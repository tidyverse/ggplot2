--- conflicted
+++ resolved
@@ -61,15 +61,12 @@
   `grid::descentDetails()` to ensure that they are aligned across plots, but 
   this is quite heavy. These calls are now cached so they only have to be 
   calculated once per font setting.
-<<<<<<< HEAD
-- **Speed up position transformation** The `transform_position` helper was 
-  unreasonably slow due to the slowness of getting and assigning columns in 
-  data.frame. The input is now treated as a list during transformation.
-=======
 - **Use a performant `data.frame` constructor throughout the codebase** The
   `data.frame()` function carries a lot of overhead in order to sanitize and 
   check the input. This is generally not needed if you are sure about the input
   and will just lead to slower code. The `data.frame()` call is now only used
   when dealing with output from other packages where the extra safety is a 
   benefit.
->>>>>>> 2e9ceb72
+- **Speed up position transformation** The `transform_position` helper was 
+  unreasonably slow due to the slowness of getting and assigning columns in 
+  data.frame. The input is now treated as a list during transformation.
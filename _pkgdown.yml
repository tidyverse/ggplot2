url: https://ggplot2.tidyverse.org

template:
  package: tidytemplate
  bootstrap: 5

  includes:
    in_header: |
      <script defer data-domain="ggplot2.tidyverse.org,all.tidyverse.org" src="https://plausible.io/js/plausible.js"></script>

development:
  mode: auto

authors:
  Claus Wilke:
    href: https://clauswilke.com
  Kara Woo:
    href: https://karawoo.com
  Hiroaki Yutani:
    href: https://yutani.rbind.io
  Dewey Dunnington:
    href: https://fishandwhistle.net

home:
  links:
  - text: Learn more
    href: https://r4ds.had.co.nz/data-visualisation.html
  - text: Extensions
    href: https://exts.ggplot2.tidyverse.org/gallery/

reference:
- title: Plot basics
  desc: >
    All ggplot2 plots begin with a call to `ggplot()`, supplying default data and
    aesthetic mappings, specified by `aes()`. You then add layers, scales,
    coords and facets with `+`. To save a plot to disk, use `ggsave()`.
  contents:
  - ggplot
  - aes
  - "`+.gg`"
  - ggsave
  - qplot

- title: Layers

- subtitle: Geoms
  desc: >
    A layer combines data, aesthetic mapping, a geom (geometric object),
    a stat (statistical transformation), and a position adjustment. Typically,
    you will create layers using a `geom_` function, overriding the default
    position and stat if needed.
  contents:
  - starts_with("geom_")

- subtitle: Stats
  desc: >
    A handful of layers are more easily specified with a `stat_` function,
    drawing attention to the statistical transformation rather than the visual
    appearance. The computed variables can be mapped using `after_stat()`.
  contents:
  - stat_ecdf
  - stat_ellipse
  - stat_function
  - stat_identity
  - stat_summary_2d
  - stat_summary_bin
  - stat_unique
  - stat_sf_coordinates
  - after_stat

- subtitle: Position adjustment
  desc: >
    All layers have a position adjustment that resolves overlapping geoms.
    Override the default by using the `position` argument to the `geom_` or
    `stat_` function.
  contents:
  - starts_with("position_")

- subtitle: Annotations
  desc: >
    Annotations are a special type of layer that don't inherit global settings
    from the plot. They are used to add fixed reference data to plots.
  contents:
  - geom_abline
  - annotate
  - annotation_custom
  - annotation_logticks
  - annotation_map
  - annotation_raster
  - borders

- title: Aesthetics
  desc: >
    The following help topics give a broad overview of some of the ways
    you can use each aesthetic.
  contents:
  - aes_colour_fill_alpha
  - aes_group_order
  - aes_linetype_size_shape
  - aes_position

- title: Scales
  desc: >
    Scales control the details of how data values are translated to visual
    properties. Override the default scales to tweak details like the axis
    labels or legend keys, or to use a completely different translation from
    data to aesthetic. `labs()` and `lims()` are convenient helpers for the
    most common adjustments to the labels and limits.
  contents:
  - labs
  - lims
  - expand_limits
  - expansion
  - starts_with("scale_")
  - get_alt_text

- title: "Guides: axes and legends"
  desc: >
    The guides (the axes and legends) help readers interpret your plots.
    Guides are mostly controlled via the scale (e.g. with the `limits`,
    `breaks`, and `labels` arguments), but sometimes you will need additional
    control over guide appearance. Use `guides()` or the `guide` argument to
    individual scales along with `guide_*()` functions.
  contents:
  - draw_key
  - guide_colourbar
  - guide_legend
  - guide_axis
<<<<<<< HEAD
  - guide_axis_stack
=======
  - guide_axis_logticks
  - guide_axis_theta
>>>>>>> bea90894
  - guide_bins
  - guide_coloursteps
  - guide_none
  - guides
  - sec_axis

- title: Facetting
  desc: >
    Facetting generates small multiples, each displaying a different
    subset of the data. Facets are an alternative to aesthetics for
    displaying additional discrete variables.
  contents:
  - facet_grid
  - facet_wrap
  - vars

- subtitle: Labels
  desc: >
    These functions provide a flexible toolkit for controlling the display
    of the "strip" labels on facets.
  contents:
  - labeller
  - labellers
  - label_value
  - label_bquote

- title: Coordinate systems
  desc: >
    The coordinate system determines how the `x` and `y` aesthetics combine
    to position elements in the plot. The default coordinate system is
    Cartesian (`coord_cartesian()`), which can be tweaked with `coord_map()`,
    `coord_fixed()`, `coord_flip()`, and `coord_trans()`, or completely
    replaced with `coord_polar()`.
  contents:
  - coord_cartesian
  - coord_fixed
  - coord_flip
  - coord_map
  - coord_polar
  - coord_trans

- title: Themes
  desc: >
    Themes control the display of all non-data elements of the plot. You
    can override all settings with a complete theme like `theme_bw()`, or
    choose to tweak individual settings by using `theme()` and the `element_`
    functions. Use `theme_set()` to modify the active theme, affecting all
    future plots.
  contents:
  - theme
  - theme_bw
  - theme_update
  - element_line
  - margin

- title: Programming with ggplot2
  desc: >
    These functions provides tools to help you program with ggplot2,
    creating functions and for-loops that generate plots for you.
  contents:
  - aes_
  - print.ggplot

- title: Extending ggplot2
  desc: >
    To create your own geoms, stats, scales, and facets, you'll need to learn
    a bit about the object oriented system that ggplot2 uses. Start by
    reading `vignette("extending-ggplot2")` then consult these functions
    for more details.
  contents:
  - ggproto
  - print.ggproto

- title: Vector helpers
  desc: >
    ggplot2 also provides a handful of helpers that are useful for creating
    visualisations.
  contents:
  - cut_interval
  - hmisc
  - mean_se
  - resolution

- title: Data
  desc: >
    ggplot2 comes with a selection of built-in datasets that are used in
    examples to illustrate various visualisation challenges.
  contents:
  - diamonds
  - economics
  - faithfuld
  - midwest
  - mpg
  - msleep
  - presidential
  - seals
  - txhousing
  - luv_colours

- title: Autoplot and fortify
  desc: >
    `autoplot()` is an extension mechanism for ggplot2: it provides a way
    for package authors to add methods that work like the base `plot()`
    function, generating useful default plots with little user interaction.
    `fortify()` turns objects into tidy data frames: it has largely been
    superseded by the [broom package](https://github.com/tidyverse/broom).
  contents:
  - autoplot
  - autolayer
  - fortify
  - map_data


articles:
- title: Building plots
  navbar: ~
  contents:
  - ggplot2-specs

- title: Developer
  navbar: Developer
  contents:
  - extending-ggplot2
  - ggplot2-in-packages
  - profiling

- title: FAQ
  navbar: FAQ
  contents:
  - articles/faq-axes
  - articles/faq-faceting
  - articles/faq-customising
  - articles/faq-annotation
  - articles/faq-reordering
  - articles/faq-bars

news:
  releases:
  - text: "Version 3.4.0"
    href: https://www.tidyverse.org/blog/2022/11/ggplot2-3-4-0/
  - text: "Version 3.3.0"
    href: https://www.tidyverse.org/blog/2020/03/ggplot2-3-3-0/
  - text: "Version 3.2.0"
    href: https://www.tidyverse.org/articles/2019/06/ggplot2-3-2-0/
  - text: "Version 3.1.0"
    href: https://www.tidyverse.org/articles/2018/10/ggplot2-3-1-0/
  - text: "Version 3.0.0"
    href: https://www.tidyverse.org/articles/2018/07/ggplot2-3-0-0/
  - text: "Version 2.2.0"
    href: https://posit.co/blog/ggplot2-2-2-0/
  - text: "Version 2.1.0"
    href: https://posit.co/blog/ggplot2-2-1-0/
  - text: "Version 2.0.0"
    href: https://posit.co/blog/ggplot2-2-0-0/
  - text: "Version 1.0.0"
    href: https://posit.co/blog/ggplot2-updates/

navbar:
  structure:
    left: [intro, reference, news, articles, extensions]
  components:
    extensions:
      text: Extensions
      href: https://exts.ggplot2.tidyverse.org/gallery/<|MERGE_RESOLUTION|>--- conflicted
+++ resolved
@@ -126,12 +126,9 @@
   - guide_colourbar
   - guide_legend
   - guide_axis
-<<<<<<< HEAD
+  - guide_axis_logticks
   - guide_axis_stack
-=======
-  - guide_axis_logticks
   - guide_axis_theta
->>>>>>> bea90894
   - guide_bins
   - guide_coloursteps
   - guide_none

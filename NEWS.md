# ggplot2 (development version)

<<<<<<< HEAD
* The new argument `axes` in `facet_grid()` and `facet_wrap()` controls the
  display of axes at interior panel positions. Additionally, the `axis.labels`
  argument can be used to only draw tick marks or fully labelled axes 
  (@teunbrand, #4064).
  
=======
* The `name` argument in most scales is now explicitly the first argument 
  (#5535)

>>>>>>> 0f9fb645
* New `display` argument in `guide_colourbar()` supplants the `raster` argument.
  In R 4.1.0 and above, `display = "gradient"` will draw a gradient.
  
* When using `geom_dotplot(binaxis = "x")` with a discrete y-variable, dots are
  now stacked from the y-position rather than from 0 (@teunbrand, #5462)

* (breaking) In the `scale_{colour/fill}_gradient2()` and 
  `scale_{colour/fill}_steps2()` functions, the `midpoint` argument is 
  transformed by the scale transformation (#3198).

* `guide_colourbar()` and `guide_coloursteps()` gain an `alpha` argument to
  set the transparency of the bar (#5085).

* `stat_count()` treats `x` as unique in the same manner `unique()` does 
  (#4609).

* `position_stack()` no longer silently removes missing data, which is now
  handled by the geom instead of position (#3532).

* Legend keys that can draw arrows have their size adjusted for arrows.

* The `trans` argument in scales and secondary axes has been renamed to 
  `transform`. The `trans` argument itself is deprecated. To access the
  transformation from the scale, a new `get_transformation()` method is 
  added to Scale-classes (#5558).

* `guide_*()` functions get a new `theme` argument to style individual guides.
  The `theme()` function has gained additional arguments for styling guides:
  `legend.key.spacing{.x/.y}`, `legend.frame`, `legend.axis.line`, 
  `legend.ticks`, `legend.ticks.length`, `legend.text.position` and 
  `legend.title.position`. Previous style arguments in the `guide_*()` functions 
  have been soft-deprecated.

* When legend titles are larger than the legend, title justification extends
  to the placement of keys and labels (#1903).

* `draw_key_label()` now better reflects the appearance of labels.

* The `minor_breaks` function argument in scales can now take a function with
  two arguments: the scale's limits and the scale's major breaks (#3583).
  
* (internal) The `ScaleContinuous$get_breaks()` method no longer censors
  the computed breaks.

* Plot scales now ignore `AsIs` objects constructed with `I(x)`, instead of
  invoking the identity scale. This allows these columns to co-exist with other
  layers that need a non-identity scale for the same aesthetic. Also, it makes
  it easy to specify relative positions (@teunbrand, #5142).

* The `fill` aesthetic in many geoms now accepts grid's patterns and gradients.
  For developers of layer extensions, this feature can be enabled by switching 
  from `fill = alpha(fill, alpha)` to `fill = fill_alpha(fill, alpha)` when 
  providing fills to `grid::gpar()` (@teunbrand, #3997).

* The plot's title, subtitle and caption now obey horizontal text margins
  (#5533).

* New `guide_axis_stack()` to combine other axis guides on top of one another.

* New `guide_custom()` function for drawing custom graphical objects (grobs)
  unrelated to scales in legend positions (#5416).
  
* `theme()` now supports splicing a list of arguments (#5542).

* Contour functions will not fail when `options("OutDec")` is not `.` (@eliocamp, #5555).

* The `legend.key` theme element is set to inherit from the `panel.background`
  theme element. The default themes no longer set the `legend.key` element.
  This causes a visual change with the default `theme_gray()` (#5549).

* Lines where `linewidth = NA` are now dropped in `geom_sf()` (#5204).

* New `guide_axis_logticks()` can be used to draw logarithmic tick marks as
  an axis. It supersedes the `annotation_logticks()` function 
  (@teunbrand, #5325).

* Glyphs drawing functions of the `draw_key_*()` family can now set `"width"`
  and `"height"` attributes (in centimetres) to the produced keys to control
  their displayed size in the legend.

* `coord_radial()` is a successor to `coord_polar()` with more customisation 
  options. `coord_radial()` can:
  
  * integrate with the new guide system via a dedicated `guide_axis_theta()` to
    display the angle coordinate.
  * in addition to drawing full circles, also draw circle sectors by using the 
    `end` argument.
  * avoid data vanishing in the center of the plot by setting the `donut` 
    argument.
  * adjust the `angle` aesthetic of layers, such as `geom_text()`, to align 
    with the coordinate system using the `rotate_angle` argument.

* By default, `guide_legend()` now only draws a key glyph for a layer when
  the value is is the layer's data. To revert to the old behaviour, you
  can still set `show.legend = c({aesthetic} = TRUE)` (@teunbrand, #3648).

* The spacing between legend keys and their labels, in addition to legends
  and their titles, is now controlled by the text's `margin` setting. Not
  specifying margins will automatically add appropriate text margins. To
  control the spacing within a legend between keys, the new 
  `key.spacing.{x/y}` argument can be used. This leaves the 
  `legend.spacing` dedicated to controlling the spacing between
  different guides (#5455).

* In the theme element hierarchy, parent elements that are a strict subclass
  of child elements now confer their subclass upon the children (#5457).

* `ggsave()` no longer sometimes creates new directories, which is now 
  controlled by the new `create.dir` argument (#5489).

* `guide_coloursteps(even.steps = FALSE)` now draws one rectangle per interval
  instead of many small ones (#5481).

* (internal) guide building is now part of `ggplot_build()` instead of 
  `ggplot_gtable()` to allow guides to observe unmapped data (#5483).

* `geom_violin()` gains a `bounds` argument analogous to `geom_density()`s (@eliocamp, #5493).

* Legend titles no longer take up space if they've been removed by setting 
  `legend.title = element_blank()` (@teunbrand, #3587).

* New function `check_device()` for testing the availability of advanced 
  graphics features introduced in R 4.1.0 onwards (@teunbrand, #5332).

* Failing to fit or predict in `stat_smooth()` now gives a warning and omits
  the failed group, instead of throwing an error (@teunbrand, #5352).
  
* `resolution()` has a small tolerance, preventing spuriously small resolutions 
  due to rounding errors (@teunbrand, #2516).

* `stage()` now works correctly, even with aesthetics that do not have scales 
  (#5408)

* `labeller()` now handles unspecified entries from lookup tables
  (@92amartins, #4599).

* `fortify.default()` now accepts a data-frame-like object granted the object
  exhibits healthy `dim()`, `colnames()`, and `as.data.frame()` behaviors
  (@hpages, #5390).

* `ScaleContinuous$get_breaks()` now only calls `scales::zero_range()` on limits
  in transformed space, rather than in data space (#5304).

* Scales throw more informative messages (@teunbrand, #4185, #4258)

* The `scale_name` argument in `continuous_scale()`, `discrete_scale()` and
  `binned_scale()` is soft-deprecated (@teunbrand, #1312).

* In `theme()`, some elements can be specified with `rel()` to inherit from
  `unit`-class objects in a relative fashion (@teunbrand, #3951).

* `stat_ydensity()` with incomplete groups calculates the default `width` 
  parameter more stably (@teunbrand, #5396)

* `geom_boxplot()` gains a new argument, `staplewidth` that can draw staples
  at the ends of whiskers (@teunbrand, #5126)

* The `size` argument in `annotation_logticks()` has been deprecated in favour
  of the `linewidth` argument (#5292).

* `geom_boxplot()` gains an `outliers` argument to switch outliers on or off,
  in a manner that does affects the scale range. For hiding outliers that does
  not affect the scale range, you can continue to use `outlier.shape = NA` 
  (@teunbrand, #4892).

* Binned scales now treat `NA`s in limits the same way continuous scales do 
  (#5355).

* Binned scales work better with `trans = "reverse"` (#5355).

* The `legend.text.align` and `legend.title.align` arguments in `theme()` are 
  deprecated. The `hjust` setting of the `legend.text` and `legend.title` 
  elements continues to fulfil the role of text alignment (@teunbrand, #5347).

* Integers are once again valid input to theme arguments that expect numeric
  input (@teunbrand, #5369)

* Nicer error messages for xlim/ylim arguments in coord-* functions
  (@92amartins, #4601, #5297).

* `coord_sf()` now uses customisable guides provided in the scales or 
  `guides()` function (@teunbrand).

* Legends in `scale_*_manual()` can show `NA` values again when the `values` is
  a named vector (@teunbrand, #5214, #5286).
  
* `scale_*_manual()` with a named `values` argument now emits a warning when
  none of those names match the values found in the data (@teunbrand, #5298).

* `coord_munch()` can now close polygon shapes (@teunbrand, #3271)

* You can now omit either `xend` or `yend` from `geom_segment()` as only one
  of these is now required. If one is missing, it will be filled from the `x`
  and `y` aesthetics respectively. This makes drawing horizontal or vertical
  segments a little bit more convenient (@teunbrand, #5140).
  
* New `plot.tag.location` in `theme()` can control placement of the plot tag
  in the `"margin"`, `"plot"` or the new `"panel"` option (#4297).

* `geom_text()` and `geom_label()` gained a `size.unit` parameter that set the 
  text size to millimetres, points, centimetres, inches or picas 
  (@teunbrand, #3799).

* The guide system, as the last remaining chunk of ggplot2, has been rewritten 
  in ggproto. The axes and legends now inherit from a <Guide> class, which makes
  them extensible in the same manner as geoms, stats, facets and coords 
  (#3329, @teunbrand). In addition, the following changes were made:
    * A fallback for old S3 guides is encapsulated in the `GuideOld` ggproto
      class, which mostly just calls the old S3 generics.
    * While the S3 guide generics are still in place, the S3 methods for 
      `guide_train()`, `guide_merge()`, `guide_geom()`, `guide_transform()`,
      `guide_gengrob()` have been superseded by the respective ggproto methods.
      In practise, this will mean that `NextMethod()` or sub-classing ggplot2's
      guides with the S3 system will no longer work.
    * Styling theme parts of the guide now inherit from the plot's theme 
      (#2728). 
    * Styling non-theme parts of the guides accept <element> objects, so that
      the following is possible: `guide_colourbar(frame = element_rect(...))`.
    * Primary axis titles are now placed at the primary guide, so that
      `guides(x = guide_axis(position = "top"))` will display the title at the
      top by default (#4650).
    * Unknown secondary axis guide positions are now inferred as the opposite 
      of the primary axis guide when the latter has a known `position` (#4650).
    * `guide_colourbar()`, `guide_coloursteps()` and `guide_bins()` gain a
      `ticks.length` argument.
    * In `guide_bins()`, the title no longer arbitrarily becomes offset from
      the guide when it has long labels.
    * The `order` argument of guides now strictly needs to be a length-1 
      integer (#4958).
    * More informative error for mismatched 
     `direction`/`theme(legend.direction = ...)` arguments (#4364, #4930).
    * `guide_coloursteps()` and `guide_bins()` sort breaks (#5152).
    * `guide_axis()` gains a `minor.ticks` argument to draw minor ticks (#4387).
    * `guide_axis()` gains a `cap` argument that can be used to trim the
      axis line to extreme breaks (#4907).
    * `guide_colourbar()` and `guide_coloursteps()` merge properly when one
      of aesthetics is dropped (#5324).
    * Fixed regression in `guide_legend()` where the `linewidth` key size
      wasn't adapted to the width of the lines (#5160).

* `geom_label()` now uses the `angle` aesthetic (@teunbrand, #2785)
* 'lines' units in `geom_label()`, often used in the `label.padding` argument, 
  are now are relative to the text size. This causes a visual change, but fixes 
  a misalignment issue between the textbox and text (@teunbrand, #4753)
* The `label.padding` argument in `geom_label()` now supports inputs created
  with the `margin()` function (#5030).
* As an internal change, the `titleGrob()` has been refactored to be faster.
* The `translate_shape_string()` internal function is now exported for use in
  extensions of point layers (@teunbrand, #5191).
* Fixed bug in `coord_sf()` where graticule lines didn't obey 
  `panel.grid.major`'s linewidth setting (@teunbrand, #5179)
* Fixed bug in `annotation_logticks()` when no suitable tick positions could
  be found (@teunbrand, #5248).
* To improve `width` calculation in bar plots with empty factor levels, 
  `resolution()` considers `mapped_discrete` values as having resolution 1 
  (@teunbrand, #5211)
* When `geom_path()` has aesthetics varying within groups, the `arrow()` is
  applied to groups instead of individual segments (@teunbrand, #4935).
* The default width of `geom_bar()` is now based on panel-wise resolution of
  the data, rather than global resolution (@teunbrand, #4336).
* To apply dodging more consistently in violin plots, `stat_ydensity()` now
  has a `drop` argument to keep or discard groups with 1 observation.
* Aesthetics listed in `geom_*()` and `stat_*()` layers now point to relevant
  documentation (@teunbrand, #5123).
* `coord_flip()` has been marked as superseded. The recommended alternative is
  to swap the `x` and `y` aesthetic and/or using the `orientation` argument in
  a layer (@teunbrand, #5130).
* `stat_align()` is now applied per panel instead of globally, preventing issues
  when facets have different ranges (@teunbrand, #5227).
* A stacking bug in `stat_align()` was fixed (@teunbrand, #5176).
* `stat_contour()` and `stat_contour_filled()` now warn about and remove
  duplicated coordinates (@teunbrand, #5215).
* Improve performance of layers without positional scales (@zeehio, #4990)

# ggplot2 3.4.4

This hotfix release adapts to a change in r-devel's `base::is.atomic()` and 
the upcoming retirement of maptools.

* `fortify()` for sp objects (e.g., `SpatialPolygonsDataFrame`) is now deprecated
  and will be removed soon in support of [the upcoming retirement of rgdal, rgeos,
  and maptools](https://r-spatial.org/r/2023/05/15/evolution4.html). In advance
  of the whole removal, `fortify(<SpatialPolygonsDataFrame>, region = ...)`
  no longer works as of this version (@yutannihilation, #5244).

# ggplot2 3.4.3
This hotfix release addresses a version comparison change in r-devel. There are
no user-facing or breaking changes.

# ggplot2 3.4.2
This is a hotfix release anticipating changes in r-devel, but folds in upkeep
changes and a few bug fixes as well.

## Minor improvements

* Various type checks and their messages have been standardised 
  (@teunbrand, #4834).
  
* ggplot2 now uses `scales::DiscreteRange` and `scales::ContinuousRange`, which
  are available to write scale extensions from scratch (@teunbrand, #2710).
  
* The `layer_data()`, `layer_scales()` and `layer_grob()` now have the default
  `plot = last_plot()` (@teunbrand, #5166).
  
* The `datetime_scale()` scale constructor is now exported for use in extension
  packages (@teunbrand, #4701).
  
## Bug fixes

* `update_geom_defaults()` and `update_stat_defaults()` now return properly 
  classed objects and have updated docs (@dkahle, #5146).

* For the purposes of checking required or non-missing aesthetics, character 
  vectors are no longer considered non-finite (@teunbrand, @4284).

* `annotation_logticks()` skips drawing ticks when the scale range is non-finite
  instead of throwing an error (@teunbrand, #5229).
  
* Fixed spurious warnings when the `weight` was used in `stat_bin_2d()`, 
  `stat_boxplot()`, `stat_contour()`, `stat_bin_hex()` and `stat_quantile()`
  (@teunbrand, #5216).

* To prevent changing the plotting order, `stat_sf()` is now computed per panel 
  instead of per group (@teunbrand, #4340).

* Fixed bug in `coord_sf()` where graticule lines didn't obey 
  `panel.grid.major`'s linewidth setting (@teunbrand, #5179).

* `geom_text()` drops observations where `angle = NA` instead of throwing an
  error (@teunbrand, #2757).
  
# ggplot2 3.4.1
This is a small release focusing on fixing regressions in the 3.4.0 release
and minor polishes.

## Breaking changes

* The computed variable `y` in `stat_ecdf()` has been superseded by `ecdf` to 
  prevent incorrect scale transformations (@teunbrand, #5113 and #5112).
  
## New features

* Added `scale_linewidth_manual()` and `scale_linewidth_identity()` to support
  the `linewidth` aesthetic (@teunbrand, #5050).
  
* `ggsave()` warns when multiple `filename`s are given, and only writes to the
  first file (@teunbrand, #5114).

## Bug fixes

* Fixed a regression in `geom_hex()` where aesthetics were replicated across 
  bins (@thomasp85, #5037 and #5044).
  
* Using two ordered factors as facetting variables in 
  `facet_grid(..., as.table = FALSE)` now throws a warning instead of an
  error (@teunbrand, #5109).
  
* Fixed misbehaviour of `draw_key_boxplot()` and `draw_key_crossbar()` with 
  skewed key aspect ratio (@teunbrand, #5082).
  
* Fixed spurious warning when `weight` aesthetic was used in `stat_smooth()` 
  (@teunbrand based on @clauswilke's suggestion, #5053).
  
* The `lwd` alias is now correctly replaced by `linewidth` instead of `size` 
  (@teunbrand based on @clauswilke's suggestion #5051).
  
* Fixed a regression in `Coord$train_panel_guides()` where names of guides were 
  dropped (@maxsutton, #5063).

In binned scales:

* Automatic breaks should no longer be out-of-bounds, and automatic limits are
  adjusted to include breaks (@teunbrand, #5082).
  
* Zero-range limits no longer throw an error and are treated akin to continuous
  scales with zero-range limits (@teunbrand, #5066).
  
* The `trans = "date"` and `trans = "time"` transformations were made compatible
  (@teunbrand, #4217).

# ggplot2 3.4.0
This is a minor release focusing on tightening up the internals and ironing out
some inconsistencies in the API. The biggest change is the addition of the 
`linewidth` aesthetic that takes of sizing the width of any line from `size`. 
This change, while attempting to be as non-breaking as possible, has the 
potential to change the look of some of your plots.

Other notable changes is a complete redo of the error and warning messaging in
ggplot2 using the cli package. Messaging is now better contextualised and it 
should be easier to identify which layer an error is coming from. Last, we have
now made the switch to using the vctrs package internally which means that 
support for vctrs classes as variables should improve, along with some small 
gains in rendering speed.

## Breaking changes

* A `linewidth` aesthetic has been introduced and supersedes the `size` 
  aesthetic for scaling the width of lines in line based geoms. `size` will 
  remain functioning but deprecated for these geoms and it is recommended to 
  update all code to reflect the new aesthetic. For geoms that have _both_ point 
  sizing and linewidth sizing (`geom_pointrange()` and `geom_sf`) `size` now 
  **only** refers to sizing of points which can leads to a visual change in old
  code (@thomasp85, #3672)
  
* The default line width for polygons in `geom_sf()` have been decreased to 0.2 
  to reflect that this is usually used for demarking borders where a thinner 
  line is better suited. This change was made since we already induced a 
  visual change in `geom_sf()` with the introduction of the `linewidth` 
  aesthetic.
  
* The dot-dot notation (`..var..`) and `stat()`, which have been superseded by
  `after_stat()`, are now formally deprecated (@yutannihilation, #3693).

* `qplot()` is now formally deprecated (@yutannihilation, #3956).

* `stage()` now properly refers to the values without scale transformations for
  the stage of `after_stat`. If your code requires the scaled version of the
  values for some reason, you have to apply the same transformation by yourself,
  e.g. `sqrt()` for `scale_{x,y}_sqrt()` (@yutannihilation and @teunbrand, #4155).

* Use `rlang::hash()` instead of `digest::digest()`. This update may lead to 
  changes in the automatic sorting of legends. In order to enforce a specific
  legend order use the `order` argument in the guide. (@thomasp85, #4458)

* referring to `x` in backquoted expressions with `label_bquote()` is no longer
  possible.

* The `ticks.linewidth` and `frame.linewidth` parameters of `guide_colourbar()`
  are now multiplied with `.pt` like elsewhere in ggplot2. It can cause visual
  changes when these arguments are not the defaults and these changes can be 
  restored to their previous behaviour by adding `/ .pt` (@teunbrand #4314).

* `scale_*_viridis_b()` now uses the full range of the viridis scales 
  (@gregleleu, #4737)

## New features

* `geom_col()` and `geom_bar()` gain a new `just` argument. This is set to `0.5`
  by default; use `just = 0`/`just = 1` to place columns on the left/right
  of the axis breaks.
  (@wurli, #4899)

* `geom_density()` and `stat_density()` now support `bounds` argument
  to estimate density with boundary correction (@echasnovski, #4013).

* ggplot now checks during statistical transformations whether any data 
  columns were dropped and warns about this. If stats intend to drop
  data columns they can declare them in the new field `dropped_aes`.
  (@clauswilke, #3250)

* `...` supports `rlang::list2` dynamic dots in all public functions. 
  (@mone27, #4764) 

* `theme()` now has a `strip.clip` argument, that can be set to `"off"` to 
  prevent the clipping of strip text and background borders (@teunbrand, #4118)
  
* `geom_contour()` now accepts a function in the `breaks` argument 
  (@eliocamp, #4652).

## Minor improvements and bug fixes

* Fix a bug in `position_jitter()` where infinity values were dropped (@javlon,
  #4790).

* `geom_linerange()` now respects the `na.rm` argument (#4927, @thomasp85)

* Improve the support for `guide_axis()` on `coord_trans()` 
  (@yutannihilation, #3959)
  
* Added `stat_align()` to align data without common x-coordinates prior to
  stacking. This is now the default stat for `geom_area()` (@thomasp85, #4850)

* Fix a bug in `stat_contour_filled()` where break value differences below a 
  certain number of digits would cause the computations to fail (@thomasp85, 
  #4874)

* Secondary axis ticks are now positioned more precisely, removing small visual
  artefacts with alignment between grid and ticks (@thomasp85, #3576)

* Improve `stat_function` documentation regarding `xlim` argument. 
  (@92amartins, #4474)

* Fix various issues with how `labels`, `breaks`, `limits`, and `show.limits`
  interact in the different binning guides (@thomasp85, #4831)

* Automatic break calculation now squishes the scale limits to the domain
  of the transformation. This allows `scale_{x/y}_sqrt()` to find breaks at 0   
  when appropriate (@teunbrand, #980).

* Using multiple modified aesthetics correctly will no longer trigger warnings. 
  If used incorrectly, the warning will now report the duplicated aesthetic 
  instead of `NA` (@teunbrand, #4707).

* `aes()` now supports the `!!!` operator in its first two arguments
  (#2675). Thanks to @yutannihilation and @teunbrand for draft
  implementations.

* Require rlang >= 1.0.0 (@billybarc, #4797)

* `geom_violin()` no longer issues "collapsing to unique 'x' values" warning
  (@bersbersbers, #4455)

* `annotate()` now documents unsupported geoms (`geom_abline()`, `geom_hline()`
  and `geom_vline()`), and warns when they are requested (@mikmart, #4719)

* `presidential` dataset now includes Trump's presidency (@bkmgit, #4703).

* `position_stack()` now works fully with `geom_text()` (@thomasp85, #4367)

* `geom_tile()` now correctly recognises missing data in `xmin`, `xmax`, `ymin`,
  and `ymax` (@thomasp85 and @sigmapi, #4495)

* `geom_hex()` will now use the binwidth from `stat_bin_hex()` if present, 
  instead of deriving it (@thomasp85, #4580)
  
* `geom_hex()` now works on non-linear coordinate systems (@thomasp85)

* Fixed a bug throwing errors when trying to render an empty plot with secondary
  axes (@thomasp85, #4509)

* Axes are now added correctly in `facet_wrap()` when `as.table = FALSE`
  (@thomasp85, #4553)

* Better compatibility of custom device functions in `ggsave()` 
  (@thomasp85, #4539)

* Binning scales are now more resilient to calculated limits that ends up being
  `NaN` after transformations (@thomasp85, #4510)

* Strip padding in `facet_grid()` is now only in effect if 
  `strip.placement = "outside"` _and_ an axis is present between the strip and 
  the panel (@thomasp85, #4610)

* Aesthetics of length 1 are now recycled to 0 if the length of the data is 0 
  (@thomasp85, #4588)

* Setting `size = NA` will no longer cause `guide_legend()` to error 
  (@thomasp85, #4559)

* Setting `stroke` to `NA` in `geom_point()` will no longer impair the sizing of
  the points (@thomasp85, #4624)

* `stat_bin_2d()` now correctly recognises the `weight` aesthetic 
  (@thomasp85, #4646)
  
* All geoms now have consistent exposure of linejoin and lineend parameters, and
  the guide keys will now respect these settings (@thomasp85, #4653)

* `geom_sf()` now respects `arrow` parameter for lines (@jakeruss, #4659)

* Updated documentation for `print.ggplot` to reflect that it returns
  the original plot, not the result of `ggplot_build()`. (@r2evans, #4390)

* `scale_*_manual()` no longer displays extra legend keys, or changes their 
  order, when a named `values` argument has more items than the data. To display
  all `values` on the legend instead, use
  `scale_*_manual(values = vals, limits = names(vals))`. (@teunbrand, @banfai, 
  #4511, #4534)

* Updated documentation for `geom_contour()` to correctly reflect argument 
  precedence between `bins` and `binwidth`. (@eliocamp, #4651)

* Dots in `geom_dotplot()` are now correctly aligned to the baseline when
  `stackratio != 1` and `stackdir != "up"` (@mjskay, #4614)

* Key glyphs for `geom_boxplot()`, `geom_crossbar()`, `geom_pointrange()`, and
  `geom_linerange()` are now orientation-aware (@mjskay, #4732)
  
* Updated documentation for `geom_smooth()` to more clearly describe effects of 
  the `fullrange` parameter (@thoolihan, #4399).

# ggplot2 3.3.6
This is a very small release only applying an internal change to comply with 
R 4.2 and its deprecation of `default.stringsAsFactors()`. There are no user
facing changes and no breaking changes.

# ggplot2 3.3.5
This is a very small release focusing on fixing a couple of untenable issues 
that surfaced with the 3.3.4 release

* Revert changes made in #4434 (apply transform to intercept in `geom_abline()`) 
  as it introduced undesirable issues far worse than the bug it fixed 
  (@thomasp85, #4514)
* Fixes an issue in `ggsave()` when producing emf/wmf files (@yutannihilation, 
  #4521)
* Warn when grDevices specific arguments are passed to ragg devices (@thomasp85, 
  #4524)
* Fix an issue where `coord_sf()` was reporting that it is non-linear
  even when data is provided in projected coordinates (@clauswilke, #4527)

# ggplot2 3.3.4
This is a larger patch release fixing a huge number of bugs and introduces a 
small selection of feature refinements.

## Features

* Alt-text can now be added to a plot using the `alt` label, i.e 
  `+ labs(alt = ...)`. Currently this alt text is not automatically propagated, 
  but we plan to integrate into Shiny, RMarkdown, and other tools in the future. 
  (@thomasp85, #4477)

* Add support for the BrailleR package for creating descriptions of the plot
  when rendered (@thomasp85, #4459)
  
* `coord_sf()` now has an argument `default_crs` that specifies the coordinate
  reference system (CRS) for non-sf layers and scale/coord limits. This argument
  defaults to `NULL`, which means non-sf layers are assumed to be in projected
  coordinates, as in prior ggplot2 versions. Setting `default_crs = sf::st_crs(4326)`
  provides a simple way to interpret x and y positions as longitude and latitude,
  regardless of the CRS used by `coord_sf()`. Authors of extension packages
  implementing `stat_sf()`-like functionality are encouraged to look at the source
  code of `stat_sf()`'s `compute_group()` function to see how to provide scale-limit
  hints to `coord_sf()` (@clauswilke, #3659).

* `ggsave()` now uses ragg to render raster output if ragg is available. It also
  handles custom devices that sets a default unit (e.g. `ragg::agg_png`) 
  correctly (@thomasp85, #4388)

* `ggsave()` now returns the saved file location invisibly (#3379, @eliocamp).
  Note that, as a side effect, an unofficial hack `<ggplot object> + ggsave()`
  no longer works (#4513).

* The scale arguments `limits`, `breaks`, `minor_breaks`, `labels`, `rescaler`
  and `oob` now accept purrr style lambda notation (@teunbrand, #4427). The same 
  is true for `as_labeller()` (and therefore also `labeller()`) 
  (@netique, #4188).

* Manual scales now allow named vectors passed to `values` to contain fewer 
  elements than existing in the data. Elements not present in values will be set
  to `NA` (@thomasp85, #3451)
  
* Date and datetime position scales support out-of-bounds (oob) arguments to 
  control how limits affect data outside those limits (@teunbrand, #4199).
  
## Fixes

* Fix a bug that `after_stat()` and `after_scale()` cannot refer to aesthetics
  if it's specified in the plot-global mapping (@yutannihilation, #4260).
  
* Fix bug in `annotate_logticks()` that would cause an error when used together
  with `coord_flip()` (@thomasp85, #3954)
  
* Fix a bug in `geom_abline()` that resulted in `intercept` not being subjected
  to the transformation of the y scale (@thomasp85, #3741)
  
* Extent the range of the line created by `geom_abline()` so that line ending
  is not visible for large linewidths (@thomasp85, #4024)

* Fix bug in `geom_dotplot()` where dots would be positioned wrong with 
  `stackgroups = TRUE` (@thomasp85, #1745)

* Fix calculation of confidence interval for locfit smoothing in `geom_smooth()`
  (@topepo, #3806)
  
* Fix bug in `geom_text()` where `"outward"` and `"inward"` justification for 
  some `angle` values was reversed (@aphalo, #4169, #4447)

* `ggsave()` now sets the default background to match the fill value of the
  `plot.background` theme element (@karawoo, #4057)

* It is now deprecated to specify `guides(<scale> = FALSE)` or
  `scale_*(guide = FALSE)` to remove a guide. Please use 
  `guides(<scale> = "none")` or `scale_*(guide = "none")` instead 
  (@yutannihilation, #4097)
  
* Fix a bug in `guide_bins()` where keys would disappear if the guide was 
  reversed (@thomasp85, #4210)
  
* Fix bug in `guide_coloursteps()` that would repeat the terminal bins if the
  breaks coincided with the limits of the scale (@thomasp85, #4019)

* Make sure that default labels from default mappings doesn't overwrite default
  labels from explicit mappings (@thomasp85, #2406)

* Fix bug in `labeller()` where parsing was turned off if `.multiline = FALSE`
  (@thomasp85, #4084)
  
* Make sure `label_bquote()` has access to the calling environment when 
  evaluating the labels (@thomasp85, #4141)

* Fix a bug in the layer implementation that introduced a new state after the 
  first render which could lead to a different look when rendered the second 
  time (@thomasp85, #4204)

* Fix a bug in legend justification where justification was lost of the legend
  dimensions exceeded the available size (@thomasp85, #3635)

* Fix a bug in `position_dodge2()` where `NA` values in thee data would cause an
  error (@thomasp85, #2905)

* Make sure `position_jitter()` creates the same jittering independent of 
  whether it is called by name or with constructor (@thomasp85, #2507)

* Fix a bug in `position_jitter()` where different jitters would be applied to 
  different position aesthetics of the same axis (@thomasp85, #2941)
  
* Fix a bug in `qplot()` when supplying `c(NA, NA)` as axis limits 
  (@thomasp85, #4027)
  
* Remove cross-inheritance of default discrete colour/fill scales and check the
  type and aesthetic of function output if `type` is a function 
  (@thomasp85, #4149)

* Fix bug in `scale_[x|y]_date()` where custom breaks functions that resulted in
  fractional dates would get misaligned (@thomasp85, #3965)
  
* Fix bug in `scale_[x|y]_datetime()` where a specified timezone would be 
  ignored by the scale (@thomasp85, #4007)
  
* Fix issue in `sec_axis()` that would throw warnings in the absence of any 
  secondary breaks (@thomasp85, #4368)

* `stat_bin()`'s computed variable `width` is now documented (#3522).
  
* `stat_count()` now computes width based on the full dataset instead of per 
  group (@thomasp85, #2047)

* Extended `stat_ecdf()` to calculate the cdf from either x or y instead from y 
  only (@jgjl, #4005)
  
* Fix a bug in `stat_summary_bin()` where one more than the requested number of
  bins would be created (@thomasp85, #3824)

* Only drop groups in `stat_ydensity()` when there are fewer than two data 
  points and throw a warning (@andrewwbutler, #4111).

* Fixed a bug in strip assembly when theme has `strip.text = element_blank()`
  and plots are faceted with multi-layered strips (@teunbrand, #4384).
  
* Using `theme(aspect.ratio = ...)` together with free space in `facet_grid()`
  now correctly throws an error (@thomasp85, #3834)

* Fixed a bug in `labeller()` so that `.default` is passed to `as_labeller()`
  when labellers are specified by naming faceting variables. (@waltersom, #4031)
  
* Updated style for example code (@rjake, #4092)

* ggplot2 now requires R >= 3.3 (#4247).

* ggplot2 now uses `rlang::check_installed()` to check if a suggested package is
  installed, which will offer to install the package before continuing (#4375, 
  @malcolmbarrett)

* Improved error with hint when piping a `ggplot` object into a facet function
  (#4379, @mitchelloharawild).

# ggplot2 3.3.3
This is a small patch release mainly intended to address changes in R and CRAN.
It further changes the licensing model of ggplot2 to an MIT license.

* Update the ggplot2 licence to an MIT license (#4231, #4232, #4233, and #4281)

* Use vdiffr conditionally so ggplot2 can be tested on systems without vdiffr

* Update tests to work with the new `all.equal()` defaults in R >4.0.3

* Fixed a bug that `guide_bins()` mistakenly ignore `override.aes` argument
  (@yutannihilation, #4085).

# ggplot2 3.3.2
This is a small release focusing on fixing regressions introduced in 3.3.1.

* Added an `outside` option to `annotation_logticks()` that places tick marks
  outside of the plot bounds. (#3783, @kbodwin)

* `annotation_raster()` adds support for native rasters. For large rasters,
  native rasters render significantly faster than arrays (@kent37, #3388)
  
* Facet strips now have dedicated position-dependent theme elements 
  (`strip.text.x.top`, `strip.text.x.bottom`, `strip.text.y.left`, 
  `strip.text.y.right`) that inherit from `strip.text.x` and `strip.text.y`, 
  respectively. As a consequence, some theme stylings now need to be applied to 
  the position-dependent elements rather than to the parent elements. This 
  change was already introduced in ggplot2 3.3.0 but not listed in the 
  changelog. (@thomasp85, #3683)

* Facets now handle layers containing no data (@yutannihilation, #3853).
  
* A newly added geom `geom_density_2d_filled()` and associated stat 
  `stat_density_2d_filled()` can draw filled density contours
  (@clauswilke, #3846).

* A newly added `geom_function()` is now recommended to use in conjunction
  with/instead of `stat_function()`. In addition, `stat_function()` now
  works with transformed y axes, e.g. `scale_y_log10()`, and in plots
  containing no other data or layers (@clauswilke, #3611, #3905, #3983).

* Fixed a bug in `geom_sf()` that caused problems with legend-type
  autodetection (@clauswilke, #3963).
  
* Support graphics devices that use the `file` argument instead of `fileneame` 
  in `ggsave()` (@bwiernik, #3810)
  
* Default discrete color scales are now configurable through the `options()` of 
  `ggplot2.discrete.colour` and `ggplot2.discrete.fill`. When set to a character 
  vector of colour codes (or list of character vectors)  with sufficient length, 
  these colours are used for the default scale. See `help(scale_colour_discrete)` 
  for more details and examples (@cpsievert, #3833).

* Default continuous colour scales (i.e., the `options()` 
  `ggplot2.continuous.colour` and `ggplot2.continuous.fill`, which inform the 
  `type` argument of `scale_fill_continuous()` and `scale_colour_continuous()`) 
  now accept a function, which allows more control over these default 
  `continuous_scale()`s (@cpsievert, #3827).

* A bug was fixed in `stat_contour()` when calculating breaks based on 
  the `bins` argument (@clauswilke, #3879, #4004).
  
* Data columns can now contain `Vector` S4 objects, which are widely used in the 
  Bioconductor project. (@teunbrand, #3837)

# ggplot2 3.3.1

This is a small release with no code change. It removes all malicious links to a 
site that got hijacked from the readme and pkgdown site.

# ggplot2 3.3.0

This is a minor release but does contain a range of substantial new features, 
along with the standard bug fixes. The release contains a few visual breaking
changes, along with breaking changes for extension developers due to a shift in
internal representation of the position scales and their axes. No user breaking
changes are included.

This release also adds Dewey Dunnington (@paleolimbot) to the core team.

## Breaking changes
There are no user-facing breaking changes, but a change in some internal 
representations that extension developers may have relied on, along with a few 
breaking visual changes which may cause visual tests in downstream packages to 
fail.

* The `panel_params` field in the `Layout` now contains a list of list of 
  `ViewScale` objects, describing the trained coordinate system scales, instead
  of the list object used before. Any extensions that use this field will likely
  break, as will unit tests that checks aspects of this.

* `element_text()` now issues a warning when vectorized arguments are provided, 
  as in `colour = c("red", "green", "blue")`. Such use is discouraged and not 
  officially supported (@clauswilke, #3492).

* Changed `theme_grey()` setting for legend key so that it creates no border 
  (`NA`) rather than drawing a white one. (@annennenne, #3180)

* `geom_ribbon()` now draws separate lines for the upper and lower intervals if
  `colour` is mapped. Similarly, `geom_area()` and `geom_density()` now draw
  the upper lines only in the same case by default. If you want old-style full
  stroking, use `outline.type = "full"` (@yutannihilation, #3503 / @thomasp85, #3708).

## New features

* The evaluation time of aesthetics can now be controlled to a finer degree. 
  `after_stat()` supersedes the use of `stat()` and `..var..`-notation, and is
  joined by `after_scale()` to allow for mapping to scaled aesthetic values. 
  Remapping of the same aesthetic is now supported with `stage()`, so you can 
  map a data variable to a stat aesthetic, and remap the same aesthetic to 
  something else after statistical transformation (@thomasp85, #3534)

* All `coord_*()` functions with `xlim` and `ylim` arguments now accept
  vectors with `NA` as a placeholder for the minimum or maximum value
  (e.g., `ylim = c(0, NA)` would zoom the y-axis from 0 to the 
  maximum value observed in the data). This mimics the behaviour
  of the `limits` argument in continuous scale functions
  (@paleolimbot, #2907).

* Allowed reversing of discrete scales by re-writing `get_limits()` 
  (@AnneLyng, #3115)
  
* All geoms and stats that had a direction (i.e. where the x and y axes had 
  different interpretation), can now freely choose their direction, instead of
  relying on `coord_flip()`. The direction is deduced from the aesthetic 
  mapping, but can also be specified directly with the new `orientation` 
  argument (@thomasp85, #3506).
  
* Position guides can now be customized using the new `guide_axis()`, which can 
  be passed to position `scale_*()` functions or via `guides()`. The new axis 
  guide (`guide_axis()`) comes with arguments `check.overlap` (automatic removal 
  of overlapping labels), `angle` (easy rotation of axis labels), and
  `n.dodge` (dodge labels into multiple rows/columns) (@paleolimbot, #3322).
  
* A new scale type has been added, that allows binning of aesthetics at the 
  scale level. It has versions for both position and non-position aesthetics and
  comes with two new guides (`guide_bins` and `guide_coloursteps`) 
  (@thomasp85, #3096)
  
* `scale_x_continuous()` and `scale_y_continuous()` gains an `n.breaks` argument
  guiding the number of automatic generated breaks (@thomasp85, #3102)

* Added `stat_contour_filled()` and `geom_contour_filled()`, which compute 
  and draw filled contours of gridded data (@paleolimbot, #3044). 
  `geom_contour()` and `stat_contour()` now use the isoband package
  to compute contour lines. The `complete` parameter (which was undocumented
  and has been unused for at least four years) was removed (@paleolimbot, #3044).
  
* Themes have gained two new parameters, `plot.title.position` and 
  `plot.caption.position`, that can be used to customize how plot
  title/subtitle and plot caption are positioned relative to the overall plot
  (@clauswilke, #3252).

## Extensions
  
* `Geom` now gains a `setup_params()` method in line with the other ggproto
  classes (@thomasp85, #3509)

* The newly added function `register_theme_elements()` now allows developers
  of extension packages to define their own new theme elements and place them
  into the ggplot2 element tree (@clauswilke, #2540).

## Minor improvements and bug fixes

* `coord_trans()` now draws second axes and accepts `xlim`, `ylim`,
  and `expand` arguments to bring it up to feature parity with 
  `coord_cartesian()`. The `xtrans` and `ytrans` arguments that were 
  deprecated in version 1.0.1 in favour of `x` and `y` 
  were removed (@paleolimbot, #2990).

* `coord_trans()` now calculates breaks using the expanded range 
  (previously these were calculated using the unexpanded range, 
  which resulted in differences between plots made with `coord_trans()`
  and those made with `coord_cartesian()`). The expansion for discrete axes 
  in `coord_trans()` was also updated such that it behaves identically
  to that in `coord_cartesian()` (@paleolimbot, #3338).

* `expand_scale()` was deprecated in favour of `expansion()` for setting
  the `expand` argument of `x` and `y` scales (@paleolimbot).

* `geom_abline()`, `geom_hline()`, and `geom_vline()` now issue 
  more informative warnings when supplied with set aesthetics
  (i.e., `slope`, `intercept`, `yintercept`, and/or `xintercept`)
  and mapped aesthetics (i.e., `data` and/or `mapping`).

* Fix a bug in `geom_raster()` that squeezed the image when it went outside 
  scale limits (#3539, @thomasp85)

* `geom_sf()` now determines the legend type automatically (@microly, #3646).
  
* `geom_sf()` now removes rows that can't be plotted due to `NA` aesthetics 
  (#3546, @thomasp85)

* `geom_sf()` now applies alpha to linestring geometries 
  (#3589, @yutannihilation).

* `gg_dep()` was deprecated (@perezp44, #3382).

* Added function `ggplot_add.by()` for lists created with `by()`, allowing such
  lists to be added to ggplot objects (#2734, @Maschette)

* ggplot2 no longer depends on reshape2, which means that it no longer 
  (recursively) needs plyr, stringr, or stringi packages.

* Increase the default `nbin` of `guide_colourbar()` to place the ticks more 
  precisely (#3508, @yutannihilation).

* `manual_scale()` now matches `values` with the order of `breaks` whenever
  `values` is an unnamed vector. Previously, unnamed `values` would match with
  the limits of the scale and ignore the order of any `breaks` provided. Note
  that this may change the appearance of plots that previously relied on the
  unordered behaviour (#2429, @idno0001).

* `scale_manual_*(limits = ...)` now actually limits the scale (#3262,
  @yutannihilation).

* Fix a bug when `show.legend` is a named logical vector 
  (#3461, @yutannihilation).

* Added weight aesthetic option to `stat_density()` and made scaling of 
  weights the default (@annennenne, #2902)
  
* `stat_density2d()` can now take an `adjust` parameter to scale the default 
  bandwidth. (#2860, @haleyjeppson)

* `stat_smooth()` uses `REML` by default, if `method = "gam"` and
  `gam`'s method is not specified (@ikosmidis, #2630).

* stacking text when calculating the labels and the y axis with
  `stat_summary()` now works (@ikosmidis, #2709)
  
* `stat_summary()` and related functions now support rlang-style lambda functions
  (#3568, @dkahle).

* The data mask pronoun, `.data`, is now stripped from default labels.

* Addition of partial themes to plots has been made more predictable;
  stepwise addition of individual partial themes is now equivalent to
  addition of multple theme elements at once (@clauswilke, #3039).

* Facets now don't fail even when some variable in the spec are not available
  in all layers (@yutannihilation, #2963).

# ggplot2 3.2.1

This is a patch release fixing a few regressions introduced in 3.2.0 as well as
fixing some unit tests that broke due to upstream changes.

* `position_stack()` no longer changes the order of the input data. Changes to 
  the internal behaviour of `geom_ribbon()` made this reordering problematic 
  with ribbons that spanned `y = 0` (#3471)
* Using `qplot()` with a single positional aesthetic will no longer title the
  non-specified scale as `"NULL"` (#3473)
* Fixes unit tests for sf graticule labels caused by changes to sf

# ggplot2 3.2.0

This is a minor release with an emphasis on internal changes to make ggplot2 
faster and more consistent. The few interface changes will only affect the 
aesthetics of the plot in minor ways, and will only potentially break code of
extension developers if they have relied on internals that have been changed. 
This release also sees the addition of Hiroaki Yutani (@yutannihilation) to the 
core developer team.

With the release of R 3.6, ggplot2 now requires the R version to be at least 3.2,
as the tidyverse is committed to support 5 major versions of R.

## Breaking changes

* Two patches (#2996 and #3050) fixed minor rendering problems. In most cases,
  the visual changes are so subtle that they are difficult to see with the naked
  eye. However, these changes are detected by the vdiffr package, and therefore
  any package developers who use vdiffr to test for visual correctness of ggplot2
  plots will have to regenerate all reference images.
  
* In some cases, ggplot2 now produces a warning or an error for code that previously
  produced plot output. In all these cases, the previous plot output was accidental,
  and the plotting code uses the ggplot2 API in a way that would lead to undefined
  behavior. Examples include a missing `group` aesthetic in `geom_boxplot()` (#3316),
  annotations across multiple facets (#3305), and not using aesthetic mappings when
  drawing ribbons with `geom_ribbon()` (#3318).

## New features

* This release includes a range of internal changes that speeds up plot 
  generation. None of the changes are user facing and will not break any code,
  but in general ggplot2 should feel much faster. The changes includes, but are
  not limited to:
  
  - Caching ascent and descent dimensions of text to avoid recalculating it for
    every title.
  
  - Using a faster data.frame constructor as well as faster indexing into 
    data.frames
    
  - Removing the plyr dependency, replacing plyr functions with faster 
    equivalents.

* `geom_polygon()` can now draw polygons with holes using the new `subgroup` 
  aesthetic. This functionality requires R 3.6.0 (@thomasp85, #3128)

* Aesthetic mappings now accept functions that return `NULL` (@yutannihilation,
  #2997).

* `stat_function()` now accepts rlang/purrr style anonymous functions for the 
  `fun` parameter (@dkahle, #3159).

* `geom_rug()` gains an "outside" option to allow for moving the rug tassels to 
  outside the plot area (@njtierney, #3085) and a `length` option to allow for 
  changing the length of the rug lines (@daniel-wells, #3109). 
  
* All geoms now take a `key_glyph` paramter that allows users to customize
  how legend keys are drawn (@clauswilke, #3145). In addition, a new key glyph
  `timeseries` is provided to draw nice legends for time series
  (@mitchelloharawild, #3145).

## Extensions

* Layers now have a new member function `setup_layer()` which is called at the
  very beginning of the plot building process and which has access to the 
  original input data and the plot object being built. This function allows the 
  creation of custom layers that autogenerate aesthetic mappings based on the 
  input data or that filter the input data in some form. For the time being, this
  feature is not exported, but it has enabled the development of a new layer type,
  `layer_sf()` (see next item). Other special-purpose layer types may be added
  in the future (@clauswilke, #2872).
  
* A new layer type `layer_sf()` can auto-detect and auto-map sf geometry
  columns in the data. It should be used by extension developers who are writing
  new sf-based geoms or stats (@clauswilke, #3232).

* `x0` and `y0` are now recognized positional aesthetics so they will get scaled 
  if used in extension geoms and stats (@thomasp85, #3168)
  
* Continuous scale limits now accept functions which accept the default
  limits and return adjusted limits. This makes it possible to write
  a function that e.g. ensures the limits are always a multiple of 100,
  regardless of the data (@econandrew, #2307).

## Minor improvements and bug fixes

* `cut_width()` now accepts `...` to pass further arguments to `base::cut.default()`
   like `cut_number()` and `cut_interval()` already did (@cderv, #3055)

* `coord_map()` now can have axes on the top and right (@karawoo, #3042).

* `coord_polar()` now correctly rescales the secondary axis (@linzi-sg, #3278)

* `coord_sf()`, `coord_map()`, and `coord_polar()` now squash `-Inf` and `Inf`
  into the min and max of the plot (@yutannihilation, #2972).

* `coord_sf()` graticule lines are now drawn in the same thickness as panel grid 
  lines in `coord_cartesian()`, and seting panel grid lines to `element_blank()` 
  now also works in `coord_sf()` 
  (@clauswilke, #2991, #2525).

* `economics` data has been regenerated. This leads to some changes in the
  values of all columns (especially in `psavert`), but more importantly, strips 
  the grouping attributes from `economics_long`.

* `element_line()` now fills closed arrows (@yutannihilation, #2924).

* Facet strips on the left side of plots now have clipping turned on, preventing
  text from running out of the strip and borders from looking thicker than for
  other strips (@karawoo, #2772 and #3061).

* ggplot2 now works in Turkish locale (@yutannihilation, #3011).

* Clearer error messages for inappropriate aesthetics (@clairemcwhite, #3060).

* ggplot2 no longer attaches any external packages when using functions that 
  depend on packages that are suggested but not imported by ggplot2. The 
  affected functions include `geom_hex()`, `stat_binhex()`, 
  `stat_summary_hex()`, `geom_quantile()`, `stat_quantile()`, and `map_data()` 
  (@clauswilke, #3126).
  
* `geom_area()` and `geom_ribbon()` now sort the data along the x-axis in the 
  `setup_data()` method rather than as part of `draw_group()` (@thomasp85, 
  #3023)

* `geom_hline()`, `geom_vline()`, and `geom_abline()` now throw a warning if the 
  user supplies both an `xintercept`, `yintercept`, or `slope` value and a 
  mapping (@RichardJActon, #2950).

* `geom_rug()` now works with `coord_flip()` (@has2k1, #2987).

* `geom_violin()` no longer throws an error when quantile lines fall outside 
  the violin polygon (@thomasp85, #3254).

* `guide_legend()` and `guide_colorbar()` now use appropriate spacing between legend
  key glyphs and legend text even if the legend title is missing (@clauswilke, #2943).

* Default labels are now generated more consistently; e.g., symbols no longer
  get backticks, and long expressions are abbreviated with `...`
  (@yutannihilation, #2981).

* All-`Inf` layers are now ignored for picking the scale (@yutannihilation, 
  #3184).
  
* Diverging Brewer colour palette now use the correct mid-point colour 
  (@dariyasydykova, #3072).
  
* `scale_color_continuous()` now points to `scale_colour_continuous()` so that 
  it will handle `type = "viridis"` as the documentation states (@hlendway, 
  #3079).

* `scale_shape_identity()` now works correctly with `guide = "legend"` 
  (@malcolmbarrett, #3029)
  
* `scale_continuous` will now draw axis line even if the length of breaks is 0
  (@thomasp85, #3257)

* `stat_bin()` will now error when the number of bins exceeds 1e6 to avoid 
  accidentally freezing the user session (@thomasp85).
  
* `sec_axis()` now places ticks accurately when using nonlinear transformations (@dpseidel, #2978).

* `facet_wrap()` and `facet_grid()` now automatically remove NULL from facet
  specs, and accept empty specs (@yutannihilation, #3070, #2986).

* `stat_bin()` now handles data with only one unique value (@yutannihilation 
  #3047).

* `sec_axis()` now accepts functions as well as formulas (@yutannihilation, #3031).

*   New theme elements allowing different ticks lengths for each axis. For instance,
    this can be used to have inwards ticks on the x-axis (`axis.ticks.length.x`) and
    outwards ticks on the y-axis (`axis.ticks.length.y`) (@pank, #2935).

* The arguments of `Stat*$compute_layer()` and `Position*$compute_layer()` are
  now renamed to always match the ones of `Stat$compute_layer()` and
  `Position$compute_layer()` (@yutannihilation, #3202).

* `geom_*()` and `stat_*()` now accepts purrr-style lambda notation
  (@yutannihilation, #3138).

* `geom_tile()` and `geom_rect()` now draw rectangles without notches at the
  corners. The style of the corner can be controlled by `linejoin` parameters
  (@yutannihilation, #3050).

# ggplot2 3.1.0

## Breaking changes

This is a minor release and breaking changes have been kept to a minimum. End users of 
ggplot2 are unlikely to encounter any issues. However, there are a few items that developers 
of ggplot2 extensions should be aware of. For additional details, see also the discussion 
accompanying issue #2890.

*   In non-user-facing internal code (specifically in the `aes()` function and in
    the `aesthetics` argument of scale functions), ggplot2 now always uses the British
    spelling for aesthetics containing the word "colour". When users specify a "color"
    aesthetic it is automatically renamed to "colour". This renaming is also applied
    to non-standard aesthetics that contain the word "color". For example, "point_color"
    is renamed to "point_colour". This convention makes it easier to support both
    British and American spelling for novel, non-standard aesthetics, but it may require
    some adjustment for packages that have previously introduced non-standard color
    aesthetics using American spelling. A new function `standardise_aes_names()` is
    provided in case extension writers need to perform this renaming in their own code
    (@clauswilke, #2649).

*   Functions that generate other functions (closures) now force the arguments that are
    used from the generated functions, to avoid hard-to-catch errors. This may affect
    some users of manual scales (such as `scale_colour_manual()`, `scale_fill_manual()`,
    etc.) who depend on incorrect behavior (@krlmlr, #2807).
    
*   `Coord` objects now have a function `backtransform_range()` that returns the
    panel range in data coordinates. This change may affect developers of custom coords,
    who now should implement this function. It may also affect developers of custom
    geoms that use the `range()` function. In some applications, `backtransform_range()`
    may be more appropriate (@clauswilke, #2821).


## New features

*   `coord_sf()` has much improved customization of axis tick labels. Labels can now
    be set manually, and there are two new parameters, `label_graticule` and
    `label_axes`, that can be used to specify which graticules to label on which side
    of the plot (@clauswilke, #2846, #2857, #2881).
    
*   Two new geoms `geom_sf_label()` and `geom_sf_text()` can draw labels and text
    on sf objects. Under the hood, a new `stat_sf_coordinates()` calculates the
    x and y coordinates from the coordinates of the sf geometries. You can customize
    the calculation method via `fun.geometry` argument (@yutannihilation, #2761).
    

## Minor improvements and fixes

*   `benchplot()` now uses tidy evaluation (@dpseidel, #2699).

*   The error message in `compute_aesthetics()` now only provides the names of
    aesthetics with mismatched lengths, rather than all aesthetics (@karawoo,
    #2853).

*   For faceted plots, data is no longer internally reordered. This makes it
    safer to feed data columns into `aes()` or into parameters of geoms or
    stats. However, doing so remains discouraged (@clauswilke, #2694).

*   `coord_sf()` now also understands the `clip` argument, just like the other
    coords (@clauswilke, #2938).

*   `fortify()` now displays a more informative error message for
    `grouped_df()` objects when dplyr is not installed (@jimhester, #2822).

*   All `geom_*()` now display an informative error message when required 
    aesthetics are missing (@dpseidel, #2637 and #2706).

*   `geom_boxplot()` now understands the `width` parameter even when used with
    a non-standard stat, such as `stat_identity()` (@clauswilke, #2893).
    
*  `geom_hex()` now understands the `size` and `linetype` aesthetics
   (@mikmart, #2488).
    
*   `geom_hline()`, `geom_vline()`, and `geom_abline()` now work properly
    with `coord_trans()` (@clauswilke, #2149, #2812).
    
*   `geom_text(..., parse = TRUE)` now correctly renders the expected number of
    items instead of silently dropping items that are empty expressions, e.g.
    the empty string "". If an expression spans multiple lines, we take just
    the first line and drop the rest. This same issue is also fixed for
    `geom_label()` and the axis labels for `geom_sf()` (@slowkow, #2867).

*   `geom_sf()` now respects `lineend`, `linejoin`, and `linemitre` parameters 
    for lines and polygons (@alistaire47, #2826).
    
*   `ggsave()` now exits without creating a new graphics device if previously
    none was open (@clauswilke, #2363).

*   `labs()` now has named arguments `title`, `subtitle`, `caption`, and `tag`.
    Also, `labs()` now accepts tidyeval (@yutannihilation, #2669).

*   `position_nudge()` is now more robust and nudges only in the direction
    requested. This enables, for example, the horizontal nudging of boxplots
    (@clauswilke, #2733).

*   `sec_axis()` and `dup_axis()` now return appropriate breaks for the secondary
    axis when applied to log transformed scales (@dpseidel, #2729).

*   `sec_axis()` now works as expected when used in combination with tidy eval
    (@dpseidel, #2788).

*   `scale_*_date()`, `scale_*_time()` and `scale_*_datetime()` can now display 
    a secondary axis that is a __one-to-one__ transformation of the primary axis,
    implemented using the `sec.axis` argument to the scale constructor 
    (@dpseidel, #2244).
    
*   `stat_contour()`, `stat_density2d()`, `stat_bin2d()`,  `stat_binhex()`
    now calculate normalized statistics including `nlevel`, `ndensity`, and
    `ncount`. Also, `stat_density()` now includes the calculated statistic 
    `nlevel`, an alias for `scaled`, to better match the syntax of `stat_bin()`
    (@bjreisman, #2679).

# ggplot2 3.0.0

## Breaking changes

*   ggplot2 now supports/uses tidy evaluation (as described below). This is a 
    major change and breaks a number of packages; we made this breaking change 
    because it is important to make ggplot2 more programmable, and to be more 
    consistent with the rest of the tidyverse. The best general (and detailed)
    introduction to tidy evaluation can be found in the meta programming
    chapters in [Advanced R](https://adv-r.hadley.nz).
    
    The primary developer facing change is that `aes()` now contains 
    quosures (expression + environment pairs) rather than symbols, and you'll 
    need to take a different approach to extracting the information you need. 
    A common symptom of this change are errors "undefined columns selected" or 
    "invalid 'type' (list) of argument" (#2610). As in the previous version,
    constants (like `aes(x = 1)` or `aes(colour = "smoothed")`) are stored
    as is.
    
    In this version of ggplot2, if you need to describe a mapping in a string, 
    use `quo_name()` (to generate single-line strings; longer expressions may 
    be abbreviated) or `quo_text()` (to generate non-abbreviated strings that
    may span multiple lines). If you do need to extract the value of a variable
    instead use `rlang::eval_tidy()`. You may want to condition on 
    `(packageVersion("ggplot2") <= "2.2.1")` so that your code can work with
    both released and development versions of ggplot2.
    
    We recognise that this is a big change and if you're not already familiar
    with rlang, there's a lot to learn. If you are stuck, or need any help,
    please reach out on <https://community.rstudio.com>.

*   Error: Column `y` must be a 1d atomic vector or a list

    Internally, ggplot2 now uses `as.data.frame(tibble::as_tibble(x))` to
    convert a list into a data frame. This improves ggplot2's support for
    list-columns (needed for sf support), at a small cost: you can no longer
    use matrix-columns. Note that unlike tibble we still allow column vectors
    such as returned by `base::scale()` because of their widespread use.

*   Error: More than one expression parsed
  
    Previously `aes_string(x = c("a", "b", "c"))` silently returned 
    `aes(x = a)`. Now this is a clear error.

*   Error: `data` must be uniquely named but has duplicate columns
  
    If layer data contains columns with identical names an error will be 
    thrown. In earlier versions the first occurring column was chosen silently,
    potentially masking that the wrong data was chosen.

*   Error: Aesthetics must be either length 1 or the same as the data
    
    Layers are stricter about the columns they will combine into a single
    data frame. Each aesthetic now must be either the same length as the data
    frame or a single value. This makes silent recycling errors much less likely.

*   Error: `coord_*` doesn't support free scales 
   
    Free scales only work with selected coordinate systems; previously you'd
    get an incorrect plot.

*   Error in f(...) : unused argument (range = c(0, 1))

    This is because the `oob` argument to scale has been set to a function
    that only takes a single argument; it needs to take two arguments
    (`x`, and `range`). 

*   Error: unused argument (output)
  
    The function `guide_train()` now has an optional parameter `aesthetic`
    that allows you to override the `aesthetic` setting in the scale.
    To make your code work with the both released and development versions of 
    ggplot2 appropriate, add `aesthetic = NULL` to the `guide_train()` method
    signature.
    
    ```R
    # old
    guide_train.legend <- function(guide, scale) {...}
    
    # new 
    guide_train.legend <- function(guide, scale, aesthetic = NULL) {...}
    ```
    
    Then, inside the function, replace `scale$aesthetics[1]`,
    `aesthetic %||% scale$aesthetics[1]`. (The %||% operator is defined in the 
    rlang package).
    
    ```R
    # old
    setNames(list(scale$map(breaks)), scale$aesthetics[1])

    # new
    setNames(list(scale$map(breaks)), aesthetic %||% scale$aesthetics[1])
    ```

*   The long-deprecated `subset` argument to `layer()` has been removed.

## Tidy evaluation

* `aes()` now supports quasiquotation so that you can use `!!`, `!!!`,
  and `:=`. This replaces `aes_()` and `aes_string()` which are now
  soft-deprecated (but will remain around for a long time).

* `facet_wrap()` and `facet_grid()` now support `vars()` inputs. Like
  `dplyr::vars()`, this helper quotes its inputs and supports
  quasiquotation. For instance, you can now supply faceting variables
  like this: `facet_wrap(vars(am, cyl))` instead of 
  `facet_wrap(~am + cyl)`. Note that the formula interface is not going 
  away and will not be deprecated. `vars()` is simply meant to make it 
  easier to create functions around `facet_wrap()` and `facet_grid()`.

  The first two arguments of `facet_grid()` become `rows` and `cols`
  and now support `vars()` inputs. Note however that we took special
  care to ensure complete backward compatibility. With this change
  `facet_grid(vars(cyl), vars(am, vs))` is equivalent to
  `facet_grid(cyl ~ am + vs)`, and `facet_grid(cols = vars(am, vs))` is
  equivalent to `facet_grid(. ~ am + vs)`.

  One nice aspect of the new interface is that you can now easily
  supply names: `facet_grid(vars(Cylinder = cyl), labeller =
  label_both)` will give nice label titles to the facets. Of course,
  those names can be unquoted with the usual tidy eval syntax.

### sf

* ggplot2 now has full support for sf with `geom_sf()` and `coord_sf()`:

  ```r
  nc <- sf::st_read(system.file("shape/nc.shp", package = "sf"), quiet = TRUE)
  ggplot(nc) +
    geom_sf(aes(fill = AREA))
  ```
  It supports all simple features, automatically aligns CRS across layers, sets
  up the correct aspect ratio, and draws a graticule.

## New features

* ggplot2 now works on R 3.1 onwards, and uses the 
  [vdiffr](https://github.com/r-lib/vdiffr) package for visual testing.

* In most cases, accidentally using `%>%` instead of `+` will generate an 
  informative error (#2400).

* New syntax for calculated aesthetics. Instead of using `aes(y = ..count..)` 
  you can (and should!) use `aes(y = stat(count))`. `stat()` is a real function 
  with documentation which hopefully will make this part of ggplot2 less 
  confusing (#2059).
  
  `stat()` is particularly nice for more complex calculations because you 
  only need to specify it once: `aes(y = stat(count / max(count)))`,
  rather than `aes(y = ..count.. / max(..count..))`
  
* New `tag` label for adding identification tags to plots, typically used for 
  labelling a subplot with a letter. Add a tag with `labs(tag = "A")`, style it 
  with the `plot.tag` theme element, and control position with the
  `plot.tag.position` theme setting (@thomasp85).

### Layers: geoms, stats, and position adjustments

* `geom_segment()` and `geom_curve()` have a new `arrow.fill` parameter which 
  allows you to specify a separate fill colour for closed arrowheads 
  (@hrbrmstr and @clauswilke, #2375).

* `geom_point()` and friends can now take shapes as strings instead of integers,
  e.g. `geom_point(shape = "diamond")` (@daniel-barnett, #2075).

* `position_dodge()` gains a `preserve` argument that allows you to control
  whether the `total` width at each `x` value is preserved (the current 
  default), or ensure that the width of a `single` element is preserved
  (what many people want) (#1935).

* New `position_dodge2()` provides enhanced dodging for boxplots. Compared to
  `position_dodge()`, `position_dodge2()` compares `xmin` and `xmax` values  
  to determine which elements overlap, and spreads overlapping elements evenly
  within the region of overlap. `position_dodge2()` is now the default position
  adjustment for `geom_boxplot()`, because it handles `varwidth = TRUE`, and 
  will be considered for other geoms in the future.
  
  The `padding` parameter adds a small amount of padding between elements 
  (@karawoo, #2143) and a `reverse` parameter allows you to reverse the order 
  of placement (@karawoo, #2171).
  
* New `stat_qq_line()` makes it easy to add a simple line to a Q-Q plot, which 
  makes it easier to judge the fit of the theoretical distribution 
  (@nicksolomon).

### Scales and guides

* Improved support for mapping date/time variables to `alpha`, `size`, `colour`, 
  and `fill` aesthetics, including `date_breaks` and `date_labels` arguments 
  (@karawoo, #1526), and new `scale_alpha()` variants (@karawoo, #1526).

* Improved support for ordered factors. Ordered factors throw a warning when 
  mapped to shape (unordered factors do not), and do not throw warnings when 
  mapped to size or alpha (unordered factors do). Viridis is used as the 
  default colour and fill scale for ordered factors (@karawoo, #1526).

* The `expand` argument of `scale_*_continuous()` and `scale_*_discrete()`
  now accepts separate expansion values for the lower and upper range
  limits. The expansion limits can be specified using the convenience
  function `expand_scale()`.
  
  Separate expansion limits may be useful for bar charts, e.g. if one
  wants the bottom of the bars to be flush with the x axis but still 
  leave some (automatically calculated amount of) space above them:
  
    ```r
    ggplot(mtcars) +
        geom_bar(aes(x = factor(cyl))) +
        scale_y_continuous(expand = expand_scale(mult = c(0, .1)))
    ```
  
  It can also be useful for line charts, e.g. for counts over time,
  where one wants to have a ’hard’ lower limit of y = 0 but leave the
  upper limit unspecified (and perhaps differing between panels), with
  some extra space above the highest point on the line (with symmetrical 
  limits, the extra space above the highest point could in some cases 
  cause the lower limit to be negative).
  
  The old syntax for the `expand` argument will, of course, continue
  to work (@huftis, #1669).

* `scale_colour_continuous()` and `scale_colour_gradient()` are now controlled 
  by global options `ggplot2.continuous.colour` and `ggplot2.continuous.fill`. 
  These can be set to `"gradient"` (the default) or `"viridis"` (@karawoo).

* New `scale_colour_viridis_c()`/`scale_fill_viridis_c()` (continuous) and
  `scale_colour_viridis_d()`/`scale_fill_viridis_d()` (discrete) make it
  easy to use Viridis colour scales (@karawoo, #1526).

* Guides for `geom_text()` now accept custom labels with 
  `guide_legend(override.aes = list(label = "foo"))` (@brianwdavis, #2458).

### Margins

* Strips gain margins on all sides by default. This means that to fully justify
  text to the edge of a strip, you will need to also set the margins to 0
  (@karawoo).

* Rotated strip labels now correctly understand `hjust` and `vjust` parameters
  at all angles (@karawoo).

* Strip labels now understand justification relative to the direction of the
  text, meaning that in y facets, the strip text can be placed at either end of
  the strip using `hjust` (@karawoo).

* Legend titles and labels get a little extra space around them, which 
  prevents legend titles from overlapping the legend at large font sizes 
  (@karawoo, #1881).

## Extension points

* New `autolayer()` S3 generic (@mitchelloharawild, #1974). This is similar
  to `autoplot()` but produces layers rather than complete plots.

* Custom objects can now be added using `+` if a `ggplot_add` method has been
  defined for the class of the object (@thomasp85).

* Theme elements can now be subclassed. Add a `merge_element` method to control
  how properties are inherited from the parent element. Add an `element_grob` 
  method to define how elements are rendered into grobs (@thomasp85, #1981).

* Coords have gained new extension mechanisms.
  
    If you have an existing coord extension, you will need to revise the
    specification of the `train()` method. It is now called 
    `setup_panel_params()` (better reflecting what it actually does) and now 
    has arguments `scale_x`, and `scale_y` (the x and y scales respectively) 
    and `param`, a list of plot specific parameters generated by 
    `setup_params()`.

    What was formerly called `scale_details` (in coords), `panel_ranges` 
    (in layout) and `panel_scales` (in geoms) are now consistently called
    `panel_params` (#1311). These are parameters of the coord that vary from
    panel to panel.

* `ggplot_build()` and `ggplot_gtable()` are now generics, so ggplot-subclasses 
  can define additional behavior during the build stage.

* `guide_train()`, `guide_merge()`, `guide_geom()`, and `guide_gengrob()`
  are now exported as they are needed if you want to design your own guide.
  They are not currently documented; use at your own risk (#2528).

* `scale_type()` generic is now exported and documented. Use this if you 
  want to extend ggplot2 to work with a new type of vector.

## Minor bug fixes and improvements

### Faceting

* `facet_grid()` gives a more informative error message if you try to use
  a variable in both rows and cols (#1928).

* `facet_grid()` and `facet_wrap()` both give better error messages if you
  attempt to use an unsupported coord with free scales (#2049).

* `label_parsed()` works once again (#2279).

* You can now style the background of horizontal and vertical strips
  independently with `strip.background.x` and `strip.background.y` 
  theme settings (#2249).

### Scales

* `discrete_scale()` documentation now inherits shared definitions from 
  `continuous_scale()` (@alistaire47, #2052).

* `guide_colorbar()` shows all colours of the scale (@has2k1, #2343).

* `scale_identity()` once again produces legends by default (#2112).

* Tick marks for secondary axes with strong transformations are more 
  accurately placed (@thomasp85, #1992).

* Missing line types now reliably generate missing lines (with standard 
  warning) (#2206).

* Legends now ignore set aesthetics that are not length one (#1932).

* All colour and fill scales now have an `aesthetics` argument that can
  be used to set the aesthetic(s) the scale works with. This makes it
  possible to apply a colour scale to both colour and fill aesthetics
  at the same time, via `aesthetics = c("colour", "fill")` (@clauswilke).
  
* Three new generic scales work with any aesthetic or set of aesthetics: 
  `scale_continuous_identity()`, `scale_discrete_identity()`, and
  `scale_discrete_manual()` (@clauswilke).

* `scale_*_gradient2()` now consistently omits points outside limits by 
  rescaling after the limits are enforced (@foo-bar-baz-qux, #2230).

### Layers

* `geom_label()` now correctly produces unbordered labels when `label.size` 
  is 0, even when saving to PDF (@bfgray3, #2407).

* `layer()` gives considerably better error messages for incorrectly specified
  `geom`, `stat`, or `position` (#2401).

* In all layers that use it, `linemitre` now defaults to 10 (instead of 1)
  to better match base R.

* `geom_boxplot()` now supplies a default value if no `x` aesthetic is present
  (@foo-bar-baz-qux, #2110).

* `geom_density()` drops groups with fewer than two data points and throws a
  warning. For groups with two data points, density values are now calculated 
  with `stats::density` (@karawoo, #2127).

* `geom_segment()` now also takes a `linejoin` parameter. This allows more 
  control over the appearance of the segments, which is especially useful for 
  plotting thick arrows (@Ax3man, #774).

* `geom_smooth()` now reports the formula used when `method = "auto"` 
  (@davharris #1951). `geom_smooth()` now orders by the `x` aesthetic, making it 
  easier to pass pre-computed values without manual ordering (@izahn, #2028). It 
  also now knows it has `ymin` and `ymax` aesthetics (#1939). The legend 
  correctly reflects the status of the `se` argument when used with stats 
  other than the default (@clauswilke, #1546).

* `geom_tile()` now once again interprets `width` and `height` correctly 
  (@malcolmbarrett, #2510).

* `position_jitter()` and `position_jitterdodge()` gain a `seed` argument that
  allows the specification of a random seed for reproducible jittering 
  (@krlmlr, #1996 and @slowkow, #2445).

* `stat_density()` has better behaviour if all groups are dropped because they
  are too small (#2282).

* `stat_summary_bin()` now understands the `breaks` parameter (@karawoo, #2214).

* `stat_bin()` now accepts functions for `binwidth`. This allows better binning 
  when faceting along variables with different ranges (@botanize).

* `stat_bin()` and `geom_histogram()` now sum correctly when using the `weight` 
  aesthetic (@jiho, #1921).

* `stat_bin()` again uses correct scaling for the computed variable `ndensity` 
  (@timgoodman, #2324).

* `stat_bin()` and `stat_bin_2d()` now properly handle the `breaks` parameter 
  when the scales are transformed (@has2k1, #2366).

* `update_geom_defaults()` and `update_stat_defaults()` allow American 
  spelling of aesthetic parameters (@foo-bar-baz-qux, #2299).

* The `show.legend` parameter now accepts a named logical vector to hide/show
  only some aesthetics in the legend (@tutuchan, #1798).

* Layers now silently ignore unknown aesthetics with value `NULL` (#1909).

### Coords

* Clipping to the plot panel is now configurable, through a `clip` argument
  to coordinate systems, e.g. `coord_cartesian(clip = "off")` 
  (@clauswilke, #2536).

* Like scales, coordinate systems now give you a message when you're 
  replacing an existing coordinate system (#2264).

* `coord_polar()` now draws secondary axis ticks and labels 
  (@dylan-stark, #2072), and can draw the radius axis on the right 
  (@thomasp85, #2005).

* `coord_trans()` now generates a warning when a transformation generates 
  non-finite values (@foo-bar-baz-qux, #2147).

### Themes

* Complete themes now always override all elements of the default theme
  (@has2k1, #2058, #2079).

* Themes now set default grid colour in `panel.grid` rather than individually
  in `panel.grid.major` and `panel.grid.minor` individually. This makes it 
  slightly easier to customise the theme (#2352).

* Fixed bug when setting strips to `element_blank()` (@thomasp85). 

* Axes positioned on the top and to the right can now customize their ticks and
  lines separately (@thomasp85, #1899).

* Built-in themes gain parameters `base_line_size` and `base_rect_size` which 
  control the default sizes of line and rectangle elements (@karawoo, #2176).

* Default themes use `rel()` to set line widths (@baptiste).

* Themes were tweaked for visual consistency and more graceful behavior when 
  changing the base font size. All absolute heights or widths were replaced 
  with heights or widths that are proportional to the base font size. One 
  relative font size was eliminated (@clauswilke).
  
* The height of descenders is now calculated solely on font metrics and doesn't
  change with the specific letters in the string. This fixes minor alignment 
  issues with plot titles, subtitles, and legend titles (#2288, @clauswilke).

### Guides

* `guide_colorbar()` is more configurable: tick marks and color bar frame
  can now by styled with arguments `ticks.colour`, `ticks.linewidth`, 
  `frame.colour`, `frame.linewidth`, and `frame.linetype`
  (@clauswilke).
  
* `guide_colorbar()` now uses `legend.spacing.x` and `legend.spacing.y` 
  correctly, and it can handle multi-line titles. Minor tweaks were made to 
  `guide_legend()` to make sure the two legend functions behave as similarly as
  possible (@clauswilke, #2397 and #2398).
  
* The theme elements `legend.title` and `legend.text` now respect the settings 
  of `margin`, `hjust`, and `vjust` (@clauswilke, #2465, #1502).

* Non-angle parameters of `label.theme` or `title.theme` can now be set in 
  `guide_legend()` and `guide_colorbar()` (@clauswilke, #2544).

### Other

* `fortify()` gains a method for tbls (@karawoo, #2218).

* `ggplot` gains a method for `grouped_df`s that adds a `.group` variable,
  which computes a unique value for each group. Use it with 
  `aes(group = .group)` (#2351).

* `ggproto()` produces objects with class `c("ggproto", "gg")`, allowing for
  a more informative error message when adding layers, scales, or other ggproto 
  objects (@jrnold, #2056).

* `ggsave()`'s DPI argument now supports 3 string options: "retina" (320
  DPI), "print" (300 DPI), and "screen" (72 DPI) (@foo-bar-baz-qux, #2156).
  `ggsave()` now uses full argument names to avoid partial match warnings 
  (#2355), and correctly restores the previous graphics device when several
  graphics devices are open (#2363).

* `print.ggplot()` now returns the original ggplot object, instead of the 
  output from `ggplot_build()`. Also, the object returned from 
  `ggplot_build()` now has the class `"ggplot_built"` (#2034).

* `map_data()` now works even when purrr is loaded (tidyverse#66).

* New functions `summarise_layout()`, `summarise_coord()`, and 
  `summarise_layers()` summarise the layout, coordinate systems, and layers 
  of a built ggplot object (#2034, @wch). This provides a tested API that 
  (e.g.) shiny can depend on.

* Updated startup messages reflect new resources (#2410, @mine-cetinkaya-rundel).

# ggplot2 2.2.1

* Fix usage of `structure(NULL)` for R-devel compatibility (#1968).

# ggplot2 2.2.0

## Major new features

### Subtitle and caption

Thanks to @hrbrmstr plots now have subtitles and captions, which can be set with 
the `subtitle`  and `caption` arguments to `ggtitle()` and `labs()`. You can 
control their appearance with the theme settings `plot.caption` and 
`plot.subtitle`. The main plot title is now left-aligned to better work better 
with a subtitle. The caption is right-aligned (@hrbrmstr).

### Stacking

`position_stack()` and `position_fill()` now sort the stacking order to match 
grouping order. This allows you to control the order through grouping, and 
ensures that the default legend matches the plot (#1552, #1593). If you want the 
opposite order (useful if you have horizontal bars and horizontal legend), you 
can request reverse stacking by using `position = position_stack(reverse = TRUE)` 
(#1837).
  
`position_stack()` and `position_fill()` now accepts negative values which will 
create stacks extending below the x-axis (#1691).

`position_stack()` and `position_fill()` gain a `vjust` argument which makes it 
easy to (e.g.) display labels in the middle of stacked bars (#1821).

### Layers

`geom_col()` was added to complement `geom_bar()` (@hrbrmstr). It uses 
`stat="identity"` by default, making the `y` aesthetic mandatory. It does not 
support any other `stat_()` and does not provide fallback support for the 
`binwidth` parameter. Examples and references in other functions were updated to
demonstrate `geom_col()` usage. 

When creating a layer, ggplot2 will warn if you use an unknown aesthetic or an 
unknown parameter. Compared to the previous version, this is stricter for 
aesthetics (previously there was no message), and less strict for parameters 
(previously this threw an error) (#1585).

### Facetting

The facet system, as well as the internal panel class, has been rewritten in 
ggproto. Facets are now extendable in the same manner as geoms and stats, as 
described in `vignette("extending-ggplot2")`.

We have also added the following new features.
  
* `facet_grid()` and `facet_wrap()` now allow expressions in their faceting 
  formulas (@DanRuderman, #1596).

* When `facet_wrap()` results in an uneven number of panels, axes will now be
  drawn underneath the hanging panels (fixes #1607)

* Strips can now be freely positioned in `facet_wrap()` using the 
  `strip.position` argument (deprecates `switch`).

* The relative order of panel, strip, and axis can now be controlled with 
  the theme setting `strip.placement` that takes either `inside` (strip between 
  panel and axis) or `outside` (strip after axis).

* The theme option `panel.margin` has been deprecated in favour of 
  `panel.spacing` to more clearly communicate intent.

### Extensions

Unfortunately there was a major oversight in the construction of ggproto which 
lead to extensions capturing the super object at package build time, instead of 
at package run time (#1826). This problem has been fixed, but requires 
re-installation of all extension packages.

## Scales

* The position of x and y axes can now be changed using the `position` argument
  in `scale_x_*`and `scale_y_*` which can take `top` and `bottom`, and `left`
  and `right` respectively. The themes of top and right axes can be modified 
  using the `.top` and `.right` modifiers to `axis.text.*` and `axis.title.*`.

### Continuous scales

* `scale_x_continuous()` and `scale_y_continuous()` can now display a secondary 
  axis that is a __one-to-one__ transformation of the primary axis (e.g. degrees 
  Celcius to degrees Fahrenheit). The secondary axis will be positioned opposite 
  to the primary axis and can be controlled with the `sec.axis` argument to 
  the scale constructor.

* Scales worry less about having breaks. If no breaks can be computed, the
  plot will work instead of throwing an uninformative error (#791). This 
  is particularly helpful when you have facets with free scales, and not
  all panels contain data.

* Scales now warn when transformation introduces infinite values (#1696).

### Date time

* `scale_*_datetime()` now supports time zones. It will use the timezone 
  attached to the variable by default, but can be overridden with the 
  `timezone` argument.

* New `scale_x_time()` and `scale_y_time()` generate reasonable default
  breaks and labels for hms vectors (#1752).

### Discrete scales

The treatment of missing values by discrete scales has been thoroughly 
overhauled (#1584). The underlying principle is that we can naturally represent 
missing values on discrete variables (by treating just like another level), so 
by default we should. 

This principle applies to:

* character vectors
* factors with implicit NA
* factors with explicit NA

And to all scales (both position and non-position.)

Compared to the previous version of ggplot2, there are three main changes:

1.  `scale_x_discrete()` and `scale_y_discrete()` always show discrete NA,
    regardless of their source

1.  If present, `NA`s are shown in discrete legends.

1.  All discrete scales gain a `na.translate` argument that allows you to 
    control whether `NA`s are translated to something that can be visualised,
    or should be left as missing. Note that if you don't translate (i.e. 
    `na.translate = FALSE)` the missing values will passed on to the layer, 
    which will warning that it's dropping missing values. To suppress the
    warnings, you'll also need to add `na.rm = TRUE` to the layer call. 

There were also a number of other smaller changes

* Correctly use scale expansion factors.
* Don't preserve space for dropped levels (#1638).
* Only issue one warning when when asking for too many levels (#1674).
* Unicode labels work better on Windows (#1827).
* Warn when used with only continuous data (#1589)

## Themes

* The `theme()` constructor now has named arguments rather than ellipses. This 
  should make autocomplete substantially more useful. The documentation
  (including examples) has been considerably improved.
  
* Built-in themes are more visually homogeneous, and match `theme_grey` better.
  (@jiho, #1679)
  
* When computing the height of titles, ggplot2 now includes the height of the
  descenders (i.e. the bits of `g` and `y` that hang beneath the baseline). This 
  improves the margins around titles, particularly the y axis label (#1712).
  I have also very slightly increased the inner margins of axis titles, and 
  removed the outer margins. 

* Theme element inheritance is now easier to work with as modification now
  overrides default `element_blank` elements (#1555, #1557, #1565, #1567)
  
* Horizontal legends (i.e. legends on the top or bottom) are horizontally
  aligned by default (#1842). Use `legend.box = "vertical"` to switch back
  to the previous behaviour.
  
* `element_line()` now takes an `arrow` argument to specify arrows at the end of
  lines (#1740)

There were a number of tweaks to the theme elements that control legends:
  
* `legend.justification` now controls appearance will plotting the legend
  outside of the plot area. For example, you can use 
  `theme(legend.justification = "top")` to make the legend align with the 
  top of the plot.

* `panel.margin` and `legend.margin` have been renamed to `panel.spacing` and 
  `legend.spacing` respectively, to better communicate intent (they only
  affect spacing between legends and panels, not the margins around them)

* `legend.margin` now controls margin around individual legends.

* New `legend.box.background`, `legend.box.spacing`, and `legend.box.margin`
  control the background, spacing, and margin of the legend box (the region
  that contains all legends).

## Bug fixes and minor improvements

* ggplot2 now imports tibble. This ensures that all built-in datasets print 
  compactly even if you haven't explicitly loaded tibble or dplyr (#1677).

* Class of aesthetic mapping is preserved when adding `aes()` objects (#1624).

* `+.gg` now works for lists that include data frames.

* `annotation_x()` now works in the absense of global data (#1655)

* `geom_*(show.legend = FALSE)` now works for `guide_colorbar`.

* `geom_boxplot()` gains new `outlier.alpha` (@jonathan-g) and 
  `outlier.fill` (@schloerke, #1787) parameters to control the alpha/fill of
   outlier points independently of the alpha of the boxes. 

* `position_jitter()` (and hence `geom_jitter()`) now correctly computes 
  the jitter width/jitter when supplied by the user (#1775, @has2k1).

* `geom_contour()` more clearly describes what inputs it needs (#1577).

* `geom_curve()` respects the `lineend` parameter (#1852).

* `geom_histogram()` and `stat_bin()` understand the `breaks` parameter once 
  more. (#1665). The floating point adjustment for histogram bins is now 
  actually used - it was previously inadvertently ignored (#1651).

* `geom_violin()` no longer transforms quantile lines with the alpha aesthetic
  (@mnbram, #1714). It no longer errors when quantiles are requested but data
  have zero range (#1687). When `trim = FALSE` it once again has a nice 
  range that allows the density to reach zero (by extending the range 3 
  bandwidths to either side of the data) (#1700).

* `geom_dotplot()` works better when faceting and binning on the y-axis. 
  (#1618, @has2k1).
  
* `geom_hexbin()` once again supports `..density..` (@mikebirdgeneau, #1688).

* `geom_step()` gives useful warning if only one data point in layer (#1645).

* `layer()` gains new `check.aes` and `check.param` arguments. These allow
  geom/stat authors to optional suppress checks for known aesthetics/parameters.
  Currently this is used only in `geom_blank()` which powers `expand_limits()` 
  (#1795).

* All `stat_*()` display a better error message when required aesthetics are
  missing.
  
* `stat_bin()` and `stat_summary_hex()` now accept length 1 `binwidth` (#1610)

* `stat_density()` gains new argument `n`, which is passed to underlying function
  `stats::density` ("number of equally spaced points at which the
  density is to be estimated"). (@hbuschme)

* `stat_binhex()` now again returns `count` rather than `value` (#1747)

* `stat_ecdf()` respects `pad` argument (#1646).

* `stat_smooth()` once again informs you about the method it has chosen.
  It also correctly calculates the size of the largest group within facets.

* `x` and `y` scales are now symmetric regarding the list of
  aesthetics they accept: `xmin_final`, `xmax_final`, `xlower`,
  `xmiddle` and `xupper` are now valid `x` aesthetics.

* `Scale` extensions can now override the `make_title` and `make_sec_title` 
  methods to let the scale modify the axis/legend titles.

* The random stream is now reset after calling `.onAttach()` (#2409).

# ggplot2 2.1.0

## New features

* When mapping an aesthetic to a constant (e.g. 
  `geom_smooth(aes(colour = "loess")))`), the default guide title is the name 
  of the aesthetic (i.e. "colour"), not the value (i.e. "loess") (#1431).

* `layer()` now accepts a function as the data argument. The function will be
  applied to the data passed to the `ggplot()` function and must return a
  data.frame (#1527, @thomasp85). This is a more general version of the 
  deprecated `subset` argument.

* `theme_update()` now uses the `+` operator instead of `%+replace%`, so that
  unspecified values will no longer be `NULL`ed out. `theme_replace()`
  preserves the old behaviour if desired (@oneillkza, #1519). 

* `stat_bin()` has been overhauled to use the same algorithm as ggvis, which 
  has been considerably improved thanks to the advice of Randy Prium (@rpruim).
  This includes:
  
    * Better arguments and a better algorithm for determining the origin.
      You can now specify either `boundary` or the `center` of a bin.
      `origin` has been deprecated in favour of these arguments.
      
    * `drop` is deprecated in favour of `pad`, which adds extra 0-count bins
      at either end (needed for frequency polygons). `geom_histogram()` defaults 
      to `pad = FALSE` which considerably improves the default limits for 
      the histogram, especially when the bins are big (#1477).
      
    * The default algorithm does a (somewhat) better job at picking nice widths 
      and origins across a wider range of input data.
      
    * `bins = n` now gives a histogram with `n` bins, not `n + 1` (#1487).

## Bug fixes

* All `\donttest{}` examples run.

* All `geom_()` and `stat_()` functions now have consistent argument order:
  data + mapping, then geom/stat/position, then `...`, then specific arguments, 
  then arguments common to all layers (#1305). This may break code if you were
  previously relying on partial name matching, but in the long-term should make 
  ggplot2 easier to use. In particular, you can now set the `n` parameter
  in `geom_density2d()` without it partially matching `na.rm` (#1485).

* For geoms with both `colour` and `fill`, `alpha` once again only affects
  fill (Reverts #1371, #1523). This was causing problems for people.

* `facet_wrap()`/`facet_grid()` works with multiple empty panels of data 
  (#1445).

* `facet_wrap()` correctly swaps `nrow` and `ncol` when faceting vertically
  (#1417).

* `ggsave("x.svg")` now uses svglite to produce the svg (#1432).

* `geom_boxplot()` now understands `outlier.color` (#1455).

* `geom_path()` knows that "solid" (not just 1) represents a solid line (#1534).

* `geom_ribbon()` preserves missing values so they correctly generate a 
  gap in the ribbon (#1549).

* `geom_tile()` once again accepts `width` and `height` parameters (#1513). 
  It uses `draw_key_polygon()` for better a legend, including a coloured 
  outline (#1484).

* `layer()` now automatically adds a `na.rm` parameter if none is explicitly
  supplied.

* `position_jitterdodge()` now works on all possible dodge aesthetics, 
  e.g. `color`, `linetype` etc. instead of only based on `fill` (@bleutner)

* `position = "nudge"` now works (although it doesn't do anything useful)
  (#1428).

* The default scale for columns of class "AsIs" is now "identity" (#1518).

* `scale_*_discrete()` has better defaults when used with purely continuous
  data (#1542).

* `scale_size()` warns when used with categorical data.

* `scale_size()`, `scale_colour()`, and `scale_fill()` gain date and date-time
  variants (#1526).

* `stat_bin_hex()` and `stat_bin_summary()` now use the same underlying 
  algorithm so results are consistent (#1383). `stat_bin_hex()` now accepts
  a `weight` aesthetic. To be consistent with related stats, the output variable 
  from `stat_bin_hex()` is now value instead of count.

* `stat_density()` gains a `bw` parameter which makes it easy to get consistent 
   smoothing between facets (@jiho)

* `stat-density-2d()` no longer ignores the `h` parameter, and now accepts 
  `bins` and `binwidth` parameters to control the number of contours 
  (#1448, @has2k1).

* `stat_ecdf()` does a better job of adding padding to -Inf/Inf, and gains
  an argument `pad` to suppress the padding if not needed (#1467).

* `stat_function()` gains an `xlim` parameter (#1528). It once again works 
  with discrete x values (#1509).

* `stat_summary()` preserves sorted x order which avoids artefacts when
  display results with `geom_smooth()` (#1520).

* All elements should now inherit correctly for all themes except `theme_void()`.
  (@Katiedaisey, #1555) 

* `theme_void()` was completely void of text but facets and legends still
  need labels. They are now visible (@jiho). 

* You can once again set legend key and height width to unit arithmetic
  objects (like `2 * unit(1, "cm")`) (#1437).

* Eliminate spurious warning if you have a layer with no data and no aesthetics
  (#1451).

* Removed a superfluous comma in `theme-defaults.r` code (@jschoeley)

* Fixed a compatibility issue with `ggproto` and R versions prior to 3.1.2.
  (#1444)

* Fixed issue where `coord_map()` fails when given an explicit `parameters`
  argument (@tdmcarthur, #1729)
  
* Fixed issue where `geom_errorbarh()` had a required `x` aesthetic (#1933)  

# ggplot2 2.0.0

## Major changes

* ggplot no longer throws an error if your plot has no layers. Instead it 
  automatically adds `geom_blank()` (#1246).
  
* New `cut_width()` is a convenient replacement for the verbose
  `plyr::round_any()`, with the additional benefit of offering finer
  control.

* New `geom_count()` is a convenient alias to `stat_sum()`. Use it when you
  have overlapping points on a scatterplot. `stat_sum()` now defaults to 
  using counts instead of proportions.

* New `geom_curve()` adds curved lines, with a similar specification to 
  `geom_segment()` (@veraanadi, #1088).

* Date and datetime scales now have `date_breaks`, `date_minor_breaks` and
  `date_labels` arguments so that you never need to use the long
  `scales::date_breaks()` or `scales::date_format()`.
  
* `geom_bar()` now has it's own stat, distinct from `stat_bin()` which was
  also used by `geom_histogram()`. `geom_bar()` now uses `stat_count()` 
  which counts values at each distinct value of x (i.e. it does not bin
  the data first). This can be useful when you want to show exactly which 
  values are used in a continuous variable.

* `geom_point()` gains a `stroke` aesthetic which controls the border width of 
  shapes 21-25 (#1133, @SeySayux). `size` and `stroke` are additive so a point 
  with `size = 5` and `stroke = 5` will have a diameter of 10mm. (#1142)

* New `position_nudge()` allows you to slightly offset labels (or other 
  geoms) from their corresponding points (#1109).

* `scale_size()` now maps values to _area_, not radius. Use `scale_radius()`
  if you want the old behaviour (not recommended, except perhaps for lines).

* New `stat_summary_bin()` works like `stat_summary()` but on binned data. 
  It's a generalisation of `stat_bin()` that can compute any aggregate,
  not just counts (#1274). Both default to `mean_se()` if no aggregation
  functions are supplied (#1386).

* Layers are now much stricter about their arguments - you will get an error
  if you've supplied an argument that isn't an aesthetic or a parameter.
  This is likely to cause some short-term pain but in the long-term it will make
  it much easier to spot spelling mistakes and other errors (#1293).
  
    This change does break a handful of geoms/stats that used `...` to pass 
    additional arguments on to the underlying computation. Now 
    `geom_smooth()`/`stat_smooth()` and `geom_quantile()`/`stat_quantile()` 
    use `method.args` instead (#1245, #1289); and `stat_summary()` (#1242), 
    `stat_summary_hex()`, and `stat_summary2d()` use `fun.args`.

### Extensibility

There is now an official mechanism for defining Stats, Geoms, and Positions in 
other packages. See `vignette("extending-ggplot2")` for details.

* All Geoms, Stats and Positions are now exported, so you can inherit from them
  when making your own objects (#989).

* ggplot2 no longer uses proto or reference classes. Instead, we now use 
  ggproto, a new OO system designed specifically for ggplot2. Unlike proto
  and RC, ggproto supports clean cross-package inheritance. Creating a new OO
  system isn't usually the right way to solve a problem, but I'm pretty sure
  it was necessary here. Read more about it in the vignette.

* `aes_()` replaces `aes_q()`. It also supports formulas, so the most concise 
  SE version of `aes(carat, price)` is now `aes_(~carat, ~price)`. You may
  want to use this form in packages, as it will avoid spurious `R CMD check` 
  warnings about undefined global variables.

### Text

* `geom_text()` has been overhauled to make labelling your data a little
  easier. It:
  
    * `nudge_x` and `nudge_y` arguments let you offset labels from their
      corresponding points (#1120). 
      
    * `check_overlap = TRUE` provides a simple way to avoid overplotting 
      of labels: labels that would otherwise overlap are omitted (#1039).
      
    * `hjust` and `vjust` can now be character vectors: "left", "center", 
      "right", "bottom", "middle", "top". New options include "inward" and 
      "outward" which align text towards and away from the center of the plot 
      respectively.

* `geom_label()` works like `geom_text()` but draws a rounded rectangle 
  underneath each label (#1039). This is useful when you want to label plots
  that are dense with data.

### Deprecated features

* The little used `aes_auto()` has been deprecated. 

* `aes_q()` has been replaced with `aes_()` to be consistent with SE versions
  of NSE functions in other packages.

* The `order` aesthetic is officially deprecated. It never really worked, and 
  was poorly documented.

* The `stat` and `position` arguments to `qplot()` have been deprecated.
  `qplot()` is designed for quick plots - if you need to specify position
  or stat, use `ggplot()` instead.

* The theme setting `axis.ticks.margin` has been deprecated: now use the margin 
  property of `axis.text`.
  
* `stat_abline()`, `stat_hline()` and `stat_vline()` have been removed:
  these were never suitable for use other than with `geom_abline()` etc
  and were not documented.

* `show_guide` has been renamed to `show.legend`: this more accurately
  reflects what it does (controls appearance of layer in legend), and uses the 
  same convention as other ggplot2 arguments (i.e. a `.` between names).
  (Yes, I know that's inconsistent with function names with use `_`, but it's
  too late to change now.)

A number of geoms have been renamed to be internally consistent:

* `stat_binhex()` and `stat_bin2d()` have been renamed to `stat_bin_hex()` 
  and `stat_bin_2d()` (#1274). `stat_summary2d()` has been renamed to 
  `stat_summary_2d()`, `geom_density2d()`/`stat_density2d()` has been renamed 
  to `geom_density_2d()`/`stat_density_2d()`.

* `stat_spoke()` is now `geom_spoke()` since I realised it's a
  reparameterisation of `geom_segment()`.

* `stat_bindot()` has been removed because it's so tightly coupled to
  `geom_dotplot()`. If you happened to use `stat_bindot()`, just change to
  `geom_dotplot()` (#1194).

All defunct functions have been removed.

### Default appearance

* The default `theme_grey()` background colour has been changed from "grey90" 
  to "grey92": this makes the background a little less visually prominent.

* Labels and titles have been tweaked for readability:

    * Axes labels are darker.
    
    * Legend and axis titles are given the same visual treatment.
    
    * The default font size dropped from 12 to 11. You might be surprised that 
      I've made the default text size smaller as it was already hard for
      many people to read. It turns out there was a bug in RStudio (fixed in 
      0.99.724), that shrunk the text of all grid based graphics. Once that
      was resolved the defaults seemed too big to my eyes.
    
    * More spacing between titles and borders.
    
    * Default margins scale with the theme font size, so the appearance at 
      larger font sizes should be considerably improved (#1228). 

* `alpha` now affects both fill and colour aesthetics (#1371).

* `element_text()` gains a margins argument which allows you to add additional
  padding around text elements. To help see what's going on use `debug = TRUE` 
  to display the text region and anchors.

* The default font size in `geom_text()` has been decreased from 5mm (14 pts)
  to 3.8 mm (11 pts) to match the new default theme sizes.

* A diagonal line is no longer drawn on bar and rectangle legends. Instead, the
  border has been tweaked to be more visible, and more closely match the size of 
  line drawn on the plot.

* `geom_pointrange()` and `geom_linerange()` get vertical (not horizontal)
  lines in the legend (#1389).

* The default line `size` for `geom_smooth()` has been increased from 0.5 to 1 
  to make it easier to see when overlaid on data.
  
* `geom_bar()` and `geom_rect()` use a slightly paler shade of grey so they
  aren't so visually heavy.
  
* `geom_boxplot()` now colours outliers the same way as the boxes.

* `geom_point()` now uses shape 19 instead of 16. This looks much better on 
  the default Linux graphics device. (It's very slightly smaller than the old 
  point, but it shouldn't affect any graphics significantly)

* Sizes in ggplot2 are measured in mm. Previously they were converted to pts 
  (for use in grid) by multiplying by 72 / 25.4. However, grid uses printer's 
  points, not Adobe (big pts), so sizes are now correctly multiplied by 
  72.27 / 25.4. This is unlikely to noticeably affect display, but it's
  technically correct (<https://youtu.be/hou0lU8WMgo>).

* The default legend will now allocate multiple rows (if vertical) or
  columns (if horizontal) in order to make a legend that is more likely to
  fit on the screen. You can override with the `nrow`/`ncol` arguments
  to `guide_legend()`

    ```R
    p <- ggplot(mpg, aes(displ,hwy, colour = model)) + geom_point()
    p
    p + theme(legend.position = "bottom")
    # Previous behaviour
    p + guides(colour = guide_legend(ncol = 1))
    ```

### New and updated themes

* New `theme_void()` is completely empty. It's useful for plots with non-
  standard coordinates or for drawings (@jiho, #976).

* New `theme_dark()` has a dark background designed to make colours pop out
  (@jiho, #1018)

* `theme_minimal()` became slightly more minimal by removing the axis ticks:
  labels now line up directly beneath grid lines (@tomschloss, #1084)

* New theme setting `panel.ontop` (logical) make it possible to place 
  background elements (i.e., gridlines) on top of data. Best used with 
  transparent `panel.background` (@noamross. #551).

### Labelling

The facet labelling system was updated with many new features and a
more flexible interface (@lionel-). It now works consistently across
grid and wrap facets. The most important user visible changes are:

* `facet_wrap()` gains a `labeller` option (#25).

* `facet_grid()` and `facet_wrap()` gain a `switch` argument to
  display the facet titles near the axes. When switched, the labels
  become axes subtitles. `switch` can be set to "x", "y" or "both"
  (the latter only for grids) to control which margin is switched.

The labellers (such as `label_value()` or `label_both()`) also get
some new features:

* They now offer the `multi_line` argument to control whether to
  display composite facets (those specified as `~var1 + var2`) on one
  or multiple lines.

* In `label_bquote()` you now refer directly to the names of
  variables. With this change, you can create math expressions that
  depend on more than one variable. This math expression can be
  specified either for the rows or the columns and you can also
  provide different expressions to each margin.

  As a consequence of these changes, referring to `x` in backquoted
  expressions is deprecated.

* Similarly to `label_bquote()`, `labeller()` now take `.rows` and
  `.cols` arguments. In addition, it also takes `.default`.
  `labeller()` is useful to customise how particular variables are
  labelled. The three additional arguments specify how to label the
  variables are not specifically mentioned, respectively for rows,
  columns or both. This makes it especially easy to set up a
  project-wide labeller dispatcher that can be reused across all your
  plots. See the documentation for an example.

* The new labeller `label_context()` adapts to the number of factors
  facetted over. With a single factor, it displays only the values,
  just as before. But with multiple factors in a composite margin
  (e.g. with `~cyl + am`), the labels are passed over to
  `label_both()`. This way the variables names are displayed with the
  values to help identifying them.

On the programming side, the labeller API has been rewritten in order
to offer more control when faceting over multiple factors (e.g. with
formulae such as `~cyl + am`). This also means that if you have
written custom labellers, you will need to update them for this
version of ggplot.

* Previously, a labeller function would take `variable` and `value`
  arguments and return a character vector. Now, they take a data frame
  of character vectors and return a list. The input data frame has one
  column per factor facetted over and each column in the returned list
  becomes one line in the strip label. See documentation for more
  details.

* The labels received by a labeller now contain metadata: their margin
  (in the "type" attribute) and whether they come from a wrap or a
  grid facet (in the "facet" attribute).

* Note that the new `as_labeller()` function operator provides an easy
  way to transform an existing function to a labeller function. The
  existing function just needs to take and return a character vector.

## Documentation

* Improved documentation for `aes()`, `layer()` and much much more.

* I've tried to reduce the use of `...` so that you can see all the 
  documentation in one place rather than having to integrate multiple pages.
  In some cases this has involved adding additional arguments to geoms
  to make it more clear what you can do:
  
    *  `geom_smooth()` gains explicit `method`, `se` and `formula` arguments.
    
    * `geom_histogram()` gains `binwidth`, `bins`, `origin` and `right` 
      arguments.
      
    * `geom_jitter()` gains `width` and `height` arguments to make it easier
      to control the amount of jittering without using the lengthy 
      `position_jitter()` function (#1116)

* Use of `qplot()` in examples has been minimised (#1123, @hrbrmstr). This is
  inline with the 2nd edition of the ggplot2 box, which minimises the use of 
  `qplot()` in favour of `ggplot()`.

* Tightly linked geoms and stats (e.g. `geom_boxplot()` and `stat_boxplot()`) 
  are now documented in the same file so you can see all the arguments in one
  place. Variations of the same idea (e.g. `geom_path()`, `geom_line()`, and
  `geom_step()`) are also documented together.

* It's now obvious that you can set the `binwidth` parameter for
  `stat_bin_hex()`, `stat_summary_hex()`, `stat_bin_2d()`, and
  `stat_summary_2d()`. 

* The internals of positions have been cleaned up considerably. You're unlikely
  to notice any external changes, although the documentation should be a little
  less confusing since positions now don't list parameters they never use.

## Data

* All datasets have class `tbl_df` so if you also use dplyr, you get a better
  print method.

* `economics` has been brought up to date to 2015-04-01.

* New `economics_long` is the economics data in long form.

* New `txhousing` dataset containing information about the Texas housing
  market. Useful for examples that need multiple time series, and for
  demonstrating model+vis methods.

* New `luv_colours` dataset which contains the locations of all
  built-in `colors()` in Luv space.

* `movies` has been moved into its own package, ggplot2movies, because it was 
  large and not terribly useful. If you've used the movies dataset, you'll now 
  need to explicitly load the package with `library(ggplot2movies)`.

## Bug fixes and minor improvements

* All partially matched arguments and `$` have been been replaced with 
  full matches (@jimhester, #1134).

* ggplot2 now exports `alpha()` from the scales package (#1107), and `arrow()` 
  and `unit()` from grid (#1225). This means you don't need attach scales/grid 
  or do `scales::`/`grid::` for these commonly used functions.

* `aes_string()` now only parses character inputs. This fixes bugs when
  using it with numbers and non default `OutDec` settings (#1045).

* `annotation_custom()` automatically adds a unique id to each grob name,
  making it easier to plot multiple grobs with the same name (e.g. grobs of
  ggplot2 graphics) in the same plot (#1256).

* `borders()` now accepts xlim and ylim arguments for specifying the geographical 
  region of interest (@markpayneatwork, #1392).

* `coord_cartesian()` applies the same expansion factor to limits as for scales. 
  You can suppress with `expand = FALSE` (#1207).

* `coord_trans()` now works when breaks are suppressed (#1422).

* `cut_number()` gives error message if the number of requested bins can
  be created because there are two few unique values (#1046).

* Character labels in `facet_grid()` are no longer (incorrectly) coerced into
  factors. This caused problems with custom label functions (#1070).

* `facet_wrap()` and `facet_grid()` now allow you to use non-standard
  variable names by surrounding them with backticks (#1067).

* `facet_wrap()` more carefully checks its `nrow` and `ncol` arguments
  to ensure that they're specified correctly (@richierocks, #962)

* `facet_wrap()` gains a `dir` argument to control the direction the
  panels are wrapped in. The default is "h" for horizontal. Use "v" for
  vertical layout (#1260).

* `geom_abline()`, `geom_hline()` and `geom_vline()` have been rewritten to
  have simpler behaviour and be more consistent:

    * `stat_abline()`, `stat_hline()` and `stat_vline()` have been removed:
      these were never suitable for use other than with `geom_abline()` etc
      and were not documented.

    * `geom_abline()`, `geom_vline()` and `geom_hline()` are bound to
      `stat_identity()` and `position_identity()`

    * Intercept parameters can no longer be set to a function.

    * They are all documented in one file, since they are so closely related.

* `geom_bin2d()` will now let you specify one dimension's breaks exactly,
  without touching the other dimension's default breaks at all (#1126).

* `geom_crossbar()` sets grouping correctly so you can display multiple
  crossbars on one plot. It also makes the default `fatten` argument a little
  bigger to make the middle line more obvious (#1125).

* `geom_histogram()` and `geom_smooth()` now only inform you about the
  default values once per layer, rather than once per panel (#1220).

* `geom_pointrange()` gains `fatten` argument so you can control the
  size of the point relative to the size of the line.

* `geom_segment()` annotations were not transforming with scales 
  (@BrianDiggs, #859).

* `geom_smooth()` is no longer so chatty. If you want to know what the default
  smoothing method is, look it up in the documentation! (#1247)

* `geom_violin()` now has the ability to draw quantile lines (@DanRuderman).

* `ggplot()` now captures the parent frame to use for evaluation,
  rather than always defaulting to the global environment. This should
  make ggplot more suitable to use in more situations (e.g. with knitr)

* `ggsave()` has been simplified a little to make it easier to maintain.
  It no longer checks that you're printing a ggplot2 object (so now also
  works with any grid grob) (#970), and always requires a filename.
  Parameter `device` now supports character argument to specify which supported
  device to use ('pdf', 'png', 'jpeg', etc.), for when it cannot be correctly
  inferred from the file extension (for example when a temporary filename is
  supplied server side in shiny apps) (@sebkopf, #939). It no longer opens
  a graphics device if one isn't already open - this is annoying when you're
  running from a script (#1326).

* `guide_colorbar()` creates correct legend if only one color (@krlmlr, #943).

* `guide_colorbar()` no longer fails when the legend is empty - previously
  this often masked misspecifications elsewhere in the plot (#967).

* New `layer_data()` function extracts the data used for plotting for a given
  layer. It's mostly useful for testing.

* User supplied `minor_breaks` can now be supplied on the same scale as 
  the data, and will be automatically transformed with by scale (#1385).

* You can now suppress the appearance of an axis/legend title (and the space
  that would allocated for it) with `NULL` in the `scale_` function. To
  use the default label, use `waiver()` (#1145).

* Position adjustments no longer warn about potentially varying ranges
  because the problem rarely occurs in practice and there are currently a
  lot of false positives since I don't understand exactly what FP criteria
  I should be testing.

* `scale_fill_grey()` now uses red for missing values. This matches
  `scale_colour_grey()` and makes it obvious where missing values lie.
  Override with `na.value`.

* `scale_*_gradient2()` defaults to using Lab colour space.

* `scale_*_gradientn()` now allows `colours` or `colors` (#1290)

* `scale_y_continuous()` now also transforms the `lower`, `middle` and `upper`
  aesthetics used by `geom_boxplot()`: this only affects
  `geom_boxplot(stat = "identity")` (#1020).

* Legends no longer inherit aesthetics if `inherit.aes` is FALSE (#1267).

* `lims()` makes it easy to set the limits of any axis (#1138).

* `labels = NULL` now works with `guide_legend()` and `guide_colorbar()`.
  (#1175, #1183).

* `override.aes` now works with American aesthetic spelling, e.g. color

* Scales no longer round data points to improve performance of colour
  palettes. Instead the scales package now uses a much faster colour
  interpolation algorithm (#1022).

* `scale_*_brewer()` and `scale_*_distiller()` add new `direction` argument of 
  `scales::brewer_pal`, making it easier to change the order of colours 
  (@jiho, #1139).

* `scale_x_date()` now clips dates outside the limits in the same way as
  `scale_x_continuous()` (#1090).

* `stat_bin()` gains `bins` arguments, which denotes the number of bins. Now
  you can set `bins=100` instead of `binwidth=0.5`. Note that `breaks` or
  `binwidth` will override it (@tmshn, #1158, #102).

* `stat_boxplot()` warns if a continuous variable is used for the `x` aesthetic
  without also supplying a `group` aesthetic (#992, @krlmlr).

* `stat_summary_2d()` and `stat_bin_2d()` now share exactly the same code for 
  determining breaks from `bins`, `binwidth`, and `origin`. 
  
* `stat_summary_2d()` and `stat_bin_2d()` now output in tile/raster compatible 
  form instead of rect compatible form. 

* Automatically computed breaks do not lead to an error for transformations like
  "probit" where the inverse can map to infinity (#871, @krlmlr)

* `stat_function()` now always evaluates the function on the original scale.
  Previously it computed the function on transformed scales, giving incorrect
  values (@BrianDiggs, #1011).

* `strip_dots` works with anonymous functions within calculated aesthetics 
  (e.g. `aes(sapply(..density.., function(x) mean(x))))` (#1154, @NikNakk)

* `theme()` gains `validate = FALSE` parameter to turn off validation, and 
  hence store arbitrary additional data in the themes. (@tdhock, #1121)

* Improved the calculation of segments needed to draw the curve representing
  a line when plotted in polar coordinates. In some cases, the last segment
  of a multi-segment line was not drawn (@BrianDiggs, #952)<|MERGE_RESOLUTION|>--- conflicted
+++ resolved
@@ -1,16 +1,13 @@
 # ggplot2 (development version)
 
-<<<<<<< HEAD
 * The new argument `axes` in `facet_grid()` and `facet_wrap()` controls the
   display of axes at interior panel positions. Additionally, the `axis.labels`
   argument can be used to only draw tick marks or fully labelled axes 
   (@teunbrand, #4064).
   
-=======
 * The `name` argument in most scales is now explicitly the first argument 
   (#5535)
 
->>>>>>> 0f9fb645
 * New `display` argument in `guide_colourbar()` supplants the `raster` argument.
   In R 4.1.0 and above, `display = "gradient"` will draw a gradient.
   

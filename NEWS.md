# ggplot2 (development version)

<<<<<<< HEAD
* `stat_ecdf()` now has an optional `weight` aesthetic (@teunbrand, #5058).
=======
* To improve `width` calculation in bar plots with empty factor levels, 
  `resolution()` considers `mapped_discrete` values as having resolution 1 
  (@teunbrand, #5211)
* When `geom_path()` has aesthetics varying within groups, the `arrow()` is
  applied to groups instead of individual segments (@teunbrand, #4935).
* The default width of `geom_bar()` is now based on panel-wise resolution of
  the data, rather than global resolution (@teunbrand, #4336).
* To apply dodging more consistently in violin plots, `stat_ydensity()` now
  has a `drop` argument to keep or discard groups with 1 observation.
* Aesthetics listed in `geom_*()` and `stat_*()` layers now point to relevant
  documentation (@teunbrand, #5123).
* `coord_flip()` has been marked as superseded. The recommended alternative is
  to swap the `x` and `y` aesthetic and/or using the `orientation` argument in
  a layer (@teunbrand, #5130).
* `stat_align()` is now applied per panel instead of globally, preventing issues
  when facets have different ranges (@teunbrand, #5227).
* A stacking bug in `stat_align()` was fixed (@teunbrand, #5176).
* `stat_contour()` and `stat_contour_filled()` now warn about and remove
  duplicated coordinates (@teunbrand, #5215).
* `annotation_logticks()` skips drawing ticks when the scale range is non-finite
  instead of throwing an error (@teunbrand, #5229).
* Fixed spurious warnings when the `weight` was used in `stat_bin_2d()`, 
  `stat_boxplot()`, `stat_contour()`, `stat_bin_hex()` and `stat_quantile()`
  (@teunbrand, #5216).
* Various type checks and their messages have been standardised 
  (@teunbrand, #4834).
* The `layer_data()`, `layer_scales()` and `layer_grob()` now have the default
  `plot = last_plot()` (@teunbrand, #5166).
* To prevent changing the plotting order, `stat_sf()` is now computed per panel 
  instead of per group (@teunbrand, #4340).
* ggplot2 now uses `scales::DiscreteRange` and `scales::ContinuousRange`, which
  are available to write scale extensions from scratch (@teunbrand, #2710).
* For the purposes of checking required or non-missing aesthetics, character 
  vectors are no longer considered non-finite (@teunbrand, @4284).
* Fixed bug in `coord_sf()` where graticule lines didn't obey 
  `panel.grid.major`'s linewidth setting (@teunbrand, #5179)
* The `datetime_scale()` scale constructor is now exported for use in extension
  packages (@teunbrand, #4701).
* `geom_text()` drops observations where `angle = NA` instead of throwing an
  error (@teunbrand, #2757).
* `update_geom_defaults()` and `update_stat_defaults()` now return properly 
  classed objects and have updated docs (@dkahle, #5146)
  
# ggplot2 3.4.1
This is a small release focusing on fixing regressions in the 3.4.0 release
and minor polishes.

## Breaking changes

* The computed variable `y` in `stat_ecdf()` has been superseded by `ecdf` to 
  prevent incorrect scale transformations (@teunbrand, #5113 and #5112).
  
## New features

* Added `scale_linewidth_manual()` and `scale_linewidth_identity()` to support
  the `linewidth` aesthetic (@teunbrand, #5050).
  
* `ggsave()` warns when multiple `filename`s are given, and only writes to the
  first file (@teunbrand, #5114).

## Bug fixes

>>>>>>> d7f22413
* Fixed a regression in `geom_hex()` where aesthetics were replicated across 
  bins (@thomasp85, #5037 and #5044).
  
* Using two ordered factors as facetting variables in 
  `facet_grid(..., as.table = FALSE)` now throws a warning instead of an
  error (@teunbrand, #5109).
  
* Fixed misbehaviour of `draw_key_boxplot()` and `draw_key_crossbar()` with 
  skewed key aspect ratio (@teunbrand, #5082).
  
* Fixed spurious warning when `weight` aesthetic was used in `stat_smooth()` 
  (@teunbrand based on @clauswilke's suggestion, #5053).
  
* The `lwd` alias is now correctly replaced by `linewidth` instead of `size` 
  (@teunbrand based on @clauswilke's suggestion #5051).
  
* Fixed a regression in `Coord$train_panel_guides()` where names of guides were 
  dropped (@maxsutton, #5063).

In binned scales:

* Automatic breaks should no longer be out-of-bounds, and automatic limits are
  adjusted to include breaks (@teunbrand, #5082).
  
* Zero-range limits no longer throw an error and are treated akin to continuous
  scales with zero-range limits (@teunbrand, #5066).
  
* The `trans = "date"` and `trans = "time"` transformations were made compatible
  (@teunbrand, #4217).

# ggplot2 3.4.0
This is a minor release focusing on tightening up the internals and ironing out
some inconsistencies in the API. The biggest change is the addition of the 
`linewidth` aesthetic that takes of sizing the width of any line from `size`. 
This change, while attempting to be as non-breaking as possible, has the 
potential to change the look of some of your plots.

Other notable changes is a complete redo of the error and warning messaging in
ggplot2 using the cli package. Messaging is now better contextualised and it 
should be easier to identify which layer an error is coming from. Last, we have
now made the switch to using the vctrs package internally which means that 
support for vctrs classes as variables should improve, along with some small 
gains in rendering speed.

## Breaking changes

* A `linewidth` aesthetic has been introduced and supersedes the `size` 
  aesthetic for scaling the width of lines in line based geoms. `size` will 
  remain functioning but deprecated for these geoms and it is recommended to 
  update all code to reflect the new aesthetic. For geoms that have _both_ point 
  sizing and linewidth sizing (`geom_pointrange()` and `geom_sf`) `size` now 
  **only** refers to sizing of points which can leads to a visual change in old
  code (@thomasp85, #3672)
  
* The default line width for polygons in `geom_sf()` have been decreased to 0.2 
  to reflect that this is usually used for demarking borders where a thinner 
  line is better suited. This change was made since we already induced a 
  visual change in `geom_sf()` with the introduction of the `linewidth` 
  aesthetic.
  
* The dot-dot notation (`..var..`) and `stat()`, which have been superseded by
  `after_stat()`, are now formally deprecated (@yutannihilation, #3693).

* `qplot()` is now formally deprecated (@yutannihilation, #3956).

* `stage()` now properly refers to the values without scale transformations for
  the stage of `after_stat`. If your code requires the scaled version of the
  values for some reason, you have to apply the same transformation by yourself,
  e.g. `sqrt()` for `scale_{x,y}_sqrt()` (@yutannihilation and @teunbrand, #4155).

* Use `rlang::hash()` instead of `digest::digest()`. This update may lead to 
  changes in the automatic sorting of legends. In order to enforce a specific
  legend order use the `order` argument in the guide. (@thomasp85, #4458)

* referring to `x` in backquoted expressions with `label_bquote()` is no longer
  possible.

* The `ticks.linewidth` and `frame.linewidth` parameters of `guide_colourbar()`
  are now multiplied with `.pt` like elsewhere in ggplot2. It can cause visual
  changes when these arguments are not the defaults and these changes can be 
  restored to their previous behaviour by adding `/ .pt` (@teunbrand #4314).

* `scale_*_viridis_b()` now uses the full range of the viridis scales 
  (@gregleleu, #4737)

## New features

* `geom_col()` and `geom_bar()` gain a new `just` argument. This is set to `0.5`
  by default; use `just = 0`/`just = 1` to place columns on the left/right
  of the axis breaks.
  (@wurli, #4899)

* `geom_density()` and `stat_density()` now support `bounds` argument
  to estimate density with boundary correction (@echasnovski, #4013).

* ggplot now checks during statistical transformations whether any data 
  columns were dropped and warns about this. If stats intend to drop
  data columns they can declare them in the new field `dropped_aes`.
  (@clauswilke, #3250)

* `...` supports `rlang::list2` dynamic dots in all public functions. 
  (@mone27, #4764) 

* `theme()` now has a `strip.clip` argument, that can be set to `"off"` to 
  prevent the clipping of strip text and background borders (@teunbrand, #4118)
  
* `geom_contour()` now accepts a function in the `breaks` argument 
  (@eliocamp, #4652).

## Minor improvements and bug fixes

* Fix a bug in `position_jitter()` where infinity values were dropped (@javlon,
  #4790).

* `geom_linerange()` now respects the `na.rm` argument (#4927, @thomasp85)

* Improve the support for `guide_axis()` on `coord_trans()` 
  (@yutannihilation, #3959)
  
* Added `stat_align()` to align data without common x-coordinates prior to
  stacking. This is now the default stat for `geom_area()` (@thomasp85, #4850)

* Fix a bug in `stat_contour_filled()` where break value differences below a 
  certain number of digits would cause the computations to fail (@thomasp85, 
  #4874)

* Secondary axis ticks are now positioned more precisely, removing small visual
  artefacts with alignment between grid and ticks (@thomasp85, #3576)

* Improve `stat_function` documentation regarding `xlim` argument. 
  (@92amartins, #4474)

* Fix various issues with how `labels`, `breaks`, `limits`, and `show.limits`
  interact in the different binning guides (@thomasp85, #4831)

* Automatic break calculation now squishes the scale limits to the domain
  of the transformation. This allows `scale_{x/y}_sqrt()` to find breaks at 0   
  when appropriate (@teunbrand, #980).

* Using multiple modified aesthetics correctly will no longer trigger warnings. 
  If used incorrectly, the warning will now report the duplicated aesthetic 
  instead of `NA` (@teunbrand, #4707).

* `aes()` now supports the `!!!` operator in its first two arguments
  (#2675). Thanks to @yutannihilation and @teunbrand for draft
  implementations.

* Require rlang >= 1.0.0 (@billybarc, #4797)

* `geom_violin()` no longer issues "collapsing to unique 'x' values" warning
  (@bersbersbers, #4455)

* `annotate()` now documents unsupported geoms (`geom_abline()`, `geom_hline()`
  and `geom_vline()`), and warns when they are requested (@mikmart, #4719)

* `presidential` dataset now includes Trump's presidency (@bkmgit, #4703).

* `position_stack()` now works fully with `geom_text()` (@thomasp85, #4367)

* `geom_tile()` now correctly recognises missing data in `xmin`, `xmax`, `ymin`,
  and `ymax` (@thomasp85 and @sigmapi, #4495)

* `geom_hex()` will now use the binwidth from `stat_bin_hex()` if present, 
  instead of deriving it (@thomasp85, #4580)
  
* `geom_hex()` now works on non-linear coordinate systems (@thomasp85)

* Fixed a bug throwing errors when trying to render an empty plot with secondary
  axes (@thomasp85, #4509)

* Axes are now added correctly in `facet_wrap()` when `as.table = FALSE`
  (@thomasp85, #4553)

* Better compatibility of custom device functions in `ggsave()` 
  (@thomasp85, #4539)

* Binning scales are now more resilient to calculated limits that ends up being
  `NaN` after transformations (@thomasp85, #4510)

* Strip padding in `facet_grid()` is now only in effect if 
  `strip.placement = "outside"` _and_ an axis is present between the strip and 
  the panel (@thomasp85, #4610)

* Aesthetics of length 1 are now recycled to 0 if the length of the data is 0 
  (@thomasp85, #4588)

* Setting `size = NA` will no longer cause `guide_legend()` to error 
  (@thomasp85, #4559)

* Setting `stroke` to `NA` in `geom_point()` will no longer impair the sizing of
  the points (@thomasp85, #4624)

* `stat_bin_2d()` now correctly recognises the `weight` aesthetic 
  (@thomasp85, #4646)
  
* All geoms now have consistent exposure of linejoin and lineend parameters, and
  the guide keys will now respect these settings (@thomasp85, #4653)

* `geom_sf()` now respects `arrow` parameter for lines (@jakeruss, #4659)

* Updated documentation for `print.ggplot` to reflect that it returns
  the original plot, not the result of `ggplot_build()`. (@r2evans, #4390)

* `scale_*_manual()` no longer displays extra legend keys, or changes their 
  order, when a named `values` argument has more items than the data. To display
  all `values` on the legend instead, use
  `scale_*_manual(values = vals, limits = names(vals))`. (@teunbrand, @banfai, 
  #4511, #4534)

* Updated documentation for `geom_contour()` to correctly reflect argument 
  precedence between `bins` and `binwidth`. (@eliocamp, #4651)

* Dots in `geom_dotplot()` are now correctly aligned to the baseline when
  `stackratio != 1` and `stackdir != "up"` (@mjskay, #4614)

* Key glyphs for `geom_boxplot()`, `geom_crossbar()`, `geom_pointrange()`, and
  `geom_linerange()` are now orientation-aware (@mjskay, #4732)
  
* Updated documentation for `geom_smooth()` to more clearly describe effects of 
  the `fullrange` parameter (@thoolihan, #4399).

# ggplot2 3.3.6
This is a very small release only applying an internal change to comply with 
R 4.2 and its deprecation of `default.stringsAsFactors()`. There are no user
facing changes and no breaking changes.

# ggplot2 3.3.5
This is a very small release focusing on fixing a couple of untenable issues 
that surfaced with the 3.3.4 release

* Revert changes made in #4434 (apply transform to intercept in `geom_abline()`) 
  as it introduced undesirable issues far worse than the bug it fixed 
  (@thomasp85, #4514)
* Fixes an issue in `ggsave()` when producing emf/wmf files (@yutannihilation, 
  #4521)
* Warn when grDevices specific arguments are passed to ragg devices (@thomasp85, 
  #4524)
* Fix an issue where `coord_sf()` was reporting that it is non-linear
  even when data is provided in projected coordinates (@clauswilke, #4527)

# ggplot2 3.3.4
This is a larger patch release fixing a huge number of bugs and introduces a 
small selection of feature refinements.

## Features

* Alt-text can now be added to a plot using the `alt` label, i.e 
  `+ labs(alt = ...)`. Currently this alt text is not automatically propagated, 
  but we plan to integrate into Shiny, RMarkdown, and other tools in the future. 
  (@thomasp85, #4477)

* Add support for the BrailleR package for creating descriptions of the plot
  when rendered (@thomasp85, #4459)
  
* `coord_sf()` now has an argument `default_crs` that specifies the coordinate
  reference system (CRS) for non-sf layers and scale/coord limits. This argument
  defaults to `NULL`, which means non-sf layers are assumed to be in projected
  coordinates, as in prior ggplot2 versions. Setting `default_crs = sf::st_crs(4326)`
  provides a simple way to interpret x and y positions as longitude and latitude,
  regardless of the CRS used by `coord_sf()`. Authors of extension packages
  implementing `stat_sf()`-like functionality are encouraged to look at the source
  code of `stat_sf()`'s `compute_group()` function to see how to provide scale-limit
  hints to `coord_sf()` (@clauswilke, #3659).

* `ggsave()` now uses ragg to render raster output if ragg is available. It also
  handles custom devices that sets a default unit (e.g. `ragg::agg_png`) 
  correctly (@thomasp85, #4388)

* `ggsave()` now returns the saved file location invisibly (#3379, @eliocamp).
  Note that, as a side effect, an unofficial hack `<ggplot object> + ggsave()`
  no longer works (#4513).

* The scale arguments `limits`, `breaks`, `minor_breaks`, `labels`, `rescaler`
  and `oob` now accept purrr style lambda notation (@teunbrand, #4427). The same 
  is true for `as_labeller()` (and therefore also `labeller()`) 
  (@netique, #4188).

* Manual scales now allow named vectors passed to `values` to contain fewer 
  elements than existing in the data. Elements not present in values will be set
  to `NA` (@thomasp85, #3451)
  
* Date and datetime position scales support out-of-bounds (oob) arguments to 
  control how limits affect data outside those limits (@teunbrand, #4199).
  
## Fixes

* Fix a bug that `after_stat()` and `after_scale()` cannot refer to aesthetics
  if it's specified in the plot-global mapping (@yutannihilation, #4260).
  
* Fix bug in `annotate_logticks()` that would cause an error when used together
  with `coord_flip()` (@thomasp85, #3954)
  
* Fix a bug in `geom_abline()` that resulted in `intercept` not being subjected
  to the transformation of the y scale (@thomasp85, #3741)
  
* Extent the range of the line created by `geom_abline()` so that line ending
  is not visible for large linewidths (@thomasp85, #4024)

* Fix bug in `geom_dotplot()` where dots would be positioned wrong with 
  `stackgroups = TRUE` (@thomasp85, #1745)

* Fix calculation of confidence interval for locfit smoothing in `geom_smooth()`
  (@topepo, #3806)
  
* Fix bug in `geom_text()` where `"outward"` and `"inward"` justification for 
  some `angle` values was reversed (@aphalo, #4169, #4447)

* `ggsave()` now sets the default background to match the fill value of the
  `plot.background` theme element (@karawoo, #4057)

* It is now deprecated to specify `guides(<scale> = FALSE)` or
  `scale_*(guide = FALSE)` to remove a guide. Please use 
  `guides(<scale> = "none")` or `scale_*(guide = "none")` instead 
  (@yutannihilation, #4097)
  
* Fix a bug in `guide_bins()` where keys would disappear if the guide was 
  reversed (@thomasp85, #4210)
  
* Fix bug in `guide_coloursteps()` that would repeat the terminal bins if the
  breaks coincided with the limits of the scale (@thomasp85, #4019)

* Make sure that default labels from default mappings doesn't overwrite default
  labels from explicit mappings (@thomasp85, #2406)

* Fix bug in `labeller()` where parsing was turned off if `.multiline = FALSE`
  (@thomasp85, #4084)
  
* Make sure `label_bquote()` has access to the calling environment when 
  evaluating the labels (@thomasp85, #4141)

* Fix a bug in the layer implementation that introduced a new state after the 
  first render which could lead to a different look when rendered the second 
  time (@thomasp85, #4204)

* Fix a bug in legend justification where justification was lost of the legend
  dimensions exceeded the available size (@thomasp85, #3635)

* Fix a bug in `position_dodge2()` where `NA` values in thee data would cause an
  error (@thomasp85, #2905)

* Make sure `position_jitter()` creates the same jittering independent of 
  whether it is called by name or with constructor (@thomasp85, #2507)

* Fix a bug in `position_jitter()` where different jitters would be applied to 
  different position aesthetics of the same axis (@thomasp85, #2941)
  
* Fix a bug in `qplot()` when supplying `c(NA, NA)` as axis limits 
  (@thomasp85, #4027)
  
* Remove cross-inheritance of default discrete colour/fill scales and check the
  type and aesthetic of function output if `type` is a function 
  (@thomasp85, #4149)

* Fix bug in `scale_[x|y]_date()` where custom breaks functions that resulted in
  fracional dates would get misaligned (@thomasp85, #3965)
  
* Fix bug in `scale_[x|y]_datetime()` where a specified timezone would be 
  ignored by the scale (@thomasp85, #4007)
  
* Fix issue in `sec_axis()` that would throw warnings in the absence of any 
  secondary breaks (@thomasp85, #4368)

* `stat_bin()`'s computed variable `width` is now documented (#3522).
  
* `stat_count()` now computes width based on the full dataset instead of per 
  group (@thomasp85, #2047)

* Extended `stat_ecdf()` to calculate the cdf from either x or y instead from y 
  only (@jgjl, #4005)
  
* Fix a bug in `stat_summary_bin()` where one more than the requested number of
  bins would be created (@thomasp85, #3824)

* Only drop groups in `stat_ydensity()` when there are fewer than two data 
  points and throw a warning (@andrewwbutler, #4111).

* Fixed a bug in strip assembly when theme has `strip.text = element_blank()`
  and plots are faceted with multi-layered strips (@teunbrand, #4384).
  
* Using `theme(aspect.ratio = ...)` together with free space in `facet_grid()`
  now crrectly throws an error (@thomasp85, #3834)

* Fixed a bug in `labeller()` so that `.default` is passed to `as_labeller()`
  when labellers are specified by naming faceting variables. (@waltersom, #4031)
  
* Updated style for example code (@rjake, #4092)

* ggplot2 now requires R >= 3.3 (#4247).

* ggplot2 now uses `rlang::check_installed()` to check if a suggested package is
  installed, which will offer to install the package before continuing (#4375, 
  @malcolmbarrett)

* Improved error with hint when piping a `ggplot` object into a facet function
  (#4379, @mitchelloharawild).

# ggplot2 3.3.3
This is a small patch release mainly intended to address changes in R and CRAN.
It further changes the licensing model of ggplot2 to an MIT license.

* Update the ggplot2 licence to an MIT license (#4231, #4232, #4233, and #4281)

* Use vdiffr conditionally so ggplot2 can be tested on systems without vdiffr

* Update tests to work with the new `all.equal()` defaults in R >4.0.3

* Fixed a bug that `guide_bins()` mistakenly ignore `override.aes` argument
  (@yutannihilation, #4085).

# ggplot2 3.3.2
This is a small release focusing on fixing regressions introduced in 3.3.1.

* Added an `outside` option to `annotation_logticks()` that places tick marks
  outside of the plot bounds. (#3783, @kbodwin)

* `annotation_raster()` adds support for native rasters. For large rasters,
  native rasters render significantly faster than arrays (@kent37, #3388)
  
* Facet strips now have dedicated position-dependent theme elements 
  (`strip.text.x.top`, `strip.text.x.bottom`, `strip.text.y.left`, 
  `strip.text.y.right`) that inherit from `strip.text.x` and `strip.text.y`, 
  respectively. As a consequence, some theme stylings now need to be applied to 
  the position-dependent elements rather than to the parent elements. This 
  change was already introduced in ggplot2 3.3.0 but not listed in the 
  changelog. (@thomasp85, #3683)

* Facets now handle layers containing no data (@yutannihilation, #3853).
  
* A newly added geom `geom_density_2d_filled()` and associated stat 
  `stat_density_2d_filled()` can draw filled density contours
  (@clauswilke, #3846).

* A newly added `geom_function()` is now recommended to use in conjunction
  with/instead of `stat_function()`. In addition, `stat_function()` now
  works with transformed y axes, e.g. `scale_y_log10()`, and in plots
  containing no other data or layers (@clauswilke, #3611, #3905, #3983).

* Fixed a bug in `geom_sf()` that caused problems with legend-type
  autodetection (@clauswilke, #3963).
  
* Support graphics devices that use the `file` argument instead of `fileneame` 
  in `ggsave()` (@bwiernik, #3810)
  
* Default discrete color scales are now configurable through the `options()` of 
  `ggplot2.discrete.colour` and `ggplot2.discrete.fill`. When set to a character 
  vector of colour codes (or list of character vectors)  with sufficient length, 
  these colours are used for the default scale. See `help(scale_colour_discrete)` 
  for more details and examples (@cpsievert, #3833).

* Default continuous colour scales (i.e., the `options()` 
  `ggplot2.continuous.colour` and `ggplot2.continuous.fill`, which inform the 
  `type` argument of `scale_fill_continuous()` and `scale_colour_continuous()`) 
  now accept a function, which allows more control over these default 
  `continuous_scale()`s (@cpsievert, #3827).

* A bug was fixed in `stat_contour()` when calculating breaks based on 
  the `bins` argument (@clauswilke, #3879, #4004).
  
* Data columns can now contain `Vector` S4 objects, which are widely used in the 
  Bioconductor project. (@teunbrand, #3837)

# ggplot2 3.3.1

This is a small release with no code change. It removes all malicious links to a 
site that got hijacked from the readme and pkgdown site.

# ggplot2 3.3.0

This is a minor release but does contain a range of substantial new features, 
along with the standard bug fixes. The release contains a few visual breaking
changes, along with breaking changes for extension developers due to a shift in
internal representation of the position scales and their axes. No user breaking
changes are included.

This release also adds Dewey Dunnington (@paleolimbot) to the core team.

## Breaking changes
There are no user-facing breaking changes, but a change in some internal 
representations that extension developers may have relied on, along with a few 
breaking visual changes which may cause visual tests in downstream packages to 
fail.

* The `panel_params` field in the `Layout` now contains a list of list of 
  `ViewScale` objects, describing the trained coordinate system scales, instead
  of the list object used before. Any extensions that use this field will likely
  break, as will unit tests that checks aspects of this.

* `element_text()` now issues a warning when vectorized arguments are provided, 
  as in `colour = c("red", "green", "blue")`. Such use is discouraged and not 
  officially supported (@clauswilke, #3492).

* Changed `theme_grey()` setting for legend key so that it creates no border 
  (`NA`) rather than drawing a white one. (@annennenne, #3180)

* `geom_ribbon()` now draws separate lines for the upper and lower intervals if
  `colour` is mapped. Similarly, `geom_area()` and `geom_density()` now draw
  the upper lines only in the same case by default. If you want old-style full
  stroking, use `outline.type = "full"` (@yutannihilation, #3503 / @thomasp85, #3708).

## New features

* The evaluation time of aesthetics can now be controlled to a finer degree. 
  `after_stat()` supersedes the use of `stat()` and `..var..`-notation, and is
  joined by `after_scale()` to allow for mapping to scaled aesthetic values. 
  Remapping of the same aesthetic is now supported with `stage()`, so you can 
  map a data variable to a stat aesthetic, and remap the same aesthetic to 
  something else after statistical transformation (@thomasp85, #3534)

* All `coord_*()` functions with `xlim` and `ylim` arguments now accept
  vectors with `NA` as a placeholder for the minimum or maximum value
  (e.g., `ylim = c(0, NA)` would zoom the y-axis from 0 to the 
  maximum value observed in the data). This mimics the behaviour
  of the `limits` argument in continuous scale functions
  (@paleolimbot, #2907).

* Allowed reversing of discrete scales by re-writing `get_limits()` 
  (@AnneLyng, #3115)
  
* All geoms and stats that had a direction (i.e. where the x and y axes had 
  different interpretation), can now freely choose their direction, instead of
  relying on `coord_flip()`. The direction is deduced from the aesthetic 
  mapping, but can also be specified directly with the new `orientation` 
  argument (@thomasp85, #3506).
  
* Position guides can now be customized using the new `guide_axis()`, which can 
  be passed to position `scale_*()` functions or via `guides()`. The new axis 
  guide (`guide_axis()`) comes with arguments `check.overlap` (automatic removal 
  of overlapping labels), `angle` (easy rotation of axis labels), and
  `n.dodge` (dodge labels into multiple rows/columns) (@paleolimbot, #3322).
  
* A new scale type has been added, that allows binning of aesthetics at the 
  scale level. It has versions for both position and non-position aesthetics and
  comes with two new guides (`guide_bins` and `guide_coloursteps`) 
  (@thomasp85, #3096)
  
* `scale_x_continuous()` and `scale_y_continuous()` gains an `n.breaks` argument
  guiding the number of automatic generated breaks (@thomasp85, #3102)

* Added `stat_contour_filled()` and `geom_contour_filled()`, which compute 
  and draw filled contours of gridded data (@paleolimbot, #3044). 
  `geom_contour()` and `stat_contour()` now use the isoband package
  to compute contour lines. The `complete` parameter (which was undocumented
  and has been unused for at least four years) was removed (@paleolimbot, #3044).
  
* Themes have gained two new parameters, `plot.title.position` and 
  `plot.caption.position`, that can be used to customize how plot
  title/subtitle and plot caption are positioned relative to the overall plot
  (@clauswilke, #3252).

## Extensions
  
* `Geom` now gains a `setup_params()` method in line with the other ggproto
  classes (@thomasp85, #3509)

* The newly added function `register_theme_elements()` now allows developers
  of extension packages to define their own new theme elements and place them
  into the ggplot2 element tree (@clauswilke, #2540).

## Minor improvements and bug fixes

* `coord_trans()` now draws second axes and accepts `xlim`, `ylim`,
  and `expand` arguments to bring it up to feature parity with 
  `coord_cartesian()`. The `xtrans` and `ytrans` arguments that were 
  deprecated in version 1.0.1 in favour of `x` and `y` 
  were removed (@paleolimbot, #2990).

* `coord_trans()` now calculates breaks using the expanded range 
  (previously these were calculated using the unexpanded range, 
  which resulted in differences between plots made with `coord_trans()`
  and those made with `coord_cartesian()`). The expansion for discrete axes 
  in `coord_trans()` was also updated such that it behaves identically
  to that in `coord_cartesian()` (@paleolimbot, #3338).

* `expand_scale()` was deprecated in favour of `expansion()` for setting
  the `expand` argument of `x` and `y` scales (@paleolimbot).

* `geom_abline()`, `geom_hline()`, and `geom_vline()` now issue 
  more informative warnings when supplied with set aesthetics
  (i.e., `slope`, `intercept`, `yintercept`, and/or `xintercept`)
  and mapped aesthetics (i.e., `data` and/or `mapping`).

* Fix a bug in `geom_raster()` that squeezed the image when it went outside 
  scale limits (#3539, @thomasp85)

* `geom_sf()` now determines the legend type automatically (@microly, #3646).
  
* `geom_sf()` now removes rows that can't be plotted due to `NA` aesthetics 
  (#3546, @thomasp85)

* `geom_sf()` now applies alpha to linestring geometries 
  (#3589, @yutannihilation).

* `gg_dep()` was deprecated (@perezp44, #3382).

* Added function `ggplot_add.by()` for lists created with `by()`, allowing such
  lists to be added to ggplot objects (#2734, @Maschette)

* ggplot2 no longer depends on reshape2, which means that it no longer 
  (recursively) needs plyr, stringr, or stringi packages.

* Increase the default `nbin` of `guide_colourbar()` to place the ticks more 
  precisely (#3508, @yutannihilation).

* `manual_scale()` now matches `values` with the order of `breaks` whenever
  `values` is an unnamed vector. Previously, unnamed `values` would match with
  the limits of the scale and ignore the order of any `breaks` provided. Note
  that this may change the appearance of plots that previously relied on the
  unordered behaviour (#2429, @idno0001).

* `scale_manual_*(limits = ...)` now actually limits the scale (#3262,
  @yutannihilation).

* Fix a bug when `show.legend` is a named logical vector 
  (#3461, @yutannihilation).

* Added weight aesthetic option to `stat_density()` and made scaling of 
  weights the default (@annennenne, #2902)
  
* `stat_density2d()` can now take an `adjust` parameter to scale the default 
  bandwidth. (#2860, @haleyjeppson)

* `stat_smooth()` uses `REML` by default, if `method = "gam"` and
  `gam`'s method is not specified (@ikosmidis, #2630).

* stacking text when calculating the labels and the y axis with
  `stat_summary()` now works (@ikosmidis, #2709)
  
* `stat_summary()` and related functions now support rlang-style lambda functions
  (#3568, @dkahle).

* The data mask pronoun, `.data`, is now stripped from default labels.

* Addition of partial themes to plots has been made more predictable;
  stepwise addition of individual partial themes is now equivalent to
  addition of multple theme elements at once (@clauswilke, #3039).

* Facets now don't fail even when some variable in the spec are not available
  in all layers (@yutannihilation, #2963).

# ggplot2 3.2.1

This is a patch release fixing a few regressions introduced in 3.2.0 as well as
fixing some unit tests that broke due to upstream changes.

* `position_stack()` no longer changes the order of the input data. Changes to 
  the internal behaviour of `geom_ribbon()` made this reordering problematic 
  with ribbons that spanned `y = 0` (#3471)
* Using `qplot()` with a single positional aesthetic will no longer title the
  non-specified scale as `"NULL"` (#3473)
* Fixes unit tests for sf graticule labels caused by chages to sf

# ggplot2 3.2.0

This is a minor release with an emphasis on internal changes to make ggplot2 
faster and more consistent. The few interface changes will only affect the 
aesthetics of the plot in minor ways, and will only potentially break code of
extension developers if they have relied on internals that have been changed. 
This release also sees the addition of Hiroaki Yutani (@yutannihilation) to the 
core developer team.

With the release of R 3.6, ggplot2 now requires the R version to be at least 3.2,
as the tidyverse is committed to support 5 major versions of R.

## Breaking changes

* Two patches (#2996 and #3050) fixed minor rendering problems. In most cases,
  the visual changes are so subtle that they are difficult to see with the naked
  eye. However, these changes are detected by the vdiffr package, and therefore
  any package developers who use vdiffr to test for visual correctness of ggplot2
  plots will have to regenerate all reference images.
  
* In some cases, ggplot2 now produces a warning or an error for code that previously
  produced plot output. In all these cases, the previous plot output was accidental,
  and the plotting code uses the ggplot2 API in a way that would lead to undefined
  behavior. Examples include a missing `group` aesthetic in `geom_boxplot()` (#3316),
  annotations across multiple facets (#3305), and not using aesthetic mappings when
  drawing ribbons with `geom_ribbon()` (#3318).

## New features

* This release includes a range of internal changes that speeds up plot 
  generation. None of the changes are user facing and will not break any code,
  but in general ggplot2 should feel much faster. The changes includes, but are
  not limited to:
  
  - Caching ascent and descent dimensions of text to avoid recalculating it for
    every title.
  
  - Using a faster data.frame constructor as well as faster indexing into 
    data.frames
    
  - Removing the plyr dependency, replacing plyr functions with faster 
    equivalents.

* `geom_polygon()` can now draw polygons with holes using the new `subgroup` 
  aesthetic. This functionality requires R 3.6.0 (@thomasp85, #3128)

* Aesthetic mappings now accept functions that return `NULL` (@yutannihilation,
  #2997).

* `stat_function()` now accepts rlang/purrr style anonymous functions for the 
  `fun` parameter (@dkahle, #3159).

* `geom_rug()` gains an "outside" option to allow for moving the rug tassels to 
  outside the plot area (@njtierney, #3085) and a `length` option to allow for 
  changing the length of the rug lines (@daniel-wells, #3109). 
  
* All geoms now take a `key_glyph` paramter that allows users to customize
  how legend keys are drawn (@clauswilke, #3145). In addition, a new key glyph
  `timeseries` is provided to draw nice legends for time series
  (@mitchelloharawild, #3145).

## Extensions

* Layers now have a new member function `setup_layer()` which is called at the
  very beginning of the plot building process and which has access to the 
  original input data and the plot object being built. This function allows the 
  creation of custom layers that autogenerate aesthetic mappings based on the 
  input data or that filter the input data in some form. For the time being, this
  feature is not exported, but it has enabled the development of a new layer type,
  `layer_sf()` (see next item). Other special-purpose layer types may be added
  in the future (@clauswilke, #2872).
  
* A new layer type `layer_sf()` can auto-detect and auto-map sf geometry
  columns in the data. It should be used by extension developers who are writing
  new sf-based geoms or stats (@clauswilke, #3232).

* `x0` and `y0` are now recognized positional aesthetics so they will get scaled 
  if used in extension geoms and stats (@thomasp85, #3168)
  
* Continuous scale limits now accept functions which accept the default
  limits and return adjusted limits. This makes it possible to write
  a function that e.g. ensures the limits are always a multiple of 100,
  regardless of the data (@econandrew, #2307).

## Minor improvements and bug fixes

* `cut_width()` now accepts `...` to pass further arguments to `base::cut.default()`
   like `cut_number()` and `cut_interval()` already did (@cderv, #3055)

* `coord_map()` now can have axes on the top and right (@karawoo, #3042).

* `coord_polar()` now correctly rescales the secondary axis (@linzi-sg, #3278)

* `coord_sf()`, `coord_map()`, and `coord_polar()` now squash `-Inf` and `Inf`
  into the min and max of the plot (@yutannihilation, #2972).

* `coord_sf()` graticule lines are now drawn in the same thickness as panel grid 
  lines in `coord_cartesian()`, and seting panel grid lines to `element_blank()` 
  now also works in `coord_sf()` 
  (@clauswilke, #2991, #2525).

* `economics` data has been regenerated. This leads to some changes in the
  values of all columns (especially in `psavert`), but more importantly, strips 
  the grouping attributes from `economics_long`.

* `element_line()` now fills closed arrows (@yutannihilation, #2924).

* Facet strips on the left side of plots now have clipping turned on, preventing
  text from running out of the strip and borders from looking thicker than for
  other strips (@karawoo, #2772 and #3061).

* ggplot2 now works in Turkish locale (@yutannihilation, #3011).

* Clearer error messages for inappropriate aesthetics (@clairemcwhite, #3060).

* ggplot2 no longer attaches any external packages when using functions that 
  depend on packages that are suggested but not imported by ggplot2. The 
  affected functions include `geom_hex()`, `stat_binhex()`, 
  `stat_summary_hex()`, `geom_quantile()`, `stat_quantile()`, and `map_data()` 
  (@clauswilke, #3126).
  
* `geom_area()` and `geom_ribbon()` now sort the data along the x-axis in the 
  `setup_data()` method rather than as part of `draw_group()` (@thomasp85, 
  #3023)

* `geom_hline()`, `geom_vline()`, and `geom_abline()` now throw a warning if the 
  user supplies both an `xintercept`, `yintercept`, or `slope` value and a 
  mapping (@RichardJActon, #2950).

* `geom_rug()` now works with `coord_flip()` (@has2k1, #2987).

* `geom_violin()` no longer throws an error when quantile lines fall outside 
  the violin polygon (@thomasp85, #3254).

* `guide_legend()` and `guide_colorbar()` now use appropriate spacing between legend
  key glyphs and legend text even if the legend title is missing (@clauswilke, #2943).

* Default labels are now generated more consistently; e.g., symbols no longer
  get backticks, and long expressions are abbreviated with `...`
  (@yutannihilation, #2981).

* All-`Inf` layers are now ignored for picking the scale (@yutannihilation, 
  #3184).
  
* Diverging Brewer colour palette now use the correct mid-point colour 
  (@dariyasydykova, #3072).
  
* `scale_color_continuous()` now points to `scale_colour_continuous()` so that 
  it will handle `type = "viridis"` as the documentation states (@hlendway, 
  #3079).

* `scale_shape_identity()` now works correctly with `guide = "legend"` 
  (@malcolmbarrett, #3029)
  
* `scale_continuous` will now draw axis line even if the length of breaks is 0
  (@thomasp85, #3257)

* `stat_bin()` will now error when the number of bins exceeds 1e6 to avoid 
  accidentally freezing the user session (@thomasp85).
  
* `sec_axis()` now places ticks accurately when using nonlinear transformations (@dpseidel, #2978).

* `facet_wrap()` and `facet_grid()` now automatically remove NULL from facet
  specs, and accept empty specs (@yutannihilation, #3070, #2986).

* `stat_bin()` now handles data with only one unique value (@yutannihilation 
  #3047).

* `sec_axis()` now accepts functions as well as formulas (@yutannihilation, #3031).

*   New theme elements allowing different ticks lengths for each axis. For instance,
    this can be used to have inwards ticks on the x-axis (`axis.ticks.length.x`) and
    outwards ticks on the y-axis (`axis.ticks.length.y`) (@pank, #2935).

* The arguments of `Stat*$compute_layer()` and `Position*$compute_layer()` are
  now renamed to always match the ones of `Stat$compute_layer()` and
  `Position$compute_layer()` (@yutannihilation, #3202).

* `geom_*()` and `stat_*()` now accepts purrr-style lambda notation
  (@yutannihilation, #3138).

* `geom_tile()` and `geom_rect()` now draw rectangles without notches at the
  corners. The style of the corner can be controlled by `linejoin` parameters
  (@yutannihilation, #3050).

# ggplot2 3.1.0

## Breaking changes

This is a minor release and breaking changes have been kept to a minimum. End users of 
ggplot2 are unlikely to encounter any issues. However, there are a few items that developers 
of ggplot2 extensions should be aware of. For additional details, see also the discussion 
accompanying issue #2890.

*   In non-user-facing internal code (specifically in the `aes()` function and in
    the `aesthetics` argument of scale functions), ggplot2 now always uses the British
    spelling for aesthetics containing the word "colour". When users specify a "color"
    aesthetic it is automatically renamed to "colour". This renaming is also applied
    to non-standard aesthetics that contain the word "color". For example, "point_color"
    is renamed to "point_colour". This convention makes it easier to support both
    British and American spelling for novel, non-standard aesthetics, but it may require
    some adjustment for packages that have previously introduced non-standard color
    aesthetics using American spelling. A new function `standardise_aes_names()` is
    provided in case extension writers need to perform this renaming in their own code
    (@clauswilke, #2649).

*   Functions that generate other functions (closures) now force the arguments that are
    used from the generated functions, to avoid hard-to-catch errors. This may affect
    some users of manual scales (such as `scale_colour_manual()`, `scale_fill_manual()`,
    etc.) who depend on incorrect behavior (@krlmlr, #2807).
    
*   `Coord` objects now have a function `backtransform_range()` that returns the
    panel range in data coordinates. This change may affect developers of custom coords,
    who now should implement this function. It may also affect developers of custom
    geoms that use the `range()` function. In some applications, `backtransform_range()`
    may be more appropriate (@clauswilke, #2821).


## New features

*   `coord_sf()` has much improved customization of axis tick labels. Labels can now
    be set manually, and there are two new parameters, `label_graticule` and
    `label_axes`, that can be used to specify which graticules to label on which side
    of the plot (@clauswilke, #2846, #2857, #2881).
    
*   Two new geoms `geom_sf_label()` and `geom_sf_text()` can draw labels and text
    on sf objects. Under the hood, a new `stat_sf_coordinates()` calculates the
    x and y coordinates from the coordinates of the sf geometries. You can customize
    the calculation method via `fun.geometry` argument (@yutannihilation, #2761).
    

## Minor improvements and fixes

*   `benchplot()` now uses tidy evaluation (@dpseidel, #2699).

*   The error message in `compute_aesthetics()` now only provides the names of
    aesthetics with mismatched lengths, rather than all aesthetics (@karawoo,
    #2853).

*   For faceted plots, data is no longer internally reordered. This makes it
    safer to feed data columns into `aes()` or into parameters of geoms or
    stats. However, doing so remains discouraged (@clauswilke, #2694).

*   `coord_sf()` now also understands the `clip` argument, just like the other
    coords (@clauswilke, #2938).

*   `fortify()` now displays a more informative error message for
    `grouped_df()` objects when dplyr is not installed (@jimhester, #2822).

*   All `geom_*()` now display an informative error message when required 
    aesthetics are missing (@dpseidel, #2637 and #2706).

*   `geom_boxplot()` now understands the `width` parameter even when used with
    a non-standard stat, such as `stat_identity()` (@clauswilke, #2893).
    
*  `geom_hex()` now understands the `size` and `linetype` aesthetics
   (@mikmart, #2488).
    
*   `geom_hline()`, `geom_vline()`, and `geom_abline()` now work properly
    with `coord_trans()` (@clauswilke, #2149, #2812).
    
*   `geom_text(..., parse = TRUE)` now correctly renders the expected number of
    items instead of silently dropping items that are empty expressions, e.g.
    the empty string "". If an expression spans multiple lines, we take just
    the first line and drop the rest. This same issue is also fixed for
    `geom_label()` and the axis labels for `geom_sf()` (@slowkow, #2867).

*   `geom_sf()` now respects `lineend`, `linejoin`, and `linemitre` parameters 
    for lines and polygons (@alistaire47, #2826).
    
*   `ggsave()` now exits without creating a new graphics device if previously
    none was open (@clauswilke, #2363).

*   `labs()` now has named arguments `title`, `subtitle`, `caption`, and `tag`.
    Also, `labs()` now accepts tidyeval (@yutannihilation, #2669).

*   `position_nudge()` is now more robust and nudges only in the direction
    requested. This enables, for example, the horizontal nudging of boxplots
    (@clauswilke, #2733).

*   `sec_axis()` and `dup_axis()` now return appropriate breaks for the secondary
    axis when applied to log transformed scales (@dpseidel, #2729).

*   `sec_axis()` now works as expected when used in combination with tidy eval
    (@dpseidel, #2788).

*   `scale_*_date()`, `scale_*_time()` and `scale_*_datetime()` can now display 
    a secondary axis that is a __one-to-one__ transformation of the primary axis,
    implemented using the `sec.axis` argument to the scale constructor 
    (@dpseidel, #2244).
    
*   `stat_contour()`, `stat_density2d()`, `stat_bin2d()`,  `stat_binhex()`
    now calculate normalized statistics including `nlevel`, `ndensity`, and
    `ncount`. Also, `stat_density()` now includes the calculated statistic 
    `nlevel`, an alias for `scaled`, to better match the syntax of `stat_bin()`
    (@bjreisman, #2679).

# ggplot2 3.0.0

## Breaking changes

*   ggplot2 now supports/uses tidy evaluation (as described below). This is a 
    major change and breaks a number of packages; we made this breaking change 
    because it is important to make ggplot2 more programmable, and to be more 
    consistent with the rest of the tidyverse. The best general (and detailed)
    introduction to tidy evaluation can be found in the meta programming
    chapters in [Advanced R](https://adv-r.hadley.nz).
    
    The primary developer facing change is that `aes()` now contains 
    quosures (expression + environment pairs) rather than symbols, and you'll 
    need to take a different approach to extracting the information you need. 
    A common symptom of this change are errors "undefined columns selected" or 
    "invalid 'type' (list) of argument" (#2610). As in the previous version,
    constants (like `aes(x = 1)` or `aes(colour = "smoothed")`) are stored
    as is.
    
    In this version of ggplot2, if you need to describe a mapping in a string, 
    use `quo_name()` (to generate single-line strings; longer expressions may 
    be abbreviated) or `quo_text()` (to generate non-abbreviated strings that
    may span multiple lines). If you do need to extract the value of a variable
    instead use `rlang::eval_tidy()`. You may want to condition on 
    `(packageVersion("ggplot2") <= "2.2.1")` so that your code can work with
    both released and development versions of ggplot2.
    
    We recognise that this is a big change and if you're not already familiar
    with rlang, there's a lot to learn. If you are stuck, or need any help,
    please reach out on <https://community.rstudio.com>.

*   Error: Column `y` must be a 1d atomic vector or a list

    Internally, ggplot2 now uses `as.data.frame(tibble::as_tibble(x))` to
    convert a list into a data frame. This improves ggplot2's support for
    list-columns (needed for sf support), at a small cost: you can no longer
    use matrix-columns. Note that unlike tibble we still allow column vectors
    such as returned by `base::scale()` because of their widespread use.

*   Error: More than one expression parsed
  
    Previously `aes_string(x = c("a", "b", "c"))` silently returned 
    `aes(x = a)`. Now this is a clear error.

*   Error: `data` must be uniquely named but has duplicate columns
  
    If layer data contains columns with identical names an error will be 
    thrown. In earlier versions the first occuring column was chosen silently,
    potentially masking that the wrong data was chosen.

*   Error: Aesthetics must be either length 1 or the same as the data
    
    Layers are stricter about the columns they will combine into a single
    data frame. Each aesthetic now must be either the same length as the data
    frame or a single value. This makes silent recycling errors much less likely.

*   Error: `coord_*` doesn't support free scales 
   
    Free scales only work with selected coordinate systems; previously you'd
    get an incorrect plot.

*   Error in f(...) : unused argument (range = c(0, 1))

    This is because the `oob` argument to scale has been set to a function
    that only takes a single argument; it needs to take two arguments
    (`x`, and `range`). 

*   Error: unused argument (output)
  
    The function `guide_train()` now has an optional parameter `aesthetic`
    that allows you to override the `aesthetic` setting in the scale.
    To make your code work with the both released and development versions of 
    ggplot2 appropriate, add `aesthetic = NULL` to the `guide_train()` method
    signature.
    
    ```R
    # old
    guide_train.legend <- function(guide, scale) {...}
    
    # new 
    guide_train.legend <- function(guide, scale, aesthetic = NULL) {...}
    ```
    
    Then, inside the function, replace `scale$aesthetics[1]`,
    `aesthetic %||% scale$aesthetics[1]`. (The %||% operator is defined in the 
    rlang package).
    
    ```R
    # old
    setNames(list(scale$map(breaks)), scale$aesthetics[1])

    # new
    setNames(list(scale$map(breaks)), aesthetic %||% scale$aesthetics[1])
    ```

*   The long-deprecated `subset` argument to `layer()` has been removed.

## Tidy evaluation

* `aes()` now supports quasiquotation so that you can use `!!`, `!!!`,
  and `:=`. This replaces `aes_()` and `aes_string()` which are now
  soft-deprecated (but will remain around for a long time).

* `facet_wrap()` and `facet_grid()` now support `vars()` inputs. Like
  `dplyr::vars()`, this helper quotes its inputs and supports
  quasiquotation. For instance, you can now supply faceting variables
  like this: `facet_wrap(vars(am, cyl))` instead of 
  `facet_wrap(~am + cyl)`. Note that the formula interface is not going 
  away and will not be deprecated. `vars()` is simply meant to make it 
  easier to create functions around `facet_wrap()` and `facet_grid()`.

  The first two arguments of `facet_grid()` become `rows` and `cols`
  and now support `vars()` inputs. Note however that we took special
  care to ensure complete backward compatibility. With this change
  `facet_grid(vars(cyl), vars(am, vs))` is equivalent to
  `facet_grid(cyl ~ am + vs)`, and `facet_grid(cols = vars(am, vs))` is
  equivalent to `facet_grid(. ~ am + vs)`.

  One nice aspect of the new interface is that you can now easily
  supply names: `facet_grid(vars(Cylinder = cyl), labeller =
  label_both)` will give nice label titles to the facets. Of course,
  those names can be unquoted with the usual tidy eval syntax.

### sf

* ggplot2 now has full support for sf with `geom_sf()` and `coord_sf()`:

  ```r
  nc <- sf::st_read(system.file("shape/nc.shp", package = "sf"), quiet = TRUE)
  ggplot(nc) +
    geom_sf(aes(fill = AREA))
  ```
  It supports all simple features, automatically aligns CRS across layers, sets
  up the correct aspect ratio, and draws a graticule.

## New features

* ggplot2 now works on R 3.1 onwards, and uses the 
  [vdiffr](https://github.com/r-lib/vdiffr) package for visual testing.

* In most cases, accidentally using `%>%` instead of `+` will generate an 
  informative error (#2400).

* New syntax for calculated aesthetics. Instead of using `aes(y = ..count..)` 
  you can (and should!) use `aes(y = stat(count))`. `stat()` is a real function 
  with documentation which hopefully will make this part of ggplot2 less 
  confusing (#2059).
  
  `stat()` is particularly nice for more complex calculations because you 
  only need to specify it once: `aes(y = stat(count / max(count)))`,
  rather than `aes(y = ..count.. / max(..count..))`
  
* New `tag` label for adding identification tags to plots, typically used for 
  labelling a subplot with a letter. Add a tag with `labs(tag = "A")`, style it 
  with the `plot.tag` theme element, and control position with the
  `plot.tag.position` theme setting (@thomasp85).

### Layers: geoms, stats, and position adjustments

* `geom_segment()` and `geom_curve()` have a new `arrow.fill` parameter which 
  allows you to specify a separate fill colour for closed arrowheads 
  (@hrbrmstr and @clauswilke, #2375).

* `geom_point()` and friends can now take shapes as strings instead of integers,
  e.g. `geom_point(shape = "diamond")` (@daniel-barnett, #2075).

* `position_dodge()` gains a `preserve` argument that allows you to control
  whether the `total` width at each `x` value is preserved (the current 
  default), or ensure that the width of a `single` element is preserved
  (what many people want) (#1935).

* New `position_dodge2()` provides enhanced dodging for boxplots. Compared to
  `position_dodge()`, `position_dodge2()` compares `xmin` and `xmax` values  
  to determine which elements overlap, and spreads overlapping elements evenly
  within the region of overlap. `position_dodge2()` is now the default position
  adjustment for `geom_boxplot()`, because it handles `varwidth = TRUE`, and 
  will be considered for other geoms in the future.
  
  The `padding` parameter adds a small amount of padding between elements 
  (@karawoo, #2143) and a `reverse` parameter allows you to reverse the order 
  of placement (@karawoo, #2171).
  
* New `stat_qq_line()` makes it easy to add a simple line to a Q-Q plot, which 
  makes it easier to judge the fit of the theoretical distribution 
  (@nicksolomon).

### Scales and guides

* Improved support for mapping date/time variables to `alpha`, `size`, `colour`, 
  and `fill` aesthetics, including `date_breaks` and `date_labels` arguments 
  (@karawoo, #1526), and new `scale_alpha()` variants (@karawoo, #1526).

* Improved support for ordered factors. Ordered factors throw a warning when 
  mapped to shape (unordered factors do not), and do not throw warnings when 
  mapped to size or alpha (unordered factors do). Viridis is used as the 
  default colour and fill scale for ordered factors (@karawoo, #1526).

* The `expand` argument of `scale_*_continuous()` and `scale_*_discrete()`
  now accepts separate expansion values for the lower and upper range
  limits. The expansion limits can be specified using the convenience
  function `expand_scale()`.
  
  Separate expansion limits may be useful for bar charts, e.g. if one
  wants the bottom of the bars to be flush with the x axis but still 
  leave some (automatically calculated amount of) space above them:
  
    ```r
    ggplot(mtcars) +
        geom_bar(aes(x = factor(cyl))) +
        scale_y_continuous(expand = expand_scale(mult = c(0, .1)))
    ```
  
  It can also be useful for line charts, e.g. for counts over time,
  where one wants to have a ’hard’ lower limit of y = 0 but leave the
  upper limit unspecified (and perhaps differing between panels), with
  some extra space above the highest point on the line (with symmetrical 
  limits, the extra space above the highest point could in some cases 
  cause the lower limit to be negative).
  
  The old syntax for the `expand` argument will, of course, continue
  to work (@huftis, #1669).

* `scale_colour_continuous()` and `scale_colour_gradient()` are now controlled 
  by global options `ggplot2.continuous.colour` and `ggplot2.continuous.fill`. 
  These can be set to `"gradient"` (the default) or `"viridis"` (@karawoo).

* New `scale_colour_viridis_c()`/`scale_fill_viridis_c()` (continuous) and
  `scale_colour_viridis_d()`/`scale_fill_viridis_d()` (discrete) make it
  easy to use Viridis colour scales (@karawoo, #1526).

* Guides for `geom_text()` now accept custom labels with 
  `guide_legend(override.aes = list(label = "foo"))` (@brianwdavis, #2458).

### Margins

* Strips gain margins on all sides by default. This means that to fully justify
  text to the edge of a strip, you will need to also set the margins to 0
  (@karawoo).

* Rotated strip labels now correctly understand `hjust` and `vjust` parameters
  at all angles (@karawoo).

* Strip labels now understand justification relative to the direction of the
  text, meaning that in y facets, the strip text can be placed at either end of
  the strip using `hjust` (@karawoo).

* Legend titles and labels get a little extra space around them, which 
  prevents legend titles from overlapping the legend at large font sizes 
  (@karawoo, #1881).

## Extension points

* New `autolayer()` S3 generic (@mitchelloharawild, #1974). This is similar
  to `autoplot()` but produces layers rather than complete plots.

* Custom objects can now be added using `+` if a `ggplot_add` method has been
  defined for the class of the object (@thomasp85).

* Theme elements can now be subclassed. Add a `merge_element` method to control
  how properties are inherited from the parent element. Add an `element_grob` 
  method to define how elements are rendered into grobs (@thomasp85, #1981).

* Coords have gained new extension mechanisms.
  
    If you have an existing coord extension, you will need to revise the
    specification of the `train()` method. It is now called 
    `setup_panel_params()` (better reflecting what it actually does) and now 
    has arguments `scale_x`, and `scale_y` (the x and y scales respectively) 
    and `param`, a list of plot specific parameters generated by 
    `setup_params()`.

    What was formerly called `scale_details` (in coords), `panel_ranges` 
    (in layout) and `panel_scales` (in geoms) are now consistently called
    `panel_params` (#1311). These are parameters of the coord that vary from
    panel to panel.

* `ggplot_build()` and `ggplot_gtable()` are now generics, so ggplot-subclasses 
  can define additional behavior during the build stage.

* `guide_train()`, `guide_merge()`, `guide_geom()`, and `guide_gengrob()`
  are now exported as they are needed if you want to design your own guide.
  They are not currently documented; use at your own risk (#2528).

* `scale_type()` generic is now exported and documented. Use this if you 
  want to extend ggplot2 to work with a new type of vector.

## Minor bug fixes and improvements

### Faceting

* `facet_grid()` gives a more informative error message if you try to use
  a variable in both rows and cols (#1928).

* `facet_grid()` and `facet_wrap()` both give better error messages if you
  attempt to use an unsupported coord with free scales (#2049).

* `label_parsed()` works once again (#2279).

* You can now style the background of horizontal and vertical strips
  independently with `strip.background.x` and `strip.background.y` 
  theme settings (#2249).

### Scales

* `discrete_scale()` documentation now inherits shared definitions from 
  `continuous_scale()` (@alistaire47, #2052).

* `guide_colorbar()` shows all colours of the scale (@has2k1, #2343).

* `scale_identity()` once again produces legends by default (#2112).

* Tick marks for secondary axes with strong transformations are more 
  accurately placed (@thomasp85, #1992).

* Missing line types now reliably generate missing lines (with standard 
  warning) (#2206).

* Legends now ignore set aesthetics that are not length one (#1932).

* All colour and fill scales now have an `aesthetics` argument that can
  be used to set the aesthetic(s) the scale works with. This makes it
  possible to apply a colour scale to both colour and fill aesthetics
  at the same time, via `aesthetics = c("colour", "fill")` (@clauswilke).
  
* Three new generic scales work with any aesthetic or set of aesthetics: 
  `scale_continuous_identity()`, `scale_discrete_identity()`, and
  `scale_discrete_manual()` (@clauswilke).

* `scale_*_gradient2()` now consistently omits points outside limits by 
  rescaling after the limits are enforced (@foo-bar-baz-qux, #2230).

### Layers

* `geom_label()` now correctly produces unbordered labels when `label.size` 
  is 0, even when saving to PDF (@bfgray3, #2407).

* `layer()` gives considerably better error messages for incorrectly specified
  `geom`, `stat`, or `position` (#2401).

* In all layers that use it, `linemitre` now defaults to 10 (instead of 1)
  to better match base R.

* `geom_boxplot()` now supplies a default value if no `x` aesthetic is present
  (@foo-bar-baz-qux, #2110).

* `geom_density()` drops groups with fewer than two data points and throws a
  warning. For groups with two data points, density values are now calculated 
  with `stats::density` (@karawoo, #2127).

* `geom_segment()` now also takes a `linejoin` parameter. This allows more 
  control over the appearance of the segments, which is especially useful for 
  plotting thick arrows (@Ax3man, #774).

* `geom_smooth()` now reports the formula used when `method = "auto"` 
  (@davharris #1951). `geom_smooth()` now orders by the `x` aesthetic, making it 
  easier to pass pre-computed values without manual ordering (@izahn, #2028). It 
  also now knows it has `ymin` and `ymax` aesthetics (#1939). The legend 
  correctly reflects the status of the `se` argument when used with stats 
  other than the default (@clauswilke, #1546).

* `geom_tile()` now once again interprets `width` and `height` correctly 
  (@malcolmbarrett, #2510).

* `position_jitter()` and `position_jitterdodge()` gain a `seed` argument that
  allows the specification of a random seed for reproducible jittering 
  (@krlmlr, #1996 and @slowkow, #2445).

* `stat_density()` has better behaviour if all groups are dropped because they
  are too small (#2282).

* `stat_summary_bin()` now understands the `breaks` parameter (@karawoo, #2214).

* `stat_bin()` now accepts functions for `binwidth`. This allows better binning 
  when faceting along variables with different ranges (@botanize).

* `stat_bin()` and `geom_histogram()` now sum correctly when using the `weight` 
  aesthetic (@jiho, #1921).

* `stat_bin()` again uses correct scaling for the computed variable `ndensity` 
  (@timgoodman, #2324).

* `stat_bin()` and `stat_bin_2d()` now properly handle the `breaks` parameter 
  when the scales are transformed (@has2k1, #2366).

* `update_geom_defaults()` and `update_stat_defaults()` allow American 
  spelling of aesthetic parameters (@foo-bar-baz-qux, #2299).

* The `show.legend` parameter now accepts a named logical vector to hide/show
  only some aesthetics in the legend (@tutuchan, #1798).

* Layers now silently ignore unknown aesthetics with value `NULL` (#1909).

### Coords

* Clipping to the plot panel is now configurable, through a `clip` argument
  to coordinate systems, e.g. `coord_cartesian(clip = "off")` 
  (@clauswilke, #2536).

* Like scales, coordinate systems now give you a message when you're 
  replacing an existing coordinate system (#2264).

* `coord_polar()` now draws secondary axis ticks and labels 
  (@dylan-stark, #2072), and can draw the radius axis on the right 
  (@thomasp85, #2005).

* `coord_trans()` now generates a warning when a transformation generates 
  non-finite values (@foo-bar-baz-qux, #2147).

### Themes

* Complete themes now always override all elements of the default theme
  (@has2k1, #2058, #2079).

* Themes now set default grid colour in `panel.grid` rather than individually
  in `panel.grid.major` and `panel.grid.minor` individually. This makes it 
  slightly easier to customise the theme (#2352).

* Fixed bug when setting strips to `element_blank()` (@thomasp85). 

* Axes positioned on the top and to the right can now customize their ticks and
  lines separately (@thomasp85, #1899).

* Built-in themes gain parameters `base_line_size` and `base_rect_size` which 
  control the default sizes of line and rectangle elements (@karawoo, #2176).

* Default themes use `rel()` to set line widths (@baptiste).

* Themes were tweaked for visual consistency and more graceful behavior when 
  changing the base font size. All absolute heights or widths were replaced 
  with heights or widths that are proportional to the base font size. One 
  relative font size was eliminated (@clauswilke).
  
* The height of descenders is now calculated solely on font metrics and doesn't
  change with the specific letters in the string. This fixes minor alignment 
  issues with plot titles, subtitles, and legend titles (#2288, @clauswilke).

### Guides

* `guide_colorbar()` is more configurable: tick marks and color bar frame
  can now by styled with arguments `ticks.colour`, `ticks.linewidth`, 
  `frame.colour`, `frame.linewidth`, and `frame.linetype`
  (@clauswilke).
  
* `guide_colorbar()` now uses `legend.spacing.x` and `legend.spacing.y` 
  correctly, and it can handle multi-line titles. Minor tweaks were made to 
  `guide_legend()` to make sure the two legend functions behave as similarly as
  possible (@clauswilke, #2397 and #2398).
  
* The theme elements `legend.title` and `legend.text` now respect the settings 
  of `margin`, `hjust`, and `vjust` (@clauswilke, #2465, #1502).

* Non-angle parameters of `label.theme` or `title.theme` can now be set in 
  `guide_legend()` and `guide_colorbar()` (@clauswilke, #2544).

### Other

* `fortify()` gains a method for tbls (@karawoo, #2218).

* `ggplot` gains a method for `grouped_df`s that adds a `.group` variable,
  which computes a unique value for each group. Use it with 
  `aes(group = .group)` (#2351).

* `ggproto()` produces objects with class `c("ggproto", "gg")`, allowing for
  a more informative error message when adding layers, scales, or other ggproto 
  objects (@jrnold, #2056).

* `ggsave()`'s DPI argument now supports 3 string options: "retina" (320
  DPI), "print" (300 DPI), and "screen" (72 DPI) (@foo-bar-baz-qux, #2156).
  `ggsave()` now uses full argument names to avoid partial match warnings 
  (#2355), and correctly restores the previous graphics device when several
  graphics devices are open (#2363).

* `print.ggplot()` now returns the original ggplot object, instead of the 
  output from `ggplot_build()`. Also, the object returned from 
  `ggplot_build()` now has the class `"ggplot_built"` (#2034).

* `map_data()` now works even when purrr is loaded (tidyverse#66).

* New functions `summarise_layout()`, `summarise_coord()`, and 
  `summarise_layers()` summarise the layout, coordinate systems, and layers 
  of a built ggplot object (#2034, @wch). This provides a tested API that 
  (e.g.) shiny can depend on.

* Updated startup messages reflect new resources (#2410, @mine-cetinkaya-rundel).

# ggplot2 2.2.1

* Fix usage of `structure(NULL)` for R-devel compatibility (#1968).

# ggplot2 2.2.0

## Major new features

### Subtitle and caption

Thanks to @hrbrmstr plots now have subtitles and captions, which can be set with 
the `subtitle`  and `caption` arguments to `ggtitle()` and `labs()`. You can 
control their appearance with the theme settings `plot.caption` and 
`plot.subtitle`. The main plot title is now left-aligned to better work better 
with a subtitle. The caption is right-aligned (@hrbrmstr).

### Stacking

`position_stack()` and `position_fill()` now sort the stacking order to match 
grouping order. This allows you to control the order through grouping, and 
ensures that the default legend matches the plot (#1552, #1593). If you want the 
opposite order (useful if you have horizontal bars and horizontal legend), you 
can request reverse stacking by using `position = position_stack(reverse = TRUE)` 
(#1837).
  
`position_stack()` and `position_fill()` now accepts negative values which will 
create stacks extending below the x-axis (#1691).

`position_stack()` and `position_fill()` gain a `vjust` argument which makes it 
easy to (e.g.) display labels in the middle of stacked bars (#1821).

### Layers

`geom_col()` was added to complement `geom_bar()` (@hrbrmstr). It uses 
`stat="identity"` by default, making the `y` aesthetic mandatory. It does not 
support any other `stat_()` and does not provide fallback support for the 
`binwidth` parameter. Examples and references in other functions were updated to
demonstrate `geom_col()` usage. 

When creating a layer, ggplot2 will warn if you use an unknown aesthetic or an 
unknown parameter. Compared to the previous version, this is stricter for 
aesthetics (previously there was no message), and less strict for parameters 
(previously this threw an error) (#1585).

### Facetting

The facet system, as well as the internal panel class, has been rewritten in 
ggproto. Facets are now extendable in the same manner as geoms and stats, as 
described in `vignette("extending-ggplot2")`.

We have also added the following new fatures.
  
* `facet_grid()` and `facet_wrap()` now allow expressions in their faceting 
  formulas (@DanRuderman, #1596).

* When `facet_wrap()` results in an uneven number of panels, axes will now be
  drawn underneath the hanging panels (fixes #1607)

* Strips can now be freely positioned in `facet_wrap()` using the 
  `strip.position` argument (deprecates `switch`).

* The relative order of panel, strip, and axis can now be controlled with 
  the theme setting `strip.placement` that takes either `inside` (strip between 
  panel and axis) or `outside` (strip after axis).

* The theme option `panel.margin` has been deprecated in favour of 
  `panel.spacing` to more clearly communicate intent.

### Extensions

Unfortunately there was a major oversight in the construction of ggproto which 
lead to extensions capturing the super object at package build time, instead of 
at package run time (#1826). This problem has been fixed, but requires 
re-installation of all extension packages.

## Scales

* The position of x and y axes can now be changed using the `position` argument
  in `scale_x_*`and `scale_y_*` which can take `top` and `bottom`, and `left`
  and `right` respectively. The themes of top and right axes can be modified 
  using the `.top` and `.right` modifiers to `axis.text.*` and `axis.title.*`.

### Continuous scales

* `scale_x_continuous()` and `scale_y_continuous()` can now display a secondary 
  axis that is a __one-to-one__ transformation of the primary axis (e.g. degrees 
  Celcius to degrees Fahrenheit). The secondary axis will be positioned opposite 
  to the primary axis and can be controlled with the `sec.axis` argument to 
  the scale constructor.

* Scales worry less about having breaks. If no breaks can be computed, the
  plot will work instead of throwing an uninformative error (#791). This 
  is particularly helpful when you have facets with free scales, and not
  all panels contain data.

* Scales now warn when transformation introduces infinite values (#1696).

### Date time

* `scale_*_datetime()` now supports time zones. It will use the timezone 
  attached to the varaible by default, but can be overridden with the 
  `timezone` argument.

* New `scale_x_time()` and `scale_y_time()` generate reasonable default
  breaks and labels for hms vectors (#1752).

### Discrete scales

The treatment of missing values by discrete scales has been thoroughly 
overhauled (#1584). The underlying principle is that we can naturally represent 
missing values on discrete variables (by treating just like another level), so 
by default we should. 

This principle applies to:

* character vectors
* factors with implicit NA
* factors with explicit NA

And to all scales (both position and non-position.)

Compared to the previous version of ggplot2, there are three main changes:

1.  `scale_x_discrete()` and `scale_y_discrete()` always show discrete NA,
    regardless of their source

1.  If present, `NA`s are shown in discete legends.

1.  All discrete scales gain a `na.translate` argument that allows you to 
    control whether `NA`s are translated to something that can be visualised,
    or should be left as missing. Note that if you don't translate (i.e. 
    `na.translate = FALSE)` the missing values will passed on to the layer, 
    which will warning that it's dropping missing values. To suppress the
    warnings, you'll also need to add `na.rm = TRUE` to the layer call. 

There were also a number of other smaller changes

* Correctly use scale expansion factors.
* Don't preserve space for dropped levels (#1638).
* Only issue one warning when when asking for too many levels (#1674).
* Unicode labels work better on Windows (#1827).
* Warn when used with only continuous data (#1589)

## Themes

* The `theme()` constructor now has named arguments rather than ellipses. This 
  should make autocomplete substantially more useful. The documentation
  (including examples) has been considerably improved.
  
* Built-in themes are more visually homogeneous, and match `theme_grey` better.
  (@jiho, #1679)
  
* When computing the height of titles, ggplot2 now includes the height of the
  descenders (i.e. the bits of `g` and `y` that hang beneath the baseline). This 
  improves the margins around titles, particularly the y axis label (#1712).
  I have also very slightly increased the inner margins of axis titles, and 
  removed the outer margins. 

* Theme element inheritance is now easier to work with as modification now
  overrides default `element_blank` elements (#1555, #1557, #1565, #1567)
  
* Horizontal legends (i.e. legends on the top or bottom) are horizontally
  aligned by default (#1842). Use `legend.box = "vertical"` to switch back
  to the previous behaviour.
  
* `element_line()` now takes an `arrow` argument to specify arrows at the end of
  lines (#1740)

There were a number of tweaks to the theme elements that control legends:
  
* `legend.justification` now controls appearance will plotting the legend
  outside of the plot area. For example, you can use 
  `theme(legend.justification = "top")` to make the legend align with the 
  top of the plot.

* `panel.margin` and `legend.margin` have been renamed to `panel.spacing` and 
  `legend.spacing` respectively, to better communicate intent (they only
  affect spacing between legends and panels, not the margins around them)

* `legend.margin` now controls margin around individual legends.

* New `legend.box.background`, `legend.box.spacing`, and `legend.box.margin`
  control the background, spacing, and margin of the legend box (the region
  that contains all legends).

## Bug fixes and minor improvements

* ggplot2 now imports tibble. This ensures that all built-in datasets print 
  compactly even if you haven't explicitly loaded tibble or dplyr (#1677).

* Class of aesthetic mapping is preserved when adding `aes()` objects (#1624).

* `+.gg` now works for lists that include data frames.

* `annotation_x()` now works in the absense of global data (#1655)

* `geom_*(show.legend = FALSE)` now works for `guide_colorbar`.

* `geom_boxplot()` gains new `outlier.alpha` (@jonathan-g) and 
  `outlier.fill` (@schloerke, #1787) parameters to control the alpha/fill of
   outlier points independently of the alpha of the boxes. 

* `position_jitter()` (and hence `geom_jitter()`) now correctly computes 
  the jitter width/jitter when supplied by the user (#1775, @has2k1).

* `geom_contour()` more clearly describes what inputs it needs (#1577).

* `geom_curve()` respects the `lineend` paramater (#1852).

* `geom_histogram()` and `stat_bin()` understand the `breaks` parameter once 
  more. (#1665). The floating point adjustment for histogram bins is now 
  actually used - it was previously inadvertently ignored (#1651).

* `geom_violin()` no longer transforms quantile lines with the alpha aesthetic
  (@mnbram, #1714). It no longer errors when quantiles are requested but data
  have zero range (#1687). When `trim = FALSE` it once again has a nice 
  range that allows the density to reach zero (by extending the range 3 
  bandwidths to either side of the data) (#1700).

* `geom_dotplot()` works better when faceting and binning on the y-axis. 
  (#1618, @has2k1).
  
* `geom_hexbin()` once again supports `..density..` (@mikebirdgeneau, #1688).

* `geom_step()` gives useful warning if only one data point in layer (#1645).

* `layer()` gains new `check.aes` and `check.param` arguments. These allow
  geom/stat authors to optional suppress checks for known aesthetics/parameters.
  Currently this is used only in `geom_blank()` which powers `expand_limits()` 
  (#1795).

* All `stat_*()` display a better error message when required aesthetics are
  missing.
  
* `stat_bin()` and `stat_summary_hex()` now accept length 1 `binwidth` (#1610)

* `stat_density()` gains new argument `n`, which is passed to underlying function
  `stats::density` ("number of equally spaced points at which the
  density is to be estimated"). (@hbuschme)

* `stat_binhex()` now again returns `count` rather than `value` (#1747)

* `stat_ecdf()` respects `pad` argument (#1646).

* `stat_smooth()` once again informs you about the method it has chosen.
  It also correctly calculates the size of the largest group within facets.

* `x` and `y` scales are now symmetric regarding the list of
  aesthetics they accept: `xmin_final`, `xmax_final`, `xlower`,
  `xmiddle` and `xupper` are now valid `x` aesthetics.

* `Scale` extensions can now override the `make_title` and `make_sec_title` 
  methods to let the scale modify the axis/legend titles.

* The random stream is now reset after calling `.onAttach()` (#2409).

# ggplot2 2.1.0

## New features

* When mapping an aesthetic to a constant (e.g. 
  `geom_smooth(aes(colour = "loess")))`), the default guide title is the name 
  of the aesthetic (i.e. "colour"), not the value (i.e. "loess") (#1431).

* `layer()` now accepts a function as the data argument. The function will be
  applied to the data passed to the `ggplot()` function and must return a
  data.frame (#1527, @thomasp85). This is a more general version of the 
  deprecated `subset` argument.

* `theme_update()` now uses the `+` operator instead of `%+replace%`, so that
  unspecified values will no longer be `NULL`ed out. `theme_replace()`
  preserves the old behaviour if desired (@oneillkza, #1519). 

* `stat_bin()` has been overhauled to use the same algorithm as ggvis, which 
  has been considerably improved thanks to the advice of Randy Prium (@rpruim).
  This includes:
  
    * Better arguments and a better algorithm for determining the origin.
      You can now specify either `boundary` or the `center` of a bin.
      `origin` has been deprecated in favour of these arguments.
      
    * `drop` is deprecated in favour of `pad`, which adds extra 0-count bins
      at either end (needed for frequency polygons). `geom_histogram()` defaults 
      to `pad = FALSE` which considerably improves the default limits for 
      the histogram, especially when the bins are big (#1477).
      
    * The default algorithm does a (somewhat) better job at picking nice widths 
      and origins across a wider range of input data.
      
    * `bins = n` now gives a histogram with `n` bins, not `n + 1` (#1487).

## Bug fixes

* All `\donttest{}` examples run.

* All `geom_()` and `stat_()` functions now have consistent argument order:
  data + mapping, then geom/stat/position, then `...`, then specific arguments, 
  then arguments common to all layers (#1305). This may break code if you were
  previously relying on partial name matching, but in the long-term should make 
  ggplot2 easier to use. In particular, you can now set the `n` parameter
  in `geom_density2d()` without it partially matching `na.rm` (#1485).

* For geoms with both `colour` and `fill`, `alpha` once again only affects
  fill (Reverts #1371, #1523). This was causing problems for people.

* `facet_wrap()`/`facet_grid()` works with multiple empty panels of data 
  (#1445).

* `facet_wrap()` correctly swaps `nrow` and `ncol` when faceting vertically
  (#1417).

* `ggsave("x.svg")` now uses svglite to produce the svg (#1432).

* `geom_boxplot()` now understands `outlier.color` (#1455).

* `geom_path()` knows that "solid" (not just 1) represents a solid line (#1534).

* `geom_ribbon()` preserves missing values so they correctly generate a 
  gap in the ribbon (#1549).

* `geom_tile()` once again accepts `width` and `height` parameters (#1513). 
  It uses `draw_key_polygon()` for better a legend, including a coloured 
  outline (#1484).

* `layer()` now automatically adds a `na.rm` parameter if none is explicitly
  supplied.

* `position_jitterdodge()` now works on all possible dodge aesthetics, 
  e.g. `color`, `linetype` etc. instead of only based on `fill` (@bleutner)

* `position = "nudge"` now works (although it doesn't do anything useful)
  (#1428).

* The default scale for columns of class "AsIs" is now "identity" (#1518).

* `scale_*_discrete()` has better defaults when used with purely continuous
  data (#1542).

* `scale_size()` warns when used with categorical data.

* `scale_size()`, `scale_colour()`, and `scale_fill()` gain date and date-time
  variants (#1526).

* `stat_bin_hex()` and `stat_bin_summary()` now use the same underlying 
  algorithm so results are consistent (#1383). `stat_bin_hex()` now accepts
  a `weight` aesthetic. To be consistent with related stats, the output variable 
  from `stat_bin_hex()` is now value instead of count.

* `stat_density()` gains a `bw` parameter which makes it easy to get consistent 
   smoothing between facets (@jiho)

* `stat-density-2d()` no longer ignores the `h` parameter, and now accepts 
  `bins` and `binwidth` parameters to control the number of contours 
  (#1448, @has2k1).

* `stat_ecdf()` does a better job of adding padding to -Inf/Inf, and gains
  an argument `pad` to suppress the padding if not needed (#1467).

* `stat_function()` gains an `xlim` parameter (#1528). It once again works 
  with discrete x values (#1509).

* `stat_summary()` preserves sorted x order which avoids artefacts when
  display results with `geom_smooth()` (#1520).

* All elements should now inherit correctly for all themes except `theme_void()`.
  (@Katiedaisey, #1555) 

* `theme_void()` was completely void of text but facets and legends still
  need labels. They are now visible (@jiho). 

* You can once again set legend key and height width to unit arithmetic
  objects (like `2 * unit(1, "cm")`) (#1437).

* Eliminate spurious warning if you have a layer with no data and no aesthetics
  (#1451).

* Removed a superfluous comma in `theme-defaults.r` code (@jschoeley)

* Fixed a compatibility issue with `ggproto` and R versions prior to 3.1.2.
  (#1444)

* Fixed issue where `coord_map()` fails when given an explicit `parameters`
  argument (@tdmcarthur, #1729)
  
* Fixed issue where `geom_errorbarh()` had a required `x` aesthetic (#1933)  

# ggplot2 2.0.0

## Major changes

* ggplot no longer throws an error if your plot has no layers. Instead it 
  automatically adds `geom_blank()` (#1246).
  
* New `cut_width()` is a convenient replacement for the verbose
  `plyr::round_any()`, with the additional benefit of offering finer
  control.

* New `geom_count()` is a convenient alias to `stat_sum()`. Use it when you
  have overlapping points on a scatterplot. `stat_sum()` now defaults to 
  using counts instead of proportions.

* New `geom_curve()` adds curved lines, with a similar specification to 
  `geom_segment()` (@veraanadi, #1088).

* Date and datetime scales now have `date_breaks`, `date_minor_breaks` and
  `date_labels` arguments so that you never need to use the long
  `scales::date_breaks()` or `scales::date_format()`.
  
* `geom_bar()` now has it's own stat, distinct from `stat_bin()` which was
  also used by `geom_histogram()`. `geom_bar()` now uses `stat_count()` 
  which counts values at each distinct value of x (i.e. it does not bin
  the data first). This can be useful when you want to show exactly which 
  values are used in a continuous variable.

* `geom_point()` gains a `stroke` aesthetic which controls the border width of 
  shapes 21-25 (#1133, @SeySayux). `size` and `stroke` are additive so a point 
  with `size = 5` and `stroke = 5` will have a diameter of 10mm. (#1142)

* New `position_nudge()` allows you to slightly offset labels (or other 
  geoms) from their corresponding points (#1109).

* `scale_size()` now maps values to _area_, not radius. Use `scale_radius()`
  if you want the old behaviour (not recommended, except perhaps for lines).

* New `stat_summary_bin()` works like `stat_summary()` but on binned data. 
  It's a generalisation of `stat_bin()` that can compute any aggregate,
  not just counts (#1274). Both default to `mean_se()` if no aggregation
  functions are supplied (#1386).

* Layers are now much stricter about their arguments - you will get an error
  if you've supplied an argument that isn't an aesthetic or a parameter.
  This is likely to cause some short-term pain but in the long-term it will make
  it much easier to spot spelling mistakes and other errors (#1293).
  
    This change does break a handful of geoms/stats that used `...` to pass 
    additional arguments on to the underlying computation. Now 
    `geom_smooth()`/`stat_smooth()` and `geom_quantile()`/`stat_quantile()` 
    use `method.args` instead (#1245, #1289); and `stat_summary()` (#1242), 
    `stat_summary_hex()`, and `stat_summary2d()` use `fun.args`.

### Extensibility

There is now an official mechanism for defining Stats, Geoms, and Positions in 
other packages. See `vignette("extending-ggplot2")` for details.

* All Geoms, Stats and Positions are now exported, so you can inherit from them
  when making your own objects (#989).

* ggplot2 no longer uses proto or reference classes. Instead, we now use 
  ggproto, a new OO system designed specifically for ggplot2. Unlike proto
  and RC, ggproto supports clean cross-package inheritance. Creating a new OO
  system isn't usually the right way to solve a problem, but I'm pretty sure
  it was necessary here. Read more about it in the vignette.

* `aes_()` replaces `aes_q()`. It also supports formulas, so the most concise 
  SE version of `aes(carat, price)` is now `aes_(~carat, ~price)`. You may
  want to use this form in packages, as it will avoid spurious `R CMD check` 
  warnings about undefined global variables.

### Text

* `geom_text()` has been overhauled to make labelling your data a little
  easier. It:
  
    * `nudge_x` and `nudge_y` arguments let you offset labels from their
      corresponding points (#1120). 
      
    * `check_overlap = TRUE` provides a simple way to avoid overplotting 
      of labels: labels that would otherwise overlap are omitted (#1039).
      
    * `hjust` and `vjust` can now be character vectors: "left", "center", 
      "right", "bottom", "middle", "top". New options include "inward" and 
      "outward" which align text towards and away from the center of the plot 
      respectively.

* `geom_label()` works like `geom_text()` but draws a rounded rectangle 
  underneath each label (#1039). This is useful when you want to label plots
  that are dense with data.

### Deprecated features

* The little used `aes_auto()` has been deprecated. 

* `aes_q()` has been replaced with `aes_()` to be consistent with SE versions
  of NSE functions in other packages.

* The `order` aesthetic is officially deprecated. It never really worked, and 
  was poorly documented.

* The `stat` and `position` arguments to `qplot()` have been deprecated.
  `qplot()` is designed for quick plots - if you need to specify position
  or stat, use `ggplot()` instead.

* The theme setting `axis.ticks.margin` has been deprecated: now use the margin 
  property of `axis.text`.
  
* `stat_abline()`, `stat_hline()` and `stat_vline()` have been removed:
  these were never suitable for use other than with `geom_abline()` etc
  and were not documented.

* `show_guide` has been renamed to `show.legend`: this more accurately
  reflects what it does (controls appearance of layer in legend), and uses the 
  same convention as other ggplot2 arguments (i.e. a `.` between names).
  (Yes, I know that's inconsistent with function names with use `_`, but it's
  too late to change now.)

A number of geoms have been renamed to be internally consistent:

* `stat_binhex()` and `stat_bin2d()` have been renamed to `stat_bin_hex()` 
  and `stat_bin_2d()` (#1274). `stat_summary2d()` has been renamed to 
  `stat_summary_2d()`, `geom_density2d()`/`stat_density2d()` has been renamed 
  to `geom_density_2d()`/`stat_density_2d()`.

* `stat_spoke()` is now `geom_spoke()` since I realised it's a
  reparameterisation of `geom_segment()`.

* `stat_bindot()` has been removed because it's so tightly coupled to
  `geom_dotplot()`. If you happened to use `stat_bindot()`, just change to
  `geom_dotplot()` (#1194).

All defunct functions have been removed.

### Default appearance

* The default `theme_grey()` background colour has been changed from "grey90" 
  to "grey92": this makes the background a little less visually prominent.

* Labels and titles have been tweaked for readability:

    * Axes labels are darker.
    
    * Legend and axis titles are given the same visual treatment.
    
    * The default font size dropped from 12 to 11. You might be surprised that 
      I've made the default text size smaller as it was already hard for
      many people to read. It turns out there was a bug in RStudio (fixed in 
      0.99.724), that shrunk the text of all grid based graphics. Once that
      was resolved the defaults seemed too big to my eyes.
    
    * More spacing between titles and borders.
    
    * Default margins scale with the theme font size, so the appearance at 
      larger font sizes should be considerably improved (#1228). 

* `alpha` now affects both fill and colour aesthetics (#1371).

* `element_text()` gains a margins argument which allows you to add additional
  padding around text elements. To help see what's going on use `debug = TRUE` 
  to display the text region and anchors.

* The default font size in `geom_text()` has been decreased from 5mm (14 pts)
  to 3.8 mm (11 pts) to match the new default theme sizes.

* A diagonal line is no longer drawn on bar and rectangle legends. Instead, the
  border has been tweaked to be more visible, and more closely match the size of 
  line drawn on the plot.

* `geom_pointrange()` and `geom_linerange()` get vertical (not horizontal)
  lines in the legend (#1389).

* The default line `size` for `geom_smooth()` has been increased from 0.5 to 1 
  to make it easier to see when overlaid on data.
  
* `geom_bar()` and `geom_rect()` use a slightly paler shade of grey so they
  aren't so visually heavy.
  
* `geom_boxplot()` now colours outliers the same way as the boxes.

* `geom_point()` now uses shape 19 instead of 16. This looks much better on 
  the default Linux graphics device. (It's very slightly smaller than the old 
  point, but it shouldn't affect any graphics significantly)

* Sizes in ggplot2 are measured in mm. Previously they were converted to pts 
  (for use in grid) by multiplying by 72 / 25.4. However, grid uses printer's 
  points, not Adobe (big pts), so sizes are now correctly multiplied by 
  72.27 / 25.4. This is unlikely to noticeably affect display, but it's
  technically correct (<https://youtu.be/hou0lU8WMgo>).

* The default legend will now allocate multiple rows (if vertical) or
  columns (if horizontal) in order to make a legend that is more likely to
  fit on the screen. You can override with the `nrow`/`ncol` arguments
  to `guide_legend()`

    ```R
    p <- ggplot(mpg, aes(displ,hwy, colour = model)) + geom_point()
    p
    p + theme(legend.position = "bottom")
    # Previous behaviour
    p + guides(colour = guide_legend(ncol = 1))
    ```

### New and updated themes

* New `theme_void()` is completely empty. It's useful for plots with non-
  standard coordinates or for drawings (@jiho, #976).

* New `theme_dark()` has a dark background designed to make colours pop out
  (@jiho, #1018)

* `theme_minimal()` became slightly more minimal by removing the axis ticks:
  labels now line up directly beneath grid lines (@tomschloss, #1084)

* New theme setting `panel.ontop` (logical) make it possible to place 
  background elements (i.e., gridlines) on top of data. Best used with 
  transparent `panel.background` (@noamross. #551).

### Labelling

The facet labelling system was updated with many new features and a
more flexible interface (@lionel-). It now works consistently across
grid and wrap facets. The most important user visible changes are:

* `facet_wrap()` gains a `labeller` option (#25).

* `facet_grid()` and `facet_wrap()` gain a `switch` argument to
  display the facet titles near the axes. When switched, the labels
  become axes subtitles. `switch` can be set to "x", "y" or "both"
  (the latter only for grids) to control which margin is switched.

The labellers (such as `label_value()` or `label_both()`) also get
some new features:

* They now offer the `multi_line` argument to control whether to
  display composite facets (those specified as `~var1 + var2`) on one
  or multiple lines.

* In `label_bquote()` you now refer directly to the names of
  variables. With this change, you can create math expressions that
  depend on more than one variable. This math expression can be
  specified either for the rows or the columns and you can also
  provide different expressions to each margin.

  As a consequence of these changes, referring to `x` in backquoted
  expressions is deprecated.

* Similarly to `label_bquote()`, `labeller()` now take `.rows` and
  `.cols` arguments. In addition, it also takes `.default`.
  `labeller()` is useful to customise how particular variables are
  labelled. The three additional arguments specify how to label the
  variables are not specifically mentioned, respectively for rows,
  columns or both. This makes it especially easy to set up a
  project-wide labeller dispatcher that can be reused across all your
  plots. See the documentation for an example.

* The new labeller `label_context()` adapts to the number of factors
  facetted over. With a single factor, it displays only the values,
  just as before. But with multiple factors in a composite margin
  (e.g. with `~cyl + am`), the labels are passed over to
  `label_both()`. This way the variables names are displayed with the
  values to help identifying them.

On the programming side, the labeller API has been rewritten in order
to offer more control when faceting over multiple factors (e.g. with
formulae such as `~cyl + am`). This also means that if you have
written custom labellers, you will need to update them for this
version of ggplot.

* Previously, a labeller function would take `variable` and `value`
  arguments and return a character vector. Now, they take a data frame
  of character vectors and return a list. The input data frame has one
  column per factor facetted over and each column in the returned list
  becomes one line in the strip label. See documentation for more
  details.

* The labels received by a labeller now contain metadata: their margin
  (in the "type" attribute) and whether they come from a wrap or a
  grid facet (in the "facet" attribute).

* Note that the new `as_labeller()` function operator provides an easy
  way to transform an existing function to a labeller function. The
  existing function just needs to take and return a character vector.

## Documentation

* Improved documentation for `aes()`, `layer()` and much much more.

* I've tried to reduce the use of `...` so that you can see all the 
  documentation in one place rather than having to integrate multiple pages.
  In some cases this has involved adding additional arguments to geoms
  to make it more clear what you can do:
  
    *  `geom_smooth()` gains explicit `method`, `se` and `formula` arguments.
    
    * `geom_histogram()` gains `binwidth`, `bins`, `origin` and `right` 
      arguments.
      
    * `geom_jitter()` gains `width` and `height` arguments to make it easier
      to control the amount of jittering without using the lengthy 
      `position_jitter()` function (#1116)

* Use of `qplot()` in examples has been minimised (#1123, @hrbrmstr). This is
  inline with the 2nd edition of the ggplot2 box, which minimises the use of 
  `qplot()` in favour of `ggplot()`.

* Tighly linked geoms and stats (e.g. `geom_boxplot()` and `stat_boxplot()`) 
  are now documented in the same file so you can see all the arguments in one
  place. Variations of the same idea (e.g. `geom_path()`, `geom_line()`, and
  `geom_step()`) are also documented together.

* It's now obvious that you can set the `binwidth` parameter for
  `stat_bin_hex()`, `stat_summary_hex()`, `stat_bin_2d()`, and
  `stat_summary_2d()`. 

* The internals of positions have been cleaned up considerably. You're unlikely
  to notice any external changes, although the documentation should be a little
  less confusing since positions now don't list parameters they never use.

## Data

* All datasets have class `tbl_df` so if you also use dplyr, you get a better
  print method.

* `economics` has been brought up to date to 2015-04-01.

* New `economics_long` is the economics data in long form.

* New `txhousing` dataset containing information about the Texas housing
  market. Useful for examples that need multiple time series, and for
  demonstrating model+vis methods.

* New `luv_colours` dataset which contains the locations of all
  built-in `colors()` in Luv space.

* `movies` has been moved into its own package, ggplot2movies, because it was 
  large and not terribly useful. If you've used the movies dataset, you'll now 
  need to explicitly load the package with `library(ggplot2movies)`.

## Bug fixes and minor improvements

* All partially matched arguments and `$` have been been replaced with 
  full matches (@jimhester, #1134).

* ggplot2 now exports `alpha()` from the scales package (#1107), and `arrow()` 
  and `unit()` from grid (#1225). This means you don't need attach scales/grid 
  or do `scales::`/`grid::` for these commonly used functions.

* `aes_string()` now only parses character inputs. This fixes bugs when
  using it with numbers and non default `OutDec` settings (#1045).

* `annotation_custom()` automatically adds a unique id to each grob name,
  making it easier to plot multiple grobs with the same name (e.g. grobs of
  ggplot2 graphics) in the same plot (#1256).

* `borders()` now accepts xlim and ylim arguments for specifying the geographical 
  region of interest (@markpayneatwork, #1392).

* `coord_cartesian()` applies the same expansion factor to limits as for scales. 
  You can suppress with `expand = FALSE` (#1207).

* `coord_trans()` now works when breaks are suppressed (#1422).

* `cut_number()` gives error message if the number of requested bins can
  be created because there are two few unique values (#1046).

* Character labels in `facet_grid()` are no longer (incorrectly) coerced into
  factors. This caused problems with custom label functions (#1070).

* `facet_wrap()` and `facet_grid()` now allow you to use non-standard
  variable names by surrounding them with backticks (#1067).

* `facet_wrap()` more carefully checks its `nrow` and `ncol` arguments
  to ensure that they're specified correctly (@richierocks, #962)

* `facet_wrap()` gains a `dir` argument to control the direction the
  panels are wrapped in. The default is "h" for horizontal. Use "v" for
  vertical layout (#1260).

* `geom_abline()`, `geom_hline()` and `geom_vline()` have been rewritten to
  have simpler behaviour and be more consistent:

    * `stat_abline()`, `stat_hline()` and `stat_vline()` have been removed:
      these were never suitable for use other than with `geom_abline()` etc
      and were not documented.

    * `geom_abline()`, `geom_vline()` and `geom_hline()` are bound to
      `stat_identity()` and `position_identity()`

    * Intercept parameters can no longer be set to a function.

    * They are all documented in one file, since they are so closely related.

* `geom_bin2d()` will now let you specify one dimension's breaks exactly,
  without touching the other dimension's default breaks at all (#1126).

* `geom_crossbar()` sets grouping correctly so you can display multiple
  crossbars on one plot. It also makes the default `fatten` argument a little
  bigger to make the middle line more obvious (#1125).

* `geom_histogram()` and `geom_smooth()` now only inform you about the
  default values once per layer, rather than once per panel (#1220).

* `geom_pointrange()` gains `fatten` argument so you can control the
  size of the point relative to the size of the line.

* `geom_segment()` annotations were not transforming with scales 
  (@BrianDiggs, #859).

* `geom_smooth()` is no longer so chatty. If you want to know what the deafult
  smoothing method is, look it up in the documentation! (#1247)

* `geom_violin()` now has the ability to draw quantile lines (@DanRuderman).

* `ggplot()` now captures the parent frame to use for evaluation,
  rather than always defaulting to the global environment. This should
  make ggplot more suitable to use in more situations (e.g. with knitr)

* `ggsave()` has been simplified a little to make it easier to maintain.
  It no longer checks that you're printing a ggplot2 object (so now also
  works with any grid grob) (#970), and always requires a filename.
  Parameter `device` now supports character argument to specify which supported
  device to use ('pdf', 'png', 'jpeg', etc.), for when it cannot be correctly
  inferred from the file extension (for example when a temporary filename is
  supplied server side in shiny apps) (@sebkopf, #939). It no longer opens
  a graphics device if one isn't already open - this is annoying when you're
  running from a script (#1326).

* `guide_colorbar()` creates correct legend if only one color (@krlmlr, #943).

* `guide_colorbar()` no longer fails when the legend is empty - previously
  this often masked misspecifications elsewhere in the plot (#967).

* New `layer_data()` function extracts the data used for plotting for a given
  layer. It's mostly useful for testing.

* User supplied `minor_breaks` can now be supplied on the same scale as 
  the data, and will be automatically transformed with by scale (#1385).

* You can now suppress the appearance of an axis/legend title (and the space
  that would allocated for it) with `NULL` in the `scale_` function. To
  use the default lable, use `waiver()` (#1145).

* Position adjustments no longer warn about potentially varying ranges
  because the problem rarely occurs in practice and there are currently a
  lot of false positives since I don't understand exactly what FP criteria
  I should be testing.

* `scale_fill_grey()` now uses red for missing values. This matches
  `scale_colour_grey()` and makes it obvious where missing values lie.
  Override with `na.value`.

* `scale_*_gradient2()` defaults to using Lab colour space.

* `scale_*_gradientn()` now allows `colours` or `colors` (#1290)

* `scale_y_continuous()` now also transforms the `lower`, `middle` and `upper`
  aesthetics used by `geom_boxplot()`: this only affects
  `geom_boxplot(stat = "identity")` (#1020).

* Legends no longer inherit aesthetics if `inherit.aes` is FALSE (#1267).

* `lims()` makes it easy to set the limits of any axis (#1138).

* `labels = NULL` now works with `guide_legend()` and `guide_colorbar()`.
  (#1175, #1183).

* `override.aes` now works with American aesthetic spelling, e.g. color

* Scales no longer round data points to improve performance of colour
  palettes. Instead the scales package now uses a much faster colour
  interpolation algorithm (#1022).

* `scale_*_brewer()` and `scale_*_distiller()` add new `direction` argument of 
  `scales::brewer_pal`, making it easier to change the order of colours 
  (@jiho, #1139).

* `scale_x_date()` now clips dates outside the limits in the same way as
  `scale_x_continuous()` (#1090).

* `stat_bin()` gains `bins` arguments, which denotes the number of bins. Now
  you can set `bins=100` instead of `binwidth=0.5`. Note that `breaks` or
  `binwidth` will override it (@tmshn, #1158, #102).

* `stat_boxplot()` warns if a continuous variable is used for the `x` aesthetic
  without also supplying a `group` aesthetic (#992, @krlmlr).

* `stat_summary_2d()` and `stat_bin_2d()` now share exactly the same code for 
  determining breaks from `bins`, `binwidth`, and `origin`. 
  
* `stat_summary_2d()` and `stat_bin_2d()` now output in tile/raster compatible 
  form instead of rect compatible form. 

* Automatically computed breaks do not lead to an error for transformations like
  "probit" where the inverse can map to infinity (#871, @krlmlr)

* `stat_function()` now always evaluates the function on the original scale.
  Previously it computed the function on transformed scales, giving incorrect
  values (@BrianDiggs, #1011).

* `strip_dots` works with anonymous functions within calculated aesthetics 
  (e.g. `aes(sapply(..density.., function(x) mean(x))))` (#1154, @NikNakk)

* `theme()` gains `validate = FALSE` parameter to turn off validation, and 
  hence store arbitrary additional data in the themes. (@tdhock, #1121)

* Improved the calculation of segments needed to draw the curve representing
  a line when plotted in polar coordinates. In some cases, the last segment
  of a multi-segment line was not drawn (@BrianDiggs, #952)<|MERGE_RESOLUTION|>--- conflicted
+++ resolved
@@ -1,8 +1,6 @@
 # ggplot2 (development version)
 
-<<<<<<< HEAD
 * `stat_ecdf()` now has an optional `weight` aesthetic (@teunbrand, #5058).
-=======
 * To improve `width` calculation in bar plots with empty factor levels, 
   `resolution()` considers `mapped_discrete` values as having resolution 1 
   (@teunbrand, #5211)
@@ -65,7 +63,6 @@
 
 ## Bug fixes
 
->>>>>>> d7f22413
 * Fixed a regression in `geom_hex()` where aesthetics were replicated across 
   bins (@thomasp85, #5037 and #5044).
   

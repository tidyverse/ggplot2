--- conflicted
+++ resolved
@@ -1,12 +1,10 @@
 # ggplot2 (development version)
 
-<<<<<<< HEAD
 * Allowed reversing of discrete scales by re-writing `get_limits()` (@AnneLyng, #3115)
-=======
+
 * Added function `ggplot_add.by()` for lists created with `by()` (#2734, @Maschette)
 
 * `ggdep()` was deprecated (@perezp44, #3382).
->>>>>>> 5e8699d9
 
 * Added weight aesthetic option to `stat_density()` and made scaling of 
   weights the default (@annennenne, #2902)

--- conflicted
+++ resolved
@@ -1,14 +1,11 @@
 
 # ggplot2 (development version)
 
-<<<<<<< HEAD
-* Fixed spurious warnings from `sec_axis()` with `breaks = NULL` (#5713).
-=======
 * Fixed bug where discrete scales could not map aesthetics only consisting of
   `NA`s (#5623)
 * Facet evaluation is better at dealing with inherited errors 
   (@teunbrand, #5670).
->>>>>>> cf43adc9
+* Fixed spurious warnings from `sec_axis()` with `breaks = NULL` (#5713).
 
 # ggplot2 3.5.0
 

--- conflicted
+++ resolved
@@ -17,15 +17,12 @@
 * Patterns and gradients are now also enabled in `geom_sf()` 
   (@teunbrand, #5716).
 * `stat_bin()` deals with non-finite breaks better (@teunbrand, #5665).
-<<<<<<< HEAD
 * While axes in `coord_radial()` don't neatly fit the top/right/bottom/left
   organisation, specifying `position = "top"` or `position = "right"` 
   in the scale will flip the placement of the radial axis (#5735)
-=======
 * The default behaviour of `resolution()` has been reverted to pre-3.5.0 
   behaviour. Whether mapped discrete vectors should be treated as having 
   resolution of 1 is controlled by the new `discrete` argument.
->>>>>>> d72caf50
 * Fixed bug in `guide_bins()` and `guide_coloursteps()` where discrete breaks,
   such as the levels produced by `cut()`, were ordered incorrectly 
   (@teunbrand, #5757).

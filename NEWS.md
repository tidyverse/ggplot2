--- conflicted
+++ resolved
@@ -1,19 +1,5 @@
 # ggplot2 (development version)
 
-<<<<<<< HEAD
-# ggplot2 3.4.4
-
-This hotfix release adapts to a change in r-devel's `base::is.atomic()` and 
-the upcoming retirement of maptools.
-
-* `fortify()` for sp objects (e.g., `SpatialPolygonsDataFrame`) is now deprecated
-  and will be removed soon in support of [the upcoming retirement of rgdal, rgeos,
-  and maptools](https://r-spatial.org/r/2023/05/15/evolution4.html). In advance
-  of the whole removal, `fortify(<SpatialPolygonsDataFrame>, region = ...)`
-  no longer works as of this version (@yutannihilation, #5244).
-
-# ggplot2 3.4.3
-=======
 * Legend titles no longer take up space if they've been removed by setting 
   `legend.title = element_blank()` (@teunbrand, #3587).
 
@@ -25,7 +11,6 @@
   
 * `resolution()` has a small tolerance, preventing spuriously small resolutions 
   due to rounding errors (@teunbrand, #2516).
->>>>>>> 6dd9bb66
 
 * `stage()` now works correctly, even with aesthetics that do not have scales 
   (#5408)
@@ -170,6 +155,17 @@
   duplicated coordinates (@teunbrand, #5215).
 * Improve performance of layers without positional scales (@zeehio, #4990)
 
+# ggplot2 3.4.4
+
+This hotfix release adapts to a change in r-devel's `base::is.atomic()` and 
+the upcoming retirement of maptools.
+
+* `fortify()` for sp objects (e.g., `SpatialPolygonsDataFrame`) is now deprecated
+  and will be removed soon in support of [the upcoming retirement of rgdal, rgeos,
+  and maptools](https://r-spatial.org/r/2023/05/15/evolution4.html). In advance
+  of the whole removal, `fortify(<SpatialPolygonsDataFrame>, region = ...)`
+  no longer works as of this version (@yutannihilation, #5244).
+
 # ggplot2 3.4.3
 This hotfix release addresses a version comparison change in r-devel. There are
 no user-facing or breaking changes.

# ggplot2 (development version)

<<<<<<< HEAD
* Automatic break calculation now squishes the scale limits to the domain
  of the transformation. This allows `scale_{x/y}_sqrt()` to find breaks at 0   
  when appropriate (@teunbrand, #980).
=======
* `...` supports `rlang::list2` dynamic dots in all public functions. (@mone27, #4764) 

* `theme()` now has a `strip.clip` argument, that can be set to `"off"` to 
  prevent the clipping of strip text and background borders (@teunbrand, #4118)
>>>>>>> 21df8dc8

* `aes()` now supports the `!!!` operator in its first two arguments
  (#2675). Thanks to @yutannihilation and @teunbrand for draft
  implementations.

* Require rlang >= 1.0.0 (@billybarc, #4797)

* `geom_violin()` no longer issues "collapsing to unique 'x' values" warning
  (@bersbersbers, #4455)

* `annotate()` now documents unsupported geoms (`geom_abline()`, `geom_hline()`
  and `geom_vline()`), and warns when they are requested (@mikmart, #4719)

* `presidential` dataset now includes Trump's presidency (@bkmgit, #4703).

* referring to `x` in backquoted expressions with `label_bquote()` is no longer
  possible.

* `position_stack()` now works fully with `geom_text()` (@thomasp85, #4367)

* `geom_tile()` now correctly recognises missing data in `xmin`, `xmax`, `ymin`,
  and `ymax` (@thomasp85 and @sigmapi, #4495)

* `geom_hex()` will now use the binwidth from `stat_bin_hex()` if present, 
  instead of deriving it (@thomasp85, #4580)
  
* `geom_hex()` now works on non-linear coordinate systems (@thomasp85)

* Fixed a bug throwing errors when trying to render an empty plot with secondary
  axes (@thomasp85, #4509)

* Axes are now added correctly in `facet_wrap()` when `as.table = FALSE`
  (@thomasp85, #4553)

* Better compatibility of custom device functions in `ggsave()` 
  (@thomasp85, #4539)

* Binning scales are now more resilient to calculated limits that ends up being
  `NaN` after transformations (@thomasp85, #4510)

* Strip padding in `facet_grid()` is now only in effect if `strip.placement = "outside"`
  _and_ an axis is present between the strip and the panel (@thomasp85, #4610)

* Aesthetics of length 1 are now recycled to 0 if the length of the data is 0 
  (@thomasp85, #4588)

* Setting `size = NA` will no longer cause `guide_legend()` to error 
  (@thomasp85, #4559)

* Setting `stroke` to `NA` in `geom_point()` will no longer impair the sizing of
  the points (@thomasp85, #4624)

* `stat_bin_2d()` now correctly recognises the `weight` aesthetic 
  (@thomasp85, #4646)
  
* All geoms now have consistent exposure of linejoin and lineend parameters, and
  the guide keys will now respect these settings (@thomasp85, #4653)

* `geom_sf()` now respects `arrow` parameter for lines (@jakeruss, #4659)

* Updated documentation for `print.ggplot` to reflect that it returns
  the original plot, not the result of `ggplot_build()`. (@r2evans, #4390)

* `scale_*_manual()` no longer displays extra legend keys, or changes their 
  order, when a named `values` argument has more items than the data. To display
  all `values` on the legend instead, use
  `scale_*_manual(values = vals, limits = names(vals))`. (@teunbrand, @banfai, 
  #4511, #4534)
  
* `geom_contour()` now accepts a function in the `breaks` argument (@eliocamp, #4652).

* Updated documentation for `geom_contour()` to correctly reflect argument 
precedence between `bins` and `binwidth`. (@eliocamp, #4651)

* Dots in `geom_dotplot()` are now correctly aligned to the baseline when
  `stackratio != 1` and `stackdir != "up"` (@mjskay, #4614)

* Key glyphs for `geom_boxplot()`, `geom_crossbar()`, `geom_pointrange()`, and
  `geom_linerange()` are now orientation-aware (@mjskay, #4732)

# ggplot2 3.3.5
This is a very small release focusing on fixing a couple of untenable issues 
that surfaced with the 3.3.4 release

* Revert changes made in #4434 (apply transform to intercept in `geom_abline()`) 
  as it introduced undesirable issues far worse than the bug it fixed 
  (@thomasp85, #4514)
* Fixes an issue in `ggsave()` when producing emf/wmf files (@yutannihilation, 
  #4521)
* Warn when grDevices specific arguments are passed to ragg devices (@thomasp85, 
  #4524)
* Fix an issue where `coord_sf()` was reporting that it is non-linear
  even when data is provided in projected coordinates (@clauswilke, #4527)

# ggplot2 3.3.4
This is a larger patch release fixing a huge number of bugs and introduces a 
small selection of feature refinements.

## Features

* Alt-text can now be added to a plot using the `alt` label, i.e 
  `+ labs(alt = ...)`. Currently this alt text is not automatically propagated, 
  but we plan to integrate into Shiny, RMarkdown, and other tools in the future. 
  (@thomasp85, #4477)

* Add support for the BrailleR package for creating descriptions of the plot
  when rendered (@thomasp85, #4459)
  
* `coord_sf()` now has an argument `default_crs` that specifies the coordinate
  reference system (CRS) for non-sf layers and scale/coord limits. This argument
  defaults to `NULL`, which means non-sf layers are assumed to be in projected
  coordinates, as in prior ggplot2 versions. Setting `default_crs = sf::st_crs(4326)`
  provides a simple way to interpret x and y positions as longitude and latitude,
  regardless of the CRS used by `coord_sf()`. Authors of extension packages
  implementing `stat_sf()`-like functionality are encouraged to look at the source
  code of `stat_sf()`'s `compute_group()` function to see how to provide scale-limit
  hints to `coord_sf()` (@clauswilke, #3659).

* `ggsave()` now uses ragg to render raster output if ragg is available. It also
  handles custom devices that sets a default unit (e.g. `ragg::agg_png`) 
  correctly (@thomasp85, #4388)

* `ggsave()` now returns the saved file location invisibly (#3379, @eliocamp).
  Note that, as a side effect, an unofficial hack `<ggplot object> + ggsave()`
  no longer works (#4513).

* The scale arguments `limits`, `breaks`, `minor_breaks`, `labels`, `rescaler`
  and `oob` now accept purrr style lambda notation (@teunbrand, #4427). The same 
  is true for `as_labeller()` (and therefore also `labeller()`) 
  (@netique, #4188).

* Manual scales now allow named vectors passed to `values` to contain fewer 
  elements than existing in the data. Elements not present in values will be set
  to `NA` (@thomasp85, #3451)
  
* Date and datetime position scales support out-of-bounds (oob) arguments to 
  control how limits affect data outside those limits (@teunbrand, #4199).
  
## Fixes

* Fix a bug that `after_stat()` and `after_scale()` cannot refer to aesthetics
  if it's specified in the plot-global mapping (@yutannihilation, #4260).
  
* Fix bug in `annotate_logticks()` that would cause an error when used together
  with `coord_flip()` (@thomasp85, #3954)
  
* Fix a bug in `geom_abline()` that resulted in `intercept` not being subjected
  to the transformation of the y scale (@thomasp85, #3741)
  
* Extent the range of the line created by `geom_abline()` so that line ending
  is not visible for large linewidths (@thomasp85, #4024)

* Fix bug in `geom_dotplot()` where dots would be positioned wrong with 
  `stackgroups = TRUE` (@thomasp85, #1745)

* Fix calculation of confidence interval for locfit smoothing in `geom_smooth()`
  (@topepo, #3806)
  
* Fix bug in `geom_text()` where `"outward"` and `"inward"` justification for 
  some `angle` values was reversed (@aphalo, #4169, #4447)

* `ggsave()` now sets the default background to match the fill value of the
  `plot.background` theme element (@karawoo, #4057)

* It is now deprecated to specify `guides(<scale> = FALSE)` or
  `scale_*(guide = FALSE)` to remove a guide. Please use 
  `guides(<scale> = "none")` or `scale_*(guide = "none")` instead 
  (@yutannihilation, #4097)
  
* Fix a bug in `guide_bins()` where keys would disappear if the guide was 
  reversed (@thomasp85, #4210)
  
* Fix bug in `guide_coloursteps()` that would repeat the terminal bins if the
  breaks coincided with the limits of the scale (@thomasp85, #4019)

* Make sure that default labels from default mappings doesn't overwrite default
  labels from explicit mappings (@thomasp85, #2406)

* Fix bug in `labeller()` where parsing was turned off if `.multiline = FALSE`
  (@thomasp85, #4084)
  
* Make sure `label_bquote()` has access to the calling environment when 
  evaluating the labels (@thomasp85, #4141)

* Fix a bug in the layer implementation that introduced a new state after the 
  first render which could lead to a different look when rendered the second 
  time (@thomasp85, #4204)

* Fix a bug in legend justification where justification was lost of the legend
  dimensions exceeded the available size (@thomasp85, #3635)

* Fix a bug in `position_dodge2()` where `NA` values in thee data would cause an
  error (@thomasp85, #2905)

* Make sure `position_jitter()` creates the same jittering independent of 
  whether it is called by name or with constructor (@thomasp85, #2507)

* Fix a bug in `position_jitter()` where different jitters would be applied to 
  different position aesthetics of the same axis (@thomasp85, #2941)
  
* Fix a bug in `qplot()` when supplying `c(NA, NA)` as axis limits 
  (@thomasp85, #4027)
  
* Remove cross-inheritance of default discrete colour/fill scales and check the
  type and aesthetic of function output if `type` is a function 
  (@thomasp85, #4149)

* Fix bug in `scale_[x|y]_date()` where custom breaks functions that resulted in
  fracional dates would get misaligned (@thomasp85, #3965)
  
* Fix bug in `scale_[x|y]_datetime()` where a specified timezone would be 
  ignored by the scale (@thomasp85, #4007)
  
* Fix issue in `sec_axis()` that would throw warnings in the absence of any 
  secondary breaks (@thomasp85, #4368)

* `stat_bin()`'s computed variable `width` is now documented (#3522).
  
* `stat_count()` now computes width based on the full dataset instead of per 
  group (@thomasp85, #2047)

* Extended `stat_ecdf()` to calculate the cdf from either x or y instead from y 
  only (@jgjl, #4005)
  
* Fix a bug in `stat_summary_bin()` where one more than the requested number of
  bins would be created (@thomasp85, #3824)

* Only drop groups in `stat_ydensity()` when there are fewer than two data 
  points and throw a warning (@andrewwbutler, #4111).

* Fixed a bug in strip assembly when theme has `strip.text = element_blank()`
  and plots are faceted with multi-layered strips (@teunbrand, #4384).
  
* Using `theme(aspect.ratio = ...)` together with free space in `facet_grid()`
  now crrectly throws an error (@thomasp85, #3834)

* Fixed a bug in `labeller()` so that `.default` is passed to `as_labeller()`
  when labellers are specified by naming faceting variables. (@waltersom, #4031)
  
* Updated style for example code (@rjake, #4092)

* ggplot2 now requires R >= 3.3 (#4247).

* ggplot2 now uses `rlang::check_installed()` to check if a suggested package is
  installed, which will offer to install the package before continuing (#4375, 
  @malcolmbarrett)

* Improved error with hint when piping a `ggplot` object into a facet function
  (#4379, @mitchelloharawild).

# ggplot2 3.3.3
This is a small patch release mainly intended to address changes in R and CRAN.
It further changes the licensing model of ggplot2 to an MIT license.

* Update the ggplot2 licence to an MIT license (#4231, #4232, #4233, and #4281)

* Use vdiffr conditionally so ggplot2 can be tested on systems without vdiffr

* Update tests to work with the new `all.equal()` defaults in R >4.0.3

* Fixed a bug that `guide_bins()` mistakenly ignore `override.aes` argument
  (@yutannihilation, #4085).

# ggplot2 3.3.2
This is a small release focusing on fixing regressions introduced in 3.3.1.

* Added an `outside` option to `annotation_logticks()` that places tick marks
  outside of the plot bounds. (#3783, @kbodwin)

* `annotation_raster()` adds support for native rasters. For large rasters,
  native rasters render significantly faster than arrays (@kent37, #3388)
  
* Facet strips now have dedicated position-dependent theme elements 
  (`strip.text.x.top`, `strip.text.x.bottom`, `strip.text.y.left`, 
  `strip.text.y.right`) that inherit from `strip.text.x` and `strip.text.y`, 
  respectively. As a consequence, some theme stylings now need to be applied to 
  the position-dependent elements rather than to the parent elements. This 
  change was already introduced in ggplot2 3.3.0 but not listed in the 
  changelog. (@thomasp85, #3683)

* Facets now handle layers containing no data (@yutannihilation, #3853).
  
* A newly added geom `geom_density_2d_filled()` and associated stat 
  `stat_density_2d_filled()` can draw filled density contours
  (@clauswilke, #3846).

* A newly added `geom_function()` is now recommended to use in conjunction
  with/instead of `stat_function()`. In addition, `stat_function()` now
  works with transformed y axes, e.g. `scale_y_log10()`, and in plots
  containing no other data or layers (@clauswilke, #3611, #3905, #3983).

* Fixed a bug in `geom_sf()` that caused problems with legend-type
  autodetection (@clauswilke, #3963).
  
* Support graphics devices that use the `file` argument instead of `fileneame` 
  in `ggsave()` (@bwiernik, #3810)
  
* Default discrete color scales are now configurable through the `options()` of 
  `ggplot2.discrete.colour` and `ggplot2.discrete.fill`. When set to a character 
  vector of colour codes (or list of character vectors)  with sufficient length, 
  these colours are used for the default scale. See `help(scale_colour_discrete)` 
  for more details and examples (@cpsievert, #3833).

* Default continuous colour scales (i.e., the `options()` 
  `ggplot2.continuous.colour` and `ggplot2.continuous.fill`, which inform the 
  `type` argument of `scale_fill_continuous()` and `scale_colour_continuous()`) 
  now accept a function, which allows more control over these default 
  `continuous_scale()`s (@cpsievert, #3827).

* A bug was fixed in `stat_contour()` when calculating breaks based on 
  the `bins` argument (@clauswilke, #3879, #4004).
  
* Data columns can now contain `Vector` S4 objects, which are widely used in the 
  Bioconductor project. (@teunbrand, #3837)

# ggplot2 3.3.1

This is a small release with no code change. It removes all malicious links to a 
site that got hijacked from the readme and pkgdown site.

# ggplot2 3.3.0

This is a minor release but does contain a range of substantial new features, 
along with the standard bug fixes. The release contains a few visual breaking
changes, along with breaking changes for extension developers due to a shift in
internal representation of the position scales and their axes. No user breaking
changes are included.

This release also adds Dewey Dunnington (@paleolimbot) to the core team.

## Breaking changes
There are no user-facing breaking changes, but a change in some internal 
representations that extension developers may have relied on, along with a few 
breaking visual changes which may cause visual tests in downstream packages to 
fail.

* The `panel_params` field in the `Layout` now contains a list of list of 
  `ViewScale` objects, describing the trained coordinate system scales, instead
  of the list object used before. Any extensions that use this field will likely
  break, as will unit tests that checks aspects of this.

* `element_text()` now issues a warning when vectorized arguments are provided, 
  as in `colour = c("red", "green", "blue")`. Such use is discouraged and not 
  officially supported (@clauswilke, #3492).

* Changed `theme_grey()` setting for legend key so that it creates no border 
  (`NA`) rather than drawing a white one. (@annennenne, #3180)

* `geom_ribbon()` now draws separate lines for the upper and lower intervals if
  `colour` is mapped. Similarly, `geom_area()` and `geom_density()` now draw
  the upper lines only in the same case by default. If you want old-style full
  stroking, use `outline.type = "full"` (@yutannihilation, #3503 / @thomasp85, #3708).

## New features

* The evaluation time of aesthetics can now be controlled to a finer degree. 
  `after_stat()` supersedes the use of `stat()` and `..var..`-notation, and is
  joined by `after_scale()` to allow for mapping to scaled aesthetic values. 
  Remapping of the same aesthetic is now supported with `stage()`, so you can 
  map a data variable to a stat aesthetic, and remap the same aesthetic to 
  something else after statistical transformation (@thomasp85, #3534)

* All `coord_*()` functions with `xlim` and `ylim` arguments now accept
  vectors with `NA` as a placeholder for the minimum or maximum value
  (e.g., `ylim = c(0, NA)` would zoom the y-axis from 0 to the 
  maximum value observed in the data). This mimics the behaviour
  of the `limits` argument in continuous scale functions
  (@paleolimbot, #2907).

* Allowed reversing of discrete scales by re-writing `get_limits()` 
  (@AnneLyng, #3115)
  
* All geoms and stats that had a direction (i.e. where the x and y axes had 
  different interpretation), can now freely choose their direction, instead of
  relying on `coord_flip()`. The direction is deduced from the aesthetic 
  mapping, but can also be specified directly with the new `orientation` 
  argument (@thomasp85, #3506).
  
* Position guides can now be customized using the new `guide_axis()`, which can 
  be passed to position `scale_*()` functions or via `guides()`. The new axis 
  guide (`guide_axis()`) comes with arguments `check.overlap` (automatic removal 
  of overlapping labels), `angle` (easy rotation of axis labels), and
  `n.dodge` (dodge labels into multiple rows/columns) (@paleolimbot, #3322).
  
* A new scale type has been added, that allows binning of aesthetics at the 
  scale level. It has versions for both position and non-position aesthetics and
  comes with two new guides (`guide_bins` and `guide_coloursteps`) 
  (@thomasp85, #3096)
  
* `scale_x_continuous()` and `scale_y_continuous()` gains an `n.breaks` argument
  guiding the number of automatic generated breaks (@thomasp85, #3102)

* Added `stat_contour_filled()` and `geom_contour_filled()`, which compute 
  and draw filled contours of gridded data (@paleolimbot, #3044). 
  `geom_contour()` and `stat_contour()` now use the isoband package
  to compute contour lines. The `complete` parameter (which was undocumented
  and has been unused for at least four years) was removed (@paleolimbot, #3044).
  
* Themes have gained two new parameters, `plot.title.position` and 
  `plot.caption.position`, that can be used to customize how plot
  title/subtitle and plot caption are positioned relative to the overall plot
  (@clauswilke, #3252).

## Extensions
  
* `Geom` now gains a `setup_params()` method in line with the other ggproto
  classes (@thomasp85, #3509)

* The newly added function `register_theme_elements()` now allows developers
  of extension packages to define their own new theme elements and place them
  into the ggplot2 element tree (@clauswilke, #2540).

## Minor improvements and bug fixes

* `coord_trans()` now draws second axes and accepts `xlim`, `ylim`,
  and `expand` arguments to bring it up to feature parity with 
  `coord_cartesian()`. The `xtrans` and `ytrans` arguments that were 
  deprecated in version 1.0.1 in favour of `x` and `y` 
  were removed (@paleolimbot, #2990).

* `coord_trans()` now calculates breaks using the expanded range 
  (previously these were calculated using the unexpanded range, 
  which resulted in differences between plots made with `coord_trans()`
  and those made with `coord_cartesian()`). The expansion for discrete axes 
  in `coord_trans()` was also updated such that it behaves identically
  to that in `coord_cartesian()` (@paleolimbot, #3338).

* `expand_scale()` was deprecated in favour of `expansion()` for setting
  the `expand` argument of `x` and `y` scales (@paleolimbot).

* `geom_abline()`, `geom_hline()`, and `geom_vline()` now issue 
  more informative warnings when supplied with set aesthetics
  (i.e., `slope`, `intercept`, `yintercept`, and/or `xintercept`)
  and mapped aesthetics (i.e., `data` and/or `mapping`).

* Fix a bug in `geom_raster()` that squeezed the image when it went outside 
  scale limits (#3539, @thomasp85)

* `geom_sf()` now determines the legend type automatically (@microly, #3646).
  
* `geom_sf()` now removes rows that can't be plotted due to `NA` aesthetics 
  (#3546, @thomasp85)

* `geom_sf()` now applies alpha to linestring geometries 
  (#3589, @yutannihilation).

* `gg_dep()` was deprecated (@perezp44, #3382).

* Added function `ggplot_add.by()` for lists created with `by()`, allowing such
  lists to be added to ggplot objects (#2734, @Maschette)

* ggplot2 no longer depends on reshape2, which means that it no longer 
  (recursively) needs plyr, stringr, or stringi packages.

* Increase the default `nbin` of `guide_colourbar()` to place the ticks more 
  precisely (#3508, @yutannihilation).

* `manual_scale()` now matches `values` with the order of `breaks` whenever
  `values` is an unnamed vector. Previously, unnamed `values` would match with
  the limits of the scale and ignore the order of any `breaks` provided. Note
  that this may change the appearance of plots that previously relied on the
  unordered behaviour (#2429, @idno0001).

* `scale_manual_*(limits = ...)` now actually limits the scale (#3262,
  @yutannihilation).

* Fix a bug when `show.legend` is a named logical vector 
  (#3461, @yutannihilation).

* Added weight aesthetic option to `stat_density()` and made scaling of 
  weights the default (@annennenne, #2902)
  
* `stat_density2d()` can now take an `adjust` parameter to scale the default 
  bandwidth. (#2860, @haleyjeppson)

* `stat_smooth()` uses `REML` by default, if `method = "gam"` and
  `gam`'s method is not specified (@ikosmidis, #2630).

* stacking text when calculating the labels and the y axis with
  `stat_summary()` now works (@ikosmidis, #2709)
  
* `stat_summary()` and related functions now support rlang-style lambda functions
  (#3568, @dkahle).

* The data mask pronoun, `.data`, is now stripped from default labels.

* Addition of partial themes to plots has been made more predictable;
  stepwise addition of individual partial themes is now equivalent to
  addition of multple theme elements at once (@clauswilke, #3039).

* Facets now don't fail even when some variable in the spec are not available
  in all layers (@yutannihilation, #2963).

# ggplot2 3.2.1

This is a patch release fixing a few regressions introduced in 3.2.0 as well as
fixing some unit tests that broke due to upstream changes.

* `position_stack()` no longer changes the order of the input data. Changes to 
  the internal behaviour of `geom_ribbon()` made this reordering problematic 
  with ribbons that spanned `y = 0` (#3471)
* Using `qplot()` with a single positional aesthetic will no longer title the
  non-specified scale as `"NULL"` (#3473)
* Fixes unit tests for sf graticule labels caused by chages to sf

# ggplot2 3.2.0

This is a minor release with an emphasis on internal changes to make ggplot2 
faster and more consistent. The few interface changes will only affect the 
aesthetics of the plot in minor ways, and will only potentially break code of
extension developers if they have relied on internals that have been changed. 
This release also sees the addition of Hiroaki Yutani (@yutannihilation) to the 
core developer team.

With the release of R 3.6, ggplot2 now requires the R version to be at least 3.2,
as the tidyverse is committed to support 5 major versions of R.

## Breaking changes

* Two patches (#2996 and #3050) fixed minor rendering problems. In most cases,
  the visual changes are so subtle that they are difficult to see with the naked
  eye. However, these changes are detected by the vdiffr package, and therefore
  any package developers who use vdiffr to test for visual correctness of ggplot2
  plots will have to regenerate all reference images.
  
* In some cases, ggplot2 now produces a warning or an error for code that previously
  produced plot output. In all these cases, the previous plot output was accidental,
  and the plotting code uses the ggplot2 API in a way that would lead to undefined
  behavior. Examples include a missing `group` aesthetic in `geom_boxplot()` (#3316),
  annotations across multiple facets (#3305), and not using aesthetic mappings when
  drawing ribbons with `geom_ribbon()` (#3318).

## New features

* This release includes a range of internal changes that speeds up plot 
  generation. None of the changes are user facing and will not break any code,
  but in general ggplot2 should feel much faster. The changes includes, but are
  not limited to:
  
  - Caching ascent and descent dimensions of text to avoid recalculating it for
    every title.
  
  - Using a faster data.frame constructor as well as faster indexing into 
    data.frames
    
  - Removing the plyr dependency, replacing plyr functions with faster 
    equivalents.

* `geom_polygon()` can now draw polygons with holes using the new `subgroup` 
  aesthetic. This functionality requires R 3.6.0 (@thomasp85, #3128)

* Aesthetic mappings now accept functions that return `NULL` (@yutannihilation,
  #2997).

* `stat_function()` now accepts rlang/purrr style anonymous functions for the 
  `fun` parameter (@dkahle, #3159).

* `geom_rug()` gains an "outside" option to allow for moving the rug tassels to 
  outside the plot area (@njtierney, #3085) and a `length` option to allow for 
  changing the length of the rug lines (@daniel-wells, #3109). 
  
* All geoms now take a `key_glyph` paramter that allows users to customize
  how legend keys are drawn (@clauswilke, #3145). In addition, a new key glyph
  `timeseries` is provided to draw nice legends for time series
  (@mitchelloharawild, #3145).

## Extensions

* Layers now have a new member function `setup_layer()` which is called at the
  very beginning of the plot building process and which has access to the 
  original input data and the plot object being built. This function allows the 
  creation of custom layers that autogenerate aesthetic mappings based on the 
  input data or that filter the input data in some form. For the time being, this
  feature is not exported, but it has enabled the development of a new layer type,
  `layer_sf()` (see next item). Other special-purpose layer types may be added
  in the future (@clauswilke, #2872).
  
* A new layer type `layer_sf()` can auto-detect and auto-map sf geometry
  columns in the data. It should be used by extension developers who are writing
  new sf-based geoms or stats (@clauswilke, #3232).

* `x0` and `y0` are now recognized positional aesthetics so they will get scaled 
  if used in extension geoms and stats (@thomasp85, #3168)
  
* Continuous scale limits now accept functions which accept the default
  limits and return adjusted limits. This makes it possible to write
  a function that e.g. ensures the limits are always a multiple of 100,
  regardless of the data (@econandrew, #2307).

## Minor improvements and bug fixes

* `cut_width()` now accepts `...` to pass further arguments to `base::cut.default()`
   like `cut_number()` and `cut_interval()` already did (@cderv, #3055)

* `coord_map()` now can have axes on the top and right (@karawoo, #3042).

* `coord_polar()` now correctly rescales the secondary axis (@linzi-sg, #3278)

* `coord_sf()`, `coord_map()`, and `coord_polar()` now squash `-Inf` and `Inf`
  into the min and max of the plot (@yutannihilation, #2972).

* `coord_sf()` graticule lines are now drawn in the same thickness as panel grid 
  lines in `coord_cartesian()`, and seting panel grid lines to `element_blank()` 
  now also works in `coord_sf()` 
  (@clauswilke, #2991, #2525).

* `economics` data has been regenerated. This leads to some changes in the
  values of all columns (especially in `psavert`), but more importantly, strips 
  the grouping attributes from `economics_long`.

* `element_line()` now fills closed arrows (@yutannihilation, #2924).

* Facet strips on the left side of plots now have clipping turned on, preventing
  text from running out of the strip and borders from looking thicker than for
  other strips (@karawoo, #2772 and #3061).

* ggplot2 now works in Turkish locale (@yutannihilation, #3011).

* Clearer error messages for inappropriate aesthetics (@clairemcwhite, #3060).

* ggplot2 no longer attaches any external packages when using functions that 
  depend on packages that are suggested but not imported by ggplot2. The 
  affected functions include `geom_hex()`, `stat_binhex()`, 
  `stat_summary_hex()`, `geom_quantile()`, `stat_quantile()`, and `map_data()` 
  (@clauswilke, #3126).
  
* `geom_area()` and `geom_ribbon()` now sort the data along the x-axis in the 
  `setup_data()` method rather than as part of `draw_group()` (@thomasp85, 
  #3023)

* `geom_hline()`, `geom_vline()`, and `geom_abline()` now throw a warning if the 
  user supplies both an `xintercept`, `yintercept`, or `slope` value and a 
  mapping (@RichardJActon, #2950).

* `geom_rug()` now works with `coord_flip()` (@has2k1, #2987).

* `geom_violin()` no longer throws an error when quantile lines fall outside 
  the violin polygon (@thomasp85, #3254).

* `guide_legend()` and `guide_colorbar()` now use appropriate spacing between legend
  key glyphs and legend text even if the legend title is missing (@clauswilke, #2943).

* Default labels are now generated more consistently; e.g., symbols no longer
  get backticks, and long expressions are abbreviated with `...`
  (@yutannihilation, #2981).

* All-`Inf` layers are now ignored for picking the scale (@yutannihilation, 
  #3184).
  
* Diverging Brewer colour palette now use the correct mid-point colour 
  (@dariyasydykova, #3072).
  
* `scale_color_continuous()` now points to `scale_colour_continuous()` so that 
  it will handle `type = "viridis"` as the documentation states (@hlendway, 
  #3079).

* `scale_shape_identity()` now works correctly with `guide = "legend"` 
  (@malcolmbarrett, #3029)
  
* `scale_continuous` will now draw axis line even if the length of breaks is 0
  (@thomasp85, #3257)

* `stat_bin()` will now error when the number of bins exceeds 1e6 to avoid 
  accidentally freezing the user session (@thomasp85).
  
* `sec_axis()` now places ticks accurately when using nonlinear transformations (@dpseidel, #2978).

* `facet_wrap()` and `facet_grid()` now automatically remove NULL from facet
  specs, and accept empty specs (@yutannihilation, #3070, #2986).

* `stat_bin()` now handles data with only one unique value (@yutannihilation 
  #3047).

* `sec_axis()` now accepts functions as well as formulas (@yutannihilation, #3031).

*   New theme elements allowing different ticks lengths for each axis. For instance,
    this can be used to have inwards ticks on the x-axis (`axis.ticks.length.x`) and
    outwards ticks on the y-axis (`axis.ticks.length.y`) (@pank, #2935).

* The arguments of `Stat*$compute_layer()` and `Position*$compute_layer()` are
  now renamed to always match the ones of `Stat$compute_layer()` and
  `Position$compute_layer()` (@yutannihilation, #3202).

* `geom_*()` and `stat_*()` now accepts purrr-style lambda notation
  (@yutannihilation, #3138).

* `geom_tile()` and `geom_rect()` now draw rectangles without notches at the
  corners. The style of the corner can be controlled by `linejoin` parameters
  (@yutannihilation, #3050).

# ggplot2 3.1.0

## Breaking changes

This is a minor release and breaking changes have been kept to a minimum. End users of 
ggplot2 are unlikely to encounter any issues. However, there are a few items that developers 
of ggplot2 extensions should be aware of. For additional details, see also the discussion 
accompanying issue #2890.

*   In non-user-facing internal code (specifically in the `aes()` function and in
    the `aesthetics` argument of scale functions), ggplot2 now always uses the British
    spelling for aesthetics containing the word "colour". When users specify a "color"
    aesthetic it is automatically renamed to "colour". This renaming is also applied
    to non-standard aesthetics that contain the word "color". For example, "point_color"
    is renamed to "point_colour". This convention makes it easier to support both
    British and American spelling for novel, non-standard aesthetics, but it may require
    some adjustment for packages that have previously introduced non-standard color
    aesthetics using American spelling. A new function `standardise_aes_names()` is
    provided in case extension writers need to perform this renaming in their own code
    (@clauswilke, #2649).

*   Functions that generate other functions (closures) now force the arguments that are
    used from the generated functions, to avoid hard-to-catch errors. This may affect
    some users of manual scales (such as `scale_colour_manual()`, `scale_fill_manual()`,
    etc.) who depend on incorrect behavior (@krlmlr, #2807).
    
*   `Coord` objects now have a function `backtransform_range()` that returns the
    panel range in data coordinates. This change may affect developers of custom coords,
    who now should implement this function. It may also affect developers of custom
    geoms that use the `range()` function. In some applications, `backtransform_range()`
    may be more appropriate (@clauswilke, #2821).


## New features

*   `coord_sf()` has much improved customization of axis tick labels. Labels can now
    be set manually, and there are two new parameters, `label_graticule` and
    `label_axes`, that can be used to specify which graticules to label on which side
    of the plot (@clauswilke, #2846, #2857, #2881).
    
*   Two new geoms `geom_sf_label()` and `geom_sf_text()` can draw labels and text
    on sf objects. Under the hood, a new `stat_sf_coordinates()` calculates the
    x and y coordinates from the coordinates of the sf geometries. You can customize
    the calculation method via `fun.geometry` argument (@yutannihilation, #2761).
    

## Minor improvements and fixes

*   `benchplot()` now uses tidy evaluation (@dpseidel, #2699).

*   The error message in `compute_aesthetics()` now only provides the names of
    aesthetics with mismatched lengths, rather than all aesthetics (@karawoo,
    #2853).

*   For faceted plots, data is no longer internally reordered. This makes it
    safer to feed data columns into `aes()` or into parameters of geoms or
    stats. However, doing so remains discouraged (@clauswilke, #2694).

*   `coord_sf()` now also understands the `clip` argument, just like the other
    coords (@clauswilke, #2938).

*   `fortify()` now displays a more informative error message for
    `grouped_df()` objects when dplyr is not installed (@jimhester, #2822).

*   All `geom_*()` now display an informative error message when required 
    aesthetics are missing (@dpseidel, #2637 and #2706).

*   `geom_boxplot()` now understands the `width` parameter even when used with
    a non-standard stat, such as `stat_identity()` (@clauswilke, #2893).
    
*  `geom_hex()` now understands the `size` and `linetype` aesthetics
   (@mikmart, #2488).
    
*   `geom_hline()`, `geom_vline()`, and `geom_abline()` now work properly
    with `coord_trans()` (@clauswilke, #2149, #2812).
    
*   `geom_text(..., parse = TRUE)` now correctly renders the expected number of
    items instead of silently dropping items that are empty expressions, e.g.
    the empty string "". If an expression spans multiple lines, we take just
    the first line and drop the rest. This same issue is also fixed for
    `geom_label()` and the axis labels for `geom_sf()` (@slowkow, #2867).

*   `geom_sf()` now respects `lineend`, `linejoin`, and `linemitre` parameters 
    for lines and polygons (@alistaire47, #2826).
    
*   `ggsave()` now exits without creating a new graphics device if previously
    none was open (@clauswilke, #2363).

*   `labs()` now has named arguments `title`, `subtitle`, `caption`, and `tag`.
    Also, `labs()` now accepts tidyeval (@yutannihilation, #2669).

*   `position_nudge()` is now more robust and nudges only in the direction
    requested. This enables, for example, the horizontal nudging of boxplots
    (@clauswilke, #2733).

*   `sec_axis()` and `dup_axis()` now return appropriate breaks for the secondary
    axis when applied to log transformed scales (@dpseidel, #2729).

*   `sec_axis()` now works as expected when used in combination with tidy eval
    (@dpseidel, #2788).

*   `scale_*_date()`, `scale_*_time()` and `scale_*_datetime()` can now display 
    a secondary axis that is a __one-to-one__ transformation of the primary axis,
    implemented using the `sec.axis` argument to the scale constructor 
    (@dpseidel, #2244).
    
*   `stat_contour()`, `stat_density2d()`, `stat_bin2d()`,  `stat_binhex()`
    now calculate normalized statistics including `nlevel`, `ndensity`, and
    `ncount`. Also, `stat_density()` now includes the calculated statistic 
    `nlevel`, an alias for `scaled`, to better match the syntax of `stat_bin()`
    (@bjreisman, #2679).

# ggplot2 3.0.0

## Breaking changes

*   ggplot2 now supports/uses tidy evaluation (as described below). This is a 
    major change and breaks a number of packages; we made this breaking change 
    because it is important to make ggplot2 more programmable, and to be more 
    consistent with the rest of the tidyverse. The best general (and detailed)
    introduction to tidy evaluation can be found in the meta programming
    chapters in [Advanced R](https://adv-r.hadley.nz).
    
    The primary developer facing change is that `aes()` now contains 
    quosures (expression + environment pairs) rather than symbols, and you'll 
    need to take a different approach to extracting the information you need. 
    A common symptom of this change are errors "undefined columns selected" or 
    "invalid 'type' (list) of argument" (#2610). As in the previous version,
    constants (like `aes(x = 1)` or `aes(colour = "smoothed")`) are stored
    as is.
    
    In this version of ggplot2, if you need to describe a mapping in a string, 
    use `quo_name()` (to generate single-line strings; longer expressions may 
    be abbreviated) or `quo_text()` (to generate non-abbreviated strings that
    may span multiple lines). If you do need to extract the value of a variable
    instead use `rlang::eval_tidy()`. You may want to condition on 
    `(packageVersion("ggplot2") <= "2.2.1")` so that your code can work with
    both released and development versions of ggplot2.
    
    We recognise that this is a big change and if you're not already familiar
    with rlang, there's a lot to learn. If you are stuck, or need any help,
    please reach out on <https://community.rstudio.com>.

*   Error: Column `y` must be a 1d atomic vector or a list

    Internally, ggplot2 now uses `as.data.frame(tibble::as_tibble(x))` to
    convert a list into a data frame. This improves ggplot2's support for
    list-columns (needed for sf support), at a small cost: you can no longer
    use matrix-columns. Note that unlike tibble we still allow column vectors
    such as returned by `base::scale()` because of their widespread use.

*   Error: More than one expression parsed
  
    Previously `aes_string(x = c("a", "b", "c"))` silently returned 
    `aes(x = a)`. Now this is a clear error.

*   Error: `data` must be uniquely named but has duplicate columns
  
    If layer data contains columns with identical names an error will be 
    thrown. In earlier versions the first occuring column was chosen silently,
    potentially masking that the wrong data was chosen.

*   Error: Aesthetics must be either length 1 or the same as the data
    
    Layers are stricter about the columns they will combine into a single
    data frame. Each aesthetic now must be either the same length as the data
    frame or a single value. This makes silent recycling errors much less likely.

*   Error: `coord_*` doesn't support free scales 
   
    Free scales only work with selected coordinate systems; previously you'd
    get an incorrect plot.

*   Error in f(...) : unused argument (range = c(0, 1))

    This is because the `oob` argument to scale has been set to a function
    that only takes a single argument; it needs to take two arguments
    (`x`, and `range`). 

*   Error: unused argument (output)
  
    The function `guide_train()` now has an optional parameter `aesthetic`
    that allows you to override the `aesthetic` setting in the scale.
    To make your code work with the both released and development versions of 
    ggplot2 appropriate, add `aesthetic = NULL` to the `guide_train()` method
    signature.
    
    ```R
    # old
    guide_train.legend <- function(guide, scale) {...}
    
    # new 
    guide_train.legend <- function(guide, scale, aesthetic = NULL) {...}
    ```
    
    Then, inside the function, replace `scale$aesthetics[1]`,
    `aesthetic %||% scale$aesthetics[1]`. (The %||% operator is defined in the 
    rlang package).
    
    ```R
    # old
    setNames(list(scale$map(breaks)), scale$aesthetics[1])

    # new
    setNames(list(scale$map(breaks)), aesthetic %||% scale$aesthetics[1])
    ```

*   The long-deprecated `subset` argument to `layer()` has been removed.

## Tidy evaluation

* `aes()` now supports quasiquotation so that you can use `!!`, `!!!`,
  and `:=`. This replaces `aes_()` and `aes_string()` which are now
  soft-deprecated (but will remain around for a long time).

* `facet_wrap()` and `facet_grid()` now support `vars()` inputs. Like
  `dplyr::vars()`, this helper quotes its inputs and supports
  quasiquotation. For instance, you can now supply faceting variables
  like this: `facet_wrap(vars(am, cyl))` instead of 
  `facet_wrap(~am + cyl)`. Note that the formula interface is not going 
  away and will not be deprecated. `vars()` is simply meant to make it 
  easier to create functions around `facet_wrap()` and `facet_grid()`.

  The first two arguments of `facet_grid()` become `rows` and `cols`
  and now support `vars()` inputs. Note however that we took special
  care to ensure complete backward compatibility. With this change
  `facet_grid(vars(cyl), vars(am, vs))` is equivalent to
  `facet_grid(cyl ~ am + vs)`, and `facet_grid(cols = vars(am, vs))` is
  equivalent to `facet_grid(. ~ am + vs)`.

  One nice aspect of the new interface is that you can now easily
  supply names: `facet_grid(vars(Cylinder = cyl), labeller =
  label_both)` will give nice label titles to the facets. Of course,
  those names can be unquoted with the usual tidy eval syntax.

### sf

* ggplot2 now has full support for sf with `geom_sf()` and `coord_sf()`:

  ```r
  nc <- sf::st_read(system.file("shape/nc.shp", package = "sf"), quiet = TRUE)
  ggplot(nc) +
    geom_sf(aes(fill = AREA))
  ```
  It supports all simple features, automatically aligns CRS across layers, sets
  up the correct aspect ratio, and draws a graticule.

## New features

* ggplot2 now works on R 3.1 onwards, and uses the 
  [vdiffr](https://github.com/r-lib/vdiffr) package for visual testing.

* In most cases, accidentally using `%>%` instead of `+` will generate an 
  informative error (#2400).

* New syntax for calculated aesthetics. Instead of using `aes(y = ..count..)` 
  you can (and should!) use `aes(y = stat(count))`. `stat()` is a real function 
  with documentation which hopefully will make this part of ggplot2 less 
  confusing (#2059).
  
  `stat()` is particularly nice for more complex calculations because you 
  only need to specify it once: `aes(y = stat(count / max(count)))`,
  rather than `aes(y = ..count.. / max(..count..))`
  
* New `tag` label for adding identification tags to plots, typically used for 
  labelling a subplot with a letter. Add a tag with `labs(tag = "A")`, style it 
  with the `plot.tag` theme element, and control position with the
  `plot.tag.position` theme setting (@thomasp85).

### Layers: geoms, stats, and position adjustments

* `geom_segment()` and `geom_curve()` have a new `arrow.fill` parameter which 
  allows you to specify a separate fill colour for closed arrowheads 
  (@hrbrmstr and @clauswilke, #2375).

* `geom_point()` and friends can now take shapes as strings instead of integers,
  e.g. `geom_point(shape = "diamond")` (@daniel-barnett, #2075).

* `position_dodge()` gains a `preserve` argument that allows you to control
  whether the `total` width at each `x` value is preserved (the current 
  default), or ensure that the width of a `single` element is preserved
  (what many people want) (#1935).

* New `position_dodge2()` provides enhanced dodging for boxplots. Compared to
  `position_dodge()`, `position_dodge2()` compares `xmin` and `xmax` values  
  to determine which elements overlap, and spreads overlapping elements evenly
  within the region of overlap. `position_dodge2()` is now the default position
  adjustment for `geom_boxplot()`, because it handles `varwidth = TRUE`, and 
  will be considered for other geoms in the future.
  
  The `padding` parameter adds a small amount of padding between elements 
  (@karawoo, #2143) and a `reverse` parameter allows you to reverse the order 
  of placement (@karawoo, #2171).
  
* New `stat_qq_line()` makes it easy to add a simple line to a Q-Q plot, which 
  makes it easier to judge the fit of the theoretical distribution 
  (@nicksolomon).

### Scales and guides

* Improved support for mapping date/time variables to `alpha`, `size`, `colour`, 
  and `fill` aesthetics, including `date_breaks` and `date_labels` arguments 
  (@karawoo, #1526), and new `scale_alpha()` variants (@karawoo, #1526).

* Improved support for ordered factors. Ordered factors throw a warning when 
  mapped to shape (unordered factors do not), and do not throw warnings when 
  mapped to size or alpha (unordered factors do). Viridis is used as the 
  default colour and fill scale for ordered factors (@karawoo, #1526).

* The `expand` argument of `scale_*_continuous()` and `scale_*_discrete()`
  now accepts separate expansion values for the lower and upper range
  limits. The expansion limits can be specified using the convenience
  function `expand_scale()`.
  
  Separate expansion limits may be useful for bar charts, e.g. if one
  wants the bottom of the bars to be flush with the x axis but still 
  leave some (automatically calculated amount of) space above them:
  
    ```r
    ggplot(mtcars) +
        geom_bar(aes(x = factor(cyl))) +
        scale_y_continuous(expand = expand_scale(mult = c(0, .1)))
    ```
  
  It can also be useful for line charts, e.g. for counts over time,
  where one wants to have a ’hard’ lower limit of y = 0 but leave the
  upper limit unspecified (and perhaps differing between panels), with
  some extra space above the highest point on the line (with symmetrical 
  limits, the extra space above the highest point could in some cases 
  cause the lower limit to be negative).
  
  The old syntax for the `expand` argument will, of course, continue
  to work (@huftis, #1669).

* `scale_colour_continuous()` and `scale_colour_gradient()` are now controlled 
  by global options `ggplot2.continuous.colour` and `ggplot2.continuous.fill`. 
  These can be set to `"gradient"` (the default) or `"viridis"` (@karawoo).

* New `scale_colour_viridis_c()`/`scale_fill_viridis_c()` (continuous) and
  `scale_colour_viridis_d()`/`scale_fill_viridis_d()` (discrete) make it
  easy to use Viridis colour scales (@karawoo, #1526).

* Guides for `geom_text()` now accept custom labels with 
  `guide_legend(override.aes = list(label = "foo"))` (@brianwdavis, #2458).

### Margins

* Strips gain margins on all sides by default. This means that to fully justify
  text to the edge of a strip, you will need to also set the margins to 0
  (@karawoo).

* Rotated strip labels now correctly understand `hjust` and `vjust` parameters
  at all angles (@karawoo).

* Strip labels now understand justification relative to the direction of the
  text, meaning that in y facets, the strip text can be placed at either end of
  the strip using `hjust` (@karawoo).

* Legend titles and labels get a little extra space around them, which 
  prevents legend titles from overlapping the legend at large font sizes 
  (@karawoo, #1881).

## Extension points

* New `autolayer()` S3 generic (@mitchelloharawild, #1974). This is similar
  to `autoplot()` but produces layers rather than complete plots.

* Custom objects can now be added using `+` if a `ggplot_add` method has been
  defined for the class of the object (@thomasp85).

* Theme elements can now be subclassed. Add a `merge_element` method to control
  how properties are inherited from the parent element. Add an `element_grob` 
  method to define how elements are rendered into grobs (@thomasp85, #1981).

* Coords have gained new extension mechanisms.
  
    If you have an existing coord extension, you will need to revise the
    specification of the `train()` method. It is now called 
    `setup_panel_params()` (better reflecting what it actually does) and now 
    has arguments `scale_x`, and `scale_y` (the x and y scales respectively) 
    and `param`, a list of plot specific parameters generated by 
    `setup_params()`.

    What was formerly called `scale_details` (in coords), `panel_ranges` 
    (in layout) and `panel_scales` (in geoms) are now consistently called
    `panel_params` (#1311). These are parameters of the coord that vary from
    panel to panel.

* `ggplot_build()` and `ggplot_gtable()` are now generics, so ggplot-subclasses 
  can define additional behavior during the build stage.

* `guide_train()`, `guide_merge()`, `guide_geom()`, and `guide_gengrob()`
  are now exported as they are needed if you want to design your own guide.
  They are not currently documented; use at your own risk (#2528).

* `scale_type()` generic is now exported and documented. Use this if you 
  want to extend ggplot2 to work with a new type of vector.

## Minor bug fixes and improvements

### Faceting

* `facet_grid()` gives a more informative error message if you try to use
  a variable in both rows and cols (#1928).

* `facet_grid()` and `facet_wrap()` both give better error messages if you
  attempt to use an unsupported coord with free scales (#2049).

* `label_parsed()` works once again (#2279).

* You can now style the background of horizontal and vertical strips
  independently with `strip.background.x` and `strip.background.y` 
  theme settings (#2249).

### Scales

* `discrete_scale()` documentation now inherits shared definitions from 
  `continuous_scale()` (@alistaire47, #2052).

* `guide_colorbar()` shows all colours of the scale (@has2k1, #2343).

* `scale_identity()` once again produces legends by default (#2112).

* Tick marks for secondary axes with strong transformations are more 
  accurately placed (@thomasp85, #1992).

* Missing line types now reliably generate missing lines (with standard 
  warning) (#2206).

* Legends now ignore set aesthetics that are not length one (#1932).

* All colour and fill scales now have an `aesthetics` argument that can
  be used to set the aesthetic(s) the scale works with. This makes it
  possible to apply a colour scale to both colour and fill aesthetics
  at the same time, via `aesthetics = c("colour", "fill")` (@clauswilke).
  
* Three new generic scales work with any aesthetic or set of aesthetics: 
  `scale_continuous_identity()`, `scale_discrete_identity()`, and
  `scale_discrete_manual()` (@clauswilke).

* `scale_*_gradient2()` now consistently omits points outside limits by 
  rescaling after the limits are enforced (@foo-bar-baz-qux, #2230).

### Layers

* `geom_label()` now correctly produces unbordered labels when `label.size` 
  is 0, even when saving to PDF (@bfgray3, #2407).

* `layer()` gives considerably better error messages for incorrectly specified
  `geom`, `stat`, or `position` (#2401).

* In all layers that use it, `linemitre` now defaults to 10 (instead of 1)
  to better match base R.

* `geom_boxplot()` now supplies a default value if no `x` aesthetic is present
  (@foo-bar-baz-qux, #2110).

* `geom_density()` drops groups with fewer than two data points and throws a
  warning. For groups with two data points, density values are now calculated 
  with `stats::density` (@karawoo, #2127).

* `geom_segment()` now also takes a `linejoin` parameter. This allows more 
  control over the appearance of the segments, which is especially useful for 
  plotting thick arrows (@Ax3man, #774).

* `geom_smooth()` now reports the formula used when `method = "auto"` 
  (@davharris #1951). `geom_smooth()` now orders by the `x` aesthetic, making it 
  easier to pass pre-computed values without manual ordering (@izahn, #2028). It 
  also now knows it has `ymin` and `ymax` aesthetics (#1939). The legend 
  correctly reflects the status of the `se` argument when used with stats 
  other than the default (@clauswilke, #1546).

* `geom_tile()` now once again interprets `width` and `height` correctly 
  (@malcolmbarrett, #2510).

* `position_jitter()` and `position_jitterdodge()` gain a `seed` argument that
  allows the specification of a random seed for reproducible jittering 
  (@krlmlr, #1996 and @slowkow, #2445).

* `stat_density()` has better behaviour if all groups are dropped because they
  are too small (#2282).

* `stat_summary_bin()` now understands the `breaks` parameter (@karawoo, #2214).

* `stat_bin()` now accepts functions for `binwidth`. This allows better binning 
  when faceting along variables with different ranges (@botanize).

* `stat_bin()` and `geom_histogram()` now sum correctly when using the `weight` 
  aesthetic (@jiho, #1921).

* `stat_bin()` again uses correct scaling for the computed variable `ndensity` 
  (@timgoodman, #2324).

* `stat_bin()` and `stat_bin_2d()` now properly handle the `breaks` parameter 
  when the scales are transformed (@has2k1, #2366).

* `update_geom_defaults()` and `update_stat_defaults()` allow American 
  spelling of aesthetic parameters (@foo-bar-baz-qux, #2299).

* The `show.legend` parameter now accepts a named logical vector to hide/show
  only some aesthetics in the legend (@tutuchan, #1798).

* Layers now silently ignore unknown aesthetics with value `NULL` (#1909).

### Coords

* Clipping to the plot panel is now configurable, through a `clip` argument
  to coordinate systems, e.g. `coord_cartesian(clip = "off")` 
  (@clauswilke, #2536).

* Like scales, coordinate systems now give you a message when you're 
  replacing an existing coordinate system (#2264).

* `coord_polar()` now draws secondary axis ticks and labels 
  (@dylan-stark, #2072), and can draw the radius axis on the right 
  (@thomasp85, #2005).

* `coord_trans()` now generates a warning when a transformation generates 
  non-finite values (@foo-bar-baz-qux, #2147).

### Themes

* Complete themes now always override all elements of the default theme
  (@has2k1, #2058, #2079).

* Themes now set default grid colour in `panel.grid` rather than individually
  in `panel.grid.major` and `panel.grid.minor` individually. This makes it 
  slightly easier to customise the theme (#2352).

* Fixed bug when setting strips to `element_blank()` (@thomasp85). 

* Axes positioned on the top and to the right can now customize their ticks and
  lines separately (@thomasp85, #1899).

* Built-in themes gain parameters `base_line_size` and `base_rect_size` which 
  control the default sizes of line and rectangle elements (@karawoo, #2176).

* Default themes use `rel()` to set line widths (@baptiste).

* Themes were tweaked for visual consistency and more graceful behavior when 
  changing the base font size. All absolute heights or widths were replaced 
  with heights or widths that are proportional to the base font size. One 
  relative font size was eliminated (@clauswilke).
  
* The height of descenders is now calculated solely on font metrics and doesn't
  change with the specific letters in the string. This fixes minor alignment 
  issues with plot titles, subtitles, and legend titles (#2288, @clauswilke).

### Guides

* `guide_colorbar()` is more configurable: tick marks and color bar frame
  can now by styled with arguments `ticks.colour`, `ticks.linewidth`, 
  `frame.colour`, `frame.linewidth`, and `frame.linetype`
  (@clauswilke).
  
* `guide_colorbar()` now uses `legend.spacing.x` and `legend.spacing.y` 
  correctly, and it can handle multi-line titles. Minor tweaks were made to 
  `guide_legend()` to make sure the two legend functions behave as similarly as
  possible (@clauswilke, #2397 and #2398).
  
* The theme elements `legend.title` and `legend.text` now respect the settings 
  of `margin`, `hjust`, and `vjust` (@clauswilke, #2465, #1502).

* Non-angle parameters of `label.theme` or `title.theme` can now be set in 
  `guide_legend()` and `guide_colorbar()` (@clauswilke, #2544).

### Other

* `fortify()` gains a method for tbls (@karawoo, #2218).

* `ggplot` gains a method for `grouped_df`s that adds a `.group` variable,
  which computes a unique value for each group. Use it with 
  `aes(group = .group)` (#2351).

* `ggproto()` produces objects with class `c("ggproto", "gg")`, allowing for
  a more informative error message when adding layers, scales, or other ggproto 
  objects (@jrnold, #2056).

* `ggsave()`'s DPI argument now supports 3 string options: "retina" (320
  DPI), "print" (300 DPI), and "screen" (72 DPI) (@foo-bar-baz-qux, #2156).
  `ggsave()` now uses full argument names to avoid partial match warnings 
  (#2355), and correctly restores the previous graphics device when several
  graphics devices are open (#2363).

* `print.ggplot()` now returns the original ggplot object, instead of the 
  output from `ggplot_build()`. Also, the object returned from 
  `ggplot_build()` now has the class `"ggplot_built"` (#2034).

* `map_data()` now works even when purrr is loaded (tidyverse#66).

* New functions `summarise_layout()`, `summarise_coord()`, and 
  `summarise_layers()` summarise the layout, coordinate systems, and layers 
  of a built ggplot object (#2034, @wch). This provides a tested API that 
  (e.g.) shiny can depend on.

* Updated startup messages reflect new resources (#2410, @mine-cetinkaya-rundel).

# ggplot2 2.2.1

* Fix usage of `structure(NULL)` for R-devel compatibility (#1968).

# ggplot2 2.2.0

## Major new features

### Subtitle and caption

Thanks to @hrbrmstr plots now have subtitles and captions, which can be set with 
the `subtitle`  and `caption` arguments to `ggtitle()` and `labs()`. You can 
control their appearance with the theme settings `plot.caption` and 
`plot.subtitle`. The main plot title is now left-aligned to better work better 
with a subtitle. The caption is right-aligned (@hrbrmstr).

### Stacking

`position_stack()` and `position_fill()` now sort the stacking order to match 
grouping order. This allows you to control the order through grouping, and 
ensures that the default legend matches the plot (#1552, #1593). If you want the 
opposite order (useful if you have horizontal bars and horizontal legend), you 
can request reverse stacking by using `position = position_stack(reverse = TRUE)` 
(#1837).
  
`position_stack()` and `position_fill()` now accepts negative values which will 
create stacks extending below the x-axis (#1691).

`position_stack()` and `position_fill()` gain a `vjust` argument which makes it 
easy to (e.g.) display labels in the middle of stacked bars (#1821).

### Layers

`geom_col()` was added to complement `geom_bar()` (@hrbrmstr). It uses 
`stat="identity"` by default, making the `y` aesthetic mandatory. It does not 
support any other `stat_()` and does not provide fallback support for the 
`binwidth` parameter. Examples and references in other functions were updated to
demonstrate `geom_col()` usage. 

When creating a layer, ggplot2 will warn if you use an unknown aesthetic or an 
unknown parameter. Compared to the previous version, this is stricter for 
aesthetics (previously there was no message), and less strict for parameters 
(previously this threw an error) (#1585).

### Facetting

The facet system, as well as the internal panel class, has been rewritten in 
ggproto. Facets are now extendable in the same manner as geoms and stats, as 
described in `vignette("extending-ggplot2")`.

We have also added the following new fatures.
  
* `facet_grid()` and `facet_wrap()` now allow expressions in their faceting 
  formulas (@DanRuderman, #1596).

* When `facet_wrap()` results in an uneven number of panels, axes will now be
  drawn underneath the hanging panels (fixes #1607)

* Strips can now be freely positioned in `facet_wrap()` using the 
  `strip.position` argument (deprecates `switch`).

* The relative order of panel, strip, and axis can now be controlled with 
  the theme setting `strip.placement` that takes either `inside` (strip between 
  panel and axis) or `outside` (strip after axis).

* The theme option `panel.margin` has been deprecated in favour of 
  `panel.spacing` to more clearly communicate intent.

### Extensions

Unfortunately there was a major oversight in the construction of ggproto which 
lead to extensions capturing the super object at package build time, instead of 
at package run time (#1826). This problem has been fixed, but requires 
re-installation of all extension packages.

## Scales

* The position of x and y axes can now be changed using the `position` argument
  in `scale_x_*`and `scale_y_*` which can take `top` and `bottom`, and `left`
  and `right` respectively. The themes of top and right axes can be modified 
  using the `.top` and `.right` modifiers to `axis.text.*` and `axis.title.*`.

### Continuous scales

* `scale_x_continuous()` and `scale_y_continuous()` can now display a secondary 
  axis that is a __one-to-one__ transformation of the primary axis (e.g. degrees 
  Celcius to degrees Fahrenheit). The secondary axis will be positioned opposite 
  to the primary axis and can be controlled with the `sec.axis` argument to 
  the scale constructor.

* Scales worry less about having breaks. If no breaks can be computed, the
  plot will work instead of throwing an uninformative error (#791). This 
  is particularly helpful when you have facets with free scales, and not
  all panels contain data.

* Scales now warn when transformation introduces infinite values (#1696).

### Date time

* `scale_*_datetime()` now supports time zones. It will use the timezone 
  attached to the varaible by default, but can be overridden with the 
  `timezone` argument.

* New `scale_x_time()` and `scale_y_time()` generate reasonable default
  breaks and labels for hms vectors (#1752).

### Discrete scales

The treatment of missing values by discrete scales has been thoroughly 
overhauled (#1584). The underlying principle is that we can naturally represent 
missing values on discrete variables (by treating just like another level), so 
by default we should. 

This principle applies to:

* character vectors
* factors with implicit NA
* factors with explicit NA

And to all scales (both position and non-position.)

Compared to the previous version of ggplot2, there are three main changes:

1.  `scale_x_discrete()` and `scale_y_discrete()` always show discrete NA,
    regardless of their source

1.  If present, `NA`s are shown in discete legends.

1.  All discrete scales gain a `na.translate` argument that allows you to 
    control whether `NA`s are translated to something that can be visualised,
    or should be left as missing. Note that if you don't translate (i.e. 
    `na.translate = FALSE)` the missing values will passed on to the layer, 
    which will warning that it's dropping missing values. To suppress the
    warnings, you'll also need to add `na.rm = TRUE` to the layer call. 

There were also a number of other smaller changes

* Correctly use scale expansion factors.
* Don't preserve space for dropped levels (#1638).
* Only issue one warning when when asking for too many levels (#1674).
* Unicode labels work better on Windows (#1827).
* Warn when used with only continuous data (#1589)

## Themes

* The `theme()` constructor now has named arguments rather than ellipses. This 
  should make autocomplete substantially more useful. The documentation
  (including examples) has been considerably improved.
  
* Built-in themes are more visually homogeneous, and match `theme_grey` better.
  (@jiho, #1679)
  
* When computing the height of titles, ggplot2 now includes the height of the
  descenders (i.e. the bits of `g` and `y` that hang beneath the baseline). This 
  improves the margins around titles, particularly the y axis label (#1712).
  I have also very slightly increased the inner margins of axis titles, and 
  removed the outer margins. 

* Theme element inheritance is now easier to work with as modification now
  overrides default `element_blank` elements (#1555, #1557, #1565, #1567)
  
* Horizontal legends (i.e. legends on the top or bottom) are horizontally
  aligned by default (#1842). Use `legend.box = "vertical"` to switch back
  to the previous behaviour.
  
* `element_line()` now takes an `arrow` argument to specify arrows at the end of
  lines (#1740)

There were a number of tweaks to the theme elements that control legends:
  
* `legend.justification` now controls appearance will plotting the legend
  outside of the plot area. For example, you can use 
  `theme(legend.justification = "top")` to make the legend align with the 
  top of the plot.

* `panel.margin` and `legend.margin` have been renamed to `panel.spacing` and 
  `legend.spacing` respectively, to better communicate intent (they only
  affect spacing between legends and panels, not the margins around them)

* `legend.margin` now controls margin around individual legends.

* New `legend.box.background`, `legend.box.spacing`, and `legend.box.margin`
  control the background, spacing, and margin of the legend box (the region
  that contains all legends).

## Bug fixes and minor improvements

* ggplot2 now imports tibble. This ensures that all built-in datasets print 
  compactly even if you haven't explicitly loaded tibble or dplyr (#1677).

* Class of aesthetic mapping is preserved when adding `aes()` objects (#1624).

* `+.gg` now works for lists that include data frames.

* `annotation_x()` now works in the absense of global data (#1655)

* `geom_*(show.legend = FALSE)` now works for `guide_colorbar`.

* `geom_boxplot()` gains new `outlier.alpha` (@jonathan-g) and 
  `outlier.fill` (@schloerke, #1787) parameters to control the alpha/fill of
   outlier points independently of the alpha of the boxes. 

* `position_jitter()` (and hence `geom_jitter()`) now correctly computes 
  the jitter width/jitter when supplied by the user (#1775, @has2k1).

* `geom_contour()` more clearly describes what inputs it needs (#1577).

* `geom_curve()` respects the `lineend` paramater (#1852).

* `geom_histogram()` and `stat_bin()` understand the `breaks` parameter once 
  more. (#1665). The floating point adjustment for histogram bins is now 
  actually used - it was previously inadvertently ignored (#1651).

* `geom_violin()` no longer transforms quantile lines with the alpha aesthetic
  (@mnbram, #1714). It no longer errors when quantiles are requested but data
  have zero range (#1687). When `trim = FALSE` it once again has a nice 
  range that allows the density to reach zero (by extending the range 3 
  bandwidths to either side of the data) (#1700).

* `geom_dotplot()` works better when faceting and binning on the y-axis. 
  (#1618, @has2k1).
  
* `geom_hexbin()` once again supports `..density..` (@mikebirdgeneau, #1688).

* `geom_step()` gives useful warning if only one data point in layer (#1645).

* `layer()` gains new `check.aes` and `check.param` arguments. These allow
  geom/stat authors to optional suppress checks for known aesthetics/parameters.
  Currently this is used only in `geom_blank()` which powers `expand_limits()` 
  (#1795).

* All `stat_*()` display a better error message when required aesthetics are
  missing.
  
* `stat_bin()` and `stat_summary_hex()` now accept length 1 `binwidth` (#1610)

* `stat_density()` gains new argument `n`, which is passed to underlying function
  `stats::density` ("number of equally spaced points at which the
  density is to be estimated"). (@hbuschme)

* `stat_binhex()` now again returns `count` rather than `value` (#1747)

* `stat_ecdf()` respects `pad` argument (#1646).

* `stat_smooth()` once again informs you about the method it has chosen.
  It also correctly calculates the size of the largest group within facets.

* `x` and `y` scales are now symmetric regarding the list of
  aesthetics they accept: `xmin_final`, `xmax_final`, `xlower`,
  `xmiddle` and `xupper` are now valid `x` aesthetics.

* `Scale` extensions can now override the `make_title` and `make_sec_title` 
  methods to let the scale modify the axis/legend titles.

* The random stream is now reset after calling `.onAttach()` (#2409).

# ggplot2 2.1.0

## New features

* When mapping an aesthetic to a constant (e.g. 
  `geom_smooth(aes(colour = "loess")))`), the default guide title is the name 
  of the aesthetic (i.e. "colour"), not the value (i.e. "loess") (#1431).

* `layer()` now accepts a function as the data argument. The function will be
  applied to the data passed to the `ggplot()` function and must return a
  data.frame (#1527, @thomasp85). This is a more general version of the 
  deprecated `subset` argument.

* `theme_update()` now uses the `+` operator instead of `%+replace%`, so that
  unspecified values will no longer be `NULL`ed out. `theme_replace()`
  preserves the old behaviour if desired (@oneillkza, #1519). 

* `stat_bin()` has been overhauled to use the same algorithm as ggvis, which 
  has been considerably improved thanks to the advice of Randy Prium (@rpruim).
  This includes:
  
    * Better arguments and a better algorithm for determining the origin.
      You can now specify either `boundary` or the `center` of a bin.
      `origin` has been deprecated in favour of these arguments.
      
    * `drop` is deprecated in favour of `pad`, which adds extra 0-count bins
      at either end (needed for frequency polygons). `geom_histogram()` defaults 
      to `pad = FALSE` which considerably improves the default limits for 
      the histogram, especially when the bins are big (#1477).
      
    * The default algorithm does a (somewhat) better job at picking nice widths 
      and origins across a wider range of input data.
      
    * `bins = n` now gives a histogram with `n` bins, not `n + 1` (#1487).

## Bug fixes

* All `\donttest{}` examples run.

* All `geom_()` and `stat_()` functions now have consistent argument order:
  data + mapping, then geom/stat/position, then `...`, then specific arguments, 
  then arguments common to all layers (#1305). This may break code if you were
  previously relying on partial name matching, but in the long-term should make 
  ggplot2 easier to use. In particular, you can now set the `n` parameter
  in `geom_density2d()` without it partially matching `na.rm` (#1485).

* For geoms with both `colour` and `fill`, `alpha` once again only affects
  fill (Reverts #1371, #1523). This was causing problems for people.

* `facet_wrap()`/`facet_grid()` works with multiple empty panels of data 
  (#1445).

* `facet_wrap()` correctly swaps `nrow` and `ncol` when faceting vertically
  (#1417).

* `ggsave("x.svg")` now uses svglite to produce the svg (#1432).

* `geom_boxplot()` now understands `outlier.color` (#1455).

* `geom_path()` knows that "solid" (not just 1) represents a solid line (#1534).

* `geom_ribbon()` preserves missing values so they correctly generate a 
  gap in the ribbon (#1549).

* `geom_tile()` once again accepts `width` and `height` parameters (#1513). 
  It uses `draw_key_polygon()` for better a legend, including a coloured 
  outline (#1484).

* `layer()` now automatically adds a `na.rm` parameter if none is explicitly
  supplied.

* `position_jitterdodge()` now works on all possible dodge aesthetics, 
  e.g. `color`, `linetype` etc. instead of only based on `fill` (@bleutner)

* `position = "nudge"` now works (although it doesn't do anything useful)
  (#1428).

* The default scale for columns of class "AsIs" is now "identity" (#1518).

* `scale_*_discrete()` has better defaults when used with purely continuous
  data (#1542).

* `scale_size()` warns when used with categorical data.

* `scale_size()`, `scale_colour()`, and `scale_fill()` gain date and date-time
  variants (#1526).

* `stat_bin_hex()` and `stat_bin_summary()` now use the same underlying 
  algorithm so results are consistent (#1383). `stat_bin_hex()` now accepts
  a `weight` aesthetic. To be consistent with related stats, the output variable 
  from `stat_bin_hex()` is now value instead of count.

* `stat_density()` gains a `bw` parameter which makes it easy to get consistent 
   smoothing between facets (@jiho)

* `stat-density-2d()` no longer ignores the `h` parameter, and now accepts 
  `bins` and `binwidth` parameters to control the number of contours 
  (#1448, @has2k1).

* `stat_ecdf()` does a better job of adding padding to -Inf/Inf, and gains
  an argument `pad` to suppress the padding if not needed (#1467).

* `stat_function()` gains an `xlim` parameter (#1528). It once again works 
  with discrete x values (#1509).

* `stat_summary()` preserves sorted x order which avoids artefacts when
  display results with `geom_smooth()` (#1520).

* All elements should now inherit correctly for all themes except `theme_void()`.
  (@Katiedaisey, #1555) 

* `theme_void()` was completely void of text but facets and legends still
  need labels. They are now visible (@jiho). 

* You can once again set legend key and height width to unit arithmetic
  objects (like `2 * unit(1, "cm")`) (#1437).

* Eliminate spurious warning if you have a layer with no data and no aesthetics
  (#1451).

* Removed a superfluous comma in `theme-defaults.r` code (@jschoeley)

* Fixed a compatibility issue with `ggproto` and R versions prior to 3.1.2.
  (#1444)

* Fixed issue where `coord_map()` fails when given an explicit `parameters`
  argument (@tdmcarthur, #1729)
  
* Fixed issue where `geom_errorbarh()` had a required `x` aesthetic (#1933)  

# ggplot2 2.0.0

## Major changes

* ggplot no longer throws an error if your plot has no layers. Instead it 
  automatically adds `geom_blank()` (#1246).
  
* New `cut_width()` is a convenient replacement for the verbose
  `plyr::round_any()`, with the additional benefit of offering finer
  control.

* New `geom_count()` is a convenient alias to `stat_sum()`. Use it when you
  have overlapping points on a scatterplot. `stat_sum()` now defaults to 
  using counts instead of proportions.

* New `geom_curve()` adds curved lines, with a similar specification to 
  `geom_segment()` (@veraanadi, #1088).

* Date and datetime scales now have `date_breaks`, `date_minor_breaks` and
  `date_labels` arguments so that you never need to use the long
  `scales::date_breaks()` or `scales::date_format()`.
  
* `geom_bar()` now has it's own stat, distinct from `stat_bin()` which was
  also used by `geom_histogram()`. `geom_bar()` now uses `stat_count()` 
  which counts values at each distinct value of x (i.e. it does not bin
  the data first). This can be useful when you want to show exactly which 
  values are used in a continuous variable.

* `geom_point()` gains a `stroke` aesthetic which controls the border width of 
  shapes 21-25 (#1133, @SeySayux). `size` and `stroke` are additive so a point 
  with `size = 5` and `stroke = 5` will have a diameter of 10mm. (#1142)

* New `position_nudge()` allows you to slightly offset labels (or other 
  geoms) from their corresponding points (#1109).

* `scale_size()` now maps values to _area_, not radius. Use `scale_radius()`
  if you want the old behaviour (not recommended, except perhaps for lines).

* New `stat_summary_bin()` works like `stat_summary()` but on binned data. 
  It's a generalisation of `stat_bin()` that can compute any aggregate,
  not just counts (#1274). Both default to `mean_se()` if no aggregation
  functions are supplied (#1386).

* Layers are now much stricter about their arguments - you will get an error
  if you've supplied an argument that isn't an aesthetic or a parameter.
  This is likely to cause some short-term pain but in the long-term it will make
  it much easier to spot spelling mistakes and other errors (#1293).
  
    This change does break a handful of geoms/stats that used `...` to pass 
    additional arguments on to the underlying computation. Now 
    `geom_smooth()`/`stat_smooth()` and `geom_quantile()`/`stat_quantile()` 
    use `method.args` instead (#1245, #1289); and `stat_summary()` (#1242), 
    `stat_summary_hex()`, and `stat_summary2d()` use `fun.args`.

### Extensibility

There is now an official mechanism for defining Stats, Geoms, and Positions in 
other packages. See `vignette("extending-ggplot2")` for details.

* All Geoms, Stats and Positions are now exported, so you can inherit from them
  when making your own objects (#989).

* ggplot2 no longer uses proto or reference classes. Instead, we now use 
  ggproto, a new OO system designed specifically for ggplot2. Unlike proto
  and RC, ggproto supports clean cross-package inheritance. Creating a new OO
  system isn't usually the right way to solve a problem, but I'm pretty sure
  it was necessary here. Read more about it in the vignette.

* `aes_()` replaces `aes_q()`. It also supports formulas, so the most concise 
  SE version of `aes(carat, price)` is now `aes_(~carat, ~price)`. You may
  want to use this form in packages, as it will avoid spurious `R CMD check` 
  warnings about undefined global variables.

### Text

* `geom_text()` has been overhauled to make labelling your data a little
  easier. It:
  
    * `nudge_x` and `nudge_y` arguments let you offset labels from their
      corresponding points (#1120). 
      
    * `check_overlap = TRUE` provides a simple way to avoid overplotting 
      of labels: labels that would otherwise overlap are omitted (#1039).
      
    * `hjust` and `vjust` can now be character vectors: "left", "center", 
      "right", "bottom", "middle", "top". New options include "inward" and 
      "outward" which align text towards and away from the center of the plot 
      respectively.

* `geom_label()` works like `geom_text()` but draws a rounded rectangle 
  underneath each label (#1039). This is useful when you want to label plots
  that are dense with data.

### Deprecated features

* The little used `aes_auto()` has been deprecated. 

* `aes_q()` has been replaced with `aes_()` to be consistent with SE versions
  of NSE functions in other packages.

* The `order` aesthetic is officially deprecated. It never really worked, and 
  was poorly documented.

* The `stat` and `position` arguments to `qplot()` have been deprecated.
  `qplot()` is designed for quick plots - if you need to specify position
  or stat, use `ggplot()` instead.

* The theme setting `axis.ticks.margin` has been deprecated: now use the margin 
  property of `axis.text`.
  
* `stat_abline()`, `stat_hline()` and `stat_vline()` have been removed:
  these were never suitable for use other than with `geom_abline()` etc
  and were not documented.

* `show_guide` has been renamed to `show.legend`: this more accurately
  reflects what it does (controls appearance of layer in legend), and uses the 
  same convention as other ggplot2 arguments (i.e. a `.` between names).
  (Yes, I know that's inconsistent with function names with use `_`, but it's
  too late to change now.)

A number of geoms have been renamed to be internally consistent:

* `stat_binhex()` and `stat_bin2d()` have been renamed to `stat_bin_hex()` 
  and `stat_bin_2d()` (#1274). `stat_summary2d()` has been renamed to 
  `stat_summary_2d()`, `geom_density2d()`/`stat_density2d()` has been renamed 
  to `geom_density_2d()`/`stat_density_2d()`.

* `stat_spoke()` is now `geom_spoke()` since I realised it's a
  reparameterisation of `geom_segment()`.

* `stat_bindot()` has been removed because it's so tightly coupled to
  `geom_dotplot()`. If you happened to use `stat_bindot()`, just change to
  `geom_dotplot()` (#1194).

All defunct functions have been removed.

### Default appearance

* The default `theme_grey()` background colour has been changed from "grey90" 
  to "grey92": this makes the background a little less visually prominent.

* Labels and titles have been tweaked for readability:

    * Axes labels are darker.
    
    * Legend and axis titles are given the same visual treatment.
    
    * The default font size dropped from 12 to 11. You might be surprised that 
      I've made the default text size smaller as it was already hard for
      many people to read. It turns out there was a bug in RStudio (fixed in 
      0.99.724), that shrunk the text of all grid based graphics. Once that
      was resolved the defaults seemed too big to my eyes.
    
    * More spacing between titles and borders.
    
    * Default margins scale with the theme font size, so the appearance at 
      larger font sizes should be considerably improved (#1228). 

* `alpha` now affects both fill and colour aesthetics (#1371).

* `element_text()` gains a margins argument which allows you to add additional
  padding around text elements. To help see what's going on use `debug = TRUE` 
  to display the text region and anchors.

* The default font size in `geom_text()` has been decreased from 5mm (14 pts)
  to 3.8 mm (11 pts) to match the new default theme sizes.

* A diagonal line is no longer drawn on bar and rectangle legends. Instead, the
  border has been tweaked to be more visible, and more closely match the size of 
  line drawn on the plot.

* `geom_pointrange()` and `geom_linerange()` get vertical (not horizontal)
  lines in the legend (#1389).

* The default line `size` for `geom_smooth()` has been increased from 0.5 to 1 
  to make it easier to see when overlaid on data.
  
* `geom_bar()` and `geom_rect()` use a slightly paler shade of grey so they
  aren't so visually heavy.
  
* `geom_boxplot()` now colours outliers the same way as the boxes.

* `geom_point()` now uses shape 19 instead of 16. This looks much better on 
  the default Linux graphics device. (It's very slightly smaller than the old 
  point, but it shouldn't affect any graphics significantly)

* Sizes in ggplot2 are measured in mm. Previously they were converted to pts 
  (for use in grid) by multiplying by 72 / 25.4. However, grid uses printer's 
  points, not Adobe (big pts), so sizes are now correctly multiplied by 
  72.27 / 25.4. This is unlikely to noticeably affect display, but it's
  technically correct (<https://youtu.be/hou0lU8WMgo>).

* The default legend will now allocate multiple rows (if vertical) or
  columns (if horizontal) in order to make a legend that is more likely to
  fit on the screen. You can override with the `nrow`/`ncol` arguments
  to `guide_legend()`

    ```R
    p <- ggplot(mpg, aes(displ,hwy, colour = model)) + geom_point()
    p
    p + theme(legend.position = "bottom")
    # Previous behaviour
    p + guides(colour = guide_legend(ncol = 1))
    ```

### New and updated themes

* New `theme_void()` is completely empty. It's useful for plots with non-
  standard coordinates or for drawings (@jiho, #976).

* New `theme_dark()` has a dark background designed to make colours pop out
  (@jiho, #1018)

* `theme_minimal()` became slightly more minimal by removing the axis ticks:
  labels now line up directly beneath grid lines (@tomschloss, #1084)

* New theme setting `panel.ontop` (logical) make it possible to place 
  background elements (i.e., gridlines) on top of data. Best used with 
  transparent `panel.background` (@noamross. #551).

### Labelling

The facet labelling system was updated with many new features and a
more flexible interface (@lionel-). It now works consistently across
grid and wrap facets. The most important user visible changes are:

* `facet_wrap()` gains a `labeller` option (#25).

* `facet_grid()` and `facet_wrap()` gain a `switch` argument to
  display the facet titles near the axes. When switched, the labels
  become axes subtitles. `switch` can be set to "x", "y" or "both"
  (the latter only for grids) to control which margin is switched.

The labellers (such as `label_value()` or `label_both()`) also get
some new features:

* They now offer the `multi_line` argument to control whether to
  display composite facets (those specified as `~var1 + var2`) on one
  or multiple lines.

* In `label_bquote()` you now refer directly to the names of
  variables. With this change, you can create math expressions that
  depend on more than one variable. This math expression can be
  specified either for the rows or the columns and you can also
  provide different expressions to each margin.

  As a consequence of these changes, referring to `x` in backquoted
  expressions is deprecated.

* Similarly to `label_bquote()`, `labeller()` now take `.rows` and
  `.cols` arguments. In addition, it also takes `.default`.
  `labeller()` is useful to customise how particular variables are
  labelled. The three additional arguments specify how to label the
  variables are not specifically mentioned, respectively for rows,
  columns or both. This makes it especially easy to set up a
  project-wide labeller dispatcher that can be reused across all your
  plots. See the documentation for an example.

* The new labeller `label_context()` adapts to the number of factors
  facetted over. With a single factor, it displays only the values,
  just as before. But with multiple factors in a composite margin
  (e.g. with `~cyl + am`), the labels are passed over to
  `label_both()`. This way the variables names are displayed with the
  values to help identifying them.

On the programming side, the labeller API has been rewritten in order
to offer more control when faceting over multiple factors (e.g. with
formulae such as `~cyl + am`). This also means that if you have
written custom labellers, you will need to update them for this
version of ggplot.

* Previously, a labeller function would take `variable` and `value`
  arguments and return a character vector. Now, they take a data frame
  of character vectors and return a list. The input data frame has one
  column per factor facetted over and each column in the returned list
  becomes one line in the strip label. See documentation for more
  details.

* The labels received by a labeller now contain metadata: their margin
  (in the "type" attribute) and whether they come from a wrap or a
  grid facet (in the "facet" attribute).

* Note that the new `as_labeller()` function operator provides an easy
  way to transform an existing function to a labeller function. The
  existing function just needs to take and return a character vector.

## Documentation

* Improved documentation for `aes()`, `layer()` and much much more.

* I've tried to reduce the use of `...` so that you can see all the 
  documentation in one place rather than having to integrate multiple pages.
  In some cases this has involved adding additional arguments to geoms
  to make it more clear what you can do:
  
    *  `geom_smooth()` gains explicit `method`, `se` and `formula` arguments.
    
    * `geom_histogram()` gains `binwidth`, `bins`, `origin` and `right` 
      arguments.
      
    * `geom_jitter()` gains `width` and `height` arguments to make it easier
      to control the amount of jittering without using the lengthy 
      `position_jitter()` function (#1116)

* Use of `qplot()` in examples has been minimised (#1123, @hrbrmstr). This is
  inline with the 2nd edition of the ggplot2 box, which minimises the use of 
  `qplot()` in favour of `ggplot()`.

* Tighly linked geoms and stats (e.g. `geom_boxplot()` and `stat_boxplot()`) 
  are now documented in the same file so you can see all the arguments in one
  place. Variations of the same idea (e.g. `geom_path()`, `geom_line()`, and
  `geom_step()`) are also documented together.

* It's now obvious that you can set the `binwidth` parameter for
  `stat_bin_hex()`, `stat_summary_hex()`, `stat_bin_2d()`, and
  `stat_summary_2d()`. 

* The internals of positions have been cleaned up considerably. You're unlikely
  to notice any external changes, although the documentation should be a little
  less confusing since positions now don't list parameters they never use.

## Data

* All datasets have class `tbl_df` so if you also use dplyr, you get a better
  print method.

* `economics` has been brought up to date to 2015-04-01.

* New `economics_long` is the economics data in long form.

* New `txhousing` dataset containing information about the Texas housing
  market. Useful for examples that need multiple time series, and for
  demonstrating model+vis methods.

* New `luv_colours` dataset which contains the locations of all
  built-in `colors()` in Luv space.

* `movies` has been moved into its own package, ggplot2movies, because it was 
  large and not terribly useful. If you've used the movies dataset, you'll now 
  need to explicitly load the package with `library(ggplot2movies)`.

## Bug fixes and minor improvements

* All partially matched arguments and `$` have been been replaced with 
  full matches (@jimhester, #1134).

* ggplot2 now exports `alpha()` from the scales package (#1107), and `arrow()` 
  and `unit()` from grid (#1225). This means you don't need attach scales/grid 
  or do `scales::`/`grid::` for these commonly used functions.

* `aes_string()` now only parses character inputs. This fixes bugs when
  using it with numbers and non default `OutDec` settings (#1045).

* `annotation_custom()` automatically adds a unique id to each grob name,
  making it easier to plot multiple grobs with the same name (e.g. grobs of
  ggplot2 graphics) in the same plot (#1256).

* `borders()` now accepts xlim and ylim arguments for specifying the geographical 
  region of interest (@markpayneatwork, #1392).

* `coord_cartesian()` applies the same expansion factor to limits as for scales. 
  You can suppress with `expand = FALSE` (#1207).

* `coord_trans()` now works when breaks are suppressed (#1422).

* `cut_number()` gives error message if the number of requested bins can
  be created because there are two few unique values (#1046).

* Character labels in `facet_grid()` are no longer (incorrectly) coerced into
  factors. This caused problems with custom label functions (#1070).

* `facet_wrap()` and `facet_grid()` now allow you to use non-standard
  variable names by surrounding them with backticks (#1067).

* `facet_wrap()` more carefully checks its `nrow` and `ncol` arguments
  to ensure that they're specified correctly (@richierocks, #962)

* `facet_wrap()` gains a `dir` argument to control the direction the
  panels are wrapped in. The default is "h" for horizontal. Use "v" for
  vertical layout (#1260).

* `geom_abline()`, `geom_hline()` and `geom_vline()` have been rewritten to
  have simpler behaviour and be more consistent:

    * `stat_abline()`, `stat_hline()` and `stat_vline()` have been removed:
      these were never suitable for use other than with `geom_abline()` etc
      and were not documented.

    * `geom_abline()`, `geom_vline()` and `geom_hline()` are bound to
      `stat_identity()` and `position_identity()`

    * Intercept parameters can no longer be set to a function.

    * They are all documented in one file, since they are so closely related.

* `geom_bin2d()` will now let you specify one dimension's breaks exactly,
  without touching the other dimension's default breaks at all (#1126).

* `geom_crossbar()` sets grouping correctly so you can display multiple
  crossbars on one plot. It also makes the default `fatten` argument a little
  bigger to make the middle line more obvious (#1125).

* `geom_histogram()` and `geom_smooth()` now only inform you about the
  default values once per layer, rather than once per panel (#1220).

* `geom_pointrange()` gains `fatten` argument so you can control the
  size of the point relative to the size of the line.

* `geom_segment()` annotations were not transforming with scales 
  (@BrianDiggs, #859).

* `geom_smooth()` is no longer so chatty. If you want to know what the deafult
  smoothing method is, look it up in the documentation! (#1247)

* `geom_violin()` now has the ability to draw quantile lines (@DanRuderman).

* `ggplot()` now captures the parent frame to use for evaluation,
  rather than always defaulting to the global environment. This should
  make ggplot more suitable to use in more situations (e.g. with knitr)

* `ggsave()` has been simplified a little to make it easier to maintain.
  It no longer checks that you're printing a ggplot2 object (so now also
  works with any grid grob) (#970), and always requires a filename.
  Parameter `device` now supports character argument to specify which supported
  device to use ('pdf', 'png', 'jpeg', etc.), for when it cannot be correctly
  inferred from the file extension (for example when a temporary filename is
  supplied server side in shiny apps) (@sebkopf, #939). It no longer opens
  a graphics device if one isn't already open - this is annoying when you're
  running from a script (#1326).

* `guide_colorbar()` creates correct legend if only one color (@krlmlr, #943).

* `guide_colorbar()` no longer fails when the legend is empty - previously
  this often masked misspecifications elsewhere in the plot (#967).

* New `layer_data()` function extracts the data used for plotting for a given
  layer. It's mostly useful for testing.

* User supplied `minor_breaks` can now be supplied on the same scale as 
  the data, and will be automatically transformed with by scale (#1385).

* You can now suppress the appearance of an axis/legend title (and the space
  that would allocated for it) with `NULL` in the `scale_` function. To
  use the default lable, use `waiver()` (#1145).

* Position adjustments no longer warn about potentially varying ranges
  because the problem rarely occurs in practice and there are currently a
  lot of false positives since I don't understand exactly what FP criteria
  I should be testing.

* `scale_fill_grey()` now uses red for missing values. This matches
  `scale_colour_grey()` and makes it obvious where missing values lie.
  Override with `na.value`.

* `scale_*_gradient2()` defaults to using Lab colour space.

* `scale_*_gradientn()` now allows `colours` or `colors` (#1290)

* `scale_y_continuous()` now also transforms the `lower`, `middle` and `upper`
  aesthetics used by `geom_boxplot()`: this only affects
  `geom_boxplot(stat = "identity")` (#1020).

* Legends no longer inherit aesthetics if `inherit.aes` is FALSE (#1267).

* `lims()` makes it easy to set the limits of any axis (#1138).

* `labels = NULL` now works with `guide_legend()` and `guide_colorbar()`.
  (#1175, #1183).

* `override.aes` now works with American aesthetic spelling, e.g. color

* Scales no longer round data points to improve performance of colour
  palettes. Instead the scales package now uses a much faster colour
  interpolation algorithm (#1022).

* `scale_*_brewer()` and `scale_*_distiller()` add new `direction` argument of 
  `scales::brewer_pal`, making it easier to change the order of colours 
  (@jiho, #1139).

* `scale_x_date()` now clips dates outside the limits in the same way as
  `scale_x_continuous()` (#1090).

* `stat_bin()` gains `bins` arguments, which denotes the number of bins. Now
  you can set `bins=100` instead of `binwidth=0.5`. Note that `breaks` or
  `binwidth` will override it (@tmshn, #1158, #102).

* `stat_boxplot()` warns if a continuous variable is used for the `x` aesthetic
  without also supplying a `group` aesthetic (#992, @krlmlr).

* `stat_summary_2d()` and `stat_bin_2d()` now share exactly the same code for 
  determining breaks from `bins`, `binwidth`, and `origin`. 
  
* `stat_summary_2d()` and `stat_bin_2d()` now output in tile/raster compatible 
  form instead of rect compatible form. 

* Automatically computed breaks do not lead to an error for transformations like
  "probit" where the inverse can map to infinity (#871, @krlmlr)

* `stat_function()` now always evaluates the function on the original scale.
  Previously it computed the function on transformed scales, giving incorrect
  values (@BrianDiggs, #1011).

* `strip_dots` works with anonymous functions within calculated aesthetics 
  (e.g. `aes(sapply(..density.., function(x) mean(x))))` (#1154, @NikNakk)

* `theme()` gains `validate = FALSE` parameter to turn off validation, and 
  hence store arbitrary additional data in the themes. (@tdhock, #1121)

* Improved the calculation of segments needed to draw the curve representing
  a line when plotted in polar coordinates. In some cases, the last segment
  of a multi-segment line was not drawn (@BrianDiggs, #952)<|MERGE_RESOLUTION|>--- conflicted
+++ resolved
@@ -1,15 +1,13 @@
 # ggplot2 (development version)
 
-<<<<<<< HEAD
 * Automatic break calculation now squishes the scale limits to the domain
   of the transformation. This allows `scale_{x/y}_sqrt()` to find breaks at 0   
   when appropriate (@teunbrand, #980).
-=======
+
 * `...` supports `rlang::list2` dynamic dots in all public functions. (@mone27, #4764) 
 
 * `theme()` now has a `strip.clip` argument, that can be set to `"off"` to 
   prevent the clipping of strip text and background borders (@teunbrand, #4118)
->>>>>>> 21df8dc8
 
 * `aes()` now supports the `!!!` operator in its first two arguments
   (#2675). Thanks to @yutannihilation and @teunbrand for draft

# ggplot2 (development version)

<<<<<<< HEAD
* `scale_x_continuous()` and `scale_y_continuous()` gains an `n.breaks` argument
  guiding the number of automatic generated breaks (@thomasp85, #3102)
  
=======
* `geom_sf()` now removes rows that can't be plotted due to `NA` aesthetics 
  (#3546, @thomasp85)

>>>>>>> 0c997f17
* A new scale type has been added, that allows binning of aesthetics at the 
  scale level. It has versions for both position and non-position aesthetics and
  comes with two new guides (`guide_bins` and `guide_coloursteps`) (@thomasp85, #3096)
  
* Position guides can now be customized using the new `guide_axis()`,
  which can be passed to position `scale_*()` functions or via
  `guides()`. The new axis guide (`guide_axis()`) comes with
  arguments `check.overlap` (automatic removal of overlapping
  labels), `angle` (easy rotation of axis labels), and
  `n.dodge` (dodge labels into multiple rows/columns) (@paleolimbot, #3322).

* `Geom` now gains a `setup_params()` method in line with the other ggproto
  classes (@thomasp85, #3509)

* `element_text()` now issues a warning when vectorized arguments are provided, as in
  `colour = c("red", "green", "blue")`. Such use is discouraged and not officially supported
   (@clauswilke, #3492).

* Addition of partial themes to plots has been made more predictable;
  stepwise addition of individual partial themes is now equivalent to
  addition of multple theme elements at once (@clauswilke, #3039).

* stacking text when calculating the labels and the y axis with
  `stat_summary()` now works (@ikosmidis, #2709)

* Allowed reversing of discrete scales by re-writing `get_limits()` (@AnneLyng, #3115)

* Added `stat_contour_filled()` and `geom_contour_filled()`, which compute 
  and draw filled contours of gridded data (@paleolimbot, #3044).

* `geom_contour()` and `stat_contour()` now use the isoband package
  to compute contour lines. The `complete` parameter (which was undocumented
  and has been unused for at least four years) was removed (@paleolimbot, #3044).

* `stat_smooth()` user `REML` by default, if `method = "gam"` and
  `gam`'s method is not specified (@ikosmidis, #2630).

* Changed `theme_grey()` setting for legend key so that it creates no 
  border (`NA`) rather than drawing a white one. (@annennenne, #3180)
  
* Themes have gained two new parameters, `plot.title.position` and 
  `plot.caption.position`, that can be used to customize how plot
  title/subtitle and plot caption are positioned relative to the overall plot
  (@clauswilke, #3252).

* Added function `ggplot_add.by()` for lists created with `by()` (#2734, @Maschette)

* `gg_dep()` was deprecated (@perezp44, #3382).

* Added weight aesthetic option to `stat_density()` and made scaling of 
  weights the default (@annennenne, #2902)

* `expand_scale()` was deprecated in favour of `expansion()` for setting
  the `expand` argument of `x` and `y` scales (@paleolimbot).

* `coord_trans()` now draws second axes and accepts `xlim`, `ylim`,
  and `expand` arguments to bring it up to feature parity with 
  `coord_cartesian()`. The `xtrans` and `ytrans` arguments that were 
  deprecated in version 1.0.1 in favour of `x` and `y` 
  were removed (@paleolimbot, #2990).

* `coord_trans()` now calculates breaks using the expanded range 
  (previously these were calculated using the unexpanded range, 
  which resulted in differences between plots made with `coord_trans()`
  and those made with `coord_cartesian()`). The expansion for discrete axes 
  in `coord_trans()` was also updated such that it behaves identically
  to that in `coord_cartesian()` (@paleolimbot, #3338).

* All `coord_*()` functions with `xlim` and `ylim` arguments now accept
  vectors with `NA` as a placeholder for the minimum or maximum value
  (e.g., `ylim = c(0, NA)` would zoom the y-axis from 0 to the 
  maximum value observed in the data). This mimics the behaviour
  of the `limits` argument in continuous scale functions
  (@paleolimbot, #2907).

* `geom_abline()`, `geom_hline()`, and `geom_vline()` now issue 
  more informative warnings when supplied with set aesthetics
  (i.e., `slope`, `intercept`, `yintercept`, and/or `xintercept`)
  and mapped aesthetics (i.e., `data` and/or `mapping`).
  
* `stat_density2d()` can now take an `adjust` parameter to scale the default bandwidth. (#2860, @haleyjeppson)

* Fix a bug when `show.legend` is a named logical vector (#3461, @yutannihilation).

* Increase the default `nbin` of `guide_colourbar()` to place the ticks more precisely (#3508, @yutannihilation).

* `geom_sf()` now applies alpha to linestring geometries (#3589, @yutannihilation).

# ggplot2 3.2.1

This is a patch release fixing a few regressions introduced in 3.2.0 as well as
fixing some unit tests that broke due to upstream changes.

* `position_stack()` no longer changes the order of the input data. Changes to 
  the internal behaviour of `geom_ribbon()` made this reordering problematic 
  with ribbons that spanned `y = 0` (#3471)
* Using `qplot()` with a single positional aesthetic will no longer title the
  non-specified scale as `"NULL"` (#3473)
* Fixes unit tests for sf graticule labels caused by chages to sf

# ggplot2 3.2.0

This is a minor release with an emphasis on internal changes to make ggplot2 
faster and more consistent. The few interface changes will only affect the 
aesthetics of the plot in minor ways, and will only potentially break code of
extension developers if they have relied on internals that have been changed. 
This release also sees the addition of Hiroaki Yutani (@yutannihilation) to the 
core developer team.

With the release of R 3.6, ggplot2 now requires the R version to be at least 3.2,
as the tidyverse is committed to support 5 major versions of R.

## Breaking changes

* Two patches (#2996 and #3050) fixed minor rendering problems. In most cases,
  the visual changes are so subtle that they are difficult to see with the naked
  eye. However, these changes are detected by the vdiffr package, and therefore
  any package developers who use vdiffr to test for visual correctness of ggplot2
  plots will have to regenerate all reference images.
  
* In some cases, ggplot2 now produces a warning or an error for code that previously
  produced plot output. In all these cases, the previous plot output was accidental,
  and the plotting code uses the ggplot2 API in a way that would lead to undefined
  behavior. Examples include a missing `group` aesthetic in `geom_boxplot()` (#3316),
  annotations across multiple facets (#3305), and not using aesthetic mappings when
  drawing ribbons with `geom_ribbon()` (#3318).

## New features

* This release includes a range of internal changes that speeds up plot 
  generation. None of the changes are user facing and will not break any code,
  but in general ggplot2 should feel much faster. The changes includes, but are
  not limited to:
  
  - Caching ascent and descent dimensions of text to avoid recalculating it for
    every title.
  
  - Using a faster data.frame constructor as well as faster indexing into 
    data.frames
    
  - Removing the plyr dependency, replacing plyr functions with faster 
    equivalents.

* `geom_polygon()` can now draw polygons with holes using the new `subgroup` 
  aesthetic. This functionality requires R 3.6.0 (@thomasp85, #3128)

* Aesthetic mappings now accept functions that return `NULL` (@yutannihilation,
  #2997).

* `stat_function()` now accepts rlang/purrr style anonymous functions for the 
  `fun` parameter (@dkahle, #3159).

* `geom_rug()` gains an "outside" option to allow for moving the rug tassels to 
  outside the plot area (@njtierney, #3085) and a `length` option to allow for 
  changing the length of the rug lines (@daniel-wells, #3109). 
  
* All geoms now take a `key_glyph` paramter that allows users to customize
  how legend keys are drawn (@clauswilke, #3145). In addition, a new key glyph
  `timeseries` is provided to draw nice legends for time series
  (@mitchelloharawild, #3145).

## Extensions

* Layers now have a new member function `setup_layer()` which is called at the
  very beginning of the plot building process and which has access to the 
  original input data and the plot object being built. This function allows the 
  creation of custom layers that autogenerate aesthetic mappings based on the 
  input data or that filter the input data in some form. For the time being, this
  feature is not exported, but it has enabled the development of a new layer type,
  `layer_sf()` (see next item). Other special-purpose layer types may be added
  in the future (@clauswilke, #2872).
  
* A new layer type `layer_sf()` can auto-detect and auto-map sf geometry
  columns in the data. It should be used by extension developers who are writing
  new sf-based geoms or stats (@clauswilke, #3232).

* `x0` and `y0` are now recognized positional aesthetics so they will get scaled 
  if used in extension geoms and stats (@thomasp85, #3168)
  
* Continuous scale limits now accept functions which accept the default
  limits and return adjusted limits. This makes it possible to write
  a function that e.g. ensures the limits are always a multiple of 100,
  regardless of the data (@econandrew, #2307).

## Minor improvements and bug fixes

* `cut_width()` now accepts `...` to pass further arguments to `base::cut.default()`
   like `cut_number()` and `cut_interval()` already did (@cderv, #3055)

* `coord_map()` now can have axes on the top and right (@karawoo, #3042).

* `coord_polar()` now correctly rescales the secondary axis (@linzi-sg, #3278)

* `coord_sf()`, `coord_map()`, and `coord_polar()` now squash `-Inf` and `Inf`
  into the min and max of the plot (@yutannihilation, #2972).

* `coord_sf()` graticule lines are now drawn in the same thickness as panel grid 
  lines in `coord_cartesian()`, and seting panel grid lines to `element_blank()` 
  now also works in `coord_sf()` 
  (@clauswilke, #2991, #2525).

* `economics` data has been regenerated. This leads to some changes in the
  values of all columns (especially in `psavert`), but more importantly, strips 
  the grouping attributes from `economics_long`.

* `element_line()` now fills closed arrows (@yutannihilation, #2924).

* Facet strips on the left side of plots now have clipping turned on, preventing
  text from running out of the strip and borders from looking thicker than for
  other strips (@karawoo, #2772 and #3061).

* ggplot2 now works in Turkish locale (@yutannihilation, #3011).

* Clearer error messages for inappropriate aesthetics (@clairemcwhite, #3060).

* ggplot2 no longer attaches any external packages when using functions that 
  depend on packages that are suggested but not imported by ggplot2. The 
  affected functions include `geom_hex()`, `stat_binhex()`, 
  `stat_summary_hex()`, `geom_quantile()`, `stat_quantile()`, and `map_data()` 
  (@clauswilke, #3126).
  
* `geom_area()` and `geom_ribbon()` now sort the data along the x-axis in the 
  `setup_data()` method rather than as part of `draw_group()` (@thomasp85, 
  #3023)

* `geom_hline()`, `geom_vline()`, and `geom_abline()` now throw a warning if the 
  user supplies both an `xintercept`, `yintercept`, or `slope` value and a 
  mapping (@RichardJActon, #2950).

* `geom_rug()` now works with `coord_flip()` (@has2k1, #2987).

* `geom_violin()` no longer throws an error when quantile lines fall outside 
  the violin polygon (@thomasp85, #3254).

* `guide_legend()` and `guide_colorbar()` now use appropriate spacing between legend
  key glyphs and legend text even if the legend title is missing (@clauswilke, #2943).

* Default labels are now generated more consistently; e.g., symbols no longer
  get backticks, and long expressions are abbreviated with `...`
  (@yutannihilation, #2981).

* All-`Inf` layers are now ignored for picking the scale (@yutannihilation, 
  #3184).
  
* Diverging Brewer colour palette now use the correct mid-point colour 
  (@dariyasydykova, #3072).
  
* `scale_color_continuous()` now points to `scale_colour_continuous()` so that 
  it will handle `type = "viridis"` as the documentation states (@hlendway, 
  #3079).

* `scale_shape_identity()` now works correctly with `guide = "legend"` 
  (@malcolmbarrett, #3029)
  
* `scale_continuous` will now draw axis line even if the length of breaks is 0
  (@thomasp85, #3257)

* `stat_bin()` will now error when the number of bins exceeds 1e6 to avoid 
  accidentally freezing the user session (@thomasp85).
  
* `sec_axis()` now places ticks accurately when using nonlinear transformations (@dpseidel, #2978).

* `facet_wrap()` and `facet_grid()` now automatically remove NULL from facet
  specs, and accept empty specs (@yutannihilation, #3070, #2986).

* `stat_bin()` now handles data with only one unique value (@yutannihilation 
  #3047).

* `sec_axis()` now accepts functions as well as formulas (@yutannihilation, #3031).

*   New theme elements allowing different ticks lengths for each axis. For instance,
    this can be used to have inwards ticks on the x-axis (`axis.ticks.length.x`) and
    outwards ticks on the y-axis (`axis.ticks.length.y`) (@pank, #2935).

* The arguments of `Stat*$compute_layer()` and `Position*$compute_layer()` are
  now renamed to always match the ones of `Stat$compute_layer()` and
  `Position$compute_layer()` (@yutannihilation, #3202).

* `geom_*()` and `stat_*()` now accepts purrr-style lambda notation
  (@yutannihilation, #3138).

* `geom_tile()` and `geom_rect()` now draw rectangles without notches at the
  corners. The style of the corner can be controlled by `linejoin` parameters
  (@yutannihilation, #3050).

# ggplot2 3.1.0

## Breaking changes

This is a minor release and breaking changes have been kept to a minimum. End users of ggplot2 are unlikely to encounter any issues. However, there are a few items that developers of ggplot2 extensions should be aware of. For additional details, see also the discussion accompanying issue #2890.

*   In non-user-facing internal code (specifically in the `aes()` function and in
    the `aesthetics` argument of scale functions), ggplot2 now always uses the British
    spelling for aesthetics containing the word "colour". When users specify a "color"
    aesthetic it is automatically renamed to "colour". This renaming is also applied
    to non-standard aesthetics that contain the word "color". For example, "point_color"
    is renamed to "point_colour". This convention makes it easier to support both
    British and American spelling for novel, non-standard aesthetics, but it may require
    some adjustment for packages that have previously introduced non-standard color
    aesthetics using American spelling. A new function `standardise_aes_names()` is
    provided in case extension writers need to perform this renaming in their own code
    (@clauswilke, #2649).

*   Functions that generate other functions (closures) now force the arguments that are
    used from the generated functions, to avoid hard-to-catch errors. This may affect
    some users of manual scales (such as `scale_colour_manual()`, `scale_fill_manual()`,
    etc.) who depend on incorrect behavior (@krlmlr, #2807).
    
*   `Coord` objects now have a function `backtransform_range()` that returns the
    panel range in data coordinates. This change may affect developers of custom coords,
    who now should implement this function. It may also affect developers of custom
    geoms that use the `range()` function. In some applications, `backtransform_range()`
    may be more appropriate (@clauswilke, #2821).


## New features

*   `coord_sf()` has much improved customization of axis tick labels. Labels can now
    be set manually, and there are two new parameters, `label_graticule` and
    `label_axes`, that can be used to specify which graticules to label on which side
    of the plot (@clauswilke, #2846, #2857, #2881).
    
*   Two new geoms `geom_sf_label()` and `geom_sf_text()` can draw labels and text
    on sf objects. Under the hood, a new `stat_sf_coordinates()` calculates the
    x and y coordinates from the coordinates of the sf geometries. You can customize
    the calculation method via `fun.geometry` argument (@yutannihilation, #2761).
    

## Minor improvements and fixes

*   `benchplot()` now uses tidy evaluation (@dpseidel, #2699).

*   The error message in `compute_aesthetics()` now only provides the names of
    aesthetics with mismatched lengths, rather than all aesthetics (@karawoo,
    #2853).

*   For faceted plots, data is no longer internally reordered. This makes it
    safer to feed data columns into `aes()` or into parameters of geoms or
    stats. However, doing so remains discouraged (@clauswilke, #2694).

*   `coord_sf()` now also understands the `clip` argument, just like the other
    coords (@clauswilke, #2938).

*   `fortify()` now displays a more informative error message for
    `grouped_df()` objects when dplyr is not installed (@jimhester, #2822).

*   All `geom_*()` now display an informative error message when required 
    aesthetics are missing (@dpseidel, #2637 and #2706).

*   `geom_boxplot()` now understands the `width` parameter even when used with
    a non-standard stat, such as `stat_identity()` (@clauswilke, #2893).
    
*  `geom_hex()` now understands the `size` and `linetype` aesthetics
   (@mikmart, #2488).
    
*   `geom_hline()`, `geom_vline()`, and `geom_abline()` now work properly
    with `coord_trans()` (@clauswilke, #2149, #2812).
    
*   `geom_text(..., parse = TRUE)` now correctly renders the expected number of
    items instead of silently dropping items that are empty expressions, e.g.
    the empty string "". If an expression spans multiple lines, we take just
    the first line and drop the rest. This same issue is also fixed for
    `geom_label()` and the axis labels for `geom_sf()` (@slowkow, #2867).

*   `geom_sf()` now respects `lineend`, `linejoin`, and `linemitre` parameters 
    for lines and polygons (@alistaire47, #2826).
    
*   `ggsave()` now exits without creating a new graphics device if previously
    none was open (@clauswilke, #2363).

*   `labs()` now has named arguments `title`, `subtitle`, `caption`, and `tag`.
    Also, `labs()` now accepts tidyeval (@yutannihilation, #2669).

*   `position_nudge()` is now more robust and nudges only in the direction
    requested. This enables, for example, the horizontal nudging of boxplots
    (@clauswilke, #2733).

*   `sec_axis()` and `dup_axis()` now return appropriate breaks for the secondary
    axis when applied to log transformed scales (@dpseidel, #2729).

*   `sec_axis()` now works as expected when used in combination with tidy eval
    (@dpseidel, #2788).

*   `scale_*_date()`, `scale_*_time()` and `scale_*_datetime()` can now display 
    a secondary axis that is a __one-to-one__ transformation of the primary axis,
    implemented using the `sec.axis` argument to the scale constructor 
    (@dpseidel, #2244).
    
*   `stat_contour()`, `stat_density2d()`, `stat_bin2d()`,  `stat_binhex()`
    now calculate normalized statistics including `nlevel`, `ndensity`, and
    `ncount`. Also, `stat_density()` now includes the calculated statistic 
    `nlevel`, an alias for `scaled`, to better match the syntax of `stat_bin()`
    (@bjreisman, #2679).

# ggplot2 3.0.0

## Breaking changes

*   ggplot2 now supports/uses tidy evaluation (as described below). This is a 
    major change and breaks a number of packages; we made this breaking change 
    because it is important to make ggplot2 more programmable, and to be more 
    consistent with the rest of the tidyverse. The best general (and detailed)
    introduction to tidy evaluation can be found in the meta programming
    chapters in [Advanced R](https://adv-r.hadley.nz).
    
    The primary developer facing change is that `aes()` now contains 
    quosures (expression + environment pairs) rather than symbols, and you'll 
    need to take a different approach to extracting the information you need. 
    A common symptom of this change are errors "undefined columns selected" or 
    "invalid 'type' (list) of argument" (#2610). As in the previous version,
    constants (like `aes(x = 1)` or `aes(colour = "smoothed")`) are stored
    as is.
    
    In this version of ggplot2, if you need to describe a mapping in a string, 
    use `quo_name()` (to generate single-line strings; longer expressions may 
    be abbreviated) or `quo_text()` (to generate non-abbreviated strings that
    may span multiple lines). If you do need to extract the value of a variable
    instead use `rlang::eval_tidy()`. You may want to condition on 
    `(packageVersion("ggplot2") <= "2.2.1")` so that your code can work with
    both released and development versions of ggplot2.
    
    We recognise that this is a big change and if you're not already familiar
    with rlang, there's a lot to learn. If you are stuck, or need any help,
    please reach out on <https://community.rstudio.com>.

*   Error: Column `y` must be a 1d atomic vector or a list

    Internally, ggplot2 now uses `as.data.frame(tibble::as_tibble(x))` to
    convert a list into a data frame. This improves ggplot2's support for
    list-columns (needed for sf support), at a small cost: you can no longer
    use matrix-columns. Note that unlike tibble we still allow column vectors
    such as returned by `base::scale()` because of their widespread use.

*   Error: More than one expression parsed
  
    Previously `aes_string(x = c("a", "b", "c"))` silently returned 
    `aes(x = a)`. Now this is a clear error.

*   Error: `data` must be uniquely named but has duplicate columns
  
    If layer data contains columns with identical names an error will be 
    thrown. In earlier versions the first occuring column was chosen silently,
    potentially masking that the wrong data was chosen.

*   Error: Aesthetics must be either length 1 or the same as the data
    
    Layers are stricter about the columns they will combine into a single
    data frame. Each aesthetic now must be either the same length as the data
    frame or a single value. This makes silent recycling errors much less likely.

*   Error: `coord_*` doesn't support free scales 
   
    Free scales only work with selected coordinate systems; previously you'd
    get an incorrect plot.

*   Error in f(...) : unused argument (range = c(0, 1))

    This is because the `oob` argument to scale has been set to a function
    that only takes a single argument; it needs to take two arguments
    (`x`, and `range`). 

*   Error: unused argument (output)
  
    The function `guide_train()` now has an optional parameter `aesthetic`
    that allows you to override the `aesthetic` setting in the scale.
    To make your code work with the both released and development versions of 
    ggplot2 appropriate, add `aesthetic = NULL` to the `guide_train()` method
    signature.
    
    ```R
    # old
    guide_train.legend <- function(guide, scale) {...}
    
    # new 
    guide_train.legend <- function(guide, scale, aesthetic = NULL) {...}
    ```
    
    Then, inside the function, replace `scale$aesthetics[1]`,
    `aesthetic %||% scale$aesthetics[1]`. (The %||% operator is defined in the 
    rlang package).
    
    ```R
    # old
    setNames(list(scale$map(breaks)), scale$aesthetics[1])

    # new
    setNames(list(scale$map(breaks)), aesthetic %||% scale$aesthetics[1])
    ```

*   The long-deprecated `subset` argument to `layer()` has been removed.

## Tidy evaluation

* `aes()` now supports quasiquotation so that you can use `!!`, `!!!`,
  and `:=`. This replaces `aes_()` and `aes_string()` which are now
  soft-deprecated (but will remain around for a long time).

* `facet_wrap()` and `facet_grid()` now support `vars()` inputs. Like
  `dplyr::vars()`, this helper quotes its inputs and supports
  quasiquotation. For instance, you can now supply faceting variables
  like this: `facet_wrap(vars(am, cyl))` instead of 
  `facet_wrap(~am + cyl)`. Note that the formula interface is not going 
  away and will not be deprecated. `vars()` is simply meant to make it 
  easier to create functions around `facet_wrap()` and `facet_grid()`.

  The first two arguments of `facet_grid()` become `rows` and `cols`
  and now support `vars()` inputs. Note however that we took special
  care to ensure complete backward compatibility. With this change
  `facet_grid(vars(cyl), vars(am, vs))` is equivalent to
  `facet_grid(cyl ~ am + vs)`, and `facet_grid(cols = vars(am, vs))` is
  equivalent to `facet_grid(. ~ am + vs)`.

  One nice aspect of the new interface is that you can now easily
  supply names: `facet_grid(vars(Cylinder = cyl), labeller =
  label_both)` will give nice label titles to the facets. Of course,
  those names can be unquoted with the usual tidy eval syntax.

### sf

* ggplot2 now has full support for sf with `geom_sf()` and `coord_sf()`:

  ```r
  nc <- sf::st_read(system.file("shape/nc.shp", package = "sf"), quiet = TRUE)
  ggplot(nc) +
    geom_sf(aes(fill = AREA))
  ```
  It supports all simple features, automatically aligns CRS across layers, sets
  up the correct aspect ratio, and draws a graticule.

## New features

* ggplot2 now works on R 3.1 onwards, and uses the 
  [vdiffr](https://github.com/lionel-/vdiffr) package for visual testing.

* In most cases, accidentally using `%>%` instead of `+` will generate an 
  informative error (#2400).

* New syntax for calculated aesthetics. Instead of using `aes(y = ..count..)` 
  you can (and should!) use `aes(y = stat(count))`. `stat()` is a real function 
  with documentation which hopefully will make this part of ggplot2 less 
  confusing (#2059).
  
  `stat()` is particularly nice for more complex calculations because you 
  only need to specify it once: `aes(y = stat(count / max(count)))`,
  rather than `aes(y = ..count.. / max(..count..))`
  
* New `tag` label for adding identification tags to plots, typically used for 
  labelling a subplot with a letter. Add a tag with `labs(tag = "A")`, style it 
  with the `plot.tag` theme element, and control position with the
  `plot.tag.position` theme setting (@thomasp85).

### Layers: geoms, stats, and position adjustments

* `geom_segment()` and `geom_curve()` have a new `arrow.fill` parameter which 
  allows you to specify a separate fill colour for closed arrowheads 
  (@hrbrmstr and @clauswilke, #2375).

* `geom_point()` and friends can now take shapes as strings instead of integers,
  e.g. `geom_point(shape = "diamond")` (@daniel-barnett, #2075).

* `position_dodge()` gains a `preserve` argument that allows you to control
  whether the `total` width at each `x` value is preserved (the current 
  default), or ensure that the width of a `single` element is preserved
  (what many people want) (#1935).

* New `position_dodge2()` provides enhanced dodging for boxplots. Compared to
  `position_dodge()`, `position_dodge2()` compares `xmin` and `xmax` values  
  to determine which elements overlap, and spreads overlapping elements evenly
  within the region of overlap. `position_dodge2()` is now the default position
  adjustment for `geom_boxplot()`, because it handles `varwidth = TRUE`, and 
  will be considered for other geoms in the future.
  
  The `padding` parameter adds a small amount of padding between elements 
  (@karawoo, #2143) and a `reverse` parameter allows you to reverse the order 
  of placement (@karawoo, #2171).
  
* New `stat_qq_line()` makes it easy to add a simple line to a Q-Q plot, which 
  makes it easier to judge the fit of the theoretical distribution 
  (@nicksolomon).

### Scales and guides

* Improved support for mapping date/time variables to `alpha`, `size`, `colour`, 
  and `fill` aesthetics, including `date_breaks` and `date_labels` arguments 
  (@karawoo, #1526), and new `scale_alpha()` variants (@karawoo, #1526).

* Improved support for ordered factors. Ordered factors throw a warning when 
  mapped to shape (unordered factors do not), and do not throw warnings when 
  mapped to size or alpha (unordered factors do). Viridis is used as the 
  default colour and fill scale for ordered factors (@karawoo, #1526).

* The `expand` argument of `scale_*_continuous()` and `scale_*_discrete()`
  now accepts separate expansion values for the lower and upper range
  limits. The expansion limits can be specified using the convenience
  function `expand_scale()`.
  
  Separate expansion limits may be useful for bar charts, e.g. if one
  wants the bottom of the bars to be flush with the x axis but still 
  leave some (automatically calculated amount of) space above them:
  
    ```r
    ggplot(mtcars) +
        geom_bar(aes(x = factor(cyl))) +
        scale_y_continuous(expand = expand_scale(mult = c(0, .1)))
    ```
  
  It can also be useful for line charts, e.g. for counts over time,
  where one wants to have a ’hard’ lower limit of y = 0 but leave the
  upper limit unspecified (and perhaps differing between panels), with
  some extra space above the highest point on the line (with symmetrical 
  limits, the extra space above the highest point could in some cases 
  cause the lower limit to be negative).
  
  The old syntax for the `expand` argument will, of course, continue
  to work (@huftis, #1669).

* `scale_colour_continuous()` and `scale_colour_gradient()` are now controlled 
  by global options `ggplot2.continuous.colour` and `ggplot2.continuous.fill`. 
  These can be set to `"gradient"` (the default) or `"viridis"` (@karawoo).

* New `scale_colour_viridis_c()`/`scale_fill_viridis_c()` (continuous) and
  `scale_colour_viridis_d()`/`scale_fill_viridis_d()` (discrete) make it
  easy to use Viridis colour scales (@karawoo, #1526).

* Guides for `geom_text()` now accept custom labels with 
  `guide_legend(override.aes = list(label = "foo"))` (@brianwdavis, #2458).

### Margins

* Strips gain margins on all sides by default. This means that to fully justify
  text to the edge of a strip, you will need to also set the margins to 0
  (@karawoo).

* Rotated strip labels now correctly understand `hjust` and `vjust` parameters
  at all angles (@karawoo).

* Strip labels now understand justification relative to the direction of the
  text, meaning that in y facets, the strip text can be placed at either end of
  the strip using `hjust` (@karawoo).

* Legend titles and labels get a little extra space around them, which 
  prevents legend titles from overlapping the legend at large font sizes 
  (@karawoo, #1881).

## Extension points

* New `autolayer()` S3 generic (@mitchelloharawild, #1974). This is similar
  to `autoplot()` but produces layers rather than complete plots.

* Custom objects can now be added using `+` if a `ggplot_add` method has been
  defined for the class of the object (@thomasp85).

* Theme elements can now be subclassed. Add a `merge_element` method to control
  how properties are inherited from the parent element. Add an `element_grob` 
  method to define how elements are rendered into grobs (@thomasp85, #1981).

* Coords have gained new extension mechanisms.
  
    If you have an existing coord extension, you will need to revise the
    specification of the `train()` method. It is now called 
    `setup_panel_params()` (better reflecting what it actually does) and now 
    has arguments `scale_x`, and `scale_y` (the x and y scales respectively) 
    and `param`, a list of plot specific parameters generated by 
    `setup_params()`.

    What was formerly called `scale_details` (in coords), `panel_ranges` 
    (in layout) and `panel_scales` (in geoms) are now consistently called
    `panel_params` (#1311). These are parameters of the coord that vary from
    panel to panel.

* `ggplot_build()` and `ggplot_gtable()` are now generics, so ggplot-subclasses 
  can define additional behavior during the build stage.

* `guide_train()`, `guide_merge()`, `guide_geom()`, and `guide_gengrob()`
  are now exported as they are needed if you want to design your own guide.
  They are not currently documented; use at your own risk (#2528).

* `scale_type()` generic is now exported and documented. Use this if you 
  want to extend ggplot2 to work with a new type of vector.

## Minor bug fixes and improvements

### Faceting

* `facet_grid()` gives a more informative error message if you try to use
  a variable in both rows and cols (#1928).

* `facet_grid()` and `facet_wrap()` both give better error messages if you
  attempt to use an unsupported coord with free scales (#2049).

* `label_parsed()` works once again (#2279).

* You can now style the background of horizontal and vertical strips
  independently with `strip.background.x` and `strip.background.y` 
  theme settings (#2249).

### Scales

* `discrete_scale()` documentation now inherits shared definitions from 
  `continuous_scale()` (@alistaire47, #2052).

* `guide_colorbar()` shows all colours of the scale (@has2k1, #2343).

* `scale_identity()` once again produces legends by default (#2112).

* Tick marks for secondary axes with strong transformations are more 
  accurately placed (@thomasp85, #1992).

* Missing line types now reliably generate missing lines (with standard 
  warning) (#2206).

* Legends now ignore set aesthetics that are not length one (#1932).

* All colour and fill scales now have an `aesthetics` argument that can
  be used to set the aesthetic(s) the scale works with. This makes it
  possible to apply a colour scale to both colour and fill aesthetics
  at the same time, via `aesthetics = c("colour", "fill")` (@clauswilke).
  
* Three new generic scales work with any aesthetic or set of aesthetics: 
  `scale_continuous_identity()`, `scale_discrete_identity()`, and
  `scale_discrete_manual()` (@clauswilke).

* `scale_*_gradient2()` now consistently omits points outside limits by 
  rescaling after the limits are enforced (@foo-bar-baz-qux, #2230).

### Layers

* `geom_label()` now correctly produces unbordered labels when `label.size` 
  is 0, even when saving to PDF (@bfgray3, #2407).

* `layer()` gives considerably better error messages for incorrectly specified
  `geom`, `stat`, or `position` (#2401).

* In all layers that use it, `linemitre` now defaults to 10 (instead of 1)
  to better match base R.

* `geom_boxplot()` now supplies a default value if no `x` aesthetic is present
  (@foo-bar-baz-qux, #2110).

* `geom_density()` drops groups with fewer than two data points and throws a
  warning. For groups with two data points, density values are now calculated 
  with `stats::density` (@karawoo, #2127).

* `geom_segment()` now also takes a `linejoin` parameter. This allows more 
  control over the appearance of the segments, which is especially useful for 
  plotting thick arrows (@Ax3man, #774).

* `geom_smooth()` now reports the formula used when `method = "auto"` 
  (@davharris #1951). `geom_smooth()` now orders by the `x` aesthetic, making it 
  easier to pass pre-computed values without manual ordering (@izahn, #2028). It 
  also now knows it has `ymin` and `ymax` aesthetics (#1939). The legend 
  correctly reflects the status of the `se` argument when used with stats 
  other than the default (@clauswilke, #1546).

* `geom_tile()` now once again interprets `width` and `height` correctly 
  (@malcolmbarrett, #2510).

* `position_jitter()` and `position_jitterdodge()` gain a `seed` argument that
  allows the specification of a random seed for reproducible jittering 
  (@krlmlr, #1996 and @slowkow, #2445).

* `stat_density()` has better behaviour if all groups are dropped because they
  are too small (#2282).

* `stat_summary_bin()` now understands the `breaks` parameter (@karawoo, #2214).

* `stat_bin()` now accepts functions for `binwidth`. This allows better binning 
  when faceting along variables with different ranges (@botanize).

* `stat_bin()` and `geom_histogram()` now sum correctly when using the `weight` 
  aesthetic (@jiho, #1921).

* `stat_bin()` again uses correct scaling for the computed variable `ndensity` 
  (@timgoodman, #2324).

* `stat_bin()` and `stat_bin_2d()` now properly handle the `breaks` parameter 
  when the scales are transformed (@has2k1, #2366).

* `update_geom_defaults()` and `update_stat_defaults()` allow American 
  spelling of aesthetic parameters (@foo-bar-baz-qux, #2299).

* The `show.legend` parameter now accepts a named logical vector to hide/show
  only some aesthetics in the legend (@tutuchan, #1798).

* Layers now silently ignore unknown aesthetics with value `NULL` (#1909).

### Coords

* Clipping to the plot panel is now configurable, through a `clip` argument
  to coordinate systems, e.g. `coord_cartesian(clip = "off")` 
  (@clauswilke, #2536).

* Like scales, coordinate systems now give you a message when you're 
  replacing an existing coordinate system (#2264).

* `coord_polar()` now draws secondary axis ticks and labels 
  (@dylan-stark, #2072), and can draw the radius axis on the right 
  (@thomasp85, #2005).

* `coord_trans()` now generates a warning when a transformation generates 
  non-finite values (@foo-bar-baz-qux, #2147).

### Themes

* Complete themes now always override all elements of the default theme
  (@has2k1, #2058, #2079).

* Themes now set default grid colour in `panel.grid` rather than individually
  in `panel.grid.major` and `panel.grid.minor` individually. This makes it 
  slightly easier to customise the theme (#2352).

* Fixed bug when setting strips to `element_blank()` (@thomasp85). 

* Axes positioned on the top and to the right can now customize their ticks and
  lines separately (@thomasp85, #1899).

* Built-in themes gain parameters `base_line_size` and `base_rect_size` which 
  control the default sizes of line and rectangle elements (@karawoo, #2176).

* Default themes use `rel()` to set line widths (@baptiste).

* Themes were tweaked for visual consistency and more graceful behavior when 
  changing the base font size. All absolute heights or widths were replaced 
  with heights or widths that are proportional to the base font size. One 
  relative font size was eliminated (@clauswilke).
  
* The height of descenders is now calculated solely on font metrics and doesn't
  change with the specific letters in the string. This fixes minor alignment 
  issues with plot titles, subtitles, and legend titles (#2288, @clauswilke).

### Guides

* `guide_colorbar()` is more configurable: tick marks and color bar frame
  can now by styled with arguments `ticks.colour`, `ticks.linewidth`, 
  `frame.colour`, `frame.linewidth`, and `frame.linetype`
  (@clauswilke).
  
* `guide_colorbar()` now uses `legend.spacing.x` and `legend.spacing.y` 
  correctly, and it can handle multi-line titles. Minor tweaks were made to 
  `guide_legend()` to make sure the two legend functions behave as similarly as
  possible (@clauswilke, #2397 and #2398).
  
* The theme elements `legend.title` and `legend.text` now respect the settings 
  of `margin`, `hjust`, and `vjust` (@clauswilke, #2465, #1502).

* Non-angle parameters of `label.theme` or `title.theme` can now be set in 
  `guide_legend()` and `guide_colorbar()` (@clauswilke, #2544).

### Other

* `fortify()` gains a method for tbls (@karawoo, #2218).

* `ggplot` gains a method for `grouped_df`s that adds a `.group` variable,
  which computes a unique value for each group. Use it with 
  `aes(group = .group)` (#2351).

* `ggproto()` produces objects with class `c("ggproto", "gg")`, allowing for
  a more informative error message when adding layers, scales, or other ggproto 
  objects (@jrnold, #2056).

* `ggsave()`'s DPI argument now supports 3 string options: "retina" (320
  DPI), "print" (300 DPI), and "screen" (72 DPI) (@foo-bar-baz-qux, #2156).
  `ggsave()` now uses full argument names to avoid partial match warnings 
  (#2355), and correctly restores the previous graphics device when several
  graphics devices are open (#2363).

* `print.ggplot()` now returns the original ggplot object, instead of the 
  output from `ggplot_build()`. Also, the object returned from 
  `ggplot_build()` now has the class `"ggplot_built"` (#2034).

* `map_data()` now works even when purrr is loaded (tidyverse#66).

* New functions `summarise_layout()`, `summarise_coord()`, and 
  `summarise_layers()` summarise the layout, coordinate systems, and layers 
  of a built ggplot object (#2034, @wch). This provides a tested API that 
  (e.g.) shiny can depend on.

* Updated startup messages reflect new resources (#2410, @mine-cetinkaya-rundel).

# ggplot2 2.2.1

* Fix usage of `structure(NULL)` for R-devel compatibility (#1968).

# ggplot2 2.2.0

## Major new features

### Subtitle and caption

Thanks to @hrbrmstr plots now have subtitles and captions, which can be set with the `subtitle`  and `caption` arguments to `ggtitle()` and `labs()`. You can control their appearance with the theme settings `plot.caption` and `plot.subtitle`. The main plot title is now left-aligned to better work better with a subtitle. The caption is right-aligned (@hrbrmstr).

### Stacking

`position_stack()` and `position_fill()` now sort the stacking order to match grouping order. This allows you to control the order through grouping, and ensures that the default legend matches the plot (#1552, #1593). If you want the opposite order (useful if you have horizontal bars and horizontal legend), you can request reverse stacking by using `position = position_stack(reverse = TRUE)` (#1837).
  
`position_stack()` and `position_fill()` now accepts negative values which will create stacks extending below the x-axis (#1691).

`position_stack()` and `position_fill()` gain a `vjust` argument which makes it easy to (e.g.) display labels in the middle of stacked bars (#1821).

### Layers

`geom_col()` was added to complement `geom_bar()` (@hrbrmstr). It uses `stat="identity"` by default, making the `y` aesthetic mandatory. It does not support any other `stat_()` and does not provide fallback support for the `binwidth` parameter. Examples and references in other functions were updated to demonstrate `geom_col()` usage. 

When creating a layer, ggplot2 will warn if you use an unknown aesthetic or an unknown parameter. Compared to the previous version, this is stricter for aesthetics (previously there was no message), and less strict for parameters (previously this threw an error) (#1585).

### Facetting

The facet system, as well as the internal panel class, has been rewritten in ggproto. Facets are now extendable in the same manner as geoms and stats, as described in `vignette("extending-ggplot2")`.

We have also added the following new fatures.
  
* `facet_grid()` and `facet_wrap()` now allow expressions in their faceting 
  formulas (@DanRuderman, #1596).

* When `facet_wrap()` results in an uneven number of panels, axes will now be
  drawn underneath the hanging panels (fixes #1607)

* Strips can now be freely positioned in `facet_wrap()` using the 
  `strip.position` argument (deprecates `switch`).

* The relative order of panel, strip, and axis can now be controlled with 
  the theme setting `strip.placement` that takes either `inside` (strip between 
  panel and axis) or `outside` (strip after axis).

* The theme option `panel.margin` has been deprecated in favour of 
  `panel.spacing` to more clearly communicate intent.

### Extensions

Unfortunately there was a major oversight in the construction of ggproto which lead to extensions capturing the super object at package build time, instead of at package run time (#1826). This problem has been fixed, but requires re-installation of all extension packages.

## Scales

* The position of x and y axes can now be changed using the `position` argument
  in `scale_x_*`and `scale_y_*` which can take `top` and `bottom`, and `left`
  and `right` respectively. The themes of top and right axes can be modified 
  using the `.top` and `.right` modifiers to `axis.text.*` and `axis.title.*`.

### Continuous scales

* `scale_x_continuous()` and `scale_y_continuous()` can now display a secondary 
  axis that is a __one-to-one__ transformation of the primary axis (e.g. degrees 
  Celcius to degrees Fahrenheit). The secondary axis will be positioned opposite 
  to the primary axis and can be controlled with the `sec.axis` argument to 
  the scale constructor.

* Scales worry less about having breaks. If no breaks can be computed, the
  plot will work instead of throwing an uninformative error (#791). This 
  is particularly helpful when you have facets with free scales, and not
  all panels contain data.

* Scales now warn when transformation introduces infinite values (#1696).

### Date time

* `scale_*_datetime()` now supports time zones. It will use the timezone 
  attached to the varaible by default, but can be overridden with the 
  `timezone` argument.

* New `scale_x_time()` and `scale_y_time()` generate reasonable default
  breaks and labels for hms vectors (#1752).

### Discrete scales

The treatment of missing values by discrete scales has been thoroughly overhauled (#1584). The underlying principle is that we can naturally represent missing values on discrete variables (by treating just like another level), so by default we should. 

This principle applies to:

* character vectors
* factors with implicit NA
* factors with explicit NA

And to all scales (both position and non-position.)

Compared to the previous version of ggplot2, there are three main changes:

1.  `scale_x_discrete()` and `scale_y_discrete()` always show discrete NA,
    regardless of their source

1.  If present, `NA`s are shown in discete legends.

1.  All discrete scales gain a `na.translate` argument that allows you to 
    control whether `NA`s are translated to something that can be visualised,
    or should be left as missing. Note that if you don't translate (i.e. 
    `na.translate = FALSE)` the missing values will passed on to the layer, 
    which will warning that it's dropping missing values. To suppress the
    warnings, you'll also need to add `na.rm = TRUE` to the layer call. 

There were also a number of other smaller changes

* Correctly use scale expansion factors.
* Don't preserve space for dropped levels (#1638).
* Only issue one warning when when asking for too many levels (#1674).
* Unicode labels work better on Windows (#1827).
* Warn when used with only continuous data (#1589)

## Themes

* The `theme()` constructor now has named arguments rather than ellipses. This 
  should make autocomplete substantially more useful. The documentation
  (including examples) has been considerably improved.
  
* Built-in themes are more visually homogeneous, and match `theme_grey` better.
  (@jiho, #1679)
  
* When computing the height of titles, ggplot2 now includes the height of the
  descenders (i.e. the bits of `g` and `y` that hang beneath the baseline). This 
  improves the margins around titles, particularly the y axis label (#1712).
  I have also very slightly increased the inner margins of axis titles, and 
  removed the outer margins. 

* Theme element inheritance is now easier to work with as modification now
  overrides default `element_blank` elements (#1555, #1557, #1565, #1567)
  
* Horizontal legends (i.e. legends on the top or bottom) are horizontally
  aligned by default (#1842). Use `legend.box = "vertical"` to switch back
  to the previous behaviour.
  
* `element_line()` now takes an `arrow` argument to specify arrows at the end of
  lines (#1740)

There were a number of tweaks to the theme elements that control legends:
  
* `legend.justification` now controls appearance will plotting the legend
  outside of the plot area. For example, you can use 
  `theme(legend.justification = "top")` to make the legend align with the 
  top of the plot.

* `panel.margin` and `legend.margin` have been renamed to `panel.spacing` and 
  `legend.spacing` respectively, to better communicate intent (they only
  affect spacing between legends and panels, not the margins around them)

* `legend.margin` now controls margin around individual legends.

* New `legend.box.background`, `legend.box.spacing`, and `legend.box.margin`
  control the background, spacing, and margin of the legend box (the region
  that contains all legends).

## Bug fixes and minor improvements

* ggplot2 now imports tibble. This ensures that all built-in datasets print 
  compactly even if you haven't explicitly loaded tibble or dplyr (#1677).

* Class of aesthetic mapping is preserved when adding `aes()` objects (#1624).

* `+.gg` now works for lists that include data frames.

* `annotation_x()` now works in the absense of global data (#1655)

* `geom_*(show.legend = FALSE)` now works for `guide_colorbar`.

* `geom_boxplot()` gains new `outlier.alpha` (@jonathan-g) and 
  `outlier.fill` (@schloerke, #1787) parameters to control the alpha/fill of
   outlier points independently of the alpha of the boxes. 

* `position_jitter()` (and hence `geom_jitter()`) now correctly computes 
  the jitter width/jitter when supplied by the user (#1775, @has2k1).

* `geom_contour()` more clearly describes what inputs it needs (#1577).

* `geom_curve()` respects the `lineend` paramater (#1852).

* `geom_histogram()` and `stat_bin()` understand the `breaks` parameter once 
  more. (#1665). The floating point adjustment for histogram bins is now 
  actually used - it was previously inadvertently ignored (#1651).

* `geom_violin()` no longer transforms quantile lines with the alpha aesthetic
  (@mnbram, #1714). It no longer errors when quantiles are requested but data
  have zero range (#1687). When `trim = FALSE` it once again has a nice 
  range that allows the density to reach zero (by extending the range 3 
  bandwidths to either side of the data) (#1700).

* `geom_dotplot()` works better when faceting and binning on the y-axis. 
  (#1618, @has2k1).
  
* `geom_hexbin()` once again supports `..density..` (@mikebirdgeneau, #1688).

* `geom_step()` gives useful warning if only one data point in layer (#1645).

* `layer()` gains new `check.aes` and `check.param` arguments. These allow
  geom/stat authors to optional suppress checks for known aesthetics/parameters.
  Currently this is used only in `geom_blank()` which powers `expand_limits()` 
  (#1795).

* All `stat_*()` display a better error message when required aesthetics are
  missing.
  
* `stat_bin()` and `stat_summary_hex()` now accept length 1 `binwidth` (#1610)

* `stat_density()` gains new argument `n`, which is passed to underlying function
  `stats::density` ("number of equally spaced points at which the
  density is to be estimated"). (@hbuschme)

* `stat_binhex()` now again returns `count` rather than `value` (#1747)

* `stat_ecdf()` respects `pad` argument (#1646).

* `stat_smooth()` once again informs you about the method it has chosen.
  It also correctly calculates the size of the largest group within facets.

* `x` and `y` scales are now symmetric regarding the list of
  aesthetics they accept: `xmin_final`, `xmax_final`, `xlower`,
  `xmiddle` and `xupper` are now valid `x` aesthetics.

* `Scale` extensions can now override the `make_title` and `make_sec_title` 
  methods to let the scale modify the axis/legend titles.

* The random stream is now reset after calling `.onAttach()` (#2409).

# ggplot2 2.1.0

## New features

* When mapping an aesthetic to a constant (e.g. 
  `geom_smooth(aes(colour = "loess")))`), the default guide title is the name 
  of the aesthetic (i.e. "colour"), not the value (i.e. "loess") (#1431).

* `layer()` now accepts a function as the data argument. The function will be
  applied to the data passed to the `ggplot()` function and must return a
  data.frame (#1527, @thomasp85). This is a more general version of the 
  deprecated `subset` argument.

* `theme_update()` now uses the `+` operator instead of `%+replace%`, so that
  unspecified values will no longer be `NULL`ed out. `theme_replace()`
  preserves the old behaviour if desired (@oneillkza, #1519). 

* `stat_bin()` has been overhauled to use the same algorithm as ggvis, which 
  has been considerably improved thanks to the advice of Randy Prium (@rpruim).
  This includes:
  
    * Better arguments and a better algorithm for determining the origin.
      You can now specify either `boundary` or the `center` of a bin.
      `origin` has been deprecated in favour of these arguments.
      
    * `drop` is deprecated in favour of `pad`, which adds extra 0-count bins
      at either end (needed for frequency polygons). `geom_histogram()` defaults 
      to `pad = FALSE` which considerably improves the default limits for 
      the histogram, especially when the bins are big (#1477).
      
    * The default algorithm does a (somewhat) better job at picking nice widths 
      and origins across a wider range of input data.
      
    * `bins = n` now gives a histogram with `n` bins, not `n + 1` (#1487).

## Bug fixes

* All `\donttest{}` examples run.

* All `geom_()` and `stat_()` functions now have consistent argument order:
  data + mapping, then geom/stat/position, then `...`, then specific arguments, 
  then arguments common to all layers (#1305). This may break code if you were
  previously relying on partial name matching, but in the long-term should make 
  ggplot2 easier to use. In particular, you can now set the `n` parameter
  in `geom_density2d()` without it partially matching `na.rm` (#1485).

* For geoms with both `colour` and `fill`, `alpha` once again only affects
  fill (Reverts #1371, #1523). This was causing problems for people.

* `facet_wrap()`/`facet_grid()` works with multiple empty panels of data 
  (#1445).

* `facet_wrap()` correctly swaps `nrow` and `ncol` when faceting vertically
  (#1417).

* `ggsave("x.svg")` now uses svglite to produce the svg (#1432).

* `geom_boxplot()` now understands `outlier.color` (#1455).

* `geom_path()` knows that "solid" (not just 1) represents a solid line (#1534).

* `geom_ribbon()` preserves missing values so they correctly generate a 
  gap in the ribbon (#1549).

* `geom_tile()` once again accepts `width` and `height` parameters (#1513). 
  It uses `draw_key_polygon()` for better a legend, including a coloured 
  outline (#1484).

* `layer()` now automatically adds a `na.rm` parameter if none is explicitly
  supplied.

* `position_jitterdodge()` now works on all possible dodge aesthetics, 
  e.g. `color`, `linetype` etc. instead of only based on `fill` (@bleutner)

* `position = "nudge"` now works (although it doesn't do anything useful)
  (#1428).

* The default scale for columns of class "AsIs" is now "identity" (#1518).

* `scale_*_discrete()` has better defaults when used with purely continuous
  data (#1542).

* `scale_size()` warns when used with categorical data.

* `scale_size()`, `scale_colour()`, and `scale_fill()` gain date and date-time
  variants (#1526).

* `stat_bin_hex()` and `stat_bin_summary()` now use the same underlying 
  algorithm so results are consistent (#1383). `stat_bin_hex()` now accepts
  a `weight` aesthetic. To be consistent with related stats, the output variable 
  from `stat_bin_hex()` is now value instead of count.

* `stat_density()` gains a `bw` parameter which makes it easy to get consistent 
   smoothing between facets (@jiho)

* `stat-density-2d()` no longer ignores the `h` parameter, and now accepts 
  `bins` and `binwidth` parameters to control the number of contours 
  (#1448, @has2k1).

* `stat_ecdf()` does a better job of adding padding to -Inf/Inf, and gains
  an argument `pad` to suppress the padding if not needed (#1467).

* `stat_function()` gains an `xlim` parameter (#1528). It once again works 
  with discrete x values (#1509).

* `stat_summary()` preserves sorted x order which avoids artefacts when
  display results with `geom_smooth()` (#1520).

* All elements should now inherit correctly for all themes except `theme_void()`.
  (@Katiedaisey, #1555) 

* `theme_void()` was completely void of text but facets and legends still
  need labels. They are now visible (@jiho). 

* You can once again set legend key and height width to unit arithmetic
  objects (like `2 * unit(1, "cm")`) (#1437).

* Eliminate spurious warning if you have a layer with no data and no aesthetics
  (#1451).

* Removed a superfluous comma in `theme-defaults.r` code (@jschoeley)

* Fixed a compatibility issue with `ggproto` and R versions prior to 3.1.2.
  (#1444)

* Fixed issue where `coord_map()` fails when given an explicit `parameters`
  argument (@tdmcarthur, #1729)
  
* Fixed issue where `geom_errorbarh()` had a required `x` aesthetic (#1933)  

# ggplot2 2.0.0

## Major changes

* ggplot no longer throws an error if your plot has no layers. Instead it 
  automatically adds `geom_blank()` (#1246).
  
* New `cut_width()` is a convenient replacement for the verbose
  `plyr::round_any()`, with the additional benefit of offering finer
  control.

* New `geom_count()` is a convenient alias to `stat_sum()`. Use it when you
  have overlapping points on a scatterplot. `stat_sum()` now defaults to 
  using counts instead of proportions.

* New `geom_curve()` adds curved lines, with a similar specification to 
  `geom_segment()` (@veraanadi, #1088).

* Date and datetime scales now have `date_breaks`, `date_minor_breaks` and
  `date_labels` arguments so that you never need to use the long
  `scales::date_breaks()` or `scales::date_format()`.
  
* `geom_bar()` now has it's own stat, distinct from `stat_bin()` which was
  also used by `geom_histogram()`. `geom_bar()` now uses `stat_count()` 
  which counts values at each distinct value of x (i.e. it does not bin
  the data first). This can be useful when you want to show exactly which 
  values are used in a continuous variable.

* `geom_point()` gains a `stroke` aesthetic which controls the border width of 
  shapes 21-25 (#1133, @SeySayux). `size` and `stroke` are additive so a point 
  with `size = 5` and `stroke = 5` will have a diameter of 10mm. (#1142)

* New `position_nudge()` allows you to slightly offset labels (or other 
  geoms) from their corresponding points (#1109).

* `scale_size()` now maps values to _area_, not radius. Use `scale_radius()`
  if you want the old behaviour (not recommended, except perhaps for lines).

* New `stat_summary_bin()` works like `stat_summary()` but on binned data. 
  It's a generalisation of `stat_bin()` that can compute any aggregate,
  not just counts (#1274). Both default to `mean_se()` if no aggregation
  functions are supplied (#1386).

* Layers are now much stricter about their arguments - you will get an error
  if you've supplied an argument that isn't an aesthetic or a parameter.
  This is likely to cause some short-term pain but in the long-term it will make
  it much easier to spot spelling mistakes and other errors (#1293).
  
    This change does break a handful of geoms/stats that used `...` to pass 
    additional arguments on to the underlying computation. Now 
    `geom_smooth()`/`stat_smooth()` and `geom_quantile()`/`stat_quantile()` 
    use `method.args` instead (#1245, #1289); and `stat_summary()` (#1242), 
    `stat_summary_hex()`, and `stat_summary2d()` use `fun.args`.

### Extensibility

There is now an official mechanism for defining Stats, Geoms, and Positions in other packages. See `vignette("extending-ggplot2")` for details.

* All Geoms, Stats and Positions are now exported, so you can inherit from them
  when making your own objects (#989).

* ggplot2 no longer uses proto or reference classes. Instead, we now use 
  ggproto, a new OO system designed specifically for ggplot2. Unlike proto
  and RC, ggproto supports clean cross-package inheritance. Creating a new OO
  system isn't usually the right way to solve a problem, but I'm pretty sure
  it was necessary here. Read more about it in the vignette.

* `aes_()` replaces `aes_q()`. It also supports formulas, so the most concise 
  SE version of `aes(carat, price)` is now `aes_(~carat, ~price)`. You may
  want to use this form in packages, as it will avoid spurious `R CMD check` 
  warnings about undefined global variables.

### Text

* `geom_text()` has been overhauled to make labelling your data a little
  easier. It:
  
    * `nudge_x` and `nudge_y` arguments let you offset labels from their
      corresponding points (#1120). 
      
    * `check_overlap = TRUE` provides a simple way to avoid overplotting 
      of labels: labels that would otherwise overlap are omitted (#1039).
      
    * `hjust` and `vjust` can now be character vectors: "left", "center", 
      "right", "bottom", "middle", "top". New options include "inward" and 
      "outward" which align text towards and away from the center of the plot 
      respectively.

* `geom_label()` works like `geom_text()` but draws a rounded rectangle 
  underneath each label (#1039). This is useful when you want to label plots
  that are dense with data.

### Deprecated features

* The little used `aes_auto()` has been deprecated. 

* `aes_q()` has been replaced with `aes_()` to be consistent with SE versions
  of NSE functions in other packages.

* The `order` aesthetic is officially deprecated. It never really worked, and 
  was poorly documented.

* The `stat` and `position` arguments to `qplot()` have been deprecated.
  `qplot()` is designed for quick plots - if you need to specify position
  or stat, use `ggplot()` instead.

* The theme setting `axis.ticks.margin` has been deprecated: now use the margin 
  property of `axis.text`.
  
* `stat_abline()`, `stat_hline()` and `stat_vline()` have been removed:
  these were never suitable for use other than with `geom_abline()` etc
  and were not documented.

* `show_guide` has been renamed to `show.legend`: this more accurately
  reflects what it does (controls appearance of layer in legend), and uses the 
  same convention as other ggplot2 arguments (i.e. a `.` between names).
  (Yes, I know that's inconsistent with function names with use `_`, but it's
  too late to change now.)

A number of geoms have been renamed to be internally consistent:

* `stat_binhex()` and `stat_bin2d()` have been renamed to `stat_bin_hex()` 
  and `stat_bin_2d()` (#1274). `stat_summary2d()` has been renamed to 
  `stat_summary_2d()`, `geom_density2d()`/`stat_density2d()` has been renamed 
  to `geom_density_2d()`/`stat_density_2d()`.

* `stat_spoke()` is now `geom_spoke()` since I realised it's a
  reparameterisation of `geom_segment().

* `stat_bindot()` has been removed because it's so tightly coupled to
  `geom_dotplot()`. If you happened to use `stat_bindot()`, just change to
  `geom_dotplot()` (#1194).

All defunct functions have been removed.

### Default appearance

* The default `theme_grey()` background colour has been changed from "grey90" 
  to "grey92": this makes the background a little less visually prominent.

* Labels and titles have been tweaked for readability:

    * Axes labels are darker.
    
    * Legend and axis titles are given the same visual treatment.
    
    * The default font size dropped from 12 to 11. You might be surprised that 
      I've made the default text size smaller as it was already hard for
      many people to read. It turns out there was a bug in RStudio (fixed in 
      0.99.724), that shrunk the text of all grid based graphics. Once that
      was resolved the defaults seemed too big to my eyes.
    
    * More spacing between titles and borders.
    
    * Default margins scale with the theme font size, so the appearance at 
      larger font sizes should be considerably improved (#1228). 

* `alpha` now affects both fill and colour aesthetics (#1371).

* `element_text()` gains a margins argument which allows you to add additional
  padding around text elements. To help see what's going on use `debug = TRUE` 
  to display the text region and anchors.

* The default font size in `geom_text()` has been decreased from 5mm (14 pts)
  to 3.8 mm (11 pts) to match the new default theme sizes.

* A diagonal line is no longer drawn on bar and rectangle legends. Instead, the
  border has been tweaked to be more visible, and more closely match the size of 
  line drawn on the plot.

* `geom_pointrange()` and `geom_linerange()` get vertical (not horizontal)
  lines in the legend (#1389).

* The default line `size` for `geom_smooth()` has been increased from 0.5 to 1 
  to make it easier to see when overlaid on data.
  
* `geom_bar()` and `geom_rect()` use a slightly paler shade of grey so they
  aren't so visually heavy.
  
* `geom_boxplot()` now colours outliers the same way as the boxes.

* `geom_point()` now uses shape 19 instead of 16. This looks much better on 
  the default Linux graphics device. (It's very slightly smaller than the old 
  point, but it shouldn't affect any graphics significantly)

* Sizes in ggplot2 are measured in mm. Previously they were converted to pts 
  (for use in grid) by multiplying by 72 / 25.4. However, grid uses printer's 
  points, not Adobe (big pts), so sizes are now correctly multiplied by 
  72.27 / 25.4. This is unlikely to noticeably affect display, but it's
  technically correct (<https://youtu.be/hou0lU8WMgo>).

* The default legend will now allocate multiple rows (if vertical) or
  columns (if horizontal) in order to make a legend that is more likely to
  fit on the screen. You can override with the `nrow`/`ncol` arguments
  to `guide_legend()`

    ```R
    p <- ggplot(mpg, aes(displ,hwy, colour = model)) + geom_point()
    p
    p + theme(legend.position = "bottom")
    # Previous behaviour
    p + guides(colour = guide_legend(ncol = 1))
    ```

### New and updated themes

* New `theme_void()` is completely empty. It's useful for plots with non-
  standard coordinates or for drawings (@jiho, #976).

* New `theme_dark()` has a dark background designed to make colours pop out
  (@jiho, #1018)

* `theme_minimal()` became slightly more minimal by removing the axis ticks:
  labels now line up directly beneath grid lines (@tomschloss, #1084)

* New theme setting `panel.ontop` (logical) make it possible to place 
  background elements (i.e., gridlines) on top of data. Best used with 
  transparent `panel.background` (@noamross. #551).

### Labelling

The facet labelling system was updated with many new features and a
more flexible interface (@lionel-). It now works consistently across
grid and wrap facets. The most important user visible changes are:

* `facet_wrap()` gains a `labeller` option (#25).

* `facet_grid()` and `facet_wrap()` gain a `switch` argument to
  display the facet titles near the axes. When switched, the labels
  become axes subtitles. `switch` can be set to "x", "y" or "both"
  (the latter only for grids) to control which margin is switched.

The labellers (such as `label_value()` or `label_both()`) also get
some new features:

* They now offer the `multi_line` argument to control whether to
  display composite facets (those specified as `~var1 + var2`) on one
  or multiple lines.

* In `label_bquote()` you now refer directly to the names of
  variables. With this change, you can create math expressions that
  depend on more than one variable. This math expression can be
  specified either for the rows or the columns and you can also
  provide different expressions to each margin.

  As a consequence of these changes, referring to `x` in backquoted
  expressions is deprecated.

* Similarly to `label_bquote()`, `labeller()` now take `.rows` and
  `.cols` arguments. In addition, it also takes `.default`.
  `labeller()` is useful to customise how particular variables are
  labelled. The three additional arguments specify how to label the
  variables are not specifically mentioned, respectively for rows,
  columns or both. This makes it especially easy to set up a
  project-wide labeller dispatcher that can be reused across all your
  plots. See the documentation for an example.

* The new labeller `label_context()` adapts to the number of factors
  facetted over. With a single factor, it displays only the values,
  just as before. But with multiple factors in a composite margin
  (e.g. with `~cyl + am`), the labels are passed over to
  `label_both()`. This way the variables names are displayed with the
  values to help identifying them.

On the programming side, the labeller API has been rewritten in order
to offer more control when faceting over multiple factors (e.g. with
formulae such as `~cyl + am`). This also means that if you have
written custom labellers, you will need to update them for this
version of ggplot.

* Previously, a labeller function would take `variable` and `value`
  arguments and return a character vector. Now, they take a data frame
  of character vectors and return a list. The input data frame has one
  column per factor facetted over and each column in the returned list
  becomes one line in the strip label. See documentation for more
  details.

* The labels received by a labeller now contain metadata: their margin
  (in the "type" attribute) and whether they come from a wrap or a
  grid facet (in the "facet" attribute).

* Note that the new `as_labeller()` function operator provides an easy
  way to transform an existing function to a labeller function. The
  existing function just needs to take and return a character vector.

## Documentation

* Improved documentation for `aes()`, `layer()` and much much more.

* I've tried to reduce the use of `...` so that you can see all the 
  documentation in one place rather than having to integrate multiple pages.
  In some cases this has involved adding additional arguments to geoms
  to make it more clear what you can do:
  
    *  `geom_smooth()` gains explicit `method`, `se` and `formula` arguments.
    
    * `geom_histogram()` gains `binwidth`, `bins`, origin` and `right` 
      arguments.
      
    * `geom_jitter()` gains `width` and `height` arguments to make it easier
      to control the amount of jittering without using the lengthy 
      `position_jitter()` function (#1116)

* Use of `qplot()` in examples has been minimised (#1123, @hrbrmstr). This is
  inline with the 2nd edition of the ggplot2 box, which minimises the use of 
  `qplot()` in favour of `ggplot()`.

* Tighly linked geoms and stats (e.g. `geom_boxplot()` and `stat_boxplot()`) 
  are now documented in the same file so you can see all the arguments in one
  place. Variations of the same idea (e.g. `geom_path()`, `geom_line()`, and
  `geom_step()`) are also documented together.

* It's now obvious that you can set the `binwidth` parameter for
  `stat_bin_hex()`, `stat_summary_hex()`, `stat_bin_2d()`, and
  `stat_summary_2d()`. 

* The internals of positions have been cleaned up considerably. You're unlikely
  to notice any external changes, although the documentation should be a little
  less confusing since positions now don't list parameters they never use.

## Data

* All datasets have class `tbl_df` so if you also use dplyr, you get a better
  print method.

* `economics` has been brought up to date to 2015-04-01.

* New `economics_long` is the economics data in long form.

* New `txhousing` dataset containing information about the Texas housing
  market. Useful for examples that need multiple time series, and for
  demonstrating model+vis methods.

* New `luv_colours` dataset which contains the locations of all
  built-in `colors()` in Luv space.

* `movies` has been moved into its own package, ggplot2movies, because it was 
  large and not terribly useful. If you've used the movies dataset, you'll now 
  need to explicitly load the package with `library(ggplot2movies)`.

## Bug fixes and minor improvements

* All partially matched arguments and `$` have been been replaced with 
  full matches (@jimhester, #1134).

* ggplot2 now exports `alpha()` from the scales package (#1107), and `arrow()` 
  and `unit()` from grid (#1225). This means you don't need attach scales/grid 
  or do `scales::`/`grid::` for these commonly used functions.

* `aes_string()` now only parses character inputs. This fixes bugs when
  using it with numbers and non default `OutDec` settings (#1045).

* `annotation_custom()` automatically adds a unique id to each grob name,
  making it easier to plot multiple grobs with the same name (e.g. grobs of
  ggplot2 graphics) in the same plot (#1256).

* `borders()` now accepts xlim and ylim arguments for specifying the geographical 
  region of interest (@markpayneatwork, #1392).

* `coord_cartesian()` applies the same expansion factor to limits as for scales. 
  You can suppress with `expand = FALSE` (#1207).

* `coord_trans()` now works when breaks are suppressed (#1422).

* `cut_number()` gives error message if the number of requested bins can
  be created because there are two few unique values (#1046).

* Character labels in `facet_grid()` are no longer (incorrectly) coerced into
  factors. This caused problems with custom label functions (#1070).

* `facet_wrap()` and `facet_grid()` now allow you to use non-standard
  variable names by surrounding them with backticks (#1067).

* `facet_wrap()` more carefully checks its `nrow` and `ncol` arguments
  to ensure that they're specified correctly (@richierocks, #962)

* `facet_wrap()` gains a `dir` argument to control the direction the
  panels are wrapped in. The default is "h" for horizontal. Use "v" for
  vertical layout (#1260).

* `geom_abline()`, `geom_hline()` and `geom_vline()` have been rewritten to
  have simpler behaviour and be more consistent:

    * `stat_abline()`, `stat_hline()` and `stat_vline()` have been removed:
      these were never suitable for use other than with `geom_abline()` etc
      and were not documented.

    * `geom_abline()`, `geom_vline()` and `geom_hline()` are bound to
      `stat_identity()` and `position_identity()`

    * Intercept parameters can no longer be set to a function.

    * They are all documented in one file, since they are so closely related.

* `geom_bin2d()` will now let you specify one dimension's breaks exactly,
  without touching the other dimension's default breaks at all (#1126).

* `geom_crossbar()` sets grouping correctly so you can display multiple
  crossbars on one plot. It also makes the default `fatten` argument a little
  bigger to make the middle line more obvious (#1125).

* `geom_histogram()` and `geom_smooth()` now only inform you about the
  default values once per layer, rather than once per panel (#1220).

* `geom_pointrange()` gains `fatten` argument so you can control the
  size of the point relative to the size of the line.

* `geom_segment()` annotations were not transforming with scales 
  (@BrianDiggs, #859).

* `geom_smooth()` is no longer so chatty. If you want to know what the deafult
  smoothing method is, look it up in the documentation! (#1247)

* `geom_violin()` now has the ability to draw quantile lines (@DanRuderman).

* `ggplot()` now captures the parent frame to use for evaluation,
  rather than always defaulting to the global environment. This should
  make ggplot more suitable to use in more situations (e.g. with knitr)

* `ggsave()` has been simplified a little to make it easier to maintain.
  It no longer checks that you're printing a ggplot2 object (so now also
  works with any grid grob) (#970), and always requires a filename.
  Parameter `device` now supports character argument to specify which supported
  device to use ('pdf', 'png', 'jpeg', etc.), for when it cannot be correctly
  inferred from the file extension (for example when a temporary filename is
  supplied server side in shiny apps) (@sebkopf, #939). It no longer opens
  a graphics device if one isn't already open - this is annoying when you're
  running from a script (#1326).

* `guide_colorbar()` creates correct legend if only one color (@krlmlr, #943).

* `guide_colorbar()` no longer fails when the legend is empty - previously
  this often masked misspecifications elsewhere in the plot (#967).

* New `layer_data()` function extracts the data used for plotting for a given
  layer. It's mostly useful for testing.

* User supplied `minor_breaks` can now be supplied on the same scale as 
  the data, and will be automatically transformed with by scale (#1385).

* You can now suppress the appearance of an axis/legend title (and the space
  that would allocated for it) with `NULL` in the `scale_` function. To
  use the default lable, use `waiver()` (#1145).

* Position adjustments no longer warn about potentially varying ranges
  because the problem rarely occurs in practice and there are currently a
  lot of false positives since I don't understand exactly what FP criteria
  I should be testing.

* `scale_fill_grey()` now uses red for missing values. This matches
  `scale_colour_grey()` and makes it obvious where missing values lie.
  Override with `na.value`.

* `scale_*_gradient2()` defaults to using Lab colour space.

* `scale_*_gradientn()` now allows `colours` or `colors` (#1290)

* `scale_y_continuous()` now also transforms the `lower`, `middle` and `upper`
  aesthetics used by `geom_boxplot()`: this only affects
  `geom_boxplot(stat = "identity")` (#1020).

* Legends no longer inherit aesthetics if `inherit.aes` is FALSE (#1267).

* `lims()` makes it easy to set the limits of any axis (#1138).

* `labels = NULL` now works with `guide_legend()` and `guide_colorbar()`.
  (#1175, #1183).

* `override.aes` now works with American aesthetic spelling, e.g. color

* Scales no longer round data points to improve performance of colour
  palettes. Instead the scales package now uses a much faster colour
  interpolation algorithm (#1022).

* `scale_*_brewer()` and `scale_*_distiller()` add new `direction` argument of 
  `scales::brewer_pal`, making it easier to change the order of colours 
  (@jiho, #1139).

* `scale_x_date()` now clips dates outside the limits in the same way as
  `scale_x_continuous()` (#1090).

* `stat_bin()` gains `bins` arguments, which denotes the number of bins. Now
  you can set `bins=100` instead of `binwidth=0.5`. Note that `breaks` or
  `binwidth` will override it (@tmshn, #1158, #102).

* `stat_boxplot()` warns if a continuous variable is used for the `x` aesthetic
  without also supplying a `group` aesthetic (#992, @krlmlr).

* `stat_summary_2d()` and `stat_bin_2d()` now share exactly the same code for 
  determining breaks from `bins`, `binwidth`, and `origin`. 
  
* `stat_summary_2d()` and `stat_bin_2d()` now output in tile/raster compatible 
  form instead of rect compatible form. 

* Automatically computed breaks do not lead to an error for transformations like
  "probit" where the inverse can map to infinity (#871, @krlmlr)

* `stat_function()` now always evaluates the function on the original scale.
  Previously it computed the function on transformed scales, giving incorrect
  values (@BrianDiggs, #1011).

* `strip_dots` works with anonymous functions within calculated aesthetics 
  (e.g. `aes(sapply(..density.., function(x) mean(x))))` (#1154, @NikNakk)

* `theme()` gains `validate = FALSE` parameter to turn off validation, and 
  hence store arbitrary additional data in the themes. (@tdhock, #1121)

* Improved the calculation of segments needed to draw the curve representing
  a line when plotted in polar coordinates. In some cases, the last segment
  of a multi-segment line was not drawn (@BrianDiggs, #952)<|MERGE_RESOLUTION|>--- conflicted
+++ resolved
@@ -1,14 +1,11 @@
 # ggplot2 (development version)
 
-<<<<<<< HEAD
 * `scale_x_continuous()` and `scale_y_continuous()` gains an `n.breaks` argument
   guiding the number of automatic generated breaks (@thomasp85, #3102)
   
-=======
 * `geom_sf()` now removes rows that can't be plotted due to `NA` aesthetics 
   (#3546, @thomasp85)
 
->>>>>>> 0c997f17
 * A new scale type has been added, that allows binning of aesthetics at the 
   scale level. It has versions for both position and non-position aesthetics and
   comes with two new guides (`guide_bins` and `guide_coloursteps`) (@thomasp85, #3096)

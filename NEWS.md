--- conflicted
+++ resolved
@@ -64,14 +64,12 @@
 * `geom_polygon()` can now draw polygons with holes using the new `subgroup` 
   aesthetic. This functionality requires R 3.6 (@thomasp85, #3128)
 
-<<<<<<< HEAD
+* `x0` and `y0` is now recognized positional aesthetics so they will get scaled 
+  if used in extension geoms and stats (@thomasp85, #3168)
+
 * Re-generate economics data. This leads to minor changes in the computation
   of PCE, but more importantly, strips the grouping attributes from
   `economics_long`.
-=======
-* `x0` and `y0` is now recognized positional aesthetics so they will get scaled 
-  if used in extension geoms and stats (@thomasp85, #3168)
->>>>>>> 9ced9583
 
 # ggplot2 3.1.0
 

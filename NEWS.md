# ggplot2 (development version)

<<<<<<< HEAD
* (breaking) In the `scale_{colour/fill}_gradient2()` and 
  `scale_{colour/fill}_steps2()` functions, the `midpoint` argument is 
  transformed by the scale transformation (#3198).
=======
* The `trans` argument in scales and secondary axes has been renamed to 
  `transform`. The `trans` argument itself is deprecated. To access the
  transformation from the scale, a new `get_transformation()` method is 
  added to Scale-classes (#5558).

* `guide_*()` functions get a new `theme` argument to style individual guides.
  The `theme()` function has gained additional arguments for styling guides:
  `legend.key.spacing{.x/.y}`, `legend.frame`, `legend.axis.line`, 
  `legend.ticks`, `legend.ticks.length`, `legend.text.position` and 
  `legend.title.position`. Previous style arguments in the `guide_*()` functions 
  have been soft-deprecated.

* When legend titles are larger than the legend, title justification extends
  to the placement of keys and labels (#1903).

* `draw_key_label()` now better reflects the appearance of labels.

* The `minor_breaks` function argument in scales can now take a function with
  two arguments: the scale's limits and the scale's major breaks (#3583).
  
* (internal) The `ScaleContinuous$get_breaks()` method no longer censors
  the computed breaks.

* Plot scales now ignore `AsIs` objects constructed with `I(x)`, instead of
  invoking the identity scale. This allows these columns to co-exist with other
  layers that need a non-identity scale for the same aesthetic. Also, it makes
  it easy to specify relative positions (@teunbrand, #5142).

* The `fill` aesthetic in many geoms now accepts grid's patterns and gradients.
  For developers of layer extensions, this feature can be enabled by switching 
  from `fill = alpha(fill, alpha)` to `fill = fill_alpha(fill, alpha)` when 
  providing fills to `grid::gpar()` (@teunbrand, #3997).

* The plot's title, subtitle and caption now obey horizontal text margins
  (#5533).

* New `guide_axis_stack()` to combine other axis guides on top of one another.

* New `guide_custom()` function for drawing custom graphical objects (grobs)
  unrelated to scales in legend positions (#5416).
  
* `theme()` now supports splicing a list of arguments (#5542).

* Contour functions will not fail when `options("OutDec")` is not `.` (@eliocamp, #5555).

* The `legend.key` theme element is set to inherit from the `panel.background`
  theme element. The default themes no longer set the `legend.key` element.
  This causes a visual change with the default `theme_gray()` (#5549).

* Lines where `linewidth = NA` are now dropped in `geom_sf()` (#5204).

* New `guide_axis_logticks()` can be used to draw logarithmic tick marks as
  an axis. It supersedes the `annotation_logticks()` function 
  (@teunbrand, #5325).

* Glyphs drawing functions of the `draw_key_*()` family can now set `"width"`
  and `"height"` attributes (in centimetres) to the produced keys to control
  their displayed size in the legend.

* `coord_radial()` is a successor to `coord_polar()` with more customisation 
  options. `coord_radial()` can:
  
  * integrate with the new guide system via a dedicated `guide_axis_theta()` to
    display the angle coordinate.
  * in addition to drawing full circles, also draw circle sectors by using the 
    `end` argument.
  * avoid data vanishing in the center of the plot by setting the `donut` 
    argument.
  * adjust the `angle` aesthetic of layers, such as `geom_text()`, to align 
    with the coordinate system using the `rotate_angle` argument.

* By default, `guide_legend()` now only draws a key glyph for a layer when
  the value is is the layer's data. To revert to the old behaviour, you
  can still set `show.legend = c({aesthetic} = TRUE)` (@teunbrand, #3648).

* The spacing between legend keys and their labels, in addition to legends
  and their titles, is now controlled by the text's `margin` setting. Not
  specifying margins will automatically add appropriate text margins. To
  control the spacing within a legend between keys, the new 
  `key.spacing.{x/y}` argument can be used. This leaves the 
  `legend.spacing` dedicated to controlling the spacing between
  different guides (#5455).
>>>>>>> 000a9392

* In the theme element hierarchy, parent elements that are a strict subclass
  of child elements now confer their subclass upon the children (#5457).

* `ggsave()` no longer sometimes creates new directories, which is now 
  controlled by the new `create.dir` argument (#5489).

* `guide_coloursteps(even.steps = FALSE)` now draws one rectangle per interval
  instead of many small ones (#5481).

* (internal) guide building is now part of `ggplot_build()` instead of 
  `ggplot_gtable()` to allow guides to observe unmapped data (#5483).

* `geom_violin()` gains a `bounds` argument analogous to `geom_density()`s (@eliocamp, #5493).

* Legend titles no longer take up space if they've been removed by setting 
  `legend.title = element_blank()` (@teunbrand, #3587).

* New function `check_device()` for testing the availability of advanced 
  graphics features introduced in R 4.1.0 onwards (@teunbrand, #5332).

* Failing to fit or predict in `stat_smooth()` now gives a warning and omits
  the failed group, instead of throwing an error (@teunbrand, #5352).
  
* `resolution()` has a small tolerance, preventing spuriously small resolutions 
  due to rounding errors (@teunbrand, #2516).

* `stage()` now works correctly, even with aesthetics that do not have scales 
  (#5408)

* `labeller()` now handles unspecified entries from lookup tables
  (@92amartins, #4599).

* `fortify.default()` now accepts a data-frame-like object granted the object
  exhibits healthy `dim()`, `colnames()`, and `as.data.frame()` behaviors
  (@hpages, #5390).

* `ScaleContinuous$get_breaks()` now only calls `scales::zero_range()` on limits
  in transformed space, rather than in data space (#5304).

* Scales throw more informative messages (@teunbrand, #4185, #4258)

* The `scale_name` argument in `continuous_scale()`, `discrete_scale()` and
  `binned_scale()` is soft-deprecated (@teunbrand, #1312).

* In `theme()`, some elements can be specified with `rel()` to inherit from
  `unit`-class objects in a relative fashion (@teunbrand, #3951).

* `stat_ydensity()` with incomplete groups calculates the default `width` 
  parameter more stably (@teunbrand, #5396)

* `geom_boxplot()` gains a new argument, `staplewidth` that can draw staples
  at the ends of whiskers (@teunbrand, #5126)

* The `size` argument in `annotation_logticks()` has been deprecated in favour
  of the `linewidth` argument (#5292).

* `geom_boxplot()` gains an `outliers` argument to switch outliers on or off,
  in a manner that does affects the scale range. For hiding outliers that does
  not affect the scale range, you can continue to use `outlier.shape = NA` 
  (@teunbrand, #4892).

* Binned scales now treat `NA`s in limits the same way continuous scales do 
  (#5355).

* Binned scales work better with `trans = "reverse"` (#5355).

* The `legend.text.align` and `legend.title.align` arguments in `theme()` are 
  deprecated. The `hjust` setting of the `legend.text` and `legend.title` 
  elements continues to fulfil the role of text alignment (@teunbrand, #5347).

* Integers are once again valid input to theme arguments that expect numeric
  input (@teunbrand, #5369)

* Nicer error messages for xlim/ylim arguments in coord-* functions
  (@92amartins, #4601, #5297).

* `coord_sf()` now uses customisable guides provided in the scales or 
  `guides()` function (@teunbrand).

* Legends in `scale_*_manual()` can show `NA` values again when the `values` is
  a named vector (@teunbrand, #5214, #5286).
  
* `scale_*_manual()` with a named `values` argument now emits a warning when
  none of those names match the values found in the data (@teunbrand, #5298).

* `coord_munch()` can now close polygon shapes (@teunbrand, #3271)

* You can now omit either `xend` or `yend` from `geom_segment()` as only one
  of these is now required. If one is missing, it will be filled from the `x`
  and `y` aesthetics respectively. This makes drawing horizontal or vertical
  segments a little bit more convenient (@teunbrand, #5140).
  
* New `plot.tag.location` in `theme()` can control placement of the plot tag
  in the `"margin"`, `"plot"` or the new `"panel"` option (#4297).

* `geom_text()` and `geom_label()` gained a `size.unit` parameter that set the 
  text size to millimetres, points, centimetres, inches or picas 
  (@teunbrand, #3799).

* The guide system, as the last remaining chunk of ggplot2, has been rewritten 
  in ggproto. The axes and legends now inherit from a <Guide> class, which makes
  them extensible in the same manner as geoms, stats, facets and coords 
  (#3329, @teunbrand). In addition, the following changes were made:
    * A fallback for old S3 guides is encapsulated in the `GuideOld` ggproto
      class, which mostly just calls the old S3 generics.
    * While the S3 guide generics are still in place, the S3 methods for 
      `guide_train()`, `guide_merge()`, `guide_geom()`, `guide_transform()`,
      `guide_gengrob()` have been superseded by the respective ggproto methods.
      In practise, this will mean that `NextMethod()` or sub-classing ggplot2's
      guides with the S3 system will no longer work.
    * Styling theme parts of the guide now inherit from the plot's theme 
      (#2728). 
    * Styling non-theme parts of the guides accept <element> objects, so that
      the following is possible: `guide_colourbar(frame = element_rect(...))`.
    * Primary axis titles are now placed at the primary guide, so that
      `guides(x = guide_axis(position = "top"))` will display the title at the
      top by default (#4650).
    * Unknown secondary axis guide positions are now inferred as the opposite 
      of the primary axis guide when the latter has a known `position` (#4650).
    * `guide_colourbar()`, `guide_coloursteps()` and `guide_bins()` gain a
      `ticks.length` argument.
    * In `guide_bins()`, the title no longer arbitrarily becomes offset from
      the guide when it has long labels.
    * The `order` argument of guides now strictly needs to be a length-1 
      integer (#4958).
    * More informative error for mismatched 
     `direction`/`theme(legend.direction = ...)` arguments (#4364, #4930).
    * `guide_coloursteps()` and `guide_bins()` sort breaks (#5152).
    * `guide_axis()` gains a `minor.ticks` argument to draw minor ticks (#4387).
    * `guide_axis()` gains a `cap` argument that can be used to trim the
      axis line to extreme breaks (#4907).
    * `guide_colourbar()` and `guide_coloursteps()` merge properly when one
      of aesthetics is dropped (#5324).
    * Fixed regression in `guide_legend()` where the `linewidth` key size
      wasn't adapted to the width of the lines (#5160).

* `geom_label()` now uses the `angle` aesthetic (@teunbrand, #2785)
* 'lines' units in `geom_label()`, often used in the `label.padding` argument, 
  are now are relative to the text size. This causes a visual change, but fixes 
  a misalignment issue between the textbox and text (@teunbrand, #4753)
* The `label.padding` argument in `geom_label()` now supports inputs created
  with the `margin()` function (#5030).
* As an internal change, the `titleGrob()` has been refactored to be faster.
* The `translate_shape_string()` internal function is now exported for use in
  extensions of point layers (@teunbrand, #5191).
* Fixed bug in `coord_sf()` where graticule lines didn't obey 
  `panel.grid.major`'s linewidth setting (@teunbrand, #5179)
* Fixed bug in `annotation_logticks()` when no suitable tick positions could
  be found (@teunbrand, #5248).
* To improve `width` calculation in bar plots with empty factor levels, 
  `resolution()` considers `mapped_discrete` values as having resolution 1 
  (@teunbrand, #5211)
* When `geom_path()` has aesthetics varying within groups, the `arrow()` is
  applied to groups instead of individual segments (@teunbrand, #4935).
* The default width of `geom_bar()` is now based on panel-wise resolution of
  the data, rather than global resolution (@teunbrand, #4336).
* To apply dodging more consistently in violin plots, `stat_ydensity()` now
  has a `drop` argument to keep or discard groups with 1 observation.
* Aesthetics listed in `geom_*()` and `stat_*()` layers now point to relevant
  documentation (@teunbrand, #5123).
* `coord_flip()` has been marked as superseded. The recommended alternative is
  to swap the `x` and `y` aesthetic and/or using the `orientation` argument in
  a layer (@teunbrand, #5130).
* `stat_align()` is now applied per panel instead of globally, preventing issues
  when facets have different ranges (@teunbrand, #5227).
* A stacking bug in `stat_align()` was fixed (@teunbrand, #5176).
* `stat_contour()` and `stat_contour_filled()` now warn about and remove
  duplicated coordinates (@teunbrand, #5215).
* Improve performance of layers without positional scales (@zeehio, #4990)

# ggplot2 3.4.4

This hotfix release adapts to a change in r-devel's `base::is.atomic()` and 
the upcoming retirement of maptools.

* `fortify()` for sp objects (e.g., `SpatialPolygonsDataFrame`) is now deprecated
  and will be removed soon in support of [the upcoming retirement of rgdal, rgeos,
  and maptools](https://r-spatial.org/r/2023/05/15/evolution4.html). In advance
  of the whole removal, `fortify(<SpatialPolygonsDataFrame>, region = ...)`
  no longer works as of this version (@yutannihilation, #5244).

# ggplot2 3.4.3
This hotfix release addresses a version comparison change in r-devel. There are
no user-facing or breaking changes.

# ggplot2 3.4.2
This is a hotfix release anticipating changes in r-devel, but folds in upkeep
changes and a few bug fixes as well.

## Minor improvements

* Various type checks and their messages have been standardised 
  (@teunbrand, #4834).
  
* ggplot2 now uses `scales::DiscreteRange` and `scales::ContinuousRange`, which
  are available to write scale extensions from scratch (@teunbrand, #2710).
  
* The `layer_data()`, `layer_scales()` and `layer_grob()` now have the default
  `plot = last_plot()` (@teunbrand, #5166).
  
* The `datetime_scale()` scale constructor is now exported for use in extension
  packages (@teunbrand, #4701).
  
## Bug fixes

* `update_geom_defaults()` and `update_stat_defaults()` now return properly 
  classed objects and have updated docs (@dkahle, #5146).

* For the purposes of checking required or non-missing aesthetics, character 
  vectors are no longer considered non-finite (@teunbrand, @4284).

* `annotation_logticks()` skips drawing ticks when the scale range is non-finite
  instead of throwing an error (@teunbrand, #5229).
  
* Fixed spurious warnings when the `weight` was used in `stat_bin_2d()`, 
  `stat_boxplot()`, `stat_contour()`, `stat_bin_hex()` and `stat_quantile()`
  (@teunbrand, #5216).

* To prevent changing the plotting order, `stat_sf()` is now computed per panel 
  instead of per group (@teunbrand, #4340).

* Fixed bug in `coord_sf()` where graticule lines didn't obey 
  `panel.grid.major`'s linewidth setting (@teunbrand, #5179).

* `geom_text()` drops observations where `angle = NA` instead of throwing an
  error (@teunbrand, #2757).
  
# ggplot2 3.4.1
This is a small release focusing on fixing regressions in the 3.4.0 release
and minor polishes.

## Breaking changes

* The computed variable `y` in `stat_ecdf()` has been superseded by `ecdf` to 
  prevent incorrect scale transformations (@teunbrand, #5113 and #5112).
  
## New features

* Added `scale_linewidth_manual()` and `scale_linewidth_identity()` to support
  the `linewidth` aesthetic (@teunbrand, #5050).
  
* `ggsave()` warns when multiple `filename`s are given, and only writes to the
  first file (@teunbrand, #5114).

## Bug fixes

* Fixed a regression in `geom_hex()` where aesthetics were replicated across 
  bins (@thomasp85, #5037 and #5044).
  
* Using two ordered factors as facetting variables in 
  `facet_grid(..., as.table = FALSE)` now throws a warning instead of an
  error (@teunbrand, #5109).
  
* Fixed misbehaviour of `draw_key_boxplot()` and `draw_key_crossbar()` with 
  skewed key aspect ratio (@teunbrand, #5082).
  
* Fixed spurious warning when `weight` aesthetic was used in `stat_smooth()` 
  (@teunbrand based on @clauswilke's suggestion, #5053).
  
* The `lwd` alias is now correctly replaced by `linewidth` instead of `size` 
  (@teunbrand based on @clauswilke's suggestion #5051).
  
* Fixed a regression in `Coord$train_panel_guides()` where names of guides were 
  dropped (@maxsutton, #5063).

In binned scales:

* Automatic breaks should no longer be out-of-bounds, and automatic limits are
  adjusted to include breaks (@teunbrand, #5082).
  
* Zero-range limits no longer throw an error and are treated akin to continuous
  scales with zero-range limits (@teunbrand, #5066).
  
* The `trans = "date"` and `trans = "time"` transformations were made compatible
  (@teunbrand, #4217).

# ggplot2 3.4.0
This is a minor release focusing on tightening up the internals and ironing out
some inconsistencies in the API. The biggest change is the addition of the 
`linewidth` aesthetic that takes of sizing the width of any line from `size`. 
This change, while attempting to be as non-breaking as possible, has the 
potential to change the look of some of your plots.

Other notable changes is a complete redo of the error and warning messaging in
ggplot2 using the cli package. Messaging is now better contextualised and it 
should be easier to identify which layer an error is coming from. Last, we have
now made the switch to using the vctrs package internally which means that 
support for vctrs classes as variables should improve, along with some small 
gains in rendering speed.

## Breaking changes

* A `linewidth` aesthetic has been introduced and supersedes the `size` 
  aesthetic for scaling the width of lines in line based geoms. `size` will 
  remain functioning but deprecated for these geoms and it is recommended to 
  update all code to reflect the new aesthetic. For geoms that have _both_ point 
  sizing and linewidth sizing (`geom_pointrange()` and `geom_sf`) `size` now 
  **only** refers to sizing of points which can leads to a visual change in old
  code (@thomasp85, #3672)
  
* The default line width for polygons in `geom_sf()` have been decreased to 0.2 
  to reflect that this is usually used for demarking borders where a thinner 
  line is better suited. This change was made since we already induced a 
  visual change in `geom_sf()` with the introduction of the `linewidth` 
  aesthetic.
  
* The dot-dot notation (`..var..`) and `stat()`, which have been superseded by
  `after_stat()`, are now formally deprecated (@yutannihilation, #3693).

* `qplot()` is now formally deprecated (@yutannihilation, #3956).

* `stage()` now properly refers to the values without scale transformations for
  the stage of `after_stat`. If your code requires the scaled version of the
  values for some reason, you have to apply the same transformation by yourself,
  e.g. `sqrt()` for `scale_{x,y}_sqrt()` (@yutannihilation and @teunbrand, #4155).

* Use `rlang::hash()` instead of `digest::digest()`. This update may lead to 
  changes in the automatic sorting of legends. In order to enforce a specific
  legend order use the `order` argument in the guide. (@thomasp85, #4458)

* referring to `x` in backquoted expressions with `label_bquote()` is no longer
  possible.

* The `ticks.linewidth` and `frame.linewidth` parameters of `guide_colourbar()`
  are now multiplied with `.pt` like elsewhere in ggplot2. It can cause visual
  changes when these arguments are not the defaults and these changes can be 
  restored to their previous behaviour by adding `/ .pt` (@teunbrand #4314).

* `scale_*_viridis_b()` now uses the full range of the viridis scales 
  (@gregleleu, #4737)

## New features

* `geom_col()` and `geom_bar()` gain a new `just` argument. This is set to `0.5`
  by default; use `just = 0`/`just = 1` to place columns on the left/right
  of the axis breaks.
  (@wurli, #4899)

* `geom_density()` and `stat_density()` now support `bounds` argument
  to estimate density with boundary correction (@echasnovski, #4013).

* ggplot now checks during statistical transformations whether any data 
  columns were dropped and warns about this. If stats intend to drop
  data columns they can declare them in the new field `dropped_aes`.
  (@clauswilke, #3250)

* `...` supports `rlang::list2` dynamic dots in all public functions. 
  (@mone27, #4764) 

* `theme()` now has a `strip.clip` argument, that can be set to `"off"` to 
  prevent the clipping of strip text and background borders (@teunbrand, #4118)
  
* `geom_contour()` now accepts a function in the `breaks` argument 
  (@eliocamp, #4652).

## Minor improvements and bug fixes

* Fix a bug in `position_jitter()` where infinity values were dropped (@javlon,
  #4790).

* `geom_linerange()` now respects the `na.rm` argument (#4927, @thomasp85)

* Improve the support for `guide_axis()` on `coord_trans()` 
  (@yutannihilation, #3959)
  
* Added `stat_align()` to align data without common x-coordinates prior to
  stacking. This is now the default stat for `geom_area()` (@thomasp85, #4850)

* Fix a bug in `stat_contour_filled()` where break value differences below a 
  certain number of digits would cause the computations to fail (@thomasp85, 
  #4874)

* Secondary axis ticks are now positioned more precisely, removing small visual
  artefacts with alignment between grid and ticks (@thomasp85, #3576)

* Improve `stat_function` documentation regarding `xlim` argument. 
  (@92amartins, #4474)

* Fix various issues with how `labels`, `breaks`, `limits`, and `show.limits`
  interact in the different binning guides (@thomasp85, #4831)

* Automatic break calculation now squishes the scale limits to the domain
  of the transformation. This allows `scale_{x/y}_sqrt()` to find breaks at 0   
  when appropriate (@teunbrand, #980).

* Using multiple modified aesthetics correctly will no longer trigger warnings. 
  If used incorrectly, the warning will now report the duplicated aesthetic 
  instead of `NA` (@teunbrand, #4707).

* `aes()` now supports the `!!!` operator in its first two arguments
  (#2675). Thanks to @yutannihilation and @teunbrand for draft
  implementations.

* Require rlang >= 1.0.0 (@billybarc, #4797)

* `geom_violin()` no longer issues "collapsing to unique 'x' values" warning
  (@bersbersbers, #4455)

* `annotate()` now documents unsupported geoms (`geom_abline()`, `geom_hline()`
  and `geom_vline()`), and warns when they are requested (@mikmart, #4719)

* `presidential` dataset now includes Trump's presidency (@bkmgit, #4703).

* `position_stack()` now works fully with `geom_text()` (@thomasp85, #4367)

* `geom_tile()` now correctly recognises missing data in `xmin`, `xmax`, `ymin`,
  and `ymax` (@thomasp85 and @sigmapi, #4495)

* `geom_hex()` will now use the binwidth from `stat_bin_hex()` if present, 
  instead of deriving it (@thomasp85, #4580)
  
* `geom_hex()` now works on non-linear coordinate systems (@thomasp85)

* Fixed a bug throwing errors when trying to render an empty plot with secondary
  axes (@thomasp85, #4509)

* Axes are now added correctly in `facet_wrap()` when `as.table = FALSE`
  (@thomasp85, #4553)

* Better compatibility of custom device functions in `ggsave()` 
  (@thomasp85, #4539)

* Binning scales are now more resilient to calculated limits that ends up being
  `NaN` after transformations (@thomasp85, #4510)

* Strip padding in `facet_grid()` is now only in effect if 
  `strip.placement = "outside"` _and_ an axis is present between the strip and 
  the panel (@thomasp85, #4610)

* Aesthetics of length 1 are now recycled to 0 if the length of the data is 0 
  (@thomasp85, #4588)

* Setting `size = NA` will no longer cause `guide_legend()` to error 
  (@thomasp85, #4559)

* Setting `stroke` to `NA` in `geom_point()` will no longer impair the sizing of
  the points (@thomasp85, #4624)

* `stat_bin_2d()` now correctly recognises the `weight` aesthetic 
  (@thomasp85, #4646)
  
* All geoms now have consistent exposure of linejoin and lineend parameters, and
  the guide keys will now respect these settings (@thomasp85, #4653)

* `geom_sf()` now respects `arrow` parameter for lines (@jakeruss, #4659)

* Updated documentation for `print.ggplot` to reflect that it returns
  the original plot, not the result of `ggplot_build()`. (@r2evans, #4390)

* `scale_*_manual()` no longer displays extra legend keys, or changes their 
  order, when a named `values` argument has more items than the data. To display
  all `values` on the legend instead, use
  `scale_*_manual(values = vals, limits = names(vals))`. (@teunbrand, @banfai, 
  #4511, #4534)

* Updated documentation for `geom_contour()` to correctly reflect argument 
  precedence between `bins` and `binwidth`. (@eliocamp, #4651)

* Dots in `geom_dotplot()` are now correctly aligned to the baseline when
  `stackratio != 1` and `stackdir != "up"` (@mjskay, #4614)

* Key glyphs for `geom_boxplot()`, `geom_crossbar()`, `geom_pointrange()`, and
  `geom_linerange()` are now orientation-aware (@mjskay, #4732)
  
* Updated documentation for `geom_smooth()` to more clearly describe effects of 
  the `fullrange` parameter (@thoolihan, #4399).

# ggplot2 3.3.6
This is a very small release only applying an internal change to comply with 
R 4.2 and its deprecation of `default.stringsAsFactors()`. There are no user
facing changes and no breaking changes.

# ggplot2 3.3.5
This is a very small release focusing on fixing a couple of untenable issues 
that surfaced with the 3.3.4 release

* Revert changes made in #4434 (apply transform to intercept in `geom_abline()`) 
  as it introduced undesirable issues far worse than the bug it fixed 
  (@thomasp85, #4514)
* Fixes an issue in `ggsave()` when producing emf/wmf files (@yutannihilation, 
  #4521)
* Warn when grDevices specific arguments are passed to ragg devices (@thomasp85, 
  #4524)
* Fix an issue where `coord_sf()` was reporting that it is non-linear
  even when data is provided in projected coordinates (@clauswilke, #4527)

# ggplot2 3.3.4
This is a larger patch release fixing a huge number of bugs and introduces a 
small selection of feature refinements.

## Features

* Alt-text can now be added to a plot using the `alt` label, i.e 
  `+ labs(alt = ...)`. Currently this alt text is not automatically propagated, 
  but we plan to integrate into Shiny, RMarkdown, and other tools in the future. 
  (@thomasp85, #4477)

* Add support for the BrailleR package for creating descriptions of the plot
  when rendered (@thomasp85, #4459)
  
* `coord_sf()` now has an argument `default_crs` that specifies the coordinate
  reference system (CRS) for non-sf layers and scale/coord limits. This argument
  defaults to `NULL`, which means non-sf layers are assumed to be in projected
  coordinates, as in prior ggplot2 versions. Setting `default_crs = sf::st_crs(4326)`
  provides a simple way to interpret x and y positions as longitude and latitude,
  regardless of the CRS used by `coord_sf()`. Authors of extension packages
  implementing `stat_sf()`-like functionality are encouraged to look at the source
  code of `stat_sf()`'s `compute_group()` function to see how to provide scale-limit
  hints to `coord_sf()` (@clauswilke, #3659).

* `ggsave()` now uses ragg to render raster output if ragg is available. It also
  handles custom devices that sets a default unit (e.g. `ragg::agg_png`) 
  correctly (@thomasp85, #4388)

* `ggsave()` now returns the saved file location invisibly (#3379, @eliocamp).
  Note that, as a side effect, an unofficial hack `<ggplot object> + ggsave()`
  no longer works (#4513).

* The scale arguments `limits`, `breaks`, `minor_breaks`, `labels`, `rescaler`
  and `oob` now accept purrr style lambda notation (@teunbrand, #4427). The same 
  is true for `as_labeller()` (and therefore also `labeller()`) 
  (@netique, #4188).

* Manual scales now allow named vectors passed to `values` to contain fewer 
  elements than existing in the data. Elements not present in values will be set
  to `NA` (@thomasp85, #3451)
  
* Date and datetime position scales support out-of-bounds (oob) arguments to 
  control how limits affect data outside those limits (@teunbrand, #4199).
  
## Fixes

* Fix a bug that `after_stat()` and `after_scale()` cannot refer to aesthetics
  if it's specified in the plot-global mapping (@yutannihilation, #4260).
  
* Fix bug in `annotate_logticks()` that would cause an error when used together
  with `coord_flip()` (@thomasp85, #3954)
  
* Fix a bug in `geom_abline()` that resulted in `intercept` not being subjected
  to the transformation of the y scale (@thomasp85, #3741)
  
* Extent the range of the line created by `geom_abline()` so that line ending
  is not visible for large linewidths (@thomasp85, #4024)

* Fix bug in `geom_dotplot()` where dots would be positioned wrong with 
  `stackgroups = TRUE` (@thomasp85, #1745)

* Fix calculation of confidence interval for locfit smoothing in `geom_smooth()`
  (@topepo, #3806)
  
* Fix bug in `geom_text()` where `"outward"` and `"inward"` justification for 
  some `angle` values was reversed (@aphalo, #4169, #4447)

* `ggsave()` now sets the default background to match the fill value of the
  `plot.background` theme element (@karawoo, #4057)

* It is now deprecated to specify `guides(<scale> = FALSE)` or
  `scale_*(guide = FALSE)` to remove a guide. Please use 
  `guides(<scale> = "none")` or `scale_*(guide = "none")` instead 
  (@yutannihilation, #4097)
  
* Fix a bug in `guide_bins()` where keys would disappear if the guide was 
  reversed (@thomasp85, #4210)
  
* Fix bug in `guide_coloursteps()` that would repeat the terminal bins if the
  breaks coincided with the limits of the scale (@thomasp85, #4019)

* Make sure that default labels from default mappings doesn't overwrite default
  labels from explicit mappings (@thomasp85, #2406)

* Fix bug in `labeller()` where parsing was turned off if `.multiline = FALSE`
  (@thomasp85, #4084)
  
* Make sure `label_bquote()` has access to the calling environment when 
  evaluating the labels (@thomasp85, #4141)

* Fix a bug in the layer implementation that introduced a new state after the 
  first render which could lead to a different look when rendered the second 
  time (@thomasp85, #4204)

* Fix a bug in legend justification where justification was lost of the legend
  dimensions exceeded the available size (@thomasp85, #3635)

* Fix a bug in `position_dodge2()` where `NA` values in thee data would cause an
  error (@thomasp85, #2905)

* Make sure `position_jitter()` creates the same jittering independent of 
  whether it is called by name or with constructor (@thomasp85, #2507)

* Fix a bug in `position_jitter()` where different jitters would be applied to 
  different position aesthetics of the same axis (@thomasp85, #2941)
  
* Fix a bug in `qplot()` when supplying `c(NA, NA)` as axis limits 
  (@thomasp85, #4027)
  
* Remove cross-inheritance of default discrete colour/fill scales and check the
  type and aesthetic of function output if `type` is a function 
  (@thomasp85, #4149)

* Fix bug in `scale_[x|y]_date()` where custom breaks functions that resulted in
  fractional dates would get misaligned (@thomasp85, #3965)
  
* Fix bug in `scale_[x|y]_datetime()` where a specified timezone would be 
  ignored by the scale (@thomasp85, #4007)
  
* Fix issue in `sec_axis()` that would throw warnings in the absence of any 
  secondary breaks (@thomasp85, #4368)

* `stat_bin()`'s computed variable `width` is now documented (#3522).
  
* `stat_count()` now computes width based on the full dataset instead of per 
  group (@thomasp85, #2047)

* Extended `stat_ecdf()` to calculate the cdf from either x or y instead from y 
  only (@jgjl, #4005)
  
* Fix a bug in `stat_summary_bin()` where one more than the requested number of
  bins would be created (@thomasp85, #3824)

* Only drop groups in `stat_ydensity()` when there are fewer than two data 
  points and throw a warning (@andrewwbutler, #4111).

* Fixed a bug in strip assembly when theme has `strip.text = element_blank()`
  and plots are faceted with multi-layered strips (@teunbrand, #4384).
  
* Using `theme(aspect.ratio = ...)` together with free space in `facet_grid()`
  now correctly throws an error (@thomasp85, #3834)

* Fixed a bug in `labeller()` so that `.default` is passed to `as_labeller()`
  when labellers are specified by naming faceting variables. (@waltersom, #4031)
  
* Updated style for example code (@rjake, #4092)

* ggplot2 now requires R >= 3.3 (#4247).

* ggplot2 now uses `rlang::check_installed()` to check if a suggested package is
  installed, which will offer to install the package before continuing (#4375, 
  @malcolmbarrett)

* Improved error with hint when piping a `ggplot` object into a facet function
  (#4379, @mitchelloharawild).

# ggplot2 3.3.3
This is a small patch release mainly intended to address changes in R and CRAN.
It further changes the licensing model of ggplot2 to an MIT license.

* Update the ggplot2 licence to an MIT license (#4231, #4232, #4233, and #4281)

* Use vdiffr conditionally so ggplot2 can be tested on systems without vdiffr

* Update tests to work with the new `all.equal()` defaults in R >4.0.3

* Fixed a bug that `guide_bins()` mistakenly ignore `override.aes` argument
  (@yutannihilation, #4085).

# ggplot2 3.3.2
This is a small release focusing on fixing regressions introduced in 3.3.1.

* Added an `outside` option to `annotation_logticks()` that places tick marks
  outside of the plot bounds. (#3783, @kbodwin)

* `annotation_raster()` adds support for native rasters. For large rasters,
  native rasters render significantly faster than arrays (@kent37, #3388)
  
* Facet strips now have dedicated position-dependent theme elements 
  (`strip.text.x.top`, `strip.text.x.bottom`, `strip.text.y.left`, 
  `strip.text.y.right`) that inherit from `strip.text.x` and `strip.text.y`, 
  respectively. As a consequence, some theme stylings now need to be applied to 
  the position-dependent elements rather than to the parent elements. This 
  change was already introduced in ggplot2 3.3.0 but not listed in the 
  changelog. (@thomasp85, #3683)

* Facets now handle layers containing no data (@yutannihilation, #3853).
  
* A newly added geom `geom_density_2d_filled()` and associated stat 
  `stat_density_2d_filled()` can draw filled density contours
  (@clauswilke, #3846).

* A newly added `geom_function()` is now recommended to use in conjunction
  with/instead of `stat_function()`. In addition, `stat_function()` now
  works with transformed y axes, e.g. `scale_y_log10()`, and in plots
  containing no other data or layers (@clauswilke, #3611, #3905, #3983).

* Fixed a bug in `geom_sf()` that caused problems with legend-type
  autodetection (@clauswilke, #3963).
  
* Support graphics devices that use the `file` argument instead of `fileneame` 
  in `ggsave()` (@bwiernik, #3810)
  
* Default discrete color scales are now configurable through the `options()` of 
  `ggplot2.discrete.colour` and `ggplot2.discrete.fill`. When set to a character 
  vector of colour codes (or list of character vectors)  with sufficient length, 
  these colours are used for the default scale. See `help(scale_colour_discrete)` 
  for more details and examples (@cpsievert, #3833).

* Default continuous colour scales (i.e., the `options()` 
  `ggplot2.continuous.colour` and `ggplot2.continuous.fill`, which inform the 
  `type` argument of `scale_fill_continuous()` and `scale_colour_continuous()`) 
  now accept a function, which allows more control over these default 
  `continuous_scale()`s (@cpsievert, #3827).

* A bug was fixed in `stat_contour()` when calculating breaks based on 
  the `bins` argument (@clauswilke, #3879, #4004).
  
* Data columns can now contain `Vector` S4 objects, which are widely used in the 
  Bioconductor project. (@teunbrand, #3837)

# ggplot2 3.3.1

This is a small release with no code change. It removes all malicious links to a 
site that got hijacked from the readme and pkgdown site.

# ggplot2 3.3.0

This is a minor release but does contain a range of substantial new features, 
along with the standard bug fixes. The release contains a few visual breaking
changes, along with breaking changes for extension developers due to a shift in
internal representation of the position scales and their axes. No user breaking
changes are included.

This release also adds Dewey Dunnington (@paleolimbot) to the core team.

## Breaking changes
There are no user-facing breaking changes, but a change in some internal 
representations that extension developers may have relied on, along with a few 
breaking visual changes which may cause visual tests in downstream packages to 
fail.

* The `panel_params` field in the `Layout` now contains a list of list of 
  `ViewScale` objects, describing the trained coordinate system scales, instead
  of the list object used before. Any extensions that use this field will likely
  break, as will unit tests that checks aspects of this.

* `element_text()` now issues a warning when vectorized arguments are provided, 
  as in `colour = c("red", "green", "blue")`. Such use is discouraged and not 
  officially supported (@clauswilke, #3492).

* Changed `theme_grey()` setting for legend key so that it creates no border 
  (`NA`) rather than drawing a white one. (@annennenne, #3180)

* `geom_ribbon()` now draws separate lines for the upper and lower intervals if
  `colour` is mapped. Similarly, `geom_area()` and `geom_density()` now draw
  the upper lines only in the same case by default. If you want old-style full
  stroking, use `outline.type = "full"` (@yutannihilation, #3503 / @thomasp85, #3708).

## New features

* The evaluation time of aesthetics can now be controlled to a finer degree. 
  `after_stat()` supersedes the use of `stat()` and `..var..`-notation, and is
  joined by `after_scale()` to allow for mapping to scaled aesthetic values. 
  Remapping of the same aesthetic is now supported with `stage()`, so you can 
  map a data variable to a stat aesthetic, and remap the same aesthetic to 
  something else after statistical transformation (@thomasp85, #3534)

* All `coord_*()` functions with `xlim` and `ylim` arguments now accept
  vectors with `NA` as a placeholder for the minimum or maximum value
  (e.g., `ylim = c(0, NA)` would zoom the y-axis from 0 to the 
  maximum value observed in the data). This mimics the behaviour
  of the `limits` argument in continuous scale functions
  (@paleolimbot, #2907).

* Allowed reversing of discrete scales by re-writing `get_limits()` 
  (@AnneLyng, #3115)
  
* All geoms and stats that had a direction (i.e. where the x and y axes had 
  different interpretation), can now freely choose their direction, instead of
  relying on `coord_flip()`. The direction is deduced from the aesthetic 
  mapping, but can also be specified directly with the new `orientation` 
  argument (@thomasp85, #3506).
  
* Position guides can now be customized using the new `guide_axis()`, which can 
  be passed to position `scale_*()` functions or via `guides()`. The new axis 
  guide (`guide_axis()`) comes with arguments `check.overlap` (automatic removal 
  of overlapping labels), `angle` (easy rotation of axis labels), and
  `n.dodge` (dodge labels into multiple rows/columns) (@paleolimbot, #3322).
  
* A new scale type has been added, that allows binning of aesthetics at the 
  scale level. It has versions for both position and non-position aesthetics and
  comes with two new guides (`guide_bins` and `guide_coloursteps`) 
  (@thomasp85, #3096)
  
* `scale_x_continuous()` and `scale_y_continuous()` gains an `n.breaks` argument
  guiding the number of automatic generated breaks (@thomasp85, #3102)

* Added `stat_contour_filled()` and `geom_contour_filled()`, which compute 
  and draw filled contours of gridded data (@paleolimbot, #3044). 
  `geom_contour()` and `stat_contour()` now use the isoband package
  to compute contour lines. The `complete` parameter (which was undocumented
  and has been unused for at least four years) was removed (@paleolimbot, #3044).
  
* Themes have gained two new parameters, `plot.title.position` and 
  `plot.caption.position`, that can be used to customize how plot
  title/subtitle and plot caption are positioned relative to the overall plot
  (@clauswilke, #3252).

## Extensions
  
* `Geom` now gains a `setup_params()` method in line with the other ggproto
  classes (@thomasp85, #3509)

* The newly added function `register_theme_elements()` now allows developers
  of extension packages to define their own new theme elements and place them
  into the ggplot2 element tree (@clauswilke, #2540).

## Minor improvements and bug fixes

* `coord_trans()` now draws second axes and accepts `xlim`, `ylim`,
  and `expand` arguments to bring it up to feature parity with 
  `coord_cartesian()`. The `xtrans` and `ytrans` arguments that were 
  deprecated in version 1.0.1 in favour of `x` and `y` 
  were removed (@paleolimbot, #2990).

* `coord_trans()` now calculates breaks using the expanded range 
  (previously these were calculated using the unexpanded range, 
  which resulted in differences between plots made with `coord_trans()`
  and those made with `coord_cartesian()`). The expansion for discrete axes 
  in `coord_trans()` was also updated such that it behaves identically
  to that in `coord_cartesian()` (@paleolimbot, #3338).

* `expand_scale()` was deprecated in favour of `expansion()` for setting
  the `expand` argument of `x` and `y` scales (@paleolimbot).

* `geom_abline()`, `geom_hline()`, and `geom_vline()` now issue 
  more informative warnings when supplied with set aesthetics
  (i.e., `slope`, `intercept`, `yintercept`, and/or `xintercept`)
  and mapped aesthetics (i.e., `data` and/or `mapping`).

* Fix a bug in `geom_raster()` that squeezed the image when it went outside 
  scale limits (#3539, @thomasp85)

* `geom_sf()` now determines the legend type automatically (@microly, #3646).
  
* `geom_sf()` now removes rows that can't be plotted due to `NA` aesthetics 
  (#3546, @thomasp85)

* `geom_sf()` now applies alpha to linestring geometries 
  (#3589, @yutannihilation).

* `gg_dep()` was deprecated (@perezp44, #3382).

* Added function `ggplot_add.by()` for lists created with `by()`, allowing such
  lists to be added to ggplot objects (#2734, @Maschette)

* ggplot2 no longer depends on reshape2, which means that it no longer 
  (recursively) needs plyr, stringr, or stringi packages.

* Increase the default `nbin` of `guide_colourbar()` to place the ticks more 
  precisely (#3508, @yutannihilation).

* `manual_scale()` now matches `values` with the order of `breaks` whenever
  `values` is an unnamed vector. Previously, unnamed `values` would match with
  the limits of the scale and ignore the order of any `breaks` provided. Note
  that this may change the appearance of plots that previously relied on the
  unordered behaviour (#2429, @idno0001).

* `scale_manual_*(limits = ...)` now actually limits the scale (#3262,
  @yutannihilation).

* Fix a bug when `show.legend` is a named logical vector 
  (#3461, @yutannihilation).

* Added weight aesthetic option to `stat_density()` and made scaling of 
  weights the default (@annennenne, #2902)
  
* `stat_density2d()` can now take an `adjust` parameter to scale the default 
  bandwidth. (#2860, @haleyjeppson)

* `stat_smooth()` uses `REML` by default, if `method = "gam"` and
  `gam`'s method is not specified (@ikosmidis, #2630).

* stacking text when calculating the labels and the y axis with
  `stat_summary()` now works (@ikosmidis, #2709)
  
* `stat_summary()` and related functions now support rlang-style lambda functions
  (#3568, @dkahle).

* The data mask pronoun, `.data`, is now stripped from default labels.

* Addition of partial themes to plots has been made more predictable;
  stepwise addition of individual partial themes is now equivalent to
  addition of multple theme elements at once (@clauswilke, #3039).

* Facets now don't fail even when some variable in the spec are not available
  in all layers (@yutannihilation, #2963).

# ggplot2 3.2.1

This is a patch release fixing a few regressions introduced in 3.2.0 as well as
fixing some unit tests that broke due to upstream changes.

* `position_stack()` no longer changes the order of the input data. Changes to 
  the internal behaviour of `geom_ribbon()` made this reordering problematic 
  with ribbons that spanned `y = 0` (#3471)
* Using `qplot()` with a single positional aesthetic will no longer title the
  non-specified scale as `"NULL"` (#3473)
* Fixes unit tests for sf graticule labels caused by changes to sf

# ggplot2 3.2.0

This is a minor release with an emphasis on internal changes to make ggplot2 
faster and more consistent. The few interface changes will only affect the 
aesthetics of the plot in minor ways, and will only potentially break code of
extension developers if they have relied on internals that have been changed. 
This release also sees the addition of Hiroaki Yutani (@yutannihilation) to the 
core developer team.

With the release of R 3.6, ggplot2 now requires the R version to be at least 3.2,
as the tidyverse is committed to support 5 major versions of R.

## Breaking changes

* Two patches (#2996 and #3050) fixed minor rendering problems. In most cases,
  the visual changes are so subtle that they are difficult to see with the naked
  eye. However, these changes are detected by the vdiffr package, and therefore
  any package developers who use vdiffr to test for visual correctness of ggplot2
  plots will have to regenerate all reference images.
  
* In some cases, ggplot2 now produces a warning or an error for code that previously
  produced plot output. In all these cases, the previous plot output was accidental,
  and the plotting code uses the ggplot2 API in a way that would lead to undefined
  behavior. Examples include a missing `group` aesthetic in `geom_boxplot()` (#3316),
  annotations across multiple facets (#3305), and not using aesthetic mappings when
  drawing ribbons with `geom_ribbon()` (#3318).

## New features

* This release includes a range of internal changes that speeds up plot 
  generation. None of the changes are user facing and will not break any code,
  but in general ggplot2 should feel much faster. The changes includes, but are
  not limited to:
  
  - Caching ascent and descent dimensions of text to avoid recalculating it for
    every title.
  
  - Using a faster data.frame constructor as well as faster indexing into 
    data.frames
    
  - Removing the plyr dependency, replacing plyr functions with faster 
    equivalents.

* `geom_polygon()` can now draw polygons with holes using the new `subgroup` 
  aesthetic. This functionality requires R 3.6.0 (@thomasp85, #3128)

* Aesthetic mappings now accept functions that return `NULL` (@yutannihilation,
  #2997).

* `stat_function()` now accepts rlang/purrr style anonymous functions for the 
  `fun` parameter (@dkahle, #3159).

* `geom_rug()` gains an "outside" option to allow for moving the rug tassels to 
  outside the plot area (@njtierney, #3085) and a `length` option to allow for 
  changing the length of the rug lines (@daniel-wells, #3109). 
  
* All geoms now take a `key_glyph` paramter that allows users to customize
  how legend keys are drawn (@clauswilke, #3145). In addition, a new key glyph
  `timeseries` is provided to draw nice legends for time series
  (@mitchelloharawild, #3145).

## Extensions

* Layers now have a new member function `setup_layer()` which is called at the
  very beginning of the plot building process and which has access to the 
  original input data and the plot object being built. This function allows the 
  creation of custom layers that autogenerate aesthetic mappings based on the 
  input data or that filter the input data in some form. For the time being, this
  feature is not exported, but it has enabled the development of a new layer type,
  `layer_sf()` (see next item). Other special-purpose layer types may be added
  in the future (@clauswilke, #2872).
  
* A new layer type `layer_sf()` can auto-detect and auto-map sf geometry
  columns in the data. It should be used by extension developers who are writing
  new sf-based geoms or stats (@clauswilke, #3232).

* `x0` and `y0` are now recognized positional aesthetics so they will get scaled 
  if used in extension geoms and stats (@thomasp85, #3168)
  
* Continuous scale limits now accept functions which accept the default
  limits and return adjusted limits. This makes it possible to write
  a function that e.g. ensures the limits are always a multiple of 100,
  regardless of the data (@econandrew, #2307).

## Minor improvements and bug fixes

* `cut_width()` now accepts `...` to pass further arguments to `base::cut.default()`
   like `cut_number()` and `cut_interval()` already did (@cderv, #3055)

* `coord_map()` now can have axes on the top and right (@karawoo, #3042).

* `coord_polar()` now correctly rescales the secondary axis (@linzi-sg, #3278)

* `coord_sf()`, `coord_map()`, and `coord_polar()` now squash `-Inf` and `Inf`
  into the min and max of the plot (@yutannihilation, #2972).

* `coord_sf()` graticule lines are now drawn in the same thickness as panel grid 
  lines in `coord_cartesian()`, and seting panel grid lines to `element_blank()` 
  now also works in `coord_sf()` 
  (@clauswilke, #2991, #2525).

* `economics` data has been regenerated. This leads to some changes in the
  values of all columns (especially in `psavert`), but more importantly, strips 
  the grouping attributes from `economics_long`.

* `element_line()` now fills closed arrows (@yutannihilation, #2924).

* Facet strips on the left side of plots now have clipping turned on, preventing
  text from running out of the strip and borders from looking thicker than for
  other strips (@karawoo, #2772 and #3061).

* ggplot2 now works in Turkish locale (@yutannihilation, #3011).

* Clearer error messages for inappropriate aesthetics (@clairemcwhite, #3060).

* ggplot2 no longer attaches any external packages when using functions that 
  depend on packages that are suggested but not imported by ggplot2. The 
  affected functions include `geom_hex()`, `stat_binhex()`, 
  `stat_summary_hex()`, `geom_quantile()`, `stat_quantile()`, and `map_data()` 
  (@clauswilke, #3126).
  
* `geom_area()` and `geom_ribbon()` now sort the data along the x-axis in the 
  `setup_data()` method rather than as part of `draw_group()` (@thomasp85, 
  #3023)

* `geom_hline()`, `geom_vline()`, and `geom_abline()` now throw a warning if the 
  user supplies both an `xintercept`, `yintercept`, or `slope` value and a 
  mapping (@RichardJActon, #2950).

* `geom_rug()` now works with `coord_flip()` (@has2k1, #2987).

* `geom_violin()` no longer throws an error when quantile lines fall outside 
  the violin polygon (@thomasp85, #3254).

* `guide_legend()` and `guide_colorbar()` now use appropriate spacing between legend
  key glyphs and legend text even if the legend title is missing (@clauswilke, #2943).

* Default labels are now generated more consistently; e.g., symbols no longer
  get backticks, and long expressions are abbreviated with `...`
  (@yutannihilation, #2981).

* All-`Inf` layers are now ignored for picking the scale (@yutannihilation, 
  #3184).
  
* Diverging Brewer colour palette now use the correct mid-point colour 
  (@dariyasydykova, #3072).
  
* `scale_color_continuous()` now points to `scale_colour_continuous()` so that 
  it will handle `type = "viridis"` as the documentation states (@hlendway, 
  #3079).

* `scale_shape_identity()` now works correctly with `guide = "legend"` 
  (@malcolmbarrett, #3029)
  
* `scale_continuous` will now draw axis line even if the length of breaks is 0
  (@thomasp85, #3257)

* `stat_bin()` will now error when the number of bins exceeds 1e6 to avoid 
  accidentally freezing the user session (@thomasp85).
  
* `sec_axis()` now places ticks accurately when using nonlinear transformations (@dpseidel, #2978).

* `facet_wrap()` and `facet_grid()` now automatically remove NULL from facet
  specs, and accept empty specs (@yutannihilation, #3070, #2986).

* `stat_bin()` now handles data with only one unique value (@yutannihilation 
  #3047).

* `sec_axis()` now accepts functions as well as formulas (@yutannihilation, #3031).

*   New theme elements allowing different ticks lengths for each axis. For instance,
    this can be used to have inwards ticks on the x-axis (`axis.ticks.length.x`) and
    outwards ticks on the y-axis (`axis.ticks.length.y`) (@pank, #2935).

* The arguments of `Stat*$compute_layer()` and `Position*$compute_layer()` are
  now renamed to always match the ones of `Stat$compute_layer()` and
  `Position$compute_layer()` (@yutannihilation, #3202).

* `geom_*()` and `stat_*()` now accepts purrr-style lambda notation
  (@yutannihilation, #3138).

* `geom_tile()` and `geom_rect()` now draw rectangles without notches at the
  corners. The style of the corner can be controlled by `linejoin` parameters
  (@yutannihilation, #3050).

# ggplot2 3.1.0

## Breaking changes

This is a minor release and breaking changes have been kept to a minimum. End users of 
ggplot2 are unlikely to encounter any issues. However, there are a few items that developers 
of ggplot2 extensions should be aware of. For additional details, see also the discussion 
accompanying issue #2890.

*   In non-user-facing internal code (specifically in the `aes()` function and in
    the `aesthetics` argument of scale functions), ggplot2 now always uses the British
    spelling for aesthetics containing the word "colour". When users specify a "color"
    aesthetic it is automatically renamed to "colour". This renaming is also applied
    to non-standard aesthetics that contain the word "color". For example, "point_color"
    is renamed to "point_colour". This convention makes it easier to support both
    British and American spelling for novel, non-standard aesthetics, but it may require
    some adjustment for packages that have previously introduced non-standard color
    aesthetics using American spelling. A new function `standardise_aes_names()` is
    provided in case extension writers need to perform this renaming in their own code
    (@clauswilke, #2649).

*   Functions that generate other functions (closures) now force the arguments that are
    used from the generated functions, to avoid hard-to-catch errors. This may affect
    some users of manual scales (such as `scale_colour_manual()`, `scale_fill_manual()`,
    etc.) who depend on incorrect behavior (@krlmlr, #2807).
    
*   `Coord` objects now have a function `backtransform_range()` that returns the
    panel range in data coordinates. This change may affect developers of custom coords,
    who now should implement this function. It may also affect developers of custom
    geoms that use the `range()` function. In some applications, `backtransform_range()`
    may be more appropriate (@clauswilke, #2821).


## New features

*   `coord_sf()` has much improved customization of axis tick labels. Labels can now
    be set manually, and there are two new parameters, `label_graticule` and
    `label_axes`, that can be used to specify which graticules to label on which side
    of the plot (@clauswilke, #2846, #2857, #2881).
    
*   Two new geoms `geom_sf_label()` and `geom_sf_text()` can draw labels and text
    on sf objects. Under the hood, a new `stat_sf_coordinates()` calculates the
    x and y coordinates from the coordinates of the sf geometries. You can customize
    the calculation method via `fun.geometry` argument (@yutannihilation, #2761).
    

## Minor improvements and fixes

*   `benchplot()` now uses tidy evaluation (@dpseidel, #2699).

*   The error message in `compute_aesthetics()` now only provides the names of
    aesthetics with mismatched lengths, rather than all aesthetics (@karawoo,
    #2853).

*   For faceted plots, data is no longer internally reordered. This makes it
    safer to feed data columns into `aes()` or into parameters of geoms or
    stats. However, doing so remains discouraged (@clauswilke, #2694).

*   `coord_sf()` now also understands the `clip` argument, just like the other
    coords (@clauswilke, #2938).

*   `fortify()` now displays a more informative error message for
    `grouped_df()` objects when dplyr is not installed (@jimhester, #2822).

*   All `geom_*()` now display an informative error message when required 
    aesthetics are missing (@dpseidel, #2637 and #2706).

*   `geom_boxplot()` now understands the `width` parameter even when used with
    a non-standard stat, such as `stat_identity()` (@clauswilke, #2893).
    
*  `geom_hex()` now understands the `size` and `linetype` aesthetics
   (@mikmart, #2488).
    
*   `geom_hline()`, `geom_vline()`, and `geom_abline()` now work properly
    with `coord_trans()` (@clauswilke, #2149, #2812).
    
*   `geom_text(..., parse = TRUE)` now correctly renders the expected number of
    items instead of silently dropping items that are empty expressions, e.g.
    the empty string "". If an expression spans multiple lines, we take just
    the first line and drop the rest. This same issue is also fixed for
    `geom_label()` and the axis labels for `geom_sf()` (@slowkow, #2867).

*   `geom_sf()` now respects `lineend`, `linejoin`, and `linemitre` parameters 
    for lines and polygons (@alistaire47, #2826).
    
*   `ggsave()` now exits without creating a new graphics device if previously
    none was open (@clauswilke, #2363).

*   `labs()` now has named arguments `title`, `subtitle`, `caption`, and `tag`.
    Also, `labs()` now accepts tidyeval (@yutannihilation, #2669).

*   `position_nudge()` is now more robust and nudges only in the direction
    requested. This enables, for example, the horizontal nudging of boxplots
    (@clauswilke, #2733).

*   `sec_axis()` and `dup_axis()` now return appropriate breaks for the secondary
    axis when applied to log transformed scales (@dpseidel, #2729).

*   `sec_axis()` now works as expected when used in combination with tidy eval
    (@dpseidel, #2788).

*   `scale_*_date()`, `scale_*_time()` and `scale_*_datetime()` can now display 
    a secondary axis that is a __one-to-one__ transformation of the primary axis,
    implemented using the `sec.axis` argument to the scale constructor 
    (@dpseidel, #2244).
    
*   `stat_contour()`, `stat_density2d()`, `stat_bin2d()`,  `stat_binhex()`
    now calculate normalized statistics including `nlevel`, `ndensity`, and
    `ncount`. Also, `stat_density()` now includes the calculated statistic 
    `nlevel`, an alias for `scaled`, to better match the syntax of `stat_bin()`
    (@bjreisman, #2679).

# ggplot2 3.0.0

## Breaking changes

*   ggplot2 now supports/uses tidy evaluation (as described below). This is a 
    major change and breaks a number of packages; we made this breaking change 
    because it is important to make ggplot2 more programmable, and to be more 
    consistent with the rest of the tidyverse. The best general (and detailed)
    introduction to tidy evaluation can be found in the meta programming
    chapters in [Advanced R](https://adv-r.hadley.nz).
    
    The primary developer facing change is that `aes()` now contains 
    quosures (expression + environment pairs) rather than symbols, and you'll 
    need to take a different approach to extracting the information you need. 
    A common symptom of this change are errors "undefined columns selected" or 
    "invalid 'type' (list) of argument" (#2610). As in the previous version,
    constants (like `aes(x = 1)` or `aes(colour = "smoothed")`) are stored
    as is.
    
    In this version of ggplot2, if you need to describe a mapping in a string, 
    use `quo_name()` (to generate single-line strings; longer expressions may 
    be abbreviated) or `quo_text()` (to generate non-abbreviated strings that
    may span multiple lines). If you do need to extract the value of a variable
    instead use `rlang::eval_tidy()`. You may want to condition on 
    `(packageVersion("ggplot2") <= "2.2.1")` so that your code can work with
    both released and development versions of ggplot2.
    
    We recognise that this is a big change and if you're not already familiar
    with rlang, there's a lot to learn. If you are stuck, or need any help,
    please reach out on <https://community.rstudio.com>.

*   Error: Column `y` must be a 1d atomic vector or a list

    Internally, ggplot2 now uses `as.data.frame(tibble::as_tibble(x))` to
    convert a list into a data frame. This improves ggplot2's support for
    list-columns (needed for sf support), at a small cost: you can no longer
    use matrix-columns. Note that unlike tibble we still allow column vectors
    such as returned by `base::scale()` because of their widespread use.

*   Error: More than one expression parsed
  
    Previously `aes_string(x = c("a", "b", "c"))` silently returned 
    `aes(x = a)`. Now this is a clear error.

*   Error: `data` must be uniquely named but has duplicate columns
  
    If layer data contains columns with identical names an error will be 
    thrown. In earlier versions the first occurring column was chosen silently,
    potentially masking that the wrong data was chosen.

*   Error: Aesthetics must be either length 1 or the same as the data
    
    Layers are stricter about the columns they will combine into a single
    data frame. Each aesthetic now must be either the same length as the data
    frame or a single value. This makes silent recycling errors much less likely.

*   Error: `coord_*` doesn't support free scales 
   
    Free scales only work with selected coordinate systems; previously you'd
    get an incorrect plot.

*   Error in f(...) : unused argument (range = c(0, 1))

    This is because the `oob` argument to scale has been set to a function
    that only takes a single argument; it needs to take two arguments
    (`x`, and `range`). 

*   Error: unused argument (output)
  
    The function `guide_train()` now has an optional parameter `aesthetic`
    that allows you to override the `aesthetic` setting in the scale.
    To make your code work with the both released and development versions of 
    ggplot2 appropriate, add `aesthetic = NULL` to the `guide_train()` method
    signature.
    
    ```R
    # old
    guide_train.legend <- function(guide, scale) {...}
    
    # new 
    guide_train.legend <- function(guide, scale, aesthetic = NULL) {...}
    ```
    
    Then, inside the function, replace `scale$aesthetics[1]`,
    `aesthetic %||% scale$aesthetics[1]`. (The %||% operator is defined in the 
    rlang package).
    
    ```R
    # old
    setNames(list(scale$map(breaks)), scale$aesthetics[1])

    # new
    setNames(list(scale$map(breaks)), aesthetic %||% scale$aesthetics[1])
    ```

*   The long-deprecated `subset` argument to `layer()` has been removed.

## Tidy evaluation

* `aes()` now supports quasiquotation so that you can use `!!`, `!!!`,
  and `:=`. This replaces `aes_()` and `aes_string()` which are now
  soft-deprecated (but will remain around for a long time).

* `facet_wrap()` and `facet_grid()` now support `vars()` inputs. Like
  `dplyr::vars()`, this helper quotes its inputs and supports
  quasiquotation. For instance, you can now supply faceting variables
  like this: `facet_wrap(vars(am, cyl))` instead of 
  `facet_wrap(~am + cyl)`. Note that the formula interface is not going 
  away and will not be deprecated. `vars()` is simply meant to make it 
  easier to create functions around `facet_wrap()` and `facet_grid()`.

  The first two arguments of `facet_grid()` become `rows` and `cols`
  and now support `vars()` inputs. Note however that we took special
  care to ensure complete backward compatibility. With this change
  `facet_grid(vars(cyl), vars(am, vs))` is equivalent to
  `facet_grid(cyl ~ am + vs)`, and `facet_grid(cols = vars(am, vs))` is
  equivalent to `facet_grid(. ~ am + vs)`.

  One nice aspect of the new interface is that you can now easily
  supply names: `facet_grid(vars(Cylinder = cyl), labeller =
  label_both)` will give nice label titles to the facets. Of course,
  those names can be unquoted with the usual tidy eval syntax.

### sf

* ggplot2 now has full support for sf with `geom_sf()` and `coord_sf()`:

  ```r
  nc <- sf::st_read(system.file("shape/nc.shp", package = "sf"), quiet = TRUE)
  ggplot(nc) +
    geom_sf(aes(fill = AREA))
  ```
  It supports all simple features, automatically aligns CRS across layers, sets
  up the correct aspect ratio, and draws a graticule.

## New features

* ggplot2 now works on R 3.1 onwards, and uses the 
  [vdiffr](https://github.com/r-lib/vdiffr) package for visual testing.

* In most cases, accidentally using `%>%` instead of `+` will generate an 
  informative error (#2400).

* New syntax for calculated aesthetics. Instead of using `aes(y = ..count..)` 
  you can (and should!) use `aes(y = stat(count))`. `stat()` is a real function 
  with documentation which hopefully will make this part of ggplot2 less 
  confusing (#2059).
  
  `stat()` is particularly nice for more complex calculations because you 
  only need to specify it once: `aes(y = stat(count / max(count)))`,
  rather than `aes(y = ..count.. / max(..count..))`
  
* New `tag` label for adding identification tags to plots, typically used for 
  labelling a subplot with a letter. Add a tag with `labs(tag = "A")`, style it 
  with the `plot.tag` theme element, and control position with the
  `plot.tag.position` theme setting (@thomasp85).

### Layers: geoms, stats, and position adjustments

* `geom_segment()` and `geom_curve()` have a new `arrow.fill` parameter which 
  allows you to specify a separate fill colour for closed arrowheads 
  (@hrbrmstr and @clauswilke, #2375).

* `geom_point()` and friends can now take shapes as strings instead of integers,
  e.g. `geom_point(shape = "diamond")` (@daniel-barnett, #2075).

* `position_dodge()` gains a `preserve` argument that allows you to control
  whether the `total` width at each `x` value is preserved (the current 
  default), or ensure that the width of a `single` element is preserved
  (what many people want) (#1935).

* New `position_dodge2()` provides enhanced dodging for boxplots. Compared to
  `position_dodge()`, `position_dodge2()` compares `xmin` and `xmax` values  
  to determine which elements overlap, and spreads overlapping elements evenly
  within the region of overlap. `position_dodge2()` is now the default position
  adjustment for `geom_boxplot()`, because it handles `varwidth = TRUE`, and 
  will be considered for other geoms in the future.
  
  The `padding` parameter adds a small amount of padding between elements 
  (@karawoo, #2143) and a `reverse` parameter allows you to reverse the order 
  of placement (@karawoo, #2171).
  
* New `stat_qq_line()` makes it easy to add a simple line to a Q-Q plot, which 
  makes it easier to judge the fit of the theoretical distribution 
  (@nicksolomon).

### Scales and guides

* Improved support for mapping date/time variables to `alpha`, `size`, `colour`, 
  and `fill` aesthetics, including `date_breaks` and `date_labels` arguments 
  (@karawoo, #1526), and new `scale_alpha()` variants (@karawoo, #1526).

* Improved support for ordered factors. Ordered factors throw a warning when 
  mapped to shape (unordered factors do not), and do not throw warnings when 
  mapped to size or alpha (unordered factors do). Viridis is used as the 
  default colour and fill scale for ordered factors (@karawoo, #1526).

* The `expand` argument of `scale_*_continuous()` and `scale_*_discrete()`
  now accepts separate expansion values for the lower and upper range
  limits. The expansion limits can be specified using the convenience
  function `expand_scale()`.
  
  Separate expansion limits may be useful for bar charts, e.g. if one
  wants the bottom of the bars to be flush with the x axis but still 
  leave some (automatically calculated amount of) space above them:
  
    ```r
    ggplot(mtcars) +
        geom_bar(aes(x = factor(cyl))) +
        scale_y_continuous(expand = expand_scale(mult = c(0, .1)))
    ```
  
  It can also be useful for line charts, e.g. for counts over time,
  where one wants to have a ’hard’ lower limit of y = 0 but leave the
  upper limit unspecified (and perhaps differing between panels), with
  some extra space above the highest point on the line (with symmetrical 
  limits, the extra space above the highest point could in some cases 
  cause the lower limit to be negative).
  
  The old syntax for the `expand` argument will, of course, continue
  to work (@huftis, #1669).

* `scale_colour_continuous()` and `scale_colour_gradient()` are now controlled 
  by global options `ggplot2.continuous.colour` and `ggplot2.continuous.fill`. 
  These can be set to `"gradient"` (the default) or `"viridis"` (@karawoo).

* New `scale_colour_viridis_c()`/`scale_fill_viridis_c()` (continuous) and
  `scale_colour_viridis_d()`/`scale_fill_viridis_d()` (discrete) make it
  easy to use Viridis colour scales (@karawoo, #1526).

* Guides for `geom_text()` now accept custom labels with 
  `guide_legend(override.aes = list(label = "foo"))` (@brianwdavis, #2458).

### Margins

* Strips gain margins on all sides by default. This means that to fully justify
  text to the edge of a strip, you will need to also set the margins to 0
  (@karawoo).

* Rotated strip labels now correctly understand `hjust` and `vjust` parameters
  at all angles (@karawoo).

* Strip labels now understand justification relative to the direction of the
  text, meaning that in y facets, the strip text can be placed at either end of
  the strip using `hjust` (@karawoo).

* Legend titles and labels get a little extra space around them, which 
  prevents legend titles from overlapping the legend at large font sizes 
  (@karawoo, #1881).

## Extension points

* New `autolayer()` S3 generic (@mitchelloharawild, #1974). This is similar
  to `autoplot()` but produces layers rather than complete plots.

* Custom objects can now be added using `+` if a `ggplot_add` method has been
  defined for the class of the object (@thomasp85).

* Theme elements can now be subclassed. Add a `merge_element` method to control
  how properties are inherited from the parent element. Add an `element_grob` 
  method to define how elements are rendered into grobs (@thomasp85, #1981).

* Coords have gained new extension mechanisms.
  
    If you have an existing coord extension, you will need to revise the
    specification of the `train()` method. It is now called 
    `setup_panel_params()` (better reflecting what it actually does) and now 
    has arguments `scale_x`, and `scale_y` (the x and y scales respectively) 
    and `param`, a list of plot specific parameters generated by 
    `setup_params()`.

    What was formerly called `scale_details` (in coords), `panel_ranges` 
    (in layout) and `panel_scales` (in geoms) are now consistently called
    `panel_params` (#1311). These are parameters of the coord that vary from
    panel to panel.

* `ggplot_build()` and `ggplot_gtable()` are now generics, so ggplot-subclasses 
  can define additional behavior during the build stage.

* `guide_train()`, `guide_merge()`, `guide_geom()`, and `guide_gengrob()`
  are now exported as they are needed if you want to design your own guide.
  They are not currently documented; use at your own risk (#2528).

* `scale_type()` generic is now exported and documented. Use this if you 
  want to extend ggplot2 to work with a new type of vector.

## Minor bug fixes and improvements

### Faceting

* `facet_grid()` gives a more informative error message if you try to use
  a variable in both rows and cols (#1928).

* `facet_grid()` and `facet_wrap()` both give better error messages if you
  attempt to use an unsupported coord with free scales (#2049).

* `label_parsed()` works once again (#2279).

* You can now style the background of horizontal and vertical strips
  independently with `strip.background.x` and `strip.background.y` 
  theme settings (#2249).

### Scales

* `discrete_scale()` documentation now inherits shared definitions from 
  `continuous_scale()` (@alistaire47, #2052).

* `guide_colorbar()` shows all colours of the scale (@has2k1, #2343).

* `scale_identity()` once again produces legends by default (#2112).

* Tick marks for secondary axes with strong transformations are more 
  accurately placed (@thomasp85, #1992).

* Missing line types now reliably generate missing lines (with standard 
  warning) (#2206).

* Legends now ignore set aesthetics that are not length one (#1932).

* All colour and fill scales now have an `aesthetics` argument that can
  be used to set the aesthetic(s) the scale works with. This makes it
  possible to apply a colour scale to both colour and fill aesthetics
  at the same time, via `aesthetics = c("colour", "fill")` (@clauswilke).
  
* Three new generic scales work with any aesthetic or set of aesthetics: 
  `scale_continuous_identity()`, `scale_discrete_identity()`, and
  `scale_discrete_manual()` (@clauswilke).

* `scale_*_gradient2()` now consistently omits points outside limits by 
  rescaling after the limits are enforced (@foo-bar-baz-qux, #2230).

### Layers

* `geom_label()` now correctly produces unbordered labels when `label.size` 
  is 0, even when saving to PDF (@bfgray3, #2407).

* `layer()` gives considerably better error messages for incorrectly specified
  `geom`, `stat`, or `position` (#2401).

* In all layers that use it, `linemitre` now defaults to 10 (instead of 1)
  to better match base R.

* `geom_boxplot()` now supplies a default value if no `x` aesthetic is present
  (@foo-bar-baz-qux, #2110).

* `geom_density()` drops groups with fewer than two data points and throws a
  warning. For groups with two data points, density values are now calculated 
  with `stats::density` (@karawoo, #2127).

* `geom_segment()` now also takes a `linejoin` parameter. This allows more 
  control over the appearance of the segments, which is especially useful for 
  plotting thick arrows (@Ax3man, #774).

* `geom_smooth()` now reports the formula used when `method = "auto"` 
  (@davharris #1951). `geom_smooth()` now orders by the `x` aesthetic, making it 
  easier to pass pre-computed values without manual ordering (@izahn, #2028). It 
  also now knows it has `ymin` and `ymax` aesthetics (#1939). The legend 
  correctly reflects the status of the `se` argument when used with stats 
  other than the default (@clauswilke, #1546).

* `geom_tile()` now once again interprets `width` and `height` correctly 
  (@malcolmbarrett, #2510).

* `position_jitter()` and `position_jitterdodge()` gain a `seed` argument that
  allows the specification of a random seed for reproducible jittering 
  (@krlmlr, #1996 and @slowkow, #2445).

* `stat_density()` has better behaviour if all groups are dropped because they
  are too small (#2282).

* `stat_summary_bin()` now understands the `breaks` parameter (@karawoo, #2214).

* `stat_bin()` now accepts functions for `binwidth`. This allows better binning 
  when faceting along variables with different ranges (@botanize).

* `stat_bin()` and `geom_histogram()` now sum correctly when using the `weight` 
  aesthetic (@jiho, #1921).

* `stat_bin()` again uses correct scaling for the computed variable `ndensity` 
  (@timgoodman, #2324).

* `stat_bin()` and `stat_bin_2d()` now properly handle the `breaks` parameter 
  when the scales are transformed (@has2k1, #2366).

* `update_geom_defaults()` and `update_stat_defaults()` allow American 
  spelling of aesthetic parameters (@foo-bar-baz-qux, #2299).

* The `show.legend` parameter now accepts a named logical vector to hide/show
  only some aesthetics in the legend (@tutuchan, #1798).

* Layers now silently ignore unknown aesthetics with value `NULL` (#1909).

### Coords

* Clipping to the plot panel is now configurable, through a `clip` argument
  to coordinate systems, e.g. `coord_cartesian(clip = "off")` 
  (@clauswilke, #2536).

* Like scales, coordinate systems now give you a message when you're 
  replacing an existing coordinate system (#2264).

* `coord_polar()` now draws secondary axis ticks and labels 
  (@dylan-stark, #2072), and can draw the radius axis on the right 
  (@thomasp85, #2005).

* `coord_trans()` now generates a warning when a transformation generates 
  non-finite values (@foo-bar-baz-qux, #2147).

### Themes

* Complete themes now always override all elements of the default theme
  (@has2k1, #2058, #2079).

* Themes now set default grid colour in `panel.grid` rather than individually
  in `panel.grid.major` and `panel.grid.minor` individually. This makes it 
  slightly easier to customise the theme (#2352).

* Fixed bug when setting strips to `element_blank()` (@thomasp85). 

* Axes positioned on the top and to the right can now customize their ticks and
  lines separately (@thomasp85, #1899).

* Built-in themes gain parameters `base_line_size` and `base_rect_size` which 
  control the default sizes of line and rectangle elements (@karawoo, #2176).

* Default themes use `rel()` to set line widths (@baptiste).

* Themes were tweaked for visual consistency and more graceful behavior when 
  changing the base font size. All absolute heights or widths were replaced 
  with heights or widths that are proportional to the base font size. One 
  relative font size was eliminated (@clauswilke).
  
* The height of descenders is now calculated solely on font metrics and doesn't
  change with the specific letters in the string. This fixes minor alignment 
  issues with plot titles, subtitles, and legend titles (#2288, @clauswilke).

### Guides

* `guide_colorbar()` is more configurable: tick marks and color bar frame
  can now by styled with arguments `ticks.colour`, `ticks.linewidth`, 
  `frame.colour`, `frame.linewidth`, and `frame.linetype`
  (@clauswilke).
  
* `guide_colorbar()` now uses `legend.spacing.x` and `legend.spacing.y` 
  correctly, and it can handle multi-line titles. Minor tweaks were made to 
  `guide_legend()` to make sure the two legend functions behave as similarly as
  possible (@clauswilke, #2397 and #2398).
  
* The theme elements `legend.title` and `legend.text` now respect the settings 
  of `margin`, `hjust`, and `vjust` (@clauswilke, #2465, #1502).

* Non-angle parameters of `label.theme` or `title.theme` can now be set in 
  `guide_legend()` and `guide_colorbar()` (@clauswilke, #2544).

### Other

* `fortify()` gains a method for tbls (@karawoo, #2218).

* `ggplot` gains a method for `grouped_df`s that adds a `.group` variable,
  which computes a unique value for each group. Use it with 
  `aes(group = .group)` (#2351).

* `ggproto()` produces objects with class `c("ggproto", "gg")`, allowing for
  a more informative error message when adding layers, scales, or other ggproto 
  objects (@jrnold, #2056).

* `ggsave()`'s DPI argument now supports 3 string options: "retina" (320
  DPI), "print" (300 DPI), and "screen" (72 DPI) (@foo-bar-baz-qux, #2156).
  `ggsave()` now uses full argument names to avoid partial match warnings 
  (#2355), and correctly restores the previous graphics device when several
  graphics devices are open (#2363).

* `print.ggplot()` now returns the original ggplot object, instead of the 
  output from `ggplot_build()`. Also, the object returned from 
  `ggplot_build()` now has the class `"ggplot_built"` (#2034).

* `map_data()` now works even when purrr is loaded (tidyverse#66).

* New functions `summarise_layout()`, `summarise_coord()`, and 
  `summarise_layers()` summarise the layout, coordinate systems, and layers 
  of a built ggplot object (#2034, @wch). This provides a tested API that 
  (e.g.) shiny can depend on.

* Updated startup messages reflect new resources (#2410, @mine-cetinkaya-rundel).

# ggplot2 2.2.1

* Fix usage of `structure(NULL)` for R-devel compatibility (#1968).

# ggplot2 2.2.0

## Major new features

### Subtitle and caption

Thanks to @hrbrmstr plots now have subtitles and captions, which can be set with 
the `subtitle`  and `caption` arguments to `ggtitle()` and `labs()`. You can 
control their appearance with the theme settings `plot.caption` and 
`plot.subtitle`. The main plot title is now left-aligned to better work better 
with a subtitle. The caption is right-aligned (@hrbrmstr).

### Stacking

`position_stack()` and `position_fill()` now sort the stacking order to match 
grouping order. This allows you to control the order through grouping, and 
ensures that the default legend matches the plot (#1552, #1593). If you want the 
opposite order (useful if you have horizontal bars and horizontal legend), you 
can request reverse stacking by using `position = position_stack(reverse = TRUE)` 
(#1837).
  
`position_stack()` and `position_fill()` now accepts negative values which will 
create stacks extending below the x-axis (#1691).

`position_stack()` and `position_fill()` gain a `vjust` argument which makes it 
easy to (e.g.) display labels in the middle of stacked bars (#1821).

### Layers

`geom_col()` was added to complement `geom_bar()` (@hrbrmstr). It uses 
`stat="identity"` by default, making the `y` aesthetic mandatory. It does not 
support any other `stat_()` and does not provide fallback support for the 
`binwidth` parameter. Examples and references in other functions were updated to
demonstrate `geom_col()` usage. 

When creating a layer, ggplot2 will warn if you use an unknown aesthetic or an 
unknown parameter. Compared to the previous version, this is stricter for 
aesthetics (previously there was no message), and less strict for parameters 
(previously this threw an error) (#1585).

### Facetting

The facet system, as well as the internal panel class, has been rewritten in 
ggproto. Facets are now extendable in the same manner as geoms and stats, as 
described in `vignette("extending-ggplot2")`.

We have also added the following new features.
  
* `facet_grid()` and `facet_wrap()` now allow expressions in their faceting 
  formulas (@DanRuderman, #1596).

* When `facet_wrap()` results in an uneven number of panels, axes will now be
  drawn underneath the hanging panels (fixes #1607)

* Strips can now be freely positioned in `facet_wrap()` using the 
  `strip.position` argument (deprecates `switch`).

* The relative order of panel, strip, and axis can now be controlled with 
  the theme setting `strip.placement` that takes either `inside` (strip between 
  panel and axis) or `outside` (strip after axis).

* The theme option `panel.margin` has been deprecated in favour of 
  `panel.spacing` to more clearly communicate intent.

### Extensions

Unfortunately there was a major oversight in the construction of ggproto which 
lead to extensions capturing the super object at package build time, instead of 
at package run time (#1826). This problem has been fixed, but requires 
re-installation of all extension packages.

## Scales

* The position of x and y axes can now be changed using the `position` argument
  in `scale_x_*`and `scale_y_*` which can take `top` and `bottom`, and `left`
  and `right` respectively. The themes of top and right axes can be modified 
  using the `.top` and `.right` modifiers to `axis.text.*` and `axis.title.*`.

### Continuous scales

* `scale_x_continuous()` and `scale_y_continuous()` can now display a secondary 
  axis that is a __one-to-one__ transformation of the primary axis (e.g. degrees 
  Celcius to degrees Fahrenheit). The secondary axis will be positioned opposite 
  to the primary axis and can be controlled with the `sec.axis` argument to 
  the scale constructor.

* Scales worry less about having breaks. If no breaks can be computed, the
  plot will work instead of throwing an uninformative error (#791). This 
  is particularly helpful when you have facets with free scales, and not
  all panels contain data.

* Scales now warn when transformation introduces infinite values (#1696).

### Date time

* `scale_*_datetime()` now supports time zones. It will use the timezone 
  attached to the variable by default, but can be overridden with the 
  `timezone` argument.

* New `scale_x_time()` and `scale_y_time()` generate reasonable default
  breaks and labels for hms vectors (#1752).

### Discrete scales

The treatment of missing values by discrete scales has been thoroughly 
overhauled (#1584). The underlying principle is that we can naturally represent 
missing values on discrete variables (by treating just like another level), so 
by default we should. 

This principle applies to:

* character vectors
* factors with implicit NA
* factors with explicit NA

And to all scales (both position and non-position.)

Compared to the previous version of ggplot2, there are three main changes:

1.  `scale_x_discrete()` and `scale_y_discrete()` always show discrete NA,
    regardless of their source

1.  If present, `NA`s are shown in discrete legends.

1.  All discrete scales gain a `na.translate` argument that allows you to 
    control whether `NA`s are translated to something that can be visualised,
    or should be left as missing. Note that if you don't translate (i.e. 
    `na.translate = FALSE)` the missing values will passed on to the layer, 
    which will warning that it's dropping missing values. To suppress the
    warnings, you'll also need to add `na.rm = TRUE` to the layer call. 

There were also a number of other smaller changes

* Correctly use scale expansion factors.
* Don't preserve space for dropped levels (#1638).
* Only issue one warning when when asking for too many levels (#1674).
* Unicode labels work better on Windows (#1827).
* Warn when used with only continuous data (#1589)

## Themes

* The `theme()` constructor now has named arguments rather than ellipses. This 
  should make autocomplete substantially more useful. The documentation
  (including examples) has been considerably improved.
  
* Built-in themes are more visually homogeneous, and match `theme_grey` better.
  (@jiho, #1679)
  
* When computing the height of titles, ggplot2 now includes the height of the
  descenders (i.e. the bits of `g` and `y` that hang beneath the baseline). This 
  improves the margins around titles, particularly the y axis label (#1712).
  I have also very slightly increased the inner margins of axis titles, and 
  removed the outer margins. 

* Theme element inheritance is now easier to work with as modification now
  overrides default `element_blank` elements (#1555, #1557, #1565, #1567)
  
* Horizontal legends (i.e. legends on the top or bottom) are horizontally
  aligned by default (#1842). Use `legend.box = "vertical"` to switch back
  to the previous behaviour.
  
* `element_line()` now takes an `arrow` argument to specify arrows at the end of
  lines (#1740)

There were a number of tweaks to the theme elements that control legends:
  
* `legend.justification` now controls appearance will plotting the legend
  outside of the plot area. For example, you can use 
  `theme(legend.justification = "top")` to make the legend align with the 
  top of the plot.

* `panel.margin` and `legend.margin` have been renamed to `panel.spacing` and 
  `legend.spacing` respectively, to better communicate intent (they only
  affect spacing between legends and panels, not the margins around them)

* `legend.margin` now controls margin around individual legends.

* New `legend.box.background`, `legend.box.spacing`, and `legend.box.margin`
  control the background, spacing, and margin of the legend box (the region
  that contains all legends).

## Bug fixes and minor improvements

* ggplot2 now imports tibble. This ensures that all built-in datasets print 
  compactly even if you haven't explicitly loaded tibble or dplyr (#1677).

* Class of aesthetic mapping is preserved when adding `aes()` objects (#1624).

* `+.gg` now works for lists that include data frames.

* `annotation_x()` now works in the absense of global data (#1655)

* `geom_*(show.legend = FALSE)` now works for `guide_colorbar`.

* `geom_boxplot()` gains new `outlier.alpha` (@jonathan-g) and 
  `outlier.fill` (@schloerke, #1787) parameters to control the alpha/fill of
   outlier points independently of the alpha of the boxes. 

* `position_jitter()` (and hence `geom_jitter()`) now correctly computes 
  the jitter width/jitter when supplied by the user (#1775, @has2k1).

* `geom_contour()` more clearly describes what inputs it needs (#1577).

* `geom_curve()` respects the `lineend` parameter (#1852).

* `geom_histogram()` and `stat_bin()` understand the `breaks` parameter once 
  more. (#1665). The floating point adjustment for histogram bins is now 
  actually used - it was previously inadvertently ignored (#1651).

* `geom_violin()` no longer transforms quantile lines with the alpha aesthetic
  (@mnbram, #1714). It no longer errors when quantiles are requested but data
  have zero range (#1687). When `trim = FALSE` it once again has a nice 
  range that allows the density to reach zero (by extending the range 3 
  bandwidths to either side of the data) (#1700).

* `geom_dotplot()` works better when faceting and binning on the y-axis. 
  (#1618, @has2k1).
  
* `geom_hexbin()` once again supports `..density..` (@mikebirdgeneau, #1688).

* `geom_step()` gives useful warning if only one data point in layer (#1645).

* `layer()` gains new `check.aes` and `check.param` arguments. These allow
  geom/stat authors to optional suppress checks for known aesthetics/parameters.
  Currently this is used only in `geom_blank()` which powers `expand_limits()` 
  (#1795).

* All `stat_*()` display a better error message when required aesthetics are
  missing.
  
* `stat_bin()` and `stat_summary_hex()` now accept length 1 `binwidth` (#1610)

* `stat_density()` gains new argument `n`, which is passed to underlying function
  `stats::density` ("number of equally spaced points at which the
  density is to be estimated"). (@hbuschme)

* `stat_binhex()` now again returns `count` rather than `value` (#1747)

* `stat_ecdf()` respects `pad` argument (#1646).

* `stat_smooth()` once again informs you about the method it has chosen.
  It also correctly calculates the size of the largest group within facets.

* `x` and `y` scales are now symmetric regarding the list of
  aesthetics they accept: `xmin_final`, `xmax_final`, `xlower`,
  `xmiddle` and `xupper` are now valid `x` aesthetics.

* `Scale` extensions can now override the `make_title` and `make_sec_title` 
  methods to let the scale modify the axis/legend titles.

* The random stream is now reset after calling `.onAttach()` (#2409).

# ggplot2 2.1.0

## New features

* When mapping an aesthetic to a constant (e.g. 
  `geom_smooth(aes(colour = "loess")))`), the default guide title is the name 
  of the aesthetic (i.e. "colour"), not the value (i.e. "loess") (#1431).

* `layer()` now accepts a function as the data argument. The function will be
  applied to the data passed to the `ggplot()` function and must return a
  data.frame (#1527, @thomasp85). This is a more general version of the 
  deprecated `subset` argument.

* `theme_update()` now uses the `+` operator instead of `%+replace%`, so that
  unspecified values will no longer be `NULL`ed out. `theme_replace()`
  preserves the old behaviour if desired (@oneillkza, #1519). 

* `stat_bin()` has been overhauled to use the same algorithm as ggvis, which 
  has been considerably improved thanks to the advice of Randy Prium (@rpruim).
  This includes:
  
    * Better arguments and a better algorithm for determining the origin.
      You can now specify either `boundary` or the `center` of a bin.
      `origin` has been deprecated in favour of these arguments.
      
    * `drop` is deprecated in favour of `pad`, which adds extra 0-count bins
      at either end (needed for frequency polygons). `geom_histogram()` defaults 
      to `pad = FALSE` which considerably improves the default limits for 
      the histogram, especially when the bins are big (#1477).
      
    * The default algorithm does a (somewhat) better job at picking nice widths 
      and origins across a wider range of input data.
      
    * `bins = n` now gives a histogram with `n` bins, not `n + 1` (#1487).

## Bug fixes

* All `\donttest{}` examples run.

* All `geom_()` and `stat_()` functions now have consistent argument order:
  data + mapping, then geom/stat/position, then `...`, then specific arguments, 
  then arguments common to all layers (#1305). This may break code if you were
  previously relying on partial name matching, but in the long-term should make 
  ggplot2 easier to use. In particular, you can now set the `n` parameter
  in `geom_density2d()` without it partially matching `na.rm` (#1485).

* For geoms with both `colour` and `fill`, `alpha` once again only affects
  fill (Reverts #1371, #1523). This was causing problems for people.

* `facet_wrap()`/`facet_grid()` works with multiple empty panels of data 
  (#1445).

* `facet_wrap()` correctly swaps `nrow` and `ncol` when faceting vertically
  (#1417).

* `ggsave("x.svg")` now uses svglite to produce the svg (#1432).

* `geom_boxplot()` now understands `outlier.color` (#1455).

* `geom_path()` knows that "solid" (not just 1) represents a solid line (#1534).

* `geom_ribbon()` preserves missing values so they correctly generate a 
  gap in the ribbon (#1549).

* `geom_tile()` once again accepts `width` and `height` parameters (#1513). 
  It uses `draw_key_polygon()` for better a legend, including a coloured 
  outline (#1484).

* `layer()` now automatically adds a `na.rm` parameter if none is explicitly
  supplied.

* `position_jitterdodge()` now works on all possible dodge aesthetics, 
  e.g. `color`, `linetype` etc. instead of only based on `fill` (@bleutner)

* `position = "nudge"` now works (although it doesn't do anything useful)
  (#1428).

* The default scale for columns of class "AsIs" is now "identity" (#1518).

* `scale_*_discrete()` has better defaults when used with purely continuous
  data (#1542).

* `scale_size()` warns when used with categorical data.

* `scale_size()`, `scale_colour()`, and `scale_fill()` gain date and date-time
  variants (#1526).

* `stat_bin_hex()` and `stat_bin_summary()` now use the same underlying 
  algorithm so results are consistent (#1383). `stat_bin_hex()` now accepts
  a `weight` aesthetic. To be consistent with related stats, the output variable 
  from `stat_bin_hex()` is now value instead of count.

* `stat_density()` gains a `bw` parameter which makes it easy to get consistent 
   smoothing between facets (@jiho)

* `stat-density-2d()` no longer ignores the `h` parameter, and now accepts 
  `bins` and `binwidth` parameters to control the number of contours 
  (#1448, @has2k1).

* `stat_ecdf()` does a better job of adding padding to -Inf/Inf, and gains
  an argument `pad` to suppress the padding if not needed (#1467).

* `stat_function()` gains an `xlim` parameter (#1528). It once again works 
  with discrete x values (#1509).

* `stat_summary()` preserves sorted x order which avoids artefacts when
  display results with `geom_smooth()` (#1520).

* All elements should now inherit correctly for all themes except `theme_void()`.
  (@Katiedaisey, #1555) 

* `theme_void()` was completely void of text but facets and legends still
  need labels. They are now visible (@jiho). 

* You can once again set legend key and height width to unit arithmetic
  objects (like `2 * unit(1, "cm")`) (#1437).

* Eliminate spurious warning if you have a layer with no data and no aesthetics
  (#1451).

* Removed a superfluous comma in `theme-defaults.r` code (@jschoeley)

* Fixed a compatibility issue with `ggproto` and R versions prior to 3.1.2.
  (#1444)

* Fixed issue where `coord_map()` fails when given an explicit `parameters`
  argument (@tdmcarthur, #1729)
  
* Fixed issue where `geom_errorbarh()` had a required `x` aesthetic (#1933)  

# ggplot2 2.0.0

## Major changes

* ggplot no longer throws an error if your plot has no layers. Instead it 
  automatically adds `geom_blank()` (#1246).
  
* New `cut_width()` is a convenient replacement for the verbose
  `plyr::round_any()`, with the additional benefit of offering finer
  control.

* New `geom_count()` is a convenient alias to `stat_sum()`. Use it when you
  have overlapping points on a scatterplot. `stat_sum()` now defaults to 
  using counts instead of proportions.

* New `geom_curve()` adds curved lines, with a similar specification to 
  `geom_segment()` (@veraanadi, #1088).

* Date and datetime scales now have `date_breaks`, `date_minor_breaks` and
  `date_labels` arguments so that you never need to use the long
  `scales::date_breaks()` or `scales::date_format()`.
  
* `geom_bar()` now has it's own stat, distinct from `stat_bin()` which was
  also used by `geom_histogram()`. `geom_bar()` now uses `stat_count()` 
  which counts values at each distinct value of x (i.e. it does not bin
  the data first). This can be useful when you want to show exactly which 
  values are used in a continuous variable.

* `geom_point()` gains a `stroke` aesthetic which controls the border width of 
  shapes 21-25 (#1133, @SeySayux). `size` and `stroke` are additive so a point 
  with `size = 5` and `stroke = 5` will have a diameter of 10mm. (#1142)

* New `position_nudge()` allows you to slightly offset labels (or other 
  geoms) from their corresponding points (#1109).

* `scale_size()` now maps values to _area_, not radius. Use `scale_radius()`
  if you want the old behaviour (not recommended, except perhaps for lines).

* New `stat_summary_bin()` works like `stat_summary()` but on binned data. 
  It's a generalisation of `stat_bin()` that can compute any aggregate,
  not just counts (#1274). Both default to `mean_se()` if no aggregation
  functions are supplied (#1386).

* Layers are now much stricter about their arguments - you will get an error
  if you've supplied an argument that isn't an aesthetic or a parameter.
  This is likely to cause some short-term pain but in the long-term it will make
  it much easier to spot spelling mistakes and other errors (#1293).
  
    This change does break a handful of geoms/stats that used `...` to pass 
    additional arguments on to the underlying computation. Now 
    `geom_smooth()`/`stat_smooth()` and `geom_quantile()`/`stat_quantile()` 
    use `method.args` instead (#1245, #1289); and `stat_summary()` (#1242), 
    `stat_summary_hex()`, and `stat_summary2d()` use `fun.args`.

### Extensibility

There is now an official mechanism for defining Stats, Geoms, and Positions in 
other packages. See `vignette("extending-ggplot2")` for details.

* All Geoms, Stats and Positions are now exported, so you can inherit from them
  when making your own objects (#989).

* ggplot2 no longer uses proto or reference classes. Instead, we now use 
  ggproto, a new OO system designed specifically for ggplot2. Unlike proto
  and RC, ggproto supports clean cross-package inheritance. Creating a new OO
  system isn't usually the right way to solve a problem, but I'm pretty sure
  it was necessary here. Read more about it in the vignette.

* `aes_()` replaces `aes_q()`. It also supports formulas, so the most concise 
  SE version of `aes(carat, price)` is now `aes_(~carat, ~price)`. You may
  want to use this form in packages, as it will avoid spurious `R CMD check` 
  warnings about undefined global variables.

### Text

* `geom_text()` has been overhauled to make labelling your data a little
  easier. It:
  
    * `nudge_x` and `nudge_y` arguments let you offset labels from their
      corresponding points (#1120). 
      
    * `check_overlap = TRUE` provides a simple way to avoid overplotting 
      of labels: labels that would otherwise overlap are omitted (#1039).
      
    * `hjust` and `vjust` can now be character vectors: "left", "center", 
      "right", "bottom", "middle", "top". New options include "inward" and 
      "outward" which align text towards and away from the center of the plot 
      respectively.

* `geom_label()` works like `geom_text()` but draws a rounded rectangle 
  underneath each label (#1039). This is useful when you want to label plots
  that are dense with data.

### Deprecated features

* The little used `aes_auto()` has been deprecated. 

* `aes_q()` has been replaced with `aes_()` to be consistent with SE versions
  of NSE functions in other packages.

* The `order` aesthetic is officially deprecated. It never really worked, and 
  was poorly documented.

* The `stat` and `position` arguments to `qplot()` have been deprecated.
  `qplot()` is designed for quick plots - if you need to specify position
  or stat, use `ggplot()` instead.

* The theme setting `axis.ticks.margin` has been deprecated: now use the margin 
  property of `axis.text`.
  
* `stat_abline()`, `stat_hline()` and `stat_vline()` have been removed:
  these were never suitable for use other than with `geom_abline()` etc
  and were not documented.

* `show_guide` has been renamed to `show.legend`: this more accurately
  reflects what it does (controls appearance of layer in legend), and uses the 
  same convention as other ggplot2 arguments (i.e. a `.` between names).
  (Yes, I know that's inconsistent with function names with use `_`, but it's
  too late to change now.)

A number of geoms have been renamed to be internally consistent:

* `stat_binhex()` and `stat_bin2d()` have been renamed to `stat_bin_hex()` 
  and `stat_bin_2d()` (#1274). `stat_summary2d()` has been renamed to 
  `stat_summary_2d()`, `geom_density2d()`/`stat_density2d()` has been renamed 
  to `geom_density_2d()`/`stat_density_2d()`.

* `stat_spoke()` is now `geom_spoke()` since I realised it's a
  reparameterisation of `geom_segment()`.

* `stat_bindot()` has been removed because it's so tightly coupled to
  `geom_dotplot()`. If you happened to use `stat_bindot()`, just change to
  `geom_dotplot()` (#1194).

All defunct functions have been removed.

### Default appearance

* The default `theme_grey()` background colour has been changed from "grey90" 
  to "grey92": this makes the background a little less visually prominent.

* Labels and titles have been tweaked for readability:

    * Axes labels are darker.
    
    * Legend and axis titles are given the same visual treatment.
    
    * The default font size dropped from 12 to 11. You might be surprised that 
      I've made the default text size smaller as it was already hard for
      many people to read. It turns out there was a bug in RStudio (fixed in 
      0.99.724), that shrunk the text of all grid based graphics. Once that
      was resolved the defaults seemed too big to my eyes.
    
    * More spacing between titles and borders.
    
    * Default margins scale with the theme font size, so the appearance at 
      larger font sizes should be considerably improved (#1228). 

* `alpha` now affects both fill and colour aesthetics (#1371).

* `element_text()` gains a margins argument which allows you to add additional
  padding around text elements. To help see what's going on use `debug = TRUE` 
  to display the text region and anchors.

* The default font size in `geom_text()` has been decreased from 5mm (14 pts)
  to 3.8 mm (11 pts) to match the new default theme sizes.

* A diagonal line is no longer drawn on bar and rectangle legends. Instead, the
  border has been tweaked to be more visible, and more closely match the size of 
  line drawn on the plot.

* `geom_pointrange()` and `geom_linerange()` get vertical (not horizontal)
  lines in the legend (#1389).

* The default line `size` for `geom_smooth()` has been increased from 0.5 to 1 
  to make it easier to see when overlaid on data.
  
* `geom_bar()` and `geom_rect()` use a slightly paler shade of grey so they
  aren't so visually heavy.
  
* `geom_boxplot()` now colours outliers the same way as the boxes.

* `geom_point()` now uses shape 19 instead of 16. This looks much better on 
  the default Linux graphics device. (It's very slightly smaller than the old 
  point, but it shouldn't affect any graphics significantly)

* Sizes in ggplot2 are measured in mm. Previously they were converted to pts 
  (for use in grid) by multiplying by 72 / 25.4. However, grid uses printer's 
  points, not Adobe (big pts), so sizes are now correctly multiplied by 
  72.27 / 25.4. This is unlikely to noticeably affect display, but it's
  technically correct (<https://youtu.be/hou0lU8WMgo>).

* The default legend will now allocate multiple rows (if vertical) or
  columns (if horizontal) in order to make a legend that is more likely to
  fit on the screen. You can override with the `nrow`/`ncol` arguments
  to `guide_legend()`

    ```R
    p <- ggplot(mpg, aes(displ,hwy, colour = model)) + geom_point()
    p
    p + theme(legend.position = "bottom")
    # Previous behaviour
    p + guides(colour = guide_legend(ncol = 1))
    ```

### New and updated themes

* New `theme_void()` is completely empty. It's useful for plots with non-
  standard coordinates or for drawings (@jiho, #976).

* New `theme_dark()` has a dark background designed to make colours pop out
  (@jiho, #1018)

* `theme_minimal()` became slightly more minimal by removing the axis ticks:
  labels now line up directly beneath grid lines (@tomschloss, #1084)

* New theme setting `panel.ontop` (logical) make it possible to place 
  background elements (i.e., gridlines) on top of data. Best used with 
  transparent `panel.background` (@noamross. #551).

### Labelling

The facet labelling system was updated with many new features and a
more flexible interface (@lionel-). It now works consistently across
grid and wrap facets. The most important user visible changes are:

* `facet_wrap()` gains a `labeller` option (#25).

* `facet_grid()` and `facet_wrap()` gain a `switch` argument to
  display the facet titles near the axes. When switched, the labels
  become axes subtitles. `switch` can be set to "x", "y" or "both"
  (the latter only for grids) to control which margin is switched.

The labellers (such as `label_value()` or `label_both()`) also get
some new features:

* They now offer the `multi_line` argument to control whether to
  display composite facets (those specified as `~var1 + var2`) on one
  or multiple lines.

* In `label_bquote()` you now refer directly to the names of
  variables. With this change, you can create math expressions that
  depend on more than one variable. This math expression can be
  specified either for the rows or the columns and you can also
  provide different expressions to each margin.

  As a consequence of these changes, referring to `x` in backquoted
  expressions is deprecated.

* Similarly to `label_bquote()`, `labeller()` now take `.rows` and
  `.cols` arguments. In addition, it also takes `.default`.
  `labeller()` is useful to customise how particular variables are
  labelled. The three additional arguments specify how to label the
  variables are not specifically mentioned, respectively for rows,
  columns or both. This makes it especially easy to set up a
  project-wide labeller dispatcher that can be reused across all your
  plots. See the documentation for an example.

* The new labeller `label_context()` adapts to the number of factors
  facetted over. With a single factor, it displays only the values,
  just as before. But with multiple factors in a composite margin
  (e.g. with `~cyl + am`), the labels are passed over to
  `label_both()`. This way the variables names are displayed with the
  values to help identifying them.

On the programming side, the labeller API has been rewritten in order
to offer more control when faceting over multiple factors (e.g. with
formulae such as `~cyl + am`). This also means that if you have
written custom labellers, you will need to update them for this
version of ggplot.

* Previously, a labeller function would take `variable` and `value`
  arguments and return a character vector. Now, they take a data frame
  of character vectors and return a list. The input data frame has one
  column per factor facetted over and each column in the returned list
  becomes one line in the strip label. See documentation for more
  details.

* The labels received by a labeller now contain metadata: their margin
  (in the "type" attribute) and whether they come from a wrap or a
  grid facet (in the "facet" attribute).

* Note that the new `as_labeller()` function operator provides an easy
  way to transform an existing function to a labeller function. The
  existing function just needs to take and return a character vector.

## Documentation

* Improved documentation for `aes()`, `layer()` and much much more.

* I've tried to reduce the use of `...` so that you can see all the 
  documentation in one place rather than having to integrate multiple pages.
  In some cases this has involved adding additional arguments to geoms
  to make it more clear what you can do:
  
    *  `geom_smooth()` gains explicit `method`, `se` and `formula` arguments.
    
    * `geom_histogram()` gains `binwidth`, `bins`, `origin` and `right` 
      arguments.
      
    * `geom_jitter()` gains `width` and `height` arguments to make it easier
      to control the amount of jittering without using the lengthy 
      `position_jitter()` function (#1116)

* Use of `qplot()` in examples has been minimised (#1123, @hrbrmstr). This is
  inline with the 2nd edition of the ggplot2 box, which minimises the use of 
  `qplot()` in favour of `ggplot()`.

* Tightly linked geoms and stats (e.g. `geom_boxplot()` and `stat_boxplot()`) 
  are now documented in the same file so you can see all the arguments in one
  place. Variations of the same idea (e.g. `geom_path()`, `geom_line()`, and
  `geom_step()`) are also documented together.

* It's now obvious that you can set the `binwidth` parameter for
  `stat_bin_hex()`, `stat_summary_hex()`, `stat_bin_2d()`, and
  `stat_summary_2d()`. 

* The internals of positions have been cleaned up considerably. You're unlikely
  to notice any external changes, although the documentation should be a little
  less confusing since positions now don't list parameters they never use.

## Data

* All datasets have class `tbl_df` so if you also use dplyr, you get a better
  print method.

* `economics` has been brought up to date to 2015-04-01.

* New `economics_long` is the economics data in long form.

* New `txhousing` dataset containing information about the Texas housing
  market. Useful for examples that need multiple time series, and for
  demonstrating model+vis methods.

* New `luv_colours` dataset which contains the locations of all
  built-in `colors()` in Luv space.

* `movies` has been moved into its own package, ggplot2movies, because it was 
  large and not terribly useful. If you've used the movies dataset, you'll now 
  need to explicitly load the package with `library(ggplot2movies)`.

## Bug fixes and minor improvements

* All partially matched arguments and `$` have been been replaced with 
  full matches (@jimhester, #1134).

* ggplot2 now exports `alpha()` from the scales package (#1107), and `arrow()` 
  and `unit()` from grid (#1225). This means you don't need attach scales/grid 
  or do `scales::`/`grid::` for these commonly used functions.

* `aes_string()` now only parses character inputs. This fixes bugs when
  using it with numbers and non default `OutDec` settings (#1045).

* `annotation_custom()` automatically adds a unique id to each grob name,
  making it easier to plot multiple grobs with the same name (e.g. grobs of
  ggplot2 graphics) in the same plot (#1256).

* `borders()` now accepts xlim and ylim arguments for specifying the geographical 
  region of interest (@markpayneatwork, #1392).

* `coord_cartesian()` applies the same expansion factor to limits as for scales. 
  You can suppress with `expand = FALSE` (#1207).

* `coord_trans()` now works when breaks are suppressed (#1422).

* `cut_number()` gives error message if the number of requested bins can
  be created because there are two few unique values (#1046).

* Character labels in `facet_grid()` are no longer (incorrectly) coerced into
  factors. This caused problems with custom label functions (#1070).

* `facet_wrap()` and `facet_grid()` now allow you to use non-standard
  variable names by surrounding them with backticks (#1067).

* `facet_wrap()` more carefully checks its `nrow` and `ncol` arguments
  to ensure that they're specified correctly (@richierocks, #962)

* `facet_wrap()` gains a `dir` argument to control the direction the
  panels are wrapped in. The default is "h" for horizontal. Use "v" for
  vertical layout (#1260).

* `geom_abline()`, `geom_hline()` and `geom_vline()` have been rewritten to
  have simpler behaviour and be more consistent:

    * `stat_abline()`, `stat_hline()` and `stat_vline()` have been removed:
      these were never suitable for use other than with `geom_abline()` etc
      and were not documented.

    * `geom_abline()`, `geom_vline()` and `geom_hline()` are bound to
      `stat_identity()` and `position_identity()`

    * Intercept parameters can no longer be set to a function.

    * They are all documented in one file, since they are so closely related.

* `geom_bin2d()` will now let you specify one dimension's breaks exactly,
  without touching the other dimension's default breaks at all (#1126).

* `geom_crossbar()` sets grouping correctly so you can display multiple
  crossbars on one plot. It also makes the default `fatten` argument a little
  bigger to make the middle line more obvious (#1125).

* `geom_histogram()` and `geom_smooth()` now only inform you about the
  default values once per layer, rather than once per panel (#1220).

* `geom_pointrange()` gains `fatten` argument so you can control the
  size of the point relative to the size of the line.

* `geom_segment()` annotations were not transforming with scales 
  (@BrianDiggs, #859).

* `geom_smooth()` is no longer so chatty. If you want to know what the default
  smoothing method is, look it up in the documentation! (#1247)

* `geom_violin()` now has the ability to draw quantile lines (@DanRuderman).

* `ggplot()` now captures the parent frame to use for evaluation,
  rather than always defaulting to the global environment. This should
  make ggplot more suitable to use in more situations (e.g. with knitr)

* `ggsave()` has been simplified a little to make it easier to maintain.
  It no longer checks that you're printing a ggplot2 object (so now also
  works with any grid grob) (#970), and always requires a filename.
  Parameter `device` now supports character argument to specify which supported
  device to use ('pdf', 'png', 'jpeg', etc.), for when it cannot be correctly
  inferred from the file extension (for example when a temporary filename is
  supplied server side in shiny apps) (@sebkopf, #939). It no longer opens
  a graphics device if one isn't already open - this is annoying when you're
  running from a script (#1326).

* `guide_colorbar()` creates correct legend if only one color (@krlmlr, #943).

* `guide_colorbar()` no longer fails when the legend is empty - previously
  this often masked misspecifications elsewhere in the plot (#967).

* New `layer_data()` function extracts the data used for plotting for a given
  layer. It's mostly useful for testing.

* User supplied `minor_breaks` can now be supplied on the same scale as 
  the data, and will be automatically transformed with by scale (#1385).

* You can now suppress the appearance of an axis/legend title (and the space
  that would allocated for it) with `NULL` in the `scale_` function. To
  use the default label, use `waiver()` (#1145).

* Position adjustments no longer warn about potentially varying ranges
  because the problem rarely occurs in practice and there are currently a
  lot of false positives since I don't understand exactly what FP criteria
  I should be testing.

* `scale_fill_grey()` now uses red for missing values. This matches
  `scale_colour_grey()` and makes it obvious where missing values lie.
  Override with `na.value`.

* `scale_*_gradient2()` defaults to using Lab colour space.

* `scale_*_gradientn()` now allows `colours` or `colors` (#1290)

* `scale_y_continuous()` now also transforms the `lower`, `middle` and `upper`
  aesthetics used by `geom_boxplot()`: this only affects
  `geom_boxplot(stat = "identity")` (#1020).

* Legends no longer inherit aesthetics if `inherit.aes` is FALSE (#1267).

* `lims()` makes it easy to set the limits of any axis (#1138).

* `labels = NULL` now works with `guide_legend()` and `guide_colorbar()`.
  (#1175, #1183).

* `override.aes` now works with American aesthetic spelling, e.g. color

* Scales no longer round data points to improve performance of colour
  palettes. Instead the scales package now uses a much faster colour
  interpolation algorithm (#1022).

* `scale_*_brewer()` and `scale_*_distiller()` add new `direction` argument of 
  `scales::brewer_pal`, making it easier to change the order of colours 
  (@jiho, #1139).

* `scale_x_date()` now clips dates outside the limits in the same way as
  `scale_x_continuous()` (#1090).

* `stat_bin()` gains `bins` arguments, which denotes the number of bins. Now
  you can set `bins=100` instead of `binwidth=0.5`. Note that `breaks` or
  `binwidth` will override it (@tmshn, #1158, #102).

* `stat_boxplot()` warns if a continuous variable is used for the `x` aesthetic
  without also supplying a `group` aesthetic (#992, @krlmlr).

* `stat_summary_2d()` and `stat_bin_2d()` now share exactly the same code for 
  determining breaks from `bins`, `binwidth`, and `origin`. 
  
* `stat_summary_2d()` and `stat_bin_2d()` now output in tile/raster compatible 
  form instead of rect compatible form. 

* Automatically computed breaks do not lead to an error for transformations like
  "probit" where the inverse can map to infinity (#871, @krlmlr)

* `stat_function()` now always evaluates the function on the original scale.
  Previously it computed the function on transformed scales, giving incorrect
  values (@BrianDiggs, #1011).

* `strip_dots` works with anonymous functions within calculated aesthetics 
  (e.g. `aes(sapply(..density.., function(x) mean(x))))` (#1154, @NikNakk)

* `theme()` gains `validate = FALSE` parameter to turn off validation, and 
  hence store arbitrary additional data in the themes. (@tdhock, #1121)

* Improved the calculation of segments needed to draw the curve representing
  a line when plotted in polar coordinates. In some cases, the last segment
  of a multi-segment line was not drawn (@BrianDiggs, #952)<|MERGE_RESOLUTION|>--- conflicted
+++ resolved
@@ -1,10 +1,8 @@
 # ggplot2 (development version)
 
-<<<<<<< HEAD
 * (breaking) In the `scale_{colour/fill}_gradient2()` and 
   `scale_{colour/fill}_steps2()` functions, the `midpoint` argument is 
   transformed by the scale transformation (#3198).
-=======
 * The `trans` argument in scales and secondary axes has been renamed to 
   `transform`. The `trans` argument itself is deprecated. To access the
   transformation from the scale, a new `get_transformation()` method is 
@@ -87,7 +85,6 @@
   `key.spacing.{x/y}` argument can be used. This leaves the 
   `legend.spacing` dedicated to controlling the spacing between
   different guides (#5455).
->>>>>>> 000a9392
 
 * In the theme element hierarchy, parent elements that are a strict subclass
   of child elements now confer their subclass upon the children (#5457).

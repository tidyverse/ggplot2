# ggplot2 (development version)

<<<<<<< HEAD
* Fixed bug in out-of-bounds binned breaks (@teunbrand, #6054)
=======
* Binned guides now accept expressions as labels (@teunbrand, #6005)
* (internal) `Scale$get_labels()` format expressions as lists.
* In non-orthogonal coordinate systems (`coord_sf()`, `coord_polar()` and 
  `coord_radial()`), using 'AsIs' variables escape transformation when
  both `x` and `y` is an 'AsIs' variable (@teunbrand, #6205).
* The following methods have been deprecated: `fortify.lm()`, `fortify.glht()`,
  `fortify.confint.glht()`, `fortify.summary.glht()` and `fortify.cld()`. It
  is recommend to use `broom::augment()` and `broom::tidy()` instead 
  (@teunbrand, #3816).
* Custom and raster annotation now respond to scale transformations, and can
  use AsIs variables for relative placement (@teunbrand based on 
  @yutannihilation's prior work, #3120)
* When discrete breaks have names, they'll be used as labels by default 
  (@teunbrand, #6147).
* The helper function `is.waiver()` is now exported to help extensions to work
  with `waiver()` objects (@arcresu, #6173).
* Date(time) scales now throw appropriate errors when `date_breaks`, 
  `date_minor_breaks` or `date_labels` are not strings (@RodDalBen, #5880)
* `geom_errorbarh()` is deprecated in favour of 
  `geom_errorbar(orientation = "y")` (@teunbrand, #5961).
* `geom_contour()` should be able to recognise a rotated grid of points 
  (@teunbrand, #4320)
* `geom_boxplot()` gains additional arguments to style the colour, linetype and
  linewidths of the box, whiskers, median line and staples (@teunbrand, #5126)
* (internal) Using `after_scale()` in the `Geom*$default_aes()` field is now
  evaluated in the context of data (@teunbrand, #6135)
* Fixed bug where binned scales wouldn't simultaneously accept transformations
  and function-limits (@teunbrand, #6144).
* Fixed bug where the `ggplot2::`-prefix did not work with `stage()` 
  (@teunbrand, #6104).
* New `get_labs()` function for retrieving completed plot labels 
  (@teunbrand, #6008).
* Built-in `theme_*()` functions now have `ink` and `paper` arguments to control
  foreground and background colours respectively (@teunbrand)
* The `summary()` method for ggplots is now more terse about facets 
  (@teunbrand, #5989).
* `guide_bins()`, `guide_colourbar()` and `guide_coloursteps()` gain an `angle`
  argument to overrule theme settings, similar to `guide_axis(angle)` 
  (@teunbrand, #4594).
* `coord_*(expand)` can now take a logical vector to control expansion at any
  side of the panel (top, right, bottom, left) (@teunbrand, #6020)
* (Breaking) The defaults for all geoms can be set at one in the theme. 
  (@teunbrand based on pioneering work by @dpseidel, #2239)
    * A new `theme(geom)` argument is used to track these defaults.
    * The `element_geom()` function can be used to populate that argument.
    * The `from_theme()` function allows access to the theme default fields from
      inside the `aes()` function.
>>>>>>> 1bb92309
* Passing empty unmapped aesthetics to layers raises a warning instead of
  throwing an error (@teunbrand, #6009).
* Moved {mgcv} from Imports to Suggests (@teunbrand, #5986)
* New `reset_geom_defaults()` and `reset_stat_defaults()` to restore all geom or
  stat default aesthetics at once (@teunbrand, #5975).
* `facet_wrap()` can have `space = "free_x"` with 1-row layouts and 
  `space = "free_y"` with 1-column layouts (@teunbrand)
* Secondary axes respect `n.breaks` setting in continuous scales (@teunbrand, #4483).
* Layers can have names (@teunbrand, #4066).
* (internal) improvements to `pal_qualitative()` (@teunbrand, #5013)
* `coord_radial(clip = "on")` clips to the panel area when the graphics device
  supports clipping paths (@teunbrand, #5952).
* (internal) Panel clipping responsibility moved from Facet class to Coord 
  class through new `Coord$draw_panel()` method.
* `theme(strip.clip)` now defaults to `"on"` and is independent of Coord 
  clipping (@teunbrand, 5952).
* (internal) rearranged the code of `Facet$draw_panels()` method (@teunbrand).
* Axis labels are now justified across facet panels (@teunbrand, #5820)
* Fixed bug in `stat_function()` so x-axis title now produced automatically 
  when no data added. (@phispu, #5647).
* geom_sf now accepts shape names (@sierrajohnson, #5808)
* Added `gg` class to `labs()` (@phispu, #5553).
* Missing values from discrete palettes are no longer translated 
  (@teunbrand, #5929).
* Fixed bug in `facet_grid(margins = TRUE)` when using expresssions 
  (@teunbrand, #1864).
* `geom_step()` now supports the `orientation` argument (@teunbrand, #5936).
* `position_dodge()` and `position_jitterdodge()` now have a `reverse` argument 
  (@teunbrand, #3610)
* `coord_radial(r.axis.inside)` can now take a numeric value to control 
  placement of internally placed radius axes (@teunbrand, #5805).
* (internal) default labels are derived in `ggplot_build()` rather than
  in `ggplot_add.Layer()` (@teunbrand, #5894)
* An attempt is made to use a variable's label attribute as default label 
  (@teunbrand, #4631)
* Themes gain an additional `header_family` argument to easily set the font
  for headers and titles (#5886).
* The `plot.subtitle`, `plot.caption` and `plot.tag` theme elements now inherit 
  from the root `text` element instead of the `title` element (#5886).
* ggplot2 no longer imports {glue} (@teunbrand, #5986).
* `geom_rect()` can now derive the required corners positions from `x`/`width`
  or `y`/`height` parameterisation (@teunbrand, #5861).
* All position scales now use the same definition of `x` and `y` aesthetics.
  This lets uncommon aesthetics like `xintercept` expand scales as usual.
  (#3342, #4966, @teunbrand)
* Bare numeric values provided to Date or Datetime scales get inversely 
  transformed (cast to Date/POSIXct) with a warning (@teunbrand).
* `stat_bin()` now accepts functions for argument `breaks` (@aijordan, #4561)
* (internal) The plot's layout now has a coord parameter that is used to 
  prevent setting up identical panel parameters (#5427)
* (internal) rearranged the code of `Facet$draw_panels()` method (@teunbrand).
* `geom_rug()` prints a warning when `na.rm = FALSE`, as per documentation (@pn317, #5905)
* `position_dodge(preserve = "single")` now handles multi-row geoms better,
  such as `geom_violin()` (@teunbrand based on @clauswilke's work, #2801).
* `position_jitterdodge()` now dodges by `group` (@teunbrand, #3656)
* The `arrow.fill` parameter is now applied to more line-based functions: 
  `geom_path()`, `geom_line()`, `geom_step()` `geom_function()`, line 
   geometries in `geom_sf()` and `element_line()`.
* Fixed bug where binned guides would keep out-of-bounds breaks 
  (@teunbrand, #5870).
* The size of the `draw_key_polygon()` glyph now reflects the `linewidth` 
  aesthetic (#4852).
* New function `complete_theme()` to replicate how themes are handled during
  plot building (#5801).
* Special getter and setter functions have been renamed for consistency, allowing
  for better tab-completion with `get_*`- and `set_*`-prefixes. The old names 
  remain available for backward compatibility (@teunbrand, #5568).
  
  | New name             | Old name          |
  | -------------------- | ----------------- |
  | `get_theme()`        | `theme_get()`     |
  | `set_theme()`        | `theme_set()`     |
  | `replace_theme()`    | `theme_replace()` |
  | `update_theme()`     | `theme_update()`  |
  | `get_last_plot()`    | `last_plot()`     |
  | `get_layer_data()`   | `layer_data()`    |
  | `get_layer_grob()`   | `layer_grob()`    |
  | `get_panel_scales()` | `layer_scales()`  |

* Discrete scales now support `minor_breaks`. This may only make sense in
  discrete position scales, where it affects the placement of minor ticks
  and minor gridlines (#5434).
* Discrete position scales now expose the `palette` argument, which can be used 
  to customise spacings between levels (@teunbrand, #5770).
* The default `se` parameter in layers with `geom = "smooth"` will be `TRUE` 
  when the data has `ymin` and `ymax` parameters and `FALSE` if these are 
  absent. Note that this does not affect the default of `geom_smooth()` or
  `stat_smooth()` (@teunbrand, #5572).
* The bounded density option in `stat_density()` uses a wider range to
  prevent discontinuities (#5641).
* `geom_raster()` now falls back to rendering as `geom_rect()` when coordinates
  are not Cartesian (#5503).
* `stat_ecdf()` now has an optional `weight` aesthetic (@teunbrand, #5058).
* Position scales combined with `coord_sf()` can now use functions in the 
 `breaks` argument. In addition, `n.breaks` works as intended and 
 `breaks = NULL` removes grid lines and axes (@teunbrand, #4622).
* (Internal) Applying defaults in `geom_sf()` has moved from the internal 
  `sf_grob()` to `GeomSf$use_defaults()` (@teunbrand).
* `facet_wrap()` has new options for the `dir` argument to more precisely
  control panel directions. Internally `dir = "h"` or `dir = "v"` is deprecated 
  (@teunbrand, #5212).
* Prevented `facet_wrap(..., drop = FALSE)` from throwing spurious errors when
  a character facetting variable contained `NA`s (@teunbrand, #5485).
* When facets coerce the faceting variables to factors, the 'ordered' class
  is dropped (@teunbrand, #5666).
* `geom_curve()` now appropriately removes missing data instead of throwing
  errors (@teunbrand, #5831).
* `update_geom_defaults()` and `update_stat_defaults()` have a reset mechanism
  when using `new = NULL` and invisible return the previous defaults (#4993).
* Fixed regression in axes where `breaks = NULL` caused the axes to disappear
  instead of just rendering the axis line (@teunbrand, #5816).
* `geom_point()` can be dodged vertically by using 
  `position_dodge(..., orientation = "y")` (@teunbrand, #5809).
* Fixed bug where `na.value` was incorrectly mapped to non-`NA` values 
  (@teunbrand, #5756).
* Fixed bug in `guide_custom()` that would throw error with `theme_void()` 
  (@teunbrand, #5856).
* New helper function `gg_par()` to translate ggplot2's interpretation of 
  graphical parameters to {grid}'s interpretation (@teunbrand, #5866).
* `scale_{x/y}_discrete()` can now accept a `sec.axis`. It is recommended to
  only use `dup_axis()` to set custom breaks or labels, as discrete variables 
  cannot be transformed (@teunbrand, #3171).
* `stat_density()` has the new computed variable: `wdensity`, which is
  calculated as the density times the sum of weights (@teunbrand, #4176).
* `theme()` gets new `spacing` and `margins` arguments that all other spacings
  and (non-text) margins inherit from (@teunbrand, #5622).
* `geom_ribbon()` can have varying `fill` or `alpha` in linear coordinate
  systems (@teunbrand, #4690).
* `geom_tile()` computes default widths and heights per panel instead of
  per layer (@teunbrand, #5740).
* The `fill` of the `panel.border` theme setting is ignored and forced to be
  transparent (#5782).
* `stat_align()` skips computation when there is only 1 group and therefore
  alignment is not necessary (#5788).
* `position_stack()` skips computation when all `x` values are unique and 
  therefore stacking is not necessary (#5788).
* A new `ggplot_build()` S3 method for <ggplot_built> classes was added, which
  returns input unaltered (@teunbrand, #5800).
* `width` is implemented as aesthetic instead of parameter in `geom_col()` and
  `geom_bar()` (#3142).
* Fix a bug in `position_jitterdodge()` where different jitters would be applied
  to different position aesthetics of the same axis (@teunbrand, #5818).
* In `stat_bin()`, the default `boundary` is now chosen to better adhere to 
  the `nbin` argument (@teunbrand, #5882, #5036)
* `after_stat()` and `after_scale()` throw warnings when the computed aesthetics
  are not of the correct length (#5901).
* `guide_colourbar()` now correctly hands off `position` and `available_aes`
  parameters downstream (@teunbrand, #5930)
* `geom_hline()` and `geom_vline()` now have `position` argument
  (@yutannihilation, #4285).
* New function `get_strip_labels()` to retrieve facet labels (@teunbrand, #4979)
* Fixed bug in `position_dodge2()`'s identification of range overlaps 
  (@teunbrand, #5938, #4327).
* Fixed bug where empty discrete scales weren't recognised as such 
  (@teunbrand, #5945).
* (internal) The summary function of `stat_summary()` and `stat_summary_bin()` 
  is setup once in total instead of once per group (@teunbrand, #5971)
* `facet_grid(space = "free")` can now be combined with `coord_fixed()` 
  (@teunbrand, #4584).
* `theme_classic()` now has black ticks and text instead of dark gray. In 
  addition, `theme_classic()`'s axis line end is `"square"` (@teunbrand, #5978).
* {tibble} is now suggested instead of imported (@teunbrand, #5986)
* The ellipsis argument is now checked in `fortify()`, `get_alt_text()`, 
  `labs()` and several guides (@teunbrand, #3196).
* `stat_summary_bin()` no longer ignores `width` parameter (@teunbrand, #4647).
* Added `keep.zeroes` argument to `stat_bin()` (@teunbrand, #3449)
* `coord_sf()` no longer errors when dealing with empty graticules (@teunbrand, #6052)
* Added `theme_transparent()` with transparent backgrounds (@topepo).
* New theme elements `palette.{aes}.discrete` and `palette.{aes}.continuous`. 
  Theme palettes replace palettes in scales where `palette = NULL`, which is 
  the new default in many scales (@teunbrand, #4696).

# ggplot2 3.5.1

This is a small release focusing on fixing regressions from 3.5.0 and 
documentation updates.

## Bug fixes

* Fixed bug where discrete scales could not map aesthetics only consisting of
  `NA`s (#5623)
* Fixed spurious warnings from `sec_axis()` with `breaks = NULL` (#5713).
* Patterns and gradients are now also enabled in `geom_sf()` 
  (@teunbrand, #5716).
* The default behaviour of `resolution()` has been reverted to pre-3.5.0 
  behaviour. Whether mapped discrete vectors should be treated as having 
  resolution of 1 is controlled by the new `discrete` argument.
* Fixed bug in `guide_bins()` and `guide_coloursteps()` where discrete breaks,
  such as the levels produced by `cut()`, were ordered incorrectly 
  (@teunbrand, #5757).
  
## Improvements

* When facets coerce the faceting variables to factors, the 'ordered' class
  is dropped (@teunbrand, #5666).
* `coord_map()` and `coord_polar()` throw informative warnings when used
  with the guide system (#5707).
* When passing a function to `stat_contour(breaks)`, that function is used to
  calculate the breaks even if `bins` and `binwidth` are missing 
  (@teunbrand, #5686).
* `geom_step()` now supports `lineend`, `linejoin` and `linemitre` parameters 
  (@teunbrand, #5705).
* Fixed performance loss when the `.data` pronoun is used in `aes()` (#5730).
* Facet evaluation is better at dealing with inherited errors 
  (@teunbrand, #5670).
* `stat_bin()` deals with non-finite breaks better (@teunbrand, #5665).
* While axes in `coord_radial()` don't neatly fit the top/right/bottom/left
  organisation, specifying `position = "top"` or `position = "right"` 
  in the scale will flip the placement of the radial axis (#5735)
* Theme elements that do not exist now throw warnings instead of errors (#5719).
* Fixed bug in `coord_radial()` where full circles were not treated as such 
  (@teunbrand, #5750).
* When legends detect the presence of values in a layer, `NA` is now detected
  if the data contains values outside the given breaks (@teunbrand, #5749).
* `annotate()` now warns about `stat` or `position` arguments (@teunbrand, #5151)
* `guide_coloursteps(even.steps = FALSE)` now works with discrete data that has 
  been formatted by `cut()` (@teunbrand, #3877).
* `ggsave()` now offers to install svglite if needed (@eliocamp, #6166).

# ggplot2 3.5.0

This is a minor release that turned out quite beefy. It is focused on 
overhauling the guide system: the system responsible for displaying information 
from scales in the guise of axes and legends. As part of that overhaul, new 
guides have been implemented and existing guides have been refined. The look 
and feel of guides has been mostly preserved, but their internals and 
styling options have changed drastically.

Briefly summarising other highlights, we also welcome `coord_radial()` as a 
successor of  `coord_polar()`. Initial support for newer graphical features, 
such as pattern fills has been added. The API has changed how `I()`/`<AsIs>` 
vectors interact with the scale system, namely: not at all. 

## Breaking changes

* The guide system. As a whole. See 'new features' for more information. 
  While the S3 guide generics are still in place, the S3 methods for 
  `guide_train()`, `guide_merge()`, `guide_geom()`, `guide_transform()`,
  `guide_gengrob()` have been superseded by the respective ggproto methods.
  In practice, this will mean that `NextMethod()` or sub-classing ggplot2's
  guides with the S3 system will no longer work.
  
* By default, `guide_legend()` now only draws a key glyph for a layer when
  the value is in the layer's data. To revert to the old behaviour, you
  can still set `show.legend = c({aesthetic} = TRUE)` (@teunbrand, #3648).

* In the `scale_{colour/fill}_gradient2()` and 
  `scale_{colour/fill}_steps2()` functions, the `midpoint` argument is 
  transformed by the scale transformation (#3198).
  
* The `legend.key` theme element is set to inherit from the `panel.background`
  theme element. The default themes no longer set the `legend.key` element.
  This causes a visual change with the default `theme_gray()` (#5549).
  
* The `scale_name` argument in `continuous_scale()`, `discrete_scale()` and
  `binned_scale()` is soft-deprecated. If you have implemented custom scales,
  be advised to double-check that unnamed arguments ends up where they should 
  (@teunbrand, #1312).  
  
* The `legend.text.align` and `legend.title.align` arguments in `theme()` are 
  deprecated. The `hjust` setting of the `legend.text` and `legend.title` 
  elements continues to fulfill the role of text alignment (@teunbrand, #5347).
  
* 'lines' units in `geom_label()`, often used in the `label.padding` argument, 
  are now are relative to the text size. This causes a visual change, but fixes 
  a misalignment issue between the textbox and text (@teunbrand, #4753)
  
* `coord_flip()` has been marked as superseded. The recommended alternative is
  to swap the `x` and `y` aesthetic and/or using the `orientation` argument in
  a layer (@teunbrand, #5130).
  
* The `trans` argument in scales and secondary axes has been renamed to 
  `transform`. The `trans` argument itself is deprecated. To access the
  transformation from the scale, a new `get_transformation()` method is 
  added to Scale-classes (#5558).
  
* Providing a numeric vector to `theme(legend.position)` has been deprecated.
  To set the default legend position inside the plot use 
  `theme(legend.position = "inside", legend.position.inside = c(...))` instead.

## New features

* Plot scales now ignore `AsIs` objects constructed with `I(x)`, instead of
  invoking the identity scale. This allows these columns to co-exist with other
  layers that need a non-identity scale for the same aesthetic. Also, it makes
  it easy to specify relative positions (@teunbrand, #5142).
  
* The `fill` aesthetic in many geoms now accepts grid's patterns and gradients.
  For developers of layer extensions, this feature can be enabled by switching 
  from `fill = alpha(fill, alpha)` to `fill = fill_alpha(fill, alpha)` when 
  providing fills to `grid::gpar()` (@teunbrand, #3997).
  
* New function `check_device()` for testing the availability of advanced 
  graphics features introduced in R 4.1.0 onward (@teunbrand, #5332).
  
* `coord_radial()` is a successor to `coord_polar()` with more customisation 
  options. `coord_radial()` can:
  
  * integrate with the new guide system via a dedicated `guide_axis_theta()` to
    display the angle coordinate.
  * in addition to drawing full circles, also draw circle sectors by using the 
    `end` argument.
  * avoid data vanishing in the center of the plot by setting the `donut` 
    argument.
  * adjust the `angle` aesthetic of layers, such as `geom_text()`, to align 
    with the coordinate system using the `rotate_angle` argument.
    
### The guide system

The guide system encompassing axes and legends, as the last remaining chunk of 
ggplot2, has been rewritten to use the `<ggproto>` system instead of the S3 
system. This change was a necessary step to officially break open the guide 
system for extension package developers. The axes and legends now inherit from 
a `<Guide>` class, which makes them extensible in the same manner as geoms, 
stats, facets and coords (#3329, @teunbrand)

* The most user-facing change is that the styling of guides is rewired through
  the theme system. Guides now have a `theme` argument that can style 
  individual guides, while `theme()` has gained additional arguments to style
  guides. Theme elements declared in the guide override theme elements set
  through the plot. The new theme elements for guides are: 
  `legend.key.spacing{.x/.y}`, `legend.frame`, `legend.axis.line`, 
  `legend.ticks`, `legend.ticks.length`, `legend.text.position` and 
  `legend.title.position`. Previous style options in the arguments of 
  `guide_*()` functions are soft-deprecated.

* Unfortunately, we could not fully preserve the function of pre-existing
  guide extensions written in the S3 system. A fallback for these old guides
  is encapsulated in the `<GuideOld>` class, which calls the old S3 generics.
  The S3 methods have been removed as part of cleaning up, so the old guides
  will still work if the S3 methods are reimplemented, but we encourage to
  switch to the new system (#2728).
  
* The `order` argument of guides now strictly needs to be a length-1 
  integer (#4958).
  
#### Axes

* New `guide_axis_stack()` to combine other axis guides on top of one another.

* New `guide_axis_theta()` to draw an axis in a circular arc in 
  `coord_radial()`. The guide can be controlled by adding 
  `guides(theta = guide_axis_theta(...))` to a plot.

* New `guide_axis_logticks()` can be used to draw logarithmic tick marks as
  an axis. It supersedes the `annotation_logticks()` function 
  (@teunbrand, #5325).

* `guide_axis()` gains a `minor.ticks` argument to draw minor ticks (#4387).

* `guide_axis()` gains a `cap` argument that can be used to trim the
      axis line to extreme breaks (#4907).

* Primary axis titles are now placed at the primary guide, so that
  `guides(x = guide_axis(position = "top"))` will display the title at the
  top by default (#4650).
  
* The default `vjust` for the `axis.title.y.right` element is now 1 instead of
  0.
  
* Unknown secondary axis guide positions are now inferred as the opposite 
  of the primary axis guide when the latter has a known `position` (#4650).
  
#### Legends

* New `guide_custom()` function for drawing custom graphical objects (grobs)
  unrelated to scales in legend positions (#5416).
  
* All legends have acquired a `position` argument, that allows individual guides
  to deviate from the `legend.position` set in the `theme()` function. This
  means that legends can now be placed at multiple sides of the plot (#5488).
  
* The spacing between legend keys and their labels, in addition to legends
  and their titles, is now controlled by the text's `margin` setting. Not
  specifying margins will automatically add appropriate text margins. To
  control the spacing within a legend between keys, the new 
  `legend.key.spacing.{x/y}` argument can be used in `theme()`. This leaves the 
  `legend.spacing` theme setting dedicated to solely controlling the spacing 
  between different guides (#5455).
  
* `guide_colourbar()` and `guide_coloursteps()` gain an `alpha` argument to
  set the transparency of the bar (#5085).

* New `display` argument in `guide_colourbar()` supplants the `raster` argument.
  In R 4.1.0 and above, `display = "gradient"` will draw a gradient.
  
* Legend keys that can draw arrows have their size adjusted for arrows.

* When legend titles are larger than the legend, title justification extends
  to the placement of keys and labels (#1903).

* Glyph drawing functions of the `draw_key_*()` family can now set `"width"`
  and `"height"` attributes (in centimetres) to the produced keys to control
  their displayed size in the legend.
  
* `coord_sf()` now uses customisable guides provided in the scales or 
  `guides()` function (@teunbrand).

## Improvements

* `guide_coloursteps(even.steps = FALSE)` now draws one rectangle per interval
  instead of many small ones (#5481).

* `draw_key_label()` now better reflects the appearance of labels (#5561).

* `position_stack()` no longer silently removes missing data, which is now
  handled by the geom instead of position (#3532).
  
* The `minor_breaks` function argument in scales can now also take a function 
  with two arguments: the scale's limits and the scale's major breaks (#3583).
  
* Failing to fit or predict in `stat_smooth()` now gives a warning and omits
  the failed group, instead of throwing an error (@teunbrand, #5352).
  
* `labeller()` now handles unspecified entries from lookup tables
  (@92amartins, #4599).
  
* `fortify.default()` now accepts a data-frame-like object granted the object
  exhibits healthy `dim()`, `colnames()`, and `as.data.frame()` behaviours
  (@hpages, #5390).

* `geom_violin()` gains a `bounds` argument analogous to `geom_density()`s 
  (@eliocamp, #5493).

* To apply dodging more consistently in violin plots, `stat_ydensity()` now
  has a `drop` argument to keep or discard groups with 1 observation.
  
* `geom_boxplot()` gains a new argument, `staplewidth` that can draw staples
  at the ends of whiskers (@teunbrand, #5126)
  
* `geom_boxplot()` gains an `outliers` argument to switch outliers on or off,
  in a manner that does affects the scale range. For hiding outliers that does
  not affect the scale range, you can continue to use `outlier.shape = NA` 
  (@teunbrand, #4892).
  
* Nicer error messages for xlim/ylim arguments in coord-* functions
  (@92amartins, #4601, #5297).

* You can now omit either `xend` or `yend` from `geom_segment()` as only one
  of these is now required. If one is missing, it will be filled from the `x`
  and `y` aesthetics respectively. This makes drawing horizontal or vertical
  segments a little bit more convenient (@teunbrand, #5140).
  
* When `geom_path()` has aesthetics varying within groups, the `arrow()` is
  applied to groups instead of individual segments (@teunbrand, #4935).
  
* `geom_text()` and `geom_label()` gained a `size.unit` parameter that set the 
  text size to millimetres, points, centimetres, inches or picas 
  (@teunbrand, #3799).
  
* `geom_label()` now uses the `angle` aesthetic (@teunbrand, #2785)

* The `label.padding` argument in `geom_label()` now supports inputs created
  with the `margin()` function (#5030).
  
* `ScaleContinuous$get_breaks()` now only calls `scales::zero_range()` on limits
  in transformed space, rather than in data space (#5304).
  
* Scales throw more informative messages (@teunbrand, #4185, #4258)
  
* `scale_*_manual()` with a named `values` argument now emits a warning when
  none of those names match the values found in the data (@teunbrand, #5298).
  
* The `name` argument in most scales is now explicitly the first argument 
  (#5535)
  
* The `translate_shape_string()` internal function is now exported for use in
  extensions of point layers (@teunbrand, #5191).
  
* To improve `width` calculation in bar plots with empty factor levels, 
  `resolution()` considers `mapped_discrete` values as having resolution 1 
  (@teunbrand, #5211)
  
* In `theme()`, some elements can be specified with `rel()` to inherit from
  `unit`-class objects in a relative fashion (@teunbrand, #3951).
  
* `theme()` now supports splicing a list of arguments (#5542).

* In the theme element hierarchy, parent elements that are a strict subclass
  of child elements now confer their subclass upon the children (#5457).
  
* New `plot.tag.location` in `theme()` can control placement of the plot tag
  in the `"margin"`, `"plot"` or the new `"panel"` option (#4297).
  
* `coord_munch()` can now close polygon shapes (@teunbrand, #3271)
  
* Aesthetics listed in `geom_*()` and `stat_*()` layers now point to relevant
  documentation (@teunbrand, #5123).
  
* The new argument `axes` in `facet_grid()` and `facet_wrap()` controls the
  display of axes at interior panel positions. Additionally, the `axis.labels`
  argument can be used to only draw tick marks or fully labelled axes 
  (@teunbrand, #4064).
  
* `coord_polar()` can have free scales in facets (@teunbrand, #2815).

* The `get_guide_data()` function can be used to extract position and label
  information from the plot (#5004).
  
* Improve performance of layers without positional scales (@zeehio, #4990)

* More informative error for mismatched 
  `direction`/`theme(legend.direction = ...)` arguments (#4364, #4930).

## Bug fixes

* Fixed regression in `guide_legend()` where the `linewidth` key size
  wasn't adapted to the width of the lines (#5160).

* In `guide_bins()`, the title no longer arbitrarily becomes offset from
  the guide when it has long labels.
  
* `guide_colourbar()` and `guide_coloursteps()` merge properly when one
  of the aesthetics is dropped (#5324).

* When using `geom_dotplot(binaxis = "x")` with a discrete y-variable, dots are
  now stacked from the y-position rather than from 0 (@teunbrand, #5462)
  
* `stat_count()` treats `x` as unique in the same manner `unique()` does 
  (#4609).
  
* The plot's title, subtitle and caption now obey horizontal text margins
  (#5533).
  
* Contour functions will not fail when `options("OutDec")` is not `.` (@eliocamp, #5555).

* Lines where `linewidth = NA` are now dropped in `geom_sf()` (#5204).

* `ggsave()` no longer sometimes creates new directories, which is now 
  controlled by the new `create.dir` argument (#5489).
  
* Legend titles no longer take up space if they've been removed by setting 
  `legend.title = element_blank()` (@teunbrand, #3587).
  
* `resolution()` has a small tolerance, preventing spuriously small resolutions 
  due to rounding errors (@teunbrand, #2516).
  
* `stage()` now works correctly, even with aesthetics that do not have scales 
  (#5408)
  
* `stat_ydensity()` with incomplete groups calculates the default `width` 
  parameter more stably (@teunbrand, #5396)
  
* The `size` argument in `annotation_logticks()` has been deprecated in favour
  of the `linewidth` argument (#5292).
  
* Binned scales now treat `NA`s in limits the same way continuous scales do 
  (#5355).

* Binned scales work better with `trans = "reverse"` (#5355).

* Integers are once again valid input to theme arguments that expect numeric
  input (@teunbrand, #5369)
  
* Legends in `scale_*_manual()` can show `NA` values again when the `values` is
  a named vector (@teunbrand, #5214, #5286).
  
* Fixed bug in `coord_sf()` where graticule lines didn't obey 
  `panel.grid.major`'s linewidth setting (@teunbrand, #5179)
  
* Fixed bug in `annotation_logticks()` when no suitable tick positions could
  be found (@teunbrand, #5248).
  
* The default width of `geom_bar()` is now based on panel-wise resolution of
  the data, rather than global resolution (@teunbrand, #4336).
  
* `stat_align()` is now applied per panel instead of globally, preventing issues
  when facets have different ranges (@teunbrand, #5227).
  
* A stacking bug in `stat_align()` was fixed (@teunbrand, #5176).

* `stat_contour()` and `stat_contour_filled()` now warn about and remove
  duplicated coordinates (@teunbrand, #5215).
  
* `guide_coloursteps()` and `guide_bins()` sort breaks (#5152). 
  
## Internal changes
  
* The `ScaleContinuous$get_breaks()` method no longer censors
  the computed breaks.
  
* The ggplot object now contains `$layout` which points to the `Layout` ggproto
  object and will be used by the `ggplot_build.ggplot` method. This was exposed
  so that package developers may extend the behaviour of the `Layout` ggproto 
  object without needing to develop an entirely new `ggplot_build` method 
  (@jtlandis, #5077).
  
* Guide building is now part of `ggplot_build()` instead of 
  `ggplot_gtable()` to allow guides to observe unmapped data (#5483).
  
* The `titleGrob()` function has been refactored to be faster and less
  complicated.

* The `scales_*()` functions related to managing the `<ScalesList>` class have
  been implemented as methods in the `<ScalesList>` class, rather than stray
  functions (#1310).
  
# ggplot2 3.4.4

This hotfix release adapts to a change in r-devel's `base::is.atomic()` and 
the upcoming retirement of maptools.

* `fortify()` for sp objects (e.g., `SpatialPolygonsDataFrame`) is now deprecated
  and will be removed soon in support of [the upcoming retirement of rgdal, rgeos,
  and maptools](https://r-spatial.org/r/2023/05/15/evolution4.html). In advance
  of the whole removal, `fortify(<SpatialPolygonsDataFrame>, region = ...)`
  no longer works as of this version (@yutannihilation, #5244).

# ggplot2 3.4.3
This hotfix release addresses a version comparison change in r-devel. There are
no user-facing or breaking changes.

# ggplot2 3.4.2
This is a hotfix release anticipating changes in r-devel, but folds in upkeep
changes and a few bug fixes as well.

## Minor improvements

* Various type checks and their messages have been standardised 
  (@teunbrand, #4834).
  
* ggplot2 now uses `scales::DiscreteRange` and `scales::ContinuousRange`, which
  are available to write scale extensions from scratch (@teunbrand, #2710).
  
* The `layer_data()`, `layer_scales()` and `layer_grob()` now have the default
  `plot = last_plot()` (@teunbrand, #5166).
  
* The `datetime_scale()` scale constructor is now exported for use in extension
  packages (@teunbrand, #4701).
  
## Bug fixes

* `update_geom_defaults()` and `update_stat_defaults()` now return properly 
  classed objects and have updated docs (@dkahle, #5146).

* For the purposes of checking required or non-missing aesthetics, character 
  vectors are no longer considered non-finite (@teunbrand, @4284).

* `annotation_logticks()` skips drawing ticks when the scale range is non-finite
  instead of throwing an error (@teunbrand, #5229).
  
* Fixed spurious warnings when the `weight` was used in `stat_bin_2d()`, 
  `stat_boxplot()`, `stat_contour()`, `stat_bin_hex()` and `stat_quantile()`
  (@teunbrand, #5216).

* To prevent changing the plotting order, `stat_sf()` is now computed per panel 
  instead of per group (@teunbrand, #4340).

* Fixed bug in `coord_sf()` where graticule lines didn't obey 
  `panel.grid.major`'s linewidth setting (@teunbrand, #5179).

* `geom_text()` drops observations where `angle = NA` instead of throwing an
  error (@teunbrand, #2757).
  
# ggplot2 3.4.1
This is a small release focusing on fixing regressions in the 3.4.0 release
and minor polishes.

## Breaking changes

* The computed variable `y` in `stat_ecdf()` has been superseded by `ecdf` to 
  prevent incorrect scale transformations (@teunbrand, #5113 and #5112).
  
## New features

* Added `scale_linewidth_manual()` and `scale_linewidth_identity()` to support
  the `linewidth` aesthetic (@teunbrand, #5050).
  
* `ggsave()` warns when multiple `filename`s are given, and only writes to the
  first file (@teunbrand, #5114).

## Bug fixes

* Fixed a regression in `geom_hex()` where aesthetics were replicated across 
  bins (@thomasp85, #5037 and #5044).
  
* Using two ordered factors as facetting variables in 
  `facet_grid(..., as.table = FALSE)` now throws a warning instead of an
  error (@teunbrand, #5109).
  
* Fixed misbehaviour of `draw_key_boxplot()` and `draw_key_crossbar()` with 
  skewed key aspect ratio (@teunbrand, #5082).
  
* Fixed spurious warning when `weight` aesthetic was used in `stat_smooth()` 
  (@teunbrand based on @clauswilke's suggestion, #5053).
  
* The `lwd` alias is now correctly replaced by `linewidth` instead of `size` 
  (@teunbrand based on @clauswilke's suggestion #5051).
  
* Fixed a regression in `Coord$train_panel_guides()` where names of guides were 
  dropped (@maxsutton, #5063).

In binned scales:

* Automatic breaks should no longer be out-of-bounds, and automatic limits are
  adjusted to include breaks (@teunbrand, #5082).
  
* Zero-range limits no longer throw an error and are treated akin to continuous
  scales with zero-range limits (@teunbrand, #5066).
  
* The `trans = "date"` and `trans = "time"` transformations were made compatible
  (@teunbrand, #4217).

# ggplot2 3.4.0
This is a minor release focusing on tightening up the internals and ironing out
some inconsistencies in the API. The biggest change is the addition of the 
`linewidth` aesthetic that takes of sizing the width of any line from `size`. 
This change, while attempting to be as non-breaking as possible, has the 
potential to change the look of some of your plots.

Other notable changes is a complete redo of the error and warning messaging in
ggplot2 using the cli package. Messaging is now better contextualised and it 
should be easier to identify which layer an error is coming from. Last, we have
now made the switch to using the vctrs package internally which means that 
support for vctrs classes as variables should improve, along with some small 
gains in rendering speed.

## Breaking changes

* A `linewidth` aesthetic has been introduced and supersedes the `size` 
  aesthetic for scaling the width of lines in line based geoms. `size` will 
  remain functioning but deprecated for these geoms and it is recommended to 
  update all code to reflect the new aesthetic. For geoms that have _both_ point 
  sizing and linewidth sizing (`geom_pointrange()` and `geom_sf`) `size` now 
  **only** refers to sizing of points which can leads to a visual change in old
  code (@thomasp85, #3672)
  
* The default line width for polygons in `geom_sf()` have been decreased to 0.2 
  to reflect that this is usually used for demarking borders where a thinner 
  line is better suited. This change was made since we already induced a 
  visual change in `geom_sf()` with the introduction of the `linewidth` 
  aesthetic.
  
* The dot-dot notation (`..var..`) and `stat()`, which have been superseded by
  `after_stat()`, are now formally deprecated (@yutannihilation, #3693).

* `qplot()` is now formally deprecated (@yutannihilation, #3956).

* `stage()` now properly refers to the values without scale transformations for
  the stage of `after_stat`. If your code requires the scaled version of the
  values for some reason, you have to apply the same transformation by yourself,
  e.g. `sqrt()` for `scale_{x,y}_sqrt()` (@yutannihilation and @teunbrand, #4155).

* Use `rlang::hash()` instead of `digest::digest()`. This update may lead to 
  changes in the automatic sorting of legends. In order to enforce a specific
  legend order use the `order` argument in the guide. (@thomasp85, #4458)

* referring to `x` in backquoted expressions with `label_bquote()` is no longer
  possible.

* The `ticks.linewidth` and `frame.linewidth` parameters of `guide_colourbar()`
  are now multiplied with `.pt` like elsewhere in ggplot2. It can cause visual
  changes when these arguments are not the defaults and these changes can be 
  restored to their previous behaviour by adding `/ .pt` (@teunbrand #4314).

* `scale_*_viridis_b()` now uses the full range of the viridis scales 
  (@gregleleu, #4737)

## New features

* `geom_col()` and `geom_bar()` gain a new `just` argument. This is set to `0.5`
  by default; use `just = 0`/`just = 1` to place columns on the left/right
  of the axis breaks.
  (@wurli, #4899)

* `geom_density()` and `stat_density()` now support `bounds` argument
  to estimate density with boundary correction (@echasnovski, #4013).

* ggplot now checks during statistical transformations whether any data 
  columns were dropped and warns about this. If stats intend to drop
  data columns they can declare them in the new field `dropped_aes`.
  (@clauswilke, #3250)

* `...` supports `rlang::list2` dynamic dots in all public functions. 
  (@mone27, #4764) 

* `theme()` now has a `strip.clip` argument, that can be set to `"off"` to 
  prevent the clipping of strip text and background borders (@teunbrand, #4118)
  
* `geom_contour()` now accepts a function in the `breaks` argument 
  (@eliocamp, #4652).

## Minor improvements and bug fixes

* Fix a bug in `position_jitter()` where infinity values were dropped (@javlon,
  #4790).

* `geom_linerange()` now respects the `na.rm` argument (#4927, @thomasp85)

* Improve the support for `guide_axis()` on `coord_trans()` 
  (@yutannihilation, #3959)
  
* Added `stat_align()` to align data without common x-coordinates prior to
  stacking. This is now the default stat for `geom_area()` (@thomasp85, #4850)

* Fix a bug in `stat_contour_filled()` where break value differences below a 
  certain number of digits would cause the computations to fail (@thomasp85, 
  #4874)

* Secondary axis ticks are now positioned more precisely, removing small visual
  artefacts with alignment between grid and ticks (@thomasp85, #3576)

* Improve `stat_function` documentation regarding `xlim` argument. 
  (@92amartins, #4474)

* Fix various issues with how `labels`, `breaks`, `limits`, and `show.limits`
  interact in the different binning guides (@thomasp85, #4831)

* Automatic break calculation now squishes the scale limits to the domain
  of the transformation. This allows `scale_{x/y}_sqrt()` to find breaks at 0   
  when appropriate (@teunbrand, #980).

* Using multiple modified aesthetics correctly will no longer trigger warnings. 
  If used incorrectly, the warning will now report the duplicated aesthetic 
  instead of `NA` (@teunbrand, #4707).

* `aes()` now supports the `!!!` operator in its first two arguments
  (#2675). Thanks to @yutannihilation and @teunbrand for draft
  implementations.

* Require rlang >= 1.0.0 (@billybarc, #4797)

* `geom_violin()` no longer issues "collapsing to unique 'x' values" warning
  (@bersbersbers, #4455)

* `annotate()` now documents unsupported geoms (`geom_abline()`, `geom_hline()`
  and `geom_vline()`), and warns when they are requested (@mikmart, #4719)

* `presidential` dataset now includes Trump's presidency (@bkmgit, #4703).

* `position_stack()` now works fully with `geom_text()` (@thomasp85, #4367)

* `geom_tile()` now correctly recognises missing data in `xmin`, `xmax`, `ymin`,
  and `ymax` (@thomasp85 and @sigmapi, #4495)

* `geom_hex()` will now use the binwidth from `stat_bin_hex()` if present, 
  instead of deriving it (@thomasp85, #4580)
  
* `geom_hex()` now works on non-linear coordinate systems (@thomasp85)

* Fixed a bug throwing errors when trying to render an empty plot with secondary
  axes (@thomasp85, #4509)

* Axes are now added correctly in `facet_wrap()` when `as.table = FALSE`
  (@thomasp85, #4553)

* Better compatibility of custom device functions in `ggsave()` 
  (@thomasp85, #4539)

* Binning scales are now more resilient to calculated limits that ends up being
  `NaN` after transformations (@thomasp85, #4510)

* Strip padding in `facet_grid()` is now only in effect if 
  `strip.placement = "outside"` _and_ an axis is present between the strip and 
  the panel (@thomasp85, #4610)

* Aesthetics of length 1 are now recycled to 0 if the length of the data is 0 
  (@thomasp85, #4588)

* Setting `size = NA` will no longer cause `guide_legend()` to error 
  (@thomasp85, #4559)

* Setting `stroke` to `NA` in `geom_point()` will no longer impair the sizing of
  the points (@thomasp85, #4624)

* `stat_bin_2d()` now correctly recognises the `weight` aesthetic 
  (@thomasp85, #4646)
  
* All geoms now have consistent exposure of linejoin and lineend parameters, and
  the guide keys will now respect these settings (@thomasp85, #4653)

* `geom_sf()` now respects `arrow` parameter for lines (@jakeruss, #4659)

* Updated documentation for `print.ggplot` to reflect that it returns
  the original plot, not the result of `ggplot_build()`. (@r2evans, #4390)

* `scale_*_manual()` no longer displays extra legend keys, or changes their 
  order, when a named `values` argument has more items than the data. To display
  all `values` on the legend instead, use
  `scale_*_manual(values = vals, limits = names(vals))`. (@teunbrand, @banfai, 
  #4511, #4534)

* Updated documentation for `geom_contour()` to correctly reflect argument 
  precedence between `bins` and `binwidth`. (@eliocamp, #4651)

* Dots in `geom_dotplot()` are now correctly aligned to the baseline when
  `stackratio != 1` and `stackdir != "up"` (@mjskay, #4614)

* Key glyphs for `geom_boxplot()`, `geom_crossbar()`, `geom_pointrange()`, and
  `geom_linerange()` are now orientation-aware (@mjskay, #4732)
  
* Updated documentation for `geom_smooth()` to more clearly describe effects of 
  the `fullrange` parameter (@thoolihan, #4399).

# ggplot2 3.3.6
This is a very small release only applying an internal change to comply with 
R 4.2 and its deprecation of `default.stringsAsFactors()`. There are no user
facing changes and no breaking changes.

# ggplot2 3.3.5
This is a very small release focusing on fixing a couple of untenable issues 
that surfaced with the 3.3.4 release

* Revert changes made in #4434 (apply transform to intercept in `geom_abline()`) 
  as it introduced undesirable issues far worse than the bug it fixed 
  (@thomasp85, #4514)
* Fixes an issue in `ggsave()` when producing emf/wmf files (@yutannihilation, 
  #4521)
* Warn when grDevices specific arguments are passed to ragg devices (@thomasp85, 
  #4524)
* Fix an issue where `coord_sf()` was reporting that it is non-linear
  even when data is provided in projected coordinates (@clauswilke, #4527)

# ggplot2 3.3.4
This is a larger patch release fixing a huge number of bugs and introduces a 
small selection of feature refinements.

## Features

* Alt-text can now be added to a plot using the `alt` label, i.e 
  `+ labs(alt = ...)`. Currently this alt text is not automatically propagated, 
  but we plan to integrate into Shiny, RMarkdown, and other tools in the future. 
  (@thomasp85, #4477)

* Add support for the BrailleR package for creating descriptions of the plot
  when rendered (@thomasp85, #4459)
  
* `coord_sf()` now has an argument `default_crs` that specifies the coordinate
  reference system (CRS) for non-sf layers and scale/coord limits. This argument
  defaults to `NULL`, which means non-sf layers are assumed to be in projected
  coordinates, as in prior ggplot2 versions. Setting `default_crs = sf::st_crs(4326)`
  provides a simple way to interpret x and y positions as longitude and latitude,
  regardless of the CRS used by `coord_sf()`. Authors of extension packages
  implementing `stat_sf()`-like functionality are encouraged to look at the source
  code of `stat_sf()`'s `compute_group()` function to see how to provide scale-limit
  hints to `coord_sf()` (@clauswilke, #3659).

* `ggsave()` now uses ragg to render raster output if ragg is available. It also
  handles custom devices that sets a default unit (e.g. `ragg::agg_png`) 
  correctly (@thomasp85, #4388)

* `ggsave()` now returns the saved file location invisibly (#3379, @eliocamp).
  Note that, as a side effect, an unofficial hack `<ggplot object> + ggsave()`
  no longer works (#4513).

* The scale arguments `limits`, `breaks`, `minor_breaks`, `labels`, `rescaler`
  and `oob` now accept purrr style lambda notation (@teunbrand, #4427). The same 
  is true for `as_labeller()` (and therefore also `labeller()`) 
  (@netique, #4188).

* Manual scales now allow named vectors passed to `values` to contain fewer 
  elements than existing in the data. Elements not present in values will be set
  to `NA` (@thomasp85, #3451)
  
* Date and datetime position scales support out-of-bounds (oob) arguments to 
  control how limits affect data outside those limits (@teunbrand, #4199).
  
## Fixes

* Fix a bug that `after_stat()` and `after_scale()` cannot refer to aesthetics
  if it's specified in the plot-global mapping (@yutannihilation, #4260).
  
* Fix bug in `annotate_logticks()` that would cause an error when used together
  with `coord_flip()` (@thomasp85, #3954)
  
* Fix a bug in `geom_abline()` that resulted in `intercept` not being subjected
  to the transformation of the y scale (@thomasp85, #3741)
  
* Extent the range of the line created by `geom_abline()` so that line ending
  is not visible for large linewidths (@thomasp85, #4024)

* Fix bug in `geom_dotplot()` where dots would be positioned wrong with 
  `stackgroups = TRUE` (@thomasp85, #1745)

* Fix calculation of confidence interval for locfit smoothing in `geom_smooth()`
  (@topepo, #3806)
  
* Fix bug in `geom_text()` where `"outward"` and `"inward"` justification for 
  some `angle` values was reversed (@aphalo, #4169, #4447)

* `ggsave()` now sets the default background to match the fill value of the
  `plot.background` theme element (@karawoo, #4057)

* It is now deprecated to specify `guides(<scale> = FALSE)` or
  `scale_*(guide = FALSE)` to remove a guide. Please use 
  `guides(<scale> = "none")` or `scale_*(guide = "none")` instead 
  (@yutannihilation, #4097)
  
* Fix a bug in `guide_bins()` where keys would disappear if the guide was 
  reversed (@thomasp85, #4210)
  
* Fix bug in `guide_coloursteps()` that would repeat the terminal bins if the
  breaks coincided with the limits of the scale (@thomasp85, #4019)

* Make sure that default labels from default mappings doesn't overwrite default
  labels from explicit mappings (@thomasp85, #2406)

* Fix bug in `labeller()` where parsing was turned off if `.multiline = FALSE`
  (@thomasp85, #4084)
  
* Make sure `label_bquote()` has access to the calling environment when 
  evaluating the labels (@thomasp85, #4141)

* Fix a bug in the layer implementation that introduced a new state after the 
  first render which could lead to a different look when rendered the second 
  time (@thomasp85, #4204)

* Fix a bug in legend justification where justification was lost of the legend
  dimensions exceeded the available size (@thomasp85, #3635)

* Fix a bug in `position_dodge2()` where `NA` values in thee data would cause an
  error (@thomasp85, #2905)

* Make sure `position_jitter()` creates the same jittering independent of 
  whether it is called by name or with constructor (@thomasp85, #2507)

* Fix a bug in `position_jitter()` where different jitters would be applied to 
  different position aesthetics of the same axis (@thomasp85, #2941)
  
* Fix a bug in `qplot()` when supplying `c(NA, NA)` as axis limits 
  (@thomasp85, #4027)
  
* Remove cross-inheritance of default discrete colour/fill scales and check the
  type and aesthetic of function output if `type` is a function 
  (@thomasp85, #4149)

* Fix bug in `scale_[x|y]_date()` where custom breaks functions that resulted in
  fractional dates would get misaligned (@thomasp85, #3965)
  
* Fix bug in `scale_[x|y]_datetime()` where a specified timezone would be 
  ignored by the scale (@thomasp85, #4007)
  
* Fix issue in `sec_axis()` that would throw warnings in the absence of any 
  secondary breaks (@thomasp85, #4368)

* `stat_bin()`'s computed variable `width` is now documented (#3522).
  
* `stat_count()` now computes width based on the full dataset instead of per 
  group (@thomasp85, #2047)

* Extended `stat_ecdf()` to calculate the cdf from either x or y instead from y 
  only (@jgjl, #4005)
  
* Fix a bug in `stat_summary_bin()` where one more than the requested number of
  bins would be created (@thomasp85, #3824)

* Only drop groups in `stat_ydensity()` when there are fewer than two data 
  points and throw a warning (@andrewwbutler, #4111).

* Fixed a bug in strip assembly when theme has `strip.text = element_blank()`
  and plots are faceted with multi-layered strips (@teunbrand, #4384).
  
* Using `theme(aspect.ratio = ...)` together with free space in `facet_grid()`
  now correctly throws an error (@thomasp85, #3834)

* Fixed a bug in `labeller()` so that `.default` is passed to `as_labeller()`
  when labellers are specified by naming faceting variables. (@waltersom, #4031)
  
* Updated style for example code (@rjake, #4092)

* ggplot2 now requires R >= 3.3 (#4247).

* ggplot2 now uses `rlang::check_installed()` to check if a suggested package is
  installed, which will offer to install the package before continuing (#4375, 
  @malcolmbarrett)

* Improved error with hint when piping a `ggplot` object into a facet function
  (#4379, @mitchelloharawild).

# ggplot2 3.3.3
This is a small patch release mainly intended to address changes in R and CRAN.
It further changes the licensing model of ggplot2 to an MIT license.

* Update the ggplot2 licence to an MIT license (#4231, #4232, #4233, and #4281)

* Use vdiffr conditionally so ggplot2 can be tested on systems without vdiffr

* Update tests to work with the new `all.equal()` defaults in R >4.0.3

* Fixed a bug that `guide_bins()` mistakenly ignore `override.aes` argument
  (@yutannihilation, #4085).

# ggplot2 3.3.2
This is a small release focusing on fixing regressions introduced in 3.3.1.

* Added an `outside` option to `annotation_logticks()` that places tick marks
  outside of the plot bounds. (#3783, @kbodwin)

* `annotation_raster()` adds support for native rasters. For large rasters,
  native rasters render significantly faster than arrays (@kent37, #3388)
  
* Facet strips now have dedicated position-dependent theme elements 
  (`strip.text.x.top`, `strip.text.x.bottom`, `strip.text.y.left`, 
  `strip.text.y.right`) that inherit from `strip.text.x` and `strip.text.y`, 
  respectively. As a consequence, some theme stylings now need to be applied to 
  the position-dependent elements rather than to the parent elements. This 
  change was already introduced in ggplot2 3.3.0 but not listed in the 
  changelog. (@thomasp85, #3683)

* Facets now handle layers containing no data (@yutannihilation, #3853).
  
* A newly added geom `geom_density_2d_filled()` and associated stat 
  `stat_density_2d_filled()` can draw filled density contours
  (@clauswilke, #3846).

* A newly added `geom_function()` is now recommended to use in conjunction
  with/instead of `stat_function()`. In addition, `stat_function()` now
  works with transformed y axes, e.g. `scale_y_log10()`, and in plots
  containing no other data or layers (@clauswilke, #3611, #3905, #3983).

* Fixed a bug in `geom_sf()` that caused problems with legend-type
  autodetection (@clauswilke, #3963).
  
* Support graphics devices that use the `file` argument instead of `fileneame` 
  in `ggsave()` (@bwiernik, #3810)
  
* Default discrete color scales are now configurable through the `options()` of 
  `ggplot2.discrete.colour` and `ggplot2.discrete.fill`. When set to a character 
  vector of colour codes (or list of character vectors)  with sufficient length, 
  these colours are used for the default scale. See `help(scale_colour_discrete)` 
  for more details and examples (@cpsievert, #3833).

* Default continuous colour scales (i.e., the `options()` 
  `ggplot2.continuous.colour` and `ggplot2.continuous.fill`, which inform the 
  `type` argument of `scale_fill_continuous()` and `scale_colour_continuous()`) 
  now accept a function, which allows more control over these default 
  `continuous_scale()`s (@cpsievert, #3827).

* A bug was fixed in `stat_contour()` when calculating breaks based on 
  the `bins` argument (@clauswilke, #3879, #4004).
  
* Data columns can now contain `Vector` S4 objects, which are widely used in the 
  Bioconductor project. (@teunbrand, #3837)

# ggplot2 3.3.1

This is a small release with no code change. It removes all malicious links to a 
site that got hijacked from the readme and pkgdown site.

# ggplot2 3.3.0

This is a minor release but does contain a range of substantial new features, 
along with the standard bug fixes. The release contains a few visual breaking
changes, along with breaking changes for extension developers due to a shift in
internal representation of the position scales and their axes. No user breaking
changes are included.

This release also adds Dewey Dunnington (@paleolimbot) to the core team.

## Breaking changes
There are no user-facing breaking changes, but a change in some internal 
representations that extension developers may have relied on, along with a few 
breaking visual changes which may cause visual tests in downstream packages to 
fail.

* The `panel_params` field in the `Layout` now contains a list of list of 
  `ViewScale` objects, describing the trained coordinate system scales, instead
  of the list object used before. Any extensions that use this field will likely
  break, as will unit tests that checks aspects of this.

* `element_text()` now issues a warning when vectorized arguments are provided, 
  as in `colour = c("red", "green", "blue")`. Such use is discouraged and not 
  officially supported (@clauswilke, #3492).

* Changed `theme_grey()` setting for legend key so that it creates no border 
  (`NA`) rather than drawing a white one. (@annennenne, #3180)

* `geom_ribbon()` now draws separate lines for the upper and lower intervals if
  `colour` is mapped. Similarly, `geom_area()` and `geom_density()` now draw
  the upper lines only in the same case by default. If you want old-style full
  stroking, use `outline.type = "full"` (@yutannihilation, #3503 / @thomasp85, #3708).

## New features

* The evaluation time of aesthetics can now be controlled to a finer degree. 
  `after_stat()` supersedes the use of `stat()` and `..var..`-notation, and is
  joined by `after_scale()` to allow for mapping to scaled aesthetic values. 
  Remapping of the same aesthetic is now supported with `stage()`, so you can 
  map a data variable to a stat aesthetic, and remap the same aesthetic to 
  something else after statistical transformation (@thomasp85, #3534)

* All `coord_*()` functions with `xlim` and `ylim` arguments now accept
  vectors with `NA` as a placeholder for the minimum or maximum value
  (e.g., `ylim = c(0, NA)` would zoom the y-axis from 0 to the 
  maximum value observed in the data). This mimics the behaviour
  of the `limits` argument in continuous scale functions
  (@paleolimbot, #2907).

* Allowed reversing of discrete scales by re-writing `get_limits()` 
  (@AnneLyng, #3115)
  
* All geoms and stats that had a direction (i.e. where the x and y axes had 
  different interpretation), can now freely choose their direction, instead of
  relying on `coord_flip()`. The direction is deduced from the aesthetic 
  mapping, but can also be specified directly with the new `orientation` 
  argument (@thomasp85, #3506).
  
* Position guides can now be customized using the new `guide_axis()`, which can 
  be passed to position `scale_*()` functions or via `guides()`. The new axis 
  guide (`guide_axis()`) comes with arguments `check.overlap` (automatic removal 
  of overlapping labels), `angle` (easy rotation of axis labels), and
  `n.dodge` (dodge labels into multiple rows/columns) (@paleolimbot, #3322).
  
* A new scale type has been added, that allows binning of aesthetics at the 
  scale level. It has versions for both position and non-position aesthetics and
  comes with two new guides (`guide_bins` and `guide_coloursteps`) 
  (@thomasp85, #3096)
  
* `scale_x_continuous()` and `scale_y_continuous()` gains an `n.breaks` argument
  guiding the number of automatic generated breaks (@thomasp85, #3102)

* Added `stat_contour_filled()` and `geom_contour_filled()`, which compute 
  and draw filled contours of gridded data (@paleolimbot, #3044). 
  `geom_contour()` and `stat_contour()` now use the isoband package
  to compute contour lines. The `complete` parameter (which was undocumented
  and has been unused for at least four years) was removed (@paleolimbot, #3044).
  
* Themes have gained two new parameters, `plot.title.position` and 
  `plot.caption.position`, that can be used to customize how plot
  title/subtitle and plot caption are positioned relative to the overall plot
  (@clauswilke, #3252).

## Extensions
  
* `Geom` now gains a `setup_params()` method in line with the other ggproto
  classes (@thomasp85, #3509)

* The newly added function `register_theme_elements()` now allows developers
  of extension packages to define their own new theme elements and place them
  into the ggplot2 element tree (@clauswilke, #2540).

## Minor improvements and bug fixes

* `coord_trans()` now draws second axes and accepts `xlim`, `ylim`,
  and `expand` arguments to bring it up to feature parity with 
  `coord_cartesian()`. The `xtrans` and `ytrans` arguments that were 
  deprecated in version 1.0.1 in favour of `x` and `y` 
  were removed (@paleolimbot, #2990).

* `coord_trans()` now calculates breaks using the expanded range 
  (previously these were calculated using the unexpanded range, 
  which resulted in differences between plots made with `coord_trans()`
  and those made with `coord_cartesian()`). The expansion for discrete axes 
  in `coord_trans()` was also updated such that it behaves identically
  to that in `coord_cartesian()` (@paleolimbot, #3338).

* `expand_scale()` was deprecated in favour of `expansion()` for setting
  the `expand` argument of `x` and `y` scales (@paleolimbot).

* `geom_abline()`, `geom_hline()`, and `geom_vline()` now issue 
  more informative warnings when supplied with set aesthetics
  (i.e., `slope`, `intercept`, `yintercept`, and/or `xintercept`)
  and mapped aesthetics (i.e., `data` and/or `mapping`).

* Fix a bug in `geom_raster()` that squeezed the image when it went outside 
  scale limits (#3539, @thomasp85)

* `geom_sf()` now determines the legend type automatically (@microly, #3646).
  
* `geom_sf()` now removes rows that can't be plotted due to `NA` aesthetics 
  (#3546, @thomasp85)

* `geom_sf()` now applies alpha to linestring geometries 
  (#3589, @yutannihilation).

* `gg_dep()` was deprecated (@perezp44, #3382).

* Added function `ggplot_add.by()` for lists created with `by()`, allowing such
  lists to be added to ggplot objects (#2734, @Maschette)

* ggplot2 no longer depends on reshape2, which means that it no longer 
  (recursively) needs plyr, stringr, or stringi packages.

* Increase the default `nbin` of `guide_colourbar()` to place the ticks more 
  precisely (#3508, @yutannihilation).

* `manual_scale()` now matches `values` with the order of `breaks` whenever
  `values` is an unnamed vector. Previously, unnamed `values` would match with
  the limits of the scale and ignore the order of any `breaks` provided. Note
  that this may change the appearance of plots that previously relied on the
  unordered behaviour (#2429, @idno0001).

* `scale_manual_*(limits = ...)` now actually limits the scale (#3262,
  @yutannihilation).

* Fix a bug when `show.legend` is a named logical vector 
  (#3461, @yutannihilation).

* Added weight aesthetic option to `stat_density()` and made scaling of 
  weights the default (@annennenne, #2902)
  
* `stat_density2d()` can now take an `adjust` parameter to scale the default 
  bandwidth. (#2860, @haleyjeppson)

* `stat_smooth()` uses `REML` by default, if `method = "gam"` and
  `gam`'s method is not specified (@ikosmidis, #2630).

* stacking text when calculating the labels and the y axis with
  `stat_summary()` now works (@ikosmidis, #2709)
  
* `stat_summary()` and related functions now support rlang-style lambda functions
  (#3568, @dkahle).

* The data mask pronoun, `.data`, is now stripped from default labels.

* Addition of partial themes to plots has been made more predictable;
  stepwise addition of individual partial themes is now equivalent to
  addition of multple theme elements at once (@clauswilke, #3039).

* Facets now don't fail even when some variable in the spec are not available
  in all layers (@yutannihilation, #2963).

# ggplot2 3.2.1

This is a patch release fixing a few regressions introduced in 3.2.0 as well as
fixing some unit tests that broke due to upstream changes.

* `position_stack()` no longer changes the order of the input data. Changes to 
  the internal behaviour of `geom_ribbon()` made this reordering problematic 
  with ribbons that spanned `y = 0` (#3471)
* Using `qplot()` with a single positional aesthetic will no longer title the
  non-specified scale as `"NULL"` (#3473)
* Fixes unit tests for sf graticule labels caused by changes to sf

# ggplot2 3.2.0

This is a minor release with an emphasis on internal changes to make ggplot2 
faster and more consistent. The few interface changes will only affect the 
aesthetics of the plot in minor ways, and will only potentially break code of
extension developers if they have relied on internals that have been changed. 
This release also sees the addition of Hiroaki Yutani (@yutannihilation) to the 
core developer team.

With the release of R 3.6, ggplot2 now requires the R version to be at least 3.2,
as the tidyverse is committed to support 5 major versions of R.

## Breaking changes

* Two patches (#2996 and #3050) fixed minor rendering problems. In most cases,
  the visual changes are so subtle that they are difficult to see with the naked
  eye. However, these changes are detected by the vdiffr package, and therefore
  any package developers who use vdiffr to test for visual correctness of ggplot2
  plots will have to regenerate all reference images.
  
* In some cases, ggplot2 now produces a warning or an error for code that previously
  produced plot output. In all these cases, the previous plot output was accidental,
  and the plotting code uses the ggplot2 API in a way that would lead to undefined
  behavior. Examples include a missing `group` aesthetic in `geom_boxplot()` (#3316),
  annotations across multiple facets (#3305), and not using aesthetic mappings when
  drawing ribbons with `geom_ribbon()` (#3318).

## New features

* This release includes a range of internal changes that speeds up plot 
  generation. None of the changes are user facing and will not break any code,
  but in general ggplot2 should feel much faster. The changes includes, but are
  not limited to:
  
  - Caching ascent and descent dimensions of text to avoid recalculating it for
    every title.
  
  - Using a faster data.frame constructor as well as faster indexing into 
    data.frames
    
  - Removing the plyr dependency, replacing plyr functions with faster 
    equivalents.

* `geom_polygon()` can now draw polygons with holes using the new `subgroup` 
  aesthetic. This functionality requires R 3.6.0 (@thomasp85, #3128)

* Aesthetic mappings now accept functions that return `NULL` (@yutannihilation,
  #2997).

* `stat_function()` now accepts rlang/purrr style anonymous functions for the 
  `fun` parameter (@dkahle, #3159).

* `geom_rug()` gains an "outside" option to allow for moving the rug tassels to 
  outside the plot area (@njtierney, #3085) and a `length` option to allow for 
  changing the length of the rug lines (@daniel-wells, #3109). 
  
* All geoms now take a `key_glyph` paramter that allows users to customize
  how legend keys are drawn (@clauswilke, #3145). In addition, a new key glyph
  `timeseries` is provided to draw nice legends for time series
  (@mitchelloharawild, #3145).

## Extensions

* Layers now have a new member function `setup_layer()` which is called at the
  very beginning of the plot building process and which has access to the 
  original input data and the plot object being built. This function allows the 
  creation of custom layers that autogenerate aesthetic mappings based on the 
  input data or that filter the input data in some form. For the time being, this
  feature is not exported, but it has enabled the development of a new layer type,
  `layer_sf()` (see next item). Other special-purpose layer types may be added
  in the future (@clauswilke, #2872).
  
* A new layer type `layer_sf()` can auto-detect and auto-map sf geometry
  columns in the data. It should be used by extension developers who are writing
  new sf-based geoms or stats (@clauswilke, #3232).

* `x0` and `y0` are now recognized positional aesthetics so they will get scaled 
  if used in extension geoms and stats (@thomasp85, #3168)
  
* Continuous scale limits now accept functions which accept the default
  limits and return adjusted limits. This makes it possible to write
  a function that e.g. ensures the limits are always a multiple of 100,
  regardless of the data (@econandrew, #2307).

## Minor improvements and bug fixes

* `cut_width()` now accepts `...` to pass further arguments to `base::cut.default()`
   like `cut_number()` and `cut_interval()` already did (@cderv, #3055)

* `coord_map()` now can have axes on the top and right (@karawoo, #3042).

* `coord_polar()` now correctly rescales the secondary axis (@linzi-sg, #3278)

* `coord_sf()`, `coord_map()`, and `coord_polar()` now squash `-Inf` and `Inf`
  into the min and max of the plot (@yutannihilation, #2972).

* `coord_sf()` graticule lines are now drawn in the same thickness as panel grid 
  lines in `coord_cartesian()`, and seting panel grid lines to `element_blank()` 
  now also works in `coord_sf()` 
  (@clauswilke, #2991, #2525).

* `economics` data has been regenerated. This leads to some changes in the
  values of all columns (especially in `psavert`), but more importantly, strips 
  the grouping attributes from `economics_long`.

* `element_line()` now fills closed arrows (@yutannihilation, #2924).

* Facet strips on the left side of plots now have clipping turned on, preventing
  text from running out of the strip and borders from looking thicker than for
  other strips (@karawoo, #2772 and #3061).

* ggplot2 now works in Turkish locale (@yutannihilation, #3011).

* Clearer error messages for inappropriate aesthetics (@clairemcwhite, #3060).

* ggplot2 no longer attaches any external packages when using functions that 
  depend on packages that are suggested but not imported by ggplot2. The 
  affected functions include `geom_hex()`, `stat_binhex()`, 
  `stat_summary_hex()`, `geom_quantile()`, `stat_quantile()`, and `map_data()` 
  (@clauswilke, #3126).
  
* `geom_area()` and `geom_ribbon()` now sort the data along the x-axis in the 
  `setup_data()` method rather than as part of `draw_group()` (@thomasp85, 
  #3023)

* `geom_hline()`, `geom_vline()`, and `geom_abline()` now throw a warning if the 
  user supplies both an `xintercept`, `yintercept`, or `slope` value and a 
  mapping (@RichardJActon, #2950).

* `geom_rug()` now works with `coord_flip()` (@has2k1, #2987).

* `geom_violin()` no longer throws an error when quantile lines fall outside 
  the violin polygon (@thomasp85, #3254).

* `guide_legend()` and `guide_colorbar()` now use appropriate spacing between legend
  key glyphs and legend text even if the legend title is missing (@clauswilke, #2943).

* Default labels are now generated more consistently; e.g., symbols no longer
  get backticks, and long expressions are abbreviated with `...`
  (@yutannihilation, #2981).

* All-`Inf` layers are now ignored for picking the scale (@yutannihilation, 
  #3184).
  
* Diverging Brewer colour palette now use the correct mid-point colour 
  (@dariyasydykova, #3072).
  
* `scale_color_continuous()` now points to `scale_colour_continuous()` so that 
  it will handle `type = "viridis"` as the documentation states (@hlendway, 
  #3079).

* `scale_shape_identity()` now works correctly with `guide = "legend"` 
  (@malcolmbarrett, #3029)
  
* `scale_continuous` will now draw axis line even if the length of breaks is 0
  (@thomasp85, #3257)

* `stat_bin()` will now error when the number of bins exceeds 1e6 to avoid 
  accidentally freezing the user session (@thomasp85).
  
* `sec_axis()` now places ticks accurately when using nonlinear transformations (@dpseidel, #2978).

* `facet_wrap()` and `facet_grid()` now automatically remove NULL from facet
  specs, and accept empty specs (@yutannihilation, #3070, #2986).

* `stat_bin()` now handles data with only one unique value (@yutannihilation 
  #3047).

* `sec_axis()` now accepts functions as well as formulas (@yutannihilation, #3031).

*   New theme elements allowing different ticks lengths for each axis. For instance,
    this can be used to have inwards ticks on the x-axis (`axis.ticks.length.x`) and
    outwards ticks on the y-axis (`axis.ticks.length.y`) (@pank, #2935).

* The arguments of `Stat*$compute_layer()` and `Position*$compute_layer()` are
  now renamed to always match the ones of `Stat$compute_layer()` and
  `Position$compute_layer()` (@yutannihilation, #3202).

* `geom_*()` and `stat_*()` now accepts purrr-style lambda notation
  (@yutannihilation, #3138).

* `geom_tile()` and `geom_rect()` now draw rectangles without notches at the
  corners. The style of the corner can be controlled by `linejoin` parameters
  (@yutannihilation, #3050).

# ggplot2 3.1.0

## Breaking changes

This is a minor release and breaking changes have been kept to a minimum. End users of 
ggplot2 are unlikely to encounter any issues. However, there are a few items that developers 
of ggplot2 extensions should be aware of. For additional details, see also the discussion 
accompanying issue #2890.

*   In non-user-facing internal code (specifically in the `aes()` function and in
    the `aesthetics` argument of scale functions), ggplot2 now always uses the British
    spelling for aesthetics containing the word "colour". When users specify a "color"
    aesthetic it is automatically renamed to "colour". This renaming is also applied
    to non-standard aesthetics that contain the word "color". For example, "point_color"
    is renamed to "point_colour". This convention makes it easier to support both
    British and American spelling for novel, non-standard aesthetics, but it may require
    some adjustment for packages that have previously introduced non-standard color
    aesthetics using American spelling. A new function `standardise_aes_names()` is
    provided in case extension writers need to perform this renaming in their own code
    (@clauswilke, #2649).

*   Functions that generate other functions (closures) now force the arguments that are
    used from the generated functions, to avoid hard-to-catch errors. This may affect
    some users of manual scales (such as `scale_colour_manual()`, `scale_fill_manual()`,
    etc.) who depend on incorrect behavior (@krlmlr, #2807).
    
*   `Coord` objects now have a function `backtransform_range()` that returns the
    panel range in data coordinates. This change may affect developers of custom coords,
    who now should implement this function. It may also affect developers of custom
    geoms that use the `range()` function. In some applications, `backtransform_range()`
    may be more appropriate (@clauswilke, #2821).


## New features

*   `coord_sf()` has much improved customization of axis tick labels. Labels can now
    be set manually, and there are two new parameters, `label_graticule` and
    `label_axes`, that can be used to specify which graticules to label on which side
    of the plot (@clauswilke, #2846, #2857, #2881).
    
*   Two new geoms `geom_sf_label()` and `geom_sf_text()` can draw labels and text
    on sf objects. Under the hood, a new `stat_sf_coordinates()` calculates the
    x and y coordinates from the coordinates of the sf geometries. You can customize
    the calculation method via `fun.geometry` argument (@yutannihilation, #2761).
    

## Minor improvements and fixes

*   `benchplot()` now uses tidy evaluation (@dpseidel, #2699).

*   The error message in `compute_aesthetics()` now only provides the names of
    aesthetics with mismatched lengths, rather than all aesthetics (@karawoo,
    #2853).

*   For faceted plots, data is no longer internally reordered. This makes it
    safer to feed data columns into `aes()` or into parameters of geoms or
    stats. However, doing so remains discouraged (@clauswilke, #2694).

*   `coord_sf()` now also understands the `clip` argument, just like the other
    coords (@clauswilke, #2938).

*   `fortify()` now displays a more informative error message for
    `grouped_df()` objects when dplyr is not installed (@jimhester, #2822).

*   All `geom_*()` now display an informative error message when required 
    aesthetics are missing (@dpseidel, #2637 and #2706).

*   `geom_boxplot()` now understands the `width` parameter even when used with
    a non-standard stat, such as `stat_identity()` (@clauswilke, #2893).
    
*  `geom_hex()` now understands the `size` and `linetype` aesthetics
   (@mikmart, #2488).
    
*   `geom_hline()`, `geom_vline()`, and `geom_abline()` now work properly
    with `coord_trans()` (@clauswilke, #2149, #2812).
    
*   `geom_text(..., parse = TRUE)` now correctly renders the expected number of
    items instead of silently dropping items that are empty expressions, e.g.
    the empty string "". If an expression spans multiple lines, we take just
    the first line and drop the rest. This same issue is also fixed for
    `geom_label()` and the axis labels for `geom_sf()` (@slowkow, #2867).

*   `geom_sf()` now respects `lineend`, `linejoin`, and `linemitre` parameters 
    for lines and polygons (@alistaire47, #2826).
    
*   `ggsave()` now exits without creating a new graphics device if previously
    none was open (@clauswilke, #2363).

*   `labs()` now has named arguments `title`, `subtitle`, `caption`, and `tag`.
    Also, `labs()` now accepts tidyeval (@yutannihilation, #2669).

*   `position_nudge()` is now more robust and nudges only in the direction
    requested. This enables, for example, the horizontal nudging of boxplots
    (@clauswilke, #2733).

*   `sec_axis()` and `dup_axis()` now return appropriate breaks for the secondary
    axis when applied to log transformed scales (@dpseidel, #2729).

*   `sec_axis()` now works as expected when used in combination with tidy eval
    (@dpseidel, #2788).

*   `scale_*_date()`, `scale_*_time()` and `scale_*_datetime()` can now display 
    a secondary axis that is a __one-to-one__ transformation of the primary axis,
    implemented using the `sec.axis` argument to the scale constructor 
    (@dpseidel, #2244).
    
*   `stat_contour()`, `stat_density2d()`, `stat_bin2d()`,  `stat_binhex()`
    now calculate normalized statistics including `nlevel`, `ndensity`, and
    `ncount`. Also, `stat_density()` now includes the calculated statistic 
    `nlevel`, an alias for `scaled`, to better match the syntax of `stat_bin()`
    (@bjreisman, #2679).

# ggplot2 3.0.0

## Breaking changes

*   ggplot2 now supports/uses tidy evaluation (as described below). This is a 
    major change and breaks a number of packages; we made this breaking change 
    because it is important to make ggplot2 more programmable, and to be more 
    consistent with the rest of the tidyverse. The best general (and detailed)
    introduction to tidy evaluation can be found in the meta programming
    chapters in [Advanced R](https://adv-r.hadley.nz).
    
    The primary developer facing change is that `aes()` now contains 
    quosures (expression + environment pairs) rather than symbols, and you'll 
    need to take a different approach to extracting the information you need. 
    A common symptom of this change are errors "undefined columns selected" or 
    "invalid 'type' (list) of argument" (#2610). As in the previous version,
    constants (like `aes(x = 1)` or `aes(colour = "smoothed")`) are stored
    as is.
    
    In this version of ggplot2, if you need to describe a mapping in a string, 
    use `quo_name()` (to generate single-line strings; longer expressions may 
    be abbreviated) or `quo_text()` (to generate non-abbreviated strings that
    may span multiple lines). If you do need to extract the value of a variable
    instead use `rlang::eval_tidy()`. You may want to condition on 
    `(packageVersion("ggplot2") <= "2.2.1")` so that your code can work with
    both released and development versions of ggplot2.
    
    We recognise that this is a big change and if you're not already familiar
    with rlang, there's a lot to learn. If you are stuck, or need any help,
    please reach out on <https://forum.posit.co/>.

*   Error: Column `y` must be a 1d atomic vector or a list

    Internally, ggplot2 now uses `as.data.frame(tibble::as_tibble(x))` to
    convert a list into a data frame. This improves ggplot2's support for
    list-columns (needed for sf support), at a small cost: you can no longer
    use matrix-columns. Note that unlike tibble we still allow column vectors
    such as returned by `base::scale()` because of their widespread use.

*   Error: More than one expression parsed
  
    Previously `aes_string(x = c("a", "b", "c"))` silently returned 
    `aes(x = a)`. Now this is a clear error.

*   Error: `data` must be uniquely named but has duplicate columns
  
    If layer data contains columns with identical names an error will be 
    thrown. In earlier versions the first occurring column was chosen silently,
    potentially masking that the wrong data was chosen.

*   Error: Aesthetics must be either length 1 or the same as the data
    
    Layers are stricter about the columns they will combine into a single
    data frame. Each aesthetic now must be either the same length as the data
    frame or a single value. This makes silent recycling errors much less likely.

*   Error: `coord_*` doesn't support free scales 
   
    Free scales only work with selected coordinate systems; previously you'd
    get an incorrect plot.

*   Error in f(...) : unused argument (range = c(0, 1))

    This is because the `oob` argument to scale has been set to a function
    that only takes a single argument; it needs to take two arguments
    (`x`, and `range`). 

*   Error: unused argument (output)
  
    The function `guide_train()` now has an optional parameter `aesthetic`
    that allows you to override the `aesthetic` setting in the scale.
    To make your code work with the both released and development versions of 
    ggplot2 appropriate, add `aesthetic = NULL` to the `guide_train()` method
    signature.
    
    ```R
    # old
    guide_train.legend <- function(guide, scale) {...}
    
    # new 
    guide_train.legend <- function(guide, scale, aesthetic = NULL) {...}
    ```
    
    Then, inside the function, replace `scale$aesthetics[1]`,
    `aesthetic %||% scale$aesthetics[1]`. (The %||% operator is defined in the 
    rlang package).
    
    ```R
    # old
    setNames(list(scale$map(breaks)), scale$aesthetics[1])

    # new
    setNames(list(scale$map(breaks)), aesthetic %||% scale$aesthetics[1])
    ```

*   The long-deprecated `subset` argument to `layer()` has been removed.

## Tidy evaluation

* `aes()` now supports quasiquotation so that you can use `!!`, `!!!`,
  and `:=`. This replaces `aes_()` and `aes_string()` which are now
  soft-deprecated (but will remain around for a long time).

* `facet_wrap()` and `facet_grid()` now support `vars()` inputs. Like
  `dplyr::vars()`, this helper quotes its inputs and supports
  quasiquotation. For instance, you can now supply faceting variables
  like this: `facet_wrap(vars(am, cyl))` instead of 
  `facet_wrap(~am + cyl)`. Note that the formula interface is not going 
  away and will not be deprecated. `vars()` is simply meant to make it 
  easier to create functions around `facet_wrap()` and `facet_grid()`.

  The first two arguments of `facet_grid()` become `rows` and `cols`
  and now support `vars()` inputs. Note however that we took special
  care to ensure complete backward compatibility. With this change
  `facet_grid(vars(cyl), vars(am, vs))` is equivalent to
  `facet_grid(cyl ~ am + vs)`, and `facet_grid(cols = vars(am, vs))` is
  equivalent to `facet_grid(. ~ am + vs)`.

  One nice aspect of the new interface is that you can now easily
  supply names: `facet_grid(vars(Cylinder = cyl), labeller =
  label_both)` will give nice label titles to the facets. Of course,
  those names can be unquoted with the usual tidy eval syntax.

### sf

* ggplot2 now has full support for sf with `geom_sf()` and `coord_sf()`:

  ```r
  nc <- sf::st_read(system.file("shape/nc.shp", package = "sf"), quiet = TRUE)
  ggplot(nc) +
    geom_sf(aes(fill = AREA))
  ```
  It supports all simple features, automatically aligns CRS across layers, sets
  up the correct aspect ratio, and draws a graticule.

## New features

* ggplot2 now works on R 3.1 onwards, and uses the 
  [vdiffr](https://github.com/r-lib/vdiffr) package for visual testing.

* In most cases, accidentally using `%>%` instead of `+` will generate an 
  informative error (#2400).

* New syntax for calculated aesthetics. Instead of using `aes(y = ..count..)` 
  you can (and should!) use `aes(y = stat(count))`. `stat()` is a real function 
  with documentation which hopefully will make this part of ggplot2 less 
  confusing (#2059).
  
  `stat()` is particularly nice for more complex calculations because you 
  only need to specify it once: `aes(y = stat(count / max(count)))`,
  rather than `aes(y = ..count.. / max(..count..))`
  
* New `tag` label for adding identification tags to plots, typically used for 
  labelling a subplot with a letter. Add a tag with `labs(tag = "A")`, style it 
  with the `plot.tag` theme element, and control position with the
  `plot.tag.position` theme setting (@thomasp85).

### Layers: geoms, stats, and position adjustments

* `geom_segment()` and `geom_curve()` have a new `arrow.fill` parameter which 
  allows you to specify a separate fill colour for closed arrowheads 
  (@hrbrmstr and @clauswilke, #2375).

* `geom_point()` and friends can now take shapes as strings instead of integers,
  e.g. `geom_point(shape = "diamond")` (@daniel-barnett, #2075).

* `position_dodge()` gains a `preserve` argument that allows you to control
  whether the `total` width at each `x` value is preserved (the current 
  default), or ensure that the width of a `single` element is preserved
  (what many people want) (#1935).

* New `position_dodge2()` provides enhanced dodging for boxplots. Compared to
  `position_dodge()`, `position_dodge2()` compares `xmin` and `xmax` values  
  to determine which elements overlap, and spreads overlapping elements evenly
  within the region of overlap. `position_dodge2()` is now the default position
  adjustment for `geom_boxplot()`, because it handles `varwidth = TRUE`, and 
  will be considered for other geoms in the future.
  
  The `padding` parameter adds a small amount of padding between elements 
  (@karawoo, #2143) and a `reverse` parameter allows you to reverse the order 
  of placement (@karawoo, #2171).
  
* New `stat_qq_line()` makes it easy to add a simple line to a Q-Q plot, which 
  makes it easier to judge the fit of the theoretical distribution 
  (@nicksolomon).

### Scales and guides

* Improved support for mapping date/time variables to `alpha`, `size`, `colour`, 
  and `fill` aesthetics, including `date_breaks` and `date_labels` arguments 
  (@karawoo, #1526), and new `scale_alpha()` variants (@karawoo, #1526).

* Improved support for ordered factors. Ordered factors throw a warning when 
  mapped to shape (unordered factors do not), and do not throw warnings when 
  mapped to size or alpha (unordered factors do). Viridis is used as the 
  default colour and fill scale for ordered factors (@karawoo, #1526).

* The `expand` argument of `scale_*_continuous()` and `scale_*_discrete()`
  now accepts separate expansion values for the lower and upper range
  limits. The expansion limits can be specified using the convenience
  function `expand_scale()`.
  
  Separate expansion limits may be useful for bar charts, e.g. if one
  wants the bottom of the bars to be flush with the x axis but still 
  leave some (automatically calculated amount of) space above them:
  
    ```r
    ggplot(mtcars) +
        geom_bar(aes(x = factor(cyl))) +
        scale_y_continuous(expand = expand_scale(mult = c(0, .1)))
    ```
  
  It can also be useful for line charts, e.g. for counts over time,
  where one wants to have a ’hard’ lower limit of y = 0 but leave the
  upper limit unspecified (and perhaps differing between panels), with
  some extra space above the highest point on the line (with symmetrical 
  limits, the extra space above the highest point could in some cases 
  cause the lower limit to be negative).
  
  The old syntax for the `expand` argument will, of course, continue
  to work (@huftis, #1669).

* `scale_colour_continuous()` and `scale_colour_gradient()` are now controlled 
  by global options `ggplot2.continuous.colour` and `ggplot2.continuous.fill`. 
  These can be set to `"gradient"` (the default) or `"viridis"` (@karawoo).

* New `scale_colour_viridis_c()`/`scale_fill_viridis_c()` (continuous) and
  `scale_colour_viridis_d()`/`scale_fill_viridis_d()` (discrete) make it
  easy to use Viridis colour scales (@karawoo, #1526).

* Guides for `geom_text()` now accept custom labels with 
  `guide_legend(override.aes = list(label = "foo"))` (@brianwdavis, #2458).

### Margins

* Strips gain margins on all sides by default. This means that to fully justify
  text to the edge of a strip, you will need to also set the margins to 0
  (@karawoo).

* Rotated strip labels now correctly understand `hjust` and `vjust` parameters
  at all angles (@karawoo).

* Strip labels now understand justification relative to the direction of the
  text, meaning that in y facets, the strip text can be placed at either end of
  the strip using `hjust` (@karawoo).

* Legend titles and labels get a little extra space around them, which 
  prevents legend titles from overlapping the legend at large font sizes 
  (@karawoo, #1881).

## Extension points

* New `autolayer()` S3 generic (@mitchelloharawild, #1974). This is similar
  to `autoplot()` but produces layers rather than complete plots.

* Custom objects can now be added using `+` if a `ggplot_add` method has been
  defined for the class of the object (@thomasp85).

* Theme elements can now be subclassed. Add a `merge_element` method to control
  how properties are inherited from the parent element. Add an `element_grob` 
  method to define how elements are rendered into grobs (@thomasp85, #1981).

* Coords have gained new extension mechanisms.
  
    If you have an existing coord extension, you will need to revise the
    specification of the `train()` method. It is now called 
    `setup_panel_params()` (better reflecting what it actually does) and now 
    has arguments `scale_x`, and `scale_y` (the x and y scales respectively) 
    and `param`, a list of plot specific parameters generated by 
    `setup_params()`.

    What was formerly called `scale_details` (in coords), `panel_ranges` 
    (in layout) and `panel_scales` (in geoms) are now consistently called
    `panel_params` (#1311). These are parameters of the coord that vary from
    panel to panel.

* `ggplot_build()` and `ggplot_gtable()` are now generics, so ggplot-subclasses 
  can define additional behavior during the build stage.

* `guide_train()`, `guide_merge()`, `guide_geom()`, and `guide_gengrob()`
  are now exported as they are needed if you want to design your own guide.
  They are not currently documented; use at your own risk (#2528).

* `scale_type()` generic is now exported and documented. Use this if you 
  want to extend ggplot2 to work with a new type of vector.

## Minor bug fixes and improvements

### Faceting

* `facet_grid()` gives a more informative error message if you try to use
  a variable in both rows and cols (#1928).

* `facet_grid()` and `facet_wrap()` both give better error messages if you
  attempt to use an unsupported coord with free scales (#2049).

* `label_parsed()` works once again (#2279).

* You can now style the background of horizontal and vertical strips
  independently with `strip.background.x` and `strip.background.y` 
  theme settings (#2249).

### Scales

* `discrete_scale()` documentation now inherits shared definitions from 
  `continuous_scale()` (@alistaire47, #2052).

* `guide_colorbar()` shows all colours of the scale (@has2k1, #2343).

* `scale_identity()` once again produces legends by default (#2112).

* Tick marks for secondary axes with strong transformations are more 
  accurately placed (@thomasp85, #1992).

* Missing line types now reliably generate missing lines (with standard 
  warning) (#2206).

* Legends now ignore set aesthetics that are not length one (#1932).

* All colour and fill scales now have an `aesthetics` argument that can
  be used to set the aesthetic(s) the scale works with. This makes it
  possible to apply a colour scale to both colour and fill aesthetics
  at the same time, via `aesthetics = c("colour", "fill")` (@clauswilke).
  
* Three new generic scales work with any aesthetic or set of aesthetics: 
  `scale_continuous_identity()`, `scale_discrete_identity()`, and
  `scale_discrete_manual()` (@clauswilke).

* `scale_*_gradient2()` now consistently omits points outside limits by 
  rescaling after the limits are enforced (@foo-bar-baz-qux, #2230).

### Layers

* `geom_label()` now correctly produces unbordered labels when `label.size` 
  is 0, even when saving to PDF (@bfgray3, #2407).

* `layer()` gives considerably better error messages for incorrectly specified
  `geom`, `stat`, or `position` (#2401).

* In all layers that use it, `linemitre` now defaults to 10 (instead of 1)
  to better match base R.

* `geom_boxplot()` now supplies a default value if no `x` aesthetic is present
  (@foo-bar-baz-qux, #2110).

* `geom_density()` drops groups with fewer than two data points and throws a
  warning. For groups with two data points, density values are now calculated 
  with `stats::density` (@karawoo, #2127).

* `geom_segment()` now also takes a `linejoin` parameter. This allows more 
  control over the appearance of the segments, which is especially useful for 
  plotting thick arrows (@Ax3man, #774).

* `geom_smooth()` now reports the formula used when `method = "auto"` 
  (@davharris #1951). `geom_smooth()` now orders by the `x` aesthetic, making it 
  easier to pass pre-computed values without manual ordering (@izahn, #2028). It 
  also now knows it has `ymin` and `ymax` aesthetics (#1939). The legend 
  correctly reflects the status of the `se` argument when used with stats 
  other than the default (@clauswilke, #1546).

* `geom_tile()` now once again interprets `width` and `height` correctly 
  (@malcolmbarrett, #2510).

* `position_jitter()` and `position_jitterdodge()` gain a `seed` argument that
  allows the specification of a random seed for reproducible jittering 
  (@krlmlr, #1996 and @slowkow, #2445).

* `stat_density()` has better behaviour if all groups are dropped because they
  are too small (#2282).

* `stat_summary_bin()` now understands the `breaks` parameter (@karawoo, #2214).

* `stat_bin()` now accepts functions for `binwidth`. This allows better binning 
  when faceting along variables with different ranges (@botanize).

* `stat_bin()` and `geom_histogram()` now sum correctly when using the `weight` 
  aesthetic (@jiho, #1921).

* `stat_bin()` again uses correct scaling for the computed variable `ndensity` 
  (@timgoodman, #2324).

* `stat_bin()` and `stat_bin_2d()` now properly handle the `breaks` parameter 
  when the scales are transformed (@has2k1, #2366).

* `update_geom_defaults()` and `update_stat_defaults()` allow American 
  spelling of aesthetic parameters (@foo-bar-baz-qux, #2299).

* The `show.legend` parameter now accepts a named logical vector to hide/show
  only some aesthetics in the legend (@tutuchan, #1798).

* Layers now silently ignore unknown aesthetics with value `NULL` (#1909).

### Coords

* Clipping to the plot panel is now configurable, through a `clip` argument
  to coordinate systems, e.g. `coord_cartesian(clip = "off")` 
  (@clauswilke, #2536).

* Like scales, coordinate systems now give you a message when you're 
  replacing an existing coordinate system (#2264).

* `coord_polar()` now draws secondary axis ticks and labels 
  (@dylan-stark, #2072), and can draw the radius axis on the right 
  (@thomasp85, #2005).

* `coord_trans()` now generates a warning when a transformation generates 
  non-finite values (@foo-bar-baz-qux, #2147).

### Themes

* Complete themes now always override all elements of the default theme
  (@has2k1, #2058, #2079).

* Themes now set default grid colour in `panel.grid` rather than individually
  in `panel.grid.major` and `panel.grid.minor` individually. This makes it 
  slightly easier to customise the theme (#2352).

* Fixed bug when setting strips to `element_blank()` (@thomasp85). 

* Axes positioned on the top and to the right can now customize their ticks and
  lines separately (@thomasp85, #1899).

* Built-in themes gain parameters `base_line_size` and `base_rect_size` which 
  control the default sizes of line and rectangle elements (@karawoo, #2176).

* Default themes use `rel()` to set line widths (@baptiste).

* Themes were tweaked for visual consistency and more graceful behavior when 
  changing the base font size. All absolute heights or widths were replaced 
  with heights or widths that are proportional to the base font size. One 
  relative font size was eliminated (@clauswilke).
  
* The height of descenders is now calculated solely on font metrics and doesn't
  change with the specific letters in the string. This fixes minor alignment 
  issues with plot titles, subtitles, and legend titles (#2288, @clauswilke).

### Guides

* `guide_colorbar()` is more configurable: tick marks and color bar frame
  can now by styled with arguments `ticks.colour`, `ticks.linewidth`, 
  `frame.colour`, `frame.linewidth`, and `frame.linetype`
  (@clauswilke).
  
* `guide_colorbar()` now uses `legend.spacing.x` and `legend.spacing.y` 
  correctly, and it can handle multi-line titles. Minor tweaks were made to 
  `guide_legend()` to make sure the two legend functions behave as similarly as
  possible (@clauswilke, #2397 and #2398).
  
* The theme elements `legend.title` and `legend.text` now respect the settings 
  of `margin`, `hjust`, and `vjust` (@clauswilke, #2465, #1502).

* Non-angle parameters of `label.theme` or `title.theme` can now be set in 
  `guide_legend()` and `guide_colorbar()` (@clauswilke, #2544).

### Other

* `fortify()` gains a method for tbls (@karawoo, #2218).

* `ggplot` gains a method for `grouped_df`s that adds a `.group` variable,
  which computes a unique value for each group. Use it with 
  `aes(group = .group)` (#2351).

* `ggproto()` produces objects with class `c("ggproto", "gg")`, allowing for
  a more informative error message when adding layers, scales, or other ggproto 
  objects (@jrnold, #2056).

* `ggsave()`'s DPI argument now supports 3 string options: "retina" (320
  DPI), "print" (300 DPI), and "screen" (72 DPI) (@foo-bar-baz-qux, #2156).
  `ggsave()` now uses full argument names to avoid partial match warnings 
  (#2355), and correctly restores the previous graphics device when several
  graphics devices are open (#2363).

* `print.ggplot()` now returns the original ggplot object, instead of the 
  output from `ggplot_build()`. Also, the object returned from 
  `ggplot_build()` now has the class `"ggplot_built"` (#2034).

* `map_data()` now works even when purrr is loaded (tidyverse#66).

* New functions `summarise_layout()`, `summarise_coord()`, and 
  `summarise_layers()` summarise the layout, coordinate systems, and layers 
  of a built ggplot object (#2034, @wch). This provides a tested API that 
  (e.g.) shiny can depend on.

* Updated startup messages reflect new resources (#2410, @mine-cetinkaya-rundel).

# ggplot2 2.2.1

* Fix usage of `structure(NULL)` for R-devel compatibility (#1968).

# ggplot2 2.2.0

## Major new features

### Subtitle and caption

Thanks to @hrbrmstr plots now have subtitles and captions, which can be set with 
the `subtitle`  and `caption` arguments to `ggtitle()` and `labs()`. You can 
control their appearance with the theme settings `plot.caption` and 
`plot.subtitle`. The main plot title is now left-aligned to better work better 
with a subtitle. The caption is right-aligned (@hrbrmstr).

### Stacking

`position_stack()` and `position_fill()` now sort the stacking order to match 
grouping order. This allows you to control the order through grouping, and 
ensures that the default legend matches the plot (#1552, #1593). If you want the 
opposite order (useful if you have horizontal bars and horizontal legend), you 
can request reverse stacking by using `position = position_stack(reverse = TRUE)` 
(#1837).
  
`position_stack()` and `position_fill()` now accepts negative values which will 
create stacks extending below the x-axis (#1691).

`position_stack()` and `position_fill()` gain a `vjust` argument which makes it 
easy to (e.g.) display labels in the middle of stacked bars (#1821).

### Layers

`geom_col()` was added to complement `geom_bar()` (@hrbrmstr). It uses 
`stat="identity"` by default, making the `y` aesthetic mandatory. It does not 
support any other `stat_()` and does not provide fallback support for the 
`binwidth` parameter. Examples and references in other functions were updated to
demonstrate `geom_col()` usage. 

When creating a layer, ggplot2 will warn if you use an unknown aesthetic or an 
unknown parameter. Compared to the previous version, this is stricter for 
aesthetics (previously there was no message), and less strict for parameters 
(previously this threw an error) (#1585).

### Facetting

The facet system, as well as the internal panel class, has been rewritten in 
ggproto. Facets are now extendable in the same manner as geoms and stats, as 
described in `vignette("extending-ggplot2")`.

We have also added the following new features.
  
* `facet_grid()` and `facet_wrap()` now allow expressions in their faceting 
  formulas (@DanRuderman, #1596).

* When `facet_wrap()` results in an uneven number of panels, axes will now be
  drawn underneath the hanging panels (fixes #1607)

* Strips can now be freely positioned in `facet_wrap()` using the 
  `strip.position` argument (deprecates `switch`).

* The relative order of panel, strip, and axis can now be controlled with 
  the theme setting `strip.placement` that takes either `inside` (strip between 
  panel and axis) or `outside` (strip after axis).

* The theme option `panel.margin` has been deprecated in favour of 
  `panel.spacing` to more clearly communicate intent.

### Extensions

Unfortunately there was a major oversight in the construction of ggproto which 
lead to extensions capturing the super object at package build time, instead of 
at package run time (#1826). This problem has been fixed, but requires 
re-installation of all extension packages.

## Scales

* The position of x and y axes can now be changed using the `position` argument
  in `scale_x_*`and `scale_y_*` which can take `top` and `bottom`, and `left`
  and `right` respectively. The themes of top and right axes can be modified 
  using the `.top` and `.right` modifiers to `axis.text.*` and `axis.title.*`.

### Continuous scales

* `scale_x_continuous()` and `scale_y_continuous()` can now display a secondary 
  axis that is a __one-to-one__ transformation of the primary axis (e.g. degrees 
  Celcius to degrees Fahrenheit). The secondary axis will be positioned opposite 
  to the primary axis and can be controlled with the `sec.axis` argument to 
  the scale constructor.

* Scales worry less about having breaks. If no breaks can be computed, the
  plot will work instead of throwing an uninformative error (#791). This 
  is particularly helpful when you have facets with free scales, and not
  all panels contain data.

* Scales now warn when transformation introduces infinite values (#1696).

### Date time

* `scale_*_datetime()` now supports time zones. It will use the timezone 
  attached to the variable by default, but can be overridden with the 
  `timezone` argument.

* New `scale_x_time()` and `scale_y_time()` generate reasonable default
  breaks and labels for hms vectors (#1752).

### Discrete scales

The treatment of missing values by discrete scales has been thoroughly 
overhauled (#1584). The underlying principle is that we can naturally represent 
missing values on discrete variables (by treating just like another level), so 
by default we should. 

This principle applies to:

* character vectors
* factors with implicit NA
* factors with explicit NA

And to all scales (both position and non-position.)

Compared to the previous version of ggplot2, there are three main changes:

1.  `scale_x_discrete()` and `scale_y_discrete()` always show discrete NA,
    regardless of their source

1.  If present, `NA`s are shown in discrete legends.

1.  All discrete scales gain a `na.translate` argument that allows you to 
    control whether `NA`s are translated to something that can be visualised,
    or should be left as missing. Note that if you don't translate (i.e. 
    `na.translate = FALSE)` the missing values will passed on to the layer, 
    which will warning that it's dropping missing values. To suppress the
    warnings, you'll also need to add `na.rm = TRUE` to the layer call. 

There were also a number of other smaller changes

* Correctly use scale expansion factors.
* Don't preserve space for dropped levels (#1638).
* Only issue one warning when when asking for too many levels (#1674).
* Unicode labels work better on Windows (#1827).
* Warn when used with only continuous data (#1589)

## Themes

* The `theme()` constructor now has named arguments rather than ellipses. This 
  should make autocomplete substantially more useful. The documentation
  (including examples) has been considerably improved.
  
* Built-in themes are more visually homogeneous, and match `theme_grey` better.
  (@jiho, #1679)
  
* When computing the height of titles, ggplot2 now includes the height of the
  descenders (i.e. the bits of `g` and `y` that hang beneath the baseline). This 
  improves the margins around titles, particularly the y axis label (#1712).
  I have also very slightly increased the inner margins of axis titles, and 
  removed the outer margins. 

* Theme element inheritance is now easier to work with as modification now
  overrides default `element_blank` elements (#1555, #1557, #1565, #1567)
  
* Horizontal legends (i.e. legends on the top or bottom) are horizontally
  aligned by default (#1842). Use `legend.box = "vertical"` to switch back
  to the previous behaviour.
  
* `element_line()` now takes an `arrow` argument to specify arrows at the end of
  lines (#1740)

There were a number of tweaks to the theme elements that control legends:
  
* `legend.justification` now controls appearance will plotting the legend
  outside of the plot area. For example, you can use 
  `theme(legend.justification = "top")` to make the legend align with the 
  top of the plot.

* `panel.margin` and `legend.margin` have been renamed to `panel.spacing` and 
  `legend.spacing` respectively, to better communicate intent (they only
  affect spacing between legends and panels, not the margins around them)

* `legend.margin` now controls margin around individual legends.

* New `legend.box.background`, `legend.box.spacing`, and `legend.box.margin`
  control the background, spacing, and margin of the legend box (the region
  that contains all legends).

## Bug fixes and minor improvements

* ggplot2 now imports tibble. This ensures that all built-in datasets print 
  compactly even if you haven't explicitly loaded tibble or dplyr (#1677).

* Class of aesthetic mapping is preserved when adding `aes()` objects (#1624).

* `+.gg` now works for lists that include data frames.

* `annotation_x()` now works in the absense of global data (#1655)

* `geom_*(show.legend = FALSE)` now works for `guide_colorbar`.

* `geom_boxplot()` gains new `outlier.alpha` (@jonathan-g) and 
  `outlier.fill` (@schloerke, #1787) parameters to control the alpha/fill of
   outlier points independently of the alpha of the boxes. 

* `position_jitter()` (and hence `geom_jitter()`) now correctly computes 
  the jitter width/jitter when supplied by the user (#1775, @has2k1).

* `geom_contour()` more clearly describes what inputs it needs (#1577).

* `geom_curve()` respects the `lineend` parameter (#1852).

* `geom_histogram()` and `stat_bin()` understand the `breaks` parameter once 
  more. (#1665). The floating point adjustment for histogram bins is now 
  actually used - it was previously inadvertently ignored (#1651).

* `geom_violin()` no longer transforms quantile lines with the alpha aesthetic
  (@mnbram, #1714). It no longer errors when quantiles are requested but data
  have zero range (#1687). When `trim = FALSE` it once again has a nice 
  range that allows the density to reach zero (by extending the range 3 
  bandwidths to either side of the data) (#1700).

* `geom_dotplot()` works better when faceting and binning on the y-axis. 
  (#1618, @has2k1).
  
* `geom_hexbin()` once again supports `..density..` (@mikebirdgeneau, #1688).

* `geom_step()` gives useful warning if only one data point in layer (#1645).

* `layer()` gains new `check.aes` and `check.param` arguments. These allow
  geom/stat authors to optional suppress checks for known aesthetics/parameters.
  Currently this is used only in `geom_blank()` which powers `expand_limits()` 
  (#1795).

* All `stat_*()` display a better error message when required aesthetics are
  missing.
  
* `stat_bin()` and `stat_summary_hex()` now accept length 1 `binwidth` (#1610)

* `stat_density()` gains new argument `n`, which is passed to underlying function
  `stats::density` ("number of equally spaced points at which the
  density is to be estimated"). (@hbuschme)

* `stat_binhex()` now again returns `count` rather than `value` (#1747)

* `stat_ecdf()` respects `pad` argument (#1646).

* `stat_smooth()` once again informs you about the method it has chosen.
  It also correctly calculates the size of the largest group within facets.

* `x` and `y` scales are now symmetric regarding the list of
  aesthetics they accept: `xmin_final`, `xmax_final`, `xlower`,
  `xmiddle` and `xupper` are now valid `x` aesthetics.

* `Scale` extensions can now override the `make_title` and `make_sec_title` 
  methods to let the scale modify the axis/legend titles.

* The random stream is now reset after calling `.onAttach()` (#2409).

# ggplot2 2.1.0

## New features

* When mapping an aesthetic to a constant (e.g. 
  `geom_smooth(aes(colour = "loess")))`), the default guide title is the name 
  of the aesthetic (i.e. "colour"), not the value (i.e. "loess") (#1431).

* `layer()` now accepts a function as the data argument. The function will be
  applied to the data passed to the `ggplot()` function and must return a
  data.frame (#1527, @thomasp85). This is a more general version of the 
  deprecated `subset` argument.

* `theme_update()` now uses the `+` operator instead of `%+replace%`, so that
  unspecified values will no longer be `NULL`ed out. `theme_replace()`
  preserves the old behaviour if desired (@oneillkza, #1519). 

* `stat_bin()` has been overhauled to use the same algorithm as ggvis, which 
  has been considerably improved thanks to the advice of Randy Prium (@rpruim).
  This includes:
  
    * Better arguments and a better algorithm for determining the origin.
      You can now specify either `boundary` or the `center` of a bin.
      `origin` has been deprecated in favour of these arguments.
      
    * `drop` is deprecated in favour of `pad`, which adds extra 0-count bins
      at either end (needed for frequency polygons). `geom_histogram()` defaults 
      to `pad = FALSE` which considerably improves the default limits for 
      the histogram, especially when the bins are big (#1477).
      
    * The default algorithm does a (somewhat) better job at picking nice widths 
      and origins across a wider range of input data.
      
    * `bins = n` now gives a histogram with `n` bins, not `n + 1` (#1487).

## Bug fixes

* All `\donttest{}` examples run.

* All `geom_()` and `stat_()` functions now have consistent argument order:
  data + mapping, then geom/stat/position, then `...`, then specific arguments, 
  then arguments common to all layers (#1305). This may break code if you were
  previously relying on partial name matching, but in the long-term should make 
  ggplot2 easier to use. In particular, you can now set the `n` parameter
  in `geom_density2d()` without it partially matching `na.rm` (#1485).

* For geoms with both `colour` and `fill`, `alpha` once again only affects
  fill (Reverts #1371, #1523). This was causing problems for people.

* `facet_wrap()`/`facet_grid()` works with multiple empty panels of data 
  (#1445).

* `facet_wrap()` correctly swaps `nrow` and `ncol` when faceting vertically
  (#1417).

* `ggsave("x.svg")` now uses svglite to produce the svg (#1432).

* `geom_boxplot()` now understands `outlier.color` (#1455).

* `geom_path()` knows that "solid" (not just 1) represents a solid line (#1534).

* `geom_ribbon()` preserves missing values so they correctly generate a 
  gap in the ribbon (#1549).

* `geom_tile()` once again accepts `width` and `height` parameters (#1513). 
  It uses `draw_key_polygon()` for better a legend, including a coloured 
  outline (#1484).

* `layer()` now automatically adds a `na.rm` parameter if none is explicitly
  supplied.

* `position_jitterdodge()` now works on all possible dodge aesthetics, 
  e.g. `color`, `linetype` etc. instead of only based on `fill` (@bleutner)

* `position = "nudge"` now works (although it doesn't do anything useful)
  (#1428).

* The default scale for columns of class "AsIs" is now "identity" (#1518).

* `scale_*_discrete()` has better defaults when used with purely continuous
  data (#1542).

* `scale_size()` warns when used with categorical data.

* `scale_size()`, `scale_colour()`, and `scale_fill()` gain date and date-time
  variants (#1526).

* `stat_bin_hex()` and `stat_bin_summary()` now use the same underlying 
  algorithm so results are consistent (#1383). `stat_bin_hex()` now accepts
  a `weight` aesthetic. To be consistent with related stats, the output variable 
  from `stat_bin_hex()` is now value instead of count.

* `stat_density()` gains a `bw` parameter which makes it easy to get consistent 
   smoothing between facets (@jiho)

* `stat-density-2d()` no longer ignores the `h` parameter, and now accepts 
  `bins` and `binwidth` parameters to control the number of contours 
  (#1448, @has2k1).

* `stat_ecdf()` does a better job of adding padding to -Inf/Inf, and gains
  an argument `pad` to suppress the padding if not needed (#1467).

* `stat_function()` gains an `xlim` parameter (#1528). It once again works 
  with discrete x values (#1509).

* `stat_summary()` preserves sorted x order which avoids artefacts when
  display results with `geom_smooth()` (#1520).

* All elements should now inherit correctly for all themes except `theme_void()`.
  (@Katiedaisey, #1555) 

* `theme_void()` was completely void of text but facets and legends still
  need labels. They are now visible (@jiho). 

* You can once again set legend key and height width to unit arithmetic
  objects (like `2 * unit(1, "cm")`) (#1437).

* Eliminate spurious warning if you have a layer with no data and no aesthetics
  (#1451).

* Removed a superfluous comma in `theme-defaults.r` code (@jschoeley)

* Fixed a compatibility issue with `ggproto` and R versions prior to 3.1.2.
  (#1444)

* Fixed issue where `coord_map()` fails when given an explicit `parameters`
  argument (@tdmcarthur, #1729)
  
* Fixed issue where `geom_errorbarh()` had a required `x` aesthetic (#1933)  

# ggplot2 2.0.0

## Major changes

* ggplot no longer throws an error if your plot has no layers. Instead it 
  automatically adds `geom_blank()` (#1246).
  
* New `cut_width()` is a convenient replacement for the verbose
  `plyr::round_any()`, with the additional benefit of offering finer
  control.

* New `geom_count()` is a convenient alias to `stat_sum()`. Use it when you
  have overlapping points on a scatterplot. `stat_sum()` now defaults to 
  using counts instead of proportions.

* New `geom_curve()` adds curved lines, with a similar specification to 
  `geom_segment()` (@veraanadi, #1088).

* Date and datetime scales now have `date_breaks`, `date_minor_breaks` and
  `date_labels` arguments so that you never need to use the long
  `scales::date_breaks()` or `scales::date_format()`.
  
* `geom_bar()` now has it's own stat, distinct from `stat_bin()` which was
  also used by `geom_histogram()`. `geom_bar()` now uses `stat_count()` 
  which counts values at each distinct value of x (i.e. it does not bin
  the data first). This can be useful when you want to show exactly which 
  values are used in a continuous variable.

* `geom_point()` gains a `stroke` aesthetic which controls the border width of 
  shapes 21-25 (#1133, @SeySayux). `size` and `stroke` are additive so a point 
  with `size = 5` and `stroke = 5` will have a diameter of 10mm. (#1142)

* New `position_nudge()` allows you to slightly offset labels (or other 
  geoms) from their corresponding points (#1109).

* `scale_size()` now maps values to _area_, not radius. Use `scale_radius()`
  if you want the old behaviour (not recommended, except perhaps for lines).

* New `stat_summary_bin()` works like `stat_summary()` but on binned data. 
  It's a generalisation of `stat_bin()` that can compute any aggregate,
  not just counts (#1274). Both default to `mean_se()` if no aggregation
  functions are supplied (#1386).

* Layers are now much stricter about their arguments - you will get an error
  if you've supplied an argument that isn't an aesthetic or a parameter.
  This is likely to cause some short-term pain but in the long-term it will make
  it much easier to spot spelling mistakes and other errors (#1293).
  
    This change does break a handful of geoms/stats that used `...` to pass 
    additional arguments on to the underlying computation. Now 
    `geom_smooth()`/`stat_smooth()` and `geom_quantile()`/`stat_quantile()` 
    use `method.args` instead (#1245, #1289); and `stat_summary()` (#1242), 
    `stat_summary_hex()`, and `stat_summary2d()` use `fun.args`.

### Extensibility

There is now an official mechanism for defining Stats, Geoms, and Positions in 
other packages. See `vignette("extending-ggplot2")` for details.

* All Geoms, Stats and Positions are now exported, so you can inherit from them
  when making your own objects (#989).

* ggplot2 no longer uses proto or reference classes. Instead, we now use 
  ggproto, a new OO system designed specifically for ggplot2. Unlike proto
  and RC, ggproto supports clean cross-package inheritance. Creating a new OO
  system isn't usually the right way to solve a problem, but I'm pretty sure
  it was necessary here. Read more about it in the vignette.

* `aes_()` replaces `aes_q()`. It also supports formulas, so the most concise 
  SE version of `aes(carat, price)` is now `aes_(~carat, ~price)`. You may
  want to use this form in packages, as it will avoid spurious `R CMD check` 
  warnings about undefined global variables.

### Text

* `geom_text()` has been overhauled to make labelling your data a little
  easier. It:
  
    * `nudge_x` and `nudge_y` arguments let you offset labels from their
      corresponding points (#1120). 
      
    * `check_overlap = TRUE` provides a simple way to avoid overplotting 
      of labels: labels that would otherwise overlap are omitted (#1039).
      
    * `hjust` and `vjust` can now be character vectors: "left", "center", 
      "right", "bottom", "middle", "top". New options include "inward" and 
      "outward" which align text towards and away from the center of the plot 
      respectively.

* `geom_label()` works like `geom_text()` but draws a rounded rectangle 
  underneath each label (#1039). This is useful when you want to label plots
  that are dense with data.

### Deprecated features

* The little used `aes_auto()` has been deprecated. 

* `aes_q()` has been replaced with `aes_()` to be consistent with SE versions
  of NSE functions in other packages.

* The `order` aesthetic is officially deprecated. It never really worked, and 
  was poorly documented.

* The `stat` and `position` arguments to `qplot()` have been deprecated.
  `qplot()` is designed for quick plots - if you need to specify position
  or stat, use `ggplot()` instead.

* The theme setting `axis.ticks.margin` has been deprecated: now use the margin 
  property of `axis.text`.
  
* `stat_abline()`, `stat_hline()` and `stat_vline()` have been removed:
  these were never suitable for use other than with `geom_abline()` etc
  and were not documented.

* `show_guide` has been renamed to `show.legend`: this more accurately
  reflects what it does (controls appearance of layer in legend), and uses the 
  same convention as other ggplot2 arguments (i.e. a `.` between names).
  (Yes, I know that's inconsistent with function names with use `_`, but it's
  too late to change now.)

A number of geoms have been renamed to be internally consistent:

* `stat_binhex()` and `stat_bin2d()` have been renamed to `stat_bin_hex()` 
  and `stat_bin_2d()` (#1274). `stat_summary2d()` has been renamed to 
  `stat_summary_2d()`, `geom_density2d()`/`stat_density2d()` has been renamed 
  to `geom_density_2d()`/`stat_density_2d()`.

* `stat_spoke()` is now `geom_spoke()` since I realised it's a
  reparameterisation of `geom_segment()`.

* `stat_bindot()` has been removed because it's so tightly coupled to
  `geom_dotplot()`. If you happened to use `stat_bindot()`, just change to
  `geom_dotplot()` (#1194).

All defunct functions have been removed.

### Default appearance

* The default `theme_grey()` background colour has been changed from "grey90" 
  to "grey92": this makes the background a little less visually prominent.

* Labels and titles have been tweaked for readability:

    * Axes labels are darker.
    
    * Legend and axis titles are given the same visual treatment.
    
    * The default font size dropped from 12 to 11. You might be surprised that 
      I've made the default text size smaller as it was already hard for
      many people to read. It turns out there was a bug in RStudio (fixed in 
      0.99.724), that shrunk the text of all grid based graphics. Once that
      was resolved the defaults seemed too big to my eyes.
    
    * More spacing between titles and borders.
    
    * Default margins scale with the theme font size, so the appearance at 
      larger font sizes should be considerably improved (#1228). 

* `alpha` now affects both fill and colour aesthetics (#1371).

* `element_text()` gains a margins argument which allows you to add additional
  padding around text elements. To help see what's going on use `debug = TRUE` 
  to display the text region and anchors.

* The default font size in `geom_text()` has been decreased from 5mm (14 pts)
  to 3.8 mm (11 pts) to match the new default theme sizes.

* A diagonal line is no longer drawn on bar and rectangle legends. Instead, the
  border has been tweaked to be more visible, and more closely match the size of 
  line drawn on the plot.

* `geom_pointrange()` and `geom_linerange()` get vertical (not horizontal)
  lines in the legend (#1389).

* The default line `size` for `geom_smooth()` has been increased from 0.5 to 1 
  to make it easier to see when overlaid on data.
  
* `geom_bar()` and `geom_rect()` use a slightly paler shade of grey so they
  aren't so visually heavy.
  
* `geom_boxplot()` now colours outliers the same way as the boxes.

* `geom_point()` now uses shape 19 instead of 16. This looks much better on 
  the default Linux graphics device. (It's very slightly smaller than the old 
  point, but it shouldn't affect any graphics significantly)

* Sizes in ggplot2 are measured in mm. Previously they were converted to pts 
  (for use in grid) by multiplying by 72 / 25.4. However, grid uses printer's 
  points, not Adobe (big pts), so sizes are now correctly multiplied by 
  72.27 / 25.4. This is unlikely to noticeably affect display, but it's
  technically correct (<https://youtu.be/hou0lU8WMgo>).

* The default legend will now allocate multiple rows (if vertical) or
  columns (if horizontal) in order to make a legend that is more likely to
  fit on the screen. You can override with the `nrow`/`ncol` arguments
  to `guide_legend()`

    ```R
    p <- ggplot(mpg, aes(displ,hwy, colour = model)) + geom_point()
    p
    p + theme(legend.position = "bottom")
    # Previous behaviour
    p + guides(colour = guide_legend(ncol = 1))
    ```

### New and updated themes

* New `theme_void()` is completely empty. It's useful for plots with non-
  standard coordinates or for drawings (@jiho, #976).

* New `theme_dark()` has a dark background designed to make colours pop out
  (@jiho, #1018)

* `theme_minimal()` became slightly more minimal by removing the axis ticks:
  labels now line up directly beneath grid lines (@tomschloss, #1084)

* New theme setting `panel.ontop` (logical) make it possible to place 
  background elements (i.e., gridlines) on top of data. Best used with 
  transparent `panel.background` (@noamross. #551).

### Labelling

The facet labelling system was updated with many new features and a
more flexible interface (@lionel-). It now works consistently across
grid and wrap facets. The most important user visible changes are:

* `facet_wrap()` gains a `labeller` option (#25).

* `facet_grid()` and `facet_wrap()` gain a `switch` argument to
  display the facet titles near the axes. When switched, the labels
  become axes subtitles. `switch` can be set to "x", "y" or "both"
  (the latter only for grids) to control which margin is switched.

The labellers (such as `label_value()` or `label_both()`) also get
some new features:

* They now offer the `multi_line` argument to control whether to
  display composite facets (those specified as `~var1 + var2`) on one
  or multiple lines.

* In `label_bquote()` you now refer directly to the names of
  variables. With this change, you can create math expressions that
  depend on more than one variable. This math expression can be
  specified either for the rows or the columns and you can also
  provide different expressions to each margin.

  As a consequence of these changes, referring to `x` in backquoted
  expressions is deprecated.

* Similarly to `label_bquote()`, `labeller()` now take `.rows` and
  `.cols` arguments. In addition, it also takes `.default`.
  `labeller()` is useful to customise how particular variables are
  labelled. The three additional arguments specify how to label the
  variables are not specifically mentioned, respectively for rows,
  columns or both. This makes it especially easy to set up a
  project-wide labeller dispatcher that can be reused across all your
  plots. See the documentation for an example.

* The new labeller `label_context()` adapts to the number of factors
  facetted over. With a single factor, it displays only the values,
  just as before. But with multiple factors in a composite margin
  (e.g. with `~cyl + am`), the labels are passed over to
  `label_both()`. This way the variables names are displayed with the
  values to help identifying them.

On the programming side, the labeller API has been rewritten in order
to offer more control when faceting over multiple factors (e.g. with
formulae such as `~cyl + am`). This also means that if you have
written custom labellers, you will need to update them for this
version of ggplot.

* Previously, a labeller function would take `variable` and `value`
  arguments and return a character vector. Now, they take a data frame
  of character vectors and return a list. The input data frame has one
  column per factor facetted over and each column in the returned list
  becomes one line in the strip label. See documentation for more
  details.

* The labels received by a labeller now contain metadata: their margin
  (in the "type" attribute) and whether they come from a wrap or a
  grid facet (in the "facet" attribute).

* Note that the new `as_labeller()` function operator provides an easy
  way to transform an existing function to a labeller function. The
  existing function just needs to take and return a character vector.

## Documentation

* Improved documentation for `aes()`, `layer()` and much much more.

* I've tried to reduce the use of `...` so that you can see all the 
  documentation in one place rather than having to integrate multiple pages.
  In some cases this has involved adding additional arguments to geoms
  to make it more clear what you can do:
  
    *  `geom_smooth()` gains explicit `method`, `se` and `formula` arguments.
    
    * `geom_histogram()` gains `binwidth`, `bins`, `origin` and `right` 
      arguments.
      
    * `geom_jitter()` gains `width` and `height` arguments to make it easier
      to control the amount of jittering without using the lengthy 
      `position_jitter()` function (#1116)

* Use of `qplot()` in examples has been minimised (#1123, @hrbrmstr). This is
  inline with the 2nd edition of the ggplot2 box, which minimises the use of 
  `qplot()` in favour of `ggplot()`.

* Tightly linked geoms and stats (e.g. `geom_boxplot()` and `stat_boxplot()`) 
  are now documented in the same file so you can see all the arguments in one
  place. Variations of the same idea (e.g. `geom_path()`, `geom_line()`, and
  `geom_step()`) are also documented together.

* It's now obvious that you can set the `binwidth` parameter for
  `stat_bin_hex()`, `stat_summary_hex()`, `stat_bin_2d()`, and
  `stat_summary_2d()`. 

* The internals of positions have been cleaned up considerably. You're unlikely
  to notice any external changes, although the documentation should be a little
  less confusing since positions now don't list parameters they never use.

## Data

* All datasets have class `tbl_df` so if you also use dplyr, you get a better
  print method.

* `economics` has been brought up to date to 2015-04-01.

* New `economics_long` is the economics data in long form.

* New `txhousing` dataset containing information about the Texas housing
  market. Useful for examples that need multiple time series, and for
  demonstrating model+vis methods.

* New `luv_colours` dataset which contains the locations of all
  built-in `colors()` in Luv space.

* `movies` has been moved into its own package, ggplot2movies, because it was 
  large and not terribly useful. If you've used the movies dataset, you'll now 
  need to explicitly load the package with `library(ggplot2movies)`.

## Bug fixes and minor improvements

* All partially matched arguments and `$` have been been replaced with 
  full matches (@jimhester, #1134).

* ggplot2 now exports `alpha()` from the scales package (#1107), and `arrow()` 
  and `unit()` from grid (#1225). This means you don't need attach scales/grid 
  or do `scales::`/`grid::` for these commonly used functions.

* `aes_string()` now only parses character inputs. This fixes bugs when
  using it with numbers and non default `OutDec` settings (#1045).

* `annotation_custom()` automatically adds a unique id to each grob name,
  making it easier to plot multiple grobs with the same name (e.g. grobs of
  ggplot2 graphics) in the same plot (#1256).

* `borders()` now accepts xlim and ylim arguments for specifying the geographical 
  region of interest (@markpayneatwork, #1392).

* `coord_cartesian()` applies the same expansion factor to limits as for scales. 
  You can suppress with `expand = FALSE` (#1207).

* `coord_trans()` now works when breaks are suppressed (#1422).

* `cut_number()` gives error message if the number of requested bins can
  be created because there are two few unique values (#1046).

* Character labels in `facet_grid()` are no longer (incorrectly) coerced into
  factors. This caused problems with custom label functions (#1070).

* `facet_wrap()` and `facet_grid()` now allow you to use non-standard
  variable names by surrounding them with backticks (#1067).

* `facet_wrap()` more carefully checks its `nrow` and `ncol` arguments
  to ensure that they're specified correctly (@richierocks, #962)

* `facet_wrap()` gains a `dir` argument to control the direction the
  panels are wrapped in. The default is "h" for horizontal. Use "v" for
  vertical layout (#1260).

* `geom_abline()`, `geom_hline()` and `geom_vline()` have been rewritten to
  have simpler behaviour and be more consistent:

    * `stat_abline()`, `stat_hline()` and `stat_vline()` have been removed:
      these were never suitable for use other than with `geom_abline()` etc
      and were not documented.

    * `geom_abline()`, `geom_vline()` and `geom_hline()` are bound to
      `stat_identity()` and `position_identity()`

    * Intercept parameters can no longer be set to a function.

    * They are all documented in one file, since they are so closely related.

* `geom_bin2d()` will now let you specify one dimension's breaks exactly,
  without touching the other dimension's default breaks at all (#1126).

* `geom_crossbar()` sets grouping correctly so you can display multiple
  crossbars on one plot. It also makes the default `fatten` argument a little
  bigger to make the middle line more obvious (#1125).

* `geom_histogram()` and `geom_smooth()` now only inform you about the
  default values once per layer, rather than once per panel (#1220).

* `geom_pointrange()` gains `fatten` argument so you can control the
  size of the point relative to the size of the line.

* `geom_segment()` annotations were not transforming with scales 
  (@BrianDiggs, #859).

* `geom_smooth()` is no longer so chatty. If you want to know what the default
  smoothing method is, look it up in the documentation! (#1247)

* `geom_violin()` now has the ability to draw quantile lines (@DanRuderman).

* `ggplot()` now captures the parent frame to use for evaluation,
  rather than always defaulting to the global environment. This should
  make ggplot more suitable to use in more situations (e.g. with knitr)

* `ggsave()` has been simplified a little to make it easier to maintain.
  It no longer checks that you're printing a ggplot2 object (so now also
  works with any grid grob) (#970), and always requires a filename.
  Parameter `device` now supports character argument to specify which supported
  device to use ('pdf', 'png', 'jpeg', etc.), for when it cannot be correctly
  inferred from the file extension (for example when a temporary filename is
  supplied server side in shiny apps) (@sebkopf, #939). It no longer opens
  a graphics device if one isn't already open - this is annoying when you're
  running from a script (#1326).

* `guide_colorbar()` creates correct legend if only one color (@krlmlr, #943).

* `guide_colorbar()` no longer fails when the legend is empty - previously
  this often masked misspecifications elsewhere in the plot (#967).

* New `layer_data()` function extracts the data used for plotting for a given
  layer. It's mostly useful for testing.

* User supplied `minor_breaks` can now be supplied on the same scale as 
  the data, and will be automatically transformed with by scale (#1385).

* You can now suppress the appearance of an axis/legend title (and the space
  that would allocated for it) with `NULL` in the `scale_` function. To
  use the default label, use `waiver()` (#1145).

* Position adjustments no longer warn about potentially varying ranges
  because the problem rarely occurs in practice and there are currently a
  lot of false positives since I don't understand exactly what FP criteria
  I should be testing.

* `scale_fill_grey()` now uses red for missing values. This matches
  `scale_colour_grey()` and makes it obvious where missing values lie.
  Override with `na.value`.

* `scale_*_gradient2()` defaults to using Lab colour space.

* `scale_*_gradientn()` now allows `colours` or `colors` (#1290)

* `scale_y_continuous()` now also transforms the `lower`, `middle` and `upper`
  aesthetics used by `geom_boxplot()`: this only affects
  `geom_boxplot(stat = "identity")` (#1020).

* Legends no longer inherit aesthetics if `inherit.aes` is FALSE (#1267).

* `lims()` makes it easy to set the limits of any axis (#1138).

* `labels = NULL` now works with `guide_legend()` and `guide_colorbar()`.
  (#1175, #1183).

* `override.aes` now works with American aesthetic spelling, e.g. color

* Scales no longer round data points to improve performance of colour
  palettes. Instead the scales package now uses a much faster colour
  interpolation algorithm (#1022).

* `scale_*_brewer()` and `scale_*_distiller()` add new `direction` argument of 
  `scales::brewer_pal`, making it easier to change the order of colours 
  (@jiho, #1139).

* `scale_x_date()` now clips dates outside the limits in the same way as
  `scale_x_continuous()` (#1090).

* `stat_bin()` gains `bins` arguments, which denotes the number of bins. Now
  you can set `bins=100` instead of `binwidth=0.5`. Note that `breaks` or
  `binwidth` will override it (@tmshn, #1158, #102).

* `stat_boxplot()` warns if a continuous variable is used for the `x` aesthetic
  without also supplying a `group` aesthetic (#992, @krlmlr).

* `stat_summary_2d()` and `stat_bin_2d()` now share exactly the same code for 
  determining breaks from `bins`, `binwidth`, and `origin`. 
  
* `stat_summary_2d()` and `stat_bin_2d()` now output in tile/raster compatible 
  form instead of rect compatible form. 

* Automatically computed breaks do not lead to an error for transformations like
  "probit" where the inverse can map to infinity (#871, @krlmlr)

* `stat_function()` now always evaluates the function on the original scale.
  Previously it computed the function on transformed scales, giving incorrect
  values (@BrianDiggs, #1011).

* `strip_dots` works with anonymous functions within calculated aesthetics 
  (e.g. `aes(sapply(..density.., function(x) mean(x))))` (#1154, @NikNakk)

* `theme()` gains `validate = FALSE` parameter to turn off validation, and 
  hence store arbitrary additional data in the themes. (@tdhock, #1121)

* Improved the calculation of segments needed to draw the curve representing
  a line when plotted in polar coordinates. In some cases, the last segment
  of a multi-segment line was not drawn (@BrianDiggs, #952)<|MERGE_RESOLUTION|>--- conflicted
+++ resolved
@@ -1,8 +1,6 @@
 # ggplot2 (development version)
 
-<<<<<<< HEAD
 * Fixed bug in out-of-bounds binned breaks (@teunbrand, #6054)
-=======
 * Binned guides now accept expressions as labels (@teunbrand, #6005)
 * (internal) `Scale$get_labels()` format expressions as lists.
 * In non-orthogonal coordinate systems (`coord_sf()`, `coord_polar()` and 
@@ -50,7 +48,6 @@
     * The `element_geom()` function can be used to populate that argument.
     * The `from_theme()` function allows access to the theme default fields from
       inside the `aes()` function.
->>>>>>> 1bb92309
 * Passing empty unmapped aesthetics to layers raises a warning instead of
   throwing an error (@teunbrand, #6009).
 * Moved {mgcv} from Imports to Suggests (@teunbrand, #5986)

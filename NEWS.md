--- conflicted
+++ resolved
@@ -1,9 +1,8 @@
 # ggplot2 (development version)
 
-<<<<<<< HEAD
 * The `get_guide_data()` function can be used to extract position and label
   information from the plot (#5004).
-=======
+
 * The ggplot object now contains `$layout` which points to the `Layout` ggproto
   object and will be used by the `ggplot_build.ggplot` method. This was exposed
   so that package developers may extend the behavior of the `Layout` ggproto object
@@ -21,7 +20,6 @@
 
 * New `display` argument in `guide_colourbar()` supplants the `raster` argument.
   In R 4.1.0 and above, `display = "gradient"` will draw a gradient.
->>>>>>> f5121742
   
 * When using `geom_dotplot(binaxis = "x")` with a discrete y-variable, dots are
   now stacked from the y-position rather than from 0 (@teunbrand, #5462)

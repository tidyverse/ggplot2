# ggplot2 (development version)

<<<<<<< HEAD
* The `trans` argument in scales and secondary axes has been renamed to 
  `transform`. The `trans` argument itself is deprecated (#5558).
=======
* `guide_*()` functions get a new `theme` argument to style individual guides.
  The `theme()` function has gained additional arguments for styling guides:
  `legend.key.spacing{.x/.y}`, `legend.frame`, `legend.axis.line`, 
  `legend.ticks`, `legend.ticks.length`, `legend.text.position` and 
  `legend.title.position`. Previous style arguments in the `guide_*()` functions 
  have been soft-deprecated.
  
>>>>>>> 8e1c0853
* When legend titles are larger than the legend, title justification extends
  to the placement of keys and labels (#1903).

* `draw_key_label()` now better reflects the appearance of labels.

* The `minor_breaks` function argument in scales can now take a function with
  two arguments: the scale's limits and the scale's major breaks (#3583).
  
* (internal) The `ScaleContinuous$get_breaks()` method no longer censors
  the computed breaks.

* Plot scales now ignore `AsIs` objects constructed with `I(x)`, instead of
  invoking the identity scale. This allows these columns to co-exist with other
  layers that need a non-identity scale for the same aesthetic. Also, it makes
  it easy to specify relative positions (@teunbrand, #5142).

* The `fill` aesthetic in many geoms now accepts grid's patterns and gradients.
  For developers of layer extensions, this feature can be enabled by switching 
  from `fill = alpha(fill, alpha)` to `fill = fill_alpha(fill, alpha)` when 
  providing fills to `grid::gpar()` (@teunbrand, #3997).

* The plot's title, subtitle and caption now obey horizontal text margins
  (#5533).

* New `guide_axis_stack()` to combine other axis guides on top of one another.

* New `guide_custom()` function for drawing custom graphical objects (grobs)
  unrelated to scales in legend positions (#5416).
  
* `theme()` now supports splicing a list of arguments (#5542).

* Contour functions will not fail when `options("OutDec")` is not `.` (@eliocamp, #5555).

* The `legend.key` theme element is set to inherit from the `panel.background`
  theme element. The default themes no longer set the `legend.key` element.
  This causes a visual change with the default `theme_gray()` (#5549).

* Lines where `linewidth = NA` are now dropped in `geom_sf()` (#5204).

* New `guide_axis_logticks()` can be used to draw logarithmic tick marks as
  an axis. It supersedes the `annotation_logticks()` function 
  (@teunbrand, #5325).

* Glyphs drawing functions of the `draw_key_*()` family can now set `"width"`
  and `"height"` attributes (in centimetres) to the produced keys to control
  their displayed size in the legend.

* `coord_radial()` is a successor to `coord_polar()` with more customisation 
  options. `coord_radial()` can:
  
  * integrate with the new guide system via a dedicated `guide_axis_theta()` to
    display the angle coordinate.
  * in addition to drawing full circles, also draw circle sectors by using the 
    `end` argument.
  * avoid data vanishing in the center of the plot by setting the `donut` 
    argument.
  * adjust the `angle` aesthetic of layers, such as `geom_text()`, to align 
    with the coordinate system using the `rotate_angle` argument.

* By default, `guide_legend()` now only draws a key glyph for a layer when
  the value is is the layer's data. To revert to the old behaviour, you
  can still set `show.legend = c({aesthetic} = TRUE)` (@teunbrand, #3648).

* The spacing between legend keys and their labels, in addition to legends
  and their titles, is now controlled by the text's `margin` setting. Not
  specifying margins will automatically add appropriate text margins. To
  control the spacing within a legend between keys, the new 
  `key.spacing.{x/y}` argument can be used. This leaves the 
  `legend.spacing` dedicated to controlling the spacing between
  different guides (#5455).

* In the theme element hierarchy, parent elements that are a strict subclass
  of child elements now confer their subclass upon the children (#5457).

* `ggsave()` no longer sometimes creates new directories, which is now 
  controlled by the new `create.dir` argument (#5489).

* `guide_coloursteps(even.steps = FALSE)` now draws one rectangle per interval
  instead of many small ones (#5481).

* (internal) guide building is now part of `ggplot_build()` instead of 
  `ggplot_gtable()` to allow guides to observe unmapped data (#5483).

* `geom_violin()` gains a `bounds` argument analogous to `geom_density()`s (@eliocamp, #5493).

* Legend titles no longer take up space if they've been removed by setting 
  `legend.title = element_blank()` (@teunbrand, #3587).

* New function `check_device()` for testing the availability of advanced 
  graphics features introduced in R 4.1.0 onwards (@teunbrand, #5332).

* Failing to fit or predict in `stat_smooth()` now gives a warning and omits
  the failed group, instead of throwing an error (@teunbrand, #5352).
  
* `resolution()` has a small tolerance, preventing spuriously small resolutions 
  due to rounding errors (@teunbrand, #2516).

* `stage()` now works correctly, even with aesthetics that do not have scales 
  (#5408)

* `labeller()` now handles unspecified entries from lookup tables
  (@92amartins, #4599).

* `fortify.default()` now accepts a data-frame-like object granted the object
  exhibits healthy `dim()`, `colnames()`, and `as.data.frame()` behaviors
  (@hpages, #5390).

* `ScaleContinuous$get_breaks()` now only calls `scales::zero_range()` on limits
  in transformed space, rather than in data space (#5304).

* Scales throw more informative messages (@teunbrand, #4185, #4258)

* The `scale_name` argument in `continuous_scale()`, `discrete_scale()` and
  `binned_scale()` is soft-deprecated (@teunbrand, #1312).

* In `theme()`, some elements can be specified with `rel()` to inherit from
  `unit`-class objects in a relative fashion (@teunbrand, #3951).

* `stat_ydensity()` with incomplete groups calculates the default `width` 
  parameter more stably (@teunbrand, #5396)

* `geom_boxplot()` gains a new argument, `staplewidth` that can draw staples
  at the ends of whiskers (@teunbrand, #5126)

* The `size` argument in `annotation_logticks()` has been deprecated in favour
  of the `linewidth` argument (#5292).

* `geom_boxplot()` gains an `outliers` argument to switch outliers on or off,
  in a manner that does affects the scale range. For hiding outliers that does
  not affect the scale range, you can continue to use `outlier.shape = NA` 
  (@teunbrand, #4892).

* Binned scales now treat `NA`s in limits the same way continuous scales do 
  (#5355).

* Binned scales work better with `trans = "reverse"` (#5355).

* The `legend.text.align` and `legend.title.align` arguments in `theme()` are 
  deprecated. The `hjust` setting of the `legend.text` and `legend.title` 
  elements continues to fulfil the role of text alignment (@teunbrand, #5347).

* Integers are once again valid input to theme arguments that expect numeric
  input (@teunbrand, #5369)

* Nicer error messages for xlim/ylim arguments in coord-* functions
  (@92amartins, #4601, #5297).

* `coord_sf()` now uses customisable guides provided in the scales or 
  `guides()` function (@teunbrand).

* Legends in `scale_*_manual()` can show `NA` values again when the `values` is
  a named vector (@teunbrand, #5214, #5286).
  
* `scale_*_manual()` with a named `values` argument now emits a warning when
  none of those names match the values found in the data (@teunbrand, #5298).

* `coord_munch()` can now close polygon shapes (@teunbrand, #3271)

* You can now omit either `xend` or `yend` from `geom_segment()` as only one
  of these is now required. If one is missing, it will be filled from the `x`
  and `y` aesthetics respectively. This makes drawing horizontal or vertical
  segments a little bit more convenient (@teunbrand, #5140).
  
* New `plot.tag.location` in `theme()` can control placement of the plot tag
  in the `"margin"`, `"plot"` or the new `"panel"` option (#4297).

* `geom_text()` and `geom_label()` gained a `size.unit` parameter that set the 
  text size to millimetres, points, centimetres, inches or picas 
  (@teunbrand, #3799).

* The guide system, as the last remaining chunk of ggplot2, has been rewritten 
  in ggproto. The axes and legends now inherit from a <Guide> class, which makes
  them extensible in the same manner as geoms, stats, facets and coords 
  (#3329, @teunbrand). In addition, the following changes were made:
    * A fallback for old S3 guides is encapsulated in the `GuideOld` ggproto
      class, which mostly just calls the old S3 generics.
    * While the S3 guide generics are still in place, the S3 methods for 
      `guide_train()`, `guide_merge()`, `guide_geom()`, `guide_transform()`,
      `guide_gengrob()` have been superseded by the respective ggproto methods.
      In practise, this will mean that `NextMethod()` or sub-classing ggplot2's
      guides with the S3 system will no longer work.
    * Styling theme parts of the guide now inherit from the plot's theme 
      (#2728). 
    * Styling non-theme parts of the guides accept <element> objects, so that
      the following is possible: `guide_colourbar(frame = element_rect(...))`.
    * Primary axis titles are now placed at the primary guide, so that
      `guides(x = guide_axis(position = "top"))` will display the title at the
      top by default (#4650).
    * Unknown secondary axis guide positions are now inferred as the opposite 
      of the primary axis guide when the latter has a known `position` (#4650).
    * `guide_colourbar()`, `guide_coloursteps()` and `guide_bins()` gain a
      `ticks.length` argument.
    * In `guide_bins()`, the title no longer arbitrarily becomes offset from
      the guide when it has long labels.
    * The `order` argument of guides now strictly needs to be a length-1 
      integer (#4958).
    * More informative error for mismatched 
     `direction`/`theme(legend.direction = ...)` arguments (#4364, #4930).
    * `guide_coloursteps()` and `guide_bins()` sort breaks (#5152).
    * `guide_axis()` gains a `minor.ticks` argument to draw minor ticks (#4387).
    * `guide_axis()` gains a `cap` argument that can be used to trim the
      axis line to extreme breaks (#4907).
    * `guide_colourbar()` and `guide_coloursteps()` merge properly when one
      of aesthetics is dropped (#5324).
    * Fixed regression in `guide_legend()` where the `linewidth` key size
      wasn't adapted to the width of the lines (#5160).

* `geom_label()` now uses the `angle` aesthetic (@teunbrand, #2785)
* 'lines' units in `geom_label()`, often used in the `label.padding` argument, 
  are now are relative to the text size. This causes a visual change, but fixes 
  a misalignment issue between the textbox and text (@teunbrand, #4753)
* The `label.padding` argument in `geom_label()` now supports inputs created
  with the `margin()` function (#5030).
* As an internal change, the `titleGrob()` has been refactored to be faster.
* The `translate_shape_string()` internal function is now exported for use in
  extensions of point layers (@teunbrand, #5191).
* Fixed bug in `coord_sf()` where graticule lines didn't obey 
  `panel.grid.major`'s linewidth setting (@teunbrand, #5179)
* Fixed bug in `annotation_logticks()` when no suitable tick positions could
  be found (@teunbrand, #5248).
* To improve `width` calculation in bar plots with empty factor levels, 
  `resolution()` considers `mapped_discrete` values as having resolution 1 
  (@teunbrand, #5211)
* When `geom_path()` has aesthetics varying within groups, the `arrow()` is
  applied to groups instead of individual segments (@teunbrand, #4935).
* The default width of `geom_bar()` is now based on panel-wise resolution of
  the data, rather than global resolution (@teunbrand, #4336).
* To apply dodging more consistently in violin plots, `stat_ydensity()` now
  has a `drop` argument to keep or discard groups with 1 observation.
* Aesthetics listed in `geom_*()` and `stat_*()` layers now point to relevant
  documentation (@teunbrand, #5123).
* `coord_flip()` has been marked as superseded. The recommended alternative is
  to swap the `x` and `y` aesthetic and/or using the `orientation` argument in
  a layer (@teunbrand, #5130).
* `stat_align()` is now applied per panel instead of globally, preventing issues
  when facets have different ranges (@teunbrand, #5227).
* A stacking bug in `stat_align()` was fixed (@teunbrand, #5176).
* `stat_contour()` and `stat_contour_filled()` now warn about and remove
  duplicated coordinates (@teunbrand, #5215).
* Improve performance of layers without positional scales (@zeehio, #4990)

# ggplot2 3.4.4

This hotfix release adapts to a change in r-devel's `base::is.atomic()` and 
the upcoming retirement of maptools.

* `fortify()` for sp objects (e.g., `SpatialPolygonsDataFrame`) is now deprecated
  and will be removed soon in support of [the upcoming retirement of rgdal, rgeos,
  and maptools](https://r-spatial.org/r/2023/05/15/evolution4.html). In advance
  of the whole removal, `fortify(<SpatialPolygonsDataFrame>, region = ...)`
  no longer works as of this version (@yutannihilation, #5244).

# ggplot2 3.4.3
This hotfix release addresses a version comparison change in r-devel. There are
no user-facing or breaking changes.

# ggplot2 3.4.2
This is a hotfix release anticipating changes in r-devel, but folds in upkeep
changes and a few bug fixes as well.

## Minor improvements

* Various type checks and their messages have been standardised 
  (@teunbrand, #4834).
  
* ggplot2 now uses `scales::DiscreteRange` and `scales::ContinuousRange`, which
  are available to write scale extensions from scratch (@teunbrand, #2710).
  
* The `layer_data()`, `layer_scales()` and `layer_grob()` now have the default
  `plot = last_plot()` (@teunbrand, #5166).
  
* The `datetime_scale()` scale constructor is now exported for use in extension
  packages (@teunbrand, #4701).
  
## Bug fixes

* `update_geom_defaults()` and `update_stat_defaults()` now return properly 
  classed objects and have updated docs (@dkahle, #5146).

* For the purposes of checking required or non-missing aesthetics, character 
  vectors are no longer considered non-finite (@teunbrand, @4284).

* `annotation_logticks()` skips drawing ticks when the scale range is non-finite
  instead of throwing an error (@teunbrand, #5229).
  
* Fixed spurious warnings when the `weight` was used in `stat_bin_2d()`, 
  `stat_boxplot()`, `stat_contour()`, `stat_bin_hex()` and `stat_quantile()`
  (@teunbrand, #5216).

* To prevent changing the plotting order, `stat_sf()` is now computed per panel 
  instead of per group (@teunbrand, #4340).

* Fixed bug in `coord_sf()` where graticule lines didn't obey 
  `panel.grid.major`'s linewidth setting (@teunbrand, #5179).

* `geom_text()` drops observations where `angle = NA` instead of throwing an
  error (@teunbrand, #2757).
  
# ggplot2 3.4.1
This is a small release focusing on fixing regressions in the 3.4.0 release
and minor polishes.

## Breaking changes

* The computed variable `y` in `stat_ecdf()` has been superseded by `ecdf` to 
  prevent incorrect scale transformations (@teunbrand, #5113 and #5112).
  
## New features

* Added `scale_linewidth_manual()` and `scale_linewidth_identity()` to support
  the `linewidth` aesthetic (@teunbrand, #5050).
  
* `ggsave()` warns when multiple `filename`s are given, and only writes to the
  first file (@teunbrand, #5114).

## Bug fixes

* Fixed a regression in `geom_hex()` where aesthetics were replicated across 
  bins (@thomasp85, #5037 and #5044).
  
* Using two ordered factors as facetting variables in 
  `facet_grid(..., as.table = FALSE)` now throws a warning instead of an
  error (@teunbrand, #5109).
  
* Fixed misbehaviour of `draw_key_boxplot()` and `draw_key_crossbar()` with 
  skewed key aspect ratio (@teunbrand, #5082).
  
* Fixed spurious warning when `weight` aesthetic was used in `stat_smooth()` 
  (@teunbrand based on @clauswilke's suggestion, #5053).
  
* The `lwd` alias is now correctly replaced by `linewidth` instead of `size` 
  (@teunbrand based on @clauswilke's suggestion #5051).
  
* Fixed a regression in `Coord$train_panel_guides()` where names of guides were 
  dropped (@maxsutton, #5063).

In binned scales:

* Automatic breaks should no longer be out-of-bounds, and automatic limits are
  adjusted to include breaks (@teunbrand, #5082).
  
* Zero-range limits no longer throw an error and are treated akin to continuous
  scales with zero-range limits (@teunbrand, #5066).
  
* The `trans = "date"` and `trans = "time"` transformations were made compatible
  (@teunbrand, #4217).

# ggplot2 3.4.0
This is a minor release focusing on tightening up the internals and ironing out
some inconsistencies in the API. The biggest change is the addition of the 
`linewidth` aesthetic that takes of sizing the width of any line from `size`. 
This change, while attempting to be as non-breaking as possible, has the 
potential to change the look of some of your plots.

Other notable changes is a complete redo of the error and warning messaging in
ggplot2 using the cli package. Messaging is now better contextualised and it 
should be easier to identify which layer an error is coming from. Last, we have
now made the switch to using the vctrs package internally which means that 
support for vctrs classes as variables should improve, along with some small 
gains in rendering speed.

## Breaking changes

* A `linewidth` aesthetic has been introduced and supersedes the `size` 
  aesthetic for scaling the width of lines in line based geoms. `size` will 
  remain functioning but deprecated for these geoms and it is recommended to 
  update all code to reflect the new aesthetic. For geoms that have _both_ point 
  sizing and linewidth sizing (`geom_pointrange()` and `geom_sf`) `size` now 
  **only** refers to sizing of points which can leads to a visual change in old
  code (@thomasp85, #3672)
  
* The default line width for polygons in `geom_sf()` have been decreased to 0.2 
  to reflect that this is usually used for demarking borders where a thinner 
  line is better suited. This change was made since we already induced a 
  visual change in `geom_sf()` with the introduction of the `linewidth` 
  aesthetic.
  
* The dot-dot notation (`..var..`) and `stat()`, which have been superseded by
  `after_stat()`, are now formally deprecated (@yutannihilation, #3693).

* `qplot()` is now formally deprecated (@yutannihilation, #3956).

* `stage()` now properly refers to the values without scale transformations for
  the stage of `after_stat`. If your code requires the scaled version of the
  values for some reason, you have to apply the same transformation by yourself,
  e.g. `sqrt()` for `scale_{x,y}_sqrt()` (@yutannihilation and @teunbrand, #4155).

* Use `rlang::hash()` instead of `digest::digest()`. This update may lead to 
  changes in the automatic sorting of legends. In order to enforce a specific
  legend order use the `order` argument in the guide. (@thomasp85, #4458)

* referring to `x` in backquoted expressions with `label_bquote()` is no longer
  possible.

* The `ticks.linewidth` and `frame.linewidth` parameters of `guide_colourbar()`
  are now multiplied with `.pt` like elsewhere in ggplot2. It can cause visual
  changes when these arguments are not the defaults and these changes can be 
  restored to their previous behaviour by adding `/ .pt` (@teunbrand #4314).

* `scale_*_viridis_b()` now uses the full range of the viridis scales 
  (@gregleleu, #4737)

## New features

* `geom_col()` and `geom_bar()` gain a new `just` argument. This is set to `0.5`
  by default; use `just = 0`/`just = 1` to place columns on the left/right
  of the axis breaks.
  (@wurli, #4899)

* `geom_density()` and `stat_density()` now support `bounds` argument
  to estimate density with boundary correction (@echasnovski, #4013).

* ggplot now checks during statistical transformations whether any data 
  columns were dropped and warns about this. If stats intend to drop
  data columns they can declare them in the new field `dropped_aes`.
  (@clauswilke, #3250)

* `...` supports `rlang::list2` dynamic dots in all public functions. 
  (@mone27, #4764) 

* `theme()` now has a `strip.clip` argument, that can be set to `"off"` to 
  prevent the clipping of strip text and background borders (@teunbrand, #4118)
  
* `geom_contour()` now accepts a function in the `breaks` argument 
  (@eliocamp, #4652).

## Minor improvements and bug fixes

* Fix a bug in `position_jitter()` where infinity values were dropped (@javlon,
  #4790).

* `geom_linerange()` now respects the `na.rm` argument (#4927, @thomasp85)

* Improve the support for `guide_axis()` on `coord_trans()` 
  (@yutannihilation, #3959)
  
* Added `stat_align()` to align data without common x-coordinates prior to
  stacking. This is now the default stat for `geom_area()` (@thomasp85, #4850)

* Fix a bug in `stat_contour_filled()` where break value differences below a 
  certain number of digits would cause the computations to fail (@thomasp85, 
  #4874)

* Secondary axis ticks are now positioned more precisely, removing small visual
  artefacts with alignment between grid and ticks (@thomasp85, #3576)

* Improve `stat_function` documentation regarding `xlim` argument. 
  (@92amartins, #4474)

* Fix various issues with how `labels`, `breaks`, `limits`, and `show.limits`
  interact in the different binning guides (@thomasp85, #4831)

* Automatic break calculation now squishes the scale limits to the domain
  of the transformation. This allows `scale_{x/y}_sqrt()` to find breaks at 0   
  when appropriate (@teunbrand, #980).

* Using multiple modified aesthetics correctly will no longer trigger warnings. 
  If used incorrectly, the warning will now report the duplicated aesthetic 
  instead of `NA` (@teunbrand, #4707).

* `aes()` now supports the `!!!` operator in its first two arguments
  (#2675). Thanks to @yutannihilation and @teunbrand for draft
  implementations.

* Require rlang >= 1.0.0 (@billybarc, #4797)

* `geom_violin()` no longer issues "collapsing to unique 'x' values" warning
  (@bersbersbers, #4455)

* `annotate()` now documents unsupported geoms (`geom_abline()`, `geom_hline()`
  and `geom_vline()`), and warns when they are requested (@mikmart, #4719)

* `presidential` dataset now includes Trump's presidency (@bkmgit, #4703).

* `position_stack()` now works fully with `geom_text()` (@thomasp85, #4367)

* `geom_tile()` now correctly recognises missing data in `xmin`, `xmax`, `ymin`,
  and `ymax` (@thomasp85 and @sigmapi, #4495)

* `geom_hex()` will now use the binwidth from `stat_bin_hex()` if present, 
  instead of deriving it (@thomasp85, #4580)
  
* `geom_hex()` now works on non-linear coordinate systems (@thomasp85)

* Fixed a bug throwing errors when trying to render an empty plot with secondary
  axes (@thomasp85, #4509)

* Axes are now added correctly in `facet_wrap()` when `as.table = FALSE`
  (@thomasp85, #4553)

* Better compatibility of custom device functions in `ggsave()` 
  (@thomasp85, #4539)

* Binning scales are now more resilient to calculated limits that ends up being
  `NaN` after transformations (@thomasp85, #4510)

* Strip padding in `facet_grid()` is now only in effect if 
  `strip.placement = "outside"` _and_ an axis is present between the strip and 
  the panel (@thomasp85, #4610)

* Aesthetics of length 1 are now recycled to 0 if the length of the data is 0 
  (@thomasp85, #4588)

* Setting `size = NA` will no longer cause `guide_legend()` to error 
  (@thomasp85, #4559)

* Setting `stroke` to `NA` in `geom_point()` will no longer impair the sizing of
  the points (@thomasp85, #4624)

* `stat_bin_2d()` now correctly recognises the `weight` aesthetic 
  (@thomasp85, #4646)
  
* All geoms now have consistent exposure of linejoin and lineend parameters, and
  the guide keys will now respect these settings (@thomasp85, #4653)

* `geom_sf()` now respects `arrow` parameter for lines (@jakeruss, #4659)

* Updated documentation for `print.ggplot` to reflect that it returns
  the original plot, not the result of `ggplot_build()`. (@r2evans, #4390)

* `scale_*_manual()` no longer displays extra legend keys, or changes their 
  order, when a named `values` argument has more items than the data. To display
  all `values` on the legend instead, use
  `scale_*_manual(values = vals, limits = names(vals))`. (@teunbrand, @banfai, 
  #4511, #4534)

* Updated documentation for `geom_contour()` to correctly reflect argument 
  precedence between `bins` and `binwidth`. (@eliocamp, #4651)

* Dots in `geom_dotplot()` are now correctly aligned to the baseline when
  `stackratio != 1` and `stackdir != "up"` (@mjskay, #4614)

* Key glyphs for `geom_boxplot()`, `geom_crossbar()`, `geom_pointrange()`, and
  `geom_linerange()` are now orientation-aware (@mjskay, #4732)
  
* Updated documentation for `geom_smooth()` to more clearly describe effects of 
  the `fullrange` parameter (@thoolihan, #4399).

# ggplot2 3.3.6
This is a very small release only applying an internal change to comply with 
R 4.2 and its deprecation of `default.stringsAsFactors()`. There are no user
facing changes and no breaking changes.

# ggplot2 3.3.5
This is a very small release focusing on fixing a couple of untenable issues 
that surfaced with the 3.3.4 release

* Revert changes made in #4434 (apply transform to intercept in `geom_abline()`) 
  as it introduced undesirable issues far worse than the bug it fixed 
  (@thomasp85, #4514)
* Fixes an issue in `ggsave()` when producing emf/wmf files (@yutannihilation, 
  #4521)
* Warn when grDevices specific arguments are passed to ragg devices (@thomasp85, 
  #4524)
* Fix an issue where `coord_sf()` was reporting that it is non-linear
  even when data is provided in projected coordinates (@clauswilke, #4527)

# ggplot2 3.3.4
This is a larger patch release fixing a huge number of bugs and introduces a 
small selection of feature refinements.

## Features

* Alt-text can now be added to a plot using the `alt` label, i.e 
  `+ labs(alt = ...)`. Currently this alt text is not automatically propagated, 
  but we plan to integrate into Shiny, RMarkdown, and other tools in the future. 
  (@thomasp85, #4477)

* Add support for the BrailleR package for creating descriptions of the plot
  when rendered (@thomasp85, #4459)
  
* `coord_sf()` now has an argument `default_crs` that specifies the coordinate
  reference system (CRS) for non-sf layers and scale/coord limits. This argument
  defaults to `NULL`, which means non-sf layers are assumed to be in projected
  coordinates, as in prior ggplot2 versions. Setting `default_crs = sf::st_crs(4326)`
  provides a simple way to interpret x and y positions as longitude and latitude,
  regardless of the CRS used by `coord_sf()`. Authors of extension packages
  implementing `stat_sf()`-like functionality are encouraged to look at the source
  code of `stat_sf()`'s `compute_group()` function to see how to provide scale-limit
  hints to `coord_sf()` (@clauswilke, #3659).

* `ggsave()` now uses ragg to render raster output if ragg is available. It also
  handles custom devices that sets a default unit (e.g. `ragg::agg_png`) 
  correctly (@thomasp85, #4388)

* `ggsave()` now returns the saved file location invisibly (#3379, @eliocamp).
  Note that, as a side effect, an unofficial hack `<ggplot object> + ggsave()`
  no longer works (#4513).

* The scale arguments `limits`, `breaks`, `minor_breaks`, `labels`, `rescaler`
  and `oob` now accept purrr style lambda notation (@teunbrand, #4427). The same 
  is true for `as_labeller()` (and therefore also `labeller()`) 
  (@netique, #4188).

* Manual scales now allow named vectors passed to `values` to contain fewer 
  elements than existing in the data. Elements not present in values will be set
  to `NA` (@thomasp85, #3451)
  
* Date and datetime position scales support out-of-bounds (oob) arguments to 
  control how limits affect data outside those limits (@teunbrand, #4199).
  
## Fixes

* Fix a bug that `after_stat()` and `after_scale()` cannot refer to aesthetics
  if it's specified in the plot-global mapping (@yutannihilation, #4260).
  
* Fix bug in `annotate_logticks()` that would cause an error when used together
  with `coord_flip()` (@thomasp85, #3954)
  
* Fix a bug in `geom_abline()` that resulted in `intercept` not being subjected
  to the transformation of the y scale (@thomasp85, #3741)
  
* Extent the range of the line created by `geom_abline()` so that line ending
  is not visible for large linewidths (@thomasp85, #4024)

* Fix bug in `geom_dotplot()` where dots would be positioned wrong with 
  `stackgroups = TRUE` (@thomasp85, #1745)

* Fix calculation of confidence interval for locfit smoothing in `geom_smooth()`
  (@topepo, #3806)
  
* Fix bug in `geom_text()` where `"outward"` and `"inward"` justification for 
  some `angle` values was reversed (@aphalo, #4169, #4447)

* `ggsave()` now sets the default background to match the fill value of the
  `plot.background` theme element (@karawoo, #4057)

* It is now deprecated to specify `guides(<scale> = FALSE)` or
  `scale_*(guide = FALSE)` to remove a guide. Please use 
  `guides(<scale> = "none")` or `scale_*(guide = "none")` instead 
  (@yutannihilation, #4097)
  
* Fix a bug in `guide_bins()` where keys would disappear if the guide was 
  reversed (@thomasp85, #4210)
  
* Fix bug in `guide_coloursteps()` that would repeat the terminal bins if the
  breaks coincided with the limits of the scale (@thomasp85, #4019)

* Make sure that default labels from default mappings doesn't overwrite default
  labels from explicit mappings (@thomasp85, #2406)

* Fix bug in `labeller()` where parsing was turned off if `.multiline = FALSE`
  (@thomasp85, #4084)
  
* Make sure `label_bquote()` has access to the calling environment when 
  evaluating the labels (@thomasp85, #4141)

* Fix a bug in the layer implementation that introduced a new state after the 
  first render which could lead to a different look when rendered the second 
  time (@thomasp85, #4204)

* Fix a bug in legend justification where justification was lost of the legend
  dimensions exceeded the available size (@thomasp85, #3635)

* Fix a bug in `position_dodge2()` where `NA` values in thee data would cause an
  error (@thomasp85, #2905)

* Make sure `position_jitter()` creates the same jittering independent of 
  whether it is called by name or with constructor (@thomasp85, #2507)

* Fix a bug in `position_jitter()` where different jitters would be applied to 
  different position aesthetics of the same axis (@thomasp85, #2941)
  
* Fix a bug in `qplot()` when supplying `c(NA, NA)` as axis limits 
  (@thomasp85, #4027)
  
* Remove cross-inheritance of default discrete colour/fill scales and check the
  type and aesthetic of function output if `type` is a function 
  (@thomasp85, #4149)

* Fix bug in `scale_[x|y]_date()` where custom breaks functions that resulted in
  fractional dates would get misaligned (@thomasp85, #3965)
  
* Fix bug in `scale_[x|y]_datetime()` where a specified timezone would be 
  ignored by the scale (@thomasp85, #4007)
  
* Fix issue in `sec_axis()` that would throw warnings in the absence of any 
  secondary breaks (@thomasp85, #4368)

* `stat_bin()`'s computed variable `width` is now documented (#3522).
  
* `stat_count()` now computes width based on the full dataset instead of per 
  group (@thomasp85, #2047)

* Extended `stat_ecdf()` to calculate the cdf from either x or y instead from y 
  only (@jgjl, #4005)
  
* Fix a bug in `stat_summary_bin()` where one more than the requested number of
  bins would be created (@thomasp85, #3824)

* Only drop groups in `stat_ydensity()` when there are fewer than two data 
  points and throw a warning (@andrewwbutler, #4111).

* Fixed a bug in strip assembly when theme has `strip.text = element_blank()`
  and plots are faceted with multi-layered strips (@teunbrand, #4384).
  
* Using `theme(aspect.ratio = ...)` together with free space in `facet_grid()`
  now correctly throws an error (@thomasp85, #3834)

* Fixed a bug in `labeller()` so that `.default` is passed to `as_labeller()`
  when labellers are specified by naming faceting variables. (@waltersom, #4031)
  
* Updated style for example code (@rjake, #4092)

* ggplot2 now requires R >= 3.3 (#4247).

* ggplot2 now uses `rlang::check_installed()` to check if a suggested package is
  installed, which will offer to install the package before continuing (#4375, 
  @malcolmbarrett)

* Improved error with hint when piping a `ggplot` object into a facet function
  (#4379, @mitchelloharawild).

# ggplot2 3.3.3
This is a small patch release mainly intended to address changes in R and CRAN.
It further changes the licensing model of ggplot2 to an MIT license.

* Update the ggplot2 licence to an MIT license (#4231, #4232, #4233, and #4281)

* Use vdiffr conditionally so ggplot2 can be tested on systems without vdiffr

* Update tests to work with the new `all.equal()` defaults in R >4.0.3

* Fixed a bug that `guide_bins()` mistakenly ignore `override.aes` argument
  (@yutannihilation, #4085).

# ggplot2 3.3.2
This is a small release focusing on fixing regressions introduced in 3.3.1.

* Added an `outside` option to `annotation_logticks()` that places tick marks
  outside of the plot bounds. (#3783, @kbodwin)

* `annotation_raster()` adds support for native rasters. For large rasters,
  native rasters render significantly faster than arrays (@kent37, #3388)
  
* Facet strips now have dedicated position-dependent theme elements 
  (`strip.text.x.top`, `strip.text.x.bottom`, `strip.text.y.left`, 
  `strip.text.y.right`) that inherit from `strip.text.x` and `strip.text.y`, 
  respectively. As a consequence, some theme stylings now need to be applied to 
  the position-dependent elements rather than to the parent elements. This 
  change was already introduced in ggplot2 3.3.0 but not listed in the 
  changelog. (@thomasp85, #3683)

* Facets now handle layers containing no data (@yutannihilation, #3853).
  
* A newly added geom `geom_density_2d_filled()` and associated stat 
  `stat_density_2d_filled()` can draw filled density contours
  (@clauswilke, #3846).

* A newly added `geom_function()` is now recommended to use in conjunction
  with/instead of `stat_function()`. In addition, `stat_function()` now
  works with transformed y axes, e.g. `scale_y_log10()`, and in plots
  containing no other data or layers (@clauswilke, #3611, #3905, #3983).

* Fixed a bug in `geom_sf()` that caused problems with legend-type
  autodetection (@clauswilke, #3963).
  
* Support graphics devices that use the `file` argument instead of `fileneame` 
  in `ggsave()` (@bwiernik, #3810)
  
* Default discrete color scales are now configurable through the `options()` of 
  `ggplot2.discrete.colour` and `ggplot2.discrete.fill`. When set to a character 
  vector of colour codes (or list of character vectors)  with sufficient length, 
  these colours are used for the default scale. See `help(scale_colour_discrete)` 
  for more details and examples (@cpsievert, #3833).

* Default continuous colour scales (i.e., the `options()` 
  `ggplot2.continuous.colour` and `ggplot2.continuous.fill`, which inform the 
  `type` argument of `scale_fill_continuous()` and `scale_colour_continuous()`) 
  now accept a function, which allows more control over these default 
  `continuous_scale()`s (@cpsievert, #3827).

* A bug was fixed in `stat_contour()` when calculating breaks based on 
  the `bins` argument (@clauswilke, #3879, #4004).
  
* Data columns can now contain `Vector` S4 objects, which are widely used in the 
  Bioconductor project. (@teunbrand, #3837)

# ggplot2 3.3.1

This is a small release with no code change. It removes all malicious links to a 
site that got hijacked from the readme and pkgdown site.

# ggplot2 3.3.0

This is a minor release but does contain a range of substantial new features, 
along with the standard bug fixes. The release contains a few visual breaking
changes, along with breaking changes for extension developers due to a shift in
internal representation of the position scales and their axes. No user breaking
changes are included.

This release also adds Dewey Dunnington (@paleolimbot) to the core team.

## Breaking changes
There are no user-facing breaking changes, but a change in some internal 
representations that extension developers may have relied on, along with a few 
breaking visual changes which may cause visual tests in downstream packages to 
fail.

* The `panel_params` field in the `Layout` now contains a list of list of 
  `ViewScale` objects, describing the trained coordinate system scales, instead
  of the list object used before. Any extensions that use this field will likely
  break, as will unit tests that checks aspects of this.

* `element_text()` now issues a warning when vectorized arguments are provided, 
  as in `colour = c("red", "green", "blue")`. Such use is discouraged and not 
  officially supported (@clauswilke, #3492).

* Changed `theme_grey()` setting for legend key so that it creates no border 
  (`NA`) rather than drawing a white one. (@annennenne, #3180)

* `geom_ribbon()` now draws separate lines for the upper and lower intervals if
  `colour` is mapped. Similarly, `geom_area()` and `geom_density()` now draw
  the upper lines only in the same case by default. If you want old-style full
  stroking, use `outline.type = "full"` (@yutannihilation, #3503 / @thomasp85, #3708).

## New features

* The evaluation time of aesthetics can now be controlled to a finer degree. 
  `after_stat()` supersedes the use of `stat()` and `..var..`-notation, and is
  joined by `after_scale()` to allow for mapping to scaled aesthetic values. 
  Remapping of the same aesthetic is now supported with `stage()`, so you can 
  map a data variable to a stat aesthetic, and remap the same aesthetic to 
  something else after statistical transformation (@thomasp85, #3534)

* All `coord_*()` functions with `xlim` and `ylim` arguments now accept
  vectors with `NA` as a placeholder for the minimum or maximum value
  (e.g., `ylim = c(0, NA)` would zoom the y-axis from 0 to the 
  maximum value observed in the data). This mimics the behaviour
  of the `limits` argument in continuous scale functions
  (@paleolimbot, #2907).

* Allowed reversing of discrete scales by re-writing `get_limits()` 
  (@AnneLyng, #3115)
  
* All geoms and stats that had a direction (i.e. where the x and y axes had 
  different interpretation), can now freely choose their direction, instead of
  relying on `coord_flip()`. The direction is deduced from the aesthetic 
  mapping, but can also be specified directly with the new `orientation` 
  argument (@thomasp85, #3506).
  
* Position guides can now be customized using the new `guide_axis()`, which can 
  be passed to position `scale_*()` functions or via `guides()`. The new axis 
  guide (`guide_axis()`) comes with arguments `check.overlap` (automatic removal 
  of overlapping labels), `angle` (easy rotation of axis labels), and
  `n.dodge` (dodge labels into multiple rows/columns) (@paleolimbot, #3322).
  
* A new scale type has been added, that allows binning of aesthetics at the 
  scale level. It has versions for both position and non-position aesthetics and
  comes with two new guides (`guide_bins` and `guide_coloursteps`) 
  (@thomasp85, #3096)
  
* `scale_x_continuous()` and `scale_y_continuous()` gains an `n.breaks` argument
  guiding the number of automatic generated breaks (@thomasp85, #3102)

* Added `stat_contour_filled()` and `geom_contour_filled()`, which compute 
  and draw filled contours of gridded data (@paleolimbot, #3044). 
  `geom_contour()` and `stat_contour()` now use the isoband package
  to compute contour lines. The `complete` parameter (which was undocumented
  and has been unused for at least four years) was removed (@paleolimbot, #3044).
  
* Themes have gained two new parameters, `plot.title.position` and 
  `plot.caption.position`, that can be used to customize how plot
  title/subtitle and plot caption are positioned relative to the overall plot
  (@clauswilke, #3252).

## Extensions
  
* `Geom` now gains a `setup_params()` method in line with the other ggproto
  classes (@thomasp85, #3509)

* The newly added function `register_theme_elements()` now allows developers
  of extension packages to define their own new theme elements and place them
  into the ggplot2 element tree (@clauswilke, #2540).

## Minor improvements and bug fixes

* `coord_trans()` now draws second axes and accepts `xlim`, `ylim`,
  and `expand` arguments to bring it up to feature parity with 
  `coord_cartesian()`. The `xtrans` and `ytrans` arguments that were 
  deprecated in version 1.0.1 in favour of `x` and `y` 
  were removed (@paleolimbot, #2990).

* `coord_trans()` now calculates breaks using the expanded range 
  (previously these were calculated using the unexpanded range, 
  which resulted in differences between plots made with `coord_trans()`
  and those made with `coord_cartesian()`). The expansion for discrete axes 
  in `coord_trans()` was also updated such that it behaves identically
  to that in `coord_cartesian()` (@paleolimbot, #3338).

* `expand_scale()` was deprecated in favour of `expansion()` for setting
  the `expand` argument of `x` and `y` scales (@paleolimbot).

* `geom_abline()`, `geom_hline()`, and `geom_vline()` now issue 
  more informative warnings when supplied with set aesthetics
  (i.e., `slope`, `intercept`, `yintercept`, and/or `xintercept`)
  and mapped aesthetics (i.e., `data` and/or `mapping`).

* Fix a bug in `geom_raster()` that squeezed the image when it went outside 
  scale limits (#3539, @thomasp85)

* `geom_sf()` now determines the legend type automatically (@microly, #3646).
  
* `geom_sf()` now removes rows that can't be plotted due to `NA` aesthetics 
  (#3546, @thomasp85)

* `geom_sf()` now applies alpha to linestring geometries 
  (#3589, @yutannihilation).

* `gg_dep()` was deprecated (@perezp44, #3382).

* Added function `ggplot_add.by()` for lists created with `by()`, allowing such
  lists to be added to ggplot objects (#2734, @Maschette)

* ggplot2 no longer depends on reshape2, which means that it no longer 
  (recursively) needs plyr, stringr, or stringi packages.

* Increase the default `nbin` of `guide_colourbar()` to place the ticks more 
  precisely (#3508, @yutannihilation).

* `manual_scale()` now matches `values` with the order of `breaks` whenever
  `values` is an unnamed vector. Previously, unnamed `values` would match with
  the limits of the scale and ignore the order of any `breaks` provided. Note
  that this may change the appearance of plots that previously relied on the
  unordered behaviour (#2429, @idno0001).

* `scale_manual_*(limits = ...)` now actually limits the scale (#3262,
  @yutannihilation).

* Fix a bug when `show.legend` is a named logical vector 
  (#3461, @yutannihilation).

* Added weight aesthetic option to `stat_density()` and made scaling of 
  weights the default (@annennenne, #2902)
  
* `stat_density2d()` can now take an `adjust` parameter to scale the default 
  bandwidth. (#2860, @haleyjeppson)

* `stat_smooth()` uses `REML` by default, if `method = "gam"` and
  `gam`'s method is not specified (@ikosmidis, #2630).

* stacking text when calculating the labels and the y axis with
  `stat_summary()` now works (@ikosmidis, #2709)
  
* `stat_summary()` and related functions now support rlang-style lambda functions
  (#3568, @dkahle).

* The data mask pronoun, `.data`, is now stripped from default labels.

* Addition of partial themes to plots has been made more predictable;
  stepwise addition of individual partial themes is now equivalent to
  addition of multple theme elements at once (@clauswilke, #3039).

* Facets now don't fail even when some variable in the spec are not available
  in all layers (@yutannihilation, #2963).

# ggplot2 3.2.1

This is a patch release fixing a few regressions introduced in 3.2.0 as well as
fixing some unit tests that broke due to upstream changes.

* `position_stack()` no longer changes the order of the input data. Changes to 
  the internal behaviour of `geom_ribbon()` made this reordering problematic 
  with ribbons that spanned `y = 0` (#3471)
* Using `qplot()` with a single positional aesthetic will no longer title the
  non-specified scale as `"NULL"` (#3473)
* Fixes unit tests for sf graticule labels caused by changes to sf

# ggplot2 3.2.0

This is a minor release with an emphasis on internal changes to make ggplot2 
faster and more consistent. The few interface changes will only affect the 
aesthetics of the plot in minor ways, and will only potentially break code of
extension developers if they have relied on internals that have been changed. 
This release also sees the addition of Hiroaki Yutani (@yutannihilation) to the 
core developer team.

With the release of R 3.6, ggplot2 now requires the R version to be at least 3.2,
as the tidyverse is committed to support 5 major versions of R.

## Breaking changes

* Two patches (#2996 and #3050) fixed minor rendering problems. In most cases,
  the visual changes are so subtle that they are difficult to see with the naked
  eye. However, these changes are detected by the vdiffr package, and therefore
  any package developers who use vdiffr to test for visual correctness of ggplot2
  plots will have to regenerate all reference images.
  
* In some cases, ggplot2 now produces a warning or an error for code that previously
  produced plot output. In all these cases, the previous plot output was accidental,
  and the plotting code uses the ggplot2 API in a way that would lead to undefined
  behavior. Examples include a missing `group` aesthetic in `geom_boxplot()` (#3316),
  annotations across multiple facets (#3305), and not using aesthetic mappings when
  drawing ribbons with `geom_ribbon()` (#3318).

## New features

* This release includes a range of internal changes that speeds up plot 
  generation. None of the changes are user facing and will not break any code,
  but in general ggplot2 should feel much faster. The changes includes, but are
  not limited to:
  
  - Caching ascent and descent dimensions of text to avoid recalculating it for
    every title.
  
  - Using a faster data.frame constructor as well as faster indexing into 
    data.frames
    
  - Removing the plyr dependency, replacing plyr functions with faster 
    equivalents.

* `geom_polygon()` can now draw polygons with holes using the new `subgroup` 
  aesthetic. This functionality requires R 3.6.0 (@thomasp85, #3128)

* Aesthetic mappings now accept functions that return `NULL` (@yutannihilation,
  #2997).

* `stat_function()` now accepts rlang/purrr style anonymous functions for the 
  `fun` parameter (@dkahle, #3159).

* `geom_rug()` gains an "outside" option to allow for moving the rug tassels to 
  outside the plot area (@njtierney, #3085) and a `length` option to allow for 
  changing the length of the rug lines (@daniel-wells, #3109). 
  
* All geoms now take a `key_glyph` paramter that allows users to customize
  how legend keys are drawn (@clauswilke, #3145). In addition, a new key glyph
  `timeseries` is provided to draw nice legends for time series
  (@mitchelloharawild, #3145).

## Extensions

* Layers now have a new member function `setup_layer()` which is called at the
  very beginning of the plot building process and which has access to the 
  original input data and the plot object being built. This function allows the 
  creation of custom layers that autogenerate aesthetic mappings based on the 
  input data or that filter the input data in some form. For the time being, this
  feature is not exported, but it has enabled the development of a new layer type,
  `layer_sf()` (see next item). Other special-purpose layer types may be added
  in the future (@clauswilke, #2872).
  
* A new layer type `layer_sf()` can auto-detect and auto-map sf geometry
  columns in the data. It should be used by extension developers who are writing
  new sf-based geoms or stats (@clauswilke, #3232).

* `x0` and `y0` are now recognized positional aesthetics so they will get scaled 
  if used in extension geoms and stats (@thomasp85, #3168)
  
* Continuous scale limits now accept functions which accept the default
  limits and return adjusted limits. This makes it possible to write
  a function that e.g. ensures the limits are always a multiple of 100,
  regardless of the data (@econandrew, #2307).

## Minor improvements and bug fixes

* `cut_width()` now accepts `...` to pass further arguments to `base::cut.default()`
   like `cut_number()` and `cut_interval()` already did (@cderv, #3055)

* `coord_map()` now can have axes on the top and right (@karawoo, #3042).

* `coord_polar()` now correctly rescales the secondary axis (@linzi-sg, #3278)

* `coord_sf()`, `coord_map()`, and `coord_polar()` now squash `-Inf` and `Inf`
  into the min and max of the plot (@yutannihilation, #2972).

* `coord_sf()` graticule lines are now drawn in the same thickness as panel grid 
  lines in `coord_cartesian()`, and seting panel grid lines to `element_blank()` 
  now also works in `coord_sf()` 
  (@clauswilke, #2991, #2525).

* `economics` data has been regenerated. This leads to some changes in the
  values of all columns (especially in `psavert`), but more importantly, strips 
  the grouping attributes from `economics_long`.

* `element_line()` now fills closed arrows (@yutannihilation, #2924).

* Facet strips on the left side of plots now have clipping turned on, preventing
  text from running out of the strip and borders from looking thicker than for
  other strips (@karawoo, #2772 and #3061).

* ggplot2 now works in Turkish locale (@yutannihilation, #3011).

* Clearer error messages for inappropriate aesthetics (@clairemcwhite, #3060).

* ggplot2 no longer attaches any external packages when using functions that 
  depend on packages that are suggested but not imported by ggplot2. The 
  affected functions include `geom_hex()`, `stat_binhex()`, 
  `stat_summary_hex()`, `geom_quantile()`, `stat_quantile()`, and `map_data()` 
  (@clauswilke, #3126).
  
* `geom_area()` and `geom_ribbon()` now sort the data along the x-axis in the 
  `setup_data()` method rather than as part of `draw_group()` (@thomasp85, 
  #3023)

* `geom_hline()`, `geom_vline()`, and `geom_abline()` now throw a warning if the 
  user supplies both an `xintercept`, `yintercept`, or `slope` value and a 
  mapping (@RichardJActon, #2950).

* `geom_rug()` now works with `coord_flip()` (@has2k1, #2987).

* `geom_violin()` no longer throws an error when quantile lines fall outside 
  the violin polygon (@thomasp85, #3254).

* `guide_legend()` and `guide_colorbar()` now use appropriate spacing between legend
  key glyphs and legend text even if the legend title is missing (@clauswilke, #2943).

* Default labels are now generated more consistently; e.g., symbols no longer
  get backticks, and long expressions are abbreviated with `...`
  (@yutannihilation, #2981).

* All-`Inf` layers are now ignored for picking the scale (@yutannihilation, 
  #3184).
  
* Diverging Brewer colour palette now use the correct mid-point colour 
  (@dariyasydykova, #3072).
  
* `scale_color_continuous()` now points to `scale_colour_continuous()` so that 
  it will handle `type = "viridis"` as the documentation states (@hlendway, 
  #3079).

* `scale_shape_identity()` now works correctly with `guide = "legend"` 
  (@malcolmbarrett, #3029)
  
* `scale_continuous` will now draw axis line even if the length of breaks is 0
  (@thomasp85, #3257)

* `stat_bin()` will now error when the number of bins exceeds 1e6 to avoid 
  accidentally freezing the user session (@thomasp85).
  
* `sec_axis()` now places ticks accurately when using nonlinear transformations (@dpseidel, #2978).

* `facet_wrap()` and `facet_grid()` now automatically remove NULL from facet
  specs, and accept empty specs (@yutannihilation, #3070, #2986).

* `stat_bin()` now handles data with only one unique value (@yutannihilation 
  #3047).

* `sec_axis()` now accepts functions as well as formulas (@yutannihilation, #3031).

*   New theme elements allowing different ticks lengths for each axis. For instance,
    this can be used to have inwards ticks on the x-axis (`axis.ticks.length.x`) and
    outwards ticks on the y-axis (`axis.ticks.length.y`) (@pank, #2935).

* The arguments of `Stat*$compute_layer()` and `Position*$compute_layer()` are
  now renamed to always match the ones of `Stat$compute_layer()` and
  `Position$compute_layer()` (@yutannihilation, #3202).

* `geom_*()` and `stat_*()` now accepts purrr-style lambda notation
  (@yutannihilation, #3138).

* `geom_tile()` and `geom_rect()` now draw rectangles without notches at the
  corners. The style of the corner can be controlled by `linejoin` parameters
  (@yutannihilation, #3050).

# ggplot2 3.1.0

## Breaking changes

This is a minor release and breaking changes have been kept to a minimum. End users of 
ggplot2 are unlikely to encounter any issues. However, there are a few items that developers 
of ggplot2 extensions should be aware of. For additional details, see also the discussion 
accompanying issue #2890.

*   In non-user-facing internal code (specifically in the `aes()` function and in
    the `aesthetics` argument of scale functions), ggplot2 now always uses the British
    spelling for aesthetics containing the word "colour". When users specify a "color"
    aesthetic it is automatically renamed to "colour". This renaming is also applied
    to non-standard aesthetics that contain the word "color". For example, "point_color"
    is renamed to "point_colour". This convention makes it easier to support both
    British and American spelling for novel, non-standard aesthetics, but it may require
    some adjustment for packages that have previously introduced non-standard color
    aesthetics using American spelling. A new function `standardise_aes_names()` is
    provided in case extension writers need to perform this renaming in their own code
    (@clauswilke, #2649).

*   Functions that generate other functions (closures) now force the arguments that are
    used from the generated functions, to avoid hard-to-catch errors. This may affect
    some users of manual scales (such as `scale_colour_manual()`, `scale_fill_manual()`,
    etc.) who depend on incorrect behavior (@krlmlr, #2807).
    
*   `Coord` objects now have a function `backtransform_range()` that returns the
    panel range in data coordinates. This change may affect developers of custom coords,
    who now should implement this function. It may also affect developers of custom
    geoms that use the `range()` function. In some applications, `backtransform_range()`
    may be more appropriate (@clauswilke, #2821).


## New features

*   `coord_sf()` has much improved customization of axis tick labels. Labels can now
    be set manually, and there are two new parameters, `label_graticule` and
    `label_axes`, that can be used to specify which graticules to label on which side
    of the plot (@clauswilke, #2846, #2857, #2881).
    
*   Two new geoms `geom_sf_label()` and `geom_sf_text()` can draw labels and text
    on sf objects. Under the hood, a new `stat_sf_coordinates()` calculates the
    x and y coordinates from the coordinates of the sf geometries. You can customize
    the calculation method via `fun.geometry` argument (@yutannihilation, #2761).
    

## Minor improvements and fixes

*   `benchplot()` now uses tidy evaluation (@dpseidel, #2699).

*   The error message in `compute_aesthetics()` now only provides the names of
    aesthetics with mismatched lengths, rather than all aesthetics (@karawoo,
    #2853).

*   For faceted plots, data is no longer internally reordered. This makes it
    safer to feed data columns into `aes()` or into parameters of geoms or
    stats. However, doing so remains discouraged (@clauswilke, #2694).

*   `coord_sf()` now also understands the `clip` argument, just like the other
    coords (@clauswilke, #2938).

*   `fortify()` now displays a more informative error message for
    `grouped_df()` objects when dplyr is not installed (@jimhester, #2822).

*   All `geom_*()` now display an informative error message when required 
    aesthetics are missing (@dpseidel, #2637 and #2706).

*   `geom_boxplot()` now understands the `width` parameter even when used with
    a non-standard stat, such as `stat_identity()` (@clauswilke, #2893).
    
*  `geom_hex()` now understands the `size` and `linetype` aesthetics
   (@mikmart, #2488).
    
*   `geom_hline()`, `geom_vline()`, and `geom_abline()` now work properly
    with `coord_trans()` (@clauswilke, #2149, #2812).
    
*   `geom_text(..., parse = TRUE)` now correctly renders the expected number of
    items instead of silently dropping items that are empty expressions, e.g.
    the empty string "". If an expression spans multiple lines, we take just
    the first line and drop the rest. This same issue is also fixed for
    `geom_label()` and the axis labels for `geom_sf()` (@slowkow, #2867).

*   `geom_sf()` now respects `lineend`, `linejoin`, and `linemitre` parameters 
    for lines and polygons (@alistaire47, #2826).
    
*   `ggsave()` now exits without creating a new graphics device if previously
    none was open (@clauswilke, #2363).

*   `labs()` now has named arguments `title`, `subtitle`, `caption`, and `tag`.
    Also, `labs()` now accepts tidyeval (@yutannihilation, #2669).

*   `position_nudge()` is now more robust and nudges only in the direction
    requested. This enables, for example, the horizontal nudging of boxplots
    (@clauswilke, #2733).

*   `sec_axis()` and `dup_axis()` now return appropriate breaks for the secondary
    axis when applied to log transformed scales (@dpseidel, #2729).

*   `sec_axis()` now works as expected when used in combination with tidy eval
    (@dpseidel, #2788).

*   `scale_*_date()`, `scale_*_time()` and `scale_*_datetime()` can now display 
    a secondary axis that is a __one-to-one__ transformation of the primary axis,
    implemented using the `sec.axis` argument to the scale constructor 
    (@dpseidel, #2244).
    
*   `stat_contour()`, `stat_density2d()`, `stat_bin2d()`,  `stat_binhex()`
    now calculate normalized statistics including `nlevel`, `ndensity`, and
    `ncount`. Also, `stat_density()` now includes the calculated statistic 
    `nlevel`, an alias for `scaled`, to better match the syntax of `stat_bin()`
    (@bjreisman, #2679).

# ggplot2 3.0.0

## Breaking changes

*   ggplot2 now supports/uses tidy evaluation (as described below). This is a 
    major change and breaks a number of packages; we made this breaking change 
    because it is important to make ggplot2 more programmable, and to be more 
    consistent with the rest of the tidyverse. The best general (and detailed)
    introduction to tidy evaluation can be found in the meta programming
    chapters in [Advanced R](https://adv-r.hadley.nz).
    
    The primary developer facing change is that `aes()` now contains 
    quosures (expression + environment pairs) rather than symbols, and you'll 
    need to take a different approach to extracting the information you need. 
    A common symptom of this change are errors "undefined columns selected" or 
    "invalid 'type' (list) of argument" (#2610). As in the previous version,
    constants (like `aes(x = 1)` or `aes(colour = "smoothed")`) are stored
    as is.
    
    In this version of ggplot2, if you need to describe a mapping in a string, 
    use `quo_name()` (to generate single-line strings; longer expressions may 
    be abbreviated) or `quo_text()` (to generate non-abbreviated strings that
    may span multiple lines). If you do need to extract the value of a variable
    instead use `rlang::eval_tidy()`. You may want to condition on 
    `(packageVersion("ggplot2") <= "2.2.1")` so that your code can work with
    both released and development versions of ggplot2.
    
    We recognise that this is a big change and if you're not already familiar
    with rlang, there's a lot to learn. If you are stuck, or need any help,
    please reach out on <https://community.rstudio.com>.

*   Error: Column `y` must be a 1d atomic vector or a list

    Internally, ggplot2 now uses `as.data.frame(tibble::as_tibble(x))` to
    convert a list into a data frame. This improves ggplot2's support for
    list-columns (needed for sf support), at a small cost: you can no longer
    use matrix-columns. Note that unlike tibble we still allow column vectors
    such as returned by `base::scale()` because of their widespread use.

*   Error: More than one expression parsed
  
    Previously `aes_string(x = c("a", "b", "c"))` silently returned 
    `aes(x = a)`. Now this is a clear error.

*   Error: `data` must be uniquely named but has duplicate columns
  
    If layer data contains columns with identical names an error will be 
    thrown. In earlier versions the first occurring column was chosen silently,
    potentially masking that the wrong data was chosen.

*   Error: Aesthetics must be either length 1 or the same as the data
    
    Layers are stricter about the columns they will combine into a single
    data frame. Each aesthetic now must be either the same length as the data
    frame or a single value. This makes silent recycling errors much less likely.

*   Error: `coord_*` doesn't support free scales 
   
    Free scales only work with selected coordinate systems; previously you'd
    get an incorrect plot.

*   Error in f(...) : unused argument (range = c(0, 1))

    This is because the `oob` argument to scale has been set to a function
    that only takes a single argument; it needs to take two arguments
    (`x`, and `range`). 

*   Error: unused argument (output)
  
    The function `guide_train()` now has an optional parameter `aesthetic`
    that allows you to override the `aesthetic` setting in the scale.
    To make your code work with the both released and development versions of 
    ggplot2 appropriate, add `aesthetic = NULL` to the `guide_train()` method
    signature.
    
    ```R
    # old
    guide_train.legend <- function(guide, scale) {...}
    
    # new 
    guide_train.legend <- function(guide, scale, aesthetic = NULL) {...}
    ```
    
    Then, inside the function, replace `scale$aesthetics[1]`,
    `aesthetic %||% scale$aesthetics[1]`. (The %||% operator is defined in the 
    rlang package).
    
    ```R
    # old
    setNames(list(scale$map(breaks)), scale$aesthetics[1])

    # new
    setNames(list(scale$map(breaks)), aesthetic %||% scale$aesthetics[1])
    ```

*   The long-deprecated `subset` argument to `layer()` has been removed.

## Tidy evaluation

* `aes()` now supports quasiquotation so that you can use `!!`, `!!!`,
  and `:=`. This replaces `aes_()` and `aes_string()` which are now
  soft-deprecated (but will remain around for a long time).

* `facet_wrap()` and `facet_grid()` now support `vars()` inputs. Like
  `dplyr::vars()`, this helper quotes its inputs and supports
  quasiquotation. For instance, you can now supply faceting variables
  like this: `facet_wrap(vars(am, cyl))` instead of 
  `facet_wrap(~am + cyl)`. Note that the formula interface is not going 
  away and will not be deprecated. `vars()` is simply meant to make it 
  easier to create functions around `facet_wrap()` and `facet_grid()`.

  The first two arguments of `facet_grid()` become `rows` and `cols`
  and now support `vars()` inputs. Note however that we took special
  care to ensure complete backward compatibility. With this change
  `facet_grid(vars(cyl), vars(am, vs))` is equivalent to
  `facet_grid(cyl ~ am + vs)`, and `facet_grid(cols = vars(am, vs))` is
  equivalent to `facet_grid(. ~ am + vs)`.

  One nice aspect of the new interface is that you can now easily
  supply names: `facet_grid(vars(Cylinder = cyl), labeller =
  label_both)` will give nice label titles to the facets. Of course,
  those names can be unquoted with the usual tidy eval syntax.

### sf

* ggplot2 now has full support for sf with `geom_sf()` and `coord_sf()`:

  ```r
  nc <- sf::st_read(system.file("shape/nc.shp", package = "sf"), quiet = TRUE)
  ggplot(nc) +
    geom_sf(aes(fill = AREA))
  ```
  It supports all simple features, automatically aligns CRS across layers, sets
  up the correct aspect ratio, and draws a graticule.

## New features

* ggplot2 now works on R 3.1 onwards, and uses the 
  [vdiffr](https://github.com/r-lib/vdiffr) package for visual testing.

* In most cases, accidentally using `%>%` instead of `+` will generate an 
  informative error (#2400).

* New syntax for calculated aesthetics. Instead of using `aes(y = ..count..)` 
  you can (and should!) use `aes(y = stat(count))`. `stat()` is a real function 
  with documentation which hopefully will make this part of ggplot2 less 
  confusing (#2059).
  
  `stat()` is particularly nice for more complex calculations because you 
  only need to specify it once: `aes(y = stat(count / max(count)))`,
  rather than `aes(y = ..count.. / max(..count..))`
  
* New `tag` label for adding identification tags to plots, typically used for 
  labelling a subplot with a letter. Add a tag with `labs(tag = "A")`, style it 
  with the `plot.tag` theme element, and control position with the
  `plot.tag.position` theme setting (@thomasp85).

### Layers: geoms, stats, and position adjustments

* `geom_segment()` and `geom_curve()` have a new `arrow.fill` parameter which 
  allows you to specify a separate fill colour for closed arrowheads 
  (@hrbrmstr and @clauswilke, #2375).

* `geom_point()` and friends can now take shapes as strings instead of integers,
  e.g. `geom_point(shape = "diamond")` (@daniel-barnett, #2075).

* `position_dodge()` gains a `preserve` argument that allows you to control
  whether the `total` width at each `x` value is preserved (the current 
  default), or ensure that the width of a `single` element is preserved
  (what many people want) (#1935).

* New `position_dodge2()` provides enhanced dodging for boxplots. Compared to
  `position_dodge()`, `position_dodge2()` compares `xmin` and `xmax` values  
  to determine which elements overlap, and spreads overlapping elements evenly
  within the region of overlap. `position_dodge2()` is now the default position
  adjustment for `geom_boxplot()`, because it handles `varwidth = TRUE`, and 
  will be considered for other geoms in the future.
  
  The `padding` parameter adds a small amount of padding between elements 
  (@karawoo, #2143) and a `reverse` parameter allows you to reverse the order 
  of placement (@karawoo, #2171).
  
* New `stat_qq_line()` makes it easy to add a simple line to a Q-Q plot, which 
  makes it easier to judge the fit of the theoretical distribution 
  (@nicksolomon).

### Scales and guides

* Improved support for mapping date/time variables to `alpha`, `size`, `colour`, 
  and `fill` aesthetics, including `date_breaks` and `date_labels` arguments 
  (@karawoo, #1526), and new `scale_alpha()` variants (@karawoo, #1526).

* Improved support for ordered factors. Ordered factors throw a warning when 
  mapped to shape (unordered factors do not), and do not throw warnings when 
  mapped to size or alpha (unordered factors do). Viridis is used as the 
  default colour and fill scale for ordered factors (@karawoo, #1526).

* The `expand` argument of `scale_*_continuous()` and `scale_*_discrete()`
  now accepts separate expansion values for the lower and upper range
  limits. The expansion limits can be specified using the convenience
  function `expand_scale()`.
  
  Separate expansion limits may be useful for bar charts, e.g. if one
  wants the bottom of the bars to be flush with the x axis but still 
  leave some (automatically calculated amount of) space above them:
  
    ```r
    ggplot(mtcars) +
        geom_bar(aes(x = factor(cyl))) +
        scale_y_continuous(expand = expand_scale(mult = c(0, .1)))
    ```
  
  It can also be useful for line charts, e.g. for counts over time,
  where one wants to have a ’hard’ lower limit of y = 0 but leave the
  upper limit unspecified (and perhaps differing between panels), with
  some extra space above the highest point on the line (with symmetrical 
  limits, the extra space above the highest point could in some cases 
  cause the lower limit to be negative).
  
  The old syntax for the `expand` argument will, of course, continue
  to work (@huftis, #1669).

* `scale_colour_continuous()` and `scale_colour_gradient()` are now controlled 
  by global options `ggplot2.continuous.colour` and `ggplot2.continuous.fill`. 
  These can be set to `"gradient"` (the default) or `"viridis"` (@karawoo).

* New `scale_colour_viridis_c()`/`scale_fill_viridis_c()` (continuous) and
  `scale_colour_viridis_d()`/`scale_fill_viridis_d()` (discrete) make it
  easy to use Viridis colour scales (@karawoo, #1526).

* Guides for `geom_text()` now accept custom labels with 
  `guide_legend(override.aes = list(label = "foo"))` (@brianwdavis, #2458).

### Margins

* Strips gain margins on all sides by default. This means that to fully justify
  text to the edge of a strip, you will need to also set the margins to 0
  (@karawoo).

* Rotated strip labels now correctly understand `hjust` and `vjust` parameters
  at all angles (@karawoo).

* Strip labels now understand justification relative to the direction of the
  text, meaning that in y facets, the strip text can be placed at either end of
  the strip using `hjust` (@karawoo).

* Legend titles and labels get a little extra space around them, which 
  prevents legend titles from overlapping the legend at large font sizes 
  (@karawoo, #1881).

## Extension points

* New `autolayer()` S3 generic (@mitchelloharawild, #1974). This is similar
  to `autoplot()` but produces layers rather than complete plots.

* Custom objects can now be added using `+` if a `ggplot_add` method has been
  defined for the class of the object (@thomasp85).

* Theme elements can now be subclassed. Add a `merge_element` method to control
  how properties are inherited from the parent element. Add an `element_grob` 
  method to define how elements are rendered into grobs (@thomasp85, #1981).

* Coords have gained new extension mechanisms.
  
    If you have an existing coord extension, you will need to revise the
    specification of the `train()` method. It is now called 
    `setup_panel_params()` (better reflecting what it actually does) and now 
    has arguments `scale_x`, and `scale_y` (the x and y scales respectively) 
    and `param`, a list of plot specific parameters generated by 
    `setup_params()`.

    What was formerly called `scale_details` (in coords), `panel_ranges` 
    (in layout) and `panel_scales` (in geoms) are now consistently called
    `panel_params` (#1311). These are parameters of the coord that vary from
    panel to panel.

* `ggplot_build()` and `ggplot_gtable()` are now generics, so ggplot-subclasses 
  can define additional behavior during the build stage.

* `guide_train()`, `guide_merge()`, `guide_geom()`, and `guide_gengrob()`
  are now exported as they are needed if you want to design your own guide.
  They are not currently documented; use at your own risk (#2528).

* `scale_type()` generic is now exported and documented. Use this if you 
  want to extend ggplot2 to work with a new type of vector.

## Minor bug fixes and improvements

### Faceting

* `facet_grid()` gives a more informative error message if you try to use
  a variable in both rows and cols (#1928).

* `facet_grid()` and `facet_wrap()` both give better error messages if you
  attempt to use an unsupported coord with free scales (#2049).

* `label_parsed()` works once again (#2279).

* You can now style the background of horizontal and vertical strips
  independently with `strip.background.x` and `strip.background.y` 
  theme settings (#2249).

### Scales

* `discrete_scale()` documentation now inherits shared definitions from 
  `continuous_scale()` (@alistaire47, #2052).

* `guide_colorbar()` shows all colours of the scale (@has2k1, #2343).

* `scale_identity()` once again produces legends by default (#2112).

* Tick marks for secondary axes with strong transformations are more 
  accurately placed (@thomasp85, #1992).

* Missing line types now reliably generate missing lines (with standard 
  warning) (#2206).

* Legends now ignore set aesthetics that are not length one (#1932).

* All colour and fill scales now have an `aesthetics` argument that can
  be used to set the aesthetic(s) the scale works with. This makes it
  possible to apply a colour scale to both colour and fill aesthetics
  at the same time, via `aesthetics = c("colour", "fill")` (@clauswilke).
  
* Three new generic scales work with any aesthetic or set of aesthetics: 
  `scale_continuous_identity()`, `scale_discrete_identity()`, and
  `scale_discrete_manual()` (@clauswilke).

* `scale_*_gradient2()` now consistently omits points outside limits by 
  rescaling after the limits are enforced (@foo-bar-baz-qux, #2230).

### Layers

* `geom_label()` now correctly produces unbordered labels when `label.size` 
  is 0, even when saving to PDF (@bfgray3, #2407).

* `layer()` gives considerably better error messages for incorrectly specified
  `geom`, `stat`, or `position` (#2401).

* In all layers that use it, `linemitre` now defaults to 10 (instead of 1)
  to better match base R.

* `geom_boxplot()` now supplies a default value if no `x` aesthetic is present
  (@foo-bar-baz-qux, #2110).

* `geom_density()` drops groups with fewer than two data points and throws a
  warning. For groups with two data points, density values are now calculated 
  with `stats::density` (@karawoo, #2127).

* `geom_segment()` now also takes a `linejoin` parameter. This allows more 
  control over the appearance of the segments, which is especially useful for 
  plotting thick arrows (@Ax3man, #774).

* `geom_smooth()` now reports the formula used when `method = "auto"` 
  (@davharris #1951). `geom_smooth()` now orders by the `x` aesthetic, making it 
  easier to pass pre-computed values without manual ordering (@izahn, #2028). It 
  also now knows it has `ymin` and `ymax` aesthetics (#1939). The legend 
  correctly reflects the status of the `se` argument when used with stats 
  other than the default (@clauswilke, #1546).

* `geom_tile()` now once again interprets `width` and `height` correctly 
  (@malcolmbarrett, #2510).

* `position_jitter()` and `position_jitterdodge()` gain a `seed` argument that
  allows the specification of a random seed for reproducible jittering 
  (@krlmlr, #1996 and @slowkow, #2445).

* `stat_density()` has better behaviour if all groups are dropped because they
  are too small (#2282).

* `stat_summary_bin()` now understands the `breaks` parameter (@karawoo, #2214).

* `stat_bin()` now accepts functions for `binwidth`. This allows better binning 
  when faceting along variables with different ranges (@botanize).

* `stat_bin()` and `geom_histogram()` now sum correctly when using the `weight` 
  aesthetic (@jiho, #1921).

* `stat_bin()` again uses correct scaling for the computed variable `ndensity` 
  (@timgoodman, #2324).

* `stat_bin()` and `stat_bin_2d()` now properly handle the `breaks` parameter 
  when the scales are transformed (@has2k1, #2366).

* `update_geom_defaults()` and `update_stat_defaults()` allow American 
  spelling of aesthetic parameters (@foo-bar-baz-qux, #2299).

* The `show.legend` parameter now accepts a named logical vector to hide/show
  only some aesthetics in the legend (@tutuchan, #1798).

* Layers now silently ignore unknown aesthetics with value `NULL` (#1909).

### Coords

* Clipping to the plot panel is now configurable, through a `clip` argument
  to coordinate systems, e.g. `coord_cartesian(clip = "off")` 
  (@clauswilke, #2536).

* Like scales, coordinate systems now give you a message when you're 
  replacing an existing coordinate system (#2264).

* `coord_polar()` now draws secondary axis ticks and labels 
  (@dylan-stark, #2072), and can draw the radius axis on the right 
  (@thomasp85, #2005).

* `coord_trans()` now generates a warning when a transformation generates 
  non-finite values (@foo-bar-baz-qux, #2147).

### Themes

* Complete themes now always override all elements of the default theme
  (@has2k1, #2058, #2079).

* Themes now set default grid colour in `panel.grid` rather than individually
  in `panel.grid.major` and `panel.grid.minor` individually. This makes it 
  slightly easier to customise the theme (#2352).

* Fixed bug when setting strips to `element_blank()` (@thomasp85). 

* Axes positioned on the top and to the right can now customize their ticks and
  lines separately (@thomasp85, #1899).

* Built-in themes gain parameters `base_line_size` and `base_rect_size` which 
  control the default sizes of line and rectangle elements (@karawoo, #2176).

* Default themes use `rel()` to set line widths (@baptiste).

* Themes were tweaked for visual consistency and more graceful behavior when 
  changing the base font size. All absolute heights or widths were replaced 
  with heights or widths that are proportional to the base font size. One 
  relative font size was eliminated (@clauswilke).
  
* The height of descenders is now calculated solely on font metrics and doesn't
  change with the specific letters in the string. This fixes minor alignment 
  issues with plot titles, subtitles, and legend titles (#2288, @clauswilke).

### Guides

* `guide_colorbar()` is more configurable: tick marks and color bar frame
  can now by styled with arguments `ticks.colour`, `ticks.linewidth`, 
  `frame.colour`, `frame.linewidth`, and `frame.linetype`
  (@clauswilke).
  
* `guide_colorbar()` now uses `legend.spacing.x` and `legend.spacing.y` 
  correctly, and it can handle multi-line titles. Minor tweaks were made to 
  `guide_legend()` to make sure the two legend functions behave as similarly as
  possible (@clauswilke, #2397 and #2398).
  
* The theme elements `legend.title` and `legend.text` now respect the settings 
  of `margin`, `hjust`, and `vjust` (@clauswilke, #2465, #1502).

* Non-angle parameters of `label.theme` or `title.theme` can now be set in 
  `guide_legend()` and `guide_colorbar()` (@clauswilke, #2544).

### Other

* `fortify()` gains a method for tbls (@karawoo, #2218).

* `ggplot` gains a method for `grouped_df`s that adds a `.group` variable,
  which computes a unique value for each group. Use it with 
  `aes(group = .group)` (#2351).

* `ggproto()` produces objects with class `c("ggproto", "gg")`, allowing for
  a more informative error message when adding layers, scales, or other ggproto 
  objects (@jrnold, #2056).

* `ggsave()`'s DPI argument now supports 3 string options: "retina" (320
  DPI), "print" (300 DPI), and "screen" (72 DPI) (@foo-bar-baz-qux, #2156).
  `ggsave()` now uses full argument names to avoid partial match warnings 
  (#2355), and correctly restores the previous graphics device when several
  graphics devices are open (#2363).

* `print.ggplot()` now returns the original ggplot object, instead of the 
  output from `ggplot_build()`. Also, the object returned from 
  `ggplot_build()` now has the class `"ggplot_built"` (#2034).

* `map_data()` now works even when purrr is loaded (tidyverse#66).

* New functions `summarise_layout()`, `summarise_coord()`, and 
  `summarise_layers()` summarise the layout, coordinate systems, and layers 
  of a built ggplot object (#2034, @wch). This provides a tested API that 
  (e.g.) shiny can depend on.

* Updated startup messages reflect new resources (#2410, @mine-cetinkaya-rundel).

# ggplot2 2.2.1

* Fix usage of `structure(NULL)` for R-devel compatibility (#1968).

# ggplot2 2.2.0

## Major new features

### Subtitle and caption

Thanks to @hrbrmstr plots now have subtitles and captions, which can be set with 
the `subtitle`  and `caption` arguments to `ggtitle()` and `labs()`. You can 
control their appearance with the theme settings `plot.caption` and 
`plot.subtitle`. The main plot title is now left-aligned to better work better 
with a subtitle. The caption is right-aligned (@hrbrmstr).

### Stacking

`position_stack()` and `position_fill()` now sort the stacking order to match 
grouping order. This allows you to control the order through grouping, and 
ensures that the default legend matches the plot (#1552, #1593). If you want the 
opposite order (useful if you have horizontal bars and horizontal legend), you 
can request reverse stacking by using `position = position_stack(reverse = TRUE)` 
(#1837).
  
`position_stack()` and `position_fill()` now accepts negative values which will 
create stacks extending below the x-axis (#1691).

`position_stack()` and `position_fill()` gain a `vjust` argument which makes it 
easy to (e.g.) display labels in the middle of stacked bars (#1821).

### Layers

`geom_col()` was added to complement `geom_bar()` (@hrbrmstr). It uses 
`stat="identity"` by default, making the `y` aesthetic mandatory. It does not 
support any other `stat_()` and does not provide fallback support for the 
`binwidth` parameter. Examples and references in other functions were updated to
demonstrate `geom_col()` usage. 

When creating a layer, ggplot2 will warn if you use an unknown aesthetic or an 
unknown parameter. Compared to the previous version, this is stricter for 
aesthetics (previously there was no message), and less strict for parameters 
(previously this threw an error) (#1585).

### Facetting

The facet system, as well as the internal panel class, has been rewritten in 
ggproto. Facets are now extendable in the same manner as geoms and stats, as 
described in `vignette("extending-ggplot2")`.

We have also added the following new features.
  
* `facet_grid()` and `facet_wrap()` now allow expressions in their faceting 
  formulas (@DanRuderman, #1596).

* When `facet_wrap()` results in an uneven number of panels, axes will now be
  drawn underneath the hanging panels (fixes #1607)

* Strips can now be freely positioned in `facet_wrap()` using the 
  `strip.position` argument (deprecates `switch`).

* The relative order of panel, strip, and axis can now be controlled with 
  the theme setting `strip.placement` that takes either `inside` (strip between 
  panel and axis) or `outside` (strip after axis).

* The theme option `panel.margin` has been deprecated in favour of 
  `panel.spacing` to more clearly communicate intent.

### Extensions

Unfortunately there was a major oversight in the construction of ggproto which 
lead to extensions capturing the super object at package build time, instead of 
at package run time (#1826). This problem has been fixed, but requires 
re-installation of all extension packages.

## Scales

* The position of x and y axes can now be changed using the `position` argument
  in `scale_x_*`and `scale_y_*` which can take `top` and `bottom`, and `left`
  and `right` respectively. The themes of top and right axes can be modified 
  using the `.top` and `.right` modifiers to `axis.text.*` and `axis.title.*`.

### Continuous scales

* `scale_x_continuous()` and `scale_y_continuous()` can now display a secondary 
  axis that is a __one-to-one__ transformation of the primary axis (e.g. degrees 
  Celcius to degrees Fahrenheit). The secondary axis will be positioned opposite 
  to the primary axis and can be controlled with the `sec.axis` argument to 
  the scale constructor.

* Scales worry less about having breaks. If no breaks can be computed, the
  plot will work instead of throwing an uninformative error (#791). This 
  is particularly helpful when you have facets with free scales, and not
  all panels contain data.

* Scales now warn when transformation introduces infinite values (#1696).

### Date time

* `scale_*_datetime()` now supports time zones. It will use the timezone 
  attached to the variable by default, but can be overridden with the 
  `timezone` argument.

* New `scale_x_time()` and `scale_y_time()` generate reasonable default
  breaks and labels for hms vectors (#1752).

### Discrete scales

The treatment of missing values by discrete scales has been thoroughly 
overhauled (#1584). The underlying principle is that we can naturally represent 
missing values on discrete variables (by treating just like another level), so 
by default we should. 

This principle applies to:

* character vectors
* factors with implicit NA
* factors with explicit NA

And to all scales (both position and non-position.)

Compared to the previous version of ggplot2, there are three main changes:

1.  `scale_x_discrete()` and `scale_y_discrete()` always show discrete NA,
    regardless of their source

1.  If present, `NA`s are shown in discrete legends.

1.  All discrete scales gain a `na.translate` argument that allows you to 
    control whether `NA`s are translated to something that can be visualised,
    or should be left as missing. Note that if you don't translate (i.e. 
    `na.translate = FALSE)` the missing values will passed on to the layer, 
    which will warning that it's dropping missing values. To suppress the
    warnings, you'll also need to add `na.rm = TRUE` to the layer call. 

There were also a number of other smaller changes

* Correctly use scale expansion factors.
* Don't preserve space for dropped levels (#1638).
* Only issue one warning when when asking for too many levels (#1674).
* Unicode labels work better on Windows (#1827).
* Warn when used with only continuous data (#1589)

## Themes

* The `theme()` constructor now has named arguments rather than ellipses. This 
  should make autocomplete substantially more useful. The documentation
  (including examples) has been considerably improved.
  
* Built-in themes are more visually homogeneous, and match `theme_grey` better.
  (@jiho, #1679)
  
* When computing the height of titles, ggplot2 now includes the height of the
  descenders (i.e. the bits of `g` and `y` that hang beneath the baseline). This 
  improves the margins around titles, particularly the y axis label (#1712).
  I have also very slightly increased the inner margins of axis titles, and 
  removed the outer margins. 

* Theme element inheritance is now easier to work with as modification now
  overrides default `element_blank` elements (#1555, #1557, #1565, #1567)
  
* Horizontal legends (i.e. legends on the top or bottom) are horizontally
  aligned by default (#1842). Use `legend.box = "vertical"` to switch back
  to the previous behaviour.
  
* `element_line()` now takes an `arrow` argument to specify arrows at the end of
  lines (#1740)

There were a number of tweaks to the theme elements that control legends:
  
* `legend.justification` now controls appearance will plotting the legend
  outside of the plot area. For example, you can use 
  `theme(legend.justification = "top")` to make the legend align with the 
  top of the plot.

* `panel.margin` and `legend.margin` have been renamed to `panel.spacing` and 
  `legend.spacing` respectively, to better communicate intent (they only
  affect spacing between legends and panels, not the margins around them)

* `legend.margin` now controls margin around individual legends.

* New `legend.box.background`, `legend.box.spacing`, and `legend.box.margin`
  control the background, spacing, and margin of the legend box (the region
  that contains all legends).

## Bug fixes and minor improvements

* ggplot2 now imports tibble. This ensures that all built-in datasets print 
  compactly even if you haven't explicitly loaded tibble or dplyr (#1677).

* Class of aesthetic mapping is preserved when adding `aes()` objects (#1624).

* `+.gg` now works for lists that include data frames.

* `annotation_x()` now works in the absense of global data (#1655)

* `geom_*(show.legend = FALSE)` now works for `guide_colorbar`.

* `geom_boxplot()` gains new `outlier.alpha` (@jonathan-g) and 
  `outlier.fill` (@schloerke, #1787) parameters to control the alpha/fill of
   outlier points independently of the alpha of the boxes. 

* `position_jitter()` (and hence `geom_jitter()`) now correctly computes 
  the jitter width/jitter when supplied by the user (#1775, @has2k1).

* `geom_contour()` more clearly describes what inputs it needs (#1577).

* `geom_curve()` respects the `lineend` parameter (#1852).

* `geom_histogram()` and `stat_bin()` understand the `breaks` parameter once 
  more. (#1665). The floating point adjustment for histogram bins is now 
  actually used - it was previously inadvertently ignored (#1651).

* `geom_violin()` no longer transforms quantile lines with the alpha aesthetic
  (@mnbram, #1714). It no longer errors when quantiles are requested but data
  have zero range (#1687). When `trim = FALSE` it once again has a nice 
  range that allows the density to reach zero (by extending the range 3 
  bandwidths to either side of the data) (#1700).

* `geom_dotplot()` works better when faceting and binning on the y-axis. 
  (#1618, @has2k1).
  
* `geom_hexbin()` once again supports `..density..` (@mikebirdgeneau, #1688).

* `geom_step()` gives useful warning if only one data point in layer (#1645).

* `layer()` gains new `check.aes` and `check.param` arguments. These allow
  geom/stat authors to optional suppress checks for known aesthetics/parameters.
  Currently this is used only in `geom_blank()` which powers `expand_limits()` 
  (#1795).

* All `stat_*()` display a better error message when required aesthetics are
  missing.
  
* `stat_bin()` and `stat_summary_hex()` now accept length 1 `binwidth` (#1610)

* `stat_density()` gains new argument `n`, which is passed to underlying function
  `stats::density` ("number of equally spaced points at which the
  density is to be estimated"). (@hbuschme)

* `stat_binhex()` now again returns `count` rather than `value` (#1747)

* `stat_ecdf()` respects `pad` argument (#1646).

* `stat_smooth()` once again informs you about the method it has chosen.
  It also correctly calculates the size of the largest group within facets.

* `x` and `y` scales are now symmetric regarding the list of
  aesthetics they accept: `xmin_final`, `xmax_final`, `xlower`,
  `xmiddle` and `xupper` are now valid `x` aesthetics.

* `Scale` extensions can now override the `make_title` and `make_sec_title` 
  methods to let the scale modify the axis/legend titles.

* The random stream is now reset after calling `.onAttach()` (#2409).

# ggplot2 2.1.0

## New features

* When mapping an aesthetic to a constant (e.g. 
  `geom_smooth(aes(colour = "loess")))`), the default guide title is the name 
  of the aesthetic (i.e. "colour"), not the value (i.e. "loess") (#1431).

* `layer()` now accepts a function as the data argument. The function will be
  applied to the data passed to the `ggplot()` function and must return a
  data.frame (#1527, @thomasp85). This is a more general version of the 
  deprecated `subset` argument.

* `theme_update()` now uses the `+` operator instead of `%+replace%`, so that
  unspecified values will no longer be `NULL`ed out. `theme_replace()`
  preserves the old behaviour if desired (@oneillkza, #1519). 

* `stat_bin()` has been overhauled to use the same algorithm as ggvis, which 
  has been considerably improved thanks to the advice of Randy Prium (@rpruim).
  This includes:
  
    * Better arguments and a better algorithm for determining the origin.
      You can now specify either `boundary` or the `center` of a bin.
      `origin` has been deprecated in favour of these arguments.
      
    * `drop` is deprecated in favour of `pad`, which adds extra 0-count bins
      at either end (needed for frequency polygons). `geom_histogram()` defaults 
      to `pad = FALSE` which considerably improves the default limits for 
      the histogram, especially when the bins are big (#1477).
      
    * The default algorithm does a (somewhat) better job at picking nice widths 
      and origins across a wider range of input data.
      
    * `bins = n` now gives a histogram with `n` bins, not `n + 1` (#1487).

## Bug fixes

* All `\donttest{}` examples run.

* All `geom_()` and `stat_()` functions now have consistent argument order:
  data + mapping, then geom/stat/position, then `...`, then specific arguments, 
  then arguments common to all layers (#1305). This may break code if you were
  previously relying on partial name matching, but in the long-term should make 
  ggplot2 easier to use. In particular, you can now set the `n` parameter
  in `geom_density2d()` without it partially matching `na.rm` (#1485).

* For geoms with both `colour` and `fill`, `alpha` once again only affects
  fill (Reverts #1371, #1523). This was causing problems for people.

* `facet_wrap()`/`facet_grid()` works with multiple empty panels of data 
  (#1445).

* `facet_wrap()` correctly swaps `nrow` and `ncol` when faceting vertically
  (#1417).

* `ggsave("x.svg")` now uses svglite to produce the svg (#1432).

* `geom_boxplot()` now understands `outlier.color` (#1455).

* `geom_path()` knows that "solid" (not just 1) represents a solid line (#1534).

* `geom_ribbon()` preserves missing values so they correctly generate a 
  gap in the ribbon (#1549).

* `geom_tile()` once again accepts `width` and `height` parameters (#1513). 
  It uses `draw_key_polygon()` for better a legend, including a coloured 
  outline (#1484).

* `layer()` now automatically adds a `na.rm` parameter if none is explicitly
  supplied.

* `position_jitterdodge()` now works on all possible dodge aesthetics, 
  e.g. `color`, `linetype` etc. instead of only based on `fill` (@bleutner)

* `position = "nudge"` now works (although it doesn't do anything useful)
  (#1428).

* The default scale for columns of class "AsIs" is now "identity" (#1518).

* `scale_*_discrete()` has better defaults when used with purely continuous
  data (#1542).

* `scale_size()` warns when used with categorical data.

* `scale_size()`, `scale_colour()`, and `scale_fill()` gain date and date-time
  variants (#1526).

* `stat_bin_hex()` and `stat_bin_summary()` now use the same underlying 
  algorithm so results are consistent (#1383). `stat_bin_hex()` now accepts
  a `weight` aesthetic. To be consistent with related stats, the output variable 
  from `stat_bin_hex()` is now value instead of count.

* `stat_density()` gains a `bw` parameter which makes it easy to get consistent 
   smoothing between facets (@jiho)

* `stat-density-2d()` no longer ignores the `h` parameter, and now accepts 
  `bins` and `binwidth` parameters to control the number of contours 
  (#1448, @has2k1).

* `stat_ecdf()` does a better job of adding padding to -Inf/Inf, and gains
  an argument `pad` to suppress the padding if not needed (#1467).

* `stat_function()` gains an `xlim` parameter (#1528). It once again works 
  with discrete x values (#1509).

* `stat_summary()` preserves sorted x order which avoids artefacts when
  display results with `geom_smooth()` (#1520).

* All elements should now inherit correctly for all themes except `theme_void()`.
  (@Katiedaisey, #1555) 

* `theme_void()` was completely void of text but facets and legends still
  need labels. They are now visible (@jiho). 

* You can once again set legend key and height width to unit arithmetic
  objects (like `2 * unit(1, "cm")`) (#1437).

* Eliminate spurious warning if you have a layer with no data and no aesthetics
  (#1451).

* Removed a superfluous comma in `theme-defaults.r` code (@jschoeley)

* Fixed a compatibility issue with `ggproto` and R versions prior to 3.1.2.
  (#1444)

* Fixed issue where `coord_map()` fails when given an explicit `parameters`
  argument (@tdmcarthur, #1729)
  
* Fixed issue where `geom_errorbarh()` had a required `x` aesthetic (#1933)  

# ggplot2 2.0.0

## Major changes

* ggplot no longer throws an error if your plot has no layers. Instead it 
  automatically adds `geom_blank()` (#1246).
  
* New `cut_width()` is a convenient replacement for the verbose
  `plyr::round_any()`, with the additional benefit of offering finer
  control.

* New `geom_count()` is a convenient alias to `stat_sum()`. Use it when you
  have overlapping points on a scatterplot. `stat_sum()` now defaults to 
  using counts instead of proportions.

* New `geom_curve()` adds curved lines, with a similar specification to 
  `geom_segment()` (@veraanadi, #1088).

* Date and datetime scales now have `date_breaks`, `date_minor_breaks` and
  `date_labels` arguments so that you never need to use the long
  `scales::date_breaks()` or `scales::date_format()`.
  
* `geom_bar()` now has it's own stat, distinct from `stat_bin()` which was
  also used by `geom_histogram()`. `geom_bar()` now uses `stat_count()` 
  which counts values at each distinct value of x (i.e. it does not bin
  the data first). This can be useful when you want to show exactly which 
  values are used in a continuous variable.

* `geom_point()` gains a `stroke` aesthetic which controls the border width of 
  shapes 21-25 (#1133, @SeySayux). `size` and `stroke` are additive so a point 
  with `size = 5` and `stroke = 5` will have a diameter of 10mm. (#1142)

* New `position_nudge()` allows you to slightly offset labels (or other 
  geoms) from their corresponding points (#1109).

* `scale_size()` now maps values to _area_, not radius. Use `scale_radius()`
  if you want the old behaviour (not recommended, except perhaps for lines).

* New `stat_summary_bin()` works like `stat_summary()` but on binned data. 
  It's a generalisation of `stat_bin()` that can compute any aggregate,
  not just counts (#1274). Both default to `mean_se()` if no aggregation
  functions are supplied (#1386).

* Layers are now much stricter about their arguments - you will get an error
  if you've supplied an argument that isn't an aesthetic or a parameter.
  This is likely to cause some short-term pain but in the long-term it will make
  it much easier to spot spelling mistakes and other errors (#1293).
  
    This change does break a handful of geoms/stats that used `...` to pass 
    additional arguments on to the underlying computation. Now 
    `geom_smooth()`/`stat_smooth()` and `geom_quantile()`/`stat_quantile()` 
    use `method.args` instead (#1245, #1289); and `stat_summary()` (#1242), 
    `stat_summary_hex()`, and `stat_summary2d()` use `fun.args`.

### Extensibility

There is now an official mechanism for defining Stats, Geoms, and Positions in 
other packages. See `vignette("extending-ggplot2")` for details.

* All Geoms, Stats and Positions are now exported, so you can inherit from them
  when making your own objects (#989).

* ggplot2 no longer uses proto or reference classes. Instead, we now use 
  ggproto, a new OO system designed specifically for ggplot2. Unlike proto
  and RC, ggproto supports clean cross-package inheritance. Creating a new OO
  system isn't usually the right way to solve a problem, but I'm pretty sure
  it was necessary here. Read more about it in the vignette.

* `aes_()` replaces `aes_q()`. It also supports formulas, so the most concise 
  SE version of `aes(carat, price)` is now `aes_(~carat, ~price)`. You may
  want to use this form in packages, as it will avoid spurious `R CMD check` 
  warnings about undefined global variables.

### Text

* `geom_text()` has been overhauled to make labelling your data a little
  easier. It:
  
    * `nudge_x` and `nudge_y` arguments let you offset labels from their
      corresponding points (#1120). 
      
    * `check_overlap = TRUE` provides a simple way to avoid overplotting 
      of labels: labels that would otherwise overlap are omitted (#1039).
      
    * `hjust` and `vjust` can now be character vectors: "left", "center", 
      "right", "bottom", "middle", "top". New options include "inward" and 
      "outward" which align text towards and away from the center of the plot 
      respectively.

* `geom_label()` works like `geom_text()` but draws a rounded rectangle 
  underneath each label (#1039). This is useful when you want to label plots
  that are dense with data.

### Deprecated features

* The little used `aes_auto()` has been deprecated. 

* `aes_q()` has been replaced with `aes_()` to be consistent with SE versions
  of NSE functions in other packages.

* The `order` aesthetic is officially deprecated. It never really worked, and 
  was poorly documented.

* The `stat` and `position` arguments to `qplot()` have been deprecated.
  `qplot()` is designed for quick plots - if you need to specify position
  or stat, use `ggplot()` instead.

* The theme setting `axis.ticks.margin` has been deprecated: now use the margin 
  property of `axis.text`.
  
* `stat_abline()`, `stat_hline()` and `stat_vline()` have been removed:
  these were never suitable for use other than with `geom_abline()` etc
  and were not documented.

* `show_guide` has been renamed to `show.legend`: this more accurately
  reflects what it does (controls appearance of layer in legend), and uses the 
  same convention as other ggplot2 arguments (i.e. a `.` between names).
  (Yes, I know that's inconsistent with function names with use `_`, but it's
  too late to change now.)

A number of geoms have been renamed to be internally consistent:

* `stat_binhex()` and `stat_bin2d()` have been renamed to `stat_bin_hex()` 
  and `stat_bin_2d()` (#1274). `stat_summary2d()` has been renamed to 
  `stat_summary_2d()`, `geom_density2d()`/`stat_density2d()` has been renamed 
  to `geom_density_2d()`/`stat_density_2d()`.

* `stat_spoke()` is now `geom_spoke()` since I realised it's a
  reparameterisation of `geom_segment()`.

* `stat_bindot()` has been removed because it's so tightly coupled to
  `geom_dotplot()`. If you happened to use `stat_bindot()`, just change to
  `geom_dotplot()` (#1194).

All defunct functions have been removed.

### Default appearance

* The default `theme_grey()` background colour has been changed from "grey90" 
  to "grey92": this makes the background a little less visually prominent.

* Labels and titles have been tweaked for readability:

    * Axes labels are darker.
    
    * Legend and axis titles are given the same visual treatment.
    
    * The default font size dropped from 12 to 11. You might be surprised that 
      I've made the default text size smaller as it was already hard for
      many people to read. It turns out there was a bug in RStudio (fixed in 
      0.99.724), that shrunk the text of all grid based graphics. Once that
      was resolved the defaults seemed too big to my eyes.
    
    * More spacing between titles and borders.
    
    * Default margins scale with the theme font size, so the appearance at 
      larger font sizes should be considerably improved (#1228). 

* `alpha` now affects both fill and colour aesthetics (#1371).

* `element_text()` gains a margins argument which allows you to add additional
  padding around text elements. To help see what's going on use `debug = TRUE` 
  to display the text region and anchors.

* The default font size in `geom_text()` has been decreased from 5mm (14 pts)
  to 3.8 mm (11 pts) to match the new default theme sizes.

* A diagonal line is no longer drawn on bar and rectangle legends. Instead, the
  border has been tweaked to be more visible, and more closely match the size of 
  line drawn on the plot.

* `geom_pointrange()` and `geom_linerange()` get vertical (not horizontal)
  lines in the legend (#1389).

* The default line `size` for `geom_smooth()` has been increased from 0.5 to 1 
  to make it easier to see when overlaid on data.
  
* `geom_bar()` and `geom_rect()` use a slightly paler shade of grey so they
  aren't so visually heavy.
  
* `geom_boxplot()` now colours outliers the same way as the boxes.

* `geom_point()` now uses shape 19 instead of 16. This looks much better on 
  the default Linux graphics device. (It's very slightly smaller than the old 
  point, but it shouldn't affect any graphics significantly)

* Sizes in ggplot2 are measured in mm. Previously they were converted to pts 
  (for use in grid) by multiplying by 72 / 25.4. However, grid uses printer's 
  points, not Adobe (big pts), so sizes are now correctly multiplied by 
  72.27 / 25.4. This is unlikely to noticeably affect display, but it's
  technically correct (<https://youtu.be/hou0lU8WMgo>).

* The default legend will now allocate multiple rows (if vertical) or
  columns (if horizontal) in order to make a legend that is more likely to
  fit on the screen. You can override with the `nrow`/`ncol` arguments
  to `guide_legend()`

    ```R
    p <- ggplot(mpg, aes(displ,hwy, colour = model)) + geom_point()
    p
    p + theme(legend.position = "bottom")
    # Previous behaviour
    p + guides(colour = guide_legend(ncol = 1))
    ```

### New and updated themes

* New `theme_void()` is completely empty. It's useful for plots with non-
  standard coordinates or for drawings (@jiho, #976).

* New `theme_dark()` has a dark background designed to make colours pop out
  (@jiho, #1018)

* `theme_minimal()` became slightly more minimal by removing the axis ticks:
  labels now line up directly beneath grid lines (@tomschloss, #1084)

* New theme setting `panel.ontop` (logical) make it possible to place 
  background elements (i.e., gridlines) on top of data. Best used with 
  transparent `panel.background` (@noamross. #551).

### Labelling

The facet labelling system was updated with many new features and a
more flexible interface (@lionel-). It now works consistently across
grid and wrap facets. The most important user visible changes are:

* `facet_wrap()` gains a `labeller` option (#25).

* `facet_grid()` and `facet_wrap()` gain a `switch` argument to
  display the facet titles near the axes. When switched, the labels
  become axes subtitles. `switch` can be set to "x", "y" or "both"
  (the latter only for grids) to control which margin is switched.

The labellers (such as `label_value()` or `label_both()`) also get
some new features:

* They now offer the `multi_line` argument to control whether to
  display composite facets (those specified as `~var1 + var2`) on one
  or multiple lines.

* In `label_bquote()` you now refer directly to the names of
  variables. With this change, you can create math expressions that
  depend on more than one variable. This math expression can be
  specified either for the rows or the columns and you can also
  provide different expressions to each margin.

  As a consequence of these changes, referring to `x` in backquoted
  expressions is deprecated.

* Similarly to `label_bquote()`, `labeller()` now take `.rows` and
  `.cols` arguments. In addition, it also takes `.default`.
  `labeller()` is useful to customise how particular variables are
  labelled. The three additional arguments specify how to label the
  variables are not specifically mentioned, respectively for rows,
  columns or both. This makes it especially easy to set up a
  project-wide labeller dispatcher that can be reused across all your
  plots. See the documentation for an example.

* The new labeller `label_context()` adapts to the number of factors
  facetted over. With a single factor, it displays only the values,
  just as before. But with multiple factors in a composite margin
  (e.g. with `~cyl + am`), the labels are passed over to
  `label_both()`. This way the variables names are displayed with the
  values to help identifying them.

On the programming side, the labeller API has been rewritten in order
to offer more control when faceting over multiple factors (e.g. with
formulae such as `~cyl + am`). This also means that if you have
written custom labellers, you will need to update them for this
version of ggplot.

* Previously, a labeller function would take `variable` and `value`
  arguments and return a character vector. Now, they take a data frame
  of character vectors and return a list. The input data frame has one
  column per factor facetted over and each column in the returned list
  becomes one line in the strip label. See documentation for more
  details.

* The labels received by a labeller now contain metadata: their margin
  (in the "type" attribute) and whether they come from a wrap or a
  grid facet (in the "facet" attribute).

* Note that the new `as_labeller()` function operator provides an easy
  way to transform an existing function to a labeller function. The
  existing function just needs to take and return a character vector.

## Documentation

* Improved documentation for `aes()`, `layer()` and much much more.

* I've tried to reduce the use of `...` so that you can see all the 
  documentation in one place rather than having to integrate multiple pages.
  In some cases this has involved adding additional arguments to geoms
  to make it more clear what you can do:
  
    *  `geom_smooth()` gains explicit `method`, `se` and `formula` arguments.
    
    * `geom_histogram()` gains `binwidth`, `bins`, `origin` and `right` 
      arguments.
      
    * `geom_jitter()` gains `width` and `height` arguments to make it easier
      to control the amount of jittering without using the lengthy 
      `position_jitter()` function (#1116)

* Use of `qplot()` in examples has been minimised (#1123, @hrbrmstr). This is
  inline with the 2nd edition of the ggplot2 box, which minimises the use of 
  `qplot()` in favour of `ggplot()`.

* Tightly linked geoms and stats (e.g. `geom_boxplot()` and `stat_boxplot()`) 
  are now documented in the same file so you can see all the arguments in one
  place. Variations of the same idea (e.g. `geom_path()`, `geom_line()`, and
  `geom_step()`) are also documented together.

* It's now obvious that you can set the `binwidth` parameter for
  `stat_bin_hex()`, `stat_summary_hex()`, `stat_bin_2d()`, and
  `stat_summary_2d()`. 

* The internals of positions have been cleaned up considerably. You're unlikely
  to notice any external changes, although the documentation should be a little
  less confusing since positions now don't list parameters they never use.

## Data

* All datasets have class `tbl_df` so if you also use dplyr, you get a better
  print method.

* `economics` has been brought up to date to 2015-04-01.

* New `economics_long` is the economics data in long form.

* New `txhousing` dataset containing information about the Texas housing
  market. Useful for examples that need multiple time series, and for
  demonstrating model+vis methods.

* New `luv_colours` dataset which contains the locations of all
  built-in `colors()` in Luv space.

* `movies` has been moved into its own package, ggplot2movies, because it was 
  large and not terribly useful. If you've used the movies dataset, you'll now 
  need to explicitly load the package with `library(ggplot2movies)`.

## Bug fixes and minor improvements

* All partially matched arguments and `$` have been been replaced with 
  full matches (@jimhester, #1134).

* ggplot2 now exports `alpha()` from the scales package (#1107), and `arrow()` 
  and `unit()` from grid (#1225). This means you don't need attach scales/grid 
  or do `scales::`/`grid::` for these commonly used functions.

* `aes_string()` now only parses character inputs. This fixes bugs when
  using it with numbers and non default `OutDec` settings (#1045).

* `annotation_custom()` automatically adds a unique id to each grob name,
  making it easier to plot multiple grobs with the same name (e.g. grobs of
  ggplot2 graphics) in the same plot (#1256).

* `borders()` now accepts xlim and ylim arguments for specifying the geographical 
  region of interest (@markpayneatwork, #1392).

* `coord_cartesian()` applies the same expansion factor to limits as for scales. 
  You can suppress with `expand = FALSE` (#1207).

* `coord_trans()` now works when breaks are suppressed (#1422).

* `cut_number()` gives error message if the number of requested bins can
  be created because there are two few unique values (#1046).

* Character labels in `facet_grid()` are no longer (incorrectly) coerced into
  factors. This caused problems with custom label functions (#1070).

* `facet_wrap()` and `facet_grid()` now allow you to use non-standard
  variable names by surrounding them with backticks (#1067).

* `facet_wrap()` more carefully checks its `nrow` and `ncol` arguments
  to ensure that they're specified correctly (@richierocks, #962)

* `facet_wrap()` gains a `dir` argument to control the direction the
  panels are wrapped in. The default is "h" for horizontal. Use "v" for
  vertical layout (#1260).

* `geom_abline()`, `geom_hline()` and `geom_vline()` have been rewritten to
  have simpler behaviour and be more consistent:

    * `stat_abline()`, `stat_hline()` and `stat_vline()` have been removed:
      these were never suitable for use other than with `geom_abline()` etc
      and were not documented.

    * `geom_abline()`, `geom_vline()` and `geom_hline()` are bound to
      `stat_identity()` and `position_identity()`

    * Intercept parameters can no longer be set to a function.

    * They are all documented in one file, since they are so closely related.

* `geom_bin2d()` will now let you specify one dimension's breaks exactly,
  without touching the other dimension's default breaks at all (#1126).

* `geom_crossbar()` sets grouping correctly so you can display multiple
  crossbars on one plot. It also makes the default `fatten` argument a little
  bigger to make the middle line more obvious (#1125).

* `geom_histogram()` and `geom_smooth()` now only inform you about the
  default values once per layer, rather than once per panel (#1220).

* `geom_pointrange()` gains `fatten` argument so you can control the
  size of the point relative to the size of the line.

* `geom_segment()` annotations were not transforming with scales 
  (@BrianDiggs, #859).

* `geom_smooth()` is no longer so chatty. If you want to know what the default
  smoothing method is, look it up in the documentation! (#1247)

* `geom_violin()` now has the ability to draw quantile lines (@DanRuderman).

* `ggplot()` now captures the parent frame to use for evaluation,
  rather than always defaulting to the global environment. This should
  make ggplot more suitable to use in more situations (e.g. with knitr)

* `ggsave()` has been simplified a little to make it easier to maintain.
  It no longer checks that you're printing a ggplot2 object (so now also
  works with any grid grob) (#970), and always requires a filename.
  Parameter `device` now supports character argument to specify which supported
  device to use ('pdf', 'png', 'jpeg', etc.), for when it cannot be correctly
  inferred from the file extension (for example when a temporary filename is
  supplied server side in shiny apps) (@sebkopf, #939). It no longer opens
  a graphics device if one isn't already open - this is annoying when you're
  running from a script (#1326).

* `guide_colorbar()` creates correct legend if only one color (@krlmlr, #943).

* `guide_colorbar()` no longer fails when the legend is empty - previously
  this often masked misspecifications elsewhere in the plot (#967).

* New `layer_data()` function extracts the data used for plotting for a given
  layer. It's mostly useful for testing.

* User supplied `minor_breaks` can now be supplied on the same scale as 
  the data, and will be automatically transformed with by scale (#1385).

* You can now suppress the appearance of an axis/legend title (and the space
  that would allocated for it) with `NULL` in the `scale_` function. To
  use the default label, use `waiver()` (#1145).

* Position adjustments no longer warn about potentially varying ranges
  because the problem rarely occurs in practice and there are currently a
  lot of false positives since I don't understand exactly what FP criteria
  I should be testing.

* `scale_fill_grey()` now uses red for missing values. This matches
  `scale_colour_grey()` and makes it obvious where missing values lie.
  Override with `na.value`.

* `scale_*_gradient2()` defaults to using Lab colour space.

* `scale_*_gradientn()` now allows `colours` or `colors` (#1290)

* `scale_y_continuous()` now also transforms the `lower`, `middle` and `upper`
  aesthetics used by `geom_boxplot()`: this only affects
  `geom_boxplot(stat = "identity")` (#1020).

* Legends no longer inherit aesthetics if `inherit.aes` is FALSE (#1267).

* `lims()` makes it easy to set the limits of any axis (#1138).

* `labels = NULL` now works with `guide_legend()` and `guide_colorbar()`.
  (#1175, #1183).

* `override.aes` now works with American aesthetic spelling, e.g. color

* Scales no longer round data points to improve performance of colour
  palettes. Instead the scales package now uses a much faster colour
  interpolation algorithm (#1022).

* `scale_*_brewer()` and `scale_*_distiller()` add new `direction` argument of 
  `scales::brewer_pal`, making it easier to change the order of colours 
  (@jiho, #1139).

* `scale_x_date()` now clips dates outside the limits in the same way as
  `scale_x_continuous()` (#1090).

* `stat_bin()` gains `bins` arguments, which denotes the number of bins. Now
  you can set `bins=100` instead of `binwidth=0.5`. Note that `breaks` or
  `binwidth` will override it (@tmshn, #1158, #102).

* `stat_boxplot()` warns if a continuous variable is used for the `x` aesthetic
  without also supplying a `group` aesthetic (#992, @krlmlr).

* `stat_summary_2d()` and `stat_bin_2d()` now share exactly the same code for 
  determining breaks from `bins`, `binwidth`, and `origin`. 
  
* `stat_summary_2d()` and `stat_bin_2d()` now output in tile/raster compatible 
  form instead of rect compatible form. 

* Automatically computed breaks do not lead to an error for transformations like
  "probit" where the inverse can map to infinity (#871, @krlmlr)

* `stat_function()` now always evaluates the function on the original scale.
  Previously it computed the function on transformed scales, giving incorrect
  values (@BrianDiggs, #1011).

* `strip_dots` works with anonymous functions within calculated aesthetics 
  (e.g. `aes(sapply(..density.., function(x) mean(x))))` (#1154, @NikNakk)

* `theme()` gains `validate = FALSE` parameter to turn off validation, and 
  hence store arbitrary additional data in the themes. (@tdhock, #1121)

* Improved the calculation of segments needed to draw the curve representing
  a line when plotted in polar coordinates. In some cases, the last segment
  of a multi-segment line was not drawn (@BrianDiggs, #952)<|MERGE_RESOLUTION|>--- conflicted
+++ resolved
@@ -1,17 +1,17 @@
 # ggplot2 (development version)
 
-<<<<<<< HEAD
 * The `trans` argument in scales and secondary axes has been renamed to 
-  `transform`. The `trans` argument itself is deprecated (#5558).
-=======
+  `transform`. The `trans` argument itself is deprecated. To access the
+  transformation from the scale, a new `get_transformation()` method is 
+  added to Scale-classes (#5558).
+
 * `guide_*()` functions get a new `theme` argument to style individual guides.
   The `theme()` function has gained additional arguments for styling guides:
   `legend.key.spacing{.x/.y}`, `legend.frame`, `legend.axis.line`, 
   `legend.ticks`, `legend.ticks.length`, `legend.text.position` and 
   `legend.title.position`. Previous style arguments in the `guide_*()` functions 
   have been soft-deprecated.
-  
->>>>>>> 8e1c0853
+
 * When legend titles are larger than the legend, title justification extends
   to the placement of keys and labels (#1903).
 

# ggplot2 (development version)

<<<<<<< HEAD
* `coord_flip()` has been marked as superseded. The recommended alternative is
  to swap the `x` and `y` aesthetic and/or using the `orientation` argument in
  a layer (@teunbrand, #5130).
=======
* `annotation_logticks()` skips drawing ticks when the scale range is non-finite
  instead of throwing an error (@teunbrand, #5229).
* Fixed spurious warnings when the `weight` was used in `stat_bin_2d()`, 
  `stat_boxplot()`, `stat_contour()`, `stat_bin_hex()` and `stat_quantile()`
  (@teunbrand, #5216).
* Various type checks and their messages have been standardised 
  (@teunbrand, #4834).
>>>>>>> 962fb743
* The `layer_data()`, `layer_scales()` and `layer_grob()` now have the default
  `plot = last_plot()` (@teunbrand, #5166).
* To prevent changing the plotting order, `stat_sf()` is now computed per panel 
  instead of per group (@teunbrand, #4340).
* ggplot2 now uses `scales::DiscreteRange` and `scales::ContinuousRange`, which
  are available to write scale extensions from scratch (@teunbrand, #2710).
* For the purposes of checking required or non-missing aesthetics, character 
  vectors are no longer considered non-finite (@teunbrand, @4284).
* Fixed bug in `coord_sf()` where graticule lines didn't obey 
  `panel.grid.major`'s linewidth setting (@teunbrand, #5179)
* The `datetime_scale()` scale constructor is now exported for use in extension
  packages (@teunbrand, #4701).
* `geom_text()` drops observations where `angle = NA` instead of throwing an
  error (@teunbrand, #2757).
* `update_geom_defaults()` and `update_stat_defaults()` now return properly 
  classed objects and have updated docs (@dkahle, #5146)
  
# ggplot2 3.4.1
This is a small release focusing on fixing regressions in the 3.4.0 release
and minor polishes.

## Breaking changes

* The computed variable `y` in `stat_ecdf()` has been superseded by `ecdf` to 
  prevent incorrect scale transformations (@teunbrand, #5113 and #5112).
  
## New features

* Added `scale_linewidth_manual()` and `scale_linewidth_identity()` to support
  the `linewidth` aesthetic (@teunbrand, #5050).
  
* `ggsave()` warns when multiple `filename`s are given, and only writes to the
  first file (@teunbrand, #5114).

## Bug fixes

* Fixed a regression in `geom_hex()` where aesthetics were replicated across 
  bins (@thomasp85, #5037 and #5044).
  
* Using two ordered factors as facetting variables in 
  `facet_grid(..., as.table = FALSE)` now throws a warning instead of an
  error (@teunbrand, #5109).
  
* Fixed misbehaviour of `draw_key_boxplot()` and `draw_key_crossbar()` with 
  skewed key aspect ratio (@teunbrand, #5082).
  
* Fixed spurious warning when `weight` aesthetic was used in `stat_smooth()` 
  (@teunbrand based on @clauswilke's suggestion, #5053).
  
* The `lwd` alias is now correctly replaced by `linewidth` instead of `size` 
  (@teunbrand based on @clauswilke's suggestion #5051).
  
* Fixed a regression in `Coord$train_panel_guides()` where names of guides were 
  dropped (@maxsutton, #5063).

In binned scales:

* Automatic breaks should no longer be out-of-bounds, and automatic limits are
  adjusted to include breaks (@teunbrand, #5082).
  
* Zero-range limits no longer throw an error and are treated akin to continuous
  scales with zero-range limits (@teunbrand, #5066).
  
* The `trans = "date"` and `trans = "time"` transformations were made compatible
  (@teunbrand, #4217).

# ggplot2 3.4.0
This is a minor release focusing on tightening up the internals and ironing out
some inconsistencies in the API. The biggest change is the addition of the 
`linewidth` aesthetic that takes of sizing the width of any line from `size`. 
This change, while attempting to be as non-breaking as possible, has the 
potential to change the look of some of your plots.

Other notable changes is a complete redo of the error and warning messaging in
ggplot2 using the cli package. Messaging is now better contextualised and it 
should be easier to identify which layer an error is coming from. Last, we have
now made the switch to using the vctrs package internally which means that 
support for vctrs classes as variables should improve, along with some small 
gains in rendering speed.

## Breaking changes

* A `linewidth` aesthetic has been introduced and supersedes the `size` 
  aesthetic for scaling the width of lines in line based geoms. `size` will 
  remain functioning but deprecated for these geoms and it is recommended to 
  update all code to reflect the new aesthetic. For geoms that have _both_ point 
  sizing and linewidth sizing (`geom_pointrange()` and `geom_sf`) `size` now 
  **only** refers to sizing of points which can leads to a visual change in old
  code (@thomasp85, #3672)
  
* The default line width for polygons in `geom_sf()` have been decreased to 0.2 
  to reflect that this is usually used for demarking borders where a thinner 
  line is better suited. This change was made since we already induced a 
  visual change in `geom_sf()` with the introduction of the `linewidth` 
  aesthetic.
  
* The dot-dot notation (`..var..`) and `stat()`, which have been superseded by
  `after_stat()`, are now formally deprecated (@yutannihilation, #3693).

* `qplot()` is now formally deprecated (@yutannihilation, #3956).

* `stage()` now properly refers to the values without scale transformations for
  the stage of `after_stat`. If your code requires the scaled version of the
  values for some reason, you have to apply the same transformation by yourself,
  e.g. `sqrt()` for `scale_{x,y}_sqrt()` (@yutannihilation and @teunbrand, #4155).

* Use `rlang::hash()` instead of `digest::digest()`. This update may lead to 
  changes in the automatic sorting of legends. In order to enforce a specific
  legend order use the `order` argument in the guide. (@thomasp85, #4458)

* referring to `x` in backquoted expressions with `label_bquote()` is no longer
  possible.

* The `ticks.linewidth` and `frame.linewidth` parameters of `guide_colourbar()`
  are now multiplied with `.pt` like elsewhere in ggplot2. It can cause visual
  changes when these arguments are not the defaults and these changes can be 
  restored to their previous behaviour by adding `/ .pt` (@teunbrand #4314).

* `scale_*_viridis_b()` now uses the full range of the viridis scales 
  (@gregleleu, #4737)

## New features

* `geom_col()` and `geom_bar()` gain a new `just` argument. This is set to `0.5`
  by default; use `just = 0`/`just = 1` to place columns on the left/right
  of the axis breaks.
  (@wurli, #4899)

* `geom_density()` and `stat_density()` now support `bounds` argument
  to estimate density with boundary correction (@echasnovski, #4013).

* ggplot now checks during statistical transformations whether any data 
  columns were dropped and warns about this. If stats intend to drop
  data columns they can declare them in the new field `dropped_aes`.
  (@clauswilke, #3250)

* `...` supports `rlang::list2` dynamic dots in all public functions. 
  (@mone27, #4764) 

* `theme()` now has a `strip.clip` argument, that can be set to `"off"` to 
  prevent the clipping of strip text and background borders (@teunbrand, #4118)
  
* `geom_contour()` now accepts a function in the `breaks` argument 
  (@eliocamp, #4652).

## Minor improvements and bug fixes

* Fix a bug in `position_jitter()` where infinity values were dropped (@javlon,
  #4790).

* `geom_linerange()` now respects the `na.rm` argument (#4927, @thomasp85)

* Improve the support for `guide_axis()` on `coord_trans()` 
  (@yutannihilation, #3959)
  
* Added `stat_align()` to align data without common x-coordinates prior to
  stacking. This is now the default stat for `geom_area()` (@thomasp85, #4850)

* Fix a bug in `stat_contour_filled()` where break value differences below a 
  certain number of digits would cause the computations to fail (@thomasp85, 
  #4874)

* Secondary axis ticks are now positioned more precisely, removing small visual
  artefacts with alignment between grid and ticks (@thomasp85, #3576)

* Improve `stat_function` documentation regarding `xlim` argument. 
  (@92amartins, #4474)

* Fix various issues with how `labels`, `breaks`, `limits`, and `show.limits`
  interact in the different binning guides (@thomasp85, #4831)

* Automatic break calculation now squishes the scale limits to the domain
  of the transformation. This allows `scale_{x/y}_sqrt()` to find breaks at 0   
  when appropriate (@teunbrand, #980).

* Using multiple modified aesthetics correctly will no longer trigger warnings. 
  If used incorrectly, the warning will now report the duplicated aesthetic 
  instead of `NA` (@teunbrand, #4707).

* `aes()` now supports the `!!!` operator in its first two arguments
  (#2675). Thanks to @yutannihilation and @teunbrand for draft
  implementations.

* Require rlang >= 1.0.0 (@billybarc, #4797)

* `geom_violin()` no longer issues "collapsing to unique 'x' values" warning
  (@bersbersbers, #4455)

* `annotate()` now documents unsupported geoms (`geom_abline()`, `geom_hline()`
  and `geom_vline()`), and warns when they are requested (@mikmart, #4719)

* `presidential` dataset now includes Trump's presidency (@bkmgit, #4703).

* `position_stack()` now works fully with `geom_text()` (@thomasp85, #4367)

* `geom_tile()` now correctly recognises missing data in `xmin`, `xmax`, `ymin`,
  and `ymax` (@thomasp85 and @sigmapi, #4495)

* `geom_hex()` will now use the binwidth from `stat_bin_hex()` if present, 
  instead of deriving it (@thomasp85, #4580)
  
* `geom_hex()` now works on non-linear coordinate systems (@thomasp85)

* Fixed a bug throwing errors when trying to render an empty plot with secondary
  axes (@thomasp85, #4509)

* Axes are now added correctly in `facet_wrap()` when `as.table = FALSE`
  (@thomasp85, #4553)

* Better compatibility of custom device functions in `ggsave()` 
  (@thomasp85, #4539)

* Binning scales are now more resilient to calculated limits that ends up being
  `NaN` after transformations (@thomasp85, #4510)

* Strip padding in `facet_grid()` is now only in effect if 
  `strip.placement = "outside"` _and_ an axis is present between the strip and 
  the panel (@thomasp85, #4610)

* Aesthetics of length 1 are now recycled to 0 if the length of the data is 0 
  (@thomasp85, #4588)

* Setting `size = NA` will no longer cause `guide_legend()` to error 
  (@thomasp85, #4559)

* Setting `stroke` to `NA` in `geom_point()` will no longer impair the sizing of
  the points (@thomasp85, #4624)

* `stat_bin_2d()` now correctly recognises the `weight` aesthetic 
  (@thomasp85, #4646)
  
* All geoms now have consistent exposure of linejoin and lineend parameters, and
  the guide keys will now respect these settings (@thomasp85, #4653)

* `geom_sf()` now respects `arrow` parameter for lines (@jakeruss, #4659)

* Updated documentation for `print.ggplot` to reflect that it returns
  the original plot, not the result of `ggplot_build()`. (@r2evans, #4390)

* `scale_*_manual()` no longer displays extra legend keys, or changes their 
  order, when a named `values` argument has more items than the data. To display
  all `values` on the legend instead, use
  `scale_*_manual(values = vals, limits = names(vals))`. (@teunbrand, @banfai, 
  #4511, #4534)

* Updated documentation for `geom_contour()` to correctly reflect argument 
  precedence between `bins` and `binwidth`. (@eliocamp, #4651)

* Dots in `geom_dotplot()` are now correctly aligned to the baseline when
  `stackratio != 1` and `stackdir != "up"` (@mjskay, #4614)

* Key glyphs for `geom_boxplot()`, `geom_crossbar()`, `geom_pointrange()`, and
  `geom_linerange()` are now orientation-aware (@mjskay, #4732)
  
* Updated documentation for `geom_smooth()` to more clearly describe effects of 
  the `fullrange` parameter (@thoolihan, #4399).

# ggplot2 3.3.6
This is a very small release only applying an internal change to comply with 
R 4.2 and its deprecation of `default.stringsAsFactors()`. There are no user
facing changes and no breaking changes.

# ggplot2 3.3.5
This is a very small release focusing on fixing a couple of untenable issues 
that surfaced with the 3.3.4 release

* Revert changes made in #4434 (apply transform to intercept in `geom_abline()`) 
  as it introduced undesirable issues far worse than the bug it fixed 
  (@thomasp85, #4514)
* Fixes an issue in `ggsave()` when producing emf/wmf files (@yutannihilation, 
  #4521)
* Warn when grDevices specific arguments are passed to ragg devices (@thomasp85, 
  #4524)
* Fix an issue where `coord_sf()` was reporting that it is non-linear
  even when data is provided in projected coordinates (@clauswilke, #4527)

# ggplot2 3.3.4
This is a larger patch release fixing a huge number of bugs and introduces a 
small selection of feature refinements.

## Features

* Alt-text can now be added to a plot using the `alt` label, i.e 
  `+ labs(alt = ...)`. Currently this alt text is not automatically propagated, 
  but we plan to integrate into Shiny, RMarkdown, and other tools in the future. 
  (@thomasp85, #4477)

* Add support for the BrailleR package for creating descriptions of the plot
  when rendered (@thomasp85, #4459)
  
* `coord_sf()` now has an argument `default_crs` that specifies the coordinate
  reference system (CRS) for non-sf layers and scale/coord limits. This argument
  defaults to `NULL`, which means non-sf layers are assumed to be in projected
  coordinates, as in prior ggplot2 versions. Setting `default_crs = sf::st_crs(4326)`
  provides a simple way to interpret x and y positions as longitude and latitude,
  regardless of the CRS used by `coord_sf()`. Authors of extension packages
  implementing `stat_sf()`-like functionality are encouraged to look at the source
  code of `stat_sf()`'s `compute_group()` function to see how to provide scale-limit
  hints to `coord_sf()` (@clauswilke, #3659).

* `ggsave()` now uses ragg to render raster output if ragg is available. It also
  handles custom devices that sets a default unit (e.g. `ragg::agg_png`) 
  correctly (@thomasp85, #4388)

* `ggsave()` now returns the saved file location invisibly (#3379, @eliocamp).
  Note that, as a side effect, an unofficial hack `<ggplot object> + ggsave()`
  no longer works (#4513).

* The scale arguments `limits`, `breaks`, `minor_breaks`, `labels`, `rescaler`
  and `oob` now accept purrr style lambda notation (@teunbrand, #4427). The same 
  is true for `as_labeller()` (and therefore also `labeller()`) 
  (@netique, #4188).

* Manual scales now allow named vectors passed to `values` to contain fewer 
  elements than existing in the data. Elements not present in values will be set
  to `NA` (@thomasp85, #3451)
  
* Date and datetime position scales support out-of-bounds (oob) arguments to 
  control how limits affect data outside those limits (@teunbrand, #4199).
  
## Fixes

* Fix a bug that `after_stat()` and `after_scale()` cannot refer to aesthetics
  if it's specified in the plot-global mapping (@yutannihilation, #4260).
  
* Fix bug in `annotate_logticks()` that would cause an error when used together
  with `coord_flip()` (@thomasp85, #3954)
  
* Fix a bug in `geom_abline()` that resulted in `intercept` not being subjected
  to the transformation of the y scale (@thomasp85, #3741)
  
* Extent the range of the line created by `geom_abline()` so that line ending
  is not visible for large linewidths (@thomasp85, #4024)

* Fix bug in `geom_dotplot()` where dots would be positioned wrong with 
  `stackgroups = TRUE` (@thomasp85, #1745)

* Fix calculation of confidence interval for locfit smoothing in `geom_smooth()`
  (@topepo, #3806)
  
* Fix bug in `geom_text()` where `"outward"` and `"inward"` justification for 
  some `angle` values was reversed (@aphalo, #4169, #4447)

* `ggsave()` now sets the default background to match the fill value of the
  `plot.background` theme element (@karawoo, #4057)

* It is now deprecated to specify `guides(<scale> = FALSE)` or
  `scale_*(guide = FALSE)` to remove a guide. Please use 
  `guides(<scale> = "none")` or `scale_*(guide = "none")` instead 
  (@yutannihilation, #4097)
  
* Fix a bug in `guide_bins()` where keys would disappear if the guide was 
  reversed (@thomasp85, #4210)
  
* Fix bug in `guide_coloursteps()` that would repeat the terminal bins if the
  breaks coincided with the limits of the scale (@thomasp85, #4019)

* Make sure that default labels from default mappings doesn't overwrite default
  labels from explicit mappings (@thomasp85, #2406)

* Fix bug in `labeller()` where parsing was turned off if `.multiline = FALSE`
  (@thomasp85, #4084)
  
* Make sure `label_bquote()` has access to the calling environment when 
  evaluating the labels (@thomasp85, #4141)

* Fix a bug in the layer implementation that introduced a new state after the 
  first render which could lead to a different look when rendered the second 
  time (@thomasp85, #4204)

* Fix a bug in legend justification where justification was lost of the legend
  dimensions exceeded the available size (@thomasp85, #3635)

* Fix a bug in `position_dodge2()` where `NA` values in thee data would cause an
  error (@thomasp85, #2905)

* Make sure `position_jitter()` creates the same jittering independent of 
  whether it is called by name or with constructor (@thomasp85, #2507)

* Fix a bug in `position_jitter()` where different jitters would be applied to 
  different position aesthetics of the same axis (@thomasp85, #2941)
  
* Fix a bug in `qplot()` when supplying `c(NA, NA)` as axis limits 
  (@thomasp85, #4027)
  
* Remove cross-inheritance of default discrete colour/fill scales and check the
  type and aesthetic of function output if `type` is a function 
  (@thomasp85, #4149)

* Fix bug in `scale_[x|y]_date()` where custom breaks functions that resulted in
  fracional dates would get misaligned (@thomasp85, #3965)
  
* Fix bug in `scale_[x|y]_datetime()` where a specified timezone would be 
  ignored by the scale (@thomasp85, #4007)
  
* Fix issue in `sec_axis()` that would throw warnings in the absence of any 
  secondary breaks (@thomasp85, #4368)

* `stat_bin()`'s computed variable `width` is now documented (#3522).
  
* `stat_count()` now computes width based on the full dataset instead of per 
  group (@thomasp85, #2047)

* Extended `stat_ecdf()` to calculate the cdf from either x or y instead from y 
  only (@jgjl, #4005)
  
* Fix a bug in `stat_summary_bin()` where one more than the requested number of
  bins would be created (@thomasp85, #3824)

* Only drop groups in `stat_ydensity()` when there are fewer than two data 
  points and throw a warning (@andrewwbutler, #4111).

* Fixed a bug in strip assembly when theme has `strip.text = element_blank()`
  and plots are faceted with multi-layered strips (@teunbrand, #4384).
  
* Using `theme(aspect.ratio = ...)` together with free space in `facet_grid()`
  now crrectly throws an error (@thomasp85, #3834)

* Fixed a bug in `labeller()` so that `.default` is passed to `as_labeller()`
  when labellers are specified by naming faceting variables. (@waltersom, #4031)
  
* Updated style for example code (@rjake, #4092)

* ggplot2 now requires R >= 3.3 (#4247).

* ggplot2 now uses `rlang::check_installed()` to check if a suggested package is
  installed, which will offer to install the package before continuing (#4375, 
  @malcolmbarrett)

* Improved error with hint when piping a `ggplot` object into a facet function
  (#4379, @mitchelloharawild).

# ggplot2 3.3.3
This is a small patch release mainly intended to address changes in R and CRAN.
It further changes the licensing model of ggplot2 to an MIT license.

* Update the ggplot2 licence to an MIT license (#4231, #4232, #4233, and #4281)

* Use vdiffr conditionally so ggplot2 can be tested on systems without vdiffr

* Update tests to work with the new `all.equal()` defaults in R >4.0.3

* Fixed a bug that `guide_bins()` mistakenly ignore `override.aes` argument
  (@yutannihilation, #4085).

# ggplot2 3.3.2
This is a small release focusing on fixing regressions introduced in 3.3.1.

* Added an `outside` option to `annotation_logticks()` that places tick marks
  outside of the plot bounds. (#3783, @kbodwin)

* `annotation_raster()` adds support for native rasters. For large rasters,
  native rasters render significantly faster than arrays (@kent37, #3388)
  
* Facet strips now have dedicated position-dependent theme elements 
  (`strip.text.x.top`, `strip.text.x.bottom`, `strip.text.y.left`, 
  `strip.text.y.right`) that inherit from `strip.text.x` and `strip.text.y`, 
  respectively. As a consequence, some theme stylings now need to be applied to 
  the position-dependent elements rather than to the parent elements. This 
  change was already introduced in ggplot2 3.3.0 but not listed in the 
  changelog. (@thomasp85, #3683)

* Facets now handle layers containing no data (@yutannihilation, #3853).
  
* A newly added geom `geom_density_2d_filled()` and associated stat 
  `stat_density_2d_filled()` can draw filled density contours
  (@clauswilke, #3846).

* A newly added `geom_function()` is now recommended to use in conjunction
  with/instead of `stat_function()`. In addition, `stat_function()` now
  works with transformed y axes, e.g. `scale_y_log10()`, and in plots
  containing no other data or layers (@clauswilke, #3611, #3905, #3983).

* Fixed a bug in `geom_sf()` that caused problems with legend-type
  autodetection (@clauswilke, #3963).
  
* Support graphics devices that use the `file` argument instead of `fileneame` 
  in `ggsave()` (@bwiernik, #3810)
  
* Default discrete color scales are now configurable through the `options()` of 
  `ggplot2.discrete.colour` and `ggplot2.discrete.fill`. When set to a character 
  vector of colour codes (or list of character vectors)  with sufficient length, 
  these colours are used for the default scale. See `help(scale_colour_discrete)` 
  for more details and examples (@cpsievert, #3833).

* Default continuous colour scales (i.e., the `options()` 
  `ggplot2.continuous.colour` and `ggplot2.continuous.fill`, which inform the 
  `type` argument of `scale_fill_continuous()` and `scale_colour_continuous()`) 
  now accept a function, which allows more control over these default 
  `continuous_scale()`s (@cpsievert, #3827).

* A bug was fixed in `stat_contour()` when calculating breaks based on 
  the `bins` argument (@clauswilke, #3879, #4004).
  
* Data columns can now contain `Vector` S4 objects, which are widely used in the 
  Bioconductor project. (@teunbrand, #3837)

# ggplot2 3.3.1

This is a small release with no code change. It removes all malicious links to a 
site that got hijacked from the readme and pkgdown site.

# ggplot2 3.3.0

This is a minor release but does contain a range of substantial new features, 
along with the standard bug fixes. The release contains a few visual breaking
changes, along with breaking changes for extension developers due to a shift in
internal representation of the position scales and their axes. No user breaking
changes are included.

This release also adds Dewey Dunnington (@paleolimbot) to the core team.

## Breaking changes
There are no user-facing breaking changes, but a change in some internal 
representations that extension developers may have relied on, along with a few 
breaking visual changes which may cause visual tests in downstream packages to 
fail.

* The `panel_params` field in the `Layout` now contains a list of list of 
  `ViewScale` objects, describing the trained coordinate system scales, instead
  of the list object used before. Any extensions that use this field will likely
  break, as will unit tests that checks aspects of this.

* `element_text()` now issues a warning when vectorized arguments are provided, 
  as in `colour = c("red", "green", "blue")`. Such use is discouraged and not 
  officially supported (@clauswilke, #3492).

* Changed `theme_grey()` setting for legend key so that it creates no border 
  (`NA`) rather than drawing a white one. (@annennenne, #3180)

* `geom_ribbon()` now draws separate lines for the upper and lower intervals if
  `colour` is mapped. Similarly, `geom_area()` and `geom_density()` now draw
  the upper lines only in the same case by default. If you want old-style full
  stroking, use `outline.type = "full"` (@yutannihilation, #3503 / @thomasp85, #3708).

## New features

* The evaluation time of aesthetics can now be controlled to a finer degree. 
  `after_stat()` supersedes the use of `stat()` and `..var..`-notation, and is
  joined by `after_scale()` to allow for mapping to scaled aesthetic values. 
  Remapping of the same aesthetic is now supported with `stage()`, so you can 
  map a data variable to a stat aesthetic, and remap the same aesthetic to 
  something else after statistical transformation (@thomasp85, #3534)

* All `coord_*()` functions with `xlim` and `ylim` arguments now accept
  vectors with `NA` as a placeholder for the minimum or maximum value
  (e.g., `ylim = c(0, NA)` would zoom the y-axis from 0 to the 
  maximum value observed in the data). This mimics the behaviour
  of the `limits` argument in continuous scale functions
  (@paleolimbot, #2907).

* Allowed reversing of discrete scales by re-writing `get_limits()` 
  (@AnneLyng, #3115)
  
* All geoms and stats that had a direction (i.e. where the x and y axes had 
  different interpretation), can now freely choose their direction, instead of
  relying on `coord_flip()`. The direction is deduced from the aesthetic 
  mapping, but can also be specified directly with the new `orientation` 
  argument (@thomasp85, #3506).
  
* Position guides can now be customized using the new `guide_axis()`, which can 
  be passed to position `scale_*()` functions or via `guides()`. The new axis 
  guide (`guide_axis()`) comes with arguments `check.overlap` (automatic removal 
  of overlapping labels), `angle` (easy rotation of axis labels), and
  `n.dodge` (dodge labels into multiple rows/columns) (@paleolimbot, #3322).
  
* A new scale type has been added, that allows binning of aesthetics at the 
  scale level. It has versions for both position and non-position aesthetics and
  comes with two new guides (`guide_bins` and `guide_coloursteps`) 
  (@thomasp85, #3096)
  
* `scale_x_continuous()` and `scale_y_continuous()` gains an `n.breaks` argument
  guiding the number of automatic generated breaks (@thomasp85, #3102)

* Added `stat_contour_filled()` and `geom_contour_filled()`, which compute 
  and draw filled contours of gridded data (@paleolimbot, #3044). 
  `geom_contour()` and `stat_contour()` now use the isoband package
  to compute contour lines. The `complete` parameter (which was undocumented
  and has been unused for at least four years) was removed (@paleolimbot, #3044).
  
* Themes have gained two new parameters, `plot.title.position` and 
  `plot.caption.position`, that can be used to customize how plot
  title/subtitle and plot caption are positioned relative to the overall plot
  (@clauswilke, #3252).

## Extensions
  
* `Geom` now gains a `setup_params()` method in line with the other ggproto
  classes (@thomasp85, #3509)

* The newly added function `register_theme_elements()` now allows developers
  of extension packages to define their own new theme elements and place them
  into the ggplot2 element tree (@clauswilke, #2540).

## Minor improvements and bug fixes

* `coord_trans()` now draws second axes and accepts `xlim`, `ylim`,
  and `expand` arguments to bring it up to feature parity with 
  `coord_cartesian()`. The `xtrans` and `ytrans` arguments that were 
  deprecated in version 1.0.1 in favour of `x` and `y` 
  were removed (@paleolimbot, #2990).

* `coord_trans()` now calculates breaks using the expanded range 
  (previously these were calculated using the unexpanded range, 
  which resulted in differences between plots made with `coord_trans()`
  and those made with `coord_cartesian()`). The expansion for discrete axes 
  in `coord_trans()` was also updated such that it behaves identically
  to that in `coord_cartesian()` (@paleolimbot, #3338).

* `expand_scale()` was deprecated in favour of `expansion()` for setting
  the `expand` argument of `x` and `y` scales (@paleolimbot).

* `geom_abline()`, `geom_hline()`, and `geom_vline()` now issue 
  more informative warnings when supplied with set aesthetics
  (i.e., `slope`, `intercept`, `yintercept`, and/or `xintercept`)
  and mapped aesthetics (i.e., `data` and/or `mapping`).

* Fix a bug in `geom_raster()` that squeezed the image when it went outside 
  scale limits (#3539, @thomasp85)

* `geom_sf()` now determines the legend type automatically (@microly, #3646).
  
* `geom_sf()` now removes rows that can't be plotted due to `NA` aesthetics 
  (#3546, @thomasp85)

* `geom_sf()` now applies alpha to linestring geometries 
  (#3589, @yutannihilation).

* `gg_dep()` was deprecated (@perezp44, #3382).

* Added function `ggplot_add.by()` for lists created with `by()`, allowing such
  lists to be added to ggplot objects (#2734, @Maschette)

* ggplot2 no longer depends on reshape2, which means that it no longer 
  (recursively) needs plyr, stringr, or stringi packages.

* Increase the default `nbin` of `guide_colourbar()` to place the ticks more 
  precisely (#3508, @yutannihilation).

* `manual_scale()` now matches `values` with the order of `breaks` whenever
  `values` is an unnamed vector. Previously, unnamed `values` would match with
  the limits of the scale and ignore the order of any `breaks` provided. Note
  that this may change the appearance of plots that previously relied on the
  unordered behaviour (#2429, @idno0001).

* `scale_manual_*(limits = ...)` now actually limits the scale (#3262,
  @yutannihilation).

* Fix a bug when `show.legend` is a named logical vector 
  (#3461, @yutannihilation).

* Added weight aesthetic option to `stat_density()` and made scaling of 
  weights the default (@annennenne, #2902)
  
* `stat_density2d()` can now take an `adjust` parameter to scale the default 
  bandwidth. (#2860, @haleyjeppson)

* `stat_smooth()` uses `REML` by default, if `method = "gam"` and
  `gam`'s method is not specified (@ikosmidis, #2630).

* stacking text when calculating the labels and the y axis with
  `stat_summary()` now works (@ikosmidis, #2709)
  
* `stat_summary()` and related functions now support rlang-style lambda functions
  (#3568, @dkahle).

* The data mask pronoun, `.data`, is now stripped from default labels.

* Addition of partial themes to plots has been made more predictable;
  stepwise addition of individual partial themes is now equivalent to
  addition of multple theme elements at once (@clauswilke, #3039).

* Facets now don't fail even when some variable in the spec are not available
  in all layers (@yutannihilation, #2963).

# ggplot2 3.2.1

This is a patch release fixing a few regressions introduced in 3.2.0 as well as
fixing some unit tests that broke due to upstream changes.

* `position_stack()` no longer changes the order of the input data. Changes to 
  the internal behaviour of `geom_ribbon()` made this reordering problematic 
  with ribbons that spanned `y = 0` (#3471)
* Using `qplot()` with a single positional aesthetic will no longer title the
  non-specified scale as `"NULL"` (#3473)
* Fixes unit tests for sf graticule labels caused by chages to sf

# ggplot2 3.2.0

This is a minor release with an emphasis on internal changes to make ggplot2 
faster and more consistent. The few interface changes will only affect the 
aesthetics of the plot in minor ways, and will only potentially break code of
extension developers if they have relied on internals that have been changed. 
This release also sees the addition of Hiroaki Yutani (@yutannihilation) to the 
core developer team.

With the release of R 3.6, ggplot2 now requires the R version to be at least 3.2,
as the tidyverse is committed to support 5 major versions of R.

## Breaking changes

* Two patches (#2996 and #3050) fixed minor rendering problems. In most cases,
  the visual changes are so subtle that they are difficult to see with the naked
  eye. However, these changes are detected by the vdiffr package, and therefore
  any package developers who use vdiffr to test for visual correctness of ggplot2
  plots will have to regenerate all reference images.
  
* In some cases, ggplot2 now produces a warning or an error for code that previously
  produced plot output. In all these cases, the previous plot output was accidental,
  and the plotting code uses the ggplot2 API in a way that would lead to undefined
  behavior. Examples include a missing `group` aesthetic in `geom_boxplot()` (#3316),
  annotations across multiple facets (#3305), and not using aesthetic mappings when
  drawing ribbons with `geom_ribbon()` (#3318).

## New features

* This release includes a range of internal changes that speeds up plot 
  generation. None of the changes are user facing and will not break any code,
  but in general ggplot2 should feel much faster. The changes includes, but are
  not limited to:
  
  - Caching ascent and descent dimensions of text to avoid recalculating it for
    every title.
  
  - Using a faster data.frame constructor as well as faster indexing into 
    data.frames
    
  - Removing the plyr dependency, replacing plyr functions with faster 
    equivalents.

* `geom_polygon()` can now draw polygons with holes using the new `subgroup` 
  aesthetic. This functionality requires R 3.6.0 (@thomasp85, #3128)

* Aesthetic mappings now accept functions that return `NULL` (@yutannihilation,
  #2997).

* `stat_function()` now accepts rlang/purrr style anonymous functions for the 
  `fun` parameter (@dkahle, #3159).

* `geom_rug()` gains an "outside" option to allow for moving the rug tassels to 
  outside the plot area (@njtierney, #3085) and a `length` option to allow for 
  changing the length of the rug lines (@daniel-wells, #3109). 
  
* All geoms now take a `key_glyph` paramter that allows users to customize
  how legend keys are drawn (@clauswilke, #3145). In addition, a new key glyph
  `timeseries` is provided to draw nice legends for time series
  (@mitchelloharawild, #3145).

## Extensions

* Layers now have a new member function `setup_layer()` which is called at the
  very beginning of the plot building process and which has access to the 
  original input data and the plot object being built. This function allows the 
  creation of custom layers that autogenerate aesthetic mappings based on the 
  input data or that filter the input data in some form. For the time being, this
  feature is not exported, but it has enabled the development of a new layer type,
  `layer_sf()` (see next item). Other special-purpose layer types may be added
  in the future (@clauswilke, #2872).
  
* A new layer type `layer_sf()` can auto-detect and auto-map sf geometry
  columns in the data. It should be used by extension developers who are writing
  new sf-based geoms or stats (@clauswilke, #3232).

* `x0` and `y0` are now recognized positional aesthetics so they will get scaled 
  if used in extension geoms and stats (@thomasp85, #3168)
  
* Continuous scale limits now accept functions which accept the default
  limits and return adjusted limits. This makes it possible to write
  a function that e.g. ensures the limits are always a multiple of 100,
  regardless of the data (@econandrew, #2307).

## Minor improvements and bug fixes

* `cut_width()` now accepts `...` to pass further arguments to `base::cut.default()`
   like `cut_number()` and `cut_interval()` already did (@cderv, #3055)

* `coord_map()` now can have axes on the top and right (@karawoo, #3042).

* `coord_polar()` now correctly rescales the secondary axis (@linzi-sg, #3278)

* `coord_sf()`, `coord_map()`, and `coord_polar()` now squash `-Inf` and `Inf`
  into the min and max of the plot (@yutannihilation, #2972).

* `coord_sf()` graticule lines are now drawn in the same thickness as panel grid 
  lines in `coord_cartesian()`, and seting panel grid lines to `element_blank()` 
  now also works in `coord_sf()` 
  (@clauswilke, #2991, #2525).

* `economics` data has been regenerated. This leads to some changes in the
  values of all columns (especially in `psavert`), but more importantly, strips 
  the grouping attributes from `economics_long`.

* `element_line()` now fills closed arrows (@yutannihilation, #2924).

* Facet strips on the left side of plots now have clipping turned on, preventing
  text from running out of the strip and borders from looking thicker than for
  other strips (@karawoo, #2772 and #3061).

* ggplot2 now works in Turkish locale (@yutannihilation, #3011).

* Clearer error messages for inappropriate aesthetics (@clairemcwhite, #3060).

* ggplot2 no longer attaches any external packages when using functions that 
  depend on packages that are suggested but not imported by ggplot2. The 
  affected functions include `geom_hex()`, `stat_binhex()`, 
  `stat_summary_hex()`, `geom_quantile()`, `stat_quantile()`, and `map_data()` 
  (@clauswilke, #3126).
  
* `geom_area()` and `geom_ribbon()` now sort the data along the x-axis in the 
  `setup_data()` method rather than as part of `draw_group()` (@thomasp85, 
  #3023)

* `geom_hline()`, `geom_vline()`, and `geom_abline()` now throw a warning if the 
  user supplies both an `xintercept`, `yintercept`, or `slope` value and a 
  mapping (@RichardJActon, #2950).

* `geom_rug()` now works with `coord_flip()` (@has2k1, #2987).

* `geom_violin()` no longer throws an error when quantile lines fall outside 
  the violin polygon (@thomasp85, #3254).

* `guide_legend()` and `guide_colorbar()` now use appropriate spacing between legend
  key glyphs and legend text even if the legend title is missing (@clauswilke, #2943).

* Default labels are now generated more consistently; e.g., symbols no longer
  get backticks, and long expressions are abbreviated with `...`
  (@yutannihilation, #2981).

* All-`Inf` layers are now ignored for picking the scale (@yutannihilation, 
  #3184).
  
* Diverging Brewer colour palette now use the correct mid-point colour 
  (@dariyasydykova, #3072).
  
* `scale_color_continuous()` now points to `scale_colour_continuous()` so that 
  it will handle `type = "viridis"` as the documentation states (@hlendway, 
  #3079).

* `scale_shape_identity()` now works correctly with `guide = "legend"` 
  (@malcolmbarrett, #3029)
  
* `scale_continuous` will now draw axis line even if the length of breaks is 0
  (@thomasp85, #3257)

* `stat_bin()` will now error when the number of bins exceeds 1e6 to avoid 
  accidentally freezing the user session (@thomasp85).
  
* `sec_axis()` now places ticks accurately when using nonlinear transformations (@dpseidel, #2978).

* `facet_wrap()` and `facet_grid()` now automatically remove NULL from facet
  specs, and accept empty specs (@yutannihilation, #3070, #2986).

* `stat_bin()` now handles data with only one unique value (@yutannihilation 
  #3047).

* `sec_axis()` now accepts functions as well as formulas (@yutannihilation, #3031).

*   New theme elements allowing different ticks lengths for each axis. For instance,
    this can be used to have inwards ticks on the x-axis (`axis.ticks.length.x`) and
    outwards ticks on the y-axis (`axis.ticks.length.y`) (@pank, #2935).

* The arguments of `Stat*$compute_layer()` and `Position*$compute_layer()` are
  now renamed to always match the ones of `Stat$compute_layer()` and
  `Position$compute_layer()` (@yutannihilation, #3202).

* `geom_*()` and `stat_*()` now accepts purrr-style lambda notation
  (@yutannihilation, #3138).

* `geom_tile()` and `geom_rect()` now draw rectangles without notches at the
  corners. The style of the corner can be controlled by `linejoin` parameters
  (@yutannihilation, #3050).

# ggplot2 3.1.0

## Breaking changes

This is a minor release and breaking changes have been kept to a minimum. End users of 
ggplot2 are unlikely to encounter any issues. However, there are a few items that developers 
of ggplot2 extensions should be aware of. For additional details, see also the discussion 
accompanying issue #2890.

*   In non-user-facing internal code (specifically in the `aes()` function and in
    the `aesthetics` argument of scale functions), ggplot2 now always uses the British
    spelling for aesthetics containing the word "colour". When users specify a "color"
    aesthetic it is automatically renamed to "colour". This renaming is also applied
    to non-standard aesthetics that contain the word "color". For example, "point_color"
    is renamed to "point_colour". This convention makes it easier to support both
    British and American spelling for novel, non-standard aesthetics, but it may require
    some adjustment for packages that have previously introduced non-standard color
    aesthetics using American spelling. A new function `standardise_aes_names()` is
    provided in case extension writers need to perform this renaming in their own code
    (@clauswilke, #2649).

*   Functions that generate other functions (closures) now force the arguments that are
    used from the generated functions, to avoid hard-to-catch errors. This may affect
    some users of manual scales (such as `scale_colour_manual()`, `scale_fill_manual()`,
    etc.) who depend on incorrect behavior (@krlmlr, #2807).
    
*   `Coord` objects now have a function `backtransform_range()` that returns the
    panel range in data coordinates. This change may affect developers of custom coords,
    who now should implement this function. It may also affect developers of custom
    geoms that use the `range()` function. In some applications, `backtransform_range()`
    may be more appropriate (@clauswilke, #2821).


## New features

*   `coord_sf()` has much improved customization of axis tick labels. Labels can now
    be set manually, and there are two new parameters, `label_graticule` and
    `label_axes`, that can be used to specify which graticules to label on which side
    of the plot (@clauswilke, #2846, #2857, #2881).
    
*   Two new geoms `geom_sf_label()` and `geom_sf_text()` can draw labels and text
    on sf objects. Under the hood, a new `stat_sf_coordinates()` calculates the
    x and y coordinates from the coordinates of the sf geometries. You can customize
    the calculation method via `fun.geometry` argument (@yutannihilation, #2761).
    

## Minor improvements and fixes

*   `benchplot()` now uses tidy evaluation (@dpseidel, #2699).

*   The error message in `compute_aesthetics()` now only provides the names of
    aesthetics with mismatched lengths, rather than all aesthetics (@karawoo,
    #2853).

*   For faceted plots, data is no longer internally reordered. This makes it
    safer to feed data columns into `aes()` or into parameters of geoms or
    stats. However, doing so remains discouraged (@clauswilke, #2694).

*   `coord_sf()` now also understands the `clip` argument, just like the other
    coords (@clauswilke, #2938).

*   `fortify()` now displays a more informative error message for
    `grouped_df()` objects when dplyr is not installed (@jimhester, #2822).

*   All `geom_*()` now display an informative error message when required 
    aesthetics are missing (@dpseidel, #2637 and #2706).

*   `geom_boxplot()` now understands the `width` parameter even when used with
    a non-standard stat, such as `stat_identity()` (@clauswilke, #2893).
    
*  `geom_hex()` now understands the `size` and `linetype` aesthetics
   (@mikmart, #2488).
    
*   `geom_hline()`, `geom_vline()`, and `geom_abline()` now work properly
    with `coord_trans()` (@clauswilke, #2149, #2812).
    
*   `geom_text(..., parse = TRUE)` now correctly renders the expected number of
    items instead of silently dropping items that are empty expressions, e.g.
    the empty string "". If an expression spans multiple lines, we take just
    the first line and drop the rest. This same issue is also fixed for
    `geom_label()` and the axis labels for `geom_sf()` (@slowkow, #2867).

*   `geom_sf()` now respects `lineend`, `linejoin`, and `linemitre` parameters 
    for lines and polygons (@alistaire47, #2826).
    
*   `ggsave()` now exits without creating a new graphics device if previously
    none was open (@clauswilke, #2363).

*   `labs()` now has named arguments `title`, `subtitle`, `caption`, and `tag`.
    Also, `labs()` now accepts tidyeval (@yutannihilation, #2669).

*   `position_nudge()` is now more robust and nudges only in the direction
    requested. This enables, for example, the horizontal nudging of boxplots
    (@clauswilke, #2733).

*   `sec_axis()` and `dup_axis()` now return appropriate breaks for the secondary
    axis when applied to log transformed scales (@dpseidel, #2729).

*   `sec_axis()` now works as expected when used in combination with tidy eval
    (@dpseidel, #2788).

*   `scale_*_date()`, `scale_*_time()` and `scale_*_datetime()` can now display 
    a secondary axis that is a __one-to-one__ transformation of the primary axis,
    implemented using the `sec.axis` argument to the scale constructor 
    (@dpseidel, #2244).
    
*   `stat_contour()`, `stat_density2d()`, `stat_bin2d()`,  `stat_binhex()`
    now calculate normalized statistics including `nlevel`, `ndensity`, and
    `ncount`. Also, `stat_density()` now includes the calculated statistic 
    `nlevel`, an alias for `scaled`, to better match the syntax of `stat_bin()`
    (@bjreisman, #2679).

# ggplot2 3.0.0

## Breaking changes

*   ggplot2 now supports/uses tidy evaluation (as described below). This is a 
    major change and breaks a number of packages; we made this breaking change 
    because it is important to make ggplot2 more programmable, and to be more 
    consistent with the rest of the tidyverse. The best general (and detailed)
    introduction to tidy evaluation can be found in the meta programming
    chapters in [Advanced R](https://adv-r.hadley.nz).
    
    The primary developer facing change is that `aes()` now contains 
    quosures (expression + environment pairs) rather than symbols, and you'll 
    need to take a different approach to extracting the information you need. 
    A common symptom of this change are errors "undefined columns selected" or 
    "invalid 'type' (list) of argument" (#2610). As in the previous version,
    constants (like `aes(x = 1)` or `aes(colour = "smoothed")`) are stored
    as is.
    
    In this version of ggplot2, if you need to describe a mapping in a string, 
    use `quo_name()` (to generate single-line strings; longer expressions may 
    be abbreviated) or `quo_text()` (to generate non-abbreviated strings that
    may span multiple lines). If you do need to extract the value of a variable
    instead use `rlang::eval_tidy()`. You may want to condition on 
    `(packageVersion("ggplot2") <= "2.2.1")` so that your code can work with
    both released and development versions of ggplot2.
    
    We recognise that this is a big change and if you're not already familiar
    with rlang, there's a lot to learn. If you are stuck, or need any help,
    please reach out on <https://community.rstudio.com>.

*   Error: Column `y` must be a 1d atomic vector or a list

    Internally, ggplot2 now uses `as.data.frame(tibble::as_tibble(x))` to
    convert a list into a data frame. This improves ggplot2's support for
    list-columns (needed for sf support), at a small cost: you can no longer
    use matrix-columns. Note that unlike tibble we still allow column vectors
    such as returned by `base::scale()` because of their widespread use.

*   Error: More than one expression parsed
  
    Previously `aes_string(x = c("a", "b", "c"))` silently returned 
    `aes(x = a)`. Now this is a clear error.

*   Error: `data` must be uniquely named but has duplicate columns
  
    If layer data contains columns with identical names an error will be 
    thrown. In earlier versions the first occuring column was chosen silently,
    potentially masking that the wrong data was chosen.

*   Error: Aesthetics must be either length 1 or the same as the data
    
    Layers are stricter about the columns they will combine into a single
    data frame. Each aesthetic now must be either the same length as the data
    frame or a single value. This makes silent recycling errors much less likely.

*   Error: `coord_*` doesn't support free scales 
   
    Free scales only work with selected coordinate systems; previously you'd
    get an incorrect plot.

*   Error in f(...) : unused argument (range = c(0, 1))

    This is because the `oob` argument to scale has been set to a function
    that only takes a single argument; it needs to take two arguments
    (`x`, and `range`). 

*   Error: unused argument (output)
  
    The function `guide_train()` now has an optional parameter `aesthetic`
    that allows you to override the `aesthetic` setting in the scale.
    To make your code work with the both released and development versions of 
    ggplot2 appropriate, add `aesthetic = NULL` to the `guide_train()` method
    signature.
    
    ```R
    # old
    guide_train.legend <- function(guide, scale) {...}
    
    # new 
    guide_train.legend <- function(guide, scale, aesthetic = NULL) {...}
    ```
    
    Then, inside the function, replace `scale$aesthetics[1]`,
    `aesthetic %||% scale$aesthetics[1]`. (The %||% operator is defined in the 
    rlang package).
    
    ```R
    # old
    setNames(list(scale$map(breaks)), scale$aesthetics[1])

    # new
    setNames(list(scale$map(breaks)), aesthetic %||% scale$aesthetics[1])
    ```

*   The long-deprecated `subset` argument to `layer()` has been removed.

## Tidy evaluation

* `aes()` now supports quasiquotation so that you can use `!!`, `!!!`,
  and `:=`. This replaces `aes_()` and `aes_string()` which are now
  soft-deprecated (but will remain around for a long time).

* `facet_wrap()` and `facet_grid()` now support `vars()` inputs. Like
  `dplyr::vars()`, this helper quotes its inputs and supports
  quasiquotation. For instance, you can now supply faceting variables
  like this: `facet_wrap(vars(am, cyl))` instead of 
  `facet_wrap(~am + cyl)`. Note that the formula interface is not going 
  away and will not be deprecated. `vars()` is simply meant to make it 
  easier to create functions around `facet_wrap()` and `facet_grid()`.

  The first two arguments of `facet_grid()` become `rows` and `cols`
  and now support `vars()` inputs. Note however that we took special
  care to ensure complete backward compatibility. With this change
  `facet_grid(vars(cyl), vars(am, vs))` is equivalent to
  `facet_grid(cyl ~ am + vs)`, and `facet_grid(cols = vars(am, vs))` is
  equivalent to `facet_grid(. ~ am + vs)`.

  One nice aspect of the new interface is that you can now easily
  supply names: `facet_grid(vars(Cylinder = cyl), labeller =
  label_both)` will give nice label titles to the facets. Of course,
  those names can be unquoted with the usual tidy eval syntax.

### sf

* ggplot2 now has full support for sf with `geom_sf()` and `coord_sf()`:

  ```r
  nc <- sf::st_read(system.file("shape/nc.shp", package = "sf"), quiet = TRUE)
  ggplot(nc) +
    geom_sf(aes(fill = AREA))
  ```
  It supports all simple features, automatically aligns CRS across layers, sets
  up the correct aspect ratio, and draws a graticule.

## New features

* ggplot2 now works on R 3.1 onwards, and uses the 
  [vdiffr](https://github.com/r-lib/vdiffr) package for visual testing.

* In most cases, accidentally using `%>%` instead of `+` will generate an 
  informative error (#2400).

* New syntax for calculated aesthetics. Instead of using `aes(y = ..count..)` 
  you can (and should!) use `aes(y = stat(count))`. `stat()` is a real function 
  with documentation which hopefully will make this part of ggplot2 less 
  confusing (#2059).
  
  `stat()` is particularly nice for more complex calculations because you 
  only need to specify it once: `aes(y = stat(count / max(count)))`,
  rather than `aes(y = ..count.. / max(..count..))`
  
* New `tag` label for adding identification tags to plots, typically used for 
  labelling a subplot with a letter. Add a tag with `labs(tag = "A")`, style it 
  with the `plot.tag` theme element, and control position with the
  `plot.tag.position` theme setting (@thomasp85).

### Layers: geoms, stats, and position adjustments

* `geom_segment()` and `geom_curve()` have a new `arrow.fill` parameter which 
  allows you to specify a separate fill colour for closed arrowheads 
  (@hrbrmstr and @clauswilke, #2375).

* `geom_point()` and friends can now take shapes as strings instead of integers,
  e.g. `geom_point(shape = "diamond")` (@daniel-barnett, #2075).

* `position_dodge()` gains a `preserve` argument that allows you to control
  whether the `total` width at each `x` value is preserved (the current 
  default), or ensure that the width of a `single` element is preserved
  (what many people want) (#1935).

* New `position_dodge2()` provides enhanced dodging for boxplots. Compared to
  `position_dodge()`, `position_dodge2()` compares `xmin` and `xmax` values  
  to determine which elements overlap, and spreads overlapping elements evenly
  within the region of overlap. `position_dodge2()` is now the default position
  adjustment for `geom_boxplot()`, because it handles `varwidth = TRUE`, and 
  will be considered for other geoms in the future.
  
  The `padding` parameter adds a small amount of padding between elements 
  (@karawoo, #2143) and a `reverse` parameter allows you to reverse the order 
  of placement (@karawoo, #2171).
  
* New `stat_qq_line()` makes it easy to add a simple line to a Q-Q plot, which 
  makes it easier to judge the fit of the theoretical distribution 
  (@nicksolomon).

### Scales and guides

* Improved support for mapping date/time variables to `alpha`, `size`, `colour`, 
  and `fill` aesthetics, including `date_breaks` and `date_labels` arguments 
  (@karawoo, #1526), and new `scale_alpha()` variants (@karawoo, #1526).

* Improved support for ordered factors. Ordered factors throw a warning when 
  mapped to shape (unordered factors do not), and do not throw warnings when 
  mapped to size or alpha (unordered factors do). Viridis is used as the 
  default colour and fill scale for ordered factors (@karawoo, #1526).

* The `expand` argument of `scale_*_continuous()` and `scale_*_discrete()`
  now accepts separate expansion values for the lower and upper range
  limits. The expansion limits can be specified using the convenience
  function `expand_scale()`.
  
  Separate expansion limits may be useful for bar charts, e.g. if one
  wants the bottom of the bars to be flush with the x axis but still 
  leave some (automatically calculated amount of) space above them:
  
    ```r
    ggplot(mtcars) +
        geom_bar(aes(x = factor(cyl))) +
        scale_y_continuous(expand = expand_scale(mult = c(0, .1)))
    ```
  
  It can also be useful for line charts, e.g. for counts over time,
  where one wants to have a ’hard’ lower limit of y = 0 but leave the
  upper limit unspecified (and perhaps differing between panels), with
  some extra space above the highest point on the line (with symmetrical 
  limits, the extra space above the highest point could in some cases 
  cause the lower limit to be negative).
  
  The old syntax for the `expand` argument will, of course, continue
  to work (@huftis, #1669).

* `scale_colour_continuous()` and `scale_colour_gradient()` are now controlled 
  by global options `ggplot2.continuous.colour` and `ggplot2.continuous.fill`. 
  These can be set to `"gradient"` (the default) or `"viridis"` (@karawoo).

* New `scale_colour_viridis_c()`/`scale_fill_viridis_c()` (continuous) and
  `scale_colour_viridis_d()`/`scale_fill_viridis_d()` (discrete) make it
  easy to use Viridis colour scales (@karawoo, #1526).

* Guides for `geom_text()` now accept custom labels with 
  `guide_legend(override.aes = list(label = "foo"))` (@brianwdavis, #2458).

### Margins

* Strips gain margins on all sides by default. This means that to fully justify
  text to the edge of a strip, you will need to also set the margins to 0
  (@karawoo).

* Rotated strip labels now correctly understand `hjust` and `vjust` parameters
  at all angles (@karawoo).

* Strip labels now understand justification relative to the direction of the
  text, meaning that in y facets, the strip text can be placed at either end of
  the strip using `hjust` (@karawoo).

* Legend titles and labels get a little extra space around them, which 
  prevents legend titles from overlapping the legend at large font sizes 
  (@karawoo, #1881).

## Extension points

* New `autolayer()` S3 generic (@mitchelloharawild, #1974). This is similar
  to `autoplot()` but produces layers rather than complete plots.

* Custom objects can now be added using `+` if a `ggplot_add` method has been
  defined for the class of the object (@thomasp85).

* Theme elements can now be subclassed. Add a `merge_element` method to control
  how properties are inherited from the parent element. Add an `element_grob` 
  method to define how elements are rendered into grobs (@thomasp85, #1981).

* Coords have gained new extension mechanisms.
  
    If you have an existing coord extension, you will need to revise the
    specification of the `train()` method. It is now called 
    `setup_panel_params()` (better reflecting what it actually does) and now 
    has arguments `scale_x`, and `scale_y` (the x and y scales respectively) 
    and `param`, a list of plot specific parameters generated by 
    `setup_params()`.

    What was formerly called `scale_details` (in coords), `panel_ranges` 
    (in layout) and `panel_scales` (in geoms) are now consistently called
    `panel_params` (#1311). These are parameters of the coord that vary from
    panel to panel.

* `ggplot_build()` and `ggplot_gtable()` are now generics, so ggplot-subclasses 
  can define additional behavior during the build stage.

* `guide_train()`, `guide_merge()`, `guide_geom()`, and `guide_gengrob()`
  are now exported as they are needed if you want to design your own guide.
  They are not currently documented; use at your own risk (#2528).

* `scale_type()` generic is now exported and documented. Use this if you 
  want to extend ggplot2 to work with a new type of vector.

## Minor bug fixes and improvements

### Faceting

* `facet_grid()` gives a more informative error message if you try to use
  a variable in both rows and cols (#1928).

* `facet_grid()` and `facet_wrap()` both give better error messages if you
  attempt to use an unsupported coord with free scales (#2049).

* `label_parsed()` works once again (#2279).

* You can now style the background of horizontal and vertical strips
  independently with `strip.background.x` and `strip.background.y` 
  theme settings (#2249).

### Scales

* `discrete_scale()` documentation now inherits shared definitions from 
  `continuous_scale()` (@alistaire47, #2052).

* `guide_colorbar()` shows all colours of the scale (@has2k1, #2343).

* `scale_identity()` once again produces legends by default (#2112).

* Tick marks for secondary axes with strong transformations are more 
  accurately placed (@thomasp85, #1992).

* Missing line types now reliably generate missing lines (with standard 
  warning) (#2206).

* Legends now ignore set aesthetics that are not length one (#1932).

* All colour and fill scales now have an `aesthetics` argument that can
  be used to set the aesthetic(s) the scale works with. This makes it
  possible to apply a colour scale to both colour and fill aesthetics
  at the same time, via `aesthetics = c("colour", "fill")` (@clauswilke).
  
* Three new generic scales work with any aesthetic or set of aesthetics: 
  `scale_continuous_identity()`, `scale_discrete_identity()`, and
  `scale_discrete_manual()` (@clauswilke).

* `scale_*_gradient2()` now consistently omits points outside limits by 
  rescaling after the limits are enforced (@foo-bar-baz-qux, #2230).

### Layers

* `geom_label()` now correctly produces unbordered labels when `label.size` 
  is 0, even when saving to PDF (@bfgray3, #2407).

* `layer()` gives considerably better error messages for incorrectly specified
  `geom`, `stat`, or `position` (#2401).

* In all layers that use it, `linemitre` now defaults to 10 (instead of 1)
  to better match base R.

* `geom_boxplot()` now supplies a default value if no `x` aesthetic is present
  (@foo-bar-baz-qux, #2110).

* `geom_density()` drops groups with fewer than two data points and throws a
  warning. For groups with two data points, density values are now calculated 
  with `stats::density` (@karawoo, #2127).

* `geom_segment()` now also takes a `linejoin` parameter. This allows more 
  control over the appearance of the segments, which is especially useful for 
  plotting thick arrows (@Ax3man, #774).

* `geom_smooth()` now reports the formula used when `method = "auto"` 
  (@davharris #1951). `geom_smooth()` now orders by the `x` aesthetic, making it 
  easier to pass pre-computed values without manual ordering (@izahn, #2028). It 
  also now knows it has `ymin` and `ymax` aesthetics (#1939). The legend 
  correctly reflects the status of the `se` argument when used with stats 
  other than the default (@clauswilke, #1546).

* `geom_tile()` now once again interprets `width` and `height` correctly 
  (@malcolmbarrett, #2510).

* `position_jitter()` and `position_jitterdodge()` gain a `seed` argument that
  allows the specification of a random seed for reproducible jittering 
  (@krlmlr, #1996 and @slowkow, #2445).

* `stat_density()` has better behaviour if all groups are dropped because they
  are too small (#2282).

* `stat_summary_bin()` now understands the `breaks` parameter (@karawoo, #2214).

* `stat_bin()` now accepts functions for `binwidth`. This allows better binning 
  when faceting along variables with different ranges (@botanize).

* `stat_bin()` and `geom_histogram()` now sum correctly when using the `weight` 
  aesthetic (@jiho, #1921).

* `stat_bin()` again uses correct scaling for the computed variable `ndensity` 
  (@timgoodman, #2324).

* `stat_bin()` and `stat_bin_2d()` now properly handle the `breaks` parameter 
  when the scales are transformed (@has2k1, #2366).

* `update_geom_defaults()` and `update_stat_defaults()` allow American 
  spelling of aesthetic parameters (@foo-bar-baz-qux, #2299).

* The `show.legend` parameter now accepts a named logical vector to hide/show
  only some aesthetics in the legend (@tutuchan, #1798).

* Layers now silently ignore unknown aesthetics with value `NULL` (#1909).

### Coords

* Clipping to the plot panel is now configurable, through a `clip` argument
  to coordinate systems, e.g. `coord_cartesian(clip = "off")` 
  (@clauswilke, #2536).

* Like scales, coordinate systems now give you a message when you're 
  replacing an existing coordinate system (#2264).

* `coord_polar()` now draws secondary axis ticks and labels 
  (@dylan-stark, #2072), and can draw the radius axis on the right 
  (@thomasp85, #2005).

* `coord_trans()` now generates a warning when a transformation generates 
  non-finite values (@foo-bar-baz-qux, #2147).

### Themes

* Complete themes now always override all elements of the default theme
  (@has2k1, #2058, #2079).

* Themes now set default grid colour in `panel.grid` rather than individually
  in `panel.grid.major` and `panel.grid.minor` individually. This makes it 
  slightly easier to customise the theme (#2352).

* Fixed bug when setting strips to `element_blank()` (@thomasp85). 

* Axes positioned on the top and to the right can now customize their ticks and
  lines separately (@thomasp85, #1899).

* Built-in themes gain parameters `base_line_size` and `base_rect_size` which 
  control the default sizes of line and rectangle elements (@karawoo, #2176).

* Default themes use `rel()` to set line widths (@baptiste).

* Themes were tweaked for visual consistency and more graceful behavior when 
  changing the base font size. All absolute heights or widths were replaced 
  with heights or widths that are proportional to the base font size. One 
  relative font size was eliminated (@clauswilke).
  
* The height of descenders is now calculated solely on font metrics and doesn't
  change with the specific letters in the string. This fixes minor alignment 
  issues with plot titles, subtitles, and legend titles (#2288, @clauswilke).

### Guides

* `guide_colorbar()` is more configurable: tick marks and color bar frame
  can now by styled with arguments `ticks.colour`, `ticks.linewidth`, 
  `frame.colour`, `frame.linewidth`, and `frame.linetype`
  (@clauswilke).
  
* `guide_colorbar()` now uses `legend.spacing.x` and `legend.spacing.y` 
  correctly, and it can handle multi-line titles. Minor tweaks were made to 
  `guide_legend()` to make sure the two legend functions behave as similarly as
  possible (@clauswilke, #2397 and #2398).
  
* The theme elements `legend.title` and `legend.text` now respect the settings 
  of `margin`, `hjust`, and `vjust` (@clauswilke, #2465, #1502).

* Non-angle parameters of `label.theme` or `title.theme` can now be set in 
  `guide_legend()` and `guide_colorbar()` (@clauswilke, #2544).

### Other

* `fortify()` gains a method for tbls (@karawoo, #2218).

* `ggplot` gains a method for `grouped_df`s that adds a `.group` variable,
  which computes a unique value for each group. Use it with 
  `aes(group = .group)` (#2351).

* `ggproto()` produces objects with class `c("ggproto", "gg")`, allowing for
  a more informative error message when adding layers, scales, or other ggproto 
  objects (@jrnold, #2056).

* `ggsave()`'s DPI argument now supports 3 string options: "retina" (320
  DPI), "print" (300 DPI), and "screen" (72 DPI) (@foo-bar-baz-qux, #2156).
  `ggsave()` now uses full argument names to avoid partial match warnings 
  (#2355), and correctly restores the previous graphics device when several
  graphics devices are open (#2363).

* `print.ggplot()` now returns the original ggplot object, instead of the 
  output from `ggplot_build()`. Also, the object returned from 
  `ggplot_build()` now has the class `"ggplot_built"` (#2034).

* `map_data()` now works even when purrr is loaded (tidyverse#66).

* New functions `summarise_layout()`, `summarise_coord()`, and 
  `summarise_layers()` summarise the layout, coordinate systems, and layers 
  of a built ggplot object (#2034, @wch). This provides a tested API that 
  (e.g.) shiny can depend on.

* Updated startup messages reflect new resources (#2410, @mine-cetinkaya-rundel).

# ggplot2 2.2.1

* Fix usage of `structure(NULL)` for R-devel compatibility (#1968).

# ggplot2 2.2.0

## Major new features

### Subtitle and caption

Thanks to @hrbrmstr plots now have subtitles and captions, which can be set with 
the `subtitle`  and `caption` arguments to `ggtitle()` and `labs()`. You can 
control their appearance with the theme settings `plot.caption` and 
`plot.subtitle`. The main plot title is now left-aligned to better work better 
with a subtitle. The caption is right-aligned (@hrbrmstr).

### Stacking

`position_stack()` and `position_fill()` now sort the stacking order to match 
grouping order. This allows you to control the order through grouping, and 
ensures that the default legend matches the plot (#1552, #1593). If you want the 
opposite order (useful if you have horizontal bars and horizontal legend), you 
can request reverse stacking by using `position = position_stack(reverse = TRUE)` 
(#1837).
  
`position_stack()` and `position_fill()` now accepts negative values which will 
create stacks extending below the x-axis (#1691).

`position_stack()` and `position_fill()` gain a `vjust` argument which makes it 
easy to (e.g.) display labels in the middle of stacked bars (#1821).

### Layers

`geom_col()` was added to complement `geom_bar()` (@hrbrmstr). It uses 
`stat="identity"` by default, making the `y` aesthetic mandatory. It does not 
support any other `stat_()` and does not provide fallback support for the 
`binwidth` parameter. Examples and references in other functions were updated to
demonstrate `geom_col()` usage. 

When creating a layer, ggplot2 will warn if you use an unknown aesthetic or an 
unknown parameter. Compared to the previous version, this is stricter for 
aesthetics (previously there was no message), and less strict for parameters 
(previously this threw an error) (#1585).

### Facetting

The facet system, as well as the internal panel class, has been rewritten in 
ggproto. Facets are now extendable in the same manner as geoms and stats, as 
described in `vignette("extending-ggplot2")`.

We have also added the following new fatures.
  
* `facet_grid()` and `facet_wrap()` now allow expressions in their faceting 
  formulas (@DanRuderman, #1596).

* When `facet_wrap()` results in an uneven number of panels, axes will now be
  drawn underneath the hanging panels (fixes #1607)

* Strips can now be freely positioned in `facet_wrap()` using the 
  `strip.position` argument (deprecates `switch`).

* The relative order of panel, strip, and axis can now be controlled with 
  the theme setting `strip.placement` that takes either `inside` (strip between 
  panel and axis) or `outside` (strip after axis).

* The theme option `panel.margin` has been deprecated in favour of 
  `panel.spacing` to more clearly communicate intent.

### Extensions

Unfortunately there was a major oversight in the construction of ggproto which 
lead to extensions capturing the super object at package build time, instead of 
at package run time (#1826). This problem has been fixed, but requires 
re-installation of all extension packages.

## Scales

* The position of x and y axes can now be changed using the `position` argument
  in `scale_x_*`and `scale_y_*` which can take `top` and `bottom`, and `left`
  and `right` respectively. The themes of top and right axes can be modified 
  using the `.top` and `.right` modifiers to `axis.text.*` and `axis.title.*`.

### Continuous scales

* `scale_x_continuous()` and `scale_y_continuous()` can now display a secondary 
  axis that is a __one-to-one__ transformation of the primary axis (e.g. degrees 
  Celcius to degrees Fahrenheit). The secondary axis will be positioned opposite 
  to the primary axis and can be controlled with the `sec.axis` argument to 
  the scale constructor.

* Scales worry less about having breaks. If no breaks can be computed, the
  plot will work instead of throwing an uninformative error (#791). This 
  is particularly helpful when you have facets with free scales, and not
  all panels contain data.

* Scales now warn when transformation introduces infinite values (#1696).

### Date time

* `scale_*_datetime()` now supports time zones. It will use the timezone 
  attached to the varaible by default, but can be overridden with the 
  `timezone` argument.

* New `scale_x_time()` and `scale_y_time()` generate reasonable default
  breaks and labels for hms vectors (#1752).

### Discrete scales

The treatment of missing values by discrete scales has been thoroughly 
overhauled (#1584). The underlying principle is that we can naturally represent 
missing values on discrete variables (by treating just like another level), so 
by default we should. 

This principle applies to:

* character vectors
* factors with implicit NA
* factors with explicit NA

And to all scales (both position and non-position.)

Compared to the previous version of ggplot2, there are three main changes:

1.  `scale_x_discrete()` and `scale_y_discrete()` always show discrete NA,
    regardless of their source

1.  If present, `NA`s are shown in discete legends.

1.  All discrete scales gain a `na.translate` argument that allows you to 
    control whether `NA`s are translated to something that can be visualised,
    or should be left as missing. Note that if you don't translate (i.e. 
    `na.translate = FALSE)` the missing values will passed on to the layer, 
    which will warning that it's dropping missing values. To suppress the
    warnings, you'll also need to add `na.rm = TRUE` to the layer call. 

There were also a number of other smaller changes

* Correctly use scale expansion factors.
* Don't preserve space for dropped levels (#1638).
* Only issue one warning when when asking for too many levels (#1674).
* Unicode labels work better on Windows (#1827).
* Warn when used with only continuous data (#1589)

## Themes

* The `theme()` constructor now has named arguments rather than ellipses. This 
  should make autocomplete substantially more useful. The documentation
  (including examples) has been considerably improved.
  
* Built-in themes are more visually homogeneous, and match `theme_grey` better.
  (@jiho, #1679)
  
* When computing the height of titles, ggplot2 now includes the height of the
  descenders (i.e. the bits of `g` and `y` that hang beneath the baseline). This 
  improves the margins around titles, particularly the y axis label (#1712).
  I have also very slightly increased the inner margins of axis titles, and 
  removed the outer margins. 

* Theme element inheritance is now easier to work with as modification now
  overrides default `element_blank` elements (#1555, #1557, #1565, #1567)
  
* Horizontal legends (i.e. legends on the top or bottom) are horizontally
  aligned by default (#1842). Use `legend.box = "vertical"` to switch back
  to the previous behaviour.
  
* `element_line()` now takes an `arrow` argument to specify arrows at the end of
  lines (#1740)

There were a number of tweaks to the theme elements that control legends:
  
* `legend.justification` now controls appearance will plotting the legend
  outside of the plot area. For example, you can use 
  `theme(legend.justification = "top")` to make the legend align with the 
  top of the plot.

* `panel.margin` and `legend.margin` have been renamed to `panel.spacing` and 
  `legend.spacing` respectively, to better communicate intent (they only
  affect spacing between legends and panels, not the margins around them)

* `legend.margin` now controls margin around individual legends.

* New `legend.box.background`, `legend.box.spacing`, and `legend.box.margin`
  control the background, spacing, and margin of the legend box (the region
  that contains all legends).

## Bug fixes and minor improvements

* ggplot2 now imports tibble. This ensures that all built-in datasets print 
  compactly even if you haven't explicitly loaded tibble or dplyr (#1677).

* Class of aesthetic mapping is preserved when adding `aes()` objects (#1624).

* `+.gg` now works for lists that include data frames.

* `annotation_x()` now works in the absense of global data (#1655)

* `geom_*(show.legend = FALSE)` now works for `guide_colorbar`.

* `geom_boxplot()` gains new `outlier.alpha` (@jonathan-g) and 
  `outlier.fill` (@schloerke, #1787) parameters to control the alpha/fill of
   outlier points independently of the alpha of the boxes. 

* `position_jitter()` (and hence `geom_jitter()`) now correctly computes 
  the jitter width/jitter when supplied by the user (#1775, @has2k1).

* `geom_contour()` more clearly describes what inputs it needs (#1577).

* `geom_curve()` respects the `lineend` paramater (#1852).

* `geom_histogram()` and `stat_bin()` understand the `breaks` parameter once 
  more. (#1665). The floating point adjustment for histogram bins is now 
  actually used - it was previously inadvertently ignored (#1651).

* `geom_violin()` no longer transforms quantile lines with the alpha aesthetic
  (@mnbram, #1714). It no longer errors when quantiles are requested but data
  have zero range (#1687). When `trim = FALSE` it once again has a nice 
  range that allows the density to reach zero (by extending the range 3 
  bandwidths to either side of the data) (#1700).

* `geom_dotplot()` works better when faceting and binning on the y-axis. 
  (#1618, @has2k1).
  
* `geom_hexbin()` once again supports `..density..` (@mikebirdgeneau, #1688).

* `geom_step()` gives useful warning if only one data point in layer (#1645).

* `layer()` gains new `check.aes` and `check.param` arguments. These allow
  geom/stat authors to optional suppress checks for known aesthetics/parameters.
  Currently this is used only in `geom_blank()` which powers `expand_limits()` 
  (#1795).

* All `stat_*()` display a better error message when required aesthetics are
  missing.
  
* `stat_bin()` and `stat_summary_hex()` now accept length 1 `binwidth` (#1610)

* `stat_density()` gains new argument `n`, which is passed to underlying function
  `stats::density` ("number of equally spaced points at which the
  density is to be estimated"). (@hbuschme)

* `stat_binhex()` now again returns `count` rather than `value` (#1747)

* `stat_ecdf()` respects `pad` argument (#1646).

* `stat_smooth()` once again informs you about the method it has chosen.
  It also correctly calculates the size of the largest group within facets.

* `x` and `y` scales are now symmetric regarding the list of
  aesthetics they accept: `xmin_final`, `xmax_final`, `xlower`,
  `xmiddle` and `xupper` are now valid `x` aesthetics.

* `Scale` extensions can now override the `make_title` and `make_sec_title` 
  methods to let the scale modify the axis/legend titles.

* The random stream is now reset after calling `.onAttach()` (#2409).

# ggplot2 2.1.0

## New features

* When mapping an aesthetic to a constant (e.g. 
  `geom_smooth(aes(colour = "loess")))`), the default guide title is the name 
  of the aesthetic (i.e. "colour"), not the value (i.e. "loess") (#1431).

* `layer()` now accepts a function as the data argument. The function will be
  applied to the data passed to the `ggplot()` function and must return a
  data.frame (#1527, @thomasp85). This is a more general version of the 
  deprecated `subset` argument.

* `theme_update()` now uses the `+` operator instead of `%+replace%`, so that
  unspecified values will no longer be `NULL`ed out. `theme_replace()`
  preserves the old behaviour if desired (@oneillkza, #1519). 

* `stat_bin()` has been overhauled to use the same algorithm as ggvis, which 
  has been considerably improved thanks to the advice of Randy Prium (@rpruim).
  This includes:
  
    * Better arguments and a better algorithm for determining the origin.
      You can now specify either `boundary` or the `center` of a bin.
      `origin` has been deprecated in favour of these arguments.
      
    * `drop` is deprecated in favour of `pad`, which adds extra 0-count bins
      at either end (needed for frequency polygons). `geom_histogram()` defaults 
      to `pad = FALSE` which considerably improves the default limits for 
      the histogram, especially when the bins are big (#1477).
      
    * The default algorithm does a (somewhat) better job at picking nice widths 
      and origins across a wider range of input data.
      
    * `bins = n` now gives a histogram with `n` bins, not `n + 1` (#1487).

## Bug fixes

* All `\donttest{}` examples run.

* All `geom_()` and `stat_()` functions now have consistent argument order:
  data + mapping, then geom/stat/position, then `...`, then specific arguments, 
  then arguments common to all layers (#1305). This may break code if you were
  previously relying on partial name matching, but in the long-term should make 
  ggplot2 easier to use. In particular, you can now set the `n` parameter
  in `geom_density2d()` without it partially matching `na.rm` (#1485).

* For geoms with both `colour` and `fill`, `alpha` once again only affects
  fill (Reverts #1371, #1523). This was causing problems for people.

* `facet_wrap()`/`facet_grid()` works with multiple empty panels of data 
  (#1445).

* `facet_wrap()` correctly swaps `nrow` and `ncol` when faceting vertically
  (#1417).

* `ggsave("x.svg")` now uses svglite to produce the svg (#1432).

* `geom_boxplot()` now understands `outlier.color` (#1455).

* `geom_path()` knows that "solid" (not just 1) represents a solid line (#1534).

* `geom_ribbon()` preserves missing values so they correctly generate a 
  gap in the ribbon (#1549).

* `geom_tile()` once again accepts `width` and `height` parameters (#1513). 
  It uses `draw_key_polygon()` for better a legend, including a coloured 
  outline (#1484).

* `layer()` now automatically adds a `na.rm` parameter if none is explicitly
  supplied.

* `position_jitterdodge()` now works on all possible dodge aesthetics, 
  e.g. `color`, `linetype` etc. instead of only based on `fill` (@bleutner)

* `position = "nudge"` now works (although it doesn't do anything useful)
  (#1428).

* The default scale for columns of class "AsIs" is now "identity" (#1518).

* `scale_*_discrete()` has better defaults when used with purely continuous
  data (#1542).

* `scale_size()` warns when used with categorical data.

* `scale_size()`, `scale_colour()`, and `scale_fill()` gain date and date-time
  variants (#1526).

* `stat_bin_hex()` and `stat_bin_summary()` now use the same underlying 
  algorithm so results are consistent (#1383). `stat_bin_hex()` now accepts
  a `weight` aesthetic. To be consistent with related stats, the output variable 
  from `stat_bin_hex()` is now value instead of count.

* `stat_density()` gains a `bw` parameter which makes it easy to get consistent 
   smoothing between facets (@jiho)

* `stat-density-2d()` no longer ignores the `h` parameter, and now accepts 
  `bins` and `binwidth` parameters to control the number of contours 
  (#1448, @has2k1).

* `stat_ecdf()` does a better job of adding padding to -Inf/Inf, and gains
  an argument `pad` to suppress the padding if not needed (#1467).

* `stat_function()` gains an `xlim` parameter (#1528). It once again works 
  with discrete x values (#1509).

* `stat_summary()` preserves sorted x order which avoids artefacts when
  display results with `geom_smooth()` (#1520).

* All elements should now inherit correctly for all themes except `theme_void()`.
  (@Katiedaisey, #1555) 

* `theme_void()` was completely void of text but facets and legends still
  need labels. They are now visible (@jiho). 

* You can once again set legend key and height width to unit arithmetic
  objects (like `2 * unit(1, "cm")`) (#1437).

* Eliminate spurious warning if you have a layer with no data and no aesthetics
  (#1451).

* Removed a superfluous comma in `theme-defaults.r` code (@jschoeley)

* Fixed a compatibility issue with `ggproto` and R versions prior to 3.1.2.
  (#1444)

* Fixed issue where `coord_map()` fails when given an explicit `parameters`
  argument (@tdmcarthur, #1729)
  
* Fixed issue where `geom_errorbarh()` had a required `x` aesthetic (#1933)  

# ggplot2 2.0.0

## Major changes

* ggplot no longer throws an error if your plot has no layers. Instead it 
  automatically adds `geom_blank()` (#1246).
  
* New `cut_width()` is a convenient replacement for the verbose
  `plyr::round_any()`, with the additional benefit of offering finer
  control.

* New `geom_count()` is a convenient alias to `stat_sum()`. Use it when you
  have overlapping points on a scatterplot. `stat_sum()` now defaults to 
  using counts instead of proportions.

* New `geom_curve()` adds curved lines, with a similar specification to 
  `geom_segment()` (@veraanadi, #1088).

* Date and datetime scales now have `date_breaks`, `date_minor_breaks` and
  `date_labels` arguments so that you never need to use the long
  `scales::date_breaks()` or `scales::date_format()`.
  
* `geom_bar()` now has it's own stat, distinct from `stat_bin()` which was
  also used by `geom_histogram()`. `geom_bar()` now uses `stat_count()` 
  which counts values at each distinct value of x (i.e. it does not bin
  the data first). This can be useful when you want to show exactly which 
  values are used in a continuous variable.

* `geom_point()` gains a `stroke` aesthetic which controls the border width of 
  shapes 21-25 (#1133, @SeySayux). `size` and `stroke` are additive so a point 
  with `size = 5` and `stroke = 5` will have a diameter of 10mm. (#1142)

* New `position_nudge()` allows you to slightly offset labels (or other 
  geoms) from their corresponding points (#1109).

* `scale_size()` now maps values to _area_, not radius. Use `scale_radius()`
  if you want the old behaviour (not recommended, except perhaps for lines).

* New `stat_summary_bin()` works like `stat_summary()` but on binned data. 
  It's a generalisation of `stat_bin()` that can compute any aggregate,
  not just counts (#1274). Both default to `mean_se()` if no aggregation
  functions are supplied (#1386).

* Layers are now much stricter about their arguments - you will get an error
  if you've supplied an argument that isn't an aesthetic or a parameter.
  This is likely to cause some short-term pain but in the long-term it will make
  it much easier to spot spelling mistakes and other errors (#1293).
  
    This change does break a handful of geoms/stats that used `...` to pass 
    additional arguments on to the underlying computation. Now 
    `geom_smooth()`/`stat_smooth()` and `geom_quantile()`/`stat_quantile()` 
    use `method.args` instead (#1245, #1289); and `stat_summary()` (#1242), 
    `stat_summary_hex()`, and `stat_summary2d()` use `fun.args`.

### Extensibility

There is now an official mechanism for defining Stats, Geoms, and Positions in 
other packages. See `vignette("extending-ggplot2")` for details.

* All Geoms, Stats and Positions are now exported, so you can inherit from them
  when making your own objects (#989).

* ggplot2 no longer uses proto or reference classes. Instead, we now use 
  ggproto, a new OO system designed specifically for ggplot2. Unlike proto
  and RC, ggproto supports clean cross-package inheritance. Creating a new OO
  system isn't usually the right way to solve a problem, but I'm pretty sure
  it was necessary here. Read more about it in the vignette.

* `aes_()` replaces `aes_q()`. It also supports formulas, so the most concise 
  SE version of `aes(carat, price)` is now `aes_(~carat, ~price)`. You may
  want to use this form in packages, as it will avoid spurious `R CMD check` 
  warnings about undefined global variables.

### Text

* `geom_text()` has been overhauled to make labelling your data a little
  easier. It:
  
    * `nudge_x` and `nudge_y` arguments let you offset labels from their
      corresponding points (#1120). 
      
    * `check_overlap = TRUE` provides a simple way to avoid overplotting 
      of labels: labels that would otherwise overlap are omitted (#1039).
      
    * `hjust` and `vjust` can now be character vectors: "left", "center", 
      "right", "bottom", "middle", "top". New options include "inward" and 
      "outward" which align text towards and away from the center of the plot 
      respectively.

* `geom_label()` works like `geom_text()` but draws a rounded rectangle 
  underneath each label (#1039). This is useful when you want to label plots
  that are dense with data.

### Deprecated features

* The little used `aes_auto()` has been deprecated. 

* `aes_q()` has been replaced with `aes_()` to be consistent with SE versions
  of NSE functions in other packages.

* The `order` aesthetic is officially deprecated. It never really worked, and 
  was poorly documented.

* The `stat` and `position` arguments to `qplot()` have been deprecated.
  `qplot()` is designed for quick plots - if you need to specify position
  or stat, use `ggplot()` instead.

* The theme setting `axis.ticks.margin` has been deprecated: now use the margin 
  property of `axis.text`.
  
* `stat_abline()`, `stat_hline()` and `stat_vline()` have been removed:
  these were never suitable for use other than with `geom_abline()` etc
  and were not documented.

* `show_guide` has been renamed to `show.legend`: this more accurately
  reflects what it does (controls appearance of layer in legend), and uses the 
  same convention as other ggplot2 arguments (i.e. a `.` between names).
  (Yes, I know that's inconsistent with function names with use `_`, but it's
  too late to change now.)

A number of geoms have been renamed to be internally consistent:

* `stat_binhex()` and `stat_bin2d()` have been renamed to `stat_bin_hex()` 
  and `stat_bin_2d()` (#1274). `stat_summary2d()` has been renamed to 
  `stat_summary_2d()`, `geom_density2d()`/`stat_density2d()` has been renamed 
  to `geom_density_2d()`/`stat_density_2d()`.

* `stat_spoke()` is now `geom_spoke()` since I realised it's a
  reparameterisation of `geom_segment()`.

* `stat_bindot()` has been removed because it's so tightly coupled to
  `geom_dotplot()`. If you happened to use `stat_bindot()`, just change to
  `geom_dotplot()` (#1194).

All defunct functions have been removed.

### Default appearance

* The default `theme_grey()` background colour has been changed from "grey90" 
  to "grey92": this makes the background a little less visually prominent.

* Labels and titles have been tweaked for readability:

    * Axes labels are darker.
    
    * Legend and axis titles are given the same visual treatment.
    
    * The default font size dropped from 12 to 11. You might be surprised that 
      I've made the default text size smaller as it was already hard for
      many people to read. It turns out there was a bug in RStudio (fixed in 
      0.99.724), that shrunk the text of all grid based graphics. Once that
      was resolved the defaults seemed too big to my eyes.
    
    * More spacing between titles and borders.
    
    * Default margins scale with the theme font size, so the appearance at 
      larger font sizes should be considerably improved (#1228). 

* `alpha` now affects both fill and colour aesthetics (#1371).

* `element_text()` gains a margins argument which allows you to add additional
  padding around text elements. To help see what's going on use `debug = TRUE` 
  to display the text region and anchors.

* The default font size in `geom_text()` has been decreased from 5mm (14 pts)
  to 3.8 mm (11 pts) to match the new default theme sizes.

* A diagonal line is no longer drawn on bar and rectangle legends. Instead, the
  border has been tweaked to be more visible, and more closely match the size of 
  line drawn on the plot.

* `geom_pointrange()` and `geom_linerange()` get vertical (not horizontal)
  lines in the legend (#1389).

* The default line `size` for `geom_smooth()` has been increased from 0.5 to 1 
  to make it easier to see when overlaid on data.
  
* `geom_bar()` and `geom_rect()` use a slightly paler shade of grey so they
  aren't so visually heavy.
  
* `geom_boxplot()` now colours outliers the same way as the boxes.

* `geom_point()` now uses shape 19 instead of 16. This looks much better on 
  the default Linux graphics device. (It's very slightly smaller than the old 
  point, but it shouldn't affect any graphics significantly)

* Sizes in ggplot2 are measured in mm. Previously they were converted to pts 
  (for use in grid) by multiplying by 72 / 25.4. However, grid uses printer's 
  points, not Adobe (big pts), so sizes are now correctly multiplied by 
  72.27 / 25.4. This is unlikely to noticeably affect display, but it's
  technically correct (<https://youtu.be/hou0lU8WMgo>).

* The default legend will now allocate multiple rows (if vertical) or
  columns (if horizontal) in order to make a legend that is more likely to
  fit on the screen. You can override with the `nrow`/`ncol` arguments
  to `guide_legend()`

    ```R
    p <- ggplot(mpg, aes(displ,hwy, colour = model)) + geom_point()
    p
    p + theme(legend.position = "bottom")
    # Previous behaviour
    p + guides(colour = guide_legend(ncol = 1))
    ```

### New and updated themes

* New `theme_void()` is completely empty. It's useful for plots with non-
  standard coordinates or for drawings (@jiho, #976).

* New `theme_dark()` has a dark background designed to make colours pop out
  (@jiho, #1018)

* `theme_minimal()` became slightly more minimal by removing the axis ticks:
  labels now line up directly beneath grid lines (@tomschloss, #1084)

* New theme setting `panel.ontop` (logical) make it possible to place 
  background elements (i.e., gridlines) on top of data. Best used with 
  transparent `panel.background` (@noamross. #551).

### Labelling

The facet labelling system was updated with many new features and a
more flexible interface (@lionel-). It now works consistently across
grid and wrap facets. The most important user visible changes are:

* `facet_wrap()` gains a `labeller` option (#25).

* `facet_grid()` and `facet_wrap()` gain a `switch` argument to
  display the facet titles near the axes. When switched, the labels
  become axes subtitles. `switch` can be set to "x", "y" or "both"
  (the latter only for grids) to control which margin is switched.

The labellers (such as `label_value()` or `label_both()`) also get
some new features:

* They now offer the `multi_line` argument to control whether to
  display composite facets (those specified as `~var1 + var2`) on one
  or multiple lines.

* In `label_bquote()` you now refer directly to the names of
  variables. With this change, you can create math expressions that
  depend on more than one variable. This math expression can be
  specified either for the rows or the columns and you can also
  provide different expressions to each margin.

  As a consequence of these changes, referring to `x` in backquoted
  expressions is deprecated.

* Similarly to `label_bquote()`, `labeller()` now take `.rows` and
  `.cols` arguments. In addition, it also takes `.default`.
  `labeller()` is useful to customise how particular variables are
  labelled. The three additional arguments specify how to label the
  variables are not specifically mentioned, respectively for rows,
  columns or both. This makes it especially easy to set up a
  project-wide labeller dispatcher that can be reused across all your
  plots. See the documentation for an example.

* The new labeller `label_context()` adapts to the number of factors
  facetted over. With a single factor, it displays only the values,
  just as before. But with multiple factors in a composite margin
  (e.g. with `~cyl + am`), the labels are passed over to
  `label_both()`. This way the variables names are displayed with the
  values to help identifying them.

On the programming side, the labeller API has been rewritten in order
to offer more control when faceting over multiple factors (e.g. with
formulae such as `~cyl + am`). This also means that if you have
written custom labellers, you will need to update them for this
version of ggplot.

* Previously, a labeller function would take `variable` and `value`
  arguments and return a character vector. Now, they take a data frame
  of character vectors and return a list. The input data frame has one
  column per factor facetted over and each column in the returned list
  becomes one line in the strip label. See documentation for more
  details.

* The labels received by a labeller now contain metadata: their margin
  (in the "type" attribute) and whether they come from a wrap or a
  grid facet (in the "facet" attribute).

* Note that the new `as_labeller()` function operator provides an easy
  way to transform an existing function to a labeller function. The
  existing function just needs to take and return a character vector.

## Documentation

* Improved documentation for `aes()`, `layer()` and much much more.

* I've tried to reduce the use of `...` so that you can see all the 
  documentation in one place rather than having to integrate multiple pages.
  In some cases this has involved adding additional arguments to geoms
  to make it more clear what you can do:
  
    *  `geom_smooth()` gains explicit `method`, `se` and `formula` arguments.
    
    * `geom_histogram()` gains `binwidth`, `bins`, `origin` and `right` 
      arguments.
      
    * `geom_jitter()` gains `width` and `height` arguments to make it easier
      to control the amount of jittering without using the lengthy 
      `position_jitter()` function (#1116)

* Use of `qplot()` in examples has been minimised (#1123, @hrbrmstr). This is
  inline with the 2nd edition of the ggplot2 box, which minimises the use of 
  `qplot()` in favour of `ggplot()`.

* Tighly linked geoms and stats (e.g. `geom_boxplot()` and `stat_boxplot()`) 
  are now documented in the same file so you can see all the arguments in one
  place. Variations of the same idea (e.g. `geom_path()`, `geom_line()`, and
  `geom_step()`) are also documented together.

* It's now obvious that you can set the `binwidth` parameter for
  `stat_bin_hex()`, `stat_summary_hex()`, `stat_bin_2d()`, and
  `stat_summary_2d()`. 

* The internals of positions have been cleaned up considerably. You're unlikely
  to notice any external changes, although the documentation should be a little
  less confusing since positions now don't list parameters they never use.

## Data

* All datasets have class `tbl_df` so if you also use dplyr, you get a better
  print method.

* `economics` has been brought up to date to 2015-04-01.

* New `economics_long` is the economics data in long form.

* New `txhousing` dataset containing information about the Texas housing
  market. Useful for examples that need multiple time series, and for
  demonstrating model+vis methods.

* New `luv_colours` dataset which contains the locations of all
  built-in `colors()` in Luv space.

* `movies` has been moved into its own package, ggplot2movies, because it was 
  large and not terribly useful. If you've used the movies dataset, you'll now 
  need to explicitly load the package with `library(ggplot2movies)`.

## Bug fixes and minor improvements

* All partially matched arguments and `$` have been been replaced with 
  full matches (@jimhester, #1134).

* ggplot2 now exports `alpha()` from the scales package (#1107), and `arrow()` 
  and `unit()` from grid (#1225). This means you don't need attach scales/grid 
  or do `scales::`/`grid::` for these commonly used functions.

* `aes_string()` now only parses character inputs. This fixes bugs when
  using it with numbers and non default `OutDec` settings (#1045).

* `annotation_custom()` automatically adds a unique id to each grob name,
  making it easier to plot multiple grobs with the same name (e.g. grobs of
  ggplot2 graphics) in the same plot (#1256).

* `borders()` now accepts xlim and ylim arguments for specifying the geographical 
  region of interest (@markpayneatwork, #1392).

* `coord_cartesian()` applies the same expansion factor to limits as for scales. 
  You can suppress with `expand = FALSE` (#1207).

* `coord_trans()` now works when breaks are suppressed (#1422).

* `cut_number()` gives error message if the number of requested bins can
  be created because there are two few unique values (#1046).

* Character labels in `facet_grid()` are no longer (incorrectly) coerced into
  factors. This caused problems with custom label functions (#1070).

* `facet_wrap()` and `facet_grid()` now allow you to use non-standard
  variable names by surrounding them with backticks (#1067).

* `facet_wrap()` more carefully checks its `nrow` and `ncol` arguments
  to ensure that they're specified correctly (@richierocks, #962)

* `facet_wrap()` gains a `dir` argument to control the direction the
  panels are wrapped in. The default is "h" for horizontal. Use "v" for
  vertical layout (#1260).

* `geom_abline()`, `geom_hline()` and `geom_vline()` have been rewritten to
  have simpler behaviour and be more consistent:

    * `stat_abline()`, `stat_hline()` and `stat_vline()` have been removed:
      these were never suitable for use other than with `geom_abline()` etc
      and were not documented.

    * `geom_abline()`, `geom_vline()` and `geom_hline()` are bound to
      `stat_identity()` and `position_identity()`

    * Intercept parameters can no longer be set to a function.

    * They are all documented in one file, since they are so closely related.

* `geom_bin2d()` will now let you specify one dimension's breaks exactly,
  without touching the other dimension's default breaks at all (#1126).

* `geom_crossbar()` sets grouping correctly so you can display multiple
  crossbars on one plot. It also makes the default `fatten` argument a little
  bigger to make the middle line more obvious (#1125).

* `geom_histogram()` and `geom_smooth()` now only inform you about the
  default values once per layer, rather than once per panel (#1220).

* `geom_pointrange()` gains `fatten` argument so you can control the
  size of the point relative to the size of the line.

* `geom_segment()` annotations were not transforming with scales 
  (@BrianDiggs, #859).

* `geom_smooth()` is no longer so chatty. If you want to know what the deafult
  smoothing method is, look it up in the documentation! (#1247)

* `geom_violin()` now has the ability to draw quantile lines (@DanRuderman).

* `ggplot()` now captures the parent frame to use for evaluation,
  rather than always defaulting to the global environment. This should
  make ggplot more suitable to use in more situations (e.g. with knitr)

* `ggsave()` has been simplified a little to make it easier to maintain.
  It no longer checks that you're printing a ggplot2 object (so now also
  works with any grid grob) (#970), and always requires a filename.
  Parameter `device` now supports character argument to specify which supported
  device to use ('pdf', 'png', 'jpeg', etc.), for when it cannot be correctly
  inferred from the file extension (for example when a temporary filename is
  supplied server side in shiny apps) (@sebkopf, #939). It no longer opens
  a graphics device if one isn't already open - this is annoying when you're
  running from a script (#1326).

* `guide_colorbar()` creates correct legend if only one color (@krlmlr, #943).

* `guide_colorbar()` no longer fails when the legend is empty - previously
  this often masked misspecifications elsewhere in the plot (#967).

* New `layer_data()` function extracts the data used for plotting for a given
  layer. It's mostly useful for testing.

* User supplied `minor_breaks` can now be supplied on the same scale as 
  the data, and will be automatically transformed with by scale (#1385).

* You can now suppress the appearance of an axis/legend title (and the space
  that would allocated for it) with `NULL` in the `scale_` function. To
  use the default lable, use `waiver()` (#1145).

* Position adjustments no longer warn about potentially varying ranges
  because the problem rarely occurs in practice and there are currently a
  lot of false positives since I don't understand exactly what FP criteria
  I should be testing.

* `scale_fill_grey()` now uses red for missing values. This matches
  `scale_colour_grey()` and makes it obvious where missing values lie.
  Override with `na.value`.

* `scale_*_gradient2()` defaults to using Lab colour space.

* `scale_*_gradientn()` now allows `colours` or `colors` (#1290)

* `scale_y_continuous()` now also transforms the `lower`, `middle` and `upper`
  aesthetics used by `geom_boxplot()`: this only affects
  `geom_boxplot(stat = "identity")` (#1020).

* Legends no longer inherit aesthetics if `inherit.aes` is FALSE (#1267).

* `lims()` makes it easy to set the limits of any axis (#1138).

* `labels = NULL` now works with `guide_legend()` and `guide_colorbar()`.
  (#1175, #1183).

* `override.aes` now works with American aesthetic spelling, e.g. color

* Scales no longer round data points to improve performance of colour
  palettes. Instead the scales package now uses a much faster colour
  interpolation algorithm (#1022).

* `scale_*_brewer()` and `scale_*_distiller()` add new `direction` argument of 
  `scales::brewer_pal`, making it easier to change the order of colours 
  (@jiho, #1139).

* `scale_x_date()` now clips dates outside the limits in the same way as
  `scale_x_continuous()` (#1090).

* `stat_bin()` gains `bins` arguments, which denotes the number of bins. Now
  you can set `bins=100` instead of `binwidth=0.5`. Note that `breaks` or
  `binwidth` will override it (@tmshn, #1158, #102).

* `stat_boxplot()` warns if a continuous variable is used for the `x` aesthetic
  without also supplying a `group` aesthetic (#992, @krlmlr).

* `stat_summary_2d()` and `stat_bin_2d()` now share exactly the same code for 
  determining breaks from `bins`, `binwidth`, and `origin`. 
  
* `stat_summary_2d()` and `stat_bin_2d()` now output in tile/raster compatible 
  form instead of rect compatible form. 

* Automatically computed breaks do not lead to an error for transformations like
  "probit" where the inverse can map to infinity (#871, @krlmlr)

* `stat_function()` now always evaluates the function on the original scale.
  Previously it computed the function on transformed scales, giving incorrect
  values (@BrianDiggs, #1011).

* `strip_dots` works with anonymous functions within calculated aesthetics 
  (e.g. `aes(sapply(..density.., function(x) mean(x))))` (#1154, @NikNakk)

* `theme()` gains `validate = FALSE` parameter to turn off validation, and 
  hence store arbitrary additional data in the themes. (@tdhock, #1121)

* Improved the calculation of segments needed to draw the curve representing
  a line when plotted in polar coordinates. In some cases, the last segment
  of a multi-segment line was not drawn (@BrianDiggs, #952)<|MERGE_RESOLUTION|>--- conflicted
+++ resolved
@@ -1,10 +1,8 @@
 # ggplot2 (development version)
 
-<<<<<<< HEAD
 * `coord_flip()` has been marked as superseded. The recommended alternative is
   to swap the `x` and `y` aesthetic and/or using the `orientation` argument in
   a layer (@teunbrand, #5130).
-=======
 * `annotation_logticks()` skips drawing ticks when the scale range is non-finite
   instead of throwing an error (@teunbrand, #5229).
 * Fixed spurious warnings when the `weight` was used in `stat_bin_2d()`, 
@@ -12,7 +10,6 @@
   (@teunbrand, #5216).
 * Various type checks and their messages have been standardised 
   (@teunbrand, #4834).
->>>>>>> 962fb743
 * The `layer_data()`, `layer_scales()` and `layer_grob()` now have the default
   `plot = last_plot()` (@teunbrand, #5166).
 * To prevent changing the plotting order, `stat_sf()` is now computed per panel 

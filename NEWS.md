# ggplot2 (development version)

<<<<<<< HEAD
* `theme_classic()` now has black ticks and text instead of dark gray. In 
  addition, `theme_classic()`'s axis line end is `"square"` (@teunbrand, #5978).
=======
* New `reset_geom_defaults()` and `reset_stat_defaults()` to restore all geom or
  stat default aesthetics at once (@teunbrand, #5975).
* `facet_wrap()` can have `space = "free_x"` with 1-row layouts and 
  `space = "free_y"` with 1-column layouts (@teunbrand)
* Secondary axes respect `n.breaks` setting in continuous scales (@teunbrand, #4483).
* Layers can have names (@teunbrand, #4066).
* (internal) improvements to `pal_qualitative()` (@teunbrand, #5013)
* `coord_radial(clip = "on")` clips to the panel area when the graphics device
  supports clipping paths (@teunbrand, #5952).
* (internal) Panel clipping responsibility moved from Facet class to Coord 
  class through new `Coord$draw_panel()` method.
* `theme(strip.clip)` now defaults to `"on"` and is independent of Coord 
  clipping (@teunbrand, 5952).
* (internal) rearranged the code of `Facet$draw_paensl()` method (@teunbrand).
* Axis labels are now justified across facet panels (@teunbrand, #5820)
* Fixed bug in `stat_function()` so x-axis title now produced automatically 
  when no data added. (@phispu, #5647).
* geom_sf now accepts shape names (@sierrajohnson, #5808)
* Added `gg` class to `labs()` (@phispu, #5553).
* Missing values from discrete palettes are no longer translated 
  (@teunbrand, #5929).
* Fixed bug in `facet_grid(margins = TRUE)` when using expresssions 
  (@teunbrand, #1864).
* `geom_step()` now supports the `orientation` argument (@teunbrand, #5936).
* `position_dodge()` and `position_jitterdodge()` now have a `reverse` argument 
  (@teunbrand, #3610)
* `coord_radial(r.axis.inside)` can now take a numeric value to control 
  placement of internally placed radius axes (@teunbrand, #5805).
* (internal) default labels are derived in `ggplot_build()` rather than
  in `ggplot_add.Layer()` (@teunbrand, #5894)
* An attempt is made to use a variable's label attribute as default label 
  (@teunbrand, #4631)
* Themes gain an additional `header_family` argument to easily set the font
  for headers and titles (#5886).
* The `plot.subtitle`, `plot.caption` and `plot.tag` theme elements now inherit 
  from the root `text` element instead of the `title` element (#5886).
* ggplot2 no longer imports {glue} (@teunbrand, #5986).
* `geom_rect()` can now derive the required corners positions from `x`/`width`
  or `y`/`height` parameterisation (@teunbrand, #5861).
>>>>>>> 3a7ae74a
* All position scales now use the same definition of `x` and `y` aesthetics.
  This lets uncommon aesthetics like `xintercept` expand scales as usual.
  (#3342, #4966, @teunbrand)
* Bare numeric values provided to Date or Datetime scales get inversely 
  transformed (cast to Date/POSIXct) with a warning (@teunbrand).
* `stat_bin()` now accepts functions for argument `breaks` (@aijordan, #4561)
* (internal) The plot's layout now has a coord parameter that is used to 
  prevent setting up identical panel parameters (#5427)
* (internal) rearranged the code of `Facet$draw_panels()` method (@teunbrand).
* `geom_rug()` prints a warning when `na.rm = FALSE`, as per documentation (@pn317, #5905)
* `position_dodge(preserve = "single")` now handles multi-row geoms better,
  such as `geom_violin()` (@teunbrand based on @clauswilke's work, #2801).
* `position_jitterdodge()` now dodges by `group` (@teunbrand, #3656)
* The `arrow.fill` parameter is now applied to more line-based functions: 
  `geom_path()`, `geom_line()`, `geom_step()` `geom_function()`, line 
   geometries in `geom_sf()` and `element_line()`.
* Fixed bug where binned guides would keep out-of-bounds breaks 
  (@teunbrand, #5870).
* The size of the `draw_key_polygon()` glyph now reflects the `linewidth` 
  aesthetic (#4852).
* New function `complete_theme()` to replicate how themes are handled during
  plot building (#5801).
* Special getter and setter functions have been renamed for consistency, allowing
  for better tab-completion with `get_*`- and `set_*`-prefixes. The old names 
  remain available for backward compatibility (@teunbrand, #5568).
  
  | New name             | Old name          |
  | -------------------- | ----------------- |
  | `get_theme()`        | `theme_get()`     |
  | `set_theme()`        | `theme_set()`     |
  | `replace_theme()`    | `theme_replace()` |
  | `update_theme()`     | `theme_update()`  |
  | `get_last_plot()`    | `last_plot()`     |
  | `get_layer_data()`   | `layer_data()`    |
  | `get_layer_grob()`   | `layer_grob()`    |
  | `get_panel_scales()` | `layer_scales()`  |

* Discrete scales now support `minor_breaks`. This may only make sense in
  discrete position scales, where it affects the placement of minor ticks
  and minor gridlines (#5434).
* Discrete position scales now expose the `palette` argument, which can be used 
  to customise spacings between levels (@teunbrand, #5770).
* The default `se` parameter in layers with `geom = "smooth"` will be `TRUE` 
  when the data has `ymin` and `ymax` parameters and `FALSE` if these are 
  absent. Note that this does not affect the default of `geom_smooth()` or
  `stat_smooth()` (@teunbrand, #5572).
* The bounded density option in `stat_density()` uses a wider range to
  prevent discontinuities (#5641).
* `geom_raster()` now falls back to rendering as `geom_rect()` when coordinates
  are not Cartesian (#5503).
* `stat_ecdf()` now has an optional `weight` aesthetic (@teunbrand, #5058).
* Position scales combined with `coord_sf()` can now use functions in the 
 `breaks` argument. In addition, `n.breaks` works as intended and 
 `breaks = NULL` removes grid lines and axes (@teunbrand, #4622).
* (Internal) Applying defaults in `geom_sf()` has moved from the internal 
  `sf_grob()` to `GeomSf$use_defaults()` (@teunbrand).
* `facet_wrap()` has new options for the `dir` argument to more precisely
  control panel directions. Internally `dir = "h"` or `dir = "v"` is deprecated 
  (@teunbrand, #5212).
* Prevented `facet_wrap(..., drop = FALSE)` from throwing spurious errors when
  a character facetting variable contained `NA`s (@teunbrand, #5485).
* When facets coerce the faceting variables to factors, the 'ordered' class
  is dropped (@teunbrand, #5666).
* `geom_curve()` now appropriately removes missing data instead of throwing
  errors (@teunbrand, #5831).
* `update_geom_defaults()` and `update_stat_defaults()` have a reset mechanism
  when using `new = NULL` and invisible return the previous defaults (#4993).
* Fixed regression in axes where `breaks = NULL` caused the axes to disappear
  instead of just rendering the axis line (@teunbrand, #5816).
* `geom_point()` can be dodged vertically by using 
  `position_dodge(..., orientation = "y")` (@teunbrand, #5809).
* Fixed bug where `na.value` was incorrectly mapped to non-`NA` values 
  (@teunbrand, #5756).
* Fixed bug in `guide_custom()` that would throw error with `theme_void()` 
  (@teunbrand, #5856).
* New helper function `gg_par()` to translate ggplot2's interpretation of 
  graphical parameters to {grid}'s interpretation (@teunbrand, #5866).
* `scale_{x/y}_discrete()` can now accept a `sec.axis`. It is recommended to
  only use `dup_axis()` to set custom breaks or labels, as discrete variables 
  cannot be transformed (@teunbrand, #3171).
* `stat_density()` has the new computed variable: `wdensity`, which is
  calculated as the density times the sum of weights (@teunbrand, #4176).
* `theme()` gets new `spacing` and `margins` arguments that all other spacings
  and (non-text) margins inherit from (@teunbrand, #5622).
* `geom_ribbon()` can have varying `fill` or `alpha` in linear coordinate
  systems (@teunbrand, #4690).
* `geom_tile()` computes default widths and heights per panel instead of
  per layer (@teunbrand, #5740).
* The `fill` of the `panel.border` theme setting is ignored and forced to be
  transparent (#5782).
* `stat_align()` skips computation when there is only 1 group and therefore
  alignment is not necessary (#5788).
* `position_stack()` skips computation when all `x` values are unique and 
  therefore stacking is not necessary (#5788).
* A new `ggplot_build()` S3 method for <ggplot_built> classes was added, which
  returns input unaltered (@teunbrand, #5800).
* `width` is implemented as aesthetic instead of parameter in `geom_col()` and
  `geom_bar()` (#3142).
* Fix a bug in `position_jitterdodge()` where different jitters would be applied
  to different position aesthetics of the same axis (@teunbrand, #5818).
* In `stat_bin()`, the default `boundary` is now chosen to better adhere to 
  the `nbin` argument (@teunbrand, #5882, #5036)
* `after_stat()` and `after_scale()` throw warnings when the computed aesthetics
  are not of the correct length (#5901).
* `guide_colourbar()` now correctly hands off `position` and `available_aes`
  parameters downstream (@teunbrand, #5930)
* `geom_hline()` and `geom_vline()` now have `position` argument
  (@yutannihilation, #4285).
* New function `get_strip_labels()` to retrieve facet labels (@teunbrand, #4979)
* Fixed bug in `position_dodge2()`'s identification of range overlaps 
  (@teunbrand, #5938, #4327).
* Fixed bug where empty discrete scales weren't recognised as such 
  (@teunbrand, #5945).
* (internal) The summary function of `stat_summary()` and `stat_summary_bin()` 
  is setup once in total instead of once per group (@teunbrand, #5971)
* `facet_grid(space = "free")` can now be combined with `coord_fixed()` 
  (@teunbrand, #4584).

# ggplot2 3.5.1

This is a small release focusing on fixing regressions from 3.5.0 and 
documentation updates.

## Bug fixes

* Fixed bug where discrete scales could not map aesthetics only consisting of
  `NA`s (#5623)
* Fixed spurious warnings from `sec_axis()` with `breaks = NULL` (#5713).
* Patterns and gradients are now also enabled in `geom_sf()` 
  (@teunbrand, #5716).
* The default behaviour of `resolution()` has been reverted to pre-3.5.0 
  behaviour. Whether mapped discrete vectors should be treated as having 
  resolution of 1 is controlled by the new `discrete` argument.
* Fixed bug in `guide_bins()` and `guide_coloursteps()` where discrete breaks,
  such as the levels produced by `cut()`, were ordered incorrectly 
  (@teunbrand, #5757).
  
## Improvements

* When facets coerce the faceting variables to factors, the 'ordered' class
  is dropped (@teunbrand, #5666).
* `coord_map()` and `coord_polar()` throw informative warnings when used
  with the guide system (#5707).
* When passing a function to `stat_contour(breaks)`, that function is used to
  calculate the breaks even if `bins` and `binwidth` are missing 
  (@teunbrand, #5686).
* `geom_step()` now supports `lineend`, `linejoin` and `linemitre` parameters 
  (@teunbrand, #5705).
* Fixed performance loss when the `.data` pronoun is used in `aes()` (#5730).
* Facet evaluation is better at dealing with inherited errors 
  (@teunbrand, #5670).
* `stat_bin()` deals with non-finite breaks better (@teunbrand, #5665).
* While axes in `coord_radial()` don't neatly fit the top/right/bottom/left
  organisation, specifying `position = "top"` or `position = "right"` 
  in the scale will flip the placement of the radial axis (#5735)
* Theme elements that do not exist now throw warnings instead of errors (#5719).
* Fixed bug in `coord_radial()` where full circles were not treated as such 
  (@teunbrand, #5750).
* When legends detect the presence of values in a layer, `NA` is now detected
  if the data contains values outside the given breaks (@teunbrand, #5749).
* `annotate()` now warns about `stat` or `position` arguments (@teunbrand, #5151)
* `guide_coloursteps(even.steps = FALSE)` now works with discrete data that has 
  been formatted by `cut()` (@teunbrand, #3877).

# ggplot2 3.5.0

This is a minor release that turned out quite beefy. It is focused on 
overhauling the guide system: the system responsible for displaying information 
from scales in the guise of axes and legends. As part of that overhaul, new 
guides have been implemented and existing guides have been refined. The look 
and feel of guides has been mostly preserved, but their internals and 
styling options have changed drastically.

Briefly summarising other highlights, we also welcome `coord_radial()` as a 
successor of  `coord_polar()`. Initial support for newer graphical features, 
such as pattern fills has been added. The API has changed how `I()`/`<AsIs>` 
vectors interact with the scale system, namely: not at all. 

## Breaking changes

* The guide system. As a whole. See 'new features' for more information. 
  While the S3 guide generics are still in place, the S3 methods for 
  `guide_train()`, `guide_merge()`, `guide_geom()`, `guide_transform()`,
  `guide_gengrob()` have been superseded by the respective ggproto methods.
  In practice, this will mean that `NextMethod()` or sub-classing ggplot2's
  guides with the S3 system will no longer work.
  
* By default, `guide_legend()` now only draws a key glyph for a layer when
  the value is in the layer's data. To revert to the old behaviour, you
  can still set `show.legend = c({aesthetic} = TRUE)` (@teunbrand, #3648).

* In the `scale_{colour/fill}_gradient2()` and 
  `scale_{colour/fill}_steps2()` functions, the `midpoint` argument is 
  transformed by the scale transformation (#3198).
  
* The `legend.key` theme element is set to inherit from the `panel.background`
  theme element. The default themes no longer set the `legend.key` element.
  This causes a visual change with the default `theme_gray()` (#5549).
  
* The `scale_name` argument in `continuous_scale()`, `discrete_scale()` and
  `binned_scale()` is soft-deprecated. If you have implemented custom scales,
  be advised to double-check that unnamed arguments ends up where they should 
  (@teunbrand, #1312).  
  
* The `legend.text.align` and `legend.title.align` arguments in `theme()` are 
  deprecated. The `hjust` setting of the `legend.text` and `legend.title` 
  elements continues to fulfill the role of text alignment (@teunbrand, #5347).
  
* 'lines' units in `geom_label()`, often used in the `label.padding` argument, 
  are now are relative to the text size. This causes a visual change, but fixes 
  a misalignment issue between the textbox and text (@teunbrand, #4753)
  
* `coord_flip()` has been marked as superseded. The recommended alternative is
  to swap the `x` and `y` aesthetic and/or using the `orientation` argument in
  a layer (@teunbrand, #5130).
  
* The `trans` argument in scales and secondary axes has been renamed to 
  `transform`. The `trans` argument itself is deprecated. To access the
  transformation from the scale, a new `get_transformation()` method is 
  added to Scale-classes (#5558).
  
* Providing a numeric vector to `theme(legend.position)` has been deprecated.
  To set the default legend position inside the plot use 
  `theme(legend.position = "inside", legend.position.inside = c(...))` instead.

## New features

* Plot scales now ignore `AsIs` objects constructed with `I(x)`, instead of
  invoking the identity scale. This allows these columns to co-exist with other
  layers that need a non-identity scale for the same aesthetic. Also, it makes
  it easy to specify relative positions (@teunbrand, #5142).
  
* The `fill` aesthetic in many geoms now accepts grid's patterns and gradients.
  For developers of layer extensions, this feature can be enabled by switching 
  from `fill = alpha(fill, alpha)` to `fill = fill_alpha(fill, alpha)` when 
  providing fills to `grid::gpar()` (@teunbrand, #3997).
  
* New function `check_device()` for testing the availability of advanced 
  graphics features introduced in R 4.1.0 onward (@teunbrand, #5332).
  
* `coord_radial()` is a successor to `coord_polar()` with more customisation 
  options. `coord_radial()` can:
  
  * integrate with the new guide system via a dedicated `guide_axis_theta()` to
    display the angle coordinate.
  * in addition to drawing full circles, also draw circle sectors by using the 
    `end` argument.
  * avoid data vanishing in the center of the plot by setting the `donut` 
    argument.
  * adjust the `angle` aesthetic of layers, such as `geom_text()`, to align 
    with the coordinate system using the `rotate_angle` argument.
    
### The guide system

The guide system encompassing axes and legends, as the last remaining chunk of 
ggplot2, has been rewritten to use the `<ggproto>` system instead of the S3 
system. This change was a necessary step to officially break open the guide 
system for extension package developers. The axes and legends now inherit from 
a `<Guide>` class, which makes them extensible in the same manner as geoms, 
stats, facets and coords (#3329, @teunbrand)

* The most user-facing change is that the styling of guides is rewired through
  the theme system. Guides now have a `theme` argument that can style 
  individual guides, while `theme()` has gained additional arguments to style
  guides. Theme elements declared in the guide override theme elements set
  through the plot. The new theme elements for guides are: 
  `legend.key.spacing{.x/.y}`, `legend.frame`, `legend.axis.line`, 
  `legend.ticks`, `legend.ticks.length`, `legend.text.position` and 
  `legend.title.position`. Previous style options in the arguments of 
  `guide_*()` functions are soft-deprecated.

* Unfortunately, we could not fully preserve the function of pre-existing
  guide extensions written in the S3 system. A fallback for these old guides
  is encapsulated in the `<GuideOld>` class, which calls the old S3 generics.
  The S3 methods have been removed as part of cleaning up, so the old guides
  will still work if the S3 methods are reimplemented, but we encourage to
  switch to the new system (#2728).
  
* The `order` argument of guides now strictly needs to be a length-1 
  integer (#4958).
  
#### Axes

* New `guide_axis_stack()` to combine other axis guides on top of one another.

* New `guide_axis_theta()` to draw an axis in a circular arc in 
  `coord_radial()`. The guide can be controlled by adding 
  `guides(theta = guide_axis_theta(...))` to a plot.

* New `guide_axis_logticks()` can be used to draw logarithmic tick marks as
  an axis. It supersedes the `annotation_logticks()` function 
  (@teunbrand, #5325).

* `guide_axis()` gains a `minor.ticks` argument to draw minor ticks (#4387).

* `guide_axis()` gains a `cap` argument that can be used to trim the
      axis line to extreme breaks (#4907).

* Primary axis titles are now placed at the primary guide, so that
  `guides(x = guide_axis(position = "top"))` will display the title at the
  top by default (#4650).
  
* The default `vjust` for the `axis.title.y.right` element is now 1 instead of
  0.
  
* Unknown secondary axis guide positions are now inferred as the opposite 
  of the primary axis guide when the latter has a known `position` (#4650).
  
#### Legends

* New `guide_custom()` function for drawing custom graphical objects (grobs)
  unrelated to scales in legend positions (#5416).
  
* All legends have acquired a `position` argument, that allows individual guides
  to deviate from the `legend.position` set in the `theme()` function. This
  means that legends can now be placed at multiple sides of the plot (#5488).
  
* The spacing between legend keys and their labels, in addition to legends
  and their titles, is now controlled by the text's `margin` setting. Not
  specifying margins will automatically add appropriate text margins. To
  control the spacing within a legend between keys, the new 
  `legend.key.spacing.{x/y}` argument can be used in `theme()`. This leaves the 
  `legend.spacing` theme setting dedicated to solely controlling the spacing 
  between different guides (#5455).
  
* `guide_colourbar()` and `guide_coloursteps()` gain an `alpha` argument to
  set the transparency of the bar (#5085).

* New `display` argument in `guide_colourbar()` supplants the `raster` argument.
  In R 4.1.0 and above, `display = "gradient"` will draw a gradient.
  
* Legend keys that can draw arrows have their size adjusted for arrows.

* When legend titles are larger than the legend, title justification extends
  to the placement of keys and labels (#1903).

* Glyph drawing functions of the `draw_key_*()` family can now set `"width"`
  and `"height"` attributes (in centimetres) to the produced keys to control
  their displayed size in the legend.
  
* `coord_sf()` now uses customisable guides provided in the scales or 
  `guides()` function (@teunbrand).

## Improvements

* `guide_coloursteps(even.steps = FALSE)` now draws one rectangle per interval
  instead of many small ones (#5481).

* `draw_key_label()` now better reflects the appearance of labels (#5561).

* `position_stack()` no longer silently removes missing data, which is now
  handled by the geom instead of position (#3532).
  
* The `minor_breaks` function argument in scales can now also take a function 
  with two arguments: the scale's limits and the scale's major breaks (#3583).
  
* Failing to fit or predict in `stat_smooth()` now gives a warning and omits
  the failed group, instead of throwing an error (@teunbrand, #5352).
  
* `labeller()` now handles unspecified entries from lookup tables
  (@92amartins, #4599).
  
* `fortify.default()` now accepts a data-frame-like object granted the object
  exhibits healthy `dim()`, `colnames()`, and `as.data.frame()` behaviours
  (@hpages, #5390).

* `geom_violin()` gains a `bounds` argument analogous to `geom_density()`s 
  (@eliocamp, #5493).

* To apply dodging more consistently in violin plots, `stat_ydensity()` now
  has a `drop` argument to keep or discard groups with 1 observation.
  
* `geom_boxplot()` gains a new argument, `staplewidth` that can draw staples
  at the ends of whiskers (@teunbrand, #5126)
  
* `geom_boxplot()` gains an `outliers` argument to switch outliers on or off,
  in a manner that does affects the scale range. For hiding outliers that does
  not affect the scale range, you can continue to use `outlier.shape = NA` 
  (@teunbrand, #4892).
  
* Nicer error messages for xlim/ylim arguments in coord-* functions
  (@92amartins, #4601, #5297).

* You can now omit either `xend` or `yend` from `geom_segment()` as only one
  of these is now required. If one is missing, it will be filled from the `x`
  and `y` aesthetics respectively. This makes drawing horizontal or vertical
  segments a little bit more convenient (@teunbrand, #5140).
  
* When `geom_path()` has aesthetics varying within groups, the `arrow()` is
  applied to groups instead of individual segments (@teunbrand, #4935).
  
* `geom_text()` and `geom_label()` gained a `size.unit` parameter that set the 
  text size to millimetres, points, centimetres, inches or picas 
  (@teunbrand, #3799).
  
* `geom_label()` now uses the `angle` aesthetic (@teunbrand, #2785)

* The `label.padding` argument in `geom_label()` now supports inputs created
  with the `margin()` function (#5030).
  
* `ScaleContinuous$get_breaks()` now only calls `scales::zero_range()` on limits
  in transformed space, rather than in data space (#5304).
  
* Scales throw more informative messages (@teunbrand, #4185, #4258)
  
* `scale_*_manual()` with a named `values` argument now emits a warning when
  none of those names match the values found in the data (@teunbrand, #5298).
  
* The `name` argument in most scales is now explicitly the first argument 
  (#5535)
  
* The `translate_shape_string()` internal function is now exported for use in
  extensions of point layers (@teunbrand, #5191).
  
* To improve `width` calculation in bar plots with empty factor levels, 
  `resolution()` considers `mapped_discrete` values as having resolution 1 
  (@teunbrand, #5211)
  
* In `theme()`, some elements can be specified with `rel()` to inherit from
  `unit`-class objects in a relative fashion (@teunbrand, #3951).
  
* `theme()` now supports splicing a list of arguments (#5542).

* In the theme element hierarchy, parent elements that are a strict subclass
  of child elements now confer their subclass upon the children (#5457).
  
* New `plot.tag.location` in `theme()` can control placement of the plot tag
  in the `"margin"`, `"plot"` or the new `"panel"` option (#4297).
  
* `coord_munch()` can now close polygon shapes (@teunbrand, #3271)
  
* Aesthetics listed in `geom_*()` and `stat_*()` layers now point to relevant
  documentation (@teunbrand, #5123).
  
* The new argument `axes` in `facet_grid()` and `facet_wrap()` controls the
  display of axes at interior panel positions. Additionally, the `axis.labels`
  argument can be used to only draw tick marks or fully labelled axes 
  (@teunbrand, #4064).
  
* `coord_polar()` can have free scales in facets (@teunbrand, #2815).

* The `get_guide_data()` function can be used to extract position and label
  information from the plot (#5004).
  
* Improve performance of layers without positional scales (@zeehio, #4990)

* More informative error for mismatched 
  `direction`/`theme(legend.direction = ...)` arguments (#4364, #4930).

## Bug fixes

* Fixed regression in `guide_legend()` where the `linewidth` key size
  wasn't adapted to the width of the lines (#5160).

* In `guide_bins()`, the title no longer arbitrarily becomes offset from
  the guide when it has long labels.
  
* `guide_colourbar()` and `guide_coloursteps()` merge properly when one
  of the aesthetics is dropped (#5324).

* When using `geom_dotplot(binaxis = "x")` with a discrete y-variable, dots are
  now stacked from the y-position rather than from 0 (@teunbrand, #5462)
  
* `stat_count()` treats `x` as unique in the same manner `unique()` does 
  (#4609).
  
* The plot's title, subtitle and caption now obey horizontal text margins
  (#5533).
  
* Contour functions will not fail when `options("OutDec")` is not `.` (@eliocamp, #5555).

* Lines where `linewidth = NA` are now dropped in `geom_sf()` (#5204).

* `ggsave()` no longer sometimes creates new directories, which is now 
  controlled by the new `create.dir` argument (#5489).
  
* Legend titles no longer take up space if they've been removed by setting 
  `legend.title = element_blank()` (@teunbrand, #3587).
  
* `resolution()` has a small tolerance, preventing spuriously small resolutions 
  due to rounding errors (@teunbrand, #2516).
  
* `stage()` now works correctly, even with aesthetics that do not have scales 
  (#5408)
  
* `stat_ydensity()` with incomplete groups calculates the default `width` 
  parameter more stably (@teunbrand, #5396)
  
* The `size` argument in `annotation_logticks()` has been deprecated in favour
  of the `linewidth` argument (#5292).
  
* Binned scales now treat `NA`s in limits the same way continuous scales do 
  (#5355).

* Binned scales work better with `trans = "reverse"` (#5355).

* Integers are once again valid input to theme arguments that expect numeric
  input (@teunbrand, #5369)
  
* Legends in `scale_*_manual()` can show `NA` values again when the `values` is
  a named vector (@teunbrand, #5214, #5286).
  
* Fixed bug in `coord_sf()` where graticule lines didn't obey 
  `panel.grid.major`'s linewidth setting (@teunbrand, #5179)
  
* Fixed bug in `annotation_logticks()` when no suitable tick positions could
  be found (@teunbrand, #5248).
  
* The default width of `geom_bar()` is now based on panel-wise resolution of
  the data, rather than global resolution (@teunbrand, #4336).
  
* `stat_align()` is now applied per panel instead of globally, preventing issues
  when facets have different ranges (@teunbrand, #5227).
  
* A stacking bug in `stat_align()` was fixed (@teunbrand, #5176).

* `stat_contour()` and `stat_contour_filled()` now warn about and remove
  duplicated coordinates (@teunbrand, #5215).
  
* `guide_coloursteps()` and `guide_bins()` sort breaks (#5152). 
  
## Internal changes
  
* The `ScaleContinuous$get_breaks()` method no longer censors
  the computed breaks.
  
* The ggplot object now contains `$layout` which points to the `Layout` ggproto
  object and will be used by the `ggplot_build.ggplot` method. This was exposed
  so that package developers may extend the behaviour of the `Layout` ggproto 
  object without needing to develop an entirely new `ggplot_build` method 
  (@jtlandis, #5077).
  
* Guide building is now part of `ggplot_build()` instead of 
  `ggplot_gtable()` to allow guides to observe unmapped data (#5483).
  
* The `titleGrob()` function has been refactored to be faster and less
  complicated.

* The `scales_*()` functions related to managing the `<ScalesList>` class have
  been implemented as methods in the `<ScalesList>` class, rather than stray
  functions (#1310).
  
# ggplot2 3.4.4

This hotfix release adapts to a change in r-devel's `base::is.atomic()` and 
the upcoming retirement of maptools.

* `fortify()` for sp objects (e.g., `SpatialPolygonsDataFrame`) is now deprecated
  and will be removed soon in support of [the upcoming retirement of rgdal, rgeos,
  and maptools](https://r-spatial.org/r/2023/05/15/evolution4.html). In advance
  of the whole removal, `fortify(<SpatialPolygonsDataFrame>, region = ...)`
  no longer works as of this version (@yutannihilation, #5244).

# ggplot2 3.4.3
This hotfix release addresses a version comparison change in r-devel. There are
no user-facing or breaking changes.

# ggplot2 3.4.2
This is a hotfix release anticipating changes in r-devel, but folds in upkeep
changes and a few bug fixes as well.

## Minor improvements

* Various type checks and their messages have been standardised 
  (@teunbrand, #4834).
  
* ggplot2 now uses `scales::DiscreteRange` and `scales::ContinuousRange`, which
  are available to write scale extensions from scratch (@teunbrand, #2710).
  
* The `layer_data()`, `layer_scales()` and `layer_grob()` now have the default
  `plot = last_plot()` (@teunbrand, #5166).
  
* The `datetime_scale()` scale constructor is now exported for use in extension
  packages (@teunbrand, #4701).
  
## Bug fixes

* `update_geom_defaults()` and `update_stat_defaults()` now return properly 
  classed objects and have updated docs (@dkahle, #5146).

* For the purposes of checking required or non-missing aesthetics, character 
  vectors are no longer considered non-finite (@teunbrand, @4284).

* `annotation_logticks()` skips drawing ticks when the scale range is non-finite
  instead of throwing an error (@teunbrand, #5229).
  
* Fixed spurious warnings when the `weight` was used in `stat_bin_2d()`, 
  `stat_boxplot()`, `stat_contour()`, `stat_bin_hex()` and `stat_quantile()`
  (@teunbrand, #5216).

* To prevent changing the plotting order, `stat_sf()` is now computed per panel 
  instead of per group (@teunbrand, #4340).

* Fixed bug in `coord_sf()` where graticule lines didn't obey 
  `panel.grid.major`'s linewidth setting (@teunbrand, #5179).

* `geom_text()` drops observations where `angle = NA` instead of throwing an
  error (@teunbrand, #2757).
  
# ggplot2 3.4.1
This is a small release focusing on fixing regressions in the 3.4.0 release
and minor polishes.

## Breaking changes

* The computed variable `y` in `stat_ecdf()` has been superseded by `ecdf` to 
  prevent incorrect scale transformations (@teunbrand, #5113 and #5112).
  
## New features

* Added `scale_linewidth_manual()` and `scale_linewidth_identity()` to support
  the `linewidth` aesthetic (@teunbrand, #5050).
  
* `ggsave()` warns when multiple `filename`s are given, and only writes to the
  first file (@teunbrand, #5114).

## Bug fixes

* Fixed a regression in `geom_hex()` where aesthetics were replicated across 
  bins (@thomasp85, #5037 and #5044).
  
* Using two ordered factors as facetting variables in 
  `facet_grid(..., as.table = FALSE)` now throws a warning instead of an
  error (@teunbrand, #5109).
  
* Fixed misbehaviour of `draw_key_boxplot()` and `draw_key_crossbar()` with 
  skewed key aspect ratio (@teunbrand, #5082).
  
* Fixed spurious warning when `weight` aesthetic was used in `stat_smooth()` 
  (@teunbrand based on @clauswilke's suggestion, #5053).
  
* The `lwd` alias is now correctly replaced by `linewidth` instead of `size` 
  (@teunbrand based on @clauswilke's suggestion #5051).
  
* Fixed a regression in `Coord$train_panel_guides()` where names of guides were 
  dropped (@maxsutton, #5063).

In binned scales:

* Automatic breaks should no longer be out-of-bounds, and automatic limits are
  adjusted to include breaks (@teunbrand, #5082).
  
* Zero-range limits no longer throw an error and are treated akin to continuous
  scales with zero-range limits (@teunbrand, #5066).
  
* The `trans = "date"` and `trans = "time"` transformations were made compatible
  (@teunbrand, #4217).

# ggplot2 3.4.0
This is a minor release focusing on tightening up the internals and ironing out
some inconsistencies in the API. The biggest change is the addition of the 
`linewidth` aesthetic that takes of sizing the width of any line from `size`. 
This change, while attempting to be as non-breaking as possible, has the 
potential to change the look of some of your plots.

Other notable changes is a complete redo of the error and warning messaging in
ggplot2 using the cli package. Messaging is now better contextualised and it 
should be easier to identify which layer an error is coming from. Last, we have
now made the switch to using the vctrs package internally which means that 
support for vctrs classes as variables should improve, along with some small 
gains in rendering speed.

## Breaking changes

* A `linewidth` aesthetic has been introduced and supersedes the `size` 
  aesthetic for scaling the width of lines in line based geoms. `size` will 
  remain functioning but deprecated for these geoms and it is recommended to 
  update all code to reflect the new aesthetic. For geoms that have _both_ point 
  sizing and linewidth sizing (`geom_pointrange()` and `geom_sf`) `size` now 
  **only** refers to sizing of points which can leads to a visual change in old
  code (@thomasp85, #3672)
  
* The default line width for polygons in `geom_sf()` have been decreased to 0.2 
  to reflect that this is usually used for demarking borders where a thinner 
  line is better suited. This change was made since we already induced a 
  visual change in `geom_sf()` with the introduction of the `linewidth` 
  aesthetic.
  
* The dot-dot notation (`..var..`) and `stat()`, which have been superseded by
  `after_stat()`, are now formally deprecated (@yutannihilation, #3693).

* `qplot()` is now formally deprecated (@yutannihilation, #3956).

* `stage()` now properly refers to the values without scale transformations for
  the stage of `after_stat`. If your code requires the scaled version of the
  values for some reason, you have to apply the same transformation by yourself,
  e.g. `sqrt()` for `scale_{x,y}_sqrt()` (@yutannihilation and @teunbrand, #4155).

* Use `rlang::hash()` instead of `digest::digest()`. This update may lead to 
  changes in the automatic sorting of legends. In order to enforce a specific
  legend order use the `order` argument in the guide. (@thomasp85, #4458)

* referring to `x` in backquoted expressions with `label_bquote()` is no longer
  possible.

* The `ticks.linewidth` and `frame.linewidth` parameters of `guide_colourbar()`
  are now multiplied with `.pt` like elsewhere in ggplot2. It can cause visual
  changes when these arguments are not the defaults and these changes can be 
  restored to their previous behaviour by adding `/ .pt` (@teunbrand #4314).

* `scale_*_viridis_b()` now uses the full range of the viridis scales 
  (@gregleleu, #4737)

## New features

* `geom_col()` and `geom_bar()` gain a new `just` argument. This is set to `0.5`
  by default; use `just = 0`/`just = 1` to place columns on the left/right
  of the axis breaks.
  (@wurli, #4899)

* `geom_density()` and `stat_density()` now support `bounds` argument
  to estimate density with boundary correction (@echasnovski, #4013).

* ggplot now checks during statistical transformations whether any data 
  columns were dropped and warns about this. If stats intend to drop
  data columns they can declare them in the new field `dropped_aes`.
  (@clauswilke, #3250)

* `...` supports `rlang::list2` dynamic dots in all public functions. 
  (@mone27, #4764) 

* `theme()` now has a `strip.clip` argument, that can be set to `"off"` to 
  prevent the clipping of strip text and background borders (@teunbrand, #4118)
  
* `geom_contour()` now accepts a function in the `breaks` argument 
  (@eliocamp, #4652).

## Minor improvements and bug fixes

* Fix a bug in `position_jitter()` where infinity values were dropped (@javlon,
  #4790).

* `geom_linerange()` now respects the `na.rm` argument (#4927, @thomasp85)

* Improve the support for `guide_axis()` on `coord_trans()` 
  (@yutannihilation, #3959)
  
* Added `stat_align()` to align data without common x-coordinates prior to
  stacking. This is now the default stat for `geom_area()` (@thomasp85, #4850)

* Fix a bug in `stat_contour_filled()` where break value differences below a 
  certain number of digits would cause the computations to fail (@thomasp85, 
  #4874)

* Secondary axis ticks are now positioned more precisely, removing small visual
  artefacts with alignment between grid and ticks (@thomasp85, #3576)

* Improve `stat_function` documentation regarding `xlim` argument. 
  (@92amartins, #4474)

* Fix various issues with how `labels`, `breaks`, `limits`, and `show.limits`
  interact in the different binning guides (@thomasp85, #4831)

* Automatic break calculation now squishes the scale limits to the domain
  of the transformation. This allows `scale_{x/y}_sqrt()` to find breaks at 0   
  when appropriate (@teunbrand, #980).

* Using multiple modified aesthetics correctly will no longer trigger warnings. 
  If used incorrectly, the warning will now report the duplicated aesthetic 
  instead of `NA` (@teunbrand, #4707).

* `aes()` now supports the `!!!` operator in its first two arguments
  (#2675). Thanks to @yutannihilation and @teunbrand for draft
  implementations.

* Require rlang >= 1.0.0 (@billybarc, #4797)

* `geom_violin()` no longer issues "collapsing to unique 'x' values" warning
  (@bersbersbers, #4455)

* `annotate()` now documents unsupported geoms (`geom_abline()`, `geom_hline()`
  and `geom_vline()`), and warns when they are requested (@mikmart, #4719)

* `presidential` dataset now includes Trump's presidency (@bkmgit, #4703).

* `position_stack()` now works fully with `geom_text()` (@thomasp85, #4367)

* `geom_tile()` now correctly recognises missing data in `xmin`, `xmax`, `ymin`,
  and `ymax` (@thomasp85 and @sigmapi, #4495)

* `geom_hex()` will now use the binwidth from `stat_bin_hex()` if present, 
  instead of deriving it (@thomasp85, #4580)
  
* `geom_hex()` now works on non-linear coordinate systems (@thomasp85)

* Fixed a bug throwing errors when trying to render an empty plot with secondary
  axes (@thomasp85, #4509)

* Axes are now added correctly in `facet_wrap()` when `as.table = FALSE`
  (@thomasp85, #4553)

* Better compatibility of custom device functions in `ggsave()` 
  (@thomasp85, #4539)

* Binning scales are now more resilient to calculated limits that ends up being
  `NaN` after transformations (@thomasp85, #4510)

* Strip padding in `facet_grid()` is now only in effect if 
  `strip.placement = "outside"` _and_ an axis is present between the strip and 
  the panel (@thomasp85, #4610)

* Aesthetics of length 1 are now recycled to 0 if the length of the data is 0 
  (@thomasp85, #4588)

* Setting `size = NA` will no longer cause `guide_legend()` to error 
  (@thomasp85, #4559)

* Setting `stroke` to `NA` in `geom_point()` will no longer impair the sizing of
  the points (@thomasp85, #4624)

* `stat_bin_2d()` now correctly recognises the `weight` aesthetic 
  (@thomasp85, #4646)
  
* All geoms now have consistent exposure of linejoin and lineend parameters, and
  the guide keys will now respect these settings (@thomasp85, #4653)

* `geom_sf()` now respects `arrow` parameter for lines (@jakeruss, #4659)

* Updated documentation for `print.ggplot` to reflect that it returns
  the original plot, not the result of `ggplot_build()`. (@r2evans, #4390)

* `scale_*_manual()` no longer displays extra legend keys, or changes their 
  order, when a named `values` argument has more items than the data. To display
  all `values` on the legend instead, use
  `scale_*_manual(values = vals, limits = names(vals))`. (@teunbrand, @banfai, 
  #4511, #4534)

* Updated documentation for `geom_contour()` to correctly reflect argument 
  precedence between `bins` and `binwidth`. (@eliocamp, #4651)

* Dots in `geom_dotplot()` are now correctly aligned to the baseline when
  `stackratio != 1` and `stackdir != "up"` (@mjskay, #4614)

* Key glyphs for `geom_boxplot()`, `geom_crossbar()`, `geom_pointrange()`, and
  `geom_linerange()` are now orientation-aware (@mjskay, #4732)
  
* Updated documentation for `geom_smooth()` to more clearly describe effects of 
  the `fullrange` parameter (@thoolihan, #4399).

# ggplot2 3.3.6
This is a very small release only applying an internal change to comply with 
R 4.2 and its deprecation of `default.stringsAsFactors()`. There are no user
facing changes and no breaking changes.

# ggplot2 3.3.5
This is a very small release focusing on fixing a couple of untenable issues 
that surfaced with the 3.3.4 release

* Revert changes made in #4434 (apply transform to intercept in `geom_abline()`) 
  as it introduced undesirable issues far worse than the bug it fixed 
  (@thomasp85, #4514)
* Fixes an issue in `ggsave()` when producing emf/wmf files (@yutannihilation, 
  #4521)
* Warn when grDevices specific arguments are passed to ragg devices (@thomasp85, 
  #4524)
* Fix an issue where `coord_sf()` was reporting that it is non-linear
  even when data is provided in projected coordinates (@clauswilke, #4527)

# ggplot2 3.3.4
This is a larger patch release fixing a huge number of bugs and introduces a 
small selection of feature refinements.

## Features

* Alt-text can now be added to a plot using the `alt` label, i.e 
  `+ labs(alt = ...)`. Currently this alt text is not automatically propagated, 
  but we plan to integrate into Shiny, RMarkdown, and other tools in the future. 
  (@thomasp85, #4477)

* Add support for the BrailleR package for creating descriptions of the plot
  when rendered (@thomasp85, #4459)
  
* `coord_sf()` now has an argument `default_crs` that specifies the coordinate
  reference system (CRS) for non-sf layers and scale/coord limits. This argument
  defaults to `NULL`, which means non-sf layers are assumed to be in projected
  coordinates, as in prior ggplot2 versions. Setting `default_crs = sf::st_crs(4326)`
  provides a simple way to interpret x and y positions as longitude and latitude,
  regardless of the CRS used by `coord_sf()`. Authors of extension packages
  implementing `stat_sf()`-like functionality are encouraged to look at the source
  code of `stat_sf()`'s `compute_group()` function to see how to provide scale-limit
  hints to `coord_sf()` (@clauswilke, #3659).

* `ggsave()` now uses ragg to render raster output if ragg is available. It also
  handles custom devices that sets a default unit (e.g. `ragg::agg_png`) 
  correctly (@thomasp85, #4388)

* `ggsave()` now returns the saved file location invisibly (#3379, @eliocamp).
  Note that, as a side effect, an unofficial hack `<ggplot object> + ggsave()`
  no longer works (#4513).

* The scale arguments `limits`, `breaks`, `minor_breaks`, `labels`, `rescaler`
  and `oob` now accept purrr style lambda notation (@teunbrand, #4427). The same 
  is true for `as_labeller()` (and therefore also `labeller()`) 
  (@netique, #4188).

* Manual scales now allow named vectors passed to `values` to contain fewer 
  elements than existing in the data. Elements not present in values will be set
  to `NA` (@thomasp85, #3451)
  
* Date and datetime position scales support out-of-bounds (oob) arguments to 
  control how limits affect data outside those limits (@teunbrand, #4199).
  
## Fixes

* Fix a bug that `after_stat()` and `after_scale()` cannot refer to aesthetics
  if it's specified in the plot-global mapping (@yutannihilation, #4260).
  
* Fix bug in `annotate_logticks()` that would cause an error when used together
  with `coord_flip()` (@thomasp85, #3954)
  
* Fix a bug in `geom_abline()` that resulted in `intercept` not being subjected
  to the transformation of the y scale (@thomasp85, #3741)
  
* Extent the range of the line created by `geom_abline()` so that line ending
  is not visible for large linewidths (@thomasp85, #4024)

* Fix bug in `geom_dotplot()` where dots would be positioned wrong with 
  `stackgroups = TRUE` (@thomasp85, #1745)

* Fix calculation of confidence interval for locfit smoothing in `geom_smooth()`
  (@topepo, #3806)
  
* Fix bug in `geom_text()` where `"outward"` and `"inward"` justification for 
  some `angle` values was reversed (@aphalo, #4169, #4447)

* `ggsave()` now sets the default background to match the fill value of the
  `plot.background` theme element (@karawoo, #4057)

* It is now deprecated to specify `guides(<scale> = FALSE)` or
  `scale_*(guide = FALSE)` to remove a guide. Please use 
  `guides(<scale> = "none")` or `scale_*(guide = "none")` instead 
  (@yutannihilation, #4097)
  
* Fix a bug in `guide_bins()` where keys would disappear if the guide was 
  reversed (@thomasp85, #4210)
  
* Fix bug in `guide_coloursteps()` that would repeat the terminal bins if the
  breaks coincided with the limits of the scale (@thomasp85, #4019)

* Make sure that default labels from default mappings doesn't overwrite default
  labels from explicit mappings (@thomasp85, #2406)

* Fix bug in `labeller()` where parsing was turned off if `.multiline = FALSE`
  (@thomasp85, #4084)
  
* Make sure `label_bquote()` has access to the calling environment when 
  evaluating the labels (@thomasp85, #4141)

* Fix a bug in the layer implementation that introduced a new state after the 
  first render which could lead to a different look when rendered the second 
  time (@thomasp85, #4204)

* Fix a bug in legend justification where justification was lost of the legend
  dimensions exceeded the available size (@thomasp85, #3635)

* Fix a bug in `position_dodge2()` where `NA` values in thee data would cause an
  error (@thomasp85, #2905)

* Make sure `position_jitter()` creates the same jittering independent of 
  whether it is called by name or with constructor (@thomasp85, #2507)

* Fix a bug in `position_jitter()` where different jitters would be applied to 
  different position aesthetics of the same axis (@thomasp85, #2941)
  
* Fix a bug in `qplot()` when supplying `c(NA, NA)` as axis limits 
  (@thomasp85, #4027)
  
* Remove cross-inheritance of default discrete colour/fill scales and check the
  type and aesthetic of function output if `type` is a function 
  (@thomasp85, #4149)

* Fix bug in `scale_[x|y]_date()` where custom breaks functions that resulted in
  fractional dates would get misaligned (@thomasp85, #3965)
  
* Fix bug in `scale_[x|y]_datetime()` where a specified timezone would be 
  ignored by the scale (@thomasp85, #4007)
  
* Fix issue in `sec_axis()` that would throw warnings in the absence of any 
  secondary breaks (@thomasp85, #4368)

* `stat_bin()`'s computed variable `width` is now documented (#3522).
  
* `stat_count()` now computes width based on the full dataset instead of per 
  group (@thomasp85, #2047)

* Extended `stat_ecdf()` to calculate the cdf from either x or y instead from y 
  only (@jgjl, #4005)
  
* Fix a bug in `stat_summary_bin()` where one more than the requested number of
  bins would be created (@thomasp85, #3824)

* Only drop groups in `stat_ydensity()` when there are fewer than two data 
  points and throw a warning (@andrewwbutler, #4111).

* Fixed a bug in strip assembly when theme has `strip.text = element_blank()`
  and plots are faceted with multi-layered strips (@teunbrand, #4384).
  
* Using `theme(aspect.ratio = ...)` together with free space in `facet_grid()`
  now correctly throws an error (@thomasp85, #3834)

* Fixed a bug in `labeller()` so that `.default` is passed to `as_labeller()`
  when labellers are specified by naming faceting variables. (@waltersom, #4031)
  
* Updated style for example code (@rjake, #4092)

* ggplot2 now requires R >= 3.3 (#4247).

* ggplot2 now uses `rlang::check_installed()` to check if a suggested package is
  installed, which will offer to install the package before continuing (#4375, 
  @malcolmbarrett)

* Improved error with hint when piping a `ggplot` object into a facet function
  (#4379, @mitchelloharawild).

# ggplot2 3.3.3
This is a small patch release mainly intended to address changes in R and CRAN.
It further changes the licensing model of ggplot2 to an MIT license.

* Update the ggplot2 licence to an MIT license (#4231, #4232, #4233, and #4281)

* Use vdiffr conditionally so ggplot2 can be tested on systems without vdiffr

* Update tests to work with the new `all.equal()` defaults in R >4.0.3

* Fixed a bug that `guide_bins()` mistakenly ignore `override.aes` argument
  (@yutannihilation, #4085).

# ggplot2 3.3.2
This is a small release focusing on fixing regressions introduced in 3.3.1.

* Added an `outside` option to `annotation_logticks()` that places tick marks
  outside of the plot bounds. (#3783, @kbodwin)

* `annotation_raster()` adds support for native rasters. For large rasters,
  native rasters render significantly faster than arrays (@kent37, #3388)
  
* Facet strips now have dedicated position-dependent theme elements 
  (`strip.text.x.top`, `strip.text.x.bottom`, `strip.text.y.left`, 
  `strip.text.y.right`) that inherit from `strip.text.x` and `strip.text.y`, 
  respectively. As a consequence, some theme stylings now need to be applied to 
  the position-dependent elements rather than to the parent elements. This 
  change was already introduced in ggplot2 3.3.0 but not listed in the 
  changelog. (@thomasp85, #3683)

* Facets now handle layers containing no data (@yutannihilation, #3853).
  
* A newly added geom `geom_density_2d_filled()` and associated stat 
  `stat_density_2d_filled()` can draw filled density contours
  (@clauswilke, #3846).

* A newly added `geom_function()` is now recommended to use in conjunction
  with/instead of `stat_function()`. In addition, `stat_function()` now
  works with transformed y axes, e.g. `scale_y_log10()`, and in plots
  containing no other data or layers (@clauswilke, #3611, #3905, #3983).

* Fixed a bug in `geom_sf()` that caused problems with legend-type
  autodetection (@clauswilke, #3963).
  
* Support graphics devices that use the `file` argument instead of `fileneame` 
  in `ggsave()` (@bwiernik, #3810)
  
* Default discrete color scales are now configurable through the `options()` of 
  `ggplot2.discrete.colour` and `ggplot2.discrete.fill`. When set to a character 
  vector of colour codes (or list of character vectors)  with sufficient length, 
  these colours are used for the default scale. See `help(scale_colour_discrete)` 
  for more details and examples (@cpsievert, #3833).

* Default continuous colour scales (i.e., the `options()` 
  `ggplot2.continuous.colour` and `ggplot2.continuous.fill`, which inform the 
  `type` argument of `scale_fill_continuous()` and `scale_colour_continuous()`) 
  now accept a function, which allows more control over these default 
  `continuous_scale()`s (@cpsievert, #3827).

* A bug was fixed in `stat_contour()` when calculating breaks based on 
  the `bins` argument (@clauswilke, #3879, #4004).
  
* Data columns can now contain `Vector` S4 objects, which are widely used in the 
  Bioconductor project. (@teunbrand, #3837)

# ggplot2 3.3.1

This is a small release with no code change. It removes all malicious links to a 
site that got hijacked from the readme and pkgdown site.

# ggplot2 3.3.0

This is a minor release but does contain a range of substantial new features, 
along with the standard bug fixes. The release contains a few visual breaking
changes, along with breaking changes for extension developers due to a shift in
internal representation of the position scales and their axes. No user breaking
changes are included.

This release also adds Dewey Dunnington (@paleolimbot) to the core team.

## Breaking changes
There are no user-facing breaking changes, but a change in some internal 
representations that extension developers may have relied on, along with a few 
breaking visual changes which may cause visual tests in downstream packages to 
fail.

* The `panel_params` field in the `Layout` now contains a list of list of 
  `ViewScale` objects, describing the trained coordinate system scales, instead
  of the list object used before. Any extensions that use this field will likely
  break, as will unit tests that checks aspects of this.

* `element_text()` now issues a warning when vectorized arguments are provided, 
  as in `colour = c("red", "green", "blue")`. Such use is discouraged and not 
  officially supported (@clauswilke, #3492).

* Changed `theme_grey()` setting for legend key so that it creates no border 
  (`NA`) rather than drawing a white one. (@annennenne, #3180)

* `geom_ribbon()` now draws separate lines for the upper and lower intervals if
  `colour` is mapped. Similarly, `geom_area()` and `geom_density()` now draw
  the upper lines only in the same case by default. If you want old-style full
  stroking, use `outline.type = "full"` (@yutannihilation, #3503 / @thomasp85, #3708).

## New features

* The evaluation time of aesthetics can now be controlled to a finer degree. 
  `after_stat()` supersedes the use of `stat()` and `..var..`-notation, and is
  joined by `after_scale()` to allow for mapping to scaled aesthetic values. 
  Remapping of the same aesthetic is now supported with `stage()`, so you can 
  map a data variable to a stat aesthetic, and remap the same aesthetic to 
  something else after statistical transformation (@thomasp85, #3534)

* All `coord_*()` functions with `xlim` and `ylim` arguments now accept
  vectors with `NA` as a placeholder for the minimum or maximum value
  (e.g., `ylim = c(0, NA)` would zoom the y-axis from 0 to the 
  maximum value observed in the data). This mimics the behaviour
  of the `limits` argument in continuous scale functions
  (@paleolimbot, #2907).

* Allowed reversing of discrete scales by re-writing `get_limits()` 
  (@AnneLyng, #3115)
  
* All geoms and stats that had a direction (i.e. where the x and y axes had 
  different interpretation), can now freely choose their direction, instead of
  relying on `coord_flip()`. The direction is deduced from the aesthetic 
  mapping, but can also be specified directly with the new `orientation` 
  argument (@thomasp85, #3506).
  
* Position guides can now be customized using the new `guide_axis()`, which can 
  be passed to position `scale_*()` functions or via `guides()`. The new axis 
  guide (`guide_axis()`) comes with arguments `check.overlap` (automatic removal 
  of overlapping labels), `angle` (easy rotation of axis labels), and
  `n.dodge` (dodge labels into multiple rows/columns) (@paleolimbot, #3322).
  
* A new scale type has been added, that allows binning of aesthetics at the 
  scale level. It has versions for both position and non-position aesthetics and
  comes with two new guides (`guide_bins` and `guide_coloursteps`) 
  (@thomasp85, #3096)
  
* `scale_x_continuous()` and `scale_y_continuous()` gains an `n.breaks` argument
  guiding the number of automatic generated breaks (@thomasp85, #3102)

* Added `stat_contour_filled()` and `geom_contour_filled()`, which compute 
  and draw filled contours of gridded data (@paleolimbot, #3044). 
  `geom_contour()` and `stat_contour()` now use the isoband package
  to compute contour lines. The `complete` parameter (which was undocumented
  and has been unused for at least four years) was removed (@paleolimbot, #3044).
  
* Themes have gained two new parameters, `plot.title.position` and 
  `plot.caption.position`, that can be used to customize how plot
  title/subtitle and plot caption are positioned relative to the overall plot
  (@clauswilke, #3252).

## Extensions
  
* `Geom` now gains a `setup_params()` method in line with the other ggproto
  classes (@thomasp85, #3509)

* The newly added function `register_theme_elements()` now allows developers
  of extension packages to define their own new theme elements and place them
  into the ggplot2 element tree (@clauswilke, #2540).

## Minor improvements and bug fixes

* `coord_trans()` now draws second axes and accepts `xlim`, `ylim`,
  and `expand` arguments to bring it up to feature parity with 
  `coord_cartesian()`. The `xtrans` and `ytrans` arguments that were 
  deprecated in version 1.0.1 in favour of `x` and `y` 
  were removed (@paleolimbot, #2990).

* `coord_trans()` now calculates breaks using the expanded range 
  (previously these were calculated using the unexpanded range, 
  which resulted in differences between plots made with `coord_trans()`
  and those made with `coord_cartesian()`). The expansion for discrete axes 
  in `coord_trans()` was also updated such that it behaves identically
  to that in `coord_cartesian()` (@paleolimbot, #3338).

* `expand_scale()` was deprecated in favour of `expansion()` for setting
  the `expand` argument of `x` and `y` scales (@paleolimbot).

* `geom_abline()`, `geom_hline()`, and `geom_vline()` now issue 
  more informative warnings when supplied with set aesthetics
  (i.e., `slope`, `intercept`, `yintercept`, and/or `xintercept`)
  and mapped aesthetics (i.e., `data` and/or `mapping`).

* Fix a bug in `geom_raster()` that squeezed the image when it went outside 
  scale limits (#3539, @thomasp85)

* `geom_sf()` now determines the legend type automatically (@microly, #3646).
  
* `geom_sf()` now removes rows that can't be plotted due to `NA` aesthetics 
  (#3546, @thomasp85)

* `geom_sf()` now applies alpha to linestring geometries 
  (#3589, @yutannihilation).

* `gg_dep()` was deprecated (@perezp44, #3382).

* Added function `ggplot_add.by()` for lists created with `by()`, allowing such
  lists to be added to ggplot objects (#2734, @Maschette)

* ggplot2 no longer depends on reshape2, which means that it no longer 
  (recursively) needs plyr, stringr, or stringi packages.

* Increase the default `nbin` of `guide_colourbar()` to place the ticks more 
  precisely (#3508, @yutannihilation).

* `manual_scale()` now matches `values` with the order of `breaks` whenever
  `values` is an unnamed vector. Previously, unnamed `values` would match with
  the limits of the scale and ignore the order of any `breaks` provided. Note
  that this may change the appearance of plots that previously relied on the
  unordered behaviour (#2429, @idno0001).

* `scale_manual_*(limits = ...)` now actually limits the scale (#3262,
  @yutannihilation).

* Fix a bug when `show.legend` is a named logical vector 
  (#3461, @yutannihilation).

* Added weight aesthetic option to `stat_density()` and made scaling of 
  weights the default (@annennenne, #2902)
  
* `stat_density2d()` can now take an `adjust` parameter to scale the default 
  bandwidth. (#2860, @haleyjeppson)

* `stat_smooth()` uses `REML` by default, if `method = "gam"` and
  `gam`'s method is not specified (@ikosmidis, #2630).

* stacking text when calculating the labels and the y axis with
  `stat_summary()` now works (@ikosmidis, #2709)
  
* `stat_summary()` and related functions now support rlang-style lambda functions
  (#3568, @dkahle).

* The data mask pronoun, `.data`, is now stripped from default labels.

* Addition of partial themes to plots has been made more predictable;
  stepwise addition of individual partial themes is now equivalent to
  addition of multple theme elements at once (@clauswilke, #3039).

* Facets now don't fail even when some variable in the spec are not available
  in all layers (@yutannihilation, #2963).

# ggplot2 3.2.1

This is a patch release fixing a few regressions introduced in 3.2.0 as well as
fixing some unit tests that broke due to upstream changes.

* `position_stack()` no longer changes the order of the input data. Changes to 
  the internal behaviour of `geom_ribbon()` made this reordering problematic 
  with ribbons that spanned `y = 0` (#3471)
* Using `qplot()` with a single positional aesthetic will no longer title the
  non-specified scale as `"NULL"` (#3473)
* Fixes unit tests for sf graticule labels caused by changes to sf

# ggplot2 3.2.0

This is a minor release with an emphasis on internal changes to make ggplot2 
faster and more consistent. The few interface changes will only affect the 
aesthetics of the plot in minor ways, and will only potentially break code of
extension developers if they have relied on internals that have been changed. 
This release also sees the addition of Hiroaki Yutani (@yutannihilation) to the 
core developer team.

With the release of R 3.6, ggplot2 now requires the R version to be at least 3.2,
as the tidyverse is committed to support 5 major versions of R.

## Breaking changes

* Two patches (#2996 and #3050) fixed minor rendering problems. In most cases,
  the visual changes are so subtle that they are difficult to see with the naked
  eye. However, these changes are detected by the vdiffr package, and therefore
  any package developers who use vdiffr to test for visual correctness of ggplot2
  plots will have to regenerate all reference images.
  
* In some cases, ggplot2 now produces a warning or an error for code that previously
  produced plot output. In all these cases, the previous plot output was accidental,
  and the plotting code uses the ggplot2 API in a way that would lead to undefined
  behavior. Examples include a missing `group` aesthetic in `geom_boxplot()` (#3316),
  annotations across multiple facets (#3305), and not using aesthetic mappings when
  drawing ribbons with `geom_ribbon()` (#3318).

## New features

* This release includes a range of internal changes that speeds up plot 
  generation. None of the changes are user facing and will not break any code,
  but in general ggplot2 should feel much faster. The changes includes, but are
  not limited to:
  
  - Caching ascent and descent dimensions of text to avoid recalculating it for
    every title.
  
  - Using a faster data.frame constructor as well as faster indexing into 
    data.frames
    
  - Removing the plyr dependency, replacing plyr functions with faster 
    equivalents.

* `geom_polygon()` can now draw polygons with holes using the new `subgroup` 
  aesthetic. This functionality requires R 3.6.0 (@thomasp85, #3128)

* Aesthetic mappings now accept functions that return `NULL` (@yutannihilation,
  #2997).

* `stat_function()` now accepts rlang/purrr style anonymous functions for the 
  `fun` parameter (@dkahle, #3159).

* `geom_rug()` gains an "outside" option to allow for moving the rug tassels to 
  outside the plot area (@njtierney, #3085) and a `length` option to allow for 
  changing the length of the rug lines (@daniel-wells, #3109). 
  
* All geoms now take a `key_glyph` paramter that allows users to customize
  how legend keys are drawn (@clauswilke, #3145). In addition, a new key glyph
  `timeseries` is provided to draw nice legends for time series
  (@mitchelloharawild, #3145).

## Extensions

* Layers now have a new member function `setup_layer()` which is called at the
  very beginning of the plot building process and which has access to the 
  original input data and the plot object being built. This function allows the 
  creation of custom layers that autogenerate aesthetic mappings based on the 
  input data or that filter the input data in some form. For the time being, this
  feature is not exported, but it has enabled the development of a new layer type,
  `layer_sf()` (see next item). Other special-purpose layer types may be added
  in the future (@clauswilke, #2872).
  
* A new layer type `layer_sf()` can auto-detect and auto-map sf geometry
  columns in the data. It should be used by extension developers who are writing
  new sf-based geoms or stats (@clauswilke, #3232).

* `x0` and `y0` are now recognized positional aesthetics so they will get scaled 
  if used in extension geoms and stats (@thomasp85, #3168)
  
* Continuous scale limits now accept functions which accept the default
  limits and return adjusted limits. This makes it possible to write
  a function that e.g. ensures the limits are always a multiple of 100,
  regardless of the data (@econandrew, #2307).

## Minor improvements and bug fixes

* `cut_width()` now accepts `...` to pass further arguments to `base::cut.default()`
   like `cut_number()` and `cut_interval()` already did (@cderv, #3055)

* `coord_map()` now can have axes on the top and right (@karawoo, #3042).

* `coord_polar()` now correctly rescales the secondary axis (@linzi-sg, #3278)

* `coord_sf()`, `coord_map()`, and `coord_polar()` now squash `-Inf` and `Inf`
  into the min and max of the plot (@yutannihilation, #2972).

* `coord_sf()` graticule lines are now drawn in the same thickness as panel grid 
  lines in `coord_cartesian()`, and seting panel grid lines to `element_blank()` 
  now also works in `coord_sf()` 
  (@clauswilke, #2991, #2525).

* `economics` data has been regenerated. This leads to some changes in the
  values of all columns (especially in `psavert`), but more importantly, strips 
  the grouping attributes from `economics_long`.

* `element_line()` now fills closed arrows (@yutannihilation, #2924).

* Facet strips on the left side of plots now have clipping turned on, preventing
  text from running out of the strip and borders from looking thicker than for
  other strips (@karawoo, #2772 and #3061).

* ggplot2 now works in Turkish locale (@yutannihilation, #3011).

* Clearer error messages for inappropriate aesthetics (@clairemcwhite, #3060).

* ggplot2 no longer attaches any external packages when using functions that 
  depend on packages that are suggested but not imported by ggplot2. The 
  affected functions include `geom_hex()`, `stat_binhex()`, 
  `stat_summary_hex()`, `geom_quantile()`, `stat_quantile()`, and `map_data()` 
  (@clauswilke, #3126).
  
* `geom_area()` and `geom_ribbon()` now sort the data along the x-axis in the 
  `setup_data()` method rather than as part of `draw_group()` (@thomasp85, 
  #3023)

* `geom_hline()`, `geom_vline()`, and `geom_abline()` now throw a warning if the 
  user supplies both an `xintercept`, `yintercept`, or `slope` value and a 
  mapping (@RichardJActon, #2950).

* `geom_rug()` now works with `coord_flip()` (@has2k1, #2987).

* `geom_violin()` no longer throws an error when quantile lines fall outside 
  the violin polygon (@thomasp85, #3254).

* `guide_legend()` and `guide_colorbar()` now use appropriate spacing between legend
  key glyphs and legend text even if the legend title is missing (@clauswilke, #2943).

* Default labels are now generated more consistently; e.g., symbols no longer
  get backticks, and long expressions are abbreviated with `...`
  (@yutannihilation, #2981).

* All-`Inf` layers are now ignored for picking the scale (@yutannihilation, 
  #3184).
  
* Diverging Brewer colour palette now use the correct mid-point colour 
  (@dariyasydykova, #3072).
  
* `scale_color_continuous()` now points to `scale_colour_continuous()` so that 
  it will handle `type = "viridis"` as the documentation states (@hlendway, 
  #3079).

* `scale_shape_identity()` now works correctly with `guide = "legend"` 
  (@malcolmbarrett, #3029)
  
* `scale_continuous` will now draw axis line even if the length of breaks is 0
  (@thomasp85, #3257)

* `stat_bin()` will now error when the number of bins exceeds 1e6 to avoid 
  accidentally freezing the user session (@thomasp85).
  
* `sec_axis()` now places ticks accurately when using nonlinear transformations (@dpseidel, #2978).

* `facet_wrap()` and `facet_grid()` now automatically remove NULL from facet
  specs, and accept empty specs (@yutannihilation, #3070, #2986).

* `stat_bin()` now handles data with only one unique value (@yutannihilation 
  #3047).

* `sec_axis()` now accepts functions as well as formulas (@yutannihilation, #3031).

*   New theme elements allowing different ticks lengths for each axis. For instance,
    this can be used to have inwards ticks on the x-axis (`axis.ticks.length.x`) and
    outwards ticks on the y-axis (`axis.ticks.length.y`) (@pank, #2935).

* The arguments of `Stat*$compute_layer()` and `Position*$compute_layer()` are
  now renamed to always match the ones of `Stat$compute_layer()` and
  `Position$compute_layer()` (@yutannihilation, #3202).

* `geom_*()` and `stat_*()` now accepts purrr-style lambda notation
  (@yutannihilation, #3138).

* `geom_tile()` and `geom_rect()` now draw rectangles without notches at the
  corners. The style of the corner can be controlled by `linejoin` parameters
  (@yutannihilation, #3050).

# ggplot2 3.1.0

## Breaking changes

This is a minor release and breaking changes have been kept to a minimum. End users of 
ggplot2 are unlikely to encounter any issues. However, there are a few items that developers 
of ggplot2 extensions should be aware of. For additional details, see also the discussion 
accompanying issue #2890.

*   In non-user-facing internal code (specifically in the `aes()` function and in
    the `aesthetics` argument of scale functions), ggplot2 now always uses the British
    spelling for aesthetics containing the word "colour". When users specify a "color"
    aesthetic it is automatically renamed to "colour". This renaming is also applied
    to non-standard aesthetics that contain the word "color". For example, "point_color"
    is renamed to "point_colour". This convention makes it easier to support both
    British and American spelling for novel, non-standard aesthetics, but it may require
    some adjustment for packages that have previously introduced non-standard color
    aesthetics using American spelling. A new function `standardise_aes_names()` is
    provided in case extension writers need to perform this renaming in their own code
    (@clauswilke, #2649).

*   Functions that generate other functions (closures) now force the arguments that are
    used from the generated functions, to avoid hard-to-catch errors. This may affect
    some users of manual scales (such as `scale_colour_manual()`, `scale_fill_manual()`,
    etc.) who depend on incorrect behavior (@krlmlr, #2807).
    
*   `Coord` objects now have a function `backtransform_range()` that returns the
    panel range in data coordinates. This change may affect developers of custom coords,
    who now should implement this function. It may also affect developers of custom
    geoms that use the `range()` function. In some applications, `backtransform_range()`
    may be more appropriate (@clauswilke, #2821).


## New features

*   `coord_sf()` has much improved customization of axis tick labels. Labels can now
    be set manually, and there are two new parameters, `label_graticule` and
    `label_axes`, that can be used to specify which graticules to label on which side
    of the plot (@clauswilke, #2846, #2857, #2881).
    
*   Two new geoms `geom_sf_label()` and `geom_sf_text()` can draw labels and text
    on sf objects. Under the hood, a new `stat_sf_coordinates()` calculates the
    x and y coordinates from the coordinates of the sf geometries. You can customize
    the calculation method via `fun.geometry` argument (@yutannihilation, #2761).
    

## Minor improvements and fixes

*   `benchplot()` now uses tidy evaluation (@dpseidel, #2699).

*   The error message in `compute_aesthetics()` now only provides the names of
    aesthetics with mismatched lengths, rather than all aesthetics (@karawoo,
    #2853).

*   For faceted plots, data is no longer internally reordered. This makes it
    safer to feed data columns into `aes()` or into parameters of geoms or
    stats. However, doing so remains discouraged (@clauswilke, #2694).

*   `coord_sf()` now also understands the `clip` argument, just like the other
    coords (@clauswilke, #2938).

*   `fortify()` now displays a more informative error message for
    `grouped_df()` objects when dplyr is not installed (@jimhester, #2822).

*   All `geom_*()` now display an informative error message when required 
    aesthetics are missing (@dpseidel, #2637 and #2706).

*   `geom_boxplot()` now understands the `width` parameter even when used with
    a non-standard stat, such as `stat_identity()` (@clauswilke, #2893).
    
*  `geom_hex()` now understands the `size` and `linetype` aesthetics
   (@mikmart, #2488).
    
*   `geom_hline()`, `geom_vline()`, and `geom_abline()` now work properly
    with `coord_trans()` (@clauswilke, #2149, #2812).
    
*   `geom_text(..., parse = TRUE)` now correctly renders the expected number of
    items instead of silently dropping items that are empty expressions, e.g.
    the empty string "". If an expression spans multiple lines, we take just
    the first line and drop the rest. This same issue is also fixed for
    `geom_label()` and the axis labels for `geom_sf()` (@slowkow, #2867).

*   `geom_sf()` now respects `lineend`, `linejoin`, and `linemitre` parameters 
    for lines and polygons (@alistaire47, #2826).
    
*   `ggsave()` now exits without creating a new graphics device if previously
    none was open (@clauswilke, #2363).

*   `labs()` now has named arguments `title`, `subtitle`, `caption`, and `tag`.
    Also, `labs()` now accepts tidyeval (@yutannihilation, #2669).

*   `position_nudge()` is now more robust and nudges only in the direction
    requested. This enables, for example, the horizontal nudging of boxplots
    (@clauswilke, #2733).

*   `sec_axis()` and `dup_axis()` now return appropriate breaks for the secondary
    axis when applied to log transformed scales (@dpseidel, #2729).

*   `sec_axis()` now works as expected when used in combination with tidy eval
    (@dpseidel, #2788).

*   `scale_*_date()`, `scale_*_time()` and `scale_*_datetime()` can now display 
    a secondary axis that is a __one-to-one__ transformation of the primary axis,
    implemented using the `sec.axis` argument to the scale constructor 
    (@dpseidel, #2244).
    
*   `stat_contour()`, `stat_density2d()`, `stat_bin2d()`,  `stat_binhex()`
    now calculate normalized statistics including `nlevel`, `ndensity`, and
    `ncount`. Also, `stat_density()` now includes the calculated statistic 
    `nlevel`, an alias for `scaled`, to better match the syntax of `stat_bin()`
    (@bjreisman, #2679).

# ggplot2 3.0.0

## Breaking changes

*   ggplot2 now supports/uses tidy evaluation (as described below). This is a 
    major change and breaks a number of packages; we made this breaking change 
    because it is important to make ggplot2 more programmable, and to be more 
    consistent with the rest of the tidyverse. The best general (and detailed)
    introduction to tidy evaluation can be found in the meta programming
    chapters in [Advanced R](https://adv-r.hadley.nz).
    
    The primary developer facing change is that `aes()` now contains 
    quosures (expression + environment pairs) rather than symbols, and you'll 
    need to take a different approach to extracting the information you need. 
    A common symptom of this change are errors "undefined columns selected" or 
    "invalid 'type' (list) of argument" (#2610). As in the previous version,
    constants (like `aes(x = 1)` or `aes(colour = "smoothed")`) are stored
    as is.
    
    In this version of ggplot2, if you need to describe a mapping in a string, 
    use `quo_name()` (to generate single-line strings; longer expressions may 
    be abbreviated) or `quo_text()` (to generate non-abbreviated strings that
    may span multiple lines). If you do need to extract the value of a variable
    instead use `rlang::eval_tidy()`. You may want to condition on 
    `(packageVersion("ggplot2") <= "2.2.1")` so that your code can work with
    both released and development versions of ggplot2.
    
    We recognise that this is a big change and if you're not already familiar
    with rlang, there's a lot to learn. If you are stuck, or need any help,
    please reach out on <https://forum.posit.co/>.

*   Error: Column `y` must be a 1d atomic vector or a list

    Internally, ggplot2 now uses `as.data.frame(tibble::as_tibble(x))` to
    convert a list into a data frame. This improves ggplot2's support for
    list-columns (needed for sf support), at a small cost: you can no longer
    use matrix-columns. Note that unlike tibble we still allow column vectors
    such as returned by `base::scale()` because of their widespread use.

*   Error: More than one expression parsed
  
    Previously `aes_string(x = c("a", "b", "c"))` silently returned 
    `aes(x = a)`. Now this is a clear error.

*   Error: `data` must be uniquely named but has duplicate columns
  
    If layer data contains columns with identical names an error will be 
    thrown. In earlier versions the first occurring column was chosen silently,
    potentially masking that the wrong data was chosen.

*   Error: Aesthetics must be either length 1 or the same as the data
    
    Layers are stricter about the columns they will combine into a single
    data frame. Each aesthetic now must be either the same length as the data
    frame or a single value. This makes silent recycling errors much less likely.

*   Error: `coord_*` doesn't support free scales 
   
    Free scales only work with selected coordinate systems; previously you'd
    get an incorrect plot.

*   Error in f(...) : unused argument (range = c(0, 1))

    This is because the `oob` argument to scale has been set to a function
    that only takes a single argument; it needs to take two arguments
    (`x`, and `range`). 

*   Error: unused argument (output)
  
    The function `guide_train()` now has an optional parameter `aesthetic`
    that allows you to override the `aesthetic` setting in the scale.
    To make your code work with the both released and development versions of 
    ggplot2 appropriate, add `aesthetic = NULL` to the `guide_train()` method
    signature.
    
    ```R
    # old
    guide_train.legend <- function(guide, scale) {...}
    
    # new 
    guide_train.legend <- function(guide, scale, aesthetic = NULL) {...}
    ```
    
    Then, inside the function, replace `scale$aesthetics[1]`,
    `aesthetic %||% scale$aesthetics[1]`. (The %||% operator is defined in the 
    rlang package).
    
    ```R
    # old
    setNames(list(scale$map(breaks)), scale$aesthetics[1])

    # new
    setNames(list(scale$map(breaks)), aesthetic %||% scale$aesthetics[1])
    ```

*   The long-deprecated `subset` argument to `layer()` has been removed.

## Tidy evaluation

* `aes()` now supports quasiquotation so that you can use `!!`, `!!!`,
  and `:=`. This replaces `aes_()` and `aes_string()` which are now
  soft-deprecated (but will remain around for a long time).

* `facet_wrap()` and `facet_grid()` now support `vars()` inputs. Like
  `dplyr::vars()`, this helper quotes its inputs and supports
  quasiquotation. For instance, you can now supply faceting variables
  like this: `facet_wrap(vars(am, cyl))` instead of 
  `facet_wrap(~am + cyl)`. Note that the formula interface is not going 
  away and will not be deprecated. `vars()` is simply meant to make it 
  easier to create functions around `facet_wrap()` and `facet_grid()`.

  The first two arguments of `facet_grid()` become `rows` and `cols`
  and now support `vars()` inputs. Note however that we took special
  care to ensure complete backward compatibility. With this change
  `facet_grid(vars(cyl), vars(am, vs))` is equivalent to
  `facet_grid(cyl ~ am + vs)`, and `facet_grid(cols = vars(am, vs))` is
  equivalent to `facet_grid(. ~ am + vs)`.

  One nice aspect of the new interface is that you can now easily
  supply names: `facet_grid(vars(Cylinder = cyl), labeller =
  label_both)` will give nice label titles to the facets. Of course,
  those names can be unquoted with the usual tidy eval syntax.

### sf

* ggplot2 now has full support for sf with `geom_sf()` and `coord_sf()`:

  ```r
  nc <- sf::st_read(system.file("shape/nc.shp", package = "sf"), quiet = TRUE)
  ggplot(nc) +
    geom_sf(aes(fill = AREA))
  ```
  It supports all simple features, automatically aligns CRS across layers, sets
  up the correct aspect ratio, and draws a graticule.

## New features

* ggplot2 now works on R 3.1 onwards, and uses the 
  [vdiffr](https://github.com/r-lib/vdiffr) package for visual testing.

* In most cases, accidentally using `%>%` instead of `+` will generate an 
  informative error (#2400).

* New syntax for calculated aesthetics. Instead of using `aes(y = ..count..)` 
  you can (and should!) use `aes(y = stat(count))`. `stat()` is a real function 
  with documentation which hopefully will make this part of ggplot2 less 
  confusing (#2059).
  
  `stat()` is particularly nice for more complex calculations because you 
  only need to specify it once: `aes(y = stat(count / max(count)))`,
  rather than `aes(y = ..count.. / max(..count..))`
  
* New `tag` label for adding identification tags to plots, typically used for 
  labelling a subplot with a letter. Add a tag with `labs(tag = "A")`, style it 
  with the `plot.tag` theme element, and control position with the
  `plot.tag.position` theme setting (@thomasp85).

### Layers: geoms, stats, and position adjustments

* `geom_segment()` and `geom_curve()` have a new `arrow.fill` parameter which 
  allows you to specify a separate fill colour for closed arrowheads 
  (@hrbrmstr and @clauswilke, #2375).

* `geom_point()` and friends can now take shapes as strings instead of integers,
  e.g. `geom_point(shape = "diamond")` (@daniel-barnett, #2075).

* `position_dodge()` gains a `preserve` argument that allows you to control
  whether the `total` width at each `x` value is preserved (the current 
  default), or ensure that the width of a `single` element is preserved
  (what many people want) (#1935).

* New `position_dodge2()` provides enhanced dodging for boxplots. Compared to
  `position_dodge()`, `position_dodge2()` compares `xmin` and `xmax` values  
  to determine which elements overlap, and spreads overlapping elements evenly
  within the region of overlap. `position_dodge2()` is now the default position
  adjustment for `geom_boxplot()`, because it handles `varwidth = TRUE`, and 
  will be considered for other geoms in the future.
  
  The `padding` parameter adds a small amount of padding between elements 
  (@karawoo, #2143) and a `reverse` parameter allows you to reverse the order 
  of placement (@karawoo, #2171).
  
* New `stat_qq_line()` makes it easy to add a simple line to a Q-Q plot, which 
  makes it easier to judge the fit of the theoretical distribution 
  (@nicksolomon).

### Scales and guides

* Improved support for mapping date/time variables to `alpha`, `size`, `colour`, 
  and `fill` aesthetics, including `date_breaks` and `date_labels` arguments 
  (@karawoo, #1526), and new `scale_alpha()` variants (@karawoo, #1526).

* Improved support for ordered factors. Ordered factors throw a warning when 
  mapped to shape (unordered factors do not), and do not throw warnings when 
  mapped to size or alpha (unordered factors do). Viridis is used as the 
  default colour and fill scale for ordered factors (@karawoo, #1526).

* The `expand` argument of `scale_*_continuous()` and `scale_*_discrete()`
  now accepts separate expansion values for the lower and upper range
  limits. The expansion limits can be specified using the convenience
  function `expand_scale()`.
  
  Separate expansion limits may be useful for bar charts, e.g. if one
  wants the bottom of the bars to be flush with the x axis but still 
  leave some (automatically calculated amount of) space above them:
  
    ```r
    ggplot(mtcars) +
        geom_bar(aes(x = factor(cyl))) +
        scale_y_continuous(expand = expand_scale(mult = c(0, .1)))
    ```
  
  It can also be useful for line charts, e.g. for counts over time,
  where one wants to have a ’hard’ lower limit of y = 0 but leave the
  upper limit unspecified (and perhaps differing between panels), with
  some extra space above the highest point on the line (with symmetrical 
  limits, the extra space above the highest point could in some cases 
  cause the lower limit to be negative).
  
  The old syntax for the `expand` argument will, of course, continue
  to work (@huftis, #1669).

* `scale_colour_continuous()` and `scale_colour_gradient()` are now controlled 
  by global options `ggplot2.continuous.colour` and `ggplot2.continuous.fill`. 
  These can be set to `"gradient"` (the default) or `"viridis"` (@karawoo).

* New `scale_colour_viridis_c()`/`scale_fill_viridis_c()` (continuous) and
  `scale_colour_viridis_d()`/`scale_fill_viridis_d()` (discrete) make it
  easy to use Viridis colour scales (@karawoo, #1526).

* Guides for `geom_text()` now accept custom labels with 
  `guide_legend(override.aes = list(label = "foo"))` (@brianwdavis, #2458).

### Margins

* Strips gain margins on all sides by default. This means that to fully justify
  text to the edge of a strip, you will need to also set the margins to 0
  (@karawoo).

* Rotated strip labels now correctly understand `hjust` and `vjust` parameters
  at all angles (@karawoo).

* Strip labels now understand justification relative to the direction of the
  text, meaning that in y facets, the strip text can be placed at either end of
  the strip using `hjust` (@karawoo).

* Legend titles and labels get a little extra space around them, which 
  prevents legend titles from overlapping the legend at large font sizes 
  (@karawoo, #1881).

## Extension points

* New `autolayer()` S3 generic (@mitchelloharawild, #1974). This is similar
  to `autoplot()` but produces layers rather than complete plots.

* Custom objects can now be added using `+` if a `ggplot_add` method has been
  defined for the class of the object (@thomasp85).

* Theme elements can now be subclassed. Add a `merge_element` method to control
  how properties are inherited from the parent element. Add an `element_grob` 
  method to define how elements are rendered into grobs (@thomasp85, #1981).

* Coords have gained new extension mechanisms.
  
    If you have an existing coord extension, you will need to revise the
    specification of the `train()` method. It is now called 
    `setup_panel_params()` (better reflecting what it actually does) and now 
    has arguments `scale_x`, and `scale_y` (the x and y scales respectively) 
    and `param`, a list of plot specific parameters generated by 
    `setup_params()`.

    What was formerly called `scale_details` (in coords), `panel_ranges` 
    (in layout) and `panel_scales` (in geoms) are now consistently called
    `panel_params` (#1311). These are parameters of the coord that vary from
    panel to panel.

* `ggplot_build()` and `ggplot_gtable()` are now generics, so ggplot-subclasses 
  can define additional behavior during the build stage.

* `guide_train()`, `guide_merge()`, `guide_geom()`, and `guide_gengrob()`
  are now exported as they are needed if you want to design your own guide.
  They are not currently documented; use at your own risk (#2528).

* `scale_type()` generic is now exported and documented. Use this if you 
  want to extend ggplot2 to work with a new type of vector.

## Minor bug fixes and improvements

### Faceting

* `facet_grid()` gives a more informative error message if you try to use
  a variable in both rows and cols (#1928).

* `facet_grid()` and `facet_wrap()` both give better error messages if you
  attempt to use an unsupported coord with free scales (#2049).

* `label_parsed()` works once again (#2279).

* You can now style the background of horizontal and vertical strips
  independently with `strip.background.x` and `strip.background.y` 
  theme settings (#2249).

### Scales

* `discrete_scale()` documentation now inherits shared definitions from 
  `continuous_scale()` (@alistaire47, #2052).

* `guide_colorbar()` shows all colours of the scale (@has2k1, #2343).

* `scale_identity()` once again produces legends by default (#2112).

* Tick marks for secondary axes with strong transformations are more 
  accurately placed (@thomasp85, #1992).

* Missing line types now reliably generate missing lines (with standard 
  warning) (#2206).

* Legends now ignore set aesthetics that are not length one (#1932).

* All colour and fill scales now have an `aesthetics` argument that can
  be used to set the aesthetic(s) the scale works with. This makes it
  possible to apply a colour scale to both colour and fill aesthetics
  at the same time, via `aesthetics = c("colour", "fill")` (@clauswilke).
  
* Three new generic scales work with any aesthetic or set of aesthetics: 
  `scale_continuous_identity()`, `scale_discrete_identity()`, and
  `scale_discrete_manual()` (@clauswilke).

* `scale_*_gradient2()` now consistently omits points outside limits by 
  rescaling after the limits are enforced (@foo-bar-baz-qux, #2230).

### Layers

* `geom_label()` now correctly produces unbordered labels when `label.size` 
  is 0, even when saving to PDF (@bfgray3, #2407).

* `layer()` gives considerably better error messages for incorrectly specified
  `geom`, `stat`, or `position` (#2401).

* In all layers that use it, `linemitre` now defaults to 10 (instead of 1)
  to better match base R.

* `geom_boxplot()` now supplies a default value if no `x` aesthetic is present
  (@foo-bar-baz-qux, #2110).

* `geom_density()` drops groups with fewer than two data points and throws a
  warning. For groups with two data points, density values are now calculated 
  with `stats::density` (@karawoo, #2127).

* `geom_segment()` now also takes a `linejoin` parameter. This allows more 
  control over the appearance of the segments, which is especially useful for 
  plotting thick arrows (@Ax3man, #774).

* `geom_smooth()` now reports the formula used when `method = "auto"` 
  (@davharris #1951). `geom_smooth()` now orders by the `x` aesthetic, making it 
  easier to pass pre-computed values without manual ordering (@izahn, #2028). It 
  also now knows it has `ymin` and `ymax` aesthetics (#1939). The legend 
  correctly reflects the status of the `se` argument when used with stats 
  other than the default (@clauswilke, #1546).

* `geom_tile()` now once again interprets `width` and `height` correctly 
  (@malcolmbarrett, #2510).

* `position_jitter()` and `position_jitterdodge()` gain a `seed` argument that
  allows the specification of a random seed for reproducible jittering 
  (@krlmlr, #1996 and @slowkow, #2445).

* `stat_density()` has better behaviour if all groups are dropped because they
  are too small (#2282).

* `stat_summary_bin()` now understands the `breaks` parameter (@karawoo, #2214).

* `stat_bin()` now accepts functions for `binwidth`. This allows better binning 
  when faceting along variables with different ranges (@botanize).

* `stat_bin()` and `geom_histogram()` now sum correctly when using the `weight` 
  aesthetic (@jiho, #1921).

* `stat_bin()` again uses correct scaling for the computed variable `ndensity` 
  (@timgoodman, #2324).

* `stat_bin()` and `stat_bin_2d()` now properly handle the `breaks` parameter 
  when the scales are transformed (@has2k1, #2366).

* `update_geom_defaults()` and `update_stat_defaults()` allow American 
  spelling of aesthetic parameters (@foo-bar-baz-qux, #2299).

* The `show.legend` parameter now accepts a named logical vector to hide/show
  only some aesthetics in the legend (@tutuchan, #1798).

* Layers now silently ignore unknown aesthetics with value `NULL` (#1909).

### Coords

* Clipping to the plot panel is now configurable, through a `clip` argument
  to coordinate systems, e.g. `coord_cartesian(clip = "off")` 
  (@clauswilke, #2536).

* Like scales, coordinate systems now give you a message when you're 
  replacing an existing coordinate system (#2264).

* `coord_polar()` now draws secondary axis ticks and labels 
  (@dylan-stark, #2072), and can draw the radius axis on the right 
  (@thomasp85, #2005).

* `coord_trans()` now generates a warning when a transformation generates 
  non-finite values (@foo-bar-baz-qux, #2147).

### Themes

* Complete themes now always override all elements of the default theme
  (@has2k1, #2058, #2079).

* Themes now set default grid colour in `panel.grid` rather than individually
  in `panel.grid.major` and `panel.grid.minor` individually. This makes it 
  slightly easier to customise the theme (#2352).

* Fixed bug when setting strips to `element_blank()` (@thomasp85). 

* Axes positioned on the top and to the right can now customize their ticks and
  lines separately (@thomasp85, #1899).

* Built-in themes gain parameters `base_line_size` and `base_rect_size` which 
  control the default sizes of line and rectangle elements (@karawoo, #2176).

* Default themes use `rel()` to set line widths (@baptiste).

* Themes were tweaked for visual consistency and more graceful behavior when 
  changing the base font size. All absolute heights or widths were replaced 
  with heights or widths that are proportional to the base font size. One 
  relative font size was eliminated (@clauswilke).
  
* The height of descenders is now calculated solely on font metrics and doesn't
  change with the specific letters in the string. This fixes minor alignment 
  issues with plot titles, subtitles, and legend titles (#2288, @clauswilke).

### Guides

* `guide_colorbar()` is more configurable: tick marks and color bar frame
  can now by styled with arguments `ticks.colour`, `ticks.linewidth`, 
  `frame.colour`, `frame.linewidth`, and `frame.linetype`
  (@clauswilke).
  
* `guide_colorbar()` now uses `legend.spacing.x` and `legend.spacing.y` 
  correctly, and it can handle multi-line titles. Minor tweaks were made to 
  `guide_legend()` to make sure the two legend functions behave as similarly as
  possible (@clauswilke, #2397 and #2398).
  
* The theme elements `legend.title` and `legend.text` now respect the settings 
  of `margin`, `hjust`, and `vjust` (@clauswilke, #2465, #1502).

* Non-angle parameters of `label.theme` or `title.theme` can now be set in 
  `guide_legend()` and `guide_colorbar()` (@clauswilke, #2544).

### Other

* `fortify()` gains a method for tbls (@karawoo, #2218).

* `ggplot` gains a method for `grouped_df`s that adds a `.group` variable,
  which computes a unique value for each group. Use it with 
  `aes(group = .group)` (#2351).

* `ggproto()` produces objects with class `c("ggproto", "gg")`, allowing for
  a more informative error message when adding layers, scales, or other ggproto 
  objects (@jrnold, #2056).

* `ggsave()`'s DPI argument now supports 3 string options: "retina" (320
  DPI), "print" (300 DPI), and "screen" (72 DPI) (@foo-bar-baz-qux, #2156).
  `ggsave()` now uses full argument names to avoid partial match warnings 
  (#2355), and correctly restores the previous graphics device when several
  graphics devices are open (#2363).

* `print.ggplot()` now returns the original ggplot object, instead of the 
  output from `ggplot_build()`. Also, the object returned from 
  `ggplot_build()` now has the class `"ggplot_built"` (#2034).

* `map_data()` now works even when purrr is loaded (tidyverse#66).

* New functions `summarise_layout()`, `summarise_coord()`, and 
  `summarise_layers()` summarise the layout, coordinate systems, and layers 
  of a built ggplot object (#2034, @wch). This provides a tested API that 
  (e.g.) shiny can depend on.

* Updated startup messages reflect new resources (#2410, @mine-cetinkaya-rundel).

# ggplot2 2.2.1

* Fix usage of `structure(NULL)` for R-devel compatibility (#1968).

# ggplot2 2.2.0

## Major new features

### Subtitle and caption

Thanks to @hrbrmstr plots now have subtitles and captions, which can be set with 
the `subtitle`  and `caption` arguments to `ggtitle()` and `labs()`. You can 
control their appearance with the theme settings `plot.caption` and 
`plot.subtitle`. The main plot title is now left-aligned to better work better 
with a subtitle. The caption is right-aligned (@hrbrmstr).

### Stacking

`position_stack()` and `position_fill()` now sort the stacking order to match 
grouping order. This allows you to control the order through grouping, and 
ensures that the default legend matches the plot (#1552, #1593). If you want the 
opposite order (useful if you have horizontal bars and horizontal legend), you 
can request reverse stacking by using `position = position_stack(reverse = TRUE)` 
(#1837).
  
`position_stack()` and `position_fill()` now accepts negative values which will 
create stacks extending below the x-axis (#1691).

`position_stack()` and `position_fill()` gain a `vjust` argument which makes it 
easy to (e.g.) display labels in the middle of stacked bars (#1821).

### Layers

`geom_col()` was added to complement `geom_bar()` (@hrbrmstr). It uses 
`stat="identity"` by default, making the `y` aesthetic mandatory. It does not 
support any other `stat_()` and does not provide fallback support for the 
`binwidth` parameter. Examples and references in other functions were updated to
demonstrate `geom_col()` usage. 

When creating a layer, ggplot2 will warn if you use an unknown aesthetic or an 
unknown parameter. Compared to the previous version, this is stricter for 
aesthetics (previously there was no message), and less strict for parameters 
(previously this threw an error) (#1585).

### Facetting

The facet system, as well as the internal panel class, has been rewritten in 
ggproto. Facets are now extendable in the same manner as geoms and stats, as 
described in `vignette("extending-ggplot2")`.

We have also added the following new features.
  
* `facet_grid()` and `facet_wrap()` now allow expressions in their faceting 
  formulas (@DanRuderman, #1596).

* When `facet_wrap()` results in an uneven number of panels, axes will now be
  drawn underneath the hanging panels (fixes #1607)

* Strips can now be freely positioned in `facet_wrap()` using the 
  `strip.position` argument (deprecates `switch`).

* The relative order of panel, strip, and axis can now be controlled with 
  the theme setting `strip.placement` that takes either `inside` (strip between 
  panel and axis) or `outside` (strip after axis).

* The theme option `panel.margin` has been deprecated in favour of 
  `panel.spacing` to more clearly communicate intent.

### Extensions

Unfortunately there was a major oversight in the construction of ggproto which 
lead to extensions capturing the super object at package build time, instead of 
at package run time (#1826). This problem has been fixed, but requires 
re-installation of all extension packages.

## Scales

* The position of x and y axes can now be changed using the `position` argument
  in `scale_x_*`and `scale_y_*` which can take `top` and `bottom`, and `left`
  and `right` respectively. The themes of top and right axes can be modified 
  using the `.top` and `.right` modifiers to `axis.text.*` and `axis.title.*`.

### Continuous scales

* `scale_x_continuous()` and `scale_y_continuous()` can now display a secondary 
  axis that is a __one-to-one__ transformation of the primary axis (e.g. degrees 
  Celcius to degrees Fahrenheit). The secondary axis will be positioned opposite 
  to the primary axis and can be controlled with the `sec.axis` argument to 
  the scale constructor.

* Scales worry less about having breaks. If no breaks can be computed, the
  plot will work instead of throwing an uninformative error (#791). This 
  is particularly helpful when you have facets with free scales, and not
  all panels contain data.

* Scales now warn when transformation introduces infinite values (#1696).

### Date time

* `scale_*_datetime()` now supports time zones. It will use the timezone 
  attached to the variable by default, but can be overridden with the 
  `timezone` argument.

* New `scale_x_time()` and `scale_y_time()` generate reasonable default
  breaks and labels for hms vectors (#1752).

### Discrete scales

The treatment of missing values by discrete scales has been thoroughly 
overhauled (#1584). The underlying principle is that we can naturally represent 
missing values on discrete variables (by treating just like another level), so 
by default we should. 

This principle applies to:

* character vectors
* factors with implicit NA
* factors with explicit NA

And to all scales (both position and non-position.)

Compared to the previous version of ggplot2, there are three main changes:

1.  `scale_x_discrete()` and `scale_y_discrete()` always show discrete NA,
    regardless of their source

1.  If present, `NA`s are shown in discrete legends.

1.  All discrete scales gain a `na.translate` argument that allows you to 
    control whether `NA`s are translated to something that can be visualised,
    or should be left as missing. Note that if you don't translate (i.e. 
    `na.translate = FALSE)` the missing values will passed on to the layer, 
    which will warning that it's dropping missing values. To suppress the
    warnings, you'll also need to add `na.rm = TRUE` to the layer call. 

There were also a number of other smaller changes

* Correctly use scale expansion factors.
* Don't preserve space for dropped levels (#1638).
* Only issue one warning when when asking for too many levels (#1674).
* Unicode labels work better on Windows (#1827).
* Warn when used with only continuous data (#1589)

## Themes

* The `theme()` constructor now has named arguments rather than ellipses. This 
  should make autocomplete substantially more useful. The documentation
  (including examples) has been considerably improved.
  
* Built-in themes are more visually homogeneous, and match `theme_grey` better.
  (@jiho, #1679)
  
* When computing the height of titles, ggplot2 now includes the height of the
  descenders (i.e. the bits of `g` and `y` that hang beneath the baseline). This 
  improves the margins around titles, particularly the y axis label (#1712).
  I have also very slightly increased the inner margins of axis titles, and 
  removed the outer margins. 

* Theme element inheritance is now easier to work with as modification now
  overrides default `element_blank` elements (#1555, #1557, #1565, #1567)
  
* Horizontal legends (i.e. legends on the top or bottom) are horizontally
  aligned by default (#1842). Use `legend.box = "vertical"` to switch back
  to the previous behaviour.
  
* `element_line()` now takes an `arrow` argument to specify arrows at the end of
  lines (#1740)

There were a number of tweaks to the theme elements that control legends:
  
* `legend.justification` now controls appearance will plotting the legend
  outside of the plot area. For example, you can use 
  `theme(legend.justification = "top")` to make the legend align with the 
  top of the plot.

* `panel.margin` and `legend.margin` have been renamed to `panel.spacing` and 
  `legend.spacing` respectively, to better communicate intent (they only
  affect spacing between legends and panels, not the margins around them)

* `legend.margin` now controls margin around individual legends.

* New `legend.box.background`, `legend.box.spacing`, and `legend.box.margin`
  control the background, spacing, and margin of the legend box (the region
  that contains all legends).

## Bug fixes and minor improvements

* ggplot2 now imports tibble. This ensures that all built-in datasets print 
  compactly even if you haven't explicitly loaded tibble or dplyr (#1677).

* Class of aesthetic mapping is preserved when adding `aes()` objects (#1624).

* `+.gg` now works for lists that include data frames.

* `annotation_x()` now works in the absense of global data (#1655)

* `geom_*(show.legend = FALSE)` now works for `guide_colorbar`.

* `geom_boxplot()` gains new `outlier.alpha` (@jonathan-g) and 
  `outlier.fill` (@schloerke, #1787) parameters to control the alpha/fill of
   outlier points independently of the alpha of the boxes. 

* `position_jitter()` (and hence `geom_jitter()`) now correctly computes 
  the jitter width/jitter when supplied by the user (#1775, @has2k1).

* `geom_contour()` more clearly describes what inputs it needs (#1577).

* `geom_curve()` respects the `lineend` parameter (#1852).

* `geom_histogram()` and `stat_bin()` understand the `breaks` parameter once 
  more. (#1665). The floating point adjustment for histogram bins is now 
  actually used - it was previously inadvertently ignored (#1651).

* `geom_violin()` no longer transforms quantile lines with the alpha aesthetic
  (@mnbram, #1714). It no longer errors when quantiles are requested but data
  have zero range (#1687). When `trim = FALSE` it once again has a nice 
  range that allows the density to reach zero (by extending the range 3 
  bandwidths to either side of the data) (#1700).

* `geom_dotplot()` works better when faceting and binning on the y-axis. 
  (#1618, @has2k1).
  
* `geom_hexbin()` once again supports `..density..` (@mikebirdgeneau, #1688).

* `geom_step()` gives useful warning if only one data point in layer (#1645).

* `layer()` gains new `check.aes` and `check.param` arguments. These allow
  geom/stat authors to optional suppress checks for known aesthetics/parameters.
  Currently this is used only in `geom_blank()` which powers `expand_limits()` 
  (#1795).

* All `stat_*()` display a better error message when required aesthetics are
  missing.
  
* `stat_bin()` and `stat_summary_hex()` now accept length 1 `binwidth` (#1610)

* `stat_density()` gains new argument `n`, which is passed to underlying function
  `stats::density` ("number of equally spaced points at which the
  density is to be estimated"). (@hbuschme)

* `stat_binhex()` now again returns `count` rather than `value` (#1747)

* `stat_ecdf()` respects `pad` argument (#1646).

* `stat_smooth()` once again informs you about the method it has chosen.
  It also correctly calculates the size of the largest group within facets.

* `x` and `y` scales are now symmetric regarding the list of
  aesthetics they accept: `xmin_final`, `xmax_final`, `xlower`,
  `xmiddle` and `xupper` are now valid `x` aesthetics.

* `Scale` extensions can now override the `make_title` and `make_sec_title` 
  methods to let the scale modify the axis/legend titles.

* The random stream is now reset after calling `.onAttach()` (#2409).

# ggplot2 2.1.0

## New features

* When mapping an aesthetic to a constant (e.g. 
  `geom_smooth(aes(colour = "loess")))`), the default guide title is the name 
  of the aesthetic (i.e. "colour"), not the value (i.e. "loess") (#1431).

* `layer()` now accepts a function as the data argument. The function will be
  applied to the data passed to the `ggplot()` function and must return a
  data.frame (#1527, @thomasp85). This is a more general version of the 
  deprecated `subset` argument.

* `theme_update()` now uses the `+` operator instead of `%+replace%`, so that
  unspecified values will no longer be `NULL`ed out. `theme_replace()`
  preserves the old behaviour if desired (@oneillkza, #1519). 

* `stat_bin()` has been overhauled to use the same algorithm as ggvis, which 
  has been considerably improved thanks to the advice of Randy Prium (@rpruim).
  This includes:
  
    * Better arguments and a better algorithm for determining the origin.
      You can now specify either `boundary` or the `center` of a bin.
      `origin` has been deprecated in favour of these arguments.
      
    * `drop` is deprecated in favour of `pad`, which adds extra 0-count bins
      at either end (needed for frequency polygons). `geom_histogram()` defaults 
      to `pad = FALSE` which considerably improves the default limits for 
      the histogram, especially when the bins are big (#1477).
      
    * The default algorithm does a (somewhat) better job at picking nice widths 
      and origins across a wider range of input data.
      
    * `bins = n` now gives a histogram with `n` bins, not `n + 1` (#1487).

## Bug fixes

* All `\donttest{}` examples run.

* All `geom_()` and `stat_()` functions now have consistent argument order:
  data + mapping, then geom/stat/position, then `...`, then specific arguments, 
  then arguments common to all layers (#1305). This may break code if you were
  previously relying on partial name matching, but in the long-term should make 
  ggplot2 easier to use. In particular, you can now set the `n` parameter
  in `geom_density2d()` without it partially matching `na.rm` (#1485).

* For geoms with both `colour` and `fill`, `alpha` once again only affects
  fill (Reverts #1371, #1523). This was causing problems for people.

* `facet_wrap()`/`facet_grid()` works with multiple empty panels of data 
  (#1445).

* `facet_wrap()` correctly swaps `nrow` and `ncol` when faceting vertically
  (#1417).

* `ggsave("x.svg")` now uses svglite to produce the svg (#1432).

* `geom_boxplot()` now understands `outlier.color` (#1455).

* `geom_path()` knows that "solid" (not just 1) represents a solid line (#1534).

* `geom_ribbon()` preserves missing values so they correctly generate a 
  gap in the ribbon (#1549).

* `geom_tile()` once again accepts `width` and `height` parameters (#1513). 
  It uses `draw_key_polygon()` for better a legend, including a coloured 
  outline (#1484).

* `layer()` now automatically adds a `na.rm` parameter if none is explicitly
  supplied.

* `position_jitterdodge()` now works on all possible dodge aesthetics, 
  e.g. `color`, `linetype` etc. instead of only based on `fill` (@bleutner)

* `position = "nudge"` now works (although it doesn't do anything useful)
  (#1428).

* The default scale for columns of class "AsIs" is now "identity" (#1518).

* `scale_*_discrete()` has better defaults when used with purely continuous
  data (#1542).

* `scale_size()` warns when used with categorical data.

* `scale_size()`, `scale_colour()`, and `scale_fill()` gain date and date-time
  variants (#1526).

* `stat_bin_hex()` and `stat_bin_summary()` now use the same underlying 
  algorithm so results are consistent (#1383). `stat_bin_hex()` now accepts
  a `weight` aesthetic. To be consistent with related stats, the output variable 
  from `stat_bin_hex()` is now value instead of count.

* `stat_density()` gains a `bw` parameter which makes it easy to get consistent 
   smoothing between facets (@jiho)

* `stat-density-2d()` no longer ignores the `h` parameter, and now accepts 
  `bins` and `binwidth` parameters to control the number of contours 
  (#1448, @has2k1).

* `stat_ecdf()` does a better job of adding padding to -Inf/Inf, and gains
  an argument `pad` to suppress the padding if not needed (#1467).

* `stat_function()` gains an `xlim` parameter (#1528). It once again works 
  with discrete x values (#1509).

* `stat_summary()` preserves sorted x order which avoids artefacts when
  display results with `geom_smooth()` (#1520).

* All elements should now inherit correctly for all themes except `theme_void()`.
  (@Katiedaisey, #1555) 

* `theme_void()` was completely void of text but facets and legends still
  need labels. They are now visible (@jiho). 

* You can once again set legend key and height width to unit arithmetic
  objects (like `2 * unit(1, "cm")`) (#1437).

* Eliminate spurious warning if you have a layer with no data and no aesthetics
  (#1451).

* Removed a superfluous comma in `theme-defaults.r` code (@jschoeley)

* Fixed a compatibility issue with `ggproto` and R versions prior to 3.1.2.
  (#1444)

* Fixed issue where `coord_map()` fails when given an explicit `parameters`
  argument (@tdmcarthur, #1729)
  
* Fixed issue where `geom_errorbarh()` had a required `x` aesthetic (#1933)  

# ggplot2 2.0.0

## Major changes

* ggplot no longer throws an error if your plot has no layers. Instead it 
  automatically adds `geom_blank()` (#1246).
  
* New `cut_width()` is a convenient replacement for the verbose
  `plyr::round_any()`, with the additional benefit of offering finer
  control.

* New `geom_count()` is a convenient alias to `stat_sum()`. Use it when you
  have overlapping points on a scatterplot. `stat_sum()` now defaults to 
  using counts instead of proportions.

* New `geom_curve()` adds curved lines, with a similar specification to 
  `geom_segment()` (@veraanadi, #1088).

* Date and datetime scales now have `date_breaks`, `date_minor_breaks` and
  `date_labels` arguments so that you never need to use the long
  `scales::date_breaks()` or `scales::date_format()`.
  
* `geom_bar()` now has it's own stat, distinct from `stat_bin()` which was
  also used by `geom_histogram()`. `geom_bar()` now uses `stat_count()` 
  which counts values at each distinct value of x (i.e. it does not bin
  the data first). This can be useful when you want to show exactly which 
  values are used in a continuous variable.

* `geom_point()` gains a `stroke` aesthetic which controls the border width of 
  shapes 21-25 (#1133, @SeySayux). `size` and `stroke` are additive so a point 
  with `size = 5` and `stroke = 5` will have a diameter of 10mm. (#1142)

* New `position_nudge()` allows you to slightly offset labels (or other 
  geoms) from their corresponding points (#1109).

* `scale_size()` now maps values to _area_, not radius. Use `scale_radius()`
  if you want the old behaviour (not recommended, except perhaps for lines).

* New `stat_summary_bin()` works like `stat_summary()` but on binned data. 
  It's a generalisation of `stat_bin()` that can compute any aggregate,
  not just counts (#1274). Both default to `mean_se()` if no aggregation
  functions are supplied (#1386).

* Layers are now much stricter about their arguments - you will get an error
  if you've supplied an argument that isn't an aesthetic or a parameter.
  This is likely to cause some short-term pain but in the long-term it will make
  it much easier to spot spelling mistakes and other errors (#1293).
  
    This change does break a handful of geoms/stats that used `...` to pass 
    additional arguments on to the underlying computation. Now 
    `geom_smooth()`/`stat_smooth()` and `geom_quantile()`/`stat_quantile()` 
    use `method.args` instead (#1245, #1289); and `stat_summary()` (#1242), 
    `stat_summary_hex()`, and `stat_summary2d()` use `fun.args`.

### Extensibility

There is now an official mechanism for defining Stats, Geoms, and Positions in 
other packages. See `vignette("extending-ggplot2")` for details.

* All Geoms, Stats and Positions are now exported, so you can inherit from them
  when making your own objects (#989).

* ggplot2 no longer uses proto or reference classes. Instead, we now use 
  ggproto, a new OO system designed specifically for ggplot2. Unlike proto
  and RC, ggproto supports clean cross-package inheritance. Creating a new OO
  system isn't usually the right way to solve a problem, but I'm pretty sure
  it was necessary here. Read more about it in the vignette.

* `aes_()` replaces `aes_q()`. It also supports formulas, so the most concise 
  SE version of `aes(carat, price)` is now `aes_(~carat, ~price)`. You may
  want to use this form in packages, as it will avoid spurious `R CMD check` 
  warnings about undefined global variables.

### Text

* `geom_text()` has been overhauled to make labelling your data a little
  easier. It:
  
    * `nudge_x` and `nudge_y` arguments let you offset labels from their
      corresponding points (#1120). 
      
    * `check_overlap = TRUE` provides a simple way to avoid overplotting 
      of labels: labels that would otherwise overlap are omitted (#1039).
      
    * `hjust` and `vjust` can now be character vectors: "left", "center", 
      "right", "bottom", "middle", "top". New options include "inward" and 
      "outward" which align text towards and away from the center of the plot 
      respectively.

* `geom_label()` works like `geom_text()` but draws a rounded rectangle 
  underneath each label (#1039). This is useful when you want to label plots
  that are dense with data.

### Deprecated features

* The little used `aes_auto()` has been deprecated. 

* `aes_q()` has been replaced with `aes_()` to be consistent with SE versions
  of NSE functions in other packages.

* The `order` aesthetic is officially deprecated. It never really worked, and 
  was poorly documented.

* The `stat` and `position` arguments to `qplot()` have been deprecated.
  `qplot()` is designed for quick plots - if you need to specify position
  or stat, use `ggplot()` instead.

* The theme setting `axis.ticks.margin` has been deprecated: now use the margin 
  property of `axis.text`.
  
* `stat_abline()`, `stat_hline()` and `stat_vline()` have been removed:
  these were never suitable for use other than with `geom_abline()` etc
  and were not documented.

* `show_guide` has been renamed to `show.legend`: this more accurately
  reflects what it does (controls appearance of layer in legend), and uses the 
  same convention as other ggplot2 arguments (i.e. a `.` between names).
  (Yes, I know that's inconsistent with function names with use `_`, but it's
  too late to change now.)

A number of geoms have been renamed to be internally consistent:

* `stat_binhex()` and `stat_bin2d()` have been renamed to `stat_bin_hex()` 
  and `stat_bin_2d()` (#1274). `stat_summary2d()` has been renamed to 
  `stat_summary_2d()`, `geom_density2d()`/`stat_density2d()` has been renamed 
  to `geom_density_2d()`/`stat_density_2d()`.

* `stat_spoke()` is now `geom_spoke()` since I realised it's a
  reparameterisation of `geom_segment()`.

* `stat_bindot()` has been removed because it's so tightly coupled to
  `geom_dotplot()`. If you happened to use `stat_bindot()`, just change to
  `geom_dotplot()` (#1194).

All defunct functions have been removed.

### Default appearance

* The default `theme_grey()` background colour has been changed from "grey90" 
  to "grey92": this makes the background a little less visually prominent.

* Labels and titles have been tweaked for readability:

    * Axes labels are darker.
    
    * Legend and axis titles are given the same visual treatment.
    
    * The default font size dropped from 12 to 11. You might be surprised that 
      I've made the default text size smaller as it was already hard for
      many people to read. It turns out there was a bug in RStudio (fixed in 
      0.99.724), that shrunk the text of all grid based graphics. Once that
      was resolved the defaults seemed too big to my eyes.
    
    * More spacing between titles and borders.
    
    * Default margins scale with the theme font size, so the appearance at 
      larger font sizes should be considerably improved (#1228). 

* `alpha` now affects both fill and colour aesthetics (#1371).

* `element_text()` gains a margins argument which allows you to add additional
  padding around text elements. To help see what's going on use `debug = TRUE` 
  to display the text region and anchors.

* The default font size in `geom_text()` has been decreased from 5mm (14 pts)
  to 3.8 mm (11 pts) to match the new default theme sizes.

* A diagonal line is no longer drawn on bar and rectangle legends. Instead, the
  border has been tweaked to be more visible, and more closely match the size of 
  line drawn on the plot.

* `geom_pointrange()` and `geom_linerange()` get vertical (not horizontal)
  lines in the legend (#1389).

* The default line `size` for `geom_smooth()` has been increased from 0.5 to 1 
  to make it easier to see when overlaid on data.
  
* `geom_bar()` and `geom_rect()` use a slightly paler shade of grey so they
  aren't so visually heavy.
  
* `geom_boxplot()` now colours outliers the same way as the boxes.

* `geom_point()` now uses shape 19 instead of 16. This looks much better on 
  the default Linux graphics device. (It's very slightly smaller than the old 
  point, but it shouldn't affect any graphics significantly)

* Sizes in ggplot2 are measured in mm. Previously they were converted to pts 
  (for use in grid) by multiplying by 72 / 25.4. However, grid uses printer's 
  points, not Adobe (big pts), so sizes are now correctly multiplied by 
  72.27 / 25.4. This is unlikely to noticeably affect display, but it's
  technically correct (<https://youtu.be/hou0lU8WMgo>).

* The default legend will now allocate multiple rows (if vertical) or
  columns (if horizontal) in order to make a legend that is more likely to
  fit on the screen. You can override with the `nrow`/`ncol` arguments
  to `guide_legend()`

    ```R
    p <- ggplot(mpg, aes(displ,hwy, colour = model)) + geom_point()
    p
    p + theme(legend.position = "bottom")
    # Previous behaviour
    p + guides(colour = guide_legend(ncol = 1))
    ```

### New and updated themes

* New `theme_void()` is completely empty. It's useful for plots with non-
  standard coordinates or for drawings (@jiho, #976).

* New `theme_dark()` has a dark background designed to make colours pop out
  (@jiho, #1018)

* `theme_minimal()` became slightly more minimal by removing the axis ticks:
  labels now line up directly beneath grid lines (@tomschloss, #1084)

* New theme setting `panel.ontop` (logical) make it possible to place 
  background elements (i.e., gridlines) on top of data. Best used with 
  transparent `panel.background` (@noamross. #551).

### Labelling

The facet labelling system was updated with many new features and a
more flexible interface (@lionel-). It now works consistently across
grid and wrap facets. The most important user visible changes are:

* `facet_wrap()` gains a `labeller` option (#25).

* `facet_grid()` and `facet_wrap()` gain a `switch` argument to
  display the facet titles near the axes. When switched, the labels
  become axes subtitles. `switch` can be set to "x", "y" or "both"
  (the latter only for grids) to control which margin is switched.

The labellers (such as `label_value()` or `label_both()`) also get
some new features:

* They now offer the `multi_line` argument to control whether to
  display composite facets (those specified as `~var1 + var2`) on one
  or multiple lines.

* In `label_bquote()` you now refer directly to the names of
  variables. With this change, you can create math expressions that
  depend on more than one variable. This math expression can be
  specified either for the rows or the columns and you can also
  provide different expressions to each margin.

  As a consequence of these changes, referring to `x` in backquoted
  expressions is deprecated.

* Similarly to `label_bquote()`, `labeller()` now take `.rows` and
  `.cols` arguments. In addition, it also takes `.default`.
  `labeller()` is useful to customise how particular variables are
  labelled. The three additional arguments specify how to label the
  variables are not specifically mentioned, respectively for rows,
  columns or both. This makes it especially easy to set up a
  project-wide labeller dispatcher that can be reused across all your
  plots. See the documentation for an example.

* The new labeller `label_context()` adapts to the number of factors
  facetted over. With a single factor, it displays only the values,
  just as before. But with multiple factors in a composite margin
  (e.g. with `~cyl + am`), the labels are passed over to
  `label_both()`. This way the variables names are displayed with the
  values to help identifying them.

On the programming side, the labeller API has been rewritten in order
to offer more control when faceting over multiple factors (e.g. with
formulae such as `~cyl + am`). This also means that if you have
written custom labellers, you will need to update them for this
version of ggplot.

* Previously, a labeller function would take `variable` and `value`
  arguments and return a character vector. Now, they take a data frame
  of character vectors and return a list. The input data frame has one
  column per factor facetted over and each column in the returned list
  becomes one line in the strip label. See documentation for more
  details.

* The labels received by a labeller now contain metadata: their margin
  (in the "type" attribute) and whether they come from a wrap or a
  grid facet (in the "facet" attribute).

* Note that the new `as_labeller()` function operator provides an easy
  way to transform an existing function to a labeller function. The
  existing function just needs to take and return a character vector.

## Documentation

* Improved documentation for `aes()`, `layer()` and much much more.

* I've tried to reduce the use of `...` so that you can see all the 
  documentation in one place rather than having to integrate multiple pages.
  In some cases this has involved adding additional arguments to geoms
  to make it more clear what you can do:
  
    *  `geom_smooth()` gains explicit `method`, `se` and `formula` arguments.
    
    * `geom_histogram()` gains `binwidth`, `bins`, `origin` and `right` 
      arguments.
      
    * `geom_jitter()` gains `width` and `height` arguments to make it easier
      to control the amount of jittering without using the lengthy 
      `position_jitter()` function (#1116)

* Use of `qplot()` in examples has been minimised (#1123, @hrbrmstr). This is
  inline with the 2nd edition of the ggplot2 box, which minimises the use of 
  `qplot()` in favour of `ggplot()`.

* Tightly linked geoms and stats (e.g. `geom_boxplot()` and `stat_boxplot()`) 
  are now documented in the same file so you can see all the arguments in one
  place. Variations of the same idea (e.g. `geom_path()`, `geom_line()`, and
  `geom_step()`) are also documented together.

* It's now obvious that you can set the `binwidth` parameter for
  `stat_bin_hex()`, `stat_summary_hex()`, `stat_bin_2d()`, and
  `stat_summary_2d()`. 

* The internals of positions have been cleaned up considerably. You're unlikely
  to notice any external changes, although the documentation should be a little
  less confusing since positions now don't list parameters they never use.

## Data

* All datasets have class `tbl_df` so if you also use dplyr, you get a better
  print method.

* `economics` has been brought up to date to 2015-04-01.

* New `economics_long` is the economics data in long form.

* New `txhousing` dataset containing information about the Texas housing
  market. Useful for examples that need multiple time series, and for
  demonstrating model+vis methods.

* New `luv_colours` dataset which contains the locations of all
  built-in `colors()` in Luv space.

* `movies` has been moved into its own package, ggplot2movies, because it was 
  large and not terribly useful. If you've used the movies dataset, you'll now 
  need to explicitly load the package with `library(ggplot2movies)`.

## Bug fixes and minor improvements

* All partially matched arguments and `$` have been been replaced with 
  full matches (@jimhester, #1134).

* ggplot2 now exports `alpha()` from the scales package (#1107), and `arrow()` 
  and `unit()` from grid (#1225). This means you don't need attach scales/grid 
  or do `scales::`/`grid::` for these commonly used functions.

* `aes_string()` now only parses character inputs. This fixes bugs when
  using it with numbers and non default `OutDec` settings (#1045).

* `annotation_custom()` automatically adds a unique id to each grob name,
  making it easier to plot multiple grobs with the same name (e.g. grobs of
  ggplot2 graphics) in the same plot (#1256).

* `borders()` now accepts xlim and ylim arguments for specifying the geographical 
  region of interest (@markpayneatwork, #1392).

* `coord_cartesian()` applies the same expansion factor to limits as for scales. 
  You can suppress with `expand = FALSE` (#1207).

* `coord_trans()` now works when breaks are suppressed (#1422).

* `cut_number()` gives error message if the number of requested bins can
  be created because there are two few unique values (#1046).

* Character labels in `facet_grid()` are no longer (incorrectly) coerced into
  factors. This caused problems with custom label functions (#1070).

* `facet_wrap()` and `facet_grid()` now allow you to use non-standard
  variable names by surrounding them with backticks (#1067).

* `facet_wrap()` more carefully checks its `nrow` and `ncol` arguments
  to ensure that they're specified correctly (@richierocks, #962)

* `facet_wrap()` gains a `dir` argument to control the direction the
  panels are wrapped in. The default is "h" for horizontal. Use "v" for
  vertical layout (#1260).

* `geom_abline()`, `geom_hline()` and `geom_vline()` have been rewritten to
  have simpler behaviour and be more consistent:

    * `stat_abline()`, `stat_hline()` and `stat_vline()` have been removed:
      these were never suitable for use other than with `geom_abline()` etc
      and were not documented.

    * `geom_abline()`, `geom_vline()` and `geom_hline()` are bound to
      `stat_identity()` and `position_identity()`

    * Intercept parameters can no longer be set to a function.

    * They are all documented in one file, since they are so closely related.

* `geom_bin2d()` will now let you specify one dimension's breaks exactly,
  without touching the other dimension's default breaks at all (#1126).

* `geom_crossbar()` sets grouping correctly so you can display multiple
  crossbars on one plot. It also makes the default `fatten` argument a little
  bigger to make the middle line more obvious (#1125).

* `geom_histogram()` and `geom_smooth()` now only inform you about the
  default values once per layer, rather than once per panel (#1220).

* `geom_pointrange()` gains `fatten` argument so you can control the
  size of the point relative to the size of the line.

* `geom_segment()` annotations were not transforming with scales 
  (@BrianDiggs, #859).

* `geom_smooth()` is no longer so chatty. If you want to know what the default
  smoothing method is, look it up in the documentation! (#1247)

* `geom_violin()` now has the ability to draw quantile lines (@DanRuderman).

* `ggplot()` now captures the parent frame to use for evaluation,
  rather than always defaulting to the global environment. This should
  make ggplot more suitable to use in more situations (e.g. with knitr)

* `ggsave()` has been simplified a little to make it easier to maintain.
  It no longer checks that you're printing a ggplot2 object (so now also
  works with any grid grob) (#970), and always requires a filename.
  Parameter `device` now supports character argument to specify which supported
  device to use ('pdf', 'png', 'jpeg', etc.), for when it cannot be correctly
  inferred from the file extension (for example when a temporary filename is
  supplied server side in shiny apps) (@sebkopf, #939). It no longer opens
  a graphics device if one isn't already open - this is annoying when you're
  running from a script (#1326).

* `guide_colorbar()` creates correct legend if only one color (@krlmlr, #943).

* `guide_colorbar()` no longer fails when the legend is empty - previously
  this often masked misspecifications elsewhere in the plot (#967).

* New `layer_data()` function extracts the data used for plotting for a given
  layer. It's mostly useful for testing.

* User supplied `minor_breaks` can now be supplied on the same scale as 
  the data, and will be automatically transformed with by scale (#1385).

* You can now suppress the appearance of an axis/legend title (and the space
  that would allocated for it) with `NULL` in the `scale_` function. To
  use the default label, use `waiver()` (#1145).

* Position adjustments no longer warn about potentially varying ranges
  because the problem rarely occurs in practice and there are currently a
  lot of false positives since I don't understand exactly what FP criteria
  I should be testing.

* `scale_fill_grey()` now uses red for missing values. This matches
  `scale_colour_grey()` and makes it obvious where missing values lie.
  Override with `na.value`.

* `scale_*_gradient2()` defaults to using Lab colour space.

* `scale_*_gradientn()` now allows `colours` or `colors` (#1290)

* `scale_y_continuous()` now also transforms the `lower`, `middle` and `upper`
  aesthetics used by `geom_boxplot()`: this only affects
  `geom_boxplot(stat = "identity")` (#1020).

* Legends no longer inherit aesthetics if `inherit.aes` is FALSE (#1267).

* `lims()` makes it easy to set the limits of any axis (#1138).

* `labels = NULL` now works with `guide_legend()` and `guide_colorbar()`.
  (#1175, #1183).

* `override.aes` now works with American aesthetic spelling, e.g. color

* Scales no longer round data points to improve performance of colour
  palettes. Instead the scales package now uses a much faster colour
  interpolation algorithm (#1022).

* `scale_*_brewer()` and `scale_*_distiller()` add new `direction` argument of 
  `scales::brewer_pal`, making it easier to change the order of colours 
  (@jiho, #1139).

* `scale_x_date()` now clips dates outside the limits in the same way as
  `scale_x_continuous()` (#1090).

* `stat_bin()` gains `bins` arguments, which denotes the number of bins. Now
  you can set `bins=100` instead of `binwidth=0.5`. Note that `breaks` or
  `binwidth` will override it (@tmshn, #1158, #102).

* `stat_boxplot()` warns if a continuous variable is used for the `x` aesthetic
  without also supplying a `group` aesthetic (#992, @krlmlr).

* `stat_summary_2d()` and `stat_bin_2d()` now share exactly the same code for 
  determining breaks from `bins`, `binwidth`, and `origin`. 
  
* `stat_summary_2d()` and `stat_bin_2d()` now output in tile/raster compatible 
  form instead of rect compatible form. 

* Automatically computed breaks do not lead to an error for transformations like
  "probit" where the inverse can map to infinity (#871, @krlmlr)

* `stat_function()` now always evaluates the function on the original scale.
  Previously it computed the function on transformed scales, giving incorrect
  values (@BrianDiggs, #1011).

* `strip_dots` works with anonymous functions within calculated aesthetics 
  (e.g. `aes(sapply(..density.., function(x) mean(x))))` (#1154, @NikNakk)

* `theme()` gains `validate = FALSE` parameter to turn off validation, and 
  hence store arbitrary additional data in the themes. (@tdhock, #1121)

* Improved the calculation of segments needed to draw the curve representing
  a line when plotted in polar coordinates. In some cases, the last segment
  of a multi-segment line was not drawn (@BrianDiggs, #952)<|MERGE_RESOLUTION|>--- conflicted
+++ resolved
@@ -1,9 +1,5 @@
 # ggplot2 (development version)
 
-<<<<<<< HEAD
-* `theme_classic()` now has black ticks and text instead of dark gray. In 
-  addition, `theme_classic()`'s axis line end is `"square"` (@teunbrand, #5978).
-=======
 * New `reset_geom_defaults()` and `reset_stat_defaults()` to restore all geom or
   stat default aesthetics at once (@teunbrand, #5975).
 * `facet_wrap()` can have `space = "free_x"` with 1-row layouts and 
@@ -43,7 +39,6 @@
 * ggplot2 no longer imports {glue} (@teunbrand, #5986).
 * `geom_rect()` can now derive the required corners positions from `x`/`width`
   or `y`/`height` parameterisation (@teunbrand, #5861).
->>>>>>> 3a7ae74a
 * All position scales now use the same definition of `x` and `y` aesthetics.
   This lets uncommon aesthetics like `xintercept` expand scales as usual.
   (#3342, #4966, @teunbrand)
@@ -161,6 +156,8 @@
   is setup once in total instead of once per group (@teunbrand, #5971)
 * `facet_grid(space = "free")` can now be combined with `coord_fixed()` 
   (@teunbrand, #4584).
+* `theme_classic()` now has black ticks and text instead of dark gray. In 
+  addition, `theme_classic()`'s axis line end is `"square"` (@teunbrand, #5978).
 
 # ggplot2 3.5.1
 

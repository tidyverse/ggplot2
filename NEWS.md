# ggplot2 (development version)

<<<<<<< HEAD
* `coord_radial()` now displays no axis instead of throwing an error when
  a scale has no breaks (@teunbrand, #6271).
=======
* `geom_ribbon()` now appropriately warns about, and removes, missing values 
  (@teunbrand, #6243).
>>>>>>> efc53cc0
* `guide_*()` can now accept two inside legend theme elements:
  `legend.position.inside` and `legend.justification.inside`, allowing inside
  legends to be placed at different positions. Only inside legends with the same
  position and justification will be merged (@Yunuuuu, #6210).
* New stat: `stat_manual()` for arbitrary computations (@teunbrand, #3501)
* Reversal of a dimension, typically 'x' or 'y', is now controlled by the 
  `reverse` argument in `coord_cartesian()`, `coord_fixed()`, `coord_radial()`
  and `coord_sf()`. In `coord_radial()`, this replaces the older `direction` 
  argument (#4021, @teunbrand).
* `coord_radial()` displays minor gridlines now (@teunbrand).
* (internal) `continuous_scale()` and `binned_scale()` sort the `limits` 
  argument internally (@teunbrand).
* Theme margins can have NA-units to inherit from parent elements. The new
  function `margin_part()` has NA-units as default (@teunbrand, #6115)
* New `margin_auto()` specification for theme margins.
* New argument `labs(dictionary)` to label based on variable name rather than 
  based on aesthetic (@teunbrand, #5178)
* Fixed bug in out-of-bounds binned breaks (@teunbrand, #6054)
* Binned guides now accept expressions as labels (@teunbrand, #6005)
* (internal) `Scale$get_labels()` format expressions as lists.
* In non-orthogonal coordinate systems (`coord_sf()`, `coord_polar()` and 
  `coord_radial()`), using 'AsIs' variables escape transformation when
  both `x` and `y` is an 'AsIs' variable (@teunbrand, #6205).
* The following methods have been deprecated: `fortify.lm()`, `fortify.glht()`,
  `fortify.confint.glht()`, `fortify.summary.glht()` and `fortify.cld()`. It
  is recommend to use `broom::augment()` and `broom::tidy()` instead 
  (@teunbrand, #3816).
* Custom and raster annotation now respond to scale transformations, and can
  use AsIs variables for relative placement (@teunbrand based on 
  @yutannihilation's prior work, #3120)
* When discrete breaks have names, they'll be used as labels by default 
  (@teunbrand, #6147).
* The helper function `is.waiver()` is now exported to help extensions to work
  with `waiver()` objects (@arcresu, #6173).
* Date(time) scales now throw appropriate errors when `date_breaks`, 
  `date_minor_breaks` or `date_labels` are not strings (@RodDalBen, #5880)
* `geom_errorbarh()` is deprecated in favour of 
  `geom_errorbar(orientation = "y")` (@teunbrand, #5961).
* `geom_contour()` should be able to recognise a rotated grid of points 
  (@teunbrand, #4320)
* `geom_boxplot()` gains additional arguments to style the colour, linetype and
  linewidths of the box, whiskers, median line and staples (@teunbrand, #5126)
* (internal) Using `after_scale()` in the `Geom*$default_aes()` field is now
  evaluated in the context of data (@teunbrand, #6135)
* Fixed bug where binned scales wouldn't simultaneously accept transformations
  and function-limits (@teunbrand, #6144).
* Fixed bug where the `ggplot2::`-prefix did not work with `stage()` 
  (@teunbrand, #6104).
* New `get_labs()` function for retrieving completed plot labels 
  (@teunbrand, #6008).
* Built-in `theme_*()` functions now have `ink` and `paper` arguments to control
  foreground and background colours respectively (@teunbrand)
* The `summary()` method for ggplots is now more terse about facets 
  (@teunbrand, #5989).
* `guide_bins()`, `guide_colourbar()` and `guide_coloursteps()` gain an `angle`
  argument to overrule theme settings, similar to `guide_axis(angle)` 
  (@teunbrand, #4594).
* `coord_*(expand)` can now take a logical vector to control expansion at any
  side of the panel (top, right, bottom, left) (@teunbrand, #6020)
* (Breaking) The defaults for all geoms can be set at one in the theme. 
  (@teunbrand based on pioneering work by @dpseidel, #2239)
    * A new `theme(geom)` argument is used to track these defaults.
    * The `element_geom()` function can be used to populate that argument.
    * The `from_theme()` function allows access to the theme default fields from
      inside the `aes()` function.
* Passing empty unmapped aesthetics to layers raises a warning instead of
  throwing an error (@teunbrand, #6009).
* Moved {mgcv} from Imports to Suggests (@teunbrand, #5986)
* New `reset_geom_defaults()` and `reset_stat_defaults()` to restore all geom or
  stat default aesthetics at once (@teunbrand, #5975).
* `facet_wrap()` can have `space = "free_x"` with 1-row layouts and 
  `space = "free_y"` with 1-column layouts (@teunbrand)
* Secondary axes respect `n.breaks` setting in continuous scales (@teunbrand, #4483).
* Layers can have names (@teunbrand, #4066).
* (internal) improvements to `pal_qualitative()` (@teunbrand, #5013)
* `coord_radial(clip = "on")` clips to the panel area when the graphics device
  supports clipping paths (@teunbrand, #5952).
* (internal) Panel clipping responsibility moved from Facet class to Coord 
  class through new `Coord$draw_panel()` method.
* `theme(strip.clip)` now defaults to `"on"` and is independent of Coord 
  clipping (@teunbrand, 5952).
* (internal) rearranged the code of `Facet$draw_panels()` method (@teunbrand).
* Axis labels are now justified across facet panels (@teunbrand, #5820)
* Fixed bug in `stat_function()` so x-axis title now produced automatically 
  when no data added. (@phispu, #5647).
* geom_sf now accepts shape names (@sierrajohnson, #5808)
* Added `gg` class to `labs()` (@phispu, #5553).
* Missing values from discrete palettes are no longer translated 
  (@teunbrand, #5929).
* Fixed bug in `facet_grid(margins = TRUE)` when using expresssions 
  (@teunbrand, #1864).
* `geom_step()` now supports the `orientation` argument (@teunbrand, #5936).
* `position_dodge()` and `position_jitterdodge()` now have a `reverse` argument 
  (@teunbrand, #3610)
* `coord_radial(r.axis.inside)` can now take a numeric value to control 
  placement of internally placed radius axes (@teunbrand, #5805).
* (internal) default labels are derived in `ggplot_build()` rather than
  in `ggplot_add.Layer()` (@teunbrand, #5894)
* An attempt is made to use a variable's label attribute as default label 
  (@teunbrand, #4631)
* Themes gain an additional `header_family` argument to easily set the font
  for headers and titles (#5886).
* The `plot.subtitle`, `plot.caption` and `plot.tag` theme elements now inherit 
  from the root `text` element instead of the `title` element (#5886).
* ggplot2 no longer imports {glue} (@teunbrand, #5986).
* `geom_rect()` can now derive the required corners positions from `x`/`width`
  or `y`/`height` parameterisation (@teunbrand, #5861).
* All position scales now use the same definition of `x` and `y` aesthetics.
  This lets uncommon aesthetics like `xintercept` expand scales as usual.
  (#3342, #4966, @teunbrand)
* Bare numeric values provided to Date or Datetime scales get inversely 
  transformed (cast to Date/POSIXct) with a warning (@teunbrand).
* `stat_bin()` now accepts functions for argument `breaks` (@aijordan, #4561)
* (internal) The plot's layout now has a coord parameter that is used to 
  prevent setting up identical panel parameters (#5427)
* (internal) rearranged the code of `Facet$draw_panels()` method (@teunbrand).
* `geom_rug()` prints a warning when `na.rm = FALSE`, as per documentation (@pn317, #5905)
* `position_dodge(preserve = "single")` now handles multi-row geoms better,
  such as `geom_violin()` (@teunbrand based on @clauswilke's work, #2801).
* `position_jitterdodge()` now dodges by `group` (@teunbrand, #3656)
* The `arrow.fill` parameter is now applied to more line-based functions: 
  `geom_path()`, `geom_line()`, `geom_step()` `geom_function()`, line 
   geometries in `geom_sf()` and `element_line()`.
* Fixed bug where binned guides would keep out-of-bounds breaks 
  (@teunbrand, #5870).
* The size of the `draw_key_polygon()` glyph now reflects the `linewidth` 
  aesthetic (#4852).
* New function `complete_theme()` to replicate how themes are handled during
  plot building (#5801).
* Special getter and setter functions have been renamed for consistency, allowing
  for better tab-completion with `get_*`- and `set_*`-prefixes. The old names 
  remain available for backward compatibility (@teunbrand, #5568).
  
  | New name             | Old name          |
  | -------------------- | ----------------- |
  | `get_theme()`        | `theme_get()`     |
  | `set_theme()`        | `theme_set()`     |
  | `replace_theme()`    | `theme_replace()` |
  | `update_theme()`     | `theme_update()`  |
  | `get_last_plot()`    | `last_plot()`     |
  | `get_layer_data()`   | `layer_data()`    |
  | `get_layer_grob()`   | `layer_grob()`    |
  | `get_panel_scales()` | `layer_scales()`  |

* Discrete scales now support `minor_breaks`. This may only make sense in
  discrete position scales, where it affects the placement of minor ticks
  and minor gridlines (#5434).
* Discrete position scales now expose the `palette` argument, which can be used 
  to customise spacings between levels (@teunbrand, #5770).
* The default `se` parameter in layers with `geom = "smooth"` will be `TRUE` 
  when the data has `ymin` and `ymax` parameters and `FALSE` if these are 
  absent. Note that this does not affect the default of `geom_smooth()` or
  `stat_smooth()` (@teunbrand, #5572).
* The bounded density option in `stat_density()` uses a wider range to
  prevent discontinuities (#5641).
* `geom_raster()` now falls back to rendering as `geom_rect()` when coordinates
  are not Cartesian (#5503).
* `stat_ecdf()` now has an optional `weight` aesthetic (@teunbrand, #5058).
* Position scales combined with `coord_sf()` can now use functions in the 
 `breaks` argument. In addition, `n.breaks` works as intended and 
 `breaks = NULL` removes grid lines and axes (@teunbrand, #4622).
* (Internal) Applying defaults in `geom_sf()` has moved from the internal 
  `sf_grob()` to `GeomSf$use_defaults()` (@teunbrand).
* `facet_wrap()` has new options for the `dir` argument to more precisely
  control panel directions. Internally `dir = "h"` or `dir = "v"` is deprecated 
  (@teunbrand, #5212).
* Prevented `facet_wrap(..., drop = FALSE)` from throwing spurious errors when
  a character facetting variable contained `NA`s (@teunbrand, #5485).
* When facets coerce the faceting variables to factors, the 'ordered' class
  is dropped (@teunbrand, #5666).
* `geom_curve()` now appropriately removes missing data instead of throwing
  errors (@teunbrand, #5831).
* `update_geom_defaults()` and `update_stat_defaults()` have a reset mechanism
  when using `new = NULL` and invisible return the previous defaults (#4993).
* Fixed regression in axes where `breaks = NULL` caused the axes to disappear
  instead of just rendering the axis line (@teunbrand, #5816).
* `geom_point()` can be dodged vertically by using 
  `position_dodge(..., orientation = "y")` (@teunbrand, #5809).
* Fixed bug where `na.value` was incorrectly mapped to non-`NA` values 
  (@teunbrand, #5756).
* Fixed bug in `guide_custom()` that would throw error with `theme_void()` 
  (@teunbrand, #5856).
* New helper function `gg_par()` to translate ggplot2's interpretation of 
  graphical parameters to {grid}'s interpretation (@teunbrand, #5866).
* `scale_{x/y}_discrete()` can now accept a `sec.axis`. It is recommended to
  only use `dup_axis()` to set custom breaks or labels, as discrete variables 
  cannot be transformed (@teunbrand, #3171).
* `stat_density()` has the new computed variable: `wdensity`, which is
  calculated as the density times the sum of weights (@teunbrand, #4176).
* `theme()` gets new `spacing` and `margins` arguments that all other spacings
  and (non-text) margins inherit from (@teunbrand, #5622).
* `geom_ribbon()` can have varying `fill` or `alpha` in linear coordinate
  systems (@teunbrand, #4690).
* `geom_tile()` computes default widths and heights per panel instead of
  per layer (@teunbrand, #5740).
* The `fill` of the `panel.border` theme setting is ignored and forced to be
  transparent (#5782).
* `stat_align()` skips computation when there is only 1 group and therefore
  alignment is not necessary (#5788).
* `position_stack()` skips computation when all `x` values are unique and 
  therefore stacking is not necessary (#5788).
* A new `ggplot_build()` S3 method for <ggplot_built> classes was added, which
  returns input unaltered (@teunbrand, #5800).
* `width` is implemented as aesthetic instead of parameter in `geom_col()` and
  `geom_bar()` (#3142).
* Fix a bug in `position_jitterdodge()` where different jitters would be applied
  to different position aesthetics of the same axis (@teunbrand, #5818).
* In `stat_bin()`, the default `boundary` is now chosen to better adhere to 
  the `nbin` argument (@teunbrand, #5882, #5036)
* `after_stat()` and `after_scale()` throw warnings when the computed aesthetics
  are not of the correct length (#5901).
* `guide_colourbar()` now correctly hands off `position` and `available_aes`
  parameters downstream (@teunbrand, #5930)
* `geom_hline()` and `geom_vline()` now have `position` argument
  (@yutannihilation, #4285).
* New function `get_strip_labels()` to retrieve facet labels (@teunbrand, #4979)
* Fixed bug in `position_dodge2()`'s identification of range overlaps 
  (@teunbrand, #5938, #4327).
* Fixed bug where empty discrete scales weren't recognised as such 
  (@teunbrand, #5945).
* (internal) The summary function of `stat_summary()` and `stat_summary_bin()` 
  is setup once in total instead of once per group (@teunbrand, #5971)
* `facet_grid(space = "free")` can now be combined with `coord_fixed()` 
  (@teunbrand, #4584).
* `theme_classic()` now has black ticks and text instead of dark gray. In 
  addition, `theme_classic()`'s axis line end is `"square"` (@teunbrand, #5978).
* {tibble} is now suggested instead of imported (@teunbrand, #5986)
* The ellipsis argument is now checked in `fortify()`, `get_alt_text()`, 
  `labs()` and several guides (@teunbrand, #3196).
* `stat_summary_bin()` no longer ignores `width` parameter (@teunbrand, #4647).
* Added `keep.zeroes` argument to `stat_bin()` (@teunbrand, #3449)
* (internal) removed barriers for using 2D structures as aesthetics 
  (@teunbrand, #4189).
* `coord_sf()` no longer errors when dealing with empty graticules (@teunbrand, #6052)
* Added `theme_transparent()` with transparent backgrounds (@topepo).
* New theme elements `palette.{aes}.discrete` and `palette.{aes}.continuous`. 
  Theme palettes replace palettes in scales where `palette = NULL`, which is 
  the new default in many scales (@teunbrand, #4696).
* `guide_axis()` no longer reserves space for blank ticks 
  (@teunbrand, #4722, #6069).
* `geom_abline()` clips to the panel range in the vertical direction too
  (@teunbrand, #6086).
* Added `panel.widths` and `panel.heights` to `theme()` (#5338, @teunbrand).

# ggplot2 3.5.1

This is a small release focusing on fixing regressions from 3.5.0 and 
documentation updates.

## Bug fixes

* Fixed bug where discrete scales could not map aesthetics only consisting of
  `NA`s (#5623)
* Fixed spurious warnings from `sec_axis()` with `breaks = NULL` (#5713).
* Patterns and gradients are now also enabled in `geom_sf()` 
  (@teunbrand, #5716).
* The default behaviour of `resolution()` has been reverted to pre-3.5.0 
  behaviour. Whether mapped discrete vectors should be treated as having 
  resolution of 1 is controlled by the new `discrete` argument.
* Fixed bug in `guide_bins()` and `guide_coloursteps()` where discrete breaks,
  such as the levels produced by `cut()`, were ordered incorrectly 
  (@teunbrand, #5757).
  
## Improvements

* When facets coerce the faceting variables to factors, the 'ordered' class
  is dropped (@teunbrand, #5666).
* `coord_map()` and `coord_polar()` throw informative warnings when used
  with the guide system (#5707).
* When passing a function to `stat_contour(breaks)`, that function is used to
  calculate the breaks even if `bins` and `binwidth` are missing 
  (@teunbrand, #5686).
* `geom_step()` now supports `lineend`, `linejoin` and `linemitre` parameters 
  (@teunbrand, #5705).
* Fixed performance loss when the `.data` pronoun is used in `aes()` (#5730).
* Facet evaluation is better at dealing with inherited errors 
  (@teunbrand, #5670).
* `stat_bin()` deals with non-finite breaks better (@teunbrand, #5665).
* While axes in `coord_radial()` don't neatly fit the top/right/bottom/left
  organisation, specifying `position = "top"` or `position = "right"` 
  in the scale will flip the placement of the radial axis (#5735)
* Theme elements that do not exist now throw warnings instead of errors (#5719).
* Fixed bug in `coord_radial()` where full circles were not treated as such 
  (@teunbrand, #5750).
* When legends detect the presence of values in a layer, `NA` is now detected
  if the data contains values outside the given breaks (@teunbrand, #5749).
* `annotate()` now warns about `stat` or `position` arguments (@teunbrand, #5151)
* `guide_coloursteps(even.steps = FALSE)` now works with discrete data that has 
  been formatted by `cut()` (@teunbrand, #3877).
* `ggsave()` now offers to install svglite if needed (@eliocamp, #6166).

# ggplot2 3.5.0

This is a minor release that turned out quite beefy. It is focused on 
overhauling the guide system: the system responsible for displaying information 
from scales in the guise of axes and legends. As part of that overhaul, new 
guides have been implemented and existing guides have been refined. The look 
and feel of guides has been mostly preserved, but their internals and 
styling options have changed drastically.

Briefly summarising other highlights, we also welcome `coord_radial()` as a 
successor of  `coord_polar()`. Initial support for newer graphical features, 
such as pattern fills has been added. The API has changed how `I()`/`<AsIs>` 
vectors interact with the scale system, namely: not at all. 

## Breaking changes

* The guide system. As a whole. See 'new features' for more information. 
  While the S3 guide generics are still in place, the S3 methods for 
  `guide_train()`, `guide_merge()`, `guide_geom()`, `guide_transform()`,
  `guide_gengrob()` have been superseded by the respective ggproto methods.
  In practice, this will mean that `NextMethod()` or sub-classing ggplot2's
  guides with the S3 system will no longer work.
  
* By default, `guide_legend()` now only draws a key glyph for a layer when
  the value is in the layer's data. To revert to the old behaviour, you
  can still set `show.legend = c({aesthetic} = TRUE)` (@teunbrand, #3648).

* In the `scale_{colour/fill}_gradient2()` and 
  `scale_{colour/fill}_steps2()` functions, the `midpoint` argument is 
  transformed by the scale transformation (#3198).
  
* The `legend.key` theme element is set to inherit from the `panel.background`
  theme element. The default themes no longer set the `legend.key` element.
  This causes a visual change with the default `theme_gray()` (#5549).
  
* The `scale_name` argument in `continuous_scale()`, `discrete_scale()` and
  `binned_scale()` is soft-deprecated. If you have implemented custom scales,
  be advised to double-check that unnamed arguments ends up where they should 
  (@teunbrand, #1312).  
  
* The `legend.text.align` and `legend.title.align` arguments in `theme()` are 
  deprecated. The `hjust` setting of the `legend.text` and `legend.title` 
  elements continues to fulfill the role of text alignment (@teunbrand, #5347).
  
* 'lines' units in `geom_label()`, often used in the `label.padding` argument, 
  are now are relative to the text size. This causes a visual change, but fixes 
  a misalignment issue between the textbox and text (@teunbrand, #4753)
  
* `coord_flip()` has been marked as superseded. The recommended alternative is
  to swap the `x` and `y` aesthetic and/or using the `orientation` argument in
  a layer (@teunbrand, #5130).
  
* The `trans` argument in scales and secondary axes has been renamed to 
  `transform`. The `trans` argument itself is deprecated. To access the
  transformation from the scale, a new `get_transformation()` method is 
  added to Scale-classes (#5558).
  
* Providing a numeric vector to `theme(legend.position)` has been deprecated.
  To set the default legend position inside the plot use 
  `theme(legend.position = "inside", legend.position.inside = c(...))` instead.

## New features

* Plot scales now ignore `AsIs` objects constructed with `I(x)`, instead of
  invoking the identity scale. This allows these columns to co-exist with other
  layers that need a non-identity scale for the same aesthetic. Also, it makes
  it easy to specify relative positions (@teunbrand, #5142).
  
* The `fill` aesthetic in many geoms now accepts grid's patterns and gradients.
  For developers of layer extensions, this feature can be enabled by switching 
  from `fill = alpha(fill, alpha)` to `fill = fill_alpha(fill, alpha)` when 
  providing fills to `grid::gpar()` (@teunbrand, #3997).
  
* New function `check_device()` for testing the availability of advanced 
  graphics features introduced in R 4.1.0 onward (@teunbrand, #5332).
  
* `coord_radial()` is a successor to `coord_polar()` with more customisation 
  options. `coord_radial()` can:
  
  * integrate with the new guide system via a dedicated `guide_axis_theta()` to
    display the angle coordinate.
  * in addition to drawing full circles, also draw circle sectors by using the 
    `end` argument.
  * avoid data vanishing in the center of the plot by setting the `donut` 
    argument.
  * adjust the `angle` aesthetic of layers, such as `geom_text()`, to align 
    with the coordinate system using the `rotate_angle` argument.
    
### The guide system

The guide system encompassing axes and legends, as the last remaining chunk of 
ggplot2, has been rewritten to use the `<ggproto>` system instead of the S3 
system. This change was a necessary step to officially break open the guide 
system for extension package developers. The axes and legends now inherit from 
a `<Guide>` class, which makes them extensible in the same manner as geoms, 
stats, facets and coords (#3329, @teunbrand)

* The most user-facing change is that the styling of guides is rewired through
  the theme system. Guides now have a `theme` argument that can style 
  individual guides, while `theme()` has gained additional arguments to style
  guides. Theme elements declared in the guide override theme elements set
  through the plot. The new theme elements for guides are: 
  `legend.key.spacing{.x/.y}`, `legend.frame`, `legend.axis.line`, 
  `legend.ticks`, `legend.ticks.length`, `legend.text.position` and 
  `legend.title.position`. Previous style options in the arguments of 
  `guide_*()` functions are soft-deprecated.

* Unfortunately, we could not fully preserve the function of pre-existing
  guide extensions written in the S3 system. A fallback for these old guides
  is encapsulated in the `<GuideOld>` class, which calls the old S3 generics.
  The S3 methods have been removed as part of cleaning up, so the old guides
  will still work if the S3 methods are reimplemented, but we encourage to
  switch to the new system (#2728).
  
* The `order` argument of guides now strictly needs to be a length-1 
  integer (#4958).
  
#### Axes

* New `guide_axis_stack()` to combine other axis guides on top of one another.

* New `guide_axis_theta()` to draw an axis in a circular arc in 
  `coord_radial()`. The guide can be controlled by adding 
  `guides(theta = guide_axis_theta(...))` to a plot.

* New `guide_axis_logticks()` can be used to draw logarithmic tick marks as
  an axis. It supersedes the `annotation_logticks()` function 
  (@teunbrand, #5325).

* `guide_axis()` gains a `minor.ticks` argument to draw minor ticks (#4387).

* `guide_axis()` gains a `cap` argument that can be used to trim the
      axis line to extreme breaks (#4907).

* Primary axis titles are now placed at the primary guide, so that
  `guides(x = guide_axis(position = "top"))` will display the title at the
  top by default (#4650).
  
* The default `vjust` for the `axis.title.y.right` element is now 1 instead of
  0.
  
* Unknown secondary axis guide positions are now inferred as the opposite 
  of the primary axis guide when the latter has a known `position` (#4650).
  
#### Legends

* New `guide_custom()` function for drawing custom graphical objects (grobs)
  unrelated to scales in legend positions (#5416).
  
* All legends have acquired a `position` argument, that allows individual guides
  to deviate from the `legend.position` set in the `theme()` function. This
  means that legends can now be placed at multiple sides of the plot (#5488).
  
* The spacing between legend keys and their labels, in addition to legends
  and their titles, is now controlled by the text's `margin` setting. Not
  specifying margins will automatically add appropriate text margins. To
  control the spacing within a legend between keys, the new 
  `legend.key.spacing.{x/y}` argument can be used in `theme()`. This leaves the 
  `legend.spacing` theme setting dedicated to solely controlling the spacing 
  between different guides (#5455).
  
* `guide_colourbar()` and `guide_coloursteps()` gain an `alpha` argument to
  set the transparency of the bar (#5085).

* New `display` argument in `guide_colourbar()` supplants the `raster` argument.
  In R 4.1.0 and above, `display = "gradient"` will draw a gradient.
  
* Legend keys that can draw arrows have their size adjusted for arrows.

* When legend titles are larger than the legend, title justification extends
  to the placement of keys and labels (#1903).

* Glyph drawing functions of the `draw_key_*()` family can now set `"width"`
  and `"height"` attributes (in centimetres) to the produced keys to control
  their displayed size in the legend.
  
* `coord_sf()` now uses customisable guides provided in the scales or 
  `guides()` function (@teunbrand).

## Improvements

* `guide_coloursteps(even.steps = FALSE)` now draws one rectangle per interval
  instead of many small ones (#5481).

* `draw_key_label()` now better reflects the appearance of labels (#5561).

* `position_stack()` no longer silently removes missing data, which is now
  handled by the geom instead of position (#3532).
  
* The `minor_breaks` function argument in scales can now also take a function 
  with two arguments: the scale's limits and the scale's major breaks (#3583).
  
* Failing to fit or predict in `stat_smooth()` now gives a warning and omits
  the failed group, instead of throwing an error (@teunbrand, #5352).
  
* `labeller()` now handles unspecified entries from lookup tables
  (@92amartins, #4599).
  
* `fortify.default()` now accepts a data-frame-like object granted the object
  exhibits healthy `dim()`, `colnames()`, and `as.data.frame()` behaviours
  (@hpages, #5390).

* `geom_violin()` gains a `bounds` argument analogous to `geom_density()`s 
  (@eliocamp, #5493).

* To apply dodging more consistently in violin plots, `stat_ydensity()` now
  has a `drop` argument to keep or discard groups with 1 observation.
  
* `geom_boxplot()` gains a new argument, `staplewidth` that can draw staples
  at the ends of whiskers (@teunbrand, #5126)
  
* `geom_boxplot()` gains an `outliers` argument to switch outliers on or off,
  in a manner that does affects the scale range. For hiding outliers that does
  not affect the scale range, you can continue to use `outlier.shape = NA` 
  (@teunbrand, #4892).
  
* Nicer error messages for xlim/ylim arguments in coord-* functions
  (@92amartins, #4601, #5297).

* You can now omit either `xend` or `yend` from `geom_segment()` as only one
  of these is now required. If one is missing, it will be filled from the `x`
  and `y` aesthetics respectively. This makes drawing horizontal or vertical
  segments a little bit more convenient (@teunbrand, #5140).
  
* When `geom_path()` has aesthetics varying within groups, the `arrow()` is
  applied to groups instead of individual segments (@teunbrand, #4935).
  
* `geom_text()` and `geom_label()` gained a `size.unit` parameter that set the 
  text size to millimetres, points, centimetres, inches or picas 
  (@teunbrand, #3799).
  
* `geom_label()` now uses the `angle` aesthetic (@teunbrand, #2785)

* The `label.padding` argument in `geom_label()` now supports inputs created
  with the `margin()` function (#5030).
  
* `ScaleContinuous$get_breaks()` now only calls `scales::zero_range()` on limits
  in transformed space, rather than in data space (#5304).
  
* Scales throw more informative messages (@teunbrand, #4185, #4258)
  
* `scale_*_manual()` with a named `values` argument now emits a warning when
  none of those names match the values found in the data (@teunbrand, #5298).
  
* The `name` argument in most scales is now explicitly the first argument 
  (#5535)
  
* The `translate_shape_string()` internal function is now exported for use in
  extensions of point layers (@teunbrand, #5191).
  
* To improve `width` calculation in bar plots with empty factor levels, 
  `resolution()` considers `mapped_discrete` values as having resolution 1 
  (@teunbrand, #5211)
  
* In `theme()`, some elements can be specified with `rel()` to inherit from
  `unit`-class objects in a relative fashion (@teunbrand, #3951).
  
* `theme()` now supports splicing a list of arguments (#5542).

* In the theme element hierarchy, parent elements that are a strict subclass
  of child elements now confer their subclass upon the children (#5457).
  
* New `plot.tag.location` in `theme()` can control placement of the plot tag
  in the `"margin"`, `"plot"` or the new `"panel"` option (#4297).
  
* `coord_munch()` can now close polygon shapes (@teunbrand, #3271)
  
* Aesthetics listed in `geom_*()` and `stat_*()` layers now point to relevant
  documentation (@teunbrand, #5123).
  
* The new argument `axes` in `facet_grid()` and `facet_wrap()` controls the
  display of axes at interior panel positions. Additionally, the `axis.labels`
  argument can be used to only draw tick marks or fully labelled axes 
  (@teunbrand, #4064).
  
* `coord_polar()` can have free scales in facets (@teunbrand, #2815).

* The `get_guide_data()` function can be used to extract position and label
  information from the plot (#5004).
  
* Improve performance of layers without positional scales (@zeehio, #4990)

* More informative error for mismatched 
  `direction`/`theme(legend.direction = ...)` arguments (#4364, #4930).

## Bug fixes

* Fixed regression in `guide_legend()` where the `linewidth` key size
  wasn't adapted to the width of the lines (#5160).

* In `guide_bins()`, the title no longer arbitrarily becomes offset from
  the guide when it has long labels.
  
* `guide_colourbar()` and `guide_coloursteps()` merge properly when one
  of the aesthetics is dropped (#5324).

* When using `geom_dotplot(binaxis = "x")` with a discrete y-variable, dots are
  now stacked from the y-position rather than from 0 (@teunbrand, #5462)
  
* `stat_count()` treats `x` as unique in the same manner `unique()` does 
  (#4609).
  
* The plot's title, subtitle and caption now obey horizontal text margins
  (#5533).
  
* Contour functions will not fail when `options("OutDec")` is not `.` (@eliocamp, #5555).

* Lines where `linewidth = NA` are now dropped in `geom_sf()` (#5204).

* `ggsave()` no longer sometimes creates new directories, which is now 
  controlled by the new `create.dir` argument (#5489).
  
* Legend titles no longer take up space if they've been removed by setting 
  `legend.title = element_blank()` (@teunbrand, #3587).
  
* `resolution()` has a small tolerance, preventing spuriously small resolutions 
  due to rounding errors (@teunbrand, #2516).
  
* `stage()` now works correctly, even with aesthetics that do not have scales 
  (#5408)
  
* `stat_ydensity()` with incomplete groups calculates the default `width` 
  parameter more stably (@teunbrand, #5396)
  
* The `size` argument in `annotation_logticks()` has been deprecated in favour
  of the `linewidth` argument (#5292).
  
* Binned scales now treat `NA`s in limits the same way continuous scales do 
  (#5355).

* Binned scales work better with `trans = "reverse"` (#5355).

* Integers are once again valid input to theme arguments that expect numeric
  input (@teunbrand, #5369)
  
* Legends in `scale_*_manual()` can show `NA` values again when the `values` is
  a named vector (@teunbrand, #5214, #5286).
  
* Fixed bug in `coord_sf()` where graticule lines didn't obey 
  `panel.grid.major`'s linewidth setting (@teunbrand, #5179)
  
* Fixed bug in `annotation_logticks()` when no suitable tick positions could
  be found (@teunbrand, #5248).
  
* The default width of `geom_bar()` is now based on panel-wise resolution of
  the data, rather than global resolution (@teunbrand, #4336).
  
* `stat_align()` is now applied per panel instead of globally, preventing issues
  when facets have different ranges (@teunbrand, #5227).
  
* A stacking bug in `stat_align()` was fixed (@teunbrand, #5176).

* `stat_contour()` and `stat_contour_filled()` now warn about and remove
  duplicated coordinates (@teunbrand, #5215).
  
* `guide_coloursteps()` and `guide_bins()` sort breaks (#5152). 
  
## Internal changes
  
* The `ScaleContinuous$get_breaks()` method no longer censors
  the computed breaks.
  
* The ggplot object now contains `$layout` which points to the `Layout` ggproto
  object and will be used by the `ggplot_build.ggplot` method. This was exposed
  so that package developers may extend the behaviour of the `Layout` ggproto 
  object without needing to develop an entirely new `ggplot_build` method 
  (@jtlandis, #5077).
  
* Guide building is now part of `ggplot_build()` instead of 
  `ggplot_gtable()` to allow guides to observe unmapped data (#5483).
  
* The `titleGrob()` function has been refactored to be faster and less
  complicated.

* The `scales_*()` functions related to managing the `<ScalesList>` class have
  been implemented as methods in the `<ScalesList>` class, rather than stray
  functions (#1310).
  
# ggplot2 3.4.4

This hotfix release adapts to a change in r-devel's `base::is.atomic()` and 
the upcoming retirement of maptools.

* `fortify()` for sp objects (e.g., `SpatialPolygonsDataFrame`) is now deprecated
  and will be removed soon in support of [the upcoming retirement of rgdal, rgeos,
  and maptools](https://r-spatial.org/r/2023/05/15/evolution4.html). In advance
  of the whole removal, `fortify(<SpatialPolygonsDataFrame>, region = ...)`
  no longer works as of this version (@yutannihilation, #5244).

# ggplot2 3.4.3
This hotfix release addresses a version comparison change in r-devel. There are
no user-facing or breaking changes.

# ggplot2 3.4.2
This is a hotfix release anticipating changes in r-devel, but folds in upkeep
changes and a few bug fixes as well.

## Minor improvements

* Various type checks and their messages have been standardised 
  (@teunbrand, #4834).
  
* ggplot2 now uses `scales::DiscreteRange` and `scales::ContinuousRange`, which
  are available to write scale extensions from scratch (@teunbrand, #2710).
  
* The `layer_data()`, `layer_scales()` and `layer_grob()` now have the default
  `plot = last_plot()` (@teunbrand, #5166).
  
* The `datetime_scale()` scale constructor is now exported for use in extension
  packages (@teunbrand, #4701).
  
## Bug fixes

* `update_geom_defaults()` and `update_stat_defaults()` now return properly 
  classed objects and have updated docs (@dkahle, #5146).

* For the purposes of checking required or non-missing aesthetics, character 
  vectors are no longer considered non-finite (@teunbrand, @4284).

* `annotation_logticks()` skips drawing ticks when the scale range is non-finite
  instead of throwing an error (@teunbrand, #5229).
  
* Fixed spurious warnings when the `weight` was used in `stat_bin_2d()`, 
  `stat_boxplot()`, `stat_contour()`, `stat_bin_hex()` and `stat_quantile()`
  (@teunbrand, #5216).

* To prevent changing the plotting order, `stat_sf()` is now computed per panel 
  instead of per group (@teunbrand, #4340).

* Fixed bug in `coord_sf()` where graticule lines didn't obey 
  `panel.grid.major`'s linewidth setting (@teunbrand, #5179).

* `geom_text()` drops observations where `angle = NA` instead of throwing an
  error (@teunbrand, #2757).
  
# ggplot2 3.4.1
This is a small release focusing on fixing regressions in the 3.4.0 release
and minor polishes.

## Breaking changes

* The computed variable `y` in `stat_ecdf()` has been superseded by `ecdf` to 
  prevent incorrect scale transformations (@teunbrand, #5113 and #5112).
  
## New features

* Added `scale_linewidth_manual()` and `scale_linewidth_identity()` to support
  the `linewidth` aesthetic (@teunbrand, #5050).
  
* `ggsave()` warns when multiple `filename`s are given, and only writes to the
  first file (@teunbrand, #5114).

## Bug fixes

* Fixed a regression in `geom_hex()` where aesthetics were replicated across 
  bins (@thomasp85, #5037 and #5044).
  
* Using two ordered factors as facetting variables in 
  `facet_grid(..., as.table = FALSE)` now throws a warning instead of an
  error (@teunbrand, #5109).
  
* Fixed misbehaviour of `draw_key_boxplot()` and `draw_key_crossbar()` with 
  skewed key aspect ratio (@teunbrand, #5082).
  
* Fixed spurious warning when `weight` aesthetic was used in `stat_smooth()` 
  (@teunbrand based on @clauswilke's suggestion, #5053).
  
* The `lwd` alias is now correctly replaced by `linewidth` instead of `size` 
  (@teunbrand based on @clauswilke's suggestion #5051).
  
* Fixed a regression in `Coord$train_panel_guides()` where names of guides were 
  dropped (@maxsutton, #5063).

In binned scales:

* Automatic breaks should no longer be out-of-bounds, and automatic limits are
  adjusted to include breaks (@teunbrand, #5082).
  
* Zero-range limits no longer throw an error and are treated akin to continuous
  scales with zero-range limits (@teunbrand, #5066).
  
* The `trans = "date"` and `trans = "time"` transformations were made compatible
  (@teunbrand, #4217).

# ggplot2 3.4.0
This is a minor release focusing on tightening up the internals and ironing out
some inconsistencies in the API. The biggest change is the addition of the 
`linewidth` aesthetic that takes of sizing the width of any line from `size`. 
This change, while attempting to be as non-breaking as possible, has the 
potential to change the look of some of your plots.

Other notable changes is a complete redo of the error and warning messaging in
ggplot2 using the cli package. Messaging is now better contextualised and it 
should be easier to identify which layer an error is coming from. Last, we have
now made the switch to using the vctrs package internally which means that 
support for vctrs classes as variables should improve, along with some small 
gains in rendering speed.

## Breaking changes

* A `linewidth` aesthetic has been introduced and supersedes the `size` 
  aesthetic for scaling the width of lines in line based geoms. `size` will 
  remain functioning but deprecated for these geoms and it is recommended to 
  update all code to reflect the new aesthetic. For geoms that have _both_ point 
  sizing and linewidth sizing (`geom_pointrange()` and `geom_sf`) `size` now 
  **only** refers to sizing of points which can leads to a visual change in old
  code (@thomasp85, #3672)
  
* The default line width for polygons in `geom_sf()` have been decreased to 0.2 
  to reflect that this is usually used for demarking borders where a thinner 
  line is better suited. This change was made since we already induced a 
  visual change in `geom_sf()` with the introduction of the `linewidth` 
  aesthetic.
  
* The dot-dot notation (`..var..`) and `stat()`, which have been superseded by
  `after_stat()`, are now formally deprecated (@yutannihilation, #3693).

* `qplot()` is now formally deprecated (@yutannihilation, #3956).

* `stage()` now properly refers to the values without scale transformations for
  the stage of `after_stat`. If your code requires the scaled version of the
  values for some reason, you have to apply the same transformation by yourself,
  e.g. `sqrt()` for `scale_{x,y}_sqrt()` (@yutannihilation and @teunbrand, #4155).

* Use `rlang::hash()` instead of `digest::digest()`. This update may lead to 
  changes in the automatic sorting of legends. In order to enforce a specific
  legend order use the `order` argument in the guide. (@thomasp85, #4458)

* referring to `x` in backquoted expressions with `label_bquote()` is no longer
  possible.

* The `ticks.linewidth` and `frame.linewidth` parameters of `guide_colourbar()`
  are now multiplied with `.pt` like elsewhere in ggplot2. It can cause visual
  changes when these arguments are not the defaults and these changes can be 
  restored to their previous behaviour by adding `/ .pt` (@teunbrand #4314).

* `scale_*_viridis_b()` now uses the full range of the viridis scales 
  (@gregleleu, #4737)

## New features

* `geom_col()` and `geom_bar()` gain a new `just` argument. This is set to `0.5`
  by default; use `just = 0`/`just = 1` to place columns on the left/right
  of the axis breaks.
  (@wurli, #4899)

* `geom_density()` and `stat_density()` now support `bounds` argument
  to estimate density with boundary correction (@echasnovski, #4013).

* ggplot now checks during statistical transformations whether any data 
  columns were dropped and warns about this. If stats intend to drop
  data columns they can declare them in the new field `dropped_aes`.
  (@clauswilke, #3250)

* `...` supports `rlang::list2` dynamic dots in all public functions. 
  (@mone27, #4764) 

* `theme()` now has a `strip.clip` argument, that can be set to `"off"` to 
  prevent the clipping of strip text and background borders (@teunbrand, #4118)
  
* `geom_contour()` now accepts a function in the `breaks` argument 
  (@eliocamp, #4652).

## Minor improvements and bug fixes

* Fix a bug in `position_jitter()` where infinity values were dropped (@javlon,
  #4790).

* `geom_linerange()` now respects the `na.rm` argument (#4927, @thomasp85)

* Improve the support for `guide_axis()` on `coord_trans()` 
  (@yutannihilation, #3959)
  
* Added `stat_align()` to align data without common x-coordinates prior to
  stacking. This is now the default stat for `geom_area()` (@thomasp85, #4850)

* Fix a bug in `stat_contour_filled()` where break value differences below a 
  certain number of digits would cause the computations to fail (@thomasp85, 
  #4874)

* Secondary axis ticks are now positioned more precisely, removing small visual
  artefacts with alignment between grid and ticks (@thomasp85, #3576)

* Improve `stat_function` documentation regarding `xlim` argument. 
  (@92amartins, #4474)

* Fix various issues with how `labels`, `breaks`, `limits`, and `show.limits`
  interact in the different binning guides (@thomasp85, #4831)

* Automatic break calculation now squishes the scale limits to the domain
  of the transformation. This allows `scale_{x/y}_sqrt()` to find breaks at 0   
  when appropriate (@teunbrand, #980).

* Using multiple modified aesthetics correctly will no longer trigger warnings. 
  If used incorrectly, the warning will now report the duplicated aesthetic 
  instead of `NA` (@teunbrand, #4707).

* `aes()` now supports the `!!!` operator in its first two arguments
  (#2675). Thanks to @yutannihilation and @teunbrand for draft
  implementations.

* Require rlang >= 1.0.0 (@billybarc, #4797)

* `geom_violin()` no longer issues "collapsing to unique 'x' values" warning
  (@bersbersbers, #4455)

* `annotate()` now documents unsupported geoms (`geom_abline()`, `geom_hline()`
  and `geom_vline()`), and warns when they are requested (@mikmart, #4719)

* `presidential` dataset now includes Trump's presidency (@bkmgit, #4703).

* `position_stack()` now works fully with `geom_text()` (@thomasp85, #4367)

* `geom_tile()` now correctly recognises missing data in `xmin`, `xmax`, `ymin`,
  and `ymax` (@thomasp85 and @sigmapi, #4495)

* `geom_hex()` will now use the binwidth from `stat_bin_hex()` if present, 
  instead of deriving it (@thomasp85, #4580)
  
* `geom_hex()` now works on non-linear coordinate systems (@thomasp85)

* Fixed a bug throwing errors when trying to render an empty plot with secondary
  axes (@thomasp85, #4509)

* Axes are now added correctly in `facet_wrap()` when `as.table = FALSE`
  (@thomasp85, #4553)

* Better compatibility of custom device functions in `ggsave()` 
  (@thomasp85, #4539)

* Binning scales are now more resilient to calculated limits that ends up being
  `NaN` after transformations (@thomasp85, #4510)

* Strip padding in `facet_grid()` is now only in effect if 
  `strip.placement = "outside"` _and_ an axis is present between the strip and 
  the panel (@thomasp85, #4610)

* Aesthetics of length 1 are now recycled to 0 if the length of the data is 0 
  (@thomasp85, #4588)

* Setting `size = NA` will no longer cause `guide_legend()` to error 
  (@thomasp85, #4559)

* Setting `stroke` to `NA` in `geom_point()` will no longer impair the sizing of
  the points (@thomasp85, #4624)

* `stat_bin_2d()` now correctly recognises the `weight` aesthetic 
  (@thomasp85, #4646)
  
* All geoms now have consistent exposure of linejoin and lineend parameters, and
  the guide keys will now respect these settings (@thomasp85, #4653)

* `geom_sf()` now respects `arrow` parameter for lines (@jakeruss, #4659)

* Updated documentation for `print.ggplot` to reflect that it returns
  the original plot, not the result of `ggplot_build()`. (@r2evans, #4390)

* `scale_*_manual()` no longer displays extra legend keys, or changes their 
  order, when a named `values` argument has more items than the data. To display
  all `values` on the legend instead, use
  `scale_*_manual(values = vals, limits = names(vals))`. (@teunbrand, @banfai, 
  #4511, #4534)

* Updated documentation for `geom_contour()` to correctly reflect argument 
  precedence between `bins` and `binwidth`. (@eliocamp, #4651)

* Dots in `geom_dotplot()` are now correctly aligned to the baseline when
  `stackratio != 1` and `stackdir != "up"` (@mjskay, #4614)

* Key glyphs for `geom_boxplot()`, `geom_crossbar()`, `geom_pointrange()`, and
  `geom_linerange()` are now orientation-aware (@mjskay, #4732)
  
* Updated documentation for `geom_smooth()` to more clearly describe effects of 
  the `fullrange` parameter (@thoolihan, #4399).

# ggplot2 3.3.6
This is a very small release only applying an internal change to comply with 
R 4.2 and its deprecation of `default.stringsAsFactors()`. There are no user
facing changes and no breaking changes.

# ggplot2 3.3.5
This is a very small release focusing on fixing a couple of untenable issues 
that surfaced with the 3.3.4 release

* Revert changes made in #4434 (apply transform to intercept in `geom_abline()`) 
  as it introduced undesirable issues far worse than the bug it fixed 
  (@thomasp85, #4514)
* Fixes an issue in `ggsave()` when producing emf/wmf files (@yutannihilation, 
  #4521)
* Warn when grDevices specific arguments are passed to ragg devices (@thomasp85, 
  #4524)
* Fix an issue where `coord_sf()` was reporting that it is non-linear
  even when data is provided in projected coordinates (@clauswilke, #4527)

# ggplot2 3.3.4
This is a larger patch release fixing a huge number of bugs and introduces a 
small selection of feature refinements.

## Features

* Alt-text can now be added to a plot using the `alt` label, i.e 
  `+ labs(alt = ...)`. Currently this alt text is not automatically propagated, 
  but we plan to integrate into Shiny, RMarkdown, and other tools in the future. 
  (@thomasp85, #4477)

* Add support for the BrailleR package for creating descriptions of the plot
  when rendered (@thomasp85, #4459)
  
* `coord_sf()` now has an argument `default_crs` that specifies the coordinate
  reference system (CRS) for non-sf layers and scale/coord limits. This argument
  defaults to `NULL`, which means non-sf layers are assumed to be in projected
  coordinates, as in prior ggplot2 versions. Setting `default_crs = sf::st_crs(4326)`
  provides a simple way to interpret x and y positions as longitude and latitude,
  regardless of the CRS used by `coord_sf()`. Authors of extension packages
  implementing `stat_sf()`-like functionality are encouraged to look at the source
  code of `stat_sf()`'s `compute_group()` function to see how to provide scale-limit
  hints to `coord_sf()` (@clauswilke, #3659).

* `ggsave()` now uses ragg to render raster output if ragg is available. It also
  handles custom devices that sets a default unit (e.g. `ragg::agg_png`) 
  correctly (@thomasp85, #4388)

* `ggsave()` now returns the saved file location invisibly (#3379, @eliocamp).
  Note that, as a side effect, an unofficial hack `<ggplot object> + ggsave()`
  no longer works (#4513).

* The scale arguments `limits`, `breaks`, `minor_breaks`, `labels`, `rescaler`
  and `oob` now accept purrr style lambda notation (@teunbrand, #4427). The same 
  is true for `as_labeller()` (and therefore also `labeller()`) 
  (@netique, #4188).

* Manual scales now allow named vectors passed to `values` to contain fewer 
  elements than existing in the data. Elements not present in values will be set
  to `NA` (@thomasp85, #3451)
  
* Date and datetime position scales support out-of-bounds (oob) arguments to 
  control how limits affect data outside those limits (@teunbrand, #4199).
  
## Fixes

* Fix a bug that `after_stat()` and `after_scale()` cannot refer to aesthetics
  if it's specified in the plot-global mapping (@yutannihilation, #4260).
  
* Fix bug in `annotate_logticks()` that would cause an error when used together
  with `coord_flip()` (@thomasp85, #3954)
  
* Fix a bug in `geom_abline()` that resulted in `intercept` not being subjected
  to the transformation of the y scale (@thomasp85, #3741)
  
* Extent the range of the line created by `geom_abline()` so that line ending
  is not visible for large linewidths (@thomasp85, #4024)

* Fix bug in `geom_dotplot()` where dots would be positioned wrong with 
  `stackgroups = TRUE` (@thomasp85, #1745)

* Fix calculation of confidence interval for locfit smoothing in `geom_smooth()`
  (@topepo, #3806)
  
* Fix bug in `geom_text()` where `"outward"` and `"inward"` justification for 
  some `angle` values was reversed (@aphalo, #4169, #4447)

* `ggsave()` now sets the default background to match the fill value of the
  `plot.background` theme element (@karawoo, #4057)

* It is now deprecated to specify `guides(<scale> = FALSE)` or
  `scale_*(guide = FALSE)` to remove a guide. Please use 
  `guides(<scale> = "none")` or `scale_*(guide = "none")` instead 
  (@yutannihilation, #4097)
  
* Fix a bug in `guide_bins()` where keys would disappear if the guide was 
  reversed (@thomasp85, #4210)
  
* Fix bug in `guide_coloursteps()` that would repeat the terminal bins if the
  breaks coincided with the limits of the scale (@thomasp85, #4019)

* Make sure that default labels from default mappings doesn't overwrite default
  labels from explicit mappings (@thomasp85, #2406)

* Fix bug in `labeller()` where parsing was turned off if `.multiline = FALSE`
  (@thomasp85, #4084)
  
* Make sure `label_bquote()` has access to the calling environment when 
  evaluating the labels (@thomasp85, #4141)

* Fix a bug in the layer implementation that introduced a new state after the 
  first render which could lead to a different look when rendered the second 
  time (@thomasp85, #4204)

* Fix a bug in legend justification where justification was lost of the legend
  dimensions exceeded the available size (@thomasp85, #3635)

* Fix a bug in `position_dodge2()` where `NA` values in thee data would cause an
  error (@thomasp85, #2905)

* Make sure `position_jitter()` creates the same jittering independent of 
  whether it is called by name or with constructor (@thomasp85, #2507)

* Fix a bug in `position_jitter()` where different jitters would be applied to 
  different position aesthetics of the same axis (@thomasp85, #2941)
  
* Fix a bug in `qplot()` when supplying `c(NA, NA)` as axis limits 
  (@thomasp85, #4027)
  
* Remove cross-inheritance of default discrete colour/fill scales and check the
  type and aesthetic of function output if `type` is a function 
  (@thomasp85, #4149)

* Fix bug in `scale_[x|y]_date()` where custom breaks functions that resulted in
  fractional dates would get misaligned (@thomasp85, #3965)
  
* Fix bug in `scale_[x|y]_datetime()` where a specified timezone would be 
  ignored by the scale (@thomasp85, #4007)
  
* Fix issue in `sec_axis()` that would throw warnings in the absence of any 
  secondary breaks (@thomasp85, #4368)

* `stat_bin()`'s computed variable `width` is now documented (#3522).
  
* `stat_count()` now computes width based on the full dataset instead of per 
  group (@thomasp85, #2047)

* Extended `stat_ecdf()` to calculate the cdf from either x or y instead from y 
  only (@jgjl, #4005)
  
* Fix a bug in `stat_summary_bin()` where one more than the requested number of
  bins would be created (@thomasp85, #3824)

* Only drop groups in `stat_ydensity()` when there are fewer than two data 
  points and throw a warning (@andrewwbutler, #4111).

* Fixed a bug in strip assembly when theme has `strip.text = element_blank()`
  and plots are faceted with multi-layered strips (@teunbrand, #4384).
  
* Using `theme(aspect.ratio = ...)` together with free space in `facet_grid()`
  now correctly throws an error (@thomasp85, #3834)

* Fixed a bug in `labeller()` so that `.default` is passed to `as_labeller()`
  when labellers are specified by naming faceting variables. (@waltersom, #4031)
  
* Updated style for example code (@rjake, #4092)

* ggplot2 now requires R >= 3.3 (#4247).

* ggplot2 now uses `rlang::check_installed()` to check if a suggested package is
  installed, which will offer to install the package before continuing (#4375, 
  @malcolmbarrett)

* Improved error with hint when piping a `ggplot` object into a facet function
  (#4379, @mitchelloharawild).

# ggplot2 3.3.3
This is a small patch release mainly intended to address changes in R and CRAN.
It further changes the licensing model of ggplot2 to an MIT license.

* Update the ggplot2 licence to an MIT license (#4231, #4232, #4233, and #4281)

* Use vdiffr conditionally so ggplot2 can be tested on systems without vdiffr

* Update tests to work with the new `all.equal()` defaults in R >4.0.3

* Fixed a bug that `guide_bins()` mistakenly ignore `override.aes` argument
  (@yutannihilation, #4085).

# ggplot2 3.3.2
This is a small release focusing on fixing regressions introduced in 3.3.1.

* Added an `outside` option to `annotation_logticks()` that places tick marks
  outside of the plot bounds. (#3783, @kbodwin)

* `annotation_raster()` adds support for native rasters. For large rasters,
  native rasters render significantly faster than arrays (@kent37, #3388)
  
* Facet strips now have dedicated position-dependent theme elements 
  (`strip.text.x.top`, `strip.text.x.bottom`, `strip.text.y.left`, 
  `strip.text.y.right`) that inherit from `strip.text.x` and `strip.text.y`, 
  respectively. As a consequence, some theme stylings now need to be applied to 
  the position-dependent elements rather than to the parent elements. This 
  change was already introduced in ggplot2 3.3.0 but not listed in the 
  changelog. (@thomasp85, #3683)

* Facets now handle layers containing no data (@yutannihilation, #3853).
  
* A newly added geom `geom_density_2d_filled()` and associated stat 
  `stat_density_2d_filled()` can draw filled density contours
  (@clauswilke, #3846).

* A newly added `geom_function()` is now recommended to use in conjunction
  with/instead of `stat_function()`. In addition, `stat_function()` now
  works with transformed y axes, e.g. `scale_y_log10()`, and in plots
  containing no other data or layers (@clauswilke, #3611, #3905, #3983).

* Fixed a bug in `geom_sf()` that caused problems with legend-type
  autodetection (@clauswilke, #3963).
  
* Support graphics devices that use the `file` argument instead of `fileneame` 
  in `ggsave()` (@bwiernik, #3810)
  
* Default discrete color scales are now configurable through the `options()` of 
  `ggplot2.discrete.colour` and `ggplot2.discrete.fill`. When set to a character 
  vector of colour codes (or list of character vectors)  with sufficient length, 
  these colours are used for the default scale. See `help(scale_colour_discrete)` 
  for more details and examples (@cpsievert, #3833).

* Default continuous colour scales (i.e., the `options()` 
  `ggplot2.continuous.colour` and `ggplot2.continuous.fill`, which inform the 
  `type` argument of `scale_fill_continuous()` and `scale_colour_continuous()`) 
  now accept a function, which allows more control over these default 
  `continuous_scale()`s (@cpsievert, #3827).

* A bug was fixed in `stat_contour()` when calculating breaks based on 
  the `bins` argument (@clauswilke, #3879, #4004).
  
* Data columns can now contain `Vector` S4 objects, which are widely used in the 
  Bioconductor project. (@teunbrand, #3837)

# ggplot2 3.3.1

This is a small release with no code change. It removes all malicious links to a 
site that got hijacked from the readme and pkgdown site.

# ggplot2 3.3.0

This is a minor release but does contain a range of substantial new features, 
along with the standard bug fixes. The release contains a few visual breaking
changes, along with breaking changes for extension developers due to a shift in
internal representation of the position scales and their axes. No user breaking
changes are included.

This release also adds Dewey Dunnington (@paleolimbot) to the core team.

## Breaking changes
There are no user-facing breaking changes, but a change in some internal 
representations that extension developers may have relied on, along with a few 
breaking visual changes which may cause visual tests in downstream packages to 
fail.

* The `panel_params` field in the `Layout` now contains a list of list of 
  `ViewScale` objects, describing the trained coordinate system scales, instead
  of the list object used before. Any extensions that use this field will likely
  break, as will unit tests that checks aspects of this.

* `element_text()` now issues a warning when vectorized arguments are provided, 
  as in `colour = c("red", "green", "blue")`. Such use is discouraged and not 
  officially supported (@clauswilke, #3492).

* Changed `theme_grey()` setting for legend key so that it creates no border 
  (`NA`) rather than drawing a white one. (@annennenne, #3180)

* `geom_ribbon()` now draws separate lines for the upper and lower intervals if
  `colour` is mapped. Similarly, `geom_area()` and `geom_density()` now draw
  the upper lines only in the same case by default. If you want old-style full
  stroking, use `outline.type = "full"` (@yutannihilation, #3503 / @thomasp85, #3708).

## New features

* The evaluation time of aesthetics can now be controlled to a finer degree. 
  `after_stat()` supersedes the use of `stat()` and `..var..`-notation, and is
  joined by `after_scale()` to allow for mapping to scaled aesthetic values. 
  Remapping of the same aesthetic is now supported with `stage()`, so you can 
  map a data variable to a stat aesthetic, and remap the same aesthetic to 
  something else after statistical transformation (@thomasp85, #3534)

* All `coord_*()` functions with `xlim` and `ylim` arguments now accept
  vectors with `NA` as a placeholder for the minimum or maximum value
  (e.g., `ylim = c(0, NA)` would zoom the y-axis from 0 to the 
  maximum value observed in the data). This mimics the behaviour
  of the `limits` argument in continuous scale functions
  (@paleolimbot, #2907).

* Allowed reversing of discrete scales by re-writing `get_limits()` 
  (@AnneLyng, #3115)
  
* All geoms and stats that had a direction (i.e. where the x and y axes had 
  different interpretation), can now freely choose their direction, instead of
  relying on `coord_flip()`. The direction is deduced from the aesthetic 
  mapping, but can also be specified directly with the new `orientation` 
  argument (@thomasp85, #3506).
  
* Position guides can now be customized using the new `guide_axis()`, which can 
  be passed to position `scale_*()` functions or via `guides()`. The new axis 
  guide (`guide_axis()`) comes with arguments `check.overlap` (automatic removal 
  of overlapping labels), `angle` (easy rotation of axis labels), and
  `n.dodge` (dodge labels into multiple rows/columns) (@paleolimbot, #3322).
  
* A new scale type has been added, that allows binning of aesthetics at the 
  scale level. It has versions for both position and non-position aesthetics and
  comes with two new guides (`guide_bins` and `guide_coloursteps`) 
  (@thomasp85, #3096)
  
* `scale_x_continuous()` and `scale_y_continuous()` gains an `n.breaks` argument
  guiding the number of automatic generated breaks (@thomasp85, #3102)

* Added `stat_contour_filled()` and `geom_contour_filled()`, which compute 
  and draw filled contours of gridded data (@paleolimbot, #3044). 
  `geom_contour()` and `stat_contour()` now use the isoband package
  to compute contour lines. The `complete` parameter (which was undocumented
  and has been unused for at least four years) was removed (@paleolimbot, #3044).
  
* Themes have gained two new parameters, `plot.title.position` and 
  `plot.caption.position`, that can be used to customize how plot
  title/subtitle and plot caption are positioned relative to the overall plot
  (@clauswilke, #3252).

## Extensions
  
* `Geom` now gains a `setup_params()` method in line with the other ggproto
  classes (@thomasp85, #3509)

* The newly added function `register_theme_elements()` now allows developers
  of extension packages to define their own new theme elements and place them
  into the ggplot2 element tree (@clauswilke, #2540).

## Minor improvements and bug fixes

* `coord_trans()` now draws second axes and accepts `xlim`, `ylim`,
  and `expand` arguments to bring it up to feature parity with 
  `coord_cartesian()`. The `xtrans` and `ytrans` arguments that were 
  deprecated in version 1.0.1 in favour of `x` and `y` 
  were removed (@paleolimbot, #2990).

* `coord_trans()` now calculates breaks using the expanded range 
  (previously these were calculated using the unexpanded range, 
  which resulted in differences between plots made with `coord_trans()`
  and those made with `coord_cartesian()`). The expansion for discrete axes 
  in `coord_trans()` was also updated such that it behaves identically
  to that in `coord_cartesian()` (@paleolimbot, #3338).

* `expand_scale()` was deprecated in favour of `expansion()` for setting
  the `expand` argument of `x` and `y` scales (@paleolimbot).

* `geom_abline()`, `geom_hline()`, and `geom_vline()` now issue 
  more informative warnings when supplied with set aesthetics
  (i.e., `slope`, `intercept`, `yintercept`, and/or `xintercept`)
  and mapped aesthetics (i.e., `data` and/or `mapping`).

* Fix a bug in `geom_raster()` that squeezed the image when it went outside 
  scale limits (#3539, @thomasp85)

* `geom_sf()` now determines the legend type automatically (@microly, #3646).
  
* `geom_sf()` now removes rows that can't be plotted due to `NA` aesthetics 
  (#3546, @thomasp85)

* `geom_sf()` now applies alpha to linestring geometries 
  (#3589, @yutannihilation).

* `gg_dep()` was deprecated (@perezp44, #3382).

* Added function `ggplot_add.by()` for lists created with `by()`, allowing such
  lists to be added to ggplot objects (#2734, @Maschette)

* ggplot2 no longer depends on reshape2, which means that it no longer 
  (recursively) needs plyr, stringr, or stringi packages.

* Increase the default `nbin` of `guide_colourbar()` to place the ticks more 
  precisely (#3508, @yutannihilation).

* `manual_scale()` now matches `values` with the order of `breaks` whenever
  `values` is an unnamed vector. Previously, unnamed `values` would match with
  the limits of the scale and ignore the order of any `breaks` provided. Note
  that this may change the appearance of plots that previously relied on the
  unordered behaviour (#2429, @idno0001).

* `scale_manual_*(limits = ...)` now actually limits the scale (#3262,
  @yutannihilation).

* Fix a bug when `show.legend` is a named logical vector 
  (#3461, @yutannihilation).

* Added weight aesthetic option to `stat_density()` and made scaling of 
  weights the default (@annennenne, #2902)
  
* `stat_density2d()` can now take an `adjust` parameter to scale the default 
  bandwidth. (#2860, @haleyjeppson)

* `stat_smooth()` uses `REML` by default, if `method = "gam"` and
  `gam`'s method is not specified (@ikosmidis, #2630).

* stacking text when calculating the labels and the y axis with
  `stat_summary()` now works (@ikosmidis, #2709)
  
* `stat_summary()` and related functions now support rlang-style lambda functions
  (#3568, @dkahle).

* The data mask pronoun, `.data`, is now stripped from default labels.

* Addition of partial themes to plots has been made more predictable;
  stepwise addition of individual partial themes is now equivalent to
  addition of multple theme elements at once (@clauswilke, #3039).

* Facets now don't fail even when some variable in the spec are not available
  in all layers (@yutannihilation, #2963).

# ggplot2 3.2.1

This is a patch release fixing a few regressions introduced in 3.2.0 as well as
fixing some unit tests that broke due to upstream changes.

* `position_stack()` no longer changes the order of the input data. Changes to 
  the internal behaviour of `geom_ribbon()` made this reordering problematic 
  with ribbons that spanned `y = 0` (#3471)
* Using `qplot()` with a single positional aesthetic will no longer title the
  non-specified scale as `"NULL"` (#3473)
* Fixes unit tests for sf graticule labels caused by changes to sf

# ggplot2 3.2.0

This is a minor release with an emphasis on internal changes to make ggplot2 
faster and more consistent. The few interface changes will only affect the 
aesthetics of the plot in minor ways, and will only potentially break code of
extension developers if they have relied on internals that have been changed. 
This release also sees the addition of Hiroaki Yutani (@yutannihilation) to the 
core developer team.

With the release of R 3.6, ggplot2 now requires the R version to be at least 3.2,
as the tidyverse is committed to support 5 major versions of R.

## Breaking changes

* Two patches (#2996 and #3050) fixed minor rendering problems. In most cases,
  the visual changes are so subtle that they are difficult to see with the naked
  eye. However, these changes are detected by the vdiffr package, and therefore
  any package developers who use vdiffr to test for visual correctness of ggplot2
  plots will have to regenerate all reference images.
  
* In some cases, ggplot2 now produces a warning or an error for code that previously
  produced plot output. In all these cases, the previous plot output was accidental,
  and the plotting code uses the ggplot2 API in a way that would lead to undefined
  behavior. Examples include a missing `group` aesthetic in `geom_boxplot()` (#3316),
  annotations across multiple facets (#3305), and not using aesthetic mappings when
  drawing ribbons with `geom_ribbon()` (#3318).

## New features

* This release includes a range of internal changes that speeds up plot 
  generation. None of the changes are user facing and will not break any code,
  but in general ggplot2 should feel much faster. The changes includes, but are
  not limited to:
  
  - Caching ascent and descent dimensions of text to avoid recalculating it for
    every title.
  
  - Using a faster data.frame constructor as well as faster indexing into 
    data.frames
    
  - Removing the plyr dependency, replacing plyr functions with faster 
    equivalents.

* `geom_polygon()` can now draw polygons with holes using the new `subgroup` 
  aesthetic. This functionality requires R 3.6.0 (@thomasp85, #3128)

* Aesthetic mappings now accept functions that return `NULL` (@yutannihilation,
  #2997).

* `stat_function()` now accepts rlang/purrr style anonymous functions for the 
  `fun` parameter (@dkahle, #3159).

* `geom_rug()` gains an "outside" option to allow for moving the rug tassels to 
  outside the plot area (@njtierney, #3085) and a `length` option to allow for 
  changing the length of the rug lines (@daniel-wells, #3109). 
  
* All geoms now take a `key_glyph` paramter that allows users to customize
  how legend keys are drawn (@clauswilke, #3145). In addition, a new key glyph
  `timeseries` is provided to draw nice legends for time series
  (@mitchelloharawild, #3145).

## Extensions

* Layers now have a new member function `setup_layer()` which is called at the
  very beginning of the plot building process and which has access to the 
  original input data and the plot object being built. This function allows the 
  creation of custom layers that autogenerate aesthetic mappings based on the 
  input data or that filter the input data in some form. For the time being, this
  feature is not exported, but it has enabled the development of a new layer type,
  `layer_sf()` (see next item). Other special-purpose layer types may be added
  in the future (@clauswilke, #2872).
  
* A new layer type `layer_sf()` can auto-detect and auto-map sf geometry
  columns in the data. It should be used by extension developers who are writing
  new sf-based geoms or stats (@clauswilke, #3232).

* `x0` and `y0` are now recognized positional aesthetics so they will get scaled 
  if used in extension geoms and stats (@thomasp85, #3168)
  
* Continuous scale limits now accept functions which accept the default
  limits and return adjusted limits. This makes it possible to write
  a function that e.g. ensures the limits are always a multiple of 100,
  regardless of the data (@econandrew, #2307).

## Minor improvements and bug fixes

* `cut_width()` now accepts `...` to pass further arguments to `base::cut.default()`
   like `cut_number()` and `cut_interval()` already did (@cderv, #3055)

* `coord_map()` now can have axes on the top and right (@karawoo, #3042).

* `coord_polar()` now correctly rescales the secondary axis (@linzi-sg, #3278)

* `coord_sf()`, `coord_map()`, and `coord_polar()` now squash `-Inf` and `Inf`
  into the min and max of the plot (@yutannihilation, #2972).

* `coord_sf()` graticule lines are now drawn in the same thickness as panel grid 
  lines in `coord_cartesian()`, and seting panel grid lines to `element_blank()` 
  now also works in `coord_sf()` 
  (@clauswilke, #2991, #2525).

* `economics` data has been regenerated. This leads to some changes in the
  values of all columns (especially in `psavert`), but more importantly, strips 
  the grouping attributes from `economics_long`.

* `element_line()` now fills closed arrows (@yutannihilation, #2924).

* Facet strips on the left side of plots now have clipping turned on, preventing
  text from running out of the strip and borders from looking thicker than for
  other strips (@karawoo, #2772 and #3061).

* ggplot2 now works in Turkish locale (@yutannihilation, #3011).

* Clearer error messages for inappropriate aesthetics (@clairemcwhite, #3060).

* ggplot2 no longer attaches any external packages when using functions that 
  depend on packages that are suggested but not imported by ggplot2. The 
  affected functions include `geom_hex()`, `stat_binhex()`, 
  `stat_summary_hex()`, `geom_quantile()`, `stat_quantile()`, and `map_data()` 
  (@clauswilke, #3126).
  
* `geom_area()` and `geom_ribbon()` now sort the data along the x-axis in the 
  `setup_data()` method rather than as part of `draw_group()` (@thomasp85, 
  #3023)

* `geom_hline()`, `geom_vline()`, and `geom_abline()` now throw a warning if the 
  user supplies both an `xintercept`, `yintercept`, or `slope` value and a 
  mapping (@RichardJActon, #2950).

* `geom_rug()` now works with `coord_flip()` (@has2k1, #2987).

* `geom_violin()` no longer throws an error when quantile lines fall outside 
  the violin polygon (@thomasp85, #3254).

* `guide_legend()` and `guide_colorbar()` now use appropriate spacing between legend
  key glyphs and legend text even if the legend title is missing (@clauswilke, #2943).

* Default labels are now generated more consistently; e.g., symbols no longer
  get backticks, and long expressions are abbreviated with `...`
  (@yutannihilation, #2981).

* All-`Inf` layers are now ignored for picking the scale (@yutannihilation, 
  #3184).
  
* Diverging Brewer colour palette now use the correct mid-point colour 
  (@dariyasydykova, #3072).
  
* `scale_color_continuous()` now points to `scale_colour_continuous()` so that 
  it will handle `type = "viridis"` as the documentation states (@hlendway, 
  #3079).

* `scale_shape_identity()` now works correctly with `guide = "legend"` 
  (@malcolmbarrett, #3029)
  
* `scale_continuous` will now draw axis line even if the length of breaks is 0
  (@thomasp85, #3257)

* `stat_bin()` will now error when the number of bins exceeds 1e6 to avoid 
  accidentally freezing the user session (@thomasp85).
  
* `sec_axis()` now places ticks accurately when using nonlinear transformations (@dpseidel, #2978).

* `facet_wrap()` and `facet_grid()` now automatically remove NULL from facet
  specs, and accept empty specs (@yutannihilation, #3070, #2986).

* `stat_bin()` now handles data with only one unique value (@yutannihilation 
  #3047).

* `sec_axis()` now accepts functions as well as formulas (@yutannihilation, #3031).

*   New theme elements allowing different ticks lengths for each axis. For instance,
    this can be used to have inwards ticks on the x-axis (`axis.ticks.length.x`) and
    outwards ticks on the y-axis (`axis.ticks.length.y`) (@pank, #2935).

* The arguments of `Stat*$compute_layer()` and `Position*$compute_layer()` are
  now renamed to always match the ones of `Stat$compute_layer()` and
  `Position$compute_layer()` (@yutannihilation, #3202).

* `geom_*()` and `stat_*()` now accepts purrr-style lambda notation
  (@yutannihilation, #3138).

* `geom_tile()` and `geom_rect()` now draw rectangles without notches at the
  corners. The style of the corner can be controlled by `linejoin` parameters
  (@yutannihilation, #3050).

# ggplot2 3.1.0

## Breaking changes

This is a minor release and breaking changes have been kept to a minimum. End users of 
ggplot2 are unlikely to encounter any issues. However, there are a few items that developers 
of ggplot2 extensions should be aware of. For additional details, see also the discussion 
accompanying issue #2890.

*   In non-user-facing internal code (specifically in the `aes()` function and in
    the `aesthetics` argument of scale functions), ggplot2 now always uses the British
    spelling for aesthetics containing the word "colour". When users specify a "color"
    aesthetic it is automatically renamed to "colour". This renaming is also applied
    to non-standard aesthetics that contain the word "color". For example, "point_color"
    is renamed to "point_colour". This convention makes it easier to support both
    British and American spelling for novel, non-standard aesthetics, but it may require
    some adjustment for packages that have previously introduced non-standard color
    aesthetics using American spelling. A new function `standardise_aes_names()` is
    provided in case extension writers need to perform this renaming in their own code
    (@clauswilke, #2649).

*   Functions that generate other functions (closures) now force the arguments that are
    used from the generated functions, to avoid hard-to-catch errors. This may affect
    some users of manual scales (such as `scale_colour_manual()`, `scale_fill_manual()`,
    etc.) who depend on incorrect behavior (@krlmlr, #2807).
    
*   `Coord` objects now have a function `backtransform_range()` that returns the
    panel range in data coordinates. This change may affect developers of custom coords,
    who now should implement this function. It may also affect developers of custom
    geoms that use the `range()` function. In some applications, `backtransform_range()`
    may be more appropriate (@clauswilke, #2821).


## New features

*   `coord_sf()` has much improved customization of axis tick labels. Labels can now
    be set manually, and there are two new parameters, `label_graticule` and
    `label_axes`, that can be used to specify which graticules to label on which side
    of the plot (@clauswilke, #2846, #2857, #2881).
    
*   Two new geoms `geom_sf_label()` and `geom_sf_text()` can draw labels and text
    on sf objects. Under the hood, a new `stat_sf_coordinates()` calculates the
    x and y coordinates from the coordinates of the sf geometries. You can customize
    the calculation method via `fun.geometry` argument (@yutannihilation, #2761).
    

## Minor improvements and fixes

*   `benchplot()` now uses tidy evaluation (@dpseidel, #2699).

*   The error message in `compute_aesthetics()` now only provides the names of
    aesthetics with mismatched lengths, rather than all aesthetics (@karawoo,
    #2853).

*   For faceted plots, data is no longer internally reordered. This makes it
    safer to feed data columns into `aes()` or into parameters of geoms or
    stats. However, doing so remains discouraged (@clauswilke, #2694).

*   `coord_sf()` now also understands the `clip` argument, just like the other
    coords (@clauswilke, #2938).

*   `fortify()` now displays a more informative error message for
    `grouped_df()` objects when dplyr is not installed (@jimhester, #2822).

*   All `geom_*()` now display an informative error message when required 
    aesthetics are missing (@dpseidel, #2637 and #2706).

*   `geom_boxplot()` now understands the `width` parameter even when used with
    a non-standard stat, such as `stat_identity()` (@clauswilke, #2893).
    
*  `geom_hex()` now understands the `size` and `linetype` aesthetics
   (@mikmart, #2488).
    
*   `geom_hline()`, `geom_vline()`, and `geom_abline()` now work properly
    with `coord_trans()` (@clauswilke, #2149, #2812).
    
*   `geom_text(..., parse = TRUE)` now correctly renders the expected number of
    items instead of silently dropping items that are empty expressions, e.g.
    the empty string "". If an expression spans multiple lines, we take just
    the first line and drop the rest. This same issue is also fixed for
    `geom_label()` and the axis labels for `geom_sf()` (@slowkow, #2867).

*   `geom_sf()` now respects `lineend`, `linejoin`, and `linemitre` parameters 
    for lines and polygons (@alistaire47, #2826).
    
*   `ggsave()` now exits without creating a new graphics device if previously
    none was open (@clauswilke, #2363).

*   `labs()` now has named arguments `title`, `subtitle`, `caption`, and `tag`.
    Also, `labs()` now accepts tidyeval (@yutannihilation, #2669).

*   `position_nudge()` is now more robust and nudges only in the direction
    requested. This enables, for example, the horizontal nudging of boxplots
    (@clauswilke, #2733).

*   `sec_axis()` and `dup_axis()` now return appropriate breaks for the secondary
    axis when applied to log transformed scales (@dpseidel, #2729).

*   `sec_axis()` now works as expected when used in combination with tidy eval
    (@dpseidel, #2788).

*   `scale_*_date()`, `scale_*_time()` and `scale_*_datetime()` can now display 
    a secondary axis that is a __one-to-one__ transformation of the primary axis,
    implemented using the `sec.axis` argument to the scale constructor 
    (@dpseidel, #2244).
    
*   `stat_contour()`, `stat_density2d()`, `stat_bin2d()`,  `stat_binhex()`
    now calculate normalized statistics including `nlevel`, `ndensity`, and
    `ncount`. Also, `stat_density()` now includes the calculated statistic 
    `nlevel`, an alias for `scaled`, to better match the syntax of `stat_bin()`
    (@bjreisman, #2679).

# ggplot2 3.0.0

## Breaking changes

*   ggplot2 now supports/uses tidy evaluation (as described below). This is a 
    major change and breaks a number of packages; we made this breaking change 
    because it is important to make ggplot2 more programmable, and to be more 
    consistent with the rest of the tidyverse. The best general (and detailed)
    introduction to tidy evaluation can be found in the meta programming
    chapters in [Advanced R](https://adv-r.hadley.nz).
    
    The primary developer facing change is that `aes()` now contains 
    quosures (expression + environment pairs) rather than symbols, and you'll 
    need to take a different approach to extracting the information you need. 
    A common symptom of this change are errors "undefined columns selected" or 
    "invalid 'type' (list) of argument" (#2610). As in the previous version,
    constants (like `aes(x = 1)` or `aes(colour = "smoothed")`) are stored
    as is.
    
    In this version of ggplot2, if you need to describe a mapping in a string, 
    use `quo_name()` (to generate single-line strings; longer expressions may 
    be abbreviated) or `quo_text()` (to generate non-abbreviated strings that
    may span multiple lines). If you do need to extract the value of a variable
    instead use `rlang::eval_tidy()`. You may want to condition on 
    `(packageVersion("ggplot2") <= "2.2.1")` so that your code can work with
    both released and development versions of ggplot2.
    
    We recognise that this is a big change and if you're not already familiar
    with rlang, there's a lot to learn. If you are stuck, or need any help,
    please reach out on <https://forum.posit.co/>.

*   Error: Column `y` must be a 1d atomic vector or a list

    Internally, ggplot2 now uses `as.data.frame(tibble::as_tibble(x))` to
    convert a list into a data frame. This improves ggplot2's support for
    list-columns (needed for sf support), at a small cost: you can no longer
    use matrix-columns. Note that unlike tibble we still allow column vectors
    such as returned by `base::scale()` because of their widespread use.

*   Error: More than one expression parsed
  
    Previously `aes_string(x = c("a", "b", "c"))` silently returned 
    `aes(x = a)`. Now this is a clear error.

*   Error: `data` must be uniquely named but has duplicate columns
  
    If layer data contains columns with identical names an error will be 
    thrown. In earlier versions the first occurring column was chosen silently,
    potentially masking that the wrong data was chosen.

*   Error: Aesthetics must be either length 1 or the same as the data
    
    Layers are stricter about the columns they will combine into a single
    data frame. Each aesthetic now must be either the same length as the data
    frame or a single value. This makes silent recycling errors much less likely.

*   Error: `coord_*` doesn't support free scales 
   
    Free scales only work with selected coordinate systems; previously you'd
    get an incorrect plot.

*   Error in f(...) : unused argument (range = c(0, 1))

    This is because the `oob` argument to scale has been set to a function
    that only takes a single argument; it needs to take two arguments
    (`x`, and `range`). 

*   Error: unused argument (output)
  
    The function `guide_train()` now has an optional parameter `aesthetic`
    that allows you to override the `aesthetic` setting in the scale.
    To make your code work with the both released and development versions of 
    ggplot2 appropriate, add `aesthetic = NULL` to the `guide_train()` method
    signature.
    
    ```R
    # old
    guide_train.legend <- function(guide, scale) {...}
    
    # new 
    guide_train.legend <- function(guide, scale, aesthetic = NULL) {...}
    ```
    
    Then, inside the function, replace `scale$aesthetics[1]`,
    `aesthetic %||% scale$aesthetics[1]`. (The %||% operator is defined in the 
    rlang package).
    
    ```R
    # old
    setNames(list(scale$map(breaks)), scale$aesthetics[1])

    # new
    setNames(list(scale$map(breaks)), aesthetic %||% scale$aesthetics[1])
    ```

*   The long-deprecated `subset` argument to `layer()` has been removed.

## Tidy evaluation

* `aes()` now supports quasiquotation so that you can use `!!`, `!!!`,
  and `:=`. This replaces `aes_()` and `aes_string()` which are now
  soft-deprecated (but will remain around for a long time).

* `facet_wrap()` and `facet_grid()` now support `vars()` inputs. Like
  `dplyr::vars()`, this helper quotes its inputs and supports
  quasiquotation. For instance, you can now supply faceting variables
  like this: `facet_wrap(vars(am, cyl))` instead of 
  `facet_wrap(~am + cyl)`. Note that the formula interface is not going 
  away and will not be deprecated. `vars()` is simply meant to make it 
  easier to create functions around `facet_wrap()` and `facet_grid()`.

  The first two arguments of `facet_grid()` become `rows` and `cols`
  and now support `vars()` inputs. Note however that we took special
  care to ensure complete backward compatibility. With this change
  `facet_grid(vars(cyl), vars(am, vs))` is equivalent to
  `facet_grid(cyl ~ am + vs)`, and `facet_grid(cols = vars(am, vs))` is
  equivalent to `facet_grid(. ~ am + vs)`.

  One nice aspect of the new interface is that you can now easily
  supply names: `facet_grid(vars(Cylinder = cyl), labeller =
  label_both)` will give nice label titles to the facets. Of course,
  those names can be unquoted with the usual tidy eval syntax.

### sf

* ggplot2 now has full support for sf with `geom_sf()` and `coord_sf()`:

  ```r
  nc <- sf::st_read(system.file("shape/nc.shp", package = "sf"), quiet = TRUE)
  ggplot(nc) +
    geom_sf(aes(fill = AREA))
  ```
  It supports all simple features, automatically aligns CRS across layers, sets
  up the correct aspect ratio, and draws a graticule.

## New features

* ggplot2 now works on R 3.1 onwards, and uses the 
  [vdiffr](https://github.com/r-lib/vdiffr) package for visual testing.

* In most cases, accidentally using `%>%` instead of `+` will generate an 
  informative error (#2400).

* New syntax for calculated aesthetics. Instead of using `aes(y = ..count..)` 
  you can (and should!) use `aes(y = stat(count))`. `stat()` is a real function 
  with documentation which hopefully will make this part of ggplot2 less 
  confusing (#2059).
  
  `stat()` is particularly nice for more complex calculations because you 
  only need to specify it once: `aes(y = stat(count / max(count)))`,
  rather than `aes(y = ..count.. / max(..count..))`
  
* New `tag` label for adding identification tags to plots, typically used for 
  labelling a subplot with a letter. Add a tag with `labs(tag = "A")`, style it 
  with the `plot.tag` theme element, and control position with the
  `plot.tag.position` theme setting (@thomasp85).

### Layers: geoms, stats, and position adjustments

* `geom_segment()` and `geom_curve()` have a new `arrow.fill` parameter which 
  allows you to specify a separate fill colour for closed arrowheads 
  (@hrbrmstr and @clauswilke, #2375).

* `geom_point()` and friends can now take shapes as strings instead of integers,
  e.g. `geom_point(shape = "diamond")` (@daniel-barnett, #2075).

* `position_dodge()` gains a `preserve` argument that allows you to control
  whether the `total` width at each `x` value is preserved (the current 
  default), or ensure that the width of a `single` element is preserved
  (what many people want) (#1935).

* New `position_dodge2()` provides enhanced dodging for boxplots. Compared to
  `position_dodge()`, `position_dodge2()` compares `xmin` and `xmax` values  
  to determine which elements overlap, and spreads overlapping elements evenly
  within the region of overlap. `position_dodge2()` is now the default position
  adjustment for `geom_boxplot()`, because it handles `varwidth = TRUE`, and 
  will be considered for other geoms in the future.
  
  The `padding` parameter adds a small amount of padding between elements 
  (@karawoo, #2143) and a `reverse` parameter allows you to reverse the order 
  of placement (@karawoo, #2171).
  
* New `stat_qq_line()` makes it easy to add a simple line to a Q-Q plot, which 
  makes it easier to judge the fit of the theoretical distribution 
  (@nicksolomon).

### Scales and guides

* Improved support for mapping date/time variables to `alpha`, `size`, `colour`, 
  and `fill` aesthetics, including `date_breaks` and `date_labels` arguments 
  (@karawoo, #1526), and new `scale_alpha()` variants (@karawoo, #1526).

* Improved support for ordered factors. Ordered factors throw a warning when 
  mapped to shape (unordered factors do not), and do not throw warnings when 
  mapped to size or alpha (unordered factors do). Viridis is used as the 
  default colour and fill scale for ordered factors (@karawoo, #1526).

* The `expand` argument of `scale_*_continuous()` and `scale_*_discrete()`
  now accepts separate expansion values for the lower and upper range
  limits. The expansion limits can be specified using the convenience
  function `expand_scale()`.
  
  Separate expansion limits may be useful for bar charts, e.g. if one
  wants the bottom of the bars to be flush with the x axis but still 
  leave some (automatically calculated amount of) space above them:
  
    ```r
    ggplot(mtcars) +
        geom_bar(aes(x = factor(cyl))) +
        scale_y_continuous(expand = expand_scale(mult = c(0, .1)))
    ```
  
  It can also be useful for line charts, e.g. for counts over time,
  where one wants to have a ’hard’ lower limit of y = 0 but leave the
  upper limit unspecified (and perhaps differing between panels), with
  some extra space above the highest point on the line (with symmetrical 
  limits, the extra space above the highest point could in some cases 
  cause the lower limit to be negative).
  
  The old syntax for the `expand` argument will, of course, continue
  to work (@huftis, #1669).

* `scale_colour_continuous()` and `scale_colour_gradient()` are now controlled 
  by global options `ggplot2.continuous.colour` and `ggplot2.continuous.fill`. 
  These can be set to `"gradient"` (the default) or `"viridis"` (@karawoo).

* New `scale_colour_viridis_c()`/`scale_fill_viridis_c()` (continuous) and
  `scale_colour_viridis_d()`/`scale_fill_viridis_d()` (discrete) make it
  easy to use Viridis colour scales (@karawoo, #1526).

* Guides for `geom_text()` now accept custom labels with 
  `guide_legend(override.aes = list(label = "foo"))` (@brianwdavis, #2458).

### Margins

* Strips gain margins on all sides by default. This means that to fully justify
  text to the edge of a strip, you will need to also set the margins to 0
  (@karawoo).

* Rotated strip labels now correctly understand `hjust` and `vjust` parameters
  at all angles (@karawoo).

* Strip labels now understand justification relative to the direction of the
  text, meaning that in y facets, the strip text can be placed at either end of
  the strip using `hjust` (@karawoo).

* Legend titles and labels get a little extra space around them, which 
  prevents legend titles from overlapping the legend at large font sizes 
  (@karawoo, #1881).

## Extension points

* New `autolayer()` S3 generic (@mitchelloharawild, #1974). This is similar
  to `autoplot()` but produces layers rather than complete plots.

* Custom objects can now be added using `+` if a `ggplot_add` method has been
  defined for the class of the object (@thomasp85).

* Theme elements can now be subclassed. Add a `merge_element` method to control
  how properties are inherited from the parent element. Add an `element_grob` 
  method to define how elements are rendered into grobs (@thomasp85, #1981).

* Coords have gained new extension mechanisms.
  
    If you have an existing coord extension, you will need to revise the
    specification of the `train()` method. It is now called 
    `setup_panel_params()` (better reflecting what it actually does) and now 
    has arguments `scale_x`, and `scale_y` (the x and y scales respectively) 
    and `param`, a list of plot specific parameters generated by 
    `setup_params()`.

    What was formerly called `scale_details` (in coords), `panel_ranges` 
    (in layout) and `panel_scales` (in geoms) are now consistently called
    `panel_params` (#1311). These are parameters of the coord that vary from
    panel to panel.

* `ggplot_build()` and `ggplot_gtable()` are now generics, so ggplot-subclasses 
  can define additional behavior during the build stage.

* `guide_train()`, `guide_merge()`, `guide_geom()`, and `guide_gengrob()`
  are now exported as they are needed if you want to design your own guide.
  They are not currently documented; use at your own risk (#2528).

* `scale_type()` generic is now exported and documented. Use this if you 
  want to extend ggplot2 to work with a new type of vector.

## Minor bug fixes and improvements

### Faceting

* `facet_grid()` gives a more informative error message if you try to use
  a variable in both rows and cols (#1928).

* `facet_grid()` and `facet_wrap()` both give better error messages if you
  attempt to use an unsupported coord with free scales (#2049).

* `label_parsed()` works once again (#2279).

* You can now style the background of horizontal and vertical strips
  independently with `strip.background.x` and `strip.background.y` 
  theme settings (#2249).

### Scales

* `discrete_scale()` documentation now inherits shared definitions from 
  `continuous_scale()` (@alistaire47, #2052).

* `guide_colorbar()` shows all colours of the scale (@has2k1, #2343).

* `scale_identity()` once again produces legends by default (#2112).

* Tick marks for secondary axes with strong transformations are more 
  accurately placed (@thomasp85, #1992).

* Missing line types now reliably generate missing lines (with standard 
  warning) (#2206).

* Legends now ignore set aesthetics that are not length one (#1932).

* All colour and fill scales now have an `aesthetics` argument that can
  be used to set the aesthetic(s) the scale works with. This makes it
  possible to apply a colour scale to both colour and fill aesthetics
  at the same time, via `aesthetics = c("colour", "fill")` (@clauswilke).
  
* Three new generic scales work with any aesthetic or set of aesthetics: 
  `scale_continuous_identity()`, `scale_discrete_identity()`, and
  `scale_discrete_manual()` (@clauswilke).

* `scale_*_gradient2()` now consistently omits points outside limits by 
  rescaling after the limits are enforced (@foo-bar-baz-qux, #2230).

### Layers

* `geom_label()` now correctly produces unbordered labels when `label.size` 
  is 0, even when saving to PDF (@bfgray3, #2407).

* `layer()` gives considerably better error messages for incorrectly specified
  `geom`, `stat`, or `position` (#2401).

* In all layers that use it, `linemitre` now defaults to 10 (instead of 1)
  to better match base R.

* `geom_boxplot()` now supplies a default value if no `x` aesthetic is present
  (@foo-bar-baz-qux, #2110).

* `geom_density()` drops groups with fewer than two data points and throws a
  warning. For groups with two data points, density values are now calculated 
  with `stats::density` (@karawoo, #2127).

* `geom_segment()` now also takes a `linejoin` parameter. This allows more 
  control over the appearance of the segments, which is especially useful for 
  plotting thick arrows (@Ax3man, #774).

* `geom_smooth()` now reports the formula used when `method = "auto"` 
  (@davharris #1951). `geom_smooth()` now orders by the `x` aesthetic, making it 
  easier to pass pre-computed values without manual ordering (@izahn, #2028). It 
  also now knows it has `ymin` and `ymax` aesthetics (#1939). The legend 
  correctly reflects the status of the `se` argument when used with stats 
  other than the default (@clauswilke, #1546).

* `geom_tile()` now once again interprets `width` and `height` correctly 
  (@malcolmbarrett, #2510).

* `position_jitter()` and `position_jitterdodge()` gain a `seed` argument that
  allows the specification of a random seed for reproducible jittering 
  (@krlmlr, #1996 and @slowkow, #2445).

* `stat_density()` has better behaviour if all groups are dropped because they
  are too small (#2282).

* `stat_summary_bin()` now understands the `breaks` parameter (@karawoo, #2214).

* `stat_bin()` now accepts functions for `binwidth`. This allows better binning 
  when faceting along variables with different ranges (@botanize).

* `stat_bin()` and `geom_histogram()` now sum correctly when using the `weight` 
  aesthetic (@jiho, #1921).

* `stat_bin()` again uses correct scaling for the computed variable `ndensity` 
  (@timgoodman, #2324).

* `stat_bin()` and `stat_bin_2d()` now properly handle the `breaks` parameter 
  when the scales are transformed (@has2k1, #2366).

* `update_geom_defaults()` and `update_stat_defaults()` allow American 
  spelling of aesthetic parameters (@foo-bar-baz-qux, #2299).

* The `show.legend` parameter now accepts a named logical vector to hide/show
  only some aesthetics in the legend (@tutuchan, #1798).

* Layers now silently ignore unknown aesthetics with value `NULL` (#1909).

### Coords

* Clipping to the plot panel is now configurable, through a `clip` argument
  to coordinate systems, e.g. `coord_cartesian(clip = "off")` 
  (@clauswilke, #2536).

* Like scales, coordinate systems now give you a message when you're 
  replacing an existing coordinate system (#2264).

* `coord_polar()` now draws secondary axis ticks and labels 
  (@dylan-stark, #2072), and can draw the radius axis on the right 
  (@thomasp85, #2005).

* `coord_trans()` now generates a warning when a transformation generates 
  non-finite values (@foo-bar-baz-qux, #2147).

### Themes

* Complete themes now always override all elements of the default theme
  (@has2k1, #2058, #2079).

* Themes now set default grid colour in `panel.grid` rather than individually
  in `panel.grid.major` and `panel.grid.minor` individually. This makes it 
  slightly easier to customise the theme (#2352).

* Fixed bug when setting strips to `element_blank()` (@thomasp85). 

* Axes positioned on the top and to the right can now customize their ticks and
  lines separately (@thomasp85, #1899).

* Built-in themes gain parameters `base_line_size` and `base_rect_size` which 
  control the default sizes of line and rectangle elements (@karawoo, #2176).

* Default themes use `rel()` to set line widths (@baptiste).

* Themes were tweaked for visual consistency and more graceful behavior when 
  changing the base font size. All absolute heights or widths were replaced 
  with heights or widths that are proportional to the base font size. One 
  relative font size was eliminated (@clauswilke).
  
* The height of descenders is now calculated solely on font metrics and doesn't
  change with the specific letters in the string. This fixes minor alignment 
  issues with plot titles, subtitles, and legend titles (#2288, @clauswilke).

### Guides

* `guide_colorbar()` is more configurable: tick marks and color bar frame
  can now by styled with arguments `ticks.colour`, `ticks.linewidth`, 
  `frame.colour`, `frame.linewidth`, and `frame.linetype`
  (@clauswilke).
  
* `guide_colorbar()` now uses `legend.spacing.x` and `legend.spacing.y` 
  correctly, and it can handle multi-line titles. Minor tweaks were made to 
  `guide_legend()` to make sure the two legend functions behave as similarly as
  possible (@clauswilke, #2397 and #2398).
  
* The theme elements `legend.title` and `legend.text` now respect the settings 
  of `margin`, `hjust`, and `vjust` (@clauswilke, #2465, #1502).

* Non-angle parameters of `label.theme` or `title.theme` can now be set in 
  `guide_legend()` and `guide_colorbar()` (@clauswilke, #2544).

### Other

* `fortify()` gains a method for tbls (@karawoo, #2218).

* `ggplot` gains a method for `grouped_df`s that adds a `.group` variable,
  which computes a unique value for each group. Use it with 
  `aes(group = .group)` (#2351).

* `ggproto()` produces objects with class `c("ggproto", "gg")`, allowing for
  a more informative error message when adding layers, scales, or other ggproto 
  objects (@jrnold, #2056).

* `ggsave()`'s DPI argument now supports 3 string options: "retina" (320
  DPI), "print" (300 DPI), and "screen" (72 DPI) (@foo-bar-baz-qux, #2156).
  `ggsave()` now uses full argument names to avoid partial match warnings 
  (#2355), and correctly restores the previous graphics device when several
  graphics devices are open (#2363).

* `print.ggplot()` now returns the original ggplot object, instead of the 
  output from `ggplot_build()`. Also, the object returned from 
  `ggplot_build()` now has the class `"ggplot_built"` (#2034).

* `map_data()` now works even when purrr is loaded (tidyverse#66).

* New functions `summarise_layout()`, `summarise_coord()`, and 
  `summarise_layers()` summarise the layout, coordinate systems, and layers 
  of a built ggplot object (#2034, @wch). This provides a tested API that 
  (e.g.) shiny can depend on.

* Updated startup messages reflect new resources (#2410, @mine-cetinkaya-rundel).

# ggplot2 2.2.1

* Fix usage of `structure(NULL)` for R-devel compatibility (#1968).

# ggplot2 2.2.0

## Major new features

### Subtitle and caption

Thanks to @hrbrmstr plots now have subtitles and captions, which can be set with 
the `subtitle`  and `caption` arguments to `ggtitle()` and `labs()`. You can 
control their appearance with the theme settings `plot.caption` and 
`plot.subtitle`. The main plot title is now left-aligned to better work better 
with a subtitle. The caption is right-aligned (@hrbrmstr).

### Stacking

`position_stack()` and `position_fill()` now sort the stacking order to match 
grouping order. This allows you to control the order through grouping, and 
ensures that the default legend matches the plot (#1552, #1593). If you want the 
opposite order (useful if you have horizontal bars and horizontal legend), you 
can request reverse stacking by using `position = position_stack(reverse = TRUE)` 
(#1837).
  
`position_stack()` and `position_fill()` now accepts negative values which will 
create stacks extending below the x-axis (#1691).

`position_stack()` and `position_fill()` gain a `vjust` argument which makes it 
easy to (e.g.) display labels in the middle of stacked bars (#1821).

### Layers

`geom_col()` was added to complement `geom_bar()` (@hrbrmstr). It uses 
`stat="identity"` by default, making the `y` aesthetic mandatory. It does not 
support any other `stat_()` and does not provide fallback support for the 
`binwidth` parameter. Examples and references in other functions were updated to
demonstrate `geom_col()` usage. 

When creating a layer, ggplot2 will warn if you use an unknown aesthetic or an 
unknown parameter. Compared to the previous version, this is stricter for 
aesthetics (previously there was no message), and less strict for parameters 
(previously this threw an error) (#1585).

### Facetting

The facet system, as well as the internal panel class, has been rewritten in 
ggproto. Facets are now extendable in the same manner as geoms and stats, as 
described in `vignette("extending-ggplot2")`.

We have also added the following new features.
  
* `facet_grid()` and `facet_wrap()` now allow expressions in their faceting 
  formulas (@DanRuderman, #1596).

* When `facet_wrap()` results in an uneven number of panels, axes will now be
  drawn underneath the hanging panels (fixes #1607)

* Strips can now be freely positioned in `facet_wrap()` using the 
  `strip.position` argument (deprecates `switch`).

* The relative order of panel, strip, and axis can now be controlled with 
  the theme setting `strip.placement` that takes either `inside` (strip between 
  panel and axis) or `outside` (strip after axis).

* The theme option `panel.margin` has been deprecated in favour of 
  `panel.spacing` to more clearly communicate intent.

### Extensions

Unfortunately there was a major oversight in the construction of ggproto which 
lead to extensions capturing the super object at package build time, instead of 
at package run time (#1826). This problem has been fixed, but requires 
re-installation of all extension packages.

## Scales

* The position of x and y axes can now be changed using the `position` argument
  in `scale_x_*`and `scale_y_*` which can take `top` and `bottom`, and `left`
  and `right` respectively. The themes of top and right axes can be modified 
  using the `.top` and `.right` modifiers to `axis.text.*` and `axis.title.*`.

### Continuous scales

* `scale_x_continuous()` and `scale_y_continuous()` can now display a secondary 
  axis that is a __one-to-one__ transformation of the primary axis (e.g. degrees 
  Celcius to degrees Fahrenheit). The secondary axis will be positioned opposite 
  to the primary axis and can be controlled with the `sec.axis` argument to 
  the scale constructor.

* Scales worry less about having breaks. If no breaks can be computed, the
  plot will work instead of throwing an uninformative error (#791). This 
  is particularly helpful when you have facets with free scales, and not
  all panels contain data.

* Scales now warn when transformation introduces infinite values (#1696).

### Date time

* `scale_*_datetime()` now supports time zones. It will use the timezone 
  attached to the variable by default, but can be overridden with the 
  `timezone` argument.

* New `scale_x_time()` and `scale_y_time()` generate reasonable default
  breaks and labels for hms vectors (#1752).

### Discrete scales

The treatment of missing values by discrete scales has been thoroughly 
overhauled (#1584). The underlying principle is that we can naturally represent 
missing values on discrete variables (by treating just like another level), so 
by default we should. 

This principle applies to:

* character vectors
* factors with implicit NA
* factors with explicit NA

And to all scales (both position and non-position.)

Compared to the previous version of ggplot2, there are three main changes:

1.  `scale_x_discrete()` and `scale_y_discrete()` always show discrete NA,
    regardless of their source

1.  If present, `NA`s are shown in discrete legends.

1.  All discrete scales gain a `na.translate` argument that allows you to 
    control whether `NA`s are translated to something that can be visualised,
    or should be left as missing. Note that if you don't translate (i.e. 
    `na.translate = FALSE)` the missing values will passed on to the layer, 
    which will warning that it's dropping missing values. To suppress the
    warnings, you'll also need to add `na.rm = TRUE` to the layer call. 

There were also a number of other smaller changes

* Correctly use scale expansion factors.
* Don't preserve space for dropped levels (#1638).
* Only issue one warning when when asking for too many levels (#1674).
* Unicode labels work better on Windows (#1827).
* Warn when used with only continuous data (#1589)

## Themes

* The `theme()` constructor now has named arguments rather than ellipses. This 
  should make autocomplete substantially more useful. The documentation
  (including examples) has been considerably improved.
  
* Built-in themes are more visually homogeneous, and match `theme_grey` better.
  (@jiho, #1679)
  
* When computing the height of titles, ggplot2 now includes the height of the
  descenders (i.e. the bits of `g` and `y` that hang beneath the baseline). This 
  improves the margins around titles, particularly the y axis label (#1712).
  I have also very slightly increased the inner margins of axis titles, and 
  removed the outer margins. 

* Theme element inheritance is now easier to work with as modification now
  overrides default `element_blank` elements (#1555, #1557, #1565, #1567)
  
* Horizontal legends (i.e. legends on the top or bottom) are horizontally
  aligned by default (#1842). Use `legend.box = "vertical"` to switch back
  to the previous behaviour.
  
* `element_line()` now takes an `arrow` argument to specify arrows at the end of
  lines (#1740)

There were a number of tweaks to the theme elements that control legends:
  
* `legend.justification` now controls appearance will plotting the legend
  outside of the plot area. For example, you can use 
  `theme(legend.justification = "top")` to make the legend align with the 
  top of the plot.

* `panel.margin` and `legend.margin` have been renamed to `panel.spacing` and 
  `legend.spacing` respectively, to better communicate intent (they only
  affect spacing between legends and panels, not the margins around them)

* `legend.margin` now controls margin around individual legends.

* New `legend.box.background`, `legend.box.spacing`, and `legend.box.margin`
  control the background, spacing, and margin of the legend box (the region
  that contains all legends).

## Bug fixes and minor improvements

* ggplot2 now imports tibble. This ensures that all built-in datasets print 
  compactly even if you haven't explicitly loaded tibble or dplyr (#1677).

* Class of aesthetic mapping is preserved when adding `aes()` objects (#1624).

* `+.gg` now works for lists that include data frames.

* `annotation_x()` now works in the absense of global data (#1655)

* `geom_*(show.legend = FALSE)` now works for `guide_colorbar`.

* `geom_boxplot()` gains new `outlier.alpha` (@jonathan-g) and 
  `outlier.fill` (@schloerke, #1787) parameters to control the alpha/fill of
   outlier points independently of the alpha of the boxes. 

* `position_jitter()` (and hence `geom_jitter()`) now correctly computes 
  the jitter width/jitter when supplied by the user (#1775, @has2k1).

* `geom_contour()` more clearly describes what inputs it needs (#1577).

* `geom_curve()` respects the `lineend` parameter (#1852).

* `geom_histogram()` and `stat_bin()` understand the `breaks` parameter once 
  more. (#1665). The floating point adjustment for histogram bins is now 
  actually used - it was previously inadvertently ignored (#1651).

* `geom_violin()` no longer transforms quantile lines with the alpha aesthetic
  (@mnbram, #1714). It no longer errors when quantiles are requested but data
  have zero range (#1687). When `trim = FALSE` it once again has a nice 
  range that allows the density to reach zero (by extending the range 3 
  bandwidths to either side of the data) (#1700).

* `geom_dotplot()` works better when faceting and binning on the y-axis. 
  (#1618, @has2k1).
  
* `geom_hexbin()` once again supports `..density..` (@mikebirdgeneau, #1688).

* `geom_step()` gives useful warning if only one data point in layer (#1645).

* `layer()` gains new `check.aes` and `check.param` arguments. These allow
  geom/stat authors to optional suppress checks for known aesthetics/parameters.
  Currently this is used only in `geom_blank()` which powers `expand_limits()` 
  (#1795).

* All `stat_*()` display a better error message when required aesthetics are
  missing.
  
* `stat_bin()` and `stat_summary_hex()` now accept length 1 `binwidth` (#1610)

* `stat_density()` gains new argument `n`, which is passed to underlying function
  `stats::density` ("number of equally spaced points at which the
  density is to be estimated"). (@hbuschme)

* `stat_binhex()` now again returns `count` rather than `value` (#1747)

* `stat_ecdf()` respects `pad` argument (#1646).

* `stat_smooth()` once again informs you about the method it has chosen.
  It also correctly calculates the size of the largest group within facets.

* `x` and `y` scales are now symmetric regarding the list of
  aesthetics they accept: `xmin_final`, `xmax_final`, `xlower`,
  `xmiddle` and `xupper` are now valid `x` aesthetics.

* `Scale` extensions can now override the `make_title` and `make_sec_title` 
  methods to let the scale modify the axis/legend titles.

* The random stream is now reset after calling `.onAttach()` (#2409).

# ggplot2 2.1.0

## New features

* When mapping an aesthetic to a constant (e.g. 
  `geom_smooth(aes(colour = "loess")))`), the default guide title is the name 
  of the aesthetic (i.e. "colour"), not the value (i.e. "loess") (#1431).

* `layer()` now accepts a function as the data argument. The function will be
  applied to the data passed to the `ggplot()` function and must return a
  data.frame (#1527, @thomasp85). This is a more general version of the 
  deprecated `subset` argument.

* `theme_update()` now uses the `+` operator instead of `%+replace%`, so that
  unspecified values will no longer be `NULL`ed out. `theme_replace()`
  preserves the old behaviour if desired (@oneillkza, #1519). 

* `stat_bin()` has been overhauled to use the same algorithm as ggvis, which 
  has been considerably improved thanks to the advice of Randy Prium (@rpruim).
  This includes:
  
    * Better arguments and a better algorithm for determining the origin.
      You can now specify either `boundary` or the `center` of a bin.
      `origin` has been deprecated in favour of these arguments.
      
    * `drop` is deprecated in favour of `pad`, which adds extra 0-count bins
      at either end (needed for frequency polygons). `geom_histogram()` defaults 
      to `pad = FALSE` which considerably improves the default limits for 
      the histogram, especially when the bins are big (#1477).
      
    * The default algorithm does a (somewhat) better job at picking nice widths 
      and origins across a wider range of input data.
      
    * `bins = n` now gives a histogram with `n` bins, not `n + 1` (#1487).

## Bug fixes

* All `\donttest{}` examples run.

* All `geom_()` and `stat_()` functions now have consistent argument order:
  data + mapping, then geom/stat/position, then `...`, then specific arguments, 
  then arguments common to all layers (#1305). This may break code if you were
  previously relying on partial name matching, but in the long-term should make 
  ggplot2 easier to use. In particular, you can now set the `n` parameter
  in `geom_density2d()` without it partially matching `na.rm` (#1485).

* For geoms with both `colour` and `fill`, `alpha` once again only affects
  fill (Reverts #1371, #1523). This was causing problems for people.

* `facet_wrap()`/`facet_grid()` works with multiple empty panels of data 
  (#1445).

* `facet_wrap()` correctly swaps `nrow` and `ncol` when faceting vertically
  (#1417).

* `ggsave("x.svg")` now uses svglite to produce the svg (#1432).

* `geom_boxplot()` now understands `outlier.color` (#1455).

* `geom_path()` knows that "solid" (not just 1) represents a solid line (#1534).

* `geom_ribbon()` preserves missing values so they correctly generate a 
  gap in the ribbon (#1549).

* `geom_tile()` once again accepts `width` and `height` parameters (#1513). 
  It uses `draw_key_polygon()` for better a legend, including a coloured 
  outline (#1484).

* `layer()` now automatically adds a `na.rm` parameter if none is explicitly
  supplied.

* `position_jitterdodge()` now works on all possible dodge aesthetics, 
  e.g. `color`, `linetype` etc. instead of only based on `fill` (@bleutner)

* `position = "nudge"` now works (although it doesn't do anything useful)
  (#1428).

* The default scale for columns of class "AsIs" is now "identity" (#1518).

* `scale_*_discrete()` has better defaults when used with purely continuous
  data (#1542).

* `scale_size()` warns when used with categorical data.

* `scale_size()`, `scale_colour()`, and `scale_fill()` gain date and date-time
  variants (#1526).

* `stat_bin_hex()` and `stat_bin_summary()` now use the same underlying 
  algorithm so results are consistent (#1383). `stat_bin_hex()` now accepts
  a `weight` aesthetic. To be consistent with related stats, the output variable 
  from `stat_bin_hex()` is now value instead of count.

* `stat_density()` gains a `bw` parameter which makes it easy to get consistent 
   smoothing between facets (@jiho)

* `stat-density-2d()` no longer ignores the `h` parameter, and now accepts 
  `bins` and `binwidth` parameters to control the number of contours 
  (#1448, @has2k1).

* `stat_ecdf()` does a better job of adding padding to -Inf/Inf, and gains
  an argument `pad` to suppress the padding if not needed (#1467).

* `stat_function()` gains an `xlim` parameter (#1528). It once again works 
  with discrete x values (#1509).

* `stat_summary()` preserves sorted x order which avoids artefacts when
  display results with `geom_smooth()` (#1520).

* All elements should now inherit correctly for all themes except `theme_void()`.
  (@Katiedaisey, #1555) 

* `theme_void()` was completely void of text but facets and legends still
  need labels. They are now visible (@jiho). 

* You can once again set legend key and height width to unit arithmetic
  objects (like `2 * unit(1, "cm")`) (#1437).

* Eliminate spurious warning if you have a layer with no data and no aesthetics
  (#1451).

* Removed a superfluous comma in `theme-defaults.r` code (@jschoeley)

* Fixed a compatibility issue with `ggproto` and R versions prior to 3.1.2.
  (#1444)

* Fixed issue where `coord_map()` fails when given an explicit `parameters`
  argument (@tdmcarthur, #1729)
  
* Fixed issue where `geom_errorbarh()` had a required `x` aesthetic (#1933)  

# ggplot2 2.0.0

## Major changes

* ggplot no longer throws an error if your plot has no layers. Instead it 
  automatically adds `geom_blank()` (#1246).
  
* New `cut_width()` is a convenient replacement for the verbose
  `plyr::round_any()`, with the additional benefit of offering finer
  control.

* New `geom_count()` is a convenient alias to `stat_sum()`. Use it when you
  have overlapping points on a scatterplot. `stat_sum()` now defaults to 
  using counts instead of proportions.

* New `geom_curve()` adds curved lines, with a similar specification to 
  `geom_segment()` (@veraanadi, #1088).

* Date and datetime scales now have `date_breaks`, `date_minor_breaks` and
  `date_labels` arguments so that you never need to use the long
  `scales::date_breaks()` or `scales::date_format()`.
  
* `geom_bar()` now has it's own stat, distinct from `stat_bin()` which was
  also used by `geom_histogram()`. `geom_bar()` now uses `stat_count()` 
  which counts values at each distinct value of x (i.e. it does not bin
  the data first). This can be useful when you want to show exactly which 
  values are used in a continuous variable.

* `geom_point()` gains a `stroke` aesthetic which controls the border width of 
  shapes 21-25 (#1133, @SeySayux). `size` and `stroke` are additive so a point 
  with `size = 5` and `stroke = 5` will have a diameter of 10mm. (#1142)

* New `position_nudge()` allows you to slightly offset labels (or other 
  geoms) from their corresponding points (#1109).

* `scale_size()` now maps values to _area_, not radius. Use `scale_radius()`
  if you want the old behaviour (not recommended, except perhaps for lines).

* New `stat_summary_bin()` works like `stat_summary()` but on binned data. 
  It's a generalisation of `stat_bin()` that can compute any aggregate,
  not just counts (#1274). Both default to `mean_se()` if no aggregation
  functions are supplied (#1386).

* Layers are now much stricter about their arguments - you will get an error
  if you've supplied an argument that isn't an aesthetic or a parameter.
  This is likely to cause some short-term pain but in the long-term it will make
  it much easier to spot spelling mistakes and other errors (#1293).
  
    This change does break a handful of geoms/stats that used `...` to pass 
    additional arguments on to the underlying computation. Now 
    `geom_smooth()`/`stat_smooth()` and `geom_quantile()`/`stat_quantile()` 
    use `method.args` instead (#1245, #1289); and `stat_summary()` (#1242), 
    `stat_summary_hex()`, and `stat_summary2d()` use `fun.args`.

### Extensibility

There is now an official mechanism for defining Stats, Geoms, and Positions in 
other packages. See `vignette("extending-ggplot2")` for details.

* All Geoms, Stats and Positions are now exported, so you can inherit from them
  when making your own objects (#989).

* ggplot2 no longer uses proto or reference classes. Instead, we now use 
  ggproto, a new OO system designed specifically for ggplot2. Unlike proto
  and RC, ggproto supports clean cross-package inheritance. Creating a new OO
  system isn't usually the right way to solve a problem, but I'm pretty sure
  it was necessary here. Read more about it in the vignette.

* `aes_()` replaces `aes_q()`. It also supports formulas, so the most concise 
  SE version of `aes(carat, price)` is now `aes_(~carat, ~price)`. You may
  want to use this form in packages, as it will avoid spurious `R CMD check` 
  warnings about undefined global variables.

### Text

* `geom_text()` has been overhauled to make labelling your data a little
  easier. It:
  
    * `nudge_x` and `nudge_y` arguments let you offset labels from their
      corresponding points (#1120). 
      
    * `check_overlap = TRUE` provides a simple way to avoid overplotting 
      of labels: labels that would otherwise overlap are omitted (#1039).
      
    * `hjust` and `vjust` can now be character vectors: "left", "center", 
      "right", "bottom", "middle", "top". New options include "inward" and 
      "outward" which align text towards and away from the center of the plot 
      respectively.

* `geom_label()` works like `geom_text()` but draws a rounded rectangle 
  underneath each label (#1039). This is useful when you want to label plots
  that are dense with data.

### Deprecated features

* The little used `aes_auto()` has been deprecated. 

* `aes_q()` has been replaced with `aes_()` to be consistent with SE versions
  of NSE functions in other packages.

* The `order` aesthetic is officially deprecated. It never really worked, and 
  was poorly documented.

* The `stat` and `position` arguments to `qplot()` have been deprecated.
  `qplot()` is designed for quick plots - if you need to specify position
  or stat, use `ggplot()` instead.

* The theme setting `axis.ticks.margin` has been deprecated: now use the margin 
  property of `axis.text`.
  
* `stat_abline()`, `stat_hline()` and `stat_vline()` have been removed:
  these were never suitable for use other than with `geom_abline()` etc
  and were not documented.

* `show_guide` has been renamed to `show.legend`: this more accurately
  reflects what it does (controls appearance of layer in legend), and uses the 
  same convention as other ggplot2 arguments (i.e. a `.` between names).
  (Yes, I know that's inconsistent with function names with use `_`, but it's
  too late to change now.)

A number of geoms have been renamed to be internally consistent:

* `stat_binhex()` and `stat_bin2d()` have been renamed to `stat_bin_hex()` 
  and `stat_bin_2d()` (#1274). `stat_summary2d()` has been renamed to 
  `stat_summary_2d()`, `geom_density2d()`/`stat_density2d()` has been renamed 
  to `geom_density_2d()`/`stat_density_2d()`.

* `stat_spoke()` is now `geom_spoke()` since I realised it's a
  reparameterisation of `geom_segment()`.

* `stat_bindot()` has been removed because it's so tightly coupled to
  `geom_dotplot()`. If you happened to use `stat_bindot()`, just change to
  `geom_dotplot()` (#1194).

All defunct functions have been removed.

### Default appearance

* The default `theme_grey()` background colour has been changed from "grey90" 
  to "grey92": this makes the background a little less visually prominent.

* Labels and titles have been tweaked for readability:

    * Axes labels are darker.
    
    * Legend and axis titles are given the same visual treatment.
    
    * The default font size dropped from 12 to 11. You might be surprised that 
      I've made the default text size smaller as it was already hard for
      many people to read. It turns out there was a bug in RStudio (fixed in 
      0.99.724), that shrunk the text of all grid based graphics. Once that
      was resolved the defaults seemed too big to my eyes.
    
    * More spacing between titles and borders.
    
    * Default margins scale with the theme font size, so the appearance at 
      larger font sizes should be considerably improved (#1228). 

* `alpha` now affects both fill and colour aesthetics (#1371).

* `element_text()` gains a margins argument which allows you to add additional
  padding around text elements. To help see what's going on use `debug = TRUE` 
  to display the text region and anchors.

* The default font size in `geom_text()` has been decreased from 5mm (14 pts)
  to 3.8 mm (11 pts) to match the new default theme sizes.

* A diagonal line is no longer drawn on bar and rectangle legends. Instead, the
  border has been tweaked to be more visible, and more closely match the size of 
  line drawn on the plot.

* `geom_pointrange()` and `geom_linerange()` get vertical (not horizontal)
  lines in the legend (#1389).

* The default line `size` for `geom_smooth()` has been increased from 0.5 to 1 
  to make it easier to see when overlaid on data.
  
* `geom_bar()` and `geom_rect()` use a slightly paler shade of grey so they
  aren't so visually heavy.
  
* `geom_boxplot()` now colours outliers the same way as the boxes.

* `geom_point()` now uses shape 19 instead of 16. This looks much better on 
  the default Linux graphics device. (It's very slightly smaller than the old 
  point, but it shouldn't affect any graphics significantly)

* Sizes in ggplot2 are measured in mm. Previously they were converted to pts 
  (for use in grid) by multiplying by 72 / 25.4. However, grid uses printer's 
  points, not Adobe (big pts), so sizes are now correctly multiplied by 
  72.27 / 25.4. This is unlikely to noticeably affect display, but it's
  technically correct (<https://youtu.be/hou0lU8WMgo>).

* The default legend will now allocate multiple rows (if vertical) or
  columns (if horizontal) in order to make a legend that is more likely to
  fit on the screen. You can override with the `nrow`/`ncol` arguments
  to `guide_legend()`

    ```R
    p <- ggplot(mpg, aes(displ,hwy, colour = model)) + geom_point()
    p
    p + theme(legend.position = "bottom")
    # Previous behaviour
    p + guides(colour = guide_legend(ncol = 1))
    ```

### New and updated themes

* New `theme_void()` is completely empty. It's useful for plots with non-
  standard coordinates or for drawings (@jiho, #976).

* New `theme_dark()` has a dark background designed to make colours pop out
  (@jiho, #1018)

* `theme_minimal()` became slightly more minimal by removing the axis ticks:
  labels now line up directly beneath grid lines (@tomschloss, #1084)

* New theme setting `panel.ontop` (logical) make it possible to place 
  background elements (i.e., gridlines) on top of data. Best used with 
  transparent `panel.background` (@noamross. #551).

### Labelling

The facet labelling system was updated with many new features and a
more flexible interface (@lionel-). It now works consistently across
grid and wrap facets. The most important user visible changes are:

* `facet_wrap()` gains a `labeller` option (#25).

* `facet_grid()` and `facet_wrap()` gain a `switch` argument to
  display the facet titles near the axes. When switched, the labels
  become axes subtitles. `switch` can be set to "x", "y" or "both"
  (the latter only for grids) to control which margin is switched.

The labellers (such as `label_value()` or `label_both()`) also get
some new features:

* They now offer the `multi_line` argument to control whether to
  display composite facets (those specified as `~var1 + var2`) on one
  or multiple lines.

* In `label_bquote()` you now refer directly to the names of
  variables. With this change, you can create math expressions that
  depend on more than one variable. This math expression can be
  specified either for the rows or the columns and you can also
  provide different expressions to each margin.

  As a consequence of these changes, referring to `x` in backquoted
  expressions is deprecated.

* Similarly to `label_bquote()`, `labeller()` now take `.rows` and
  `.cols` arguments. In addition, it also takes `.default`.
  `labeller()` is useful to customise how particular variables are
  labelled. The three additional arguments specify how to label the
  variables are not specifically mentioned, respectively for rows,
  columns or both. This makes it especially easy to set up a
  project-wide labeller dispatcher that can be reused across all your
  plots. See the documentation for an example.

* The new labeller `label_context()` adapts to the number of factors
  facetted over. With a single factor, it displays only the values,
  just as before. But with multiple factors in a composite margin
  (e.g. with `~cyl + am`), the labels are passed over to
  `label_both()`. This way the variables names are displayed with the
  values to help identifying them.

On the programming side, the labeller API has been rewritten in order
to offer more control when faceting over multiple factors (e.g. with
formulae such as `~cyl + am`). This also means that if you have
written custom labellers, you will need to update them for this
version of ggplot.

* Previously, a labeller function would take `variable` and `value`
  arguments and return a character vector. Now, they take a data frame
  of character vectors and return a list. The input data frame has one
  column per factor facetted over and each column in the returned list
  becomes one line in the strip label. See documentation for more
  details.

* The labels received by a labeller now contain metadata: their margin
  (in the "type" attribute) and whether they come from a wrap or a
  grid facet (in the "facet" attribute).

* Note that the new `as_labeller()` function operator provides an easy
  way to transform an existing function to a labeller function. The
  existing function just needs to take and return a character vector.

## Documentation

* Improved documentation for `aes()`, `layer()` and much much more.

* I've tried to reduce the use of `...` so that you can see all the 
  documentation in one place rather than having to integrate multiple pages.
  In some cases this has involved adding additional arguments to geoms
  to make it more clear what you can do:
  
    *  `geom_smooth()` gains explicit `method`, `se` and `formula` arguments.
    
    * `geom_histogram()` gains `binwidth`, `bins`, `origin` and `right` 
      arguments.
      
    * `geom_jitter()` gains `width` and `height` arguments to make it easier
      to control the amount of jittering without using the lengthy 
      `position_jitter()` function (#1116)

* Use of `qplot()` in examples has been minimised (#1123, @hrbrmstr). This is
  inline with the 2nd edition of the ggplot2 box, which minimises the use of 
  `qplot()` in favour of `ggplot()`.

* Tightly linked geoms and stats (e.g. `geom_boxplot()` and `stat_boxplot()`) 
  are now documented in the same file so you can see all the arguments in one
  place. Variations of the same idea (e.g. `geom_path()`, `geom_line()`, and
  `geom_step()`) are also documented together.

* It's now obvious that you can set the `binwidth` parameter for
  `stat_bin_hex()`, `stat_summary_hex()`, `stat_bin_2d()`, and
  `stat_summary_2d()`. 

* The internals of positions have been cleaned up considerably. You're unlikely
  to notice any external changes, although the documentation should be a little
  less confusing since positions now don't list parameters they never use.

## Data

* All datasets have class `tbl_df` so if you also use dplyr, you get a better
  print method.

* `economics` has been brought up to date to 2015-04-01.

* New `economics_long` is the economics data in long form.

* New `txhousing` dataset containing information about the Texas housing
  market. Useful for examples that need multiple time series, and for
  demonstrating model+vis methods.

* New `luv_colours` dataset which contains the locations of all
  built-in `colors()` in Luv space.

* `movies` has been moved into its own package, ggplot2movies, because it was 
  large and not terribly useful. If you've used the movies dataset, you'll now 
  need to explicitly load the package with `library(ggplot2movies)`.

## Bug fixes and minor improvements

* All partially matched arguments and `$` have been been replaced with 
  full matches (@jimhester, #1134).

* ggplot2 now exports `alpha()` from the scales package (#1107), and `arrow()` 
  and `unit()` from grid (#1225). This means you don't need attach scales/grid 
  or do `scales::`/`grid::` for these commonly used functions.

* `aes_string()` now only parses character inputs. This fixes bugs when
  using it with numbers and non default `OutDec` settings (#1045).

* `annotation_custom()` automatically adds a unique id to each grob name,
  making it easier to plot multiple grobs with the same name (e.g. grobs of
  ggplot2 graphics) in the same plot (#1256).

* `borders()` now accepts xlim and ylim arguments for specifying the geographical 
  region of interest (@markpayneatwork, #1392).

* `coord_cartesian()` applies the same expansion factor to limits as for scales. 
  You can suppress with `expand = FALSE` (#1207).

* `coord_trans()` now works when breaks are suppressed (#1422).

* `cut_number()` gives error message if the number of requested bins can
  be created because there are two few unique values (#1046).

* Character labels in `facet_grid()` are no longer (incorrectly) coerced into
  factors. This caused problems with custom label functions (#1070).

* `facet_wrap()` and `facet_grid()` now allow you to use non-standard
  variable names by surrounding them with backticks (#1067).

* `facet_wrap()` more carefully checks its `nrow` and `ncol` arguments
  to ensure that they're specified correctly (@richierocks, #962)

* `facet_wrap()` gains a `dir` argument to control the direction the
  panels are wrapped in. The default is "h" for horizontal. Use "v" for
  vertical layout (#1260).

* `geom_abline()`, `geom_hline()` and `geom_vline()` have been rewritten to
  have simpler behaviour and be more consistent:

    * `stat_abline()`, `stat_hline()` and `stat_vline()` have been removed:
      these were never suitable for use other than with `geom_abline()` etc
      and were not documented.

    * `geom_abline()`, `geom_vline()` and `geom_hline()` are bound to
      `stat_identity()` and `position_identity()`

    * Intercept parameters can no longer be set to a function.

    * They are all documented in one file, since they are so closely related.

* `geom_bin2d()` will now let you specify one dimension's breaks exactly,
  without touching the other dimension's default breaks at all (#1126).

* `geom_crossbar()` sets grouping correctly so you can display multiple
  crossbars on one plot. It also makes the default `fatten` argument a little
  bigger to make the middle line more obvious (#1125).

* `geom_histogram()` and `geom_smooth()` now only inform you about the
  default values once per layer, rather than once per panel (#1220).

* `geom_pointrange()` gains `fatten` argument so you can control the
  size of the point relative to the size of the line.

* `geom_segment()` annotations were not transforming with scales 
  (@BrianDiggs, #859).

* `geom_smooth()` is no longer so chatty. If you want to know what the default
  smoothing method is, look it up in the documentation! (#1247)

* `geom_violin()` now has the ability to draw quantile lines (@DanRuderman).

* `ggplot()` now captures the parent frame to use for evaluation,
  rather than always defaulting to the global environment. This should
  make ggplot more suitable to use in more situations (e.g. with knitr)

* `ggsave()` has been simplified a little to make it easier to maintain.
  It no longer checks that you're printing a ggplot2 object (so now also
  works with any grid grob) (#970), and always requires a filename.
  Parameter `device` now supports character argument to specify which supported
  device to use ('pdf', 'png', 'jpeg', etc.), for when it cannot be correctly
  inferred from the file extension (for example when a temporary filename is
  supplied server side in shiny apps) (@sebkopf, #939). It no longer opens
  a graphics device if one isn't already open - this is annoying when you're
  running from a script (#1326).

* `guide_colorbar()` creates correct legend if only one color (@krlmlr, #943).

* `guide_colorbar()` no longer fails when the legend is empty - previously
  this often masked misspecifications elsewhere in the plot (#967).

* New `layer_data()` function extracts the data used for plotting for a given
  layer. It's mostly useful for testing.

* User supplied `minor_breaks` can now be supplied on the same scale as 
  the data, and will be automatically transformed with by scale (#1385).

* You can now suppress the appearance of an axis/legend title (and the space
  that would allocated for it) with `NULL` in the `scale_` function. To
  use the default label, use `waiver()` (#1145).

* Position adjustments no longer warn about potentially varying ranges
  because the problem rarely occurs in practice and there are currently a
  lot of false positives since I don't understand exactly what FP criteria
  I should be testing.

* `scale_fill_grey()` now uses red for missing values. This matches
  `scale_colour_grey()` and makes it obvious where missing values lie.
  Override with `na.value`.

* `scale_*_gradient2()` defaults to using Lab colour space.

* `scale_*_gradientn()` now allows `colours` or `colors` (#1290)

* `scale_y_continuous()` now also transforms the `lower`, `middle` and `upper`
  aesthetics used by `geom_boxplot()`: this only affects
  `geom_boxplot(stat = "identity")` (#1020).

* Legends no longer inherit aesthetics if `inherit.aes` is FALSE (#1267).

* `lims()` makes it easy to set the limits of any axis (#1138).

* `labels = NULL` now works with `guide_legend()` and `guide_colorbar()`.
  (#1175, #1183).

* `override.aes` now works with American aesthetic spelling, e.g. color

* Scales no longer round data points to improve performance of colour
  palettes. Instead the scales package now uses a much faster colour
  interpolation algorithm (#1022).

* `scale_*_brewer()` and `scale_*_distiller()` add new `direction` argument of 
  `scales::brewer_pal`, making it easier to change the order of colours 
  (@jiho, #1139).

* `scale_x_date()` now clips dates outside the limits in the same way as
  `scale_x_continuous()` (#1090).

* `stat_bin()` gains `bins` arguments, which denotes the number of bins. Now
  you can set `bins=100` instead of `binwidth=0.5`. Note that `breaks` or
  `binwidth` will override it (@tmshn, #1158, #102).

* `stat_boxplot()` warns if a continuous variable is used for the `x` aesthetic
  without also supplying a `group` aesthetic (#992, @krlmlr).

* `stat_summary_2d()` and `stat_bin_2d()` now share exactly the same code for 
  determining breaks from `bins`, `binwidth`, and `origin`. 
  
* `stat_summary_2d()` and `stat_bin_2d()` now output in tile/raster compatible 
  form instead of rect compatible form. 

* Automatically computed breaks do not lead to an error for transformations like
  "probit" where the inverse can map to infinity (#871, @krlmlr)

* `stat_function()` now always evaluates the function on the original scale.
  Previously it computed the function on transformed scales, giving incorrect
  values (@BrianDiggs, #1011).

* `strip_dots` works with anonymous functions within calculated aesthetics 
  (e.g. `aes(sapply(..density.., function(x) mean(x))))` (#1154, @NikNakk)

* `theme()` gains `validate = FALSE` parameter to turn off validation, and 
  hence store arbitrary additional data in the themes. (@tdhock, #1121)

* Improved the calculation of segments needed to draw the curve representing
  a line when plotted in polar coordinates. In some cases, the last segment
  of a multi-segment line was not drawn (@BrianDiggs, #952)<|MERGE_RESOLUTION|>--- conflicted
+++ resolved
@@ -1,12 +1,9 @@
 # ggplot2 (development version)
 
-<<<<<<< HEAD
 * `coord_radial()` now displays no axis instead of throwing an error when
   a scale has no breaks (@teunbrand, #6271).
-=======
 * `geom_ribbon()` now appropriately warns about, and removes, missing values 
   (@teunbrand, #6243).
->>>>>>> efc53cc0
 * `guide_*()` can now accept two inside legend theme elements:
   `legend.position.inside` and `legend.justification.inside`, allowing inside
   legends to be placed at different positions. Only inside legends with the same

--- conflicted
+++ resolved
@@ -1,9 +1,7 @@
 # ggplot2 (development version)
 
-<<<<<<< HEAD
 * When discrete breaks have names, they'll be used as labels by default 
   (@teunbrand, #6147).
-=======
 * The helper function `is.waiver()` is now exported to help extensions to work
   with `waiver()` objects (@arcresu, #6173).
 * Date(time) scales now throw appropriate errors when `date_breaks`, 
@@ -18,7 +16,6 @@
   evaluated in the context of data (@teunbrand, #6135)
 * Fixed bug where binned scales wouldn't simultaneously accept transformations
   and function-limits (@teunbrand, #6144).
->>>>>>> 66063903
 * Fixed bug where the `ggplot2::`-prefix did not work with `stage()` 
   (@teunbrand, #6104).
 * New `get_labs()` function for retrieving completed plot labels 

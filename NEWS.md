# ggplot2 2.2.1.9000

* The `ggsave()` DPI parameter now supports 3 string options: "retina" (320
  DPI), "print" (300 DPI), and "screen" (72 DPI) (@foo-bar-baz-qux, #2156).

* `position_dodge2()` now has a `reverse` parameter that allows you to reverse
  the placement order of bars and boxes (@karawoo, #2171).

* Box plot position is now controlled by `position_dodge2()`, which can also be
  used for bars and rectangles. `position_dodge2()` compares the `xmin` and
  `xmax` values of each element to determine which ones overlap, and dodges them
  accordingly. This makes it possible to dodge box plots created with
  `geom_boxplot(varwidth = TRUE)`. The `padding` parameter adds a small amount
  of padding between elements (@karawoo, #2143).

* `fortify()` gains a method for tbls (@karawoo, #2218)

* `stat_summary_bin()` now understands the `breaks` parameter (@karawoo, #2214)

* `coord_trans()` now generates a warning when a transformation results in x or y 
  values being non-finite (@foo-bar-baz-qux, #2147).
  
* Legend titles and labels get a little extra space around them. Legend titles
  will no longer overlap the legend at large font sizes (@karawoo, #1881).

* Ordered factors now behave differently from unordered factors in some cases.
  Ordered factors throw a warning when mapped to shape (unordered factors do
  not). Ordered factors do not throw warnings when mapped to size or alpha
  (unordered factors do). Viridis is the default colour and fill scale for
  ordered factors (@karawoo, #1526).

* The `show.legend` parameter now accepts a named logical vector to hide/show
  only some aesthetics in the legend (@tutuchan, #1798)

* Default colour maps for continuous data are controlled by global options
  `ggplot2.continuous.colour` and `ggplot2.continuous.fill`, which can be set to
  either `"gradient"` or `"viridis"` (@karawoo).

* Adds built-in support for `viridis` and related colour maps. Use the functions
  `scale_colour_viridis_c()`/`scale_fill_viridis_c()` for continuous data and
  `scale_colour_viridis_d()`/`scale_fill_viridis_d()` for discrete data
  (@karawoo, #1526).

* Updated datetime scales for `alpha`, `size`, `colour`, and `fill` can take
  `date_breaks` and `date_labels` arguments (@karawoo, #1526).

* `scale_alpha()` gains date and date-time variants (@karawoo, #1526).

* Axes positioned on the top and to the right can now customize their ticks and
  lines separately (@thomasp85, #1899)

* `geom_segment` now also takes a `linejoin` parameter. This allows more control over the appearance of the segments, which is especially useful for plotting thick arrows (@Ax3man, #774).

* Theme elements can now be subclassed. Add a `merge_element` method to control
  how properties are inherited from parent element. Add `element_grob` method
  to define how elements are rendered into grobs (@thomasp85, #1981).

* Theme functions now have the optional parameters `base_line_size` and
  `base_rect_size` to control the default sizes of line and rectangle elements
  (@karawoo, #2176).

* Fixed bug in `coord_polar` that prevented secondary axis ticks and labels
  from being drawn (@dylan-stark, #2072)

* Use `rel()` to set line widths in theme defaults (@baptiste).

* `geom_density` drops groups with fewer than two data points and throws a
  warning. For groups with two data points, the density values are now
  calculated with `stats::density` (@karawoo, #2127).

* `geom_smooth` now orders by the `x` aesthetic, making it easier to pass 
  pre-computed values without manual ordering (@izahn, #2028).

* Fixed bug in `coord_polar` that prevented moving the radius axis
  to the right (@thomasp85, #2005).

* `discrete_scale` documentation updated to match functionality and 
  `continuous_scale` (@alistaire47, #2052).

* `geom_smooth()` now knows it has `ymin` and `ymax` aesthetics (#1939).

* Automatic visual unit tests with vdiffr.

* Layers no longer warn about unknown aesthetics who's value is set to 
  `NULL` (overriding a set aesthetic in the plot) (#1909).

* `scale_type()` generic is now exported and documented. Use this if you 
  want to extend ggplot2 to work with a new type of vector (#)

* `position_dodge()` gains an `preserve` argument that allows you to control
  whether the `total` width at each `x` value is preserved (the current 
  default), or ensure that the width of a `single` element is preserved
  (what many people want) (#1935).

* `stat_bin` now accepts functions for `binwidth`. This allows better binning when faceting along variables with different ranges (@botanize).

* Legends no longer try and use set aesthetics that are not length one
  (fixes #1932).

* Added `autolayer()` S3 generic (@mitchelloharawild, #1974).

* Fix warning when using the `weight` aesthetic with `stat_bin()` (through 
  `geom_histogram()` in particular) (@jiho, #1921).
  
* `geom_smooth`'s message for `method="auto"` now reports the formula used,
  in addition to the name of the smoothing function (@davharris #1951).
  
* The `expand` argument for `scale_*_continuous()` and `scale_*_discrete()`
  now accepts separate expansion values for the lower and upper range
  limits. The expansion limits can be specified using the convenience
  function `expand_scale()`.
  
  Separate expansion limits may be useful for bar charts, e.g. if one
  wants to have the bottom of the bars being flush with the x axis but
  still leave some (automatically calculated amount of) space above them:
  
    ```R
    ggplot(mtcars) +
        geom_bar(aes(x = factor(cyl))) +
        scale_y_continuous(expand = expand_scale(mult = c(0, .1)))
    ```
  
  It can also be useful for line charts, e.g. for counts over time,
  where one wants to have a ’hard’ lower limit of y = 0 but leave the
  upper limit unspecified (and perhaps differing between panels),
  but with some extra space above the highest point on the line.
  (With symmetrical limits, the extra space above the highest point
  could in some cases cause the lower limit to be negative.)
  
  The old syntax for the `expand` argument will of course continue
  to work. (@huftis, #1669)

* `print.ggplot()` now returns the original ggplot object, instead of the output from `ggplot_build()`. Also, the object returned from `ggplot_build()` now has the class `"ggplot_built"`. (#2034)

* Added new functions `summarise_layout()`, `summarise_coord()`, `summarise_layers()`, which provide summaries of the layout, coordinate systems, and layers, of a built ggplot object. (#2034)

* `ggproto()` produces objects with class `c("ggproto", "gg")`. This was added so that when layers, scales, or other ggproto objects are added together, an informative error message is raised (@jrnold, #2056).

<<<<<<< HEAD
* Added `stat_qq_line()` to make it easy to add a simple line to a Q-Q plot. This
  line makes it easier to judge the fit of the theoretical distribution (@nicksolomon).
=======
* `position_jitter()` gains a `seed` argument that allows specifying a random seed for reproducible jittering (#1996, @krlmlr).
>>>>>>> a5e2dd49


### sf

ggplot2 now has full support for sf with `geom_sf()` and `coord_sf()`:

```R
nc <- sf::st_read(system.file("shape/nc.shp", package = "sf"), quiet = TRUE)
ggplot(nc) +
  geom_sf(aes(fill = AREA))
```
It supports all simple features, automatically aligns CRS across layer, sets 
up correct aspect ratio, and draws a graticule.

### Coordinate extensions

* Coords have gained new extension mechanisms.
  
  If you have an existing coord extension you will need to revise the
  specification of the `train()` method. It is now called `setup_panel_params()`
  (better reflecting what it actually does) and now has arguments
  `scale_x`, and `scale_y` (the x and y scales respectively) and
  `param`, a list of plot specific parameters generated by `setup_params()`.

* What was formerly called `scale_details` (in coords), `panel_ranges` 
  (in layout) and `panel_scales` (in geoms) are now consistently called
  `panel_params` (#1311). These are parameters of the Coord that vary from
  panel to panel.

# ggplot2 2.2.1

* Fix usage of `structure(NULL)` for R-devel compatibility (#1968).

# ggplot2 2.2.0

## Major new features

### Subtitle and caption

Thanks to @hrbrmstr plots now have subtitles and captions, which can be set with the `subtitle`  and `caption` arguments to `ggtitle()` and `labs()`. You can control their appearance with the theme settings `plot.caption` and `plot.subtitle`. The main plot title is now left-aligned to better work better with a subtitle. The caption is right-aligned (@hrbrmstr).

### Stacking

`position_stack()` and `position_fill()` now sort the stacking order to match grouping order. This allows you to control the order through grouping, and ensures that the default legend matches the plot (#1552, #1593). If you want the opposite order (useful if you have horizontal bars and horizontal legend), you can request reverse stacking by using `position = position_stack(reverse = TRUE)` (#1837).
  
`position_stack()` and `position_fill()` now accepts negative values which will create stacks extending below the x-axis (#1691).

`position_stack()` and `position_fill()` gain a `vjust` argument which makes it easy to (e.g.) display labels in the middle of stacked bars (#1821).

### Layers

`geom_col()` was added to complement `geom_bar()` (@hrbrmstr). It uses `stat="identity"` by default, making the `y` aesthetic mandatory. It does not support any other `stat_()` and does not provide fallback support for the `binwidth` parameter. Examples and references in other functions were updated to demonstrate `geom_col()` usage. 

When creating a layer, ggplot2 will warn if you use an unknown aesthetic or an unknown parameter. Compared to the previous version, this is stricter for aesthetics (previously there was no message), and less strict for parameters (previously this threw an error) (#1585).

### Facetting

The facet system, as well as the internal panel class, has been rewritten in ggproto. Facets are now extendable in the same manner as geoms and stats, as described in `vignette("extending-ggplot2")`.

We have also added the following new fatures.
  
* `facet_grid()` and `facet_wrap()` now allow expressions in their facetting 
  formulas (@DanRuderman, #1596).

* When `facet_wrap()` results in an uneven number of panels, axes will now be
  drawn underneath the hanging panels (fixes #1607)

* Strips can now be freely positioned in `facet_wrap()` using the 
  `strip.position` argument (deprecates `switch`).

* The relative order of panel, strip, and axis can now be controlled with 
  the theme setting `strip.placement` that takes either `inside` (strip between 
  panel and axis) or `outside` (strip after axis).

* The theme option `panel.margin` has been deprecated in favour of 
  `panel.spacing` to more clearly communicate intent.

### Extensions

Unfortunately there was a major oversight in the construction of ggproto which lead to extensions capturing the super object at package build time, instead of at package run time (#1826). This problem has been fixed, but requires re-installation of all extension packages.

## Scales

* The position of x and y axes can now be changed using the `position` argument
  in `scale_x_*`and `scale_y_*` which can take `top` and `bottom`, and `left`
  and `right` respectively. The themes of top and right axes can be modified 
  using the `.top` and `.right` modifiers to `axis.text.*` and `axis.title.*`.

### Continuous scales

* `scale_x_continuous()` and `scale_y_continuous()` can now display a secondary 
  axis that is a __one-to-one__ transformation of the primary axis (e.g. degrees 
  Celcius to degrees Fahrenheit). The secondary axis will be positioned opposite 
  to the primary axis and can be controlled with the `sec.axis` argument to 
  the scale constructor.

* Scales worry less about having breaks. If no breaks can be computed, the
  plot will work instead of throwing an uninformative error (#791). This 
  is particularly helpful when you have facets with free scales, and not
  all panels contain data.

* Scales now warn when transformation introduces infinite values (#1696).

### Date time

* `scale_*_datetime()` now supports time zones. It will use the timezone 
  attached to the varaible by default, but can be overridden with the 
  `timezone` argument.

* New `scale_x_time()` and `scale_y_time()` generate reasonable default
  breaks and labels for hms vectors (#1752).

### Discrete scales

The treatment of missing values by discrete scales has been thoroughly overhauled (#1584). The underlying principle is that we can naturally represent missing values on discrete variables (by treating just like another level), so by default we should. 

This principle applies to:

* character vectors
* factors with implicit NA
* factors with explicit NA

And to all scales (both position and non-position.)

Compared to the previous version of ggplot2, there are three main changes:

1.  `scale_x_discrete()` and `scale_y_discrete()` always show discrete NA,
    regardless of their source

1.  If present, `NA`s are shown in discete legends.

1.  All discrete scales gain a `na.translate` argument that allows you to 
    control whether `NA`s are translated to something that can be visualised,
    or should be left as missing. Note that if you don't translate (i.e. 
    `na.translate = FALSE)` the missing values will passed on to the layer, 
    which will warning that it's dropping missing values. To suppress the
    warnings, you'll also need to add `na.rm = TRUE` to the layer call. 

There were also a number of other smaller changes

* Correctly use scale expansion factors.
* Don't preserve space for dropped levels (#1638).
* Only issue one warning when when asking for too many levels (#1674).
* Unicode labels work better on Windows (#1827).
* Warn when used with only continuous data (#1589)

## Themes

* The `theme()` constructor now has named arguments rather than ellipses. This 
  should make autocomplete substantially more useful. The documentation
  (including examples) has been considerably improved.
  
* Built-in themes are more visually homogeneous, and match `theme_grey` better.
  (@jiho, #1679)
  
* When computing the height of titles, ggplot2 now includes the height of the
  descenders (i.e. the bits of `g` and `y` that hang beneath the baseline). This 
  improves the margins around titles, particularly the y axis label (#1712).
  I have also very slightly increased the inner margins of axis titles, and 
  removed the outer margins. 

* Theme element inheritance is now easier to work with as modification now
  overrides default `element_blank` elements (#1555, #1557, #1565, #1567)
  
* Horizontal legends (i.e. legends on the top or bottom) are horizontally
  aligned by default (#1842). Use `legend.box = "vertical"` to switch back
  to the previous behaviour.
  
* `element_line()` now takes an `arrow` argument to specify arrows at the end of
  lines (#1740)

There were a number of tweaks to the theme elements that control legends:
  
* `legend.justification` now controls appearance will plotting the legend
  outside of the plot area. For example, you can use 
  `theme(legend.justification = "top")` to make the legend align with the 
  top of the plot.

* `panel.margin` and `legend.margin` have been renamed to `panel.spacing` and 
  `legend.spacing` respectively, to better communicate intent (they only
  affect spacing between legends and panels, not the margins around them)

* `legend.margin` now controls margin around individual legends.

* New `legend.box.background`, `legend.box.spacing`, and `legend.box.margin`
  control the background, spacing, and margin of the legend box (the region
  that contains all legends).

## Bug fixes and minor improvements

* ggplot2 now imports tibble. This ensures that all built-in datasets print 
  compactly even if you haven't explicitly loaded tibble or dplyr (#1677).

* Class of aesthetic mapping is preserved when adding `aes()` objects (#1624).

* `+.gg` now works for lists that include data frames.

* `annotation_x()` now works in the absense of global data (#1655)

* `geom_*(show.legend = FALSE)` now works for `guide_colorbar`.

* `geom_boxplot()` gains new `outlier.alpha` (@jonathan-g) and 
  `outlier.fill` (@schloerke, #1787) parameters to control the alpha/fill of
   outlier points independently of the alpha of the boxes. 

* `position_jitter()` (and hence `geom_jitter()`) now correctly computes 
  the jitter width/jitter when supplied by the user (#1775, @has2k1).

* `geom_contour()` more clearly describes what inputs it needs (#1577).

* `geom_curve()` respects the `lineend` paramater (#1852).

* `geom_histogram()` and `stat_bin()` understand the `breaks` parameter once 
  more. (#1665). The floating point adjustment for histogram bins is now 
  actually used - it was previously inadvertently ignored (#1651).

* `geom_violin()` no longer transforms quantile lines with the alpha aesthetic
  (@mnbram, #1714). It no longer errors when quantiles are requested but data
  have zero range (#1687). When `trim = FALSE` it once again has a nice 
  range that allows the density to reach zero (by extending the range 3 
  bandwidths to either side of the data) (#1700).

* `geom_dotplot()` works better when facetting and binning on the y-axis. 
  (#1618, @has2k1).
  
* `geom_hexbin()` once again supports `..density..` (@mikebirdgeneau, #1688).

* `geom_step()` gives useful warning if only one data point in layer (#1645).

* `layer()` gains new `check.aes` and `check.param` arguments. These allow
  geom/stat authors to optional suppress checks for known aesthetics/parameters.
  Currently this is used only in `geom_blank()` which powers `expand_limits()` 
  (#1795).

* All `stat_*()` display a better error message when required aesthetics are
  missing.
  
* `stat_bin()` and `stat_summary_hex()` now accept length 1 `binwidth` (#1610)

* `stat_density()` gains new argument `n`, which is passed to underlying function
  `stats::density` ("number of equally spaced points at which the
  density is to be estimated"). (@hbuschme)

* `stat_binhex()` now again returns `count` rather than `value` (#1747)

* `stat_ecdf()` respects `pad` argument (#1646).

* `stat_smooth()` once again informs you about the method it has chosen.
  It also correctly calculates the size of the largest group within facets.

* `x` and `y` scales are now symmetric regarding the list of
  aesthetics they accept: `xmin_final`, `xmax_final`, `xlower`,
  `xmiddle` and `xupper` are now valid `x` aesthetics.

* `Scale` extensions can now override the `make_title` and `make_sec_title` 
  methods to let the scale modify the axis/legend titles.

# ggplot2 2.1.0

## New features

* When mapping an aesthetic to a constant (e.g. 
  `geom_smooth(aes(colour = "loess")))`), the default guide title is the name 
  of the aesthetic (i.e. "colour"), not the value (i.e. "loess") (#1431).

* `layer()` now accepts a function as the data argument. The function will be
  applied to the data passed to the `ggplot()` function and must return a
  data.frame (#1527, @thomasp85). This is a more general version of the 
  deprecated `subset` argument.

* `theme_update()` now uses the `+` operator instead of `%+replace%`, so that
  unspecified values will no longer be `NULL`ed out. `theme_replace()`
  preserves the old behaviour if desired (@oneillkza, #1519). 

* `stat_bin()` has been overhauled to use the same algorithm as ggvis, which 
  has been considerably improved thanks to the advice of Randy Prium (@rpruim).
  This includes:
  
    * Better arguments and a better algorithm for determining the origin.
      You can now specify either `boundary` or the `center` of a bin.
      `origin` has been deprecated in favour of these arguments.
      
    * `drop` is deprecated in favour of `pad`, which adds extra 0-count bins
      at either end (needed for frequency polygons). `geom_histogram()` defaults 
      to `pad = FALSE` which considerably improves the default limits for 
      the histogram, especially when the bins are big (#1477).
      
    * The default algorithm does a (somewhat) better job at picking nice widths 
      and origins across a wider range of input data.
      
    * `bins = n` now gives a histogram with `n` bins, not `n + 1` (#1487).

## Bug fixes

* All `\donttest{}` examples run.

* All `geom_()` and `stat_()` functions now have consistent argument order:
  data + mapping, then geom/stat/position, then `...`, then specific arguments, 
  then arguments common to all layers (#1305). This may break code if you were
  previously relying on partial name matching, but in the long-term should make 
  ggplot2 easier to use. In particular, you can now set the `n` parameter
  in `geom_density2d()` without it partially matching `na.rm` (#1485).

* For geoms with both `colour` and `fill`, `alpha` once again only affects
  fill (Reverts #1371, #1523). This was causing problems for people.

* `facet_wrap()`/`facet_grid()` works with multiple empty panels of data 
  (#1445).

* `facet_wrap()` correctly swaps `nrow` and `ncol` when facetting vertically
  (#1417).

* `ggsave("x.svg")` now uses svglite to produce the svg (#1432).

* `geom_boxplot()` now understands `outlier.color` (#1455).

* `geom_path()` knows that "solid" (not just 1) represents a solid line (#1534).

* `geom_ribbon()` preserves missing values so they correctly generate a 
  gap in the ribbon (#1549).

* `geom_tile()` once again accepts `width` and `height` parameters (#1513). 
  It uses `draw_key_polygon()` for better a legend, including a coloured 
  outline (#1484).

* `layer()` now automatically adds a `na.rm` parameter if none is explicitly
  supplied.

* `position_jitterdodge()` now works on all possible dodge aesthetics, 
  e.g. `color`, `linetype` etc. instead of only based on `fill` (@bleutner)

* `position = "nudge"` now works (although it doesn't do anything useful)
  (#1428).

* The default scale for columns of class "AsIs" is now "identity" (#1518).

* `scale_*_discrete()` has better defaults when used with purely continuous
  data (#1542).

* `scale_size()` warns when used with categorical data.

* `scale_size()`, `scale_colour()`, and `scale_fill()` gain date and date-time
  variants (#1526).

* `stat_bin_hex()` and `stat_bin_summary()` now use the same underlying 
  algorithm so results are consistent (#1383). `stat_bin_hex()` now accepts
  a `weight` aesthetic. To be consistent with related stats, the output variable 
  from `stat_bin_hex()` is now value instead of count.

* `stat_density()` gains a `bw` parameter which makes it easy to get consistent 
   smoothing between facets (@jiho)

* `stat-density-2d()` no longer ignores the `h` parameter, and now accepts 
  `bins` and `binwidth` parameters to control the number of contours 
  (#1448, @has2k1).

* `stat_ecdf()` does a better job of adding padding to -Inf/Inf, and gains
  an argument `pad` to suppress the padding if not needed (#1467).

* `stat_function()` gains an `xlim` parameter (#1528). It once again works 
  with discrete x values (#1509).

* `stat_summary()` preserves sorted x order which avoids artefacts when
  display results with `geom_smooth()` (#1520).

* All elements should now inherit correctly for all themes except `theme_void()`.
  (@Katiedaisey, #1555) 

* `theme_void()` was completely void of text but facets and legends still
  need labels. They are now visible (@jiho). 

* You can once again set legend key and height width to unit arithmetic
  objects (like `2 * unit(1, "cm")`) (#1437).

* Eliminate spurious warning if you have a layer with no data and no aesthetics
  (#1451).

* Removed a superfluous comma in `theme-defaults.r` code (@jschoeley)

* Fixed a compatibility issue with `ggproto` and R versions prior to 3.1.2.
  (#1444)

* Fixed issue where `coord_map()` fails when given an explicit `parameters`
  argument (@tdmcarthur, #1729)
  
* Fixed issue where `geom_errorbarh()` had a required `x` aesthetic (#1933)  

# ggplot2 2.0.0

## Major changes

* ggplot no longer throws an error if you your plot has no layers. Instead it 
  automatically adds `geom_blank()` (#1246).
  
* New `cut_width()` is a convenient replacement for the verbose
  `plyr::round_any()`, with the additional benefit of offering finer
  control.

* New `geom_count()` is a convenient alias to `stat_sum()`. Use it when you
  have overlapping points on a scatterplot. `stat_sum()` now defaults to 
  using counts instead of proportions.

* New `geom_curve()` adds curved lines, with a similar specification to 
  `geom_segment()` (@veraanadi, #1088).

* Date and datetime scales now have `date_breaks`, `date_minor_breaks` and
  `date_labels` arguments so that you never need to use the long
  `scales::date_breaks()` or `scales::date_format()`.
  
* `geom_bar()` now has it's own stat, distinct from `stat_bin()` which was
  also used by `geom_histogram()`. `geom_bar()` now uses `stat_count()` 
  which counts values at each distinct value of x (i.e. it does not bin
  the data first). This can be useful when you want to show exactly which 
  values are used in a continuous variable.

* `geom_point()` gains a `stroke` aesthetic which controls the border width of 
  shapes 21-25 (#1133, @SeySayux). `size` and `stroke` are additive so a point 
  with `size = 5` and `stroke = 5` will have a diameter of 10mm. (#1142)

* New `position_nudge()` allows you to slightly offset labels (or other 
  geoms) from their corresponding points (#1109).

* `scale_size()` now maps values to _area_, not radius. Use `scale_radius()`
  if you want the old behaviour (not recommended, except perhaps for lines).

* New `stat_summary_bin()` works like `stat_summary()` but on binned data. 
  It's a generalisation of `stat_bin()` that can compute any aggregate,
  not just counts (#1274). Both default to `mean_se()` if no aggregation
  functions are supplied (#1386).

* Layers are now much stricter about their arguments - you will get an error
  if you've supplied an argument that isn't an aesthetic or a parameter.
  This is likely to cause some short-term pain but in the long-term it will make
  it much easier to spot spelling mistakes and other errors (#1293).
  
    This change does break a handful of geoms/stats that used `...` to pass 
    additional arguments on to the underlying computation. Now 
    `geom_smooth()`/`stat_smooth()` and `geom_quantile()`/`stat_quantile()` 
    use `method.args` instead (#1245, #1289); and `stat_summary()` (#1242), 
    `stat_summary_hex()`, and `stat_summary2d()` use `fun.args`.

### Extensibility

There is now an official mechanism for defining Stats, Geoms, and Positions in other packages. See `vignette("extending-ggplot2")` for details.

* All Geoms, Stats and Positions are now exported, so you can inherit from them
  when making your own objects (#989).

* ggplot2 no longer uses proto or reference classes. Instead, we now use 
  ggproto, a new OO system designed specifically for ggplot2. Unlike proto
  and RC, ggproto supports clean cross-package inheritance. Creating a new OO
  system isn't usually the right way to solve a problem, but I'm pretty sure
  it was necessary here. Read more about it in the vignette.

* `aes_()` replaces `aes_q()`. It also supports formulas, so the most concise 
  SE version of `aes(carat, price)` is now `aes_(~carat, ~price)`. You may
  want to use this form in packages, as it will avoid spurious `R CMD check` 
  warnings about undefined global variables.

### Text

* `geom_text()` has been overhauled to make labelling your data a little
  easier. It:
  
    * `nudge_x` and `nudge_y` arguments let you offset labels from their
      corresponding points (#1120). 
      
    * `check_overlap = TRUE` provides a simple way to avoid overplotting 
      of labels: labels that would otherwise overlap are omitted (#1039).
      
    * `hjust` and `vjust` can now be character vectors: "left", "center", 
      "right", "bottom", "middle", "top". New options include "inward" and 
      "outward" which align text towards and away from the center of the plot 
      respectively.

* `geom_label()` works like `geom_text()` but draws a rounded rectangle 
  underneath each label (#1039). This is useful when you want to label plots
  that are dense with data.

### Deprecated features

* The little used `aes_auto()` has been deprecated. 

* `aes_q()` has been replaced with `aes_()` to be consistent with SE versions
  of NSE functions in other packages.

* The `order` aesthetic is officially deprecated. It never really worked, and 
  was poorly documented.

* The `stat` and `position` arguments to `qplot()` have been deprecated.
  `qplot()` is designed for quick plots - if you need to specify position
  or stat, use `ggplot()` instead.

* The theme setting `axis.ticks.margin` has been deprecated: now use the margin 
  property of `axis.text`.
  
* `stat_abline()`, `stat_hline()` and `stat_vline()` have been removed:
  these were never suitable for use other than with `geom_abline()` etc
  and were not documented.

* `show_guide` has been renamed to `show.legend`: this more accurately
  reflects what it does (controls appearance of layer in legend), and uses the 
  same convention as other ggplot2 arguments (i.e. a `.` between names).
  (Yes, I know that's inconsistent with function names with use `_`, but it's
  too late to change now.)

A number of geoms have been renamed to be internally consistent:

* `stat_binhex()` and `stat_bin2d()` have been renamed to `stat_bin_hex()` 
  and `stat_bin_2d()` (#1274). `stat_summary2d()` has been renamed to 
  `stat_summary_2d()`, `geom_density2d()`/`stat_density2d()` has been renamed 
  to `geom_density_2d()`/`stat_density_2d()`.

* `stat_spoke()` is now `geom_spoke()` since I realised it's a
  reparameterisation of `geom_segment().

* `stat_bindot()` has been removed because it's so tightly coupled to
  `geom_dotplot()`. If you happened to use `stat_bindot()`, just change to
  `geom_dotplot()` (#1194).

All defunct functions have been removed.

### Default appearance

* The default `theme_grey()` background colour has been changed from "grey90" 
  to "grey92": this makes the background a little less visually prominent.

* Labels and titles have been tweaked for readability:

    * Axes labels are darker.
    
    * Legend and axis titles are given the same visual treatment.
    
    * The default font size dropped from 12 to 11. You might be surprised that 
      I've made the default text size smaller as it was already hard for
      many people to read. It turns out there was a bug in RStudio (fixed in 
      0.99.724), that shrunk the text of all grid based graphics. Once that
      was resolved the defaults seemed too big to my eyes.
    
    * More spacing between titles and borders.
    
    * Default margins scale with the theme font size, so the appearance at 
      larger font sizes should be considerably improved (#1228). 

* `alpha` now affects both fill and colour aesthetics (#1371).

* `element_text()` gains a margins argument which allows you to add additional
  padding around text elements. To help see what's going on use `debug = TRUE` 
  to display the text region and anchors.

* The default font size in `geom_text()` has been decreased from 5mm (14 pts)
  to 3.8 mm (11 pts) to match the new default theme sizes.

* A diagonal line is no longer drawn on bar and rectangle legends. Instead, the
  border has been tweaked to be more visible, and more closely match the size of 
  line drawn on the plot.

* `geom_pointrange()` and `geom_linerange()` get vertical (not horizontal)
  lines in the legend (#1389).

* The default line `size` for `geom_smooth()` has been increased from 0.5 to 1 
  to make it easier to see when overlaid on data.
  
* `geom_bar()` and `geom_rect()` use a slightly paler shade of grey so they
  aren't so visually heavy.
  
* `geom_boxplot()` now colours outliers the same way as the boxes.

* `geom_point()` now uses shape 19 instead of 16. This looks much better on 
  the default Linux graphics device. (It's very slightly smaller than the old 
  point, but it shouldn't affect any graphics significantly)

* Sizes in ggplot2 are measured in mm. Previously they were converted to pts 
  (for use in grid) by multiplying by 72 / 25.4. However, grid uses printer's 
  points, not Adobe (big pts), so sizes are now correctly multiplied by 
  72.27 / 25.4. This is unlikely to noticeably affect display, but it's
  technically correct (<https://youtu.be/hou0lU8WMgo>).

* The default legend will now allocate multiple rows (if vertical) or
  columns (if horizontal) in order to make a legend that is more likely to
  fit on the screen. You can override with the `nrow`/`ncol` arguments
  to `guide_legend()`

    ```R
    p <- ggplot(mpg, aes(displ,hwy, colour = model)) + geom_point()
    p
    p + theme(legend.position = "bottom")
    # Previous behaviour
    p + guides(colour = guide_legend(ncol = 1))
    ```

### New and updated themes

* New `theme_void()` is completely empty. It's useful for plots with non-
  standard coordinates or for drawings (@jiho, #976).

* New `theme_dark()` has a dark background designed to make colours pop out
  (@jiho, #1018)

* `theme_minimal()` became slightly more minimal by removing the axis ticks:
  labels now line up directly beneath grid lines (@tomschloss, #1084)

* New theme setting `panel.ontop` (logical) make it possible to place 
  background elements (i.e., gridlines) on top of data. Best used with 
  transparent `panel.background` (@noamross. #551).

### Labelling

The facet labelling system was updated with many new features and a
more flexible interface (@lionel-). It now works consistently across
grid and wrap facets. The most important user visible changes are:

* `facet_wrap()` gains a `labeller` option (#25).

* `facet_grid()` and `facet_wrap()` gain a `switch` argument to
  display the facet titles near the axes. When switched, the labels
  become axes subtitles. `switch` can be set to "x", "y" or "both"
  (the latter only for grids) to control which margin is switched.

The labellers (such as `label_value()` or `label_both()`) also get
some new features:

* They now offer the `multi_line` argument to control whether to
  display composite facets (those specified as `~var1 + var2`) on one
  or multiple lines.

* In `label_bquote()` you now refer directly to the names of
  variables. With this change, you can create math expressions that
  depend on more than one variable. This math expression can be
  specified either for the rows or the columns and you can also
  provide different expressions to each margin.

  As a consequence of these changes, referring to `x` in backquoted
  expressions is deprecated.

* Similarly to `label_bquote()`, `labeller()` now take `.rows` and
  `.cols` arguments. In addition, it also takes `.default`.
  `labeller()` is useful to customise how particular variables are
  labelled. The three additional arguments specify how to label the
  variables are not specifically mentioned, respectively for rows,
  columns or both. This makes it especially easy to set up a
  project-wide labeller dispatcher that can be reused across all your
  plots. See the documentation for an example.

* The new labeller `label_context()` adapts to the number of factors
  facetted over. With a single factor, it displays only the values,
  just as before. But with multiple factors in a composite margin
  (e.g. with `~cyl + am`), the labels are passed over to
  `label_both()`. This way the variables names are displayed with the
  values to help identifying them.

On the programming side, the labeller API has been rewritten in order
to offer more control when facetting over multiple factors (e.g. with
formulae such as `~cyl + am`). This also means that if you have
written custom labellers, you will need to update them for this
version of ggplot.

* Previously, a labeller function would take `variable` and `value`
  arguments and return a character vector. Now, they take a data frame
  of character vectors and return a list. The input data frame has one
  column per factor facetted over and each column in the returned list
  becomes one line in the strip label. See documentation for more
  details.

* The labels received by a labeller now contain metadata: their margin
  (in the "type" attribute) and whether they come from a wrap or a
  grid facet (in the "facet" attribute).

* Note that the new `as_labeller()` function operator provides an easy
  way to transform an existing function to a labeller function. The
  existing function just needs to take and return a character vector.

## Documentation

* Improved documentation for `aes()`, `layer()` and much much more.

* I've tried to reduce the use of `...` so that you can see all the 
  documentation in one place rather than having to integrate multiple pages.
  In some cases this has involved adding additional arguments to geoms
  to make it more clear what you can do:
  
    *  `geom_smooth()` gains explicit `method`, `se` and `formula` arguments.
    
    * `geom_histogram()` gains `binwidth`, `bins`, origin` and `right` 
      arguments.
      
    * `geom_jitter()` gains `width` and `height` arguments to make it easier
      to control the amount of jittering without using the lengthy 
      `position_jitter()` function (#1116)

* Use of `qplot()` in examples has been minimised (#1123, @hrbrmstr). This is
  inline with the 2nd edition of the ggplot2 box, which minimises the use of 
  `qplot()` in favour of `ggplot()`.

* Tighly linked geoms and stats (e.g. `geom_boxplot()` and `stat_boxplot()`) 
  are now documented in the same file so you can see all the arguments in one
  place. Variations of the same idea (e.g. `geom_path()`, `geom_line()`, and
  `geom_step()`) are also documented together.

* It's now obvious that you can set the `binwidth` parameter for
  `stat_bin_hex()`, `stat_summary_hex()`, `stat_bin_2d()`, and
  `stat_summary_2d()`. 

* The internals of positions have been cleaned up considerably. You're unlikely
  to notice any external changes, although the documentation should be a little
  less confusing since positions now don't list parameters they never use.

## Data

* All datasets have class `tbl_df` so if you also use dplyr, you get a better
  print method.

* `economics` has been brought up to date to 2015-04-01.

* New `economics_long` is the economics data in long form.

* New `txhousing` dataset containing information about the Texas housing
  market. Useful for examples that need multiple time series, and for
  demonstrating model+vis methods.

* New `luv_colours` dataset which contains the locations of all
  built-in `colors()` in Luv space.

* `movies` has been moved into its own package, ggplot2movies, because it was 
  large and not terribly useful. If you've used the movies dataset, you'll now 
  need to explicitly load the package with `library(ggplot2movies)`.

## Bug fixes and minor improvements

* All partially matched arguments and `$` have been been replaced with 
  full matches (@jimhester, #1134).

* ggplot2 now exports `alpha()` from the scales package (#1107), and `arrow()` 
  and `unit()` from grid (#1225). This means you don't need attach scales/grid 
  or do `scales::`/`grid::` for these commonly used functions.

* `aes_string()` now only parses character inputs. This fixes bugs when
  using it with numbers and non default `OutDec` settings (#1045).

* `annotation_custom()` automatically adds a unique id to each grob name,
  making it easier to plot multiple grobs with the same name (e.g. grobs of
  ggplot2 graphics) in the same plot (#1256).

* `borders()` now accepts xlim and ylim arguments for specifying the geographical 
  region of interest (@markpayneatwork, #1392).

* `coord_cartesian()` applies the same expansion factor to limits as for scales. 
  You can suppress with `expand = FALSE` (#1207).

* `coord_trans()` now works when breaks are suppressed (#1422).

* `cut_number()` gives error message if the number of requested bins can
  be created because there are two few unique values (#1046).

* Character labels in `facet_grid()` are no longer (incorrectly) coerced into
  factors. This caused problems with custom label functions (#1070).

* `facet_wrap()` and `facet_grid()` now allow you to use non-standard
  variable names by surrounding them with backticks (#1067).

* `facet_wrap()` more carefully checks its `nrow` and `ncol` arguments
  to ensure that they're specified correctly (@richierocks, #962)

* `facet_wrap()` gains a `dir` argument to control the direction the
  panels are wrapped in. The default is "h" for horizontal. Use "v" for
  vertical layout (#1260).

* `geom_abline()`, `geom_hline()` and `geom_vline()` have been rewritten to
  have simpler behaviour and be more consistent:

    * `stat_abline()`, `stat_hline()` and `stat_vline()` have been removed:
      these were never suitable for use other than with `geom_abline()` etc
      and were not documented.

    * `geom_abline()`, `geom_vline()` and `geom_hline()` are bound to
      `stat_identity()` and `position_identity()`

    * Intercept parameters can no longer be set to a function.

    * They are all documented in one file, since they are so closely related.

* `geom_bin2d()` will now let you specify one dimension's breaks exactly,
  without touching the other dimension's default breaks at all (#1126).

* `geom_crossbar()` sets grouping correctly so you can display multiple
  crossbars on one plot. It also makes the default `fatten` argument a little
  bigger to make the middle line more obvious (#1125).

* `geom_histogram()` and `geom_smooth()` now only inform you about the
  default values once per layer, rather than once per panel (#1220).

* `geom_pointrange()` gains `fatten` argument so you can control the
  size of the point relative to the size of the line.

* `geom_segment()` annotations were not transforming with scales 
  (@BrianDiggs, #859).

* `geom_smooth()` is no longer so chatty. If you want to know what the deafult
  smoothing method is, look it up in the documentation! (#1247)

* `geom_violin()` now has the ability to draw quantile lines (@DanRuderman).

* `ggplot()` now captures the parent frame to use for evaluation,
  rather than always defaulting to the global environment. This should
  make ggplot more suitable to use in more situations (e.g. with knitr)

* `ggsave()` has been simplified a little to make it easier to maintain.
  It no longer checks that you're printing a ggplot2 object (so now also
  works with any grid grob) (#970), and always requires a filename.
  Parameter `device` now supports character argument to specify which supported
  device to use ('pdf', 'png', 'jpeg', etc.), for when it cannot be correctly
  inferred from the file extension (for example when a temporary filename is
  supplied server side in shiny apps) (@sebkopf, #939). It no longer opens
  a graphics device if one isn't already open - this is annoying when you're
  running from a script (#1326).

* `guide_colorbar()` creates correct legend if only one color (@krlmlr, #943).

* `guide_colorbar()` no longer fails when the legend is empty - previously
  this often masked misspecifications elsewhere in the plot (#967).

* New `layer_data()` function extracts the data used for plotting for a given
  layer. It's mostly useful for testing.

* User supplied `minor_breaks` can now be supplied on the same scale as 
  the data, and will be automatically transformed with by scale (#1385).

* You can now suppress the appearance of an axis/legend title (and the space
  that would allocated for it) with `NULL` in the `scale_` function. To
  use the default lable, use `waiver()` (#1145).

* Position adjustments no longer warn about potentially varying ranges
  because the problem rarely occurs in practice and there are currently a
  lot of false positives since I don't understand exactly what FP criteria
  I should be testing.

* `scale_fill_grey()` now uses red for missing values. This matches
  `scale_colour_grey()` and makes it obvious where missing values lie.
  Override with `na.value`.

* `scale_*_gradient2()` defaults to using Lab colour space.

* `scale_*_gradientn()` now allows `colours` or `colors` (#1290)

* `scale_y_continuous()` now also transforms the `lower`, `middle` and `upper`
  aesthetics used by `geom_boxplot()`: this only affects
  `geom_boxplot(stat = "identity")` (#1020).

* Legends no longer inherit aesthetics if `inherit.aes` is FALSE (#1267).

* `lims()` makes it easy to set the limits of any axis (#1138).

* `labels = NULL` now works with `guide_legend()` and `guide_colorbar()`.
  (#1175, #1183).

* `override.aes` now works with American aesthetic spelling, e.g. color

* Scales no longer round data points to improve performance of colour
  palettes. Instead the scales package now uses a much faster colour
  interpolation algorithm (#1022).

* `scale_*_brewer()` and `scale_*_distiller()` add new `direction` argument of 
  `scales::brewer_pal`, making it easier to change the order of colours 
  (@jiho, #1139).

* `scale_x_date()` now clips dates outside the limits in the same way as
  `scale_x_continuous()` (#1090).

* `stat_bin()` gains `bins` arguments, which denotes the number of bins. Now
  you can set `bins=100` instead of `binwidth=0.5`. Note that `breaks` or
  `binwidth` will override it (@tmshn, #1158, #102).

* `stat_boxplot()` warns if a continuous variable is used for the `x` aesthetic
  without also supplying a `group` aesthetic (#992, @krlmlr).

* `stat_summary_2d()` and `stat_bin_2d()` now share exactly the same code for 
  determining breaks from `bins`, `binwidth`, and `origin`. 
  
* `stat_summary_2d()` and `stat_bin_2d()` now output in tile/raster compatible 
  form instead of rect compatible form. 

* Automatically computed breaks do not lead to an error for transformations like
  "probit" where the inverse can map to infinity (#871, @krlmlr)

* `stat_function()` now always evaluates the function on the original scale.
  Previously it computed the function on transformed scales, giving incorrect
  values (@BrianDiggs, #1011).

* `strip_dots` works with anonymous functions within calculated aesthetics 
  (e.g. `aes(sapply(..density.., function(x) mean(x))))` (#1154, @NikNakk)

* `theme()` gains `validate = FALSE` parameter to turn off validation, and 
  hence store arbitrary additional data in the themes. (@tdhock, #1121)

* Improved the calculation of segments needed to draw the curve representing
  a line when plotted in polar coordinates. In some cases, the last segment
  of a multi-segment line was not drawn (@BrianDiggs, #952)<|MERGE_RESOLUTION|>--- conflicted
+++ resolved
@@ -1,4 +1,7 @@
 # ggplot2 2.2.1.9000
+
+* Added `stat_qq_line()` to make it easy to add a simple line to a Q-Q plot. This
+  line makes it easier to judge the fit of the theoretical distribution (@nicksolomon).
 
 * The `ggsave()` DPI parameter now supports 3 string options: "retina" (320
   DPI), "print" (300 DPI), and "screen" (72 DPI) (@foo-bar-baz-qux, #2156).
@@ -136,12 +139,7 @@
 
 * `ggproto()` produces objects with class `c("ggproto", "gg")`. This was added so that when layers, scales, or other ggproto objects are added together, an informative error message is raised (@jrnold, #2056).
 
-<<<<<<< HEAD
-* Added `stat_qq_line()` to make it easy to add a simple line to a Q-Q plot. This
-  line makes it easier to judge the fit of the theoretical distribution (@nicksolomon).
-=======
 * `position_jitter()` gains a `seed` argument that allows specifying a random seed for reproducible jittering (#1996, @krlmlr).
->>>>>>> a5e2dd49
 
 
 ### sf

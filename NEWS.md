--- conflicted
+++ resolved
@@ -64,15 +64,14 @@
 * Updated documentation for `geom_contour()` to correctly reflect argument 
 precedence between `bins` and `binwidth`. (@eliocamp, #4651)
 
-<<<<<<< HEAD
 * The `ticks.linewidth` and `frame.linewidth` parameters of `guide_colourbar()`
   are now multiplied with `.pt` like elsewhere in ggplot2. It can cause visual
   changes when these arguments are not the defaults and these changes can be 
   restored to their previous behaviour by adding `/ .pt` (@teunbrand #4314).
-=======
+
 * Dots in `geom_dotplot()` are now correctly aligned to the baseline when
   `stackratio != 1` and `stackdir != "up"` (@mjskay, #4614)
->>>>>>> 5ce5cf7d
+
 
 # ggplot2 3.3.5
 This is a very small release focusing on fixing a couple of untenable issues 

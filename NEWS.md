# ggplot2 3.0.0.9000

*   The error message in `compute_aesthetics()` now provides the names of only
    aesthetics with mismatched lengths, rather than all aesthetics (@karawoo,
    #2853).
    
*   `coord_sf()` now respects manual setting of axis tick labels (@clauswilke,
    #2857).

*   `geom_sf()` now respects `lineend`, `linejoin`, and `linemitre` parameters 
    for lines and polygons (@alistaire47, #2826)

*   `geom_hline()`, `geom_vline()`, and `geom_abline()` now work properly
    with `coord_trans()` (@clauswilke, #2149, #2812).

*   `benchplot()` now uses tidy evaluation (@dpseidel, #2699).

*   `fortify()` now displays a more informative error message for
    `grouped_df()` objects when dplyr is not installed (@jimhester, #2822).

*   All `geom_*()` now display an informative error message when required 
    aesthetics are missing (@dpseidel, #2637 and #2706).

*   `sec_axis()` and `dup_axis()` now return appropriate breaks for the secondary
    axis when applied to log transformed scales (@dpseidel, #2729).

*   `sec_axis()` now works as expected when used in combination with tidy eval
    (@dpseidel, #2788).

*   `stat_contour()`, `stat_density2d()`, `stat_bin2d()`,  `stat_binhex()`
    now calculate normalized statistics including `nlevel`, `ndensity`, and
    `ncount`. Also, `stat_density()` now includes the calculated statistic 
    `nlevel`, an alias for `scaled`, to better match the syntax of `stat_bin()`
    (@bjreisman, #2679).

*  `geom_hex()` now understands the `size` and `linetype` aesthetics
   (@mikmart, #2488).
  
*   Data is no longer internally reordered when faceting. This makes it safer to
    feed data columns into `aes()` or into parameters of geoms or stats. However,
    doing so remains discouraged (@clauswilke, #2694).
    
*   `ggsave()` now exits without creating a new graphics device if previously
    none was open (@clauswilke, #2363).

*   Aesthetic names are now consistently standardised both in `aes()` and in the
    `aesthetics` argument of scale functions. Also, the US spelling "color"
    is now always internally converted to "colour", even when part of a longer
    aesthetic name (e.g., `point_color`) (@clauswilke, #2649).

*   New `geom_sf_label()` and `geom_sf_text()` draw labels and text on sf objects.
    Under the hood, new `stat_sf_coordinates()` calculates the x and y from the
    coordinates of the geometries. You can customize the calculation method via
    `fun.geometry` argument (@yutannihilation, #2761).

*   `labs()` now has named arguments `title`, `subtitle`, `caption`, and `tag`.
    Also, `labs()` now accepts tidyeval (@yutannihilation, #2669).

<<<<<<< HEAD
*   `geom_text(..., parse = TRUE)` now correctly renders the expected number of
    items instead of silently dropping items that are not valid expressions.
    This is also fixed for `geom_label()` and the axis labels for `geom_sf()`
    (@slowkow, #2867).
=======
*   `position_nudge()` is now more robust and nudges only in the direction
    requested. This enables, for example, the horizontal nudging of boxplots
    (@clauswilke, #2733).
>>>>>>> 6e545dc4

# ggplot2 3.0.0

## Breaking changes

*   ggplot2 now supports/uses tidy evaluation (as described below). This is a 
    major change and breaks a number of packages; we made this breaking change 
    because it is important to make ggplot2 more programmable, and to be more 
    consistent with the rest of the tidyverse. The best general (and detailed)
    introduction to tidy evaluation can be found in the meta programming
    chapters in [Advanced R](https://adv-r.hadley.nz).
    
    The primary developer facing change is that `aes()` now contains 
    quosures (expression + environment pairs) rather than symbols, and you'll 
    need to take a different approach to extracting the information you need. 
    A common symptom of this change are errors "undefined columns selected" or 
    "invalid 'type' (list) of argument" (#2610). As in the previous version,
    constants (like `aes(x = 1)` or `aes(colour = "smoothed")`) are stored
    as is.
    
    In this version of ggplot2, if you need to describe a mapping in a string, 
    use `quo_name()` (to generate single-line strings; longer expressions may 
    be abbreviated) or `quo_text()` (to generate non-abbreviated strings that
    may span multiple lines). If you do need to extract the value of a variable
    instead use `rlang::eval_tidy()`. You may want to condition on 
    `(packageVersion("ggplot2") <= "2.2.1")` so that your code can work with
    both released and development versions of ggplot2.
    
    We recognise that this is a big change and if you're not already familiar
    with rlang, there's a lot to learn. If you are stuck, or need any help,
    please reach out on <https://community.rstudio.com>.

*   Error: Column `y` must be a 1d atomic vector or a list

    Internally, ggplot2 now uses `as.data.frame(tibble::as_tibble(x))` to
    convert a list into a data frame. This improves ggplot2's support for
    list-columns (needed for sf support), at a small cost: you can no longer
    use matrix-columns. Note that unlike tibble we still allow column vectors
    such as returned by `base::scale()` because of their widespread use.

*   Error: More than one expression parsed
  
    Previously `aes_string(x = c("a", "b", "c"))` silently returned 
    `aes(x = a)`. Now this is a clear error.

*   Error: `data` must be uniquely named but has duplicate columns
  
    If layer data contains columns with identical names an error will be 
    thrown. In earlier versions the first occuring column was chosen silently,
    potentially masking that the wrong data was chosen.

*   Error: Aesthetics must be either length 1 or the same as the data
    
    Layers are stricter about the columns they will combine into a single
    data frame. Each aesthetic now must be either the same length as the data
    frame or a single value. This makes silent recycling errors much less likely.

*   Error: `coord_*` doesn't support free scales 
   
    Free scales only work with selected coordinate systems; previously you'd
    get an incorrect plot.

*   Error in f(...) : unused argument (range = c(0, 1))

    This is because the `oob` argument to scale has been set to a function
    that only takes a single argument; it needs to take two arguments
    (`x`, and `range`). 

*   Error: unused argument (output)
  
    The function `guide_train()` now has an optional parameter `aesthetic`
    that allows you to override the `aesthetic` setting in the scale.
    To make your code work with the both released and development versions of 
    ggplot2 appropriate, add `aesthetic = NULL` to the `guide_train()` method
    signature.
    
    ```R
    # old
    guide_train.legend <- function(guide, scale) {...}
    
    # new 
    guide_train.legend <- function(guide, scale, aesthetic = NULL) {...}
    ```
    
    Then, inside the function, replace `scale$aesthetics[1]`,
    `aesthetic %||% scale$aesthetics[1]`. (The %||% operator is defined in the 
    rlang package).
    
    ```R
    # old
    setNames(list(scale$map(breaks)), scale$aesthetics[1])

    # new
    setNames(list(scale$map(breaks)), aesthetic %||% scale$aesthetics[1])
    ```

*   The long-deprecated `subset` argument to `layer()` has been removed.

## Tidy evaluation

* `aes()` now supports quasiquotation so that you can use `!!`, `!!!`,
  and `:=`. This replaces `aes_()` and `aes_string()` which are now
  soft-deprecated (but will remain around for a long time).

* `facet_wrap()` and `facet_grid()` now support `vars()` inputs. Like
  `dplyr::vars()`, this helper quotes its inputs and supports
  quasiquotation. For instance, you can now supply faceting variables
  like this: `facet_wrap(vars(am, cyl))` instead of 
  `facet_wrap(~am + cyl)`. Note that the formula interface is not going 
  away and will not be deprecated. `vars()` is simply meant to make it 
  easier to create functions around `facet_wrap()` and `facet_grid()`.

  The first two arguments of `facet_grid()` become `rows` and `cols`
  and now support `vars()` inputs. Note however that we took special
  care to ensure complete backward compatibility. With this change
  `facet_grid(vars(cyl), vars(am, vs))` is equivalent to
  `facet_grid(cyl ~ am + vs)`, and `facet_grid(cols = vars(am, vs))` is
  equivalent to `facet_grid(. ~ am + vs)`.

  One nice aspect of the new interface is that you can now easily
  supply names: `facet_grid(vars(Cylinder = cyl), labeller =
  label_both)` will give nice label titles to the facets. Of course,
  those names can be unquoted with the usual tidy eval syntax.

### sf

* ggplot2 now has full support for sf with `geom_sf()` and `coord_sf()`:

  ```r
  nc <- sf::st_read(system.file("shape/nc.shp", package = "sf"), quiet = TRUE)
  ggplot(nc) +
    geom_sf(aes(fill = AREA))
  ```
  It supports all simple features, automatically aligns CRS across layers, sets
  up the correct aspect ratio, and draws a graticule.

## New features

* ggplot2 now works on R 3.1 onwards, and uses the 
  [vdiffr](https://github.com/lionel-/vdiffr) package for visual testing.

* In most cases, accidentally using `%>%` instead of `+` will generate an 
  informative error (#2400).

* New syntax for calculated aesthetics. Instead of using `aes(y = ..count..)` 
  you can (and should!) use `aes(y = stat(count))`. `stat()` is a real function 
  with documentation which hopefully will make this part of ggplot2 less 
  confusing (#2059).
  
  `stat()` is particularly nice for more complex calculations because you 
  only need to specify it once: `aes(y = stat(count / max(count)))`,
  rather than `aes(y = ..count.. / max(..count..))`
  
* New `tag` label for adding identification tags to plots, typically used for 
  labelling a subplot with a letter. Add a tag with `labs(tag = "A")`, style it 
  with the `plot.tag` theme element, and control position with the
  `plot.tag.position` theme setting (@thomasp85).

### Layers: geoms, stats, and position adjustments

* `geom_segment()` and `geom_curve()` have a new `arrow.fill` parameter which 
  allows you to specify a separate fill colour for closed arrowheads 
  (@hrbrmstr and @clauswilke, #2375).

* `geom_point()` and friends can now take shapes as strings instead of integers,
  e.g. `geom_point(shape = "diamond")` (@daniel-barnett, #2075).

* `position_dodge()` gains a `preserve` argument that allows you to control
  whether the `total` width at each `x` value is preserved (the current 
  default), or ensure that the width of a `single` element is preserved
  (what many people want) (#1935).

* New `position_dodge2()` provides enhanced dodging for boxplots. Compared to
  `position_dodge()`, `position_dodge2()` compares `xmin` and `xmax` values  
  to determine which elements overlap, and spreads overlapping elements evenly
  within the region of overlap. `position_dodge2()` is now the default position
  adjustment for `geom_boxplot()`, because it handles `varwidth = TRUE`, and 
  will be considered for other geoms in the future.
  
  The `padding` parameter adds a small amount of padding between elements 
  (@karawoo, #2143) and a `reverse` parameter allows you to reverse the order 
  of placement (@karawoo, #2171).
  
* New `stat_qq_line()` makes it easy to add a simple line to a Q-Q plot, which 
  makes it easier to judge the fit of the theoretical distribution 
  (@nicksolomon).

### Scales and guides

* Improved support for mapping date/time variables to `alpha`, `size`, `colour`, 
  and `fill` aesthetics, including `date_breaks` and `date_labels` arguments 
  (@karawoo, #1526), and new `scale_alpha()` variants (@karawoo, #1526).

* Improved support for ordered factors. Ordered factors throw a warning when 
  mapped to shape (unordered factors do not), and do not throw warnings when 
  mapped to size or alpha (unordered factors do). Viridis is used as the 
  default colour and fill scale for ordered factors (@karawoo, #1526).

* The `expand` argument of `scale_*_continuous()` and `scale_*_discrete()`
  now accepts separate expansion values for the lower and upper range
  limits. The expansion limits can be specified using the convenience
  function `expand_scale()`.
  
  Separate expansion limits may be useful for bar charts, e.g. if one
  wants the bottom of the bars to be flush with the x axis but still 
  leave some (automatically calculated amount of) space above them:
  
    ```r
    ggplot(mtcars) +
        geom_bar(aes(x = factor(cyl))) +
        scale_y_continuous(expand = expand_scale(mult = c(0, .1)))
    ```
  
  It can also be useful for line charts, e.g. for counts over time,
  where one wants to have a ’hard’ lower limit of y = 0 but leave the
  upper limit unspecified (and perhaps differing between panels), with
  some extra space above the highest point on the line (with symmetrical 
  limits, the extra space above the highest point could in some cases 
  cause the lower limit to be negative).
  
  The old syntax for the `expand` argument will, of course, continue
  to work (@huftis, #1669).

* `scale_colour_continuous()` and `scale_colour_gradient()` are now controlled 
  by global options `ggplot2.continuous.colour` and `ggplot2.continuous.fill`. 
  These can be set to `"gradient"` (the default) or `"viridis"` (@karawoo).

* New `scale_colour_viridis_c()`/`scale_fill_viridis_c()` (continuous) and
  `scale_colour_viridis_d()`/`scale_fill_viridis_d()` (discrete) make it
  easy to use Viridis colour scales (@karawoo, #1526).

* Guides for `geom_text()` now accept custom labels with 
  `guide_legend(override.aes = list(label = "foo"))` (@brianwdavis, #2458).

### Margins

* Strips gain margins on all sides by default. This means that to fully justify
  text to the edge of a strip, you will need to also set the margins to 0
  (@karawoo).

* Rotated strip labels now correctly understand `hjust` and `vjust` parameters
  at all angles (@karawoo).

* Strip labels now understand justification relative to the direction of the
  text, meaning that in y facets, the strip text can be placed at either end of
  the strip using `hjust` (@karawoo).

* Legend titles and labels get a little extra space around them, which 
  prevents legend titles from overlapping the legend at large font sizes 
  (@karawoo, #1881).

## Extension points

* New `autolayer()` S3 generic (@mitchelloharawild, #1974). This is similar
  to `autoplot()` but produces layers rather than complete plots.

* Custom objects can now be added using `+` if a `ggplot_add` method has been
  defined for the class of the object (@thomasp85).

* Theme elements can now be subclassed. Add a `merge_element` method to control
  how properties are inherited from the parent element. Add an `element_grob` 
  method to define how elements are rendered into grobs (@thomasp85, #1981).

* Coords have gained new extension mechanisms.
  
    If you have an existing coord extension, you will need to revise the
    specification of the `train()` method. It is now called 
    `setup_panel_params()` (better reflecting what it actually does) and now 
    has arguments `scale_x`, and `scale_y` (the x and y scales respectively) 
    and `param`, a list of plot specific parameters generated by 
    `setup_params()`.

    What was formerly called `scale_details` (in coords), `panel_ranges` 
    (in layout) and `panel_scales` (in geoms) are now consistently called
    `panel_params` (#1311). These are parameters of the coord that vary from
    panel to panel.

* `ggplot_build()` and `ggplot_gtable()` are now generics, so ggplot-subclasses 
  can define additional behavior during the build stage.

* `guide_train()`, `guide_merge()`, `guide_geom()`, and `guide_gengrob()`
  are now exported as they are needed if you want to design your own guide.
  They are not currently documented; use at your own risk (#2528).

* `scale_type()` generic is now exported and documented. Use this if you 
  want to extend ggplot2 to work with a new type of vector.

## Minor bug fixes and improvements

### Faceting

* `facet_grid()` gives a more informative error message if you try to use
  a variable in both rows and cols (#1928).

* `facet_grid()` and `facet_wrap()` both give better error messages if you
  attempt to use an unsupported coord with free scales (#2049).

* `label_parsed()` works once again (#2279).

* You can now style the background of horizontal and vertical strips
  independently with `strip.background.x` and `strip.background.y` 
  theme settings (#2249).

### Scales

* `discrete_scale()` documentation now inherits shared definitions from 
  `continuous_scale()` (@alistaire47, #2052).

* `guide_colorbar()` shows all colours of the scale (@has2k1, #2343).

* `scale_identity()` once again produces legends by default (#2112).

* Tick marks for secondary axes with strong transformations are more 
  accurately placed (@thomasp85, #1992).

* Missing line types now reliably generate missing lines (with standard 
  warning) (#2206).

* Legends now ignore set aesthetics that are not length one (#1932).

* All colour and fill scales now have an `aesthetics` argument that can
  be used to set the aesthetic(s) the scale works with. This makes it
  possible to apply a colour scale to both colour and fill aesthetics
  at the same time, via `aesthetics = c("colour", "fill")` (@clauswilke).
  
* Three new generic scales work with any aesthetic or set of aesthetics: 
  `scale_continuous_identity()`, `scale_discrete_identity()`, and
  `scale_discrete_manual()` (@clauswilke).

* `scale_*_gradient2()` now consistently omits points outside limits by 
  rescaling after the limits are enforced (@foo-bar-baz-qux, #2230).

### Layers

* `geom_label()` now correctly produces unbordered labels when `label.size` 
  is 0, even when saving to PDF (@bfgray3, #2407).

* `layer()` gives considerably better error messages for incorrectly specified
  `geom`, `stat`, or `position` (#2401).

* In all layers that use it, `linemitre` now defaults to 10 (instead of 1)
  to better match base R.

* `geom_boxplot()` now supplies a default value if no `x` aesthetic is present
  (@foo-bar-baz-qux, #2110).

* `geom_density()` drops groups with fewer than two data points and throws a
  warning. For groups with two data points, density values are now calculated 
  with `stats::density` (@karawoo, #2127).

* `geom_segment()` now also takes a `linejoin` parameter. This allows more 
  control over the appearance of the segments, which is especially useful for 
  plotting thick arrows (@Ax3man, #774).

* `geom_smooth()` now reports the formula used when `method = "auto"` 
  (@davharris #1951). `geom_smooth()` now orders by the `x` aesthetic, making it 
  easier to pass pre-computed values without manual ordering (@izahn, #2028). It 
  also now knows it has `ymin` and `ymax` aesthetics (#1939). The legend 
  correctly reflects the status of the `se` argument when used with stats 
  other than the default (@clauswilke, #1546).

* `geom_tile()` now once again interprets `width` and `height` correctly 
  (@malcolmbarrett, #2510).

* `position_jitter()` and `position_jitterdodge()` gain a `seed` argument that
  allows the specification of a random seed for reproducible jittering 
  (@krlmlr, #1996 and @slowkow, #2445).

* `stat_density()` has better behaviour if all groups are dropped because they
  are too small (#2282).

* `stat_summary_bin()` now understands the `breaks` parameter (@karawoo, #2214).

* `stat_bin()` now accepts functions for `binwidth`. This allows better binning 
  when faceting along variables with different ranges (@botanize).

* `stat_bin()` and `geom_histogram()` now sum correctly when using the `weight` 
  aesthetic (@jiho, #1921).

* `stat_bin()` again uses correct scaling for the computed variable `ndensity` 
  (@timgoodman, #2324).

* `stat_bin()` and `stat_bin_2d()` now properly handle the `breaks` parameter 
  when the scales are transformed (@has2k1, #2366).

* `update_geom_defaults()` and `update_stat_defaults()` allow American 
  spelling of aesthetic parameters (@foo-bar-baz-qux, #2299).

* The `show.legend` parameter now accepts a named logical vector to hide/show
  only some aesthetics in the legend (@tutuchan, #1798).

* Layers now silently ignore unknown aesthetics with value `NULL` (#1909).

### Coords

* Clipping to the plot panel is now configurable, through a `clip` argument
  to coordinate systems, e.g. `coord_cartesian(clip = "off")` 
  (@clauswilke, #2536).

* Like scales, coordinate systems now give you a message when you're 
  replacing an existing coordinate system (#2264).

* `coord_polar()` now draws secondary axis ticks and labels 
  (@dylan-stark, #2072), and can draw the radius axis on the right 
  (@thomasp85, #2005).

* `coord_trans()` now generates a warning when a transformation generates 
  non-finite values (@foo-bar-baz-qux, #2147).

### Themes

* Complete themes now always override all elements of the default theme
  (@has2k1, #2058, #2079).

* Themes now set default grid colour in `panel.grid` rather than individually
  in `panel.grid.major` and `panel.grid.minor` individually. This makes it 
  slightly easier to customise the theme (#2352).

* Fixed bug when setting strips to `element_blank()` (@thomasp85). 

* Axes positioned on the top and to the right can now customize their ticks and
  lines separately (@thomasp85, #1899).

* Built-in themes gain parameters `base_line_size` and `base_rect_size` which 
  control the default sizes of line and rectangle elements (@karawoo, #2176).

* Default themes use `rel()` to set line widths (@baptiste).

* Themes were tweaked for visual consistency and more graceful behavior when 
  changing the base font size. All absolute heights or widths were replaced 
  with heights or widths that are proportional to the base font size. One 
  relative font size was eliminated (@clauswilke).
  
* The height of descenders is now calculated solely on font metrics and doesn't
  change with the specific letters in the string. This fixes minor alignment 
  issues with plot titles, subtitles, and legend titles (#2288, @clauswilke).

### Guides

* `guide_colorbar()` is more configurable: tick marks and color bar frame
  can now by styled with arguments `ticks.colour`, `ticks.linewidth`, 
  `frame.colour`, `frame.linewidth`, and `frame.linetype`
  (@clauswilke).
  
* `guide_colorbar()` now uses `legend.spacing.x` and `legend.spacing.y` 
  correctly, and it can handle multi-line titles. Minor tweaks were made to 
  `guide_legend()` to make sure the two legend functions behave as similarly as
  possible (@clauswilke, #2397 and #2398).
  
* The theme elements `legend.title` and `legend.text` now respect the settings 
  of `margin`, `hjust`, and `vjust` (@clauswilke, #2465, #1502).

* Non-angle parameters of `label.theme` or `title.theme` can now be set in 
  `guide_legend()` and `guide_colorbar()` (@clauswilke, #2544).

### Other

* `fortify()` gains a method for tbls (@karawoo, #2218).

* `ggplot` gains a method for `grouped_df`s that adds a `.group` variable,
  which computes a unique value for each group. Use it with 
  `aes(group = .group)` (#2351).

* `ggproto()` produces objects with class `c("ggproto", "gg")`, allowing for
  a more informative error message when adding layers, scales, or other ggproto 
  objects (@jrnold, #2056).

* `ggsave()`'s DPI argument now supports 3 string options: "retina" (320
  DPI), "print" (300 DPI), and "screen" (72 DPI) (@foo-bar-baz-qux, #2156).
  `ggsave()` now uses full argument names to avoid partial match warnings 
  (#2355), and correctly restores the previous graphics device when several
  graphics devices are open (#2363).

* `print.ggplot()` now returns the original ggplot object, instead of the 
  output from `ggplot_build()`. Also, the object returned from 
  `ggplot_build()` now has the class `"ggplot_built"` (#2034).

* `map_data()` now works even when purrr is loaded (tidyverse#66).

* New functions `summarise_layout()`, `summarise_coord()`, and 
  `summarise_layers()` summarise the layout, coordinate systems, and layers 
  of a built ggplot object (#2034, @wch). This provides a tested API that 
  (e.g.) shiny can depend on.

* Updated startup messages reflect new resources (#2410, @mine-cetinkaya-rundel).

# ggplot2 2.2.1

* Fix usage of `structure(NULL)` for R-devel compatibility (#1968).

# ggplot2 2.2.0

## Major new features

### Subtitle and caption

Thanks to @hrbrmstr plots now have subtitles and captions, which can be set with the `subtitle`  and `caption` arguments to `ggtitle()` and `labs()`. You can control their appearance with the theme settings `plot.caption` and `plot.subtitle`. The main plot title is now left-aligned to better work better with a subtitle. The caption is right-aligned (@hrbrmstr).

### Stacking

`position_stack()` and `position_fill()` now sort the stacking order to match grouping order. This allows you to control the order through grouping, and ensures that the default legend matches the plot (#1552, #1593). If you want the opposite order (useful if you have horizontal bars and horizontal legend), you can request reverse stacking by using `position = position_stack(reverse = TRUE)` (#1837).
  
`position_stack()` and `position_fill()` now accepts negative values which will create stacks extending below the x-axis (#1691).

`position_stack()` and `position_fill()` gain a `vjust` argument which makes it easy to (e.g.) display labels in the middle of stacked bars (#1821).

### Layers

`geom_col()` was added to complement `geom_bar()` (@hrbrmstr). It uses `stat="identity"` by default, making the `y` aesthetic mandatory. It does not support any other `stat_()` and does not provide fallback support for the `binwidth` parameter. Examples and references in other functions were updated to demonstrate `geom_col()` usage. 

When creating a layer, ggplot2 will warn if you use an unknown aesthetic or an unknown parameter. Compared to the previous version, this is stricter for aesthetics (previously there was no message), and less strict for parameters (previously this threw an error) (#1585).

### Facetting

The facet system, as well as the internal panel class, has been rewritten in ggproto. Facets are now extendable in the same manner as geoms and stats, as described in `vignette("extending-ggplot2")`.

We have also added the following new fatures.
  
* `facet_grid()` and `facet_wrap()` now allow expressions in their faceting 
  formulas (@DanRuderman, #1596).

* When `facet_wrap()` results in an uneven number of panels, axes will now be
  drawn underneath the hanging panels (fixes #1607)

* Strips can now be freely positioned in `facet_wrap()` using the 
  `strip.position` argument (deprecates `switch`).

* The relative order of panel, strip, and axis can now be controlled with 
  the theme setting `strip.placement` that takes either `inside` (strip between 
  panel and axis) or `outside` (strip after axis).

* The theme option `panel.margin` has been deprecated in favour of 
  `panel.spacing` to more clearly communicate intent.

### Extensions

Unfortunately there was a major oversight in the construction of ggproto which lead to extensions capturing the super object at package build time, instead of at package run time (#1826). This problem has been fixed, but requires re-installation of all extension packages.

## Scales

* The position of x and y axes can now be changed using the `position` argument
  in `scale_x_*`and `scale_y_*` which can take `top` and `bottom`, and `left`
  and `right` respectively. The themes of top and right axes can be modified 
  using the `.top` and `.right` modifiers to `axis.text.*` and `axis.title.*`.

### Continuous scales

* `scale_x_continuous()` and `scale_y_continuous()` can now display a secondary 
  axis that is a __one-to-one__ transformation of the primary axis (e.g. degrees 
  Celcius to degrees Fahrenheit). The secondary axis will be positioned opposite 
  to the primary axis and can be controlled with the `sec.axis` argument to 
  the scale constructor.

* Scales worry less about having breaks. If no breaks can be computed, the
  plot will work instead of throwing an uninformative error (#791). This 
  is particularly helpful when you have facets with free scales, and not
  all panels contain data.

* Scales now warn when transformation introduces infinite values (#1696).

### Date time

* `scale_*_datetime()` now supports time zones. It will use the timezone 
  attached to the varaible by default, but can be overridden with the 
  `timezone` argument.

* New `scale_x_time()` and `scale_y_time()` generate reasonable default
  breaks and labels for hms vectors (#1752).

### Discrete scales

The treatment of missing values by discrete scales has been thoroughly overhauled (#1584). The underlying principle is that we can naturally represent missing values on discrete variables (by treating just like another level), so by default we should. 

This principle applies to:

* character vectors
* factors with implicit NA
* factors with explicit NA

And to all scales (both position and non-position.)

Compared to the previous version of ggplot2, there are three main changes:

1.  `scale_x_discrete()` and `scale_y_discrete()` always show discrete NA,
    regardless of their source

1.  If present, `NA`s are shown in discete legends.

1.  All discrete scales gain a `na.translate` argument that allows you to 
    control whether `NA`s are translated to something that can be visualised,
    or should be left as missing. Note that if you don't translate (i.e. 
    `na.translate = FALSE)` the missing values will passed on to the layer, 
    which will warning that it's dropping missing values. To suppress the
    warnings, you'll also need to add `na.rm = TRUE` to the layer call. 

There were also a number of other smaller changes

* Correctly use scale expansion factors.
* Don't preserve space for dropped levels (#1638).
* Only issue one warning when when asking for too many levels (#1674).
* Unicode labels work better on Windows (#1827).
* Warn when used with only continuous data (#1589)

## Themes

* The `theme()` constructor now has named arguments rather than ellipses. This 
  should make autocomplete substantially more useful. The documentation
  (including examples) has been considerably improved.
  
* Built-in themes are more visually homogeneous, and match `theme_grey` better.
  (@jiho, #1679)
  
* When computing the height of titles, ggplot2 now includes the height of the
  descenders (i.e. the bits of `g` and `y` that hang beneath the baseline). This 
  improves the margins around titles, particularly the y axis label (#1712).
  I have also very slightly increased the inner margins of axis titles, and 
  removed the outer margins. 

* Theme element inheritance is now easier to work with as modification now
  overrides default `element_blank` elements (#1555, #1557, #1565, #1567)
  
* Horizontal legends (i.e. legends on the top or bottom) are horizontally
  aligned by default (#1842). Use `legend.box = "vertical"` to switch back
  to the previous behaviour.
  
* `element_line()` now takes an `arrow` argument to specify arrows at the end of
  lines (#1740)

There were a number of tweaks to the theme elements that control legends:
  
* `legend.justification` now controls appearance will plotting the legend
  outside of the plot area. For example, you can use 
  `theme(legend.justification = "top")` to make the legend align with the 
  top of the plot.

* `panel.margin` and `legend.margin` have been renamed to `panel.spacing` and 
  `legend.spacing` respectively, to better communicate intent (they only
  affect spacing between legends and panels, not the margins around them)

* `legend.margin` now controls margin around individual legends.

* New `legend.box.background`, `legend.box.spacing`, and `legend.box.margin`
  control the background, spacing, and margin of the legend box (the region
  that contains all legends).

## Bug fixes and minor improvements

* ggplot2 now imports tibble. This ensures that all built-in datasets print 
  compactly even if you haven't explicitly loaded tibble or dplyr (#1677).

* Class of aesthetic mapping is preserved when adding `aes()` objects (#1624).

* `+.gg` now works for lists that include data frames.

* `annotation_x()` now works in the absense of global data (#1655)

* `geom_*(show.legend = FALSE)` now works for `guide_colorbar`.

* `geom_boxplot()` gains new `outlier.alpha` (@jonathan-g) and 
  `outlier.fill` (@schloerke, #1787) parameters to control the alpha/fill of
   outlier points independently of the alpha of the boxes. 

* `position_jitter()` (and hence `geom_jitter()`) now correctly computes 
  the jitter width/jitter when supplied by the user (#1775, @has2k1).

* `geom_contour()` more clearly describes what inputs it needs (#1577).

* `geom_curve()` respects the `lineend` paramater (#1852).

* `geom_histogram()` and `stat_bin()` understand the `breaks` parameter once 
  more. (#1665). The floating point adjustment for histogram bins is now 
  actually used - it was previously inadvertently ignored (#1651).

* `geom_violin()` no longer transforms quantile lines with the alpha aesthetic
  (@mnbram, #1714). It no longer errors when quantiles are requested but data
  have zero range (#1687). When `trim = FALSE` it once again has a nice 
  range that allows the density to reach zero (by extending the range 3 
  bandwidths to either side of the data) (#1700).

* `geom_dotplot()` works better when faceting and binning on the y-axis. 
  (#1618, @has2k1).
  
* `geom_hexbin()` once again supports `..density..` (@mikebirdgeneau, #1688).

* `geom_step()` gives useful warning if only one data point in layer (#1645).

* `layer()` gains new `check.aes` and `check.param` arguments. These allow
  geom/stat authors to optional suppress checks for known aesthetics/parameters.
  Currently this is used only in `geom_blank()` which powers `expand_limits()` 
  (#1795).

* All `stat_*()` display a better error message when required aesthetics are
  missing.
  
* `stat_bin()` and `stat_summary_hex()` now accept length 1 `binwidth` (#1610)

* `stat_density()` gains new argument `n`, which is passed to underlying function
  `stats::density` ("number of equally spaced points at which the
  density is to be estimated"). (@hbuschme)

* `stat_binhex()` now again returns `count` rather than `value` (#1747)

* `stat_ecdf()` respects `pad` argument (#1646).

* `stat_smooth()` once again informs you about the method it has chosen.
  It also correctly calculates the size of the largest group within facets.

* `x` and `y` scales are now symmetric regarding the list of
  aesthetics they accept: `xmin_final`, `xmax_final`, `xlower`,
  `xmiddle` and `xupper` are now valid `x` aesthetics.

* `Scale` extensions can now override the `make_title` and `make_sec_title` 
  methods to let the scale modify the axis/legend titles.

* The random stream is now reset after calling `.onAttach()` (#2409).

# ggplot2 2.1.0

## New features

* When mapping an aesthetic to a constant (e.g. 
  `geom_smooth(aes(colour = "loess")))`), the default guide title is the name 
  of the aesthetic (i.e. "colour"), not the value (i.e. "loess") (#1431).

* `layer()` now accepts a function as the data argument. The function will be
  applied to the data passed to the `ggplot()` function and must return a
  data.frame (#1527, @thomasp85). This is a more general version of the 
  deprecated `subset` argument.

* `theme_update()` now uses the `+` operator instead of `%+replace%`, so that
  unspecified values will no longer be `NULL`ed out. `theme_replace()`
  preserves the old behaviour if desired (@oneillkza, #1519). 

* `stat_bin()` has been overhauled to use the same algorithm as ggvis, which 
  has been considerably improved thanks to the advice of Randy Prium (@rpruim).
  This includes:
  
    * Better arguments and a better algorithm for determining the origin.
      You can now specify either `boundary` or the `center` of a bin.
      `origin` has been deprecated in favour of these arguments.
      
    * `drop` is deprecated in favour of `pad`, which adds extra 0-count bins
      at either end (needed for frequency polygons). `geom_histogram()` defaults 
      to `pad = FALSE` which considerably improves the default limits for 
      the histogram, especially when the bins are big (#1477).
      
    * The default algorithm does a (somewhat) better job at picking nice widths 
      and origins across a wider range of input data.
      
    * `bins = n` now gives a histogram with `n` bins, not `n + 1` (#1487).

## Bug fixes

* All `\donttest{}` examples run.

* All `geom_()` and `stat_()` functions now have consistent argument order:
  data + mapping, then geom/stat/position, then `...`, then specific arguments, 
  then arguments common to all layers (#1305). This may break code if you were
  previously relying on partial name matching, but in the long-term should make 
  ggplot2 easier to use. In particular, you can now set the `n` parameter
  in `geom_density2d()` without it partially matching `na.rm` (#1485).

* For geoms with both `colour` and `fill`, `alpha` once again only affects
  fill (Reverts #1371, #1523). This was causing problems for people.

* `facet_wrap()`/`facet_grid()` works with multiple empty panels of data 
  (#1445).

* `facet_wrap()` correctly swaps `nrow` and `ncol` when faceting vertically
  (#1417).

* `ggsave("x.svg")` now uses svglite to produce the svg (#1432).

* `geom_boxplot()` now understands `outlier.color` (#1455).

* `geom_path()` knows that "solid" (not just 1) represents a solid line (#1534).

* `geom_ribbon()` preserves missing values so they correctly generate a 
  gap in the ribbon (#1549).

* `geom_tile()` once again accepts `width` and `height` parameters (#1513). 
  It uses `draw_key_polygon()` for better a legend, including a coloured 
  outline (#1484).

* `layer()` now automatically adds a `na.rm` parameter if none is explicitly
  supplied.

* `position_jitterdodge()` now works on all possible dodge aesthetics, 
  e.g. `color`, `linetype` etc. instead of only based on `fill` (@bleutner)

* `position = "nudge"` now works (although it doesn't do anything useful)
  (#1428).

* The default scale for columns of class "AsIs" is now "identity" (#1518).

* `scale_*_discrete()` has better defaults when used with purely continuous
  data (#1542).

* `scale_size()` warns when used with categorical data.

* `scale_size()`, `scale_colour()`, and `scale_fill()` gain date and date-time
  variants (#1526).

* `stat_bin_hex()` and `stat_bin_summary()` now use the same underlying 
  algorithm so results are consistent (#1383). `stat_bin_hex()` now accepts
  a `weight` aesthetic. To be consistent with related stats, the output variable 
  from `stat_bin_hex()` is now value instead of count.

* `stat_density()` gains a `bw` parameter which makes it easy to get consistent 
   smoothing between facets (@jiho)

* `stat-density-2d()` no longer ignores the `h` parameter, and now accepts 
  `bins` and `binwidth` parameters to control the number of contours 
  (#1448, @has2k1).

* `stat_ecdf()` does a better job of adding padding to -Inf/Inf, and gains
  an argument `pad` to suppress the padding if not needed (#1467).

* `stat_function()` gains an `xlim` parameter (#1528). It once again works 
  with discrete x values (#1509).

* `stat_summary()` preserves sorted x order which avoids artefacts when
  display results with `geom_smooth()` (#1520).

* All elements should now inherit correctly for all themes except `theme_void()`.
  (@Katiedaisey, #1555) 

* `theme_void()` was completely void of text but facets and legends still
  need labels. They are now visible (@jiho). 

* You can once again set legend key and height width to unit arithmetic
  objects (like `2 * unit(1, "cm")`) (#1437).

* Eliminate spurious warning if you have a layer with no data and no aesthetics
  (#1451).

* Removed a superfluous comma in `theme-defaults.r` code (@jschoeley)

* Fixed a compatibility issue with `ggproto` and R versions prior to 3.1.2.
  (#1444)

* Fixed issue where `coord_map()` fails when given an explicit `parameters`
  argument (@tdmcarthur, #1729)
  
* Fixed issue where `geom_errorbarh()` had a required `x` aesthetic (#1933)  

# ggplot2 2.0.0

## Major changes

* ggplot no longer throws an error if you your plot has no layers. Instead it 
  automatically adds `geom_blank()` (#1246).
  
* New `cut_width()` is a convenient replacement for the verbose
  `plyr::round_any()`, with the additional benefit of offering finer
  control.

* New `geom_count()` is a convenient alias to `stat_sum()`. Use it when you
  have overlapping points on a scatterplot. `stat_sum()` now defaults to 
  using counts instead of proportions.

* New `geom_curve()` adds curved lines, with a similar specification to 
  `geom_segment()` (@veraanadi, #1088).

* Date and datetime scales now have `date_breaks`, `date_minor_breaks` and
  `date_labels` arguments so that you never need to use the long
  `scales::date_breaks()` or `scales::date_format()`.
  
* `geom_bar()` now has it's own stat, distinct from `stat_bin()` which was
  also used by `geom_histogram()`. `geom_bar()` now uses `stat_count()` 
  which counts values at each distinct value of x (i.e. it does not bin
  the data first). This can be useful when you want to show exactly which 
  values are used in a continuous variable.

* `geom_point()` gains a `stroke` aesthetic which controls the border width of 
  shapes 21-25 (#1133, @SeySayux). `size` and `stroke` are additive so a point 
  with `size = 5` and `stroke = 5` will have a diameter of 10mm. (#1142)

* New `position_nudge()` allows you to slightly offset labels (or other 
  geoms) from their corresponding points (#1109).

* `scale_size()` now maps values to _area_, not radius. Use `scale_radius()`
  if you want the old behaviour (not recommended, except perhaps for lines).

* New `stat_summary_bin()` works like `stat_summary()` but on binned data. 
  It's a generalisation of `stat_bin()` that can compute any aggregate,
  not just counts (#1274). Both default to `mean_se()` if no aggregation
  functions are supplied (#1386).

* Layers are now much stricter about their arguments - you will get an error
  if you've supplied an argument that isn't an aesthetic or a parameter.
  This is likely to cause some short-term pain but in the long-term it will make
  it much easier to spot spelling mistakes and other errors (#1293).
  
    This change does break a handful of geoms/stats that used `...` to pass 
    additional arguments on to the underlying computation. Now 
    `geom_smooth()`/`stat_smooth()` and `geom_quantile()`/`stat_quantile()` 
    use `method.args` instead (#1245, #1289); and `stat_summary()` (#1242), 
    `stat_summary_hex()`, and `stat_summary2d()` use `fun.args`.

### Extensibility

There is now an official mechanism for defining Stats, Geoms, and Positions in other packages. See `vignette("extending-ggplot2")` for details.

* All Geoms, Stats and Positions are now exported, so you can inherit from them
  when making your own objects (#989).

* ggplot2 no longer uses proto or reference classes. Instead, we now use 
  ggproto, a new OO system designed specifically for ggplot2. Unlike proto
  and RC, ggproto supports clean cross-package inheritance. Creating a new OO
  system isn't usually the right way to solve a problem, but I'm pretty sure
  it was necessary here. Read more about it in the vignette.

* `aes_()` replaces `aes_q()`. It also supports formulas, so the most concise 
  SE version of `aes(carat, price)` is now `aes_(~carat, ~price)`. You may
  want to use this form in packages, as it will avoid spurious `R CMD check` 
  warnings about undefined global variables.

### Text

* `geom_text()` has been overhauled to make labelling your data a little
  easier. It:
  
    * `nudge_x` and `nudge_y` arguments let you offset labels from their
      corresponding points (#1120). 
      
    * `check_overlap = TRUE` provides a simple way to avoid overplotting 
      of labels: labels that would otherwise overlap are omitted (#1039).
      
    * `hjust` and `vjust` can now be character vectors: "left", "center", 
      "right", "bottom", "middle", "top". New options include "inward" and 
      "outward" which align text towards and away from the center of the plot 
      respectively.

* `geom_label()` works like `geom_text()` but draws a rounded rectangle 
  underneath each label (#1039). This is useful when you want to label plots
  that are dense with data.

### Deprecated features

* The little used `aes_auto()` has been deprecated. 

* `aes_q()` has been replaced with `aes_()` to be consistent with SE versions
  of NSE functions in other packages.

* The `order` aesthetic is officially deprecated. It never really worked, and 
  was poorly documented.

* The `stat` and `position` arguments to `qplot()` have been deprecated.
  `qplot()` is designed for quick plots - if you need to specify position
  or stat, use `ggplot()` instead.

* The theme setting `axis.ticks.margin` has been deprecated: now use the margin 
  property of `axis.text`.
  
* `stat_abline()`, `stat_hline()` and `stat_vline()` have been removed:
  these were never suitable for use other than with `geom_abline()` etc
  and were not documented.

* `show_guide` has been renamed to `show.legend`: this more accurately
  reflects what it does (controls appearance of layer in legend), and uses the 
  same convention as other ggplot2 arguments (i.e. a `.` between names).
  (Yes, I know that's inconsistent with function names with use `_`, but it's
  too late to change now.)

A number of geoms have been renamed to be internally consistent:

* `stat_binhex()` and `stat_bin2d()` have been renamed to `stat_bin_hex()` 
  and `stat_bin_2d()` (#1274). `stat_summary2d()` has been renamed to 
  `stat_summary_2d()`, `geom_density2d()`/`stat_density2d()` has been renamed 
  to `geom_density_2d()`/`stat_density_2d()`.

* `stat_spoke()` is now `geom_spoke()` since I realised it's a
  reparameterisation of `geom_segment().

* `stat_bindot()` has been removed because it's so tightly coupled to
  `geom_dotplot()`. If you happened to use `stat_bindot()`, just change to
  `geom_dotplot()` (#1194).

All defunct functions have been removed.

### Default appearance

* The default `theme_grey()` background colour has been changed from "grey90" 
  to "grey92": this makes the background a little less visually prominent.

* Labels and titles have been tweaked for readability:

    * Axes labels are darker.
    
    * Legend and axis titles are given the same visual treatment.
    
    * The default font size dropped from 12 to 11. You might be surprised that 
      I've made the default text size smaller as it was already hard for
      many people to read. It turns out there was a bug in RStudio (fixed in 
      0.99.724), that shrunk the text of all grid based graphics. Once that
      was resolved the defaults seemed too big to my eyes.
    
    * More spacing between titles and borders.
    
    * Default margins scale with the theme font size, so the appearance at 
      larger font sizes should be considerably improved (#1228). 

* `alpha` now affects both fill and colour aesthetics (#1371).

* `element_text()` gains a margins argument which allows you to add additional
  padding around text elements. To help see what's going on use `debug = TRUE` 
  to display the text region and anchors.

* The default font size in `geom_text()` has been decreased from 5mm (14 pts)
  to 3.8 mm (11 pts) to match the new default theme sizes.

* A diagonal line is no longer drawn on bar and rectangle legends. Instead, the
  border has been tweaked to be more visible, and more closely match the size of 
  line drawn on the plot.

* `geom_pointrange()` and `geom_linerange()` get vertical (not horizontal)
  lines in the legend (#1389).

* The default line `size` for `geom_smooth()` has been increased from 0.5 to 1 
  to make it easier to see when overlaid on data.
  
* `geom_bar()` and `geom_rect()` use a slightly paler shade of grey so they
  aren't so visually heavy.
  
* `geom_boxplot()` now colours outliers the same way as the boxes.

* `geom_point()` now uses shape 19 instead of 16. This looks much better on 
  the default Linux graphics device. (It's very slightly smaller than the old 
  point, but it shouldn't affect any graphics significantly)

* Sizes in ggplot2 are measured in mm. Previously they were converted to pts 
  (for use in grid) by multiplying by 72 / 25.4. However, grid uses printer's 
  points, not Adobe (big pts), so sizes are now correctly multiplied by 
  72.27 / 25.4. This is unlikely to noticeably affect display, but it's
  technically correct (<https://youtu.be/hou0lU8WMgo>).

* The default legend will now allocate multiple rows (if vertical) or
  columns (if horizontal) in order to make a legend that is more likely to
  fit on the screen. You can override with the `nrow`/`ncol` arguments
  to `guide_legend()`

    ```R
    p <- ggplot(mpg, aes(displ,hwy, colour = model)) + geom_point()
    p
    p + theme(legend.position = "bottom")
    # Previous behaviour
    p + guides(colour = guide_legend(ncol = 1))
    ```

### New and updated themes

* New `theme_void()` is completely empty. It's useful for plots with non-
  standard coordinates or for drawings (@jiho, #976).

* New `theme_dark()` has a dark background designed to make colours pop out
  (@jiho, #1018)

* `theme_minimal()` became slightly more minimal by removing the axis ticks:
  labels now line up directly beneath grid lines (@tomschloss, #1084)

* New theme setting `panel.ontop` (logical) make it possible to place 
  background elements (i.e., gridlines) on top of data. Best used with 
  transparent `panel.background` (@noamross. #551).

### Labelling

The facet labelling system was updated with many new features and a
more flexible interface (@lionel-). It now works consistently across
grid and wrap facets. The most important user visible changes are:

* `facet_wrap()` gains a `labeller` option (#25).

* `facet_grid()` and `facet_wrap()` gain a `switch` argument to
  display the facet titles near the axes. When switched, the labels
  become axes subtitles. `switch` can be set to "x", "y" or "both"
  (the latter only for grids) to control which margin is switched.

The labellers (such as `label_value()` or `label_both()`) also get
some new features:

* They now offer the `multi_line` argument to control whether to
  display composite facets (those specified as `~var1 + var2`) on one
  or multiple lines.

* In `label_bquote()` you now refer directly to the names of
  variables. With this change, you can create math expressions that
  depend on more than one variable. This math expression can be
  specified either for the rows or the columns and you can also
  provide different expressions to each margin.

  As a consequence of these changes, referring to `x` in backquoted
  expressions is deprecated.

* Similarly to `label_bquote()`, `labeller()` now take `.rows` and
  `.cols` arguments. In addition, it also takes `.default`.
  `labeller()` is useful to customise how particular variables are
  labelled. The three additional arguments specify how to label the
  variables are not specifically mentioned, respectively for rows,
  columns or both. This makes it especially easy to set up a
  project-wide labeller dispatcher that can be reused across all your
  plots. See the documentation for an example.

* The new labeller `label_context()` adapts to the number of factors
  facetted over. With a single factor, it displays only the values,
  just as before. But with multiple factors in a composite margin
  (e.g. with `~cyl + am`), the labels are passed over to
  `label_both()`. This way the variables names are displayed with the
  values to help identifying them.

On the programming side, the labeller API has been rewritten in order
to offer more control when faceting over multiple factors (e.g. with
formulae such as `~cyl + am`). This also means that if you have
written custom labellers, you will need to update them for this
version of ggplot.

* Previously, a labeller function would take `variable` and `value`
  arguments and return a character vector. Now, they take a data frame
  of character vectors and return a list. The input data frame has one
  column per factor facetted over and each column in the returned list
  becomes one line in the strip label. See documentation for more
  details.

* The labels received by a labeller now contain metadata: their margin
  (in the "type" attribute) and whether they come from a wrap or a
  grid facet (in the "facet" attribute).

* Note that the new `as_labeller()` function operator provides an easy
  way to transform an existing function to a labeller function. The
  existing function just needs to take and return a character vector.

## Documentation

* Improved documentation for `aes()`, `layer()` and much much more.

* I've tried to reduce the use of `...` so that you can see all the 
  documentation in one place rather than having to integrate multiple pages.
  In some cases this has involved adding additional arguments to geoms
  to make it more clear what you can do:
  
    *  `geom_smooth()` gains explicit `method`, `se` and `formula` arguments.
    
    * `geom_histogram()` gains `binwidth`, `bins`, origin` and `right` 
      arguments.
      
    * `geom_jitter()` gains `width` and `height` arguments to make it easier
      to control the amount of jittering without using the lengthy 
      `position_jitter()` function (#1116)

* Use of `qplot()` in examples has been minimised (#1123, @hrbrmstr). This is
  inline with the 2nd edition of the ggplot2 box, which minimises the use of 
  `qplot()` in favour of `ggplot()`.

* Tighly linked geoms and stats (e.g. `geom_boxplot()` and `stat_boxplot()`) 
  are now documented in the same file so you can see all the arguments in one
  place. Variations of the same idea (e.g. `geom_path()`, `geom_line()`, and
  `geom_step()`) are also documented together.

* It's now obvious that you can set the `binwidth` parameter for
  `stat_bin_hex()`, `stat_summary_hex()`, `stat_bin_2d()`, and
  `stat_summary_2d()`. 

* The internals of positions have been cleaned up considerably. You're unlikely
  to notice any external changes, although the documentation should be a little
  less confusing since positions now don't list parameters they never use.

## Data

* All datasets have class `tbl_df` so if you also use dplyr, you get a better
  print method.

* `economics` has been brought up to date to 2015-04-01.

* New `economics_long` is the economics data in long form.

* New `txhousing` dataset containing information about the Texas housing
  market. Useful for examples that need multiple time series, and for
  demonstrating model+vis methods.

* New `luv_colours` dataset which contains the locations of all
  built-in `colors()` in Luv space.

* `movies` has been moved into its own package, ggplot2movies, because it was 
  large and not terribly useful. If you've used the movies dataset, you'll now 
  need to explicitly load the package with `library(ggplot2movies)`.

## Bug fixes and minor improvements

* All partially matched arguments and `$` have been been replaced with 
  full matches (@jimhester, #1134).

* ggplot2 now exports `alpha()` from the scales package (#1107), and `arrow()` 
  and `unit()` from grid (#1225). This means you don't need attach scales/grid 
  or do `scales::`/`grid::` for these commonly used functions.

* `aes_string()` now only parses character inputs. This fixes bugs when
  using it with numbers and non default `OutDec` settings (#1045).

* `annotation_custom()` automatically adds a unique id to each grob name,
  making it easier to plot multiple grobs with the same name (e.g. grobs of
  ggplot2 graphics) in the same plot (#1256).

* `borders()` now accepts xlim and ylim arguments for specifying the geographical 
  region of interest (@markpayneatwork, #1392).

* `coord_cartesian()` applies the same expansion factor to limits as for scales. 
  You can suppress with `expand = FALSE` (#1207).

* `coord_trans()` now works when breaks are suppressed (#1422).

* `cut_number()` gives error message if the number of requested bins can
  be created because there are two few unique values (#1046).

* Character labels in `facet_grid()` are no longer (incorrectly) coerced into
  factors. This caused problems with custom label functions (#1070).

* `facet_wrap()` and `facet_grid()` now allow you to use non-standard
  variable names by surrounding them with backticks (#1067).

* `facet_wrap()` more carefully checks its `nrow` and `ncol` arguments
  to ensure that they're specified correctly (@richierocks, #962)

* `facet_wrap()` gains a `dir` argument to control the direction the
  panels are wrapped in. The default is "h" for horizontal. Use "v" for
  vertical layout (#1260).

* `geom_abline()`, `geom_hline()` and `geom_vline()` have been rewritten to
  have simpler behaviour and be more consistent:

    * `stat_abline()`, `stat_hline()` and `stat_vline()` have been removed:
      these were never suitable for use other than with `geom_abline()` etc
      and were not documented.

    * `geom_abline()`, `geom_vline()` and `geom_hline()` are bound to
      `stat_identity()` and `position_identity()`

    * Intercept parameters can no longer be set to a function.

    * They are all documented in one file, since they are so closely related.

* `geom_bin2d()` will now let you specify one dimension's breaks exactly,
  without touching the other dimension's default breaks at all (#1126).

* `geom_crossbar()` sets grouping correctly so you can display multiple
  crossbars on one plot. It also makes the default `fatten` argument a little
  bigger to make the middle line more obvious (#1125).

* `geom_histogram()` and `geom_smooth()` now only inform you about the
  default values once per layer, rather than once per panel (#1220).

* `geom_pointrange()` gains `fatten` argument so you can control the
  size of the point relative to the size of the line.

* `geom_segment()` annotations were not transforming with scales 
  (@BrianDiggs, #859).

* `geom_smooth()` is no longer so chatty. If you want to know what the deafult
  smoothing method is, look it up in the documentation! (#1247)

* `geom_violin()` now has the ability to draw quantile lines (@DanRuderman).

* `ggplot()` now captures the parent frame to use for evaluation,
  rather than always defaulting to the global environment. This should
  make ggplot more suitable to use in more situations (e.g. with knitr)

* `ggsave()` has been simplified a little to make it easier to maintain.
  It no longer checks that you're printing a ggplot2 object (so now also
  works with any grid grob) (#970), and always requires a filename.
  Parameter `device` now supports character argument to specify which supported
  device to use ('pdf', 'png', 'jpeg', etc.), for when it cannot be correctly
  inferred from the file extension (for example when a temporary filename is
  supplied server side in shiny apps) (@sebkopf, #939). It no longer opens
  a graphics device if one isn't already open - this is annoying when you're
  running from a script (#1326).

* `guide_colorbar()` creates correct legend if only one color (@krlmlr, #943).

* `guide_colorbar()` no longer fails when the legend is empty - previously
  this often masked misspecifications elsewhere in the plot (#967).

* New `layer_data()` function extracts the data used for plotting for a given
  layer. It's mostly useful for testing.

* User supplied `minor_breaks` can now be supplied on the same scale as 
  the data, and will be automatically transformed with by scale (#1385).

* You can now suppress the appearance of an axis/legend title (and the space
  that would allocated for it) with `NULL` in the `scale_` function. To
  use the default lable, use `waiver()` (#1145).

* Position adjustments no longer warn about potentially varying ranges
  because the problem rarely occurs in practice and there are currently a
  lot of false positives since I don't understand exactly what FP criteria
  I should be testing.

* `scale_fill_grey()` now uses red for missing values. This matches
  `scale_colour_grey()` and makes it obvious where missing values lie.
  Override with `na.value`.

* `scale_*_gradient2()` defaults to using Lab colour space.

* `scale_*_gradientn()` now allows `colours` or `colors` (#1290)

* `scale_y_continuous()` now also transforms the `lower`, `middle` and `upper`
  aesthetics used by `geom_boxplot()`: this only affects
  `geom_boxplot(stat = "identity")` (#1020).

* Legends no longer inherit aesthetics if `inherit.aes` is FALSE (#1267).

* `lims()` makes it easy to set the limits of any axis (#1138).

* `labels = NULL` now works with `guide_legend()` and `guide_colorbar()`.
  (#1175, #1183).

* `override.aes` now works with American aesthetic spelling, e.g. color

* Scales no longer round data points to improve performance of colour
  palettes. Instead the scales package now uses a much faster colour
  interpolation algorithm (#1022).

* `scale_*_brewer()` and `scale_*_distiller()` add new `direction` argument of 
  `scales::brewer_pal`, making it easier to change the order of colours 
  (@jiho, #1139).

* `scale_x_date()` now clips dates outside the limits in the same way as
  `scale_x_continuous()` (#1090).

* `stat_bin()` gains `bins` arguments, which denotes the number of bins. Now
  you can set `bins=100` instead of `binwidth=0.5`. Note that `breaks` or
  `binwidth` will override it (@tmshn, #1158, #102).

* `stat_boxplot()` warns if a continuous variable is used for the `x` aesthetic
  without also supplying a `group` aesthetic (#992, @krlmlr).

* `stat_summary_2d()` and `stat_bin_2d()` now share exactly the same code for 
  determining breaks from `bins`, `binwidth`, and `origin`. 
  
* `stat_summary_2d()` and `stat_bin_2d()` now output in tile/raster compatible 
  form instead of rect compatible form. 

* Automatically computed breaks do not lead to an error for transformations like
  "probit" where the inverse can map to infinity (#871, @krlmlr)

* `stat_function()` now always evaluates the function on the original scale.
  Previously it computed the function on transformed scales, giving incorrect
  values (@BrianDiggs, #1011).

* `strip_dots` works with anonymous functions within calculated aesthetics 
  (e.g. `aes(sapply(..density.., function(x) mean(x))))` (#1154, @NikNakk)

* `theme()` gains `validate = FALSE` parameter to turn off validation, and 
  hence store arbitrary additional data in the themes. (@tdhock, #1121)

* Improved the calculation of segments needed to draw the curve representing
  a line when plotted in polar coordinates. In some cases, the last segment
  of a multi-segment line was not drawn (@BrianDiggs, #952)<|MERGE_RESOLUTION|>--- conflicted
+++ resolved
@@ -56,16 +56,14 @@
 *   `labs()` now has named arguments `title`, `subtitle`, `caption`, and `tag`.
     Also, `labs()` now accepts tidyeval (@yutannihilation, #2669).
 
-<<<<<<< HEAD
+*   `position_nudge()` is now more robust and nudges only in the direction
+    requested. This enables, for example, the horizontal nudging of boxplots
+    (@clauswilke, #2733).
+    
 *   `geom_text(..., parse = TRUE)` now correctly renders the expected number of
     items instead of silently dropping items that are not valid expressions.
     This is also fixed for `geom_label()` and the axis labels for `geom_sf()`
     (@slowkow, #2867).
-=======
-*   `position_nudge()` is now more robust and nudges only in the direction
-    requested. This enables, for example, the horizontal nudging of boxplots
-    (@clauswilke, #2733).
->>>>>>> 6e545dc4
 
 # ggplot2 3.0.0
 

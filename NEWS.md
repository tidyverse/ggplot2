# ggplot2 (development version)

<<<<<<< HEAD
* `facet_wrap()` can have `space = "free_x"` with 1-row layouts and 
  `space = "free_y"` with 1-column layouts (@teunbrand)
=======
* Secondary axes respect `n.breaks` setting in continuous scales (@teunbrand, #4483).
* Layers can have names (@teunbrand, #4066).
>>>>>>> 332a8ea7
* (internal) improvements to `pal_qualitative()` (@teunbrand, #5013)
* `coord_radial(clip = "on")` clips to the panel area when the graphics device
  supports clipping paths (@teunbrand, #5952).
* (internal) Panel clipping responsibility moved from Facet class to Coord 
  class through new `Coord$draw_panel()` method.
* `theme(strip.clip)` now defaults to `"on"` and is independent of Coord 
  clipping (@teunbrand, 5952).
* (internal) rearranged the code of `Facet$draw_paensl()` method (@teunbrand).
* Axis labels are now justified across facet panels (@teunbrand, #5820)
* Fixed bug in `stat_function()` so x-axis title now produced automatically 
  when no data added. (@phispu, #5647).
* geom_sf now accepts shape names (@sierrajohnson, #5808)
* Added `gg` class to `labs()` (@phispu, #5553).
* Missing values from discrete palettes are no longer translated 
  (@teunbrand, #5929).
* Fixed bug in `facet_grid(margins = TRUE)` when using expresssions 
  (@teunbrand, #1864).
* `geom_step()` now supports the `orientation` argument (@teunbrand, #5936).
* `position_dodge()` and `position_jitterdodge()` now have a `reverse` argument 
  (@teunbrand, #3610)
* `coord_radial(r.axis.inside)` can now take a numeric value to control 
  placement of internally placed radius axes (@teunbrand, #5805).
* (internal) default labels are derived in `ggplot_build()` rather than
  in `ggplot_add.Layer()` (@teunbrand, #5894)
* An attempt is made to use a variable's label attribute as default label 
  (@teunbrand, #4631)
* Themes gain an additional `header_family` argument to easily set the font
  for headers and titles (#5886).
* The `plot.subtitle`, `plot.caption` and `plot.tag` theme elements now inherit 
  from the root `text` element instead of the `title` element (#5886).
* ggplot2 no longer imports {glue} (@teunbrand, #5986).
* `geom_rect()` can now derive the required corners positions from `x`/`width`
  or `y`/`height` parameterisation (@teunbrand, #5861).
* All position scales now use the same definition of `x` and `y` aesthetics.
  This lets uncommon aesthetics like `xintercept` expand scales as usual.
  (#3342, #4966, @teunbrand)
* Bare numeric values provided to Date or Datetime scales get inversely 
  transformed (cast to Date/POSIXct) with a warning (@teunbrand).
* `stat_bin()` now accepts functions for argument `breaks` (@aijordan, #4561)
* (internal) The plot's layout now has a coord parameter that is used to 
  prevent setting up identical panel parameters (#5427)
* (internal) rearranged the code of `Facet$draw_panels()` method (@teunbrand).
* `geom_rug()` prints a warning when `na.rm = FALSE`, as per documentation (@pn317, #5905)
* `position_dodge(preserve = "single")` now handles multi-row geoms better,
  such as `geom_violin()` (@teunbrand based on @clauswilke's work, #2801).
* `position_jitterdodge()` now dodges by `group` (@teunbrand, #3656)
* The `arrow.fill` parameter is now applied to more line-based functions: 
  `geom_path()`, `geom_line()`, `geom_step()` `geom_function()`, line 
   geometries in `geom_sf()` and `element_line()`.
* Fixed bug where binned guides would keep out-of-bounds breaks 
  (@teunbrand, #5870).
* The size of the `draw_key_polygon()` glyph now reflects the `linewidth` 
  aesthetic (#4852).
* New function `complete_theme()` to replicate how themes are handled during
  plot building (#5801).
* Special getter and setter functions have been renamed for consistency, allowing
  for better tab-completion with `get_*`- and `set_*`-prefixes. The old names 
  remain available for backward compatibility (@teunbrand, #5568).
  
  | New name             | Old name          |
  | -------------------- | ----------------- |
  | `get_theme()`        | `theme_get()`     |
  | `set_theme()`        | `theme_set()`     |
  | `replace_theme()`    | `theme_replace()` |
  | `update_theme()`     | `theme_update()`  |
  | `get_last_plot()`    | `last_plot()`     |
  | `get_layer_data()`   | `layer_data()`    |
  | `get_layer_grob()`   | `layer_grob()`    |
  | `get_panel_scales()` | `layer_scales()`  |

* Discrete scales now support `minor_breaks`. This may only make sense in
  discrete position scales, where it affects the placement of minor ticks
  and minor gridlines (#5434).
* Discrete position scales now expose the `palette` argument, which can be used 
  to customise spacings between levels (@teunbrand, #5770).
* The default `se` parameter in layers with `geom = "smooth"` will be `TRUE` 
  when the data has `ymin` and `ymax` parameters and `FALSE` if these are 
  absent. Note that this does not affect the default of `geom_smooth()` or
  `stat_smooth()` (@teunbrand, #5572).
* The bounded density option in `stat_density()` uses a wider range to
  prevent discontinuities (#5641).
* `geom_raster()` now falls back to rendering as `geom_rect()` when coordinates
  are not Cartesian (#5503).
* `stat_ecdf()` now has an optional `weight` aesthetic (@teunbrand, #5058).
* Position scales combined with `coord_sf()` can now use functions in the 
 `breaks` argument. In addition, `n.breaks` works as intended and 
 `breaks = NULL` removes grid lines and axes (@teunbrand, #4622).
* (Internal) Applying defaults in `geom_sf()` has moved from the internal 
  `sf_grob()` to `GeomSf$use_defaults()` (@teunbrand).
* `facet_wrap()` has new options for the `dir` argument to more precisely
  control panel directions. Internally `dir = "h"` or `dir = "v"` is deprecated 
  (@teunbrand, #5212).
* Prevented `facet_wrap(..., drop = FALSE)` from throwing spurious errors when
  a character facetting variable contained `NA`s (@teunbrand, #5485).
* When facets coerce the faceting variables to factors, the 'ordered' class
  is dropped (@teunbrand, #5666).
* `geom_curve()` now appropriately removes missing data instead of throwing
  errors (@teunbrand, #5831).
* `update_geom_defaults()` and `update_stat_defaults()` have a reset mechanism
  when using `new = NULL` and invisible return the previous defaults (#4993).
* Fixed regression in axes where `breaks = NULL` caused the axes to disappear
  instead of just rendering the axis line (@teunbrand, #5816).
* `geom_point()` can be dodged vertically by using 
  `position_dodge(..., orientation = "y")` (@teunbrand, #5809).
* Fixed bug where `na.value` was incorrectly mapped to non-`NA` values 
  (@teunbrand, #5756).
* Fixed bug in `guide_custom()` that would throw error with `theme_void()` 
  (@teunbrand, #5856).
* New helper function `gg_par()` to translate ggplot2's interpretation of 
  graphical parameters to {grid}'s interpretation (@teunbrand, #5866).
* `scale_{x/y}_discrete()` can now accept a `sec.axis`. It is recommended to
  only use `dup_axis()` to set custom breaks or labels, as discrete variables 
  cannot be transformed (@teunbrand, #3171).
* `stat_density()` has the new computed variable: `wdensity`, which is
  calculated as the density times the sum of weights (@teunbrand, #4176).
* `theme()` gets new `spacing` and `margins` arguments that all other spacings
  and (non-text) margins inherit from (@teunbrand, #5622).
* `geom_ribbon()` can have varying `fill` or `alpha` in linear coordinate
  systems (@teunbrand, #4690).
* `geom_tile()` computes default widths and heights per panel instead of
  per layer (@teunbrand, #5740).
* The `fill` of the `panel.border` theme setting is ignored and forced to be
  transparent (#5782).
* `stat_align()` skips computation when there is only 1 group and therefore
  alignment is not necessary (#5788).
* `position_stack()` skips computation when all `x` values are unique and 
  therefore stacking is not necessary (#5788).
* A new `ggplot_build()` S3 method for <ggplot_built> classes was added, which
  returns input unaltered (@teunbrand, #5800).
* `width` is implemented as aesthetic instead of parameter in `geom_col()` and
  `geom_bar()` (#3142).
* Fix a bug in `position_jitterdodge()` where different jitters would be applied
  to different position aesthetics of the same axis (@teunbrand, #5818).
* In `stat_bin()`, the default `boundary` is now chosen to better adhere to 
  the `nbin` argument (@teunbrand, #5882, #5036)
* `after_stat()` and `after_scale()` throw warnings when the computed aesthetics
  are not of the correct length (#5901).
* `guide_colourbar()` now correctly hands off `position` and `available_aes`
  parameters downstream (@teunbrand, #5930)
* `geom_hline()` and `geom_vline()` now have `position` argument
  (@yutannihilation, #4285).
* New function `get_strip_labels()` to retrieve facet labels (@teunbrand, #4979)
* Fixed bug in `position_dodge2()`'s identification of range overlaps 
  (@teunbrand, #5938, #4327).
* Fixed bug where empty discrete scales weren't recognised as such 
  (@teunbrand, #5945).

# ggplot2 3.5.1

This is a small release focusing on fixing regressions from 3.5.0 and 
documentation updates.

## Bug fixes

* Fixed bug where discrete scales could not map aesthetics only consisting of
  `NA`s (#5623)
* Fixed spurious warnings from `sec_axis()` with `breaks = NULL` (#5713).
* Patterns and gradients are now also enabled in `geom_sf()` 
  (@teunbrand, #5716).
* The default behaviour of `resolution()` has been reverted to pre-3.5.0 
  behaviour. Whether mapped discrete vectors should be treated as having 
  resolution of 1 is controlled by the new `discrete` argument.
* Fixed bug in `guide_bins()` and `guide_coloursteps()` where discrete breaks,
  such as the levels produced by `cut()`, were ordered incorrectly 
  (@teunbrand, #5757).
  
## Improvements

* When facets coerce the faceting variables to factors, the 'ordered' class
  is dropped (@teunbrand, #5666).
* `coord_map()` and `coord_polar()` throw informative warnings when used
  with the guide system (#5707).
* When passing a function to `stat_contour(breaks)`, that function is used to
  calculate the breaks even if `bins` and `binwidth` are missing 
  (@teunbrand, #5686).
* `geom_step()` now supports `lineend`, `linejoin` and `linemitre` parameters 
  (@teunbrand, #5705).
* Fixed performance loss when the `.data` pronoun is used in `aes()` (#5730).
* Facet evaluation is better at dealing with inherited errors 
  (@teunbrand, #5670).
* `stat_bin()` deals with non-finite breaks better (@teunbrand, #5665).
* While axes in `coord_radial()` don't neatly fit the top/right/bottom/left
  organisation, specifying `position = "top"` or `position = "right"` 
  in the scale will flip the placement of the radial axis (#5735)
* Theme elements that do not exist now throw warnings instead of errors (#5719).
* Fixed bug in `coord_radial()` where full circles were not treated as such 
  (@teunbrand, #5750).
* When legends detect the presence of values in a layer, `NA` is now detected
  if the data contains values outside the given breaks (@teunbrand, #5749).
* `annotate()` now warns about `stat` or `position` arguments (@teunbrand, #5151)
* `guide_coloursteps(even.steps = FALSE)` now works with discrete data that has 
  been formatted by `cut()` (@teunbrand, #3877).

# ggplot2 3.5.0

This is a minor release that turned out quite beefy. It is focused on 
overhauling the guide system: the system responsible for displaying information 
from scales in the guise of axes and legends. As part of that overhaul, new 
guides have been implemented and existing guides have been refined. The look 
and feel of guides has been mostly preserved, but their internals and 
styling options have changed drastically.

Briefly summarising other highlights, we also welcome `coord_radial()` as a 
successor of  `coord_polar()`. Initial support for newer graphical features, 
such as pattern fills has been added. The API has changed how `I()`/`<AsIs>` 
vectors interact with the scale system, namely: not at all. 

## Breaking changes

* The guide system. As a whole. See 'new features' for more information. 
  While the S3 guide generics are still in place, the S3 methods for 
  `guide_train()`, `guide_merge()`, `guide_geom()`, `guide_transform()`,
  `guide_gengrob()` have been superseded by the respective ggproto methods.
  In practice, this will mean that `NextMethod()` or sub-classing ggplot2's
  guides with the S3 system will no longer work.
  
* By default, `guide_legend()` now only draws a key glyph for a layer when
  the value is in the layer's data. To revert to the old behaviour, you
  can still set `show.legend = c({aesthetic} = TRUE)` (@teunbrand, #3648).

* In the `scale_{colour/fill}_gradient2()` and 
  `scale_{colour/fill}_steps2()` functions, the `midpoint` argument is 
  transformed by the scale transformation (#3198).
  
* The `legend.key` theme element is set to inherit from the `panel.background`
  theme element. The default themes no longer set the `legend.key` element.
  This causes a visual change with the default `theme_gray()` (#5549).
  
* The `scale_name` argument in `continuous_scale()`, `discrete_scale()` and
  `binned_scale()` is soft-deprecated. If you have implemented custom scales,
  be advised to double-check that unnamed arguments ends up where they should 
  (@teunbrand, #1312).  
  
* The `legend.text.align` and `legend.title.align` arguments in `theme()` are 
  deprecated. The `hjust` setting of the `legend.text` and `legend.title` 
  elements continues to fulfill the role of text alignment (@teunbrand, #5347).
  
* 'lines' units in `geom_label()`, often used in the `label.padding` argument, 
  are now are relative to the text size. This causes a visual change, but fixes 
  a misalignment issue between the textbox and text (@teunbrand, #4753)
  
* `coord_flip()` has been marked as superseded. The recommended alternative is
  to swap the `x` and `y` aesthetic and/or using the `orientation` argument in
  a layer (@teunbrand, #5130).
  
* The `trans` argument in scales and secondary axes has been renamed to 
  `transform`. The `trans` argument itself is deprecated. To access the
  transformation from the scale, a new `get_transformation()` method is 
  added to Scale-classes (#5558).
  
* Providing a numeric vector to `theme(legend.position)` has been deprecated.
  To set the default legend position inside the plot use 
  `theme(legend.position = "inside", legend.position.inside = c(...))` instead.

## New features

* Plot scales now ignore `AsIs` objects constructed with `I(x)`, instead of
  invoking the identity scale. This allows these columns to co-exist with other
  layers that need a non-identity scale for the same aesthetic. Also, it makes
  it easy to specify relative positions (@teunbrand, #5142).
  
* The `fill` aesthetic in many geoms now accepts grid's patterns and gradients.
  For developers of layer extensions, this feature can be enabled by switching 
  from `fill = alpha(fill, alpha)` to `fill = fill_alpha(fill, alpha)` when 
  providing fills to `grid::gpar()` (@teunbrand, #3997).
  
* New function `check_device()` for testing the availability of advanced 
  graphics features introduced in R 4.1.0 onward (@teunbrand, #5332).
  
* `coord_radial()` is a successor to `coord_polar()` with more customisation 
  options. `coord_radial()` can:
  
  * integrate with the new guide system via a dedicated `guide_axis_theta()` to
    display the angle coordinate.
  * in addition to drawing full circles, also draw circle sectors by using the 
    `end` argument.
  * avoid data vanishing in the center of the plot by setting the `donut` 
    argument.
  * adjust the `angle` aesthetic of layers, such as `geom_text()`, to align 
    with the coordinate system using the `rotate_angle` argument.
    
### The guide system

The guide system encompassing axes and legends, as the last remaining chunk of 
ggplot2, has been rewritten to use the `<ggproto>` system instead of the S3 
system. This change was a necessary step to officially break open the guide 
system for extension package developers. The axes and legends now inherit from 
a `<Guide>` class, which makes them extensible in the same manner as geoms, 
stats, facets and coords (#3329, @teunbrand)

* The most user-facing change is that the styling of guides is rewired through
  the theme system. Guides now have a `theme` argument that can style 
  individual guides, while `theme()` has gained additional arguments to style
  guides. Theme elements declared in the guide override theme elements set
  through the plot. The new theme elements for guides are: 
  `legend.key.spacing{.x/.y}`, `legend.frame`, `legend.axis.line`, 
  `legend.ticks`, `legend.ticks.length`, `legend.text.position` and 
  `legend.title.position`. Previous style options in the arguments of 
  `guide_*()` functions are soft-deprecated.

* Unfortunately, we could not fully preserve the function of pre-existing
  guide extensions written in the S3 system. A fallback for these old guides
  is encapsulated in the `<GuideOld>` class, which calls the old S3 generics.
  The S3 methods have been removed as part of cleaning up, so the old guides
  will still work if the S3 methods are reimplemented, but we encourage to
  switch to the new system (#2728).
  
* The `order` argument of guides now strictly needs to be a length-1 
  integer (#4958).
  
#### Axes

* New `guide_axis_stack()` to combine other axis guides on top of one another.

* New `guide_axis_theta()` to draw an axis in a circular arc in 
  `coord_radial()`. The guide can be controlled by adding 
  `guides(theta = guide_axis_theta(...))` to a plot.

* New `guide_axis_logticks()` can be used to draw logarithmic tick marks as
  an axis. It supersedes the `annotation_logticks()` function 
  (@teunbrand, #5325).

* `guide_axis()` gains a `minor.ticks` argument to draw minor ticks (#4387).

* `guide_axis()` gains a `cap` argument that can be used to trim the
      axis line to extreme breaks (#4907).

* Primary axis titles are now placed at the primary guide, so that
  `guides(x = guide_axis(position = "top"))` will display the title at the
  top by default (#4650).
  
* The default `vjust` for the `axis.title.y.right` element is now 1 instead of
  0.
  
* Unknown secondary axis guide positions are now inferred as the opposite 
  of the primary axis guide when the latter has a known `position` (#4650).
  
#### Legends

* New `guide_custom()` function for drawing custom graphical objects (grobs)
  unrelated to scales in legend positions (#5416).
  
* All legends have acquired a `position` argument, that allows individual guides
  to deviate from the `legend.position` set in the `theme()` function. This
  means that legends can now be placed at multiple sides of the plot (#5488).
  
* The spacing between legend keys and their labels, in addition to legends
  and their titles, is now controlled by the text's `margin` setting. Not
  specifying margins will automatically add appropriate text margins. To
  control the spacing within a legend between keys, the new 
  `legend.key.spacing.{x/y}` argument can be used in `theme()`. This leaves the 
  `legend.spacing` theme setting dedicated to solely controlling the spacing 
  between different guides (#5455).
  
* `guide_colourbar()` and `guide_coloursteps()` gain an `alpha` argument to
  set the transparency of the bar (#5085).

* New `display` argument in `guide_colourbar()` supplants the `raster` argument.
  In R 4.1.0 and above, `display = "gradient"` will draw a gradient.
  
* Legend keys that can draw arrows have their size adjusted for arrows.

* When legend titles are larger than the legend, title justification extends
  to the placement of keys and labels (#1903).

* Glyph drawing functions of the `draw_key_*()` family can now set `"width"`
  and `"height"` attributes (in centimetres) to the produced keys to control
  their displayed size in the legend.
  
* `coord_sf()` now uses customisable guides provided in the scales or 
  `guides()` function (@teunbrand).

## Improvements

* `guide_coloursteps(even.steps = FALSE)` now draws one rectangle per interval
  instead of many small ones (#5481).

* `draw_key_label()` now better reflects the appearance of labels (#5561).

* `position_stack()` no longer silently removes missing data, which is now
  handled by the geom instead of position (#3532).
  
* The `minor_breaks` function argument in scales can now also take a function 
  with two arguments: the scale's limits and the scale's major breaks (#3583).
  
* Failing to fit or predict in `stat_smooth()` now gives a warning and omits
  the failed group, instead of throwing an error (@teunbrand, #5352).
  
* `labeller()` now handles unspecified entries from lookup tables
  (@92amartins, #4599).
  
* `fortify.default()` now accepts a data-frame-like object granted the object
  exhibits healthy `dim()`, `colnames()`, and `as.data.frame()` behaviours
  (@hpages, #5390).

* `geom_violin()` gains a `bounds` argument analogous to `geom_density()`s 
  (@eliocamp, #5493).

* To apply dodging more consistently in violin plots, `stat_ydensity()` now
  has a `drop` argument to keep or discard groups with 1 observation.
  
* `geom_boxplot()` gains a new argument, `staplewidth` that can draw staples
  at the ends of whiskers (@teunbrand, #5126)
  
* `geom_boxplot()` gains an `outliers` argument to switch outliers on or off,
  in a manner that does affects the scale range. For hiding outliers that does
  not affect the scale range, you can continue to use `outlier.shape = NA` 
  (@teunbrand, #4892).
  
* Nicer error messages for xlim/ylim arguments in coord-* functions
  (@92amartins, #4601, #5297).

* You can now omit either `xend` or `yend` from `geom_segment()` as only one
  of these is now required. If one is missing, it will be filled from the `x`
  and `y` aesthetics respectively. This makes drawing horizontal or vertical
  segments a little bit more convenient (@teunbrand, #5140).
  
* When `geom_path()` has aesthetics varying within groups, the `arrow()` is
  applied to groups instead of individual segments (@teunbrand, #4935).
  
* `geom_text()` and `geom_label()` gained a `size.unit` parameter that set the 
  text size to millimetres, points, centimetres, inches or picas 
  (@teunbrand, #3799).
  
* `geom_label()` now uses the `angle` aesthetic (@teunbrand, #2785)

* The `label.padding` argument in `geom_label()` now supports inputs created
  with the `margin()` function (#5030).
  
* `ScaleContinuous$get_breaks()` now only calls `scales::zero_range()` on limits
  in transformed space, rather than in data space (#5304).
  
* Scales throw more informative messages (@teunbrand, #4185, #4258)
  
* `scale_*_manual()` with a named `values` argument now emits a warning when
  none of those names match the values found in the data (@teunbrand, #5298).
  
* The `name` argument in most scales is now explicitly the first argument 
  (#5535)
  
* The `translate_shape_string()` internal function is now exported for use in
  extensions of point layers (@teunbrand, #5191).
  
* To improve `width` calculation in bar plots with empty factor levels, 
  `resolution()` considers `mapped_discrete` values as having resolution 1 
  (@teunbrand, #5211)
  
* In `theme()`, some elements can be specified with `rel()` to inherit from
  `unit`-class objects in a relative fashion (@teunbrand, #3951).
  
* `theme()` now supports splicing a list of arguments (#5542).

* In the theme element hierarchy, parent elements that are a strict subclass
  of child elements now confer their subclass upon the children (#5457).
  
* New `plot.tag.location` in `theme()` can control placement of the plot tag
  in the `"margin"`, `"plot"` or the new `"panel"` option (#4297).
  
* `coord_munch()` can now close polygon shapes (@teunbrand, #3271)
  
* Aesthetics listed in `geom_*()` and `stat_*()` layers now point to relevant
  documentation (@teunbrand, #5123).
  
* The new argument `axes` in `facet_grid()` and `facet_wrap()` controls the
  display of axes at interior panel positions. Additionally, the `axis.labels`
  argument can be used to only draw tick marks or fully labelled axes 
  (@teunbrand, #4064).
  
* `coord_polar()` can have free scales in facets (@teunbrand, #2815).

* The `get_guide_data()` function can be used to extract position and label
  information from the plot (#5004).
  
* Improve performance of layers without positional scales (@zeehio, #4990)

* More informative error for mismatched 
  `direction`/`theme(legend.direction = ...)` arguments (#4364, #4930).

## Bug fixes

* Fixed regression in `guide_legend()` where the `linewidth` key size
  wasn't adapted to the width of the lines (#5160).

* In `guide_bins()`, the title no longer arbitrarily becomes offset from
  the guide when it has long labels.
  
* `guide_colourbar()` and `guide_coloursteps()` merge properly when one
  of the aesthetics is dropped (#5324).

* When using `geom_dotplot(binaxis = "x")` with a discrete y-variable, dots are
  now stacked from the y-position rather than from 0 (@teunbrand, #5462)
  
* `stat_count()` treats `x` as unique in the same manner `unique()` does 
  (#4609).
  
* The plot's title, subtitle and caption now obey horizontal text margins
  (#5533).
  
* Contour functions will not fail when `options("OutDec")` is not `.` (@eliocamp, #5555).

* Lines where `linewidth = NA` are now dropped in `geom_sf()` (#5204).

* `ggsave()` no longer sometimes creates new directories, which is now 
  controlled by the new `create.dir` argument (#5489).
  
* Legend titles no longer take up space if they've been removed by setting 
  `legend.title = element_blank()` (@teunbrand, #3587).
  
* `resolution()` has a small tolerance, preventing spuriously small resolutions 
  due to rounding errors (@teunbrand, #2516).
  
* `stage()` now works correctly, even with aesthetics that do not have scales 
  (#5408)
  
* `stat_ydensity()` with incomplete groups calculates the default `width` 
  parameter more stably (@teunbrand, #5396)
  
* The `size` argument in `annotation_logticks()` has been deprecated in favour
  of the `linewidth` argument (#5292).
  
* Binned scales now treat `NA`s in limits the same way continuous scales do 
  (#5355).

* Binned scales work better with `trans = "reverse"` (#5355).

* Integers are once again valid input to theme arguments that expect numeric
  input (@teunbrand, #5369)
  
* Legends in `scale_*_manual()` can show `NA` values again when the `values` is
  a named vector (@teunbrand, #5214, #5286).
  
* Fixed bug in `coord_sf()` where graticule lines didn't obey 
  `panel.grid.major`'s linewidth setting (@teunbrand, #5179)
  
* Fixed bug in `annotation_logticks()` when no suitable tick positions could
  be found (@teunbrand, #5248).
  
* The default width of `geom_bar()` is now based on panel-wise resolution of
  the data, rather than global resolution (@teunbrand, #4336).
  
* `stat_align()` is now applied per panel instead of globally, preventing issues
  when facets have different ranges (@teunbrand, #5227).
  
* A stacking bug in `stat_align()` was fixed (@teunbrand, #5176).

* `stat_contour()` and `stat_contour_filled()` now warn about and remove
  duplicated coordinates (@teunbrand, #5215).
  
* `guide_coloursteps()` and `guide_bins()` sort breaks (#5152). 
  
## Internal changes
  
* The `ScaleContinuous$get_breaks()` method no longer censors
  the computed breaks.
  
* The ggplot object now contains `$layout` which points to the `Layout` ggproto
  object and will be used by the `ggplot_build.ggplot` method. This was exposed
  so that package developers may extend the behaviour of the `Layout` ggproto 
  object without needing to develop an entirely new `ggplot_build` method 
  (@jtlandis, #5077).
  
* Guide building is now part of `ggplot_build()` instead of 
  `ggplot_gtable()` to allow guides to observe unmapped data (#5483).
  
* The `titleGrob()` function has been refactored to be faster and less
  complicated.

* The `scales_*()` functions related to managing the `<ScalesList>` class have
  been implemented as methods in the `<ScalesList>` class, rather than stray
  functions (#1310).
  
# ggplot2 3.4.4

This hotfix release adapts to a change in r-devel's `base::is.atomic()` and 
the upcoming retirement of maptools.

* `fortify()` for sp objects (e.g., `SpatialPolygonsDataFrame`) is now deprecated
  and will be removed soon in support of [the upcoming retirement of rgdal, rgeos,
  and maptools](https://r-spatial.org/r/2023/05/15/evolution4.html). In advance
  of the whole removal, `fortify(<SpatialPolygonsDataFrame>, region = ...)`
  no longer works as of this version (@yutannihilation, #5244).

# ggplot2 3.4.3
This hotfix release addresses a version comparison change in r-devel. There are
no user-facing or breaking changes.

# ggplot2 3.4.2
This is a hotfix release anticipating changes in r-devel, but folds in upkeep
changes and a few bug fixes as well.

## Minor improvements

* Various type checks and their messages have been standardised 
  (@teunbrand, #4834).
  
* ggplot2 now uses `scales::DiscreteRange` and `scales::ContinuousRange`, which
  are available to write scale extensions from scratch (@teunbrand, #2710).
  
* The `layer_data()`, `layer_scales()` and `layer_grob()` now have the default
  `plot = last_plot()` (@teunbrand, #5166).
  
* The `datetime_scale()` scale constructor is now exported for use in extension
  packages (@teunbrand, #4701).
  
## Bug fixes

* `update_geom_defaults()` and `update_stat_defaults()` now return properly 
  classed objects and have updated docs (@dkahle, #5146).

* For the purposes of checking required or non-missing aesthetics, character 
  vectors are no longer considered non-finite (@teunbrand, @4284).

* `annotation_logticks()` skips drawing ticks when the scale range is non-finite
  instead of throwing an error (@teunbrand, #5229).
  
* Fixed spurious warnings when the `weight` was used in `stat_bin_2d()`, 
  `stat_boxplot()`, `stat_contour()`, `stat_bin_hex()` and `stat_quantile()`
  (@teunbrand, #5216).

* To prevent changing the plotting order, `stat_sf()` is now computed per panel 
  instead of per group (@teunbrand, #4340).

* Fixed bug in `coord_sf()` where graticule lines didn't obey 
  `panel.grid.major`'s linewidth setting (@teunbrand, #5179).

* `geom_text()` drops observations where `angle = NA` instead of throwing an
  error (@teunbrand, #2757).
  
# ggplot2 3.4.1
This is a small release focusing on fixing regressions in the 3.4.0 release
and minor polishes.

## Breaking changes

* The computed variable `y` in `stat_ecdf()` has been superseded by `ecdf` to 
  prevent incorrect scale transformations (@teunbrand, #5113 and #5112).
  
## New features

* Added `scale_linewidth_manual()` and `scale_linewidth_identity()` to support
  the `linewidth` aesthetic (@teunbrand, #5050).
  
* `ggsave()` warns when multiple `filename`s are given, and only writes to the
  first file (@teunbrand, #5114).

## Bug fixes

* Fixed a regression in `geom_hex()` where aesthetics were replicated across 
  bins (@thomasp85, #5037 and #5044).
  
* Using two ordered factors as facetting variables in 
  `facet_grid(..., as.table = FALSE)` now throws a warning instead of an
  error (@teunbrand, #5109).
  
* Fixed misbehaviour of `draw_key_boxplot()` and `draw_key_crossbar()` with 
  skewed key aspect ratio (@teunbrand, #5082).
  
* Fixed spurious warning when `weight` aesthetic was used in `stat_smooth()` 
  (@teunbrand based on @clauswilke's suggestion, #5053).
  
* The `lwd` alias is now correctly replaced by `linewidth` instead of `size` 
  (@teunbrand based on @clauswilke's suggestion #5051).
  
* Fixed a regression in `Coord$train_panel_guides()` where names of guides were 
  dropped (@maxsutton, #5063).

In binned scales:

* Automatic breaks should no longer be out-of-bounds, and automatic limits are
  adjusted to include breaks (@teunbrand, #5082).
  
* Zero-range limits no longer throw an error and are treated akin to continuous
  scales with zero-range limits (@teunbrand, #5066).
  
* The `trans = "date"` and `trans = "time"` transformations were made compatible
  (@teunbrand, #4217).

# ggplot2 3.4.0
This is a minor release focusing on tightening up the internals and ironing out
some inconsistencies in the API. The biggest change is the addition of the 
`linewidth` aesthetic that takes of sizing the width of any line from `size`. 
This change, while attempting to be as non-breaking as possible, has the 
potential to change the look of some of your plots.

Other notable changes is a complete redo of the error and warning messaging in
ggplot2 using the cli package. Messaging is now better contextualised and it 
should be easier to identify which layer an error is coming from. Last, we have
now made the switch to using the vctrs package internally which means that 
support for vctrs classes as variables should improve, along with some small 
gains in rendering speed.

## Breaking changes

* A `linewidth` aesthetic has been introduced and supersedes the `size` 
  aesthetic for scaling the width of lines in line based geoms. `size` will 
  remain functioning but deprecated for these geoms and it is recommended to 
  update all code to reflect the new aesthetic. For geoms that have _both_ point 
  sizing and linewidth sizing (`geom_pointrange()` and `geom_sf`) `size` now 
  **only** refers to sizing of points which can leads to a visual change in old
  code (@thomasp85, #3672)
  
* The default line width for polygons in `geom_sf()` have been decreased to 0.2 
  to reflect that this is usually used for demarking borders where a thinner 
  line is better suited. This change was made since we already induced a 
  visual change in `geom_sf()` with the introduction of the `linewidth` 
  aesthetic.
  
* The dot-dot notation (`..var..`) and `stat()`, which have been superseded by
  `after_stat()`, are now formally deprecated (@yutannihilation, #3693).

* `qplot()` is now formally deprecated (@yutannihilation, #3956).

* `stage()` now properly refers to the values without scale transformations for
  the stage of `after_stat`. If your code requires the scaled version of the
  values for some reason, you have to apply the same transformation by yourself,
  e.g. `sqrt()` for `scale_{x,y}_sqrt()` (@yutannihilation and @teunbrand, #4155).

* Use `rlang::hash()` instead of `digest::digest()`. This update may lead to 
  changes in the automatic sorting of legends. In order to enforce a specific
  legend order use the `order` argument in the guide. (@thomasp85, #4458)

* referring to `x` in backquoted expressions with `label_bquote()` is no longer
  possible.

* The `ticks.linewidth` and `frame.linewidth` parameters of `guide_colourbar()`
  are now multiplied with `.pt` like elsewhere in ggplot2. It can cause visual
  changes when these arguments are not the defaults and these changes can be 
  restored to their previous behaviour by adding `/ .pt` (@teunbrand #4314).

* `scale_*_viridis_b()` now uses the full range of the viridis scales 
  (@gregleleu, #4737)

## New features

* `geom_col()` and `geom_bar()` gain a new `just` argument. This is set to `0.5`
  by default; use `just = 0`/`just = 1` to place columns on the left/right
  of the axis breaks.
  (@wurli, #4899)

* `geom_density()` and `stat_density()` now support `bounds` argument
  to estimate density with boundary correction (@echasnovski, #4013).

* ggplot now checks during statistical transformations whether any data 
  columns were dropped and warns about this. If stats intend to drop
  data columns they can declare them in the new field `dropped_aes`.
  (@clauswilke, #3250)

* `...` supports `rlang::list2` dynamic dots in all public functions. 
  (@mone27, #4764) 

* `theme()` now has a `strip.clip` argument, that can be set to `"off"` to 
  prevent the clipping of strip text and background borders (@teunbrand, #4118)
  
* `geom_contour()` now accepts a function in the `breaks` argument 
  (@eliocamp, #4652).

## Minor improvements and bug fixes

* Fix a bug in `position_jitter()` where infinity values were dropped (@javlon,
  #4790).

* `geom_linerange()` now respects the `na.rm` argument (#4927, @thomasp85)

* Improve the support for `guide_axis()` on `coord_trans()` 
  (@yutannihilation, #3959)
  
* Added `stat_align()` to align data without common x-coordinates prior to
  stacking. This is now the default stat for `geom_area()` (@thomasp85, #4850)

* Fix a bug in `stat_contour_filled()` where break value differences below a 
  certain number of digits would cause the computations to fail (@thomasp85, 
  #4874)

* Secondary axis ticks are now positioned more precisely, removing small visual
  artefacts with alignment between grid and ticks (@thomasp85, #3576)

* Improve `stat_function` documentation regarding `xlim` argument. 
  (@92amartins, #4474)

* Fix various issues with how `labels`, `breaks`, `limits`, and `show.limits`
  interact in the different binning guides (@thomasp85, #4831)

* Automatic break calculation now squishes the scale limits to the domain
  of the transformation. This allows `scale_{x/y}_sqrt()` to find breaks at 0   
  when appropriate (@teunbrand, #980).

* Using multiple modified aesthetics correctly will no longer trigger warnings. 
  If used incorrectly, the warning will now report the duplicated aesthetic 
  instead of `NA` (@teunbrand, #4707).

* `aes()` now supports the `!!!` operator in its first two arguments
  (#2675). Thanks to @yutannihilation and @teunbrand for draft
  implementations.

* Require rlang >= 1.0.0 (@billybarc, #4797)

* `geom_violin()` no longer issues "collapsing to unique 'x' values" warning
  (@bersbersbers, #4455)

* `annotate()` now documents unsupported geoms (`geom_abline()`, `geom_hline()`
  and `geom_vline()`), and warns when they are requested (@mikmart, #4719)

* `presidential` dataset now includes Trump's presidency (@bkmgit, #4703).

* `position_stack()` now works fully with `geom_text()` (@thomasp85, #4367)

* `geom_tile()` now correctly recognises missing data in `xmin`, `xmax`, `ymin`,
  and `ymax` (@thomasp85 and @sigmapi, #4495)

* `geom_hex()` will now use the binwidth from `stat_bin_hex()` if present, 
  instead of deriving it (@thomasp85, #4580)
  
* `geom_hex()` now works on non-linear coordinate systems (@thomasp85)

* Fixed a bug throwing errors when trying to render an empty plot with secondary
  axes (@thomasp85, #4509)

* Axes are now added correctly in `facet_wrap()` when `as.table = FALSE`
  (@thomasp85, #4553)

* Better compatibility of custom device functions in `ggsave()` 
  (@thomasp85, #4539)

* Binning scales are now more resilient to calculated limits that ends up being
  `NaN` after transformations (@thomasp85, #4510)

* Strip padding in `facet_grid()` is now only in effect if 
  `strip.placement = "outside"` _and_ an axis is present between the strip and 
  the panel (@thomasp85, #4610)

* Aesthetics of length 1 are now recycled to 0 if the length of the data is 0 
  (@thomasp85, #4588)

* Setting `size = NA` will no longer cause `guide_legend()` to error 
  (@thomasp85, #4559)

* Setting `stroke` to `NA` in `geom_point()` will no longer impair the sizing of
  the points (@thomasp85, #4624)

* `stat_bin_2d()` now correctly recognises the `weight` aesthetic 
  (@thomasp85, #4646)
  
* All geoms now have consistent exposure of linejoin and lineend parameters, and
  the guide keys will now respect these settings (@thomasp85, #4653)

* `geom_sf()` now respects `arrow` parameter for lines (@jakeruss, #4659)

* Updated documentation for `print.ggplot` to reflect that it returns
  the original plot, not the result of `ggplot_build()`. (@r2evans, #4390)

* `scale_*_manual()` no longer displays extra legend keys, or changes their 
  order, when a named `values` argument has more items than the data. To display
  all `values` on the legend instead, use
  `scale_*_manual(values = vals, limits = names(vals))`. (@teunbrand, @banfai, 
  #4511, #4534)

* Updated documentation for `geom_contour()` to correctly reflect argument 
  precedence between `bins` and `binwidth`. (@eliocamp, #4651)

* Dots in `geom_dotplot()` are now correctly aligned to the baseline when
  `stackratio != 1` and `stackdir != "up"` (@mjskay, #4614)

* Key glyphs for `geom_boxplot()`, `geom_crossbar()`, `geom_pointrange()`, and
  `geom_linerange()` are now orientation-aware (@mjskay, #4732)
  
* Updated documentation for `geom_smooth()` to more clearly describe effects of 
  the `fullrange` parameter (@thoolihan, #4399).

# ggplot2 3.3.6
This is a very small release only applying an internal change to comply with 
R 4.2 and its deprecation of `default.stringsAsFactors()`. There are no user
facing changes and no breaking changes.

# ggplot2 3.3.5
This is a very small release focusing on fixing a couple of untenable issues 
that surfaced with the 3.3.4 release

* Revert changes made in #4434 (apply transform to intercept in `geom_abline()`) 
  as it introduced undesirable issues far worse than the bug it fixed 
  (@thomasp85, #4514)
* Fixes an issue in `ggsave()` when producing emf/wmf files (@yutannihilation, 
  #4521)
* Warn when grDevices specific arguments are passed to ragg devices (@thomasp85, 
  #4524)
* Fix an issue where `coord_sf()` was reporting that it is non-linear
  even when data is provided in projected coordinates (@clauswilke, #4527)

# ggplot2 3.3.4
This is a larger patch release fixing a huge number of bugs and introduces a 
small selection of feature refinements.

## Features

* Alt-text can now be added to a plot using the `alt` label, i.e 
  `+ labs(alt = ...)`. Currently this alt text is not automatically propagated, 
  but we plan to integrate into Shiny, RMarkdown, and other tools in the future. 
  (@thomasp85, #4477)

* Add support for the BrailleR package for creating descriptions of the plot
  when rendered (@thomasp85, #4459)
  
* `coord_sf()` now has an argument `default_crs` that specifies the coordinate
  reference system (CRS) for non-sf layers and scale/coord limits. This argument
  defaults to `NULL`, which means non-sf layers are assumed to be in projected
  coordinates, as in prior ggplot2 versions. Setting `default_crs = sf::st_crs(4326)`
  provides a simple way to interpret x and y positions as longitude and latitude,
  regardless of the CRS used by `coord_sf()`. Authors of extension packages
  implementing `stat_sf()`-like functionality are encouraged to look at the source
  code of `stat_sf()`'s `compute_group()` function to see how to provide scale-limit
  hints to `coord_sf()` (@clauswilke, #3659).

* `ggsave()` now uses ragg to render raster output if ragg is available. It also
  handles custom devices that sets a default unit (e.g. `ragg::agg_png`) 
  correctly (@thomasp85, #4388)

* `ggsave()` now returns the saved file location invisibly (#3379, @eliocamp).
  Note that, as a side effect, an unofficial hack `<ggplot object> + ggsave()`
  no longer works (#4513).

* The scale arguments `limits`, `breaks`, `minor_breaks`, `labels`, `rescaler`
  and `oob` now accept purrr style lambda notation (@teunbrand, #4427). The same 
  is true for `as_labeller()` (and therefore also `labeller()`) 
  (@netique, #4188).

* Manual scales now allow named vectors passed to `values` to contain fewer 
  elements than existing in the data. Elements not present in values will be set
  to `NA` (@thomasp85, #3451)
  
* Date and datetime position scales support out-of-bounds (oob) arguments to 
  control how limits affect data outside those limits (@teunbrand, #4199).
  
## Fixes

* Fix a bug that `after_stat()` and `after_scale()` cannot refer to aesthetics
  if it's specified in the plot-global mapping (@yutannihilation, #4260).
  
* Fix bug in `annotate_logticks()` that would cause an error when used together
  with `coord_flip()` (@thomasp85, #3954)
  
* Fix a bug in `geom_abline()` that resulted in `intercept` not being subjected
  to the transformation of the y scale (@thomasp85, #3741)
  
* Extent the range of the line created by `geom_abline()` so that line ending
  is not visible for large linewidths (@thomasp85, #4024)

* Fix bug in `geom_dotplot()` where dots would be positioned wrong with 
  `stackgroups = TRUE` (@thomasp85, #1745)

* Fix calculation of confidence interval for locfit smoothing in `geom_smooth()`
  (@topepo, #3806)
  
* Fix bug in `geom_text()` where `"outward"` and `"inward"` justification for 
  some `angle` values was reversed (@aphalo, #4169, #4447)

* `ggsave()` now sets the default background to match the fill value of the
  `plot.background` theme element (@karawoo, #4057)

* It is now deprecated to specify `guides(<scale> = FALSE)` or
  `scale_*(guide = FALSE)` to remove a guide. Please use 
  `guides(<scale> = "none")` or `scale_*(guide = "none")` instead 
  (@yutannihilation, #4097)
  
* Fix a bug in `guide_bins()` where keys would disappear if the guide was 
  reversed (@thomasp85, #4210)
  
* Fix bug in `guide_coloursteps()` that would repeat the terminal bins if the
  breaks coincided with the limits of the scale (@thomasp85, #4019)

* Make sure that default labels from default mappings doesn't overwrite default
  labels from explicit mappings (@thomasp85, #2406)

* Fix bug in `labeller()` where parsing was turned off if `.multiline = FALSE`
  (@thomasp85, #4084)
  
* Make sure `label_bquote()` has access to the calling environment when 
  evaluating the labels (@thomasp85, #4141)

* Fix a bug in the layer implementation that introduced a new state after the 
  first render which could lead to a different look when rendered the second 
  time (@thomasp85, #4204)

* Fix a bug in legend justification where justification was lost of the legend
  dimensions exceeded the available size (@thomasp85, #3635)

* Fix a bug in `position_dodge2()` where `NA` values in thee data would cause an
  error (@thomasp85, #2905)

* Make sure `position_jitter()` creates the same jittering independent of 
  whether it is called by name or with constructor (@thomasp85, #2507)

* Fix a bug in `position_jitter()` where different jitters would be applied to 
  different position aesthetics of the same axis (@thomasp85, #2941)
  
* Fix a bug in `qplot()` when supplying `c(NA, NA)` as axis limits 
  (@thomasp85, #4027)
  
* Remove cross-inheritance of default discrete colour/fill scales and check the
  type and aesthetic of function output if `type` is a function 
  (@thomasp85, #4149)

* Fix bug in `scale_[x|y]_date()` where custom breaks functions that resulted in
  fractional dates would get misaligned (@thomasp85, #3965)
  
* Fix bug in `scale_[x|y]_datetime()` where a specified timezone would be 
  ignored by the scale (@thomasp85, #4007)
  
* Fix issue in `sec_axis()` that would throw warnings in the absence of any 
  secondary breaks (@thomasp85, #4368)

* `stat_bin()`'s computed variable `width` is now documented (#3522).
  
* `stat_count()` now computes width based on the full dataset instead of per 
  group (@thomasp85, #2047)

* Extended `stat_ecdf()` to calculate the cdf from either x or y instead from y 
  only (@jgjl, #4005)
  
* Fix a bug in `stat_summary_bin()` where one more than the requested number of
  bins would be created (@thomasp85, #3824)

* Only drop groups in `stat_ydensity()` when there are fewer than two data 
  points and throw a warning (@andrewwbutler, #4111).

* Fixed a bug in strip assembly when theme has `strip.text = element_blank()`
  and plots are faceted with multi-layered strips (@teunbrand, #4384).
  
* Using `theme(aspect.ratio = ...)` together with free space in `facet_grid()`
  now correctly throws an error (@thomasp85, #3834)

* Fixed a bug in `labeller()` so that `.default` is passed to `as_labeller()`
  when labellers are specified by naming faceting variables. (@waltersom, #4031)
  
* Updated style for example code (@rjake, #4092)

* ggplot2 now requires R >= 3.3 (#4247).

* ggplot2 now uses `rlang::check_installed()` to check if a suggested package is
  installed, which will offer to install the package before continuing (#4375, 
  @malcolmbarrett)

* Improved error with hint when piping a `ggplot` object into a facet function
  (#4379, @mitchelloharawild).

# ggplot2 3.3.3
This is a small patch release mainly intended to address changes in R and CRAN.
It further changes the licensing model of ggplot2 to an MIT license.

* Update the ggplot2 licence to an MIT license (#4231, #4232, #4233, and #4281)

* Use vdiffr conditionally so ggplot2 can be tested on systems without vdiffr

* Update tests to work with the new `all.equal()` defaults in R >4.0.3

* Fixed a bug that `guide_bins()` mistakenly ignore `override.aes` argument
  (@yutannihilation, #4085).

# ggplot2 3.3.2
This is a small release focusing on fixing regressions introduced in 3.3.1.

* Added an `outside` option to `annotation_logticks()` that places tick marks
  outside of the plot bounds. (#3783, @kbodwin)

* `annotation_raster()` adds support for native rasters. For large rasters,
  native rasters render significantly faster than arrays (@kent37, #3388)
  
* Facet strips now have dedicated position-dependent theme elements 
  (`strip.text.x.top`, `strip.text.x.bottom`, `strip.text.y.left`, 
  `strip.text.y.right`) that inherit from `strip.text.x` and `strip.text.y`, 
  respectively. As a consequence, some theme stylings now need to be applied to 
  the position-dependent elements rather than to the parent elements. This 
  change was already introduced in ggplot2 3.3.0 but not listed in the 
  changelog. (@thomasp85, #3683)

* Facets now handle layers containing no data (@yutannihilation, #3853).
  
* A newly added geom `geom_density_2d_filled()` and associated stat 
  `stat_density_2d_filled()` can draw filled density contours
  (@clauswilke, #3846).

* A newly added `geom_function()` is now recommended to use in conjunction
  with/instead of `stat_function()`. In addition, `stat_function()` now
  works with transformed y axes, e.g. `scale_y_log10()`, and in plots
  containing no other data or layers (@clauswilke, #3611, #3905, #3983).

* Fixed a bug in `geom_sf()` that caused problems with legend-type
  autodetection (@clauswilke, #3963).
  
* Support graphics devices that use the `file` argument instead of `fileneame` 
  in `ggsave()` (@bwiernik, #3810)
  
* Default discrete color scales are now configurable through the `options()` of 
  `ggplot2.discrete.colour` and `ggplot2.discrete.fill`. When set to a character 
  vector of colour codes (or list of character vectors)  with sufficient length, 
  these colours are used for the default scale. See `help(scale_colour_discrete)` 
  for more details and examples (@cpsievert, #3833).

* Default continuous colour scales (i.e., the `options()` 
  `ggplot2.continuous.colour` and `ggplot2.continuous.fill`, which inform the 
  `type` argument of `scale_fill_continuous()` and `scale_colour_continuous()`) 
  now accept a function, which allows more control over these default 
  `continuous_scale()`s (@cpsievert, #3827).

* A bug was fixed in `stat_contour()` when calculating breaks based on 
  the `bins` argument (@clauswilke, #3879, #4004).
  
* Data columns can now contain `Vector` S4 objects, which are widely used in the 
  Bioconductor project. (@teunbrand, #3837)

# ggplot2 3.3.1

This is a small release with no code change. It removes all malicious links to a 
site that got hijacked from the readme and pkgdown site.

# ggplot2 3.3.0

This is a minor release but does contain a range of substantial new features, 
along with the standard bug fixes. The release contains a few visual breaking
changes, along with breaking changes for extension developers due to a shift in
internal representation of the position scales and their axes. No user breaking
changes are included.

This release also adds Dewey Dunnington (@paleolimbot) to the core team.

## Breaking changes
There are no user-facing breaking changes, but a change in some internal 
representations that extension developers may have relied on, along with a few 
breaking visual changes which may cause visual tests in downstream packages to 
fail.

* The `panel_params` field in the `Layout` now contains a list of list of 
  `ViewScale` objects, describing the trained coordinate system scales, instead
  of the list object used before. Any extensions that use this field will likely
  break, as will unit tests that checks aspects of this.

* `element_text()` now issues a warning when vectorized arguments are provided, 
  as in `colour = c("red", "green", "blue")`. Such use is discouraged and not 
  officially supported (@clauswilke, #3492).

* Changed `theme_grey()` setting for legend key so that it creates no border 
  (`NA`) rather than drawing a white one. (@annennenne, #3180)

* `geom_ribbon()` now draws separate lines for the upper and lower intervals if
  `colour` is mapped. Similarly, `geom_area()` and `geom_density()` now draw
  the upper lines only in the same case by default. If you want old-style full
  stroking, use `outline.type = "full"` (@yutannihilation, #3503 / @thomasp85, #3708).

## New features

* The evaluation time of aesthetics can now be controlled to a finer degree. 
  `after_stat()` supersedes the use of `stat()` and `..var..`-notation, and is
  joined by `after_scale()` to allow for mapping to scaled aesthetic values. 
  Remapping of the same aesthetic is now supported with `stage()`, so you can 
  map a data variable to a stat aesthetic, and remap the same aesthetic to 
  something else after statistical transformation (@thomasp85, #3534)

* All `coord_*()` functions with `xlim` and `ylim` arguments now accept
  vectors with `NA` as a placeholder for the minimum or maximum value
  (e.g., `ylim = c(0, NA)` would zoom the y-axis from 0 to the 
  maximum value observed in the data). This mimics the behaviour
  of the `limits` argument in continuous scale functions
  (@paleolimbot, #2907).

* Allowed reversing of discrete scales by re-writing `get_limits()` 
  (@AnneLyng, #3115)
  
* All geoms and stats that had a direction (i.e. where the x and y axes had 
  different interpretation), can now freely choose their direction, instead of
  relying on `coord_flip()`. The direction is deduced from the aesthetic 
  mapping, but can also be specified directly with the new `orientation` 
  argument (@thomasp85, #3506).
  
* Position guides can now be customized using the new `guide_axis()`, which can 
  be passed to position `scale_*()` functions or via `guides()`. The new axis 
  guide (`guide_axis()`) comes with arguments `check.overlap` (automatic removal 
  of overlapping labels), `angle` (easy rotation of axis labels), and
  `n.dodge` (dodge labels into multiple rows/columns) (@paleolimbot, #3322).
  
* A new scale type has been added, that allows binning of aesthetics at the 
  scale level. It has versions for both position and non-position aesthetics and
  comes with two new guides (`guide_bins` and `guide_coloursteps`) 
  (@thomasp85, #3096)
  
* `scale_x_continuous()` and `scale_y_continuous()` gains an `n.breaks` argument
  guiding the number of automatic generated breaks (@thomasp85, #3102)

* Added `stat_contour_filled()` and `geom_contour_filled()`, which compute 
  and draw filled contours of gridded data (@paleolimbot, #3044). 
  `geom_contour()` and `stat_contour()` now use the isoband package
  to compute contour lines. The `complete` parameter (which was undocumented
  and has been unused for at least four years) was removed (@paleolimbot, #3044).
  
* Themes have gained two new parameters, `plot.title.position` and 
  `plot.caption.position`, that can be used to customize how plot
  title/subtitle and plot caption are positioned relative to the overall plot
  (@clauswilke, #3252).

## Extensions
  
* `Geom` now gains a `setup_params()` method in line with the other ggproto
  classes (@thomasp85, #3509)

* The newly added function `register_theme_elements()` now allows developers
  of extension packages to define their own new theme elements and place them
  into the ggplot2 element tree (@clauswilke, #2540).

## Minor improvements and bug fixes

* `coord_trans()` now draws second axes and accepts `xlim`, `ylim`,
  and `expand` arguments to bring it up to feature parity with 
  `coord_cartesian()`. The `xtrans` and `ytrans` arguments that were 
  deprecated in version 1.0.1 in favour of `x` and `y` 
  were removed (@paleolimbot, #2990).

* `coord_trans()` now calculates breaks using the expanded range 
  (previously these were calculated using the unexpanded range, 
  which resulted in differences between plots made with `coord_trans()`
  and those made with `coord_cartesian()`). The expansion for discrete axes 
  in `coord_trans()` was also updated such that it behaves identically
  to that in `coord_cartesian()` (@paleolimbot, #3338).

* `expand_scale()` was deprecated in favour of `expansion()` for setting
  the `expand` argument of `x` and `y` scales (@paleolimbot).

* `geom_abline()`, `geom_hline()`, and `geom_vline()` now issue 
  more informative warnings when supplied with set aesthetics
  (i.e., `slope`, `intercept`, `yintercept`, and/or `xintercept`)
  and mapped aesthetics (i.e., `data` and/or `mapping`).

* Fix a bug in `geom_raster()` that squeezed the image when it went outside 
  scale limits (#3539, @thomasp85)

* `geom_sf()` now determines the legend type automatically (@microly, #3646).
  
* `geom_sf()` now removes rows that can't be plotted due to `NA` aesthetics 
  (#3546, @thomasp85)

* `geom_sf()` now applies alpha to linestring geometries 
  (#3589, @yutannihilation).

* `gg_dep()` was deprecated (@perezp44, #3382).

* Added function `ggplot_add.by()` for lists created with `by()`, allowing such
  lists to be added to ggplot objects (#2734, @Maschette)

* ggplot2 no longer depends on reshape2, which means that it no longer 
  (recursively) needs plyr, stringr, or stringi packages.

* Increase the default `nbin` of `guide_colourbar()` to place the ticks more 
  precisely (#3508, @yutannihilation).

* `manual_scale()` now matches `values` with the order of `breaks` whenever
  `values` is an unnamed vector. Previously, unnamed `values` would match with
  the limits of the scale and ignore the order of any `breaks` provided. Note
  that this may change the appearance of plots that previously relied on the
  unordered behaviour (#2429, @idno0001).

* `scale_manual_*(limits = ...)` now actually limits the scale (#3262,
  @yutannihilation).

* Fix a bug when `show.legend` is a named logical vector 
  (#3461, @yutannihilation).

* Added weight aesthetic option to `stat_density()` and made scaling of 
  weights the default (@annennenne, #2902)
  
* `stat_density2d()` can now take an `adjust` parameter to scale the default 
  bandwidth. (#2860, @haleyjeppson)

* `stat_smooth()` uses `REML` by default, if `method = "gam"` and
  `gam`'s method is not specified (@ikosmidis, #2630).

* stacking text when calculating the labels and the y axis with
  `stat_summary()` now works (@ikosmidis, #2709)
  
* `stat_summary()` and related functions now support rlang-style lambda functions
  (#3568, @dkahle).

* The data mask pronoun, `.data`, is now stripped from default labels.

* Addition of partial themes to plots has been made more predictable;
  stepwise addition of individual partial themes is now equivalent to
  addition of multple theme elements at once (@clauswilke, #3039).

* Facets now don't fail even when some variable in the spec are not available
  in all layers (@yutannihilation, #2963).

# ggplot2 3.2.1

This is a patch release fixing a few regressions introduced in 3.2.0 as well as
fixing some unit tests that broke due to upstream changes.

* `position_stack()` no longer changes the order of the input data. Changes to 
  the internal behaviour of `geom_ribbon()` made this reordering problematic 
  with ribbons that spanned `y = 0` (#3471)
* Using `qplot()` with a single positional aesthetic will no longer title the
  non-specified scale as `"NULL"` (#3473)
* Fixes unit tests for sf graticule labels caused by changes to sf

# ggplot2 3.2.0

This is a minor release with an emphasis on internal changes to make ggplot2 
faster and more consistent. The few interface changes will only affect the 
aesthetics of the plot in minor ways, and will only potentially break code of
extension developers if they have relied on internals that have been changed. 
This release also sees the addition of Hiroaki Yutani (@yutannihilation) to the 
core developer team.

With the release of R 3.6, ggplot2 now requires the R version to be at least 3.2,
as the tidyverse is committed to support 5 major versions of R.

## Breaking changes

* Two patches (#2996 and #3050) fixed minor rendering problems. In most cases,
  the visual changes are so subtle that they are difficult to see with the naked
  eye. However, these changes are detected by the vdiffr package, and therefore
  any package developers who use vdiffr to test for visual correctness of ggplot2
  plots will have to regenerate all reference images.
  
* In some cases, ggplot2 now produces a warning or an error for code that previously
  produced plot output. In all these cases, the previous plot output was accidental,
  and the plotting code uses the ggplot2 API in a way that would lead to undefined
  behavior. Examples include a missing `group` aesthetic in `geom_boxplot()` (#3316),
  annotations across multiple facets (#3305), and not using aesthetic mappings when
  drawing ribbons with `geom_ribbon()` (#3318).

## New features

* This release includes a range of internal changes that speeds up plot 
  generation. None of the changes are user facing and will not break any code,
  but in general ggplot2 should feel much faster. The changes includes, but are
  not limited to:
  
  - Caching ascent and descent dimensions of text to avoid recalculating it for
    every title.
  
  - Using a faster data.frame constructor as well as faster indexing into 
    data.frames
    
  - Removing the plyr dependency, replacing plyr functions with faster 
    equivalents.

* `geom_polygon()` can now draw polygons with holes using the new `subgroup` 
  aesthetic. This functionality requires R 3.6.0 (@thomasp85, #3128)

* Aesthetic mappings now accept functions that return `NULL` (@yutannihilation,
  #2997).

* `stat_function()` now accepts rlang/purrr style anonymous functions for the 
  `fun` parameter (@dkahle, #3159).

* `geom_rug()` gains an "outside" option to allow for moving the rug tassels to 
  outside the plot area (@njtierney, #3085) and a `length` option to allow for 
  changing the length of the rug lines (@daniel-wells, #3109). 
  
* All geoms now take a `key_glyph` paramter that allows users to customize
  how legend keys are drawn (@clauswilke, #3145). In addition, a new key glyph
  `timeseries` is provided to draw nice legends for time series
  (@mitchelloharawild, #3145).

## Extensions

* Layers now have a new member function `setup_layer()` which is called at the
  very beginning of the plot building process and which has access to the 
  original input data and the plot object being built. This function allows the 
  creation of custom layers that autogenerate aesthetic mappings based on the 
  input data or that filter the input data in some form. For the time being, this
  feature is not exported, but it has enabled the development of a new layer type,
  `layer_sf()` (see next item). Other special-purpose layer types may be added
  in the future (@clauswilke, #2872).
  
* A new layer type `layer_sf()` can auto-detect and auto-map sf geometry
  columns in the data. It should be used by extension developers who are writing
  new sf-based geoms or stats (@clauswilke, #3232).

* `x0` and `y0` are now recognized positional aesthetics so they will get scaled 
  if used in extension geoms and stats (@thomasp85, #3168)
  
* Continuous scale limits now accept functions which accept the default
  limits and return adjusted limits. This makes it possible to write
  a function that e.g. ensures the limits are always a multiple of 100,
  regardless of the data (@econandrew, #2307).

## Minor improvements and bug fixes

* `cut_width()` now accepts `...` to pass further arguments to `base::cut.default()`
   like `cut_number()` and `cut_interval()` already did (@cderv, #3055)

* `coord_map()` now can have axes on the top and right (@karawoo, #3042).

* `coord_polar()` now correctly rescales the secondary axis (@linzi-sg, #3278)

* `coord_sf()`, `coord_map()`, and `coord_polar()` now squash `-Inf` and `Inf`
  into the min and max of the plot (@yutannihilation, #2972).

* `coord_sf()` graticule lines are now drawn in the same thickness as panel grid 
  lines in `coord_cartesian()`, and seting panel grid lines to `element_blank()` 
  now also works in `coord_sf()` 
  (@clauswilke, #2991, #2525).

* `economics` data has been regenerated. This leads to some changes in the
  values of all columns (especially in `psavert`), but more importantly, strips 
  the grouping attributes from `economics_long`.

* `element_line()` now fills closed arrows (@yutannihilation, #2924).

* Facet strips on the left side of plots now have clipping turned on, preventing
  text from running out of the strip and borders from looking thicker than for
  other strips (@karawoo, #2772 and #3061).

* ggplot2 now works in Turkish locale (@yutannihilation, #3011).

* Clearer error messages for inappropriate aesthetics (@clairemcwhite, #3060).

* ggplot2 no longer attaches any external packages when using functions that 
  depend on packages that are suggested but not imported by ggplot2. The 
  affected functions include `geom_hex()`, `stat_binhex()`, 
  `stat_summary_hex()`, `geom_quantile()`, `stat_quantile()`, and `map_data()` 
  (@clauswilke, #3126).
  
* `geom_area()` and `geom_ribbon()` now sort the data along the x-axis in the 
  `setup_data()` method rather than as part of `draw_group()` (@thomasp85, 
  #3023)

* `geom_hline()`, `geom_vline()`, and `geom_abline()` now throw a warning if the 
  user supplies both an `xintercept`, `yintercept`, or `slope` value and a 
  mapping (@RichardJActon, #2950).

* `geom_rug()` now works with `coord_flip()` (@has2k1, #2987).

* `geom_violin()` no longer throws an error when quantile lines fall outside 
  the violin polygon (@thomasp85, #3254).

* `guide_legend()` and `guide_colorbar()` now use appropriate spacing between legend
  key glyphs and legend text even if the legend title is missing (@clauswilke, #2943).

* Default labels are now generated more consistently; e.g., symbols no longer
  get backticks, and long expressions are abbreviated with `...`
  (@yutannihilation, #2981).

* All-`Inf` layers are now ignored for picking the scale (@yutannihilation, 
  #3184).
  
* Diverging Brewer colour palette now use the correct mid-point colour 
  (@dariyasydykova, #3072).
  
* `scale_color_continuous()` now points to `scale_colour_continuous()` so that 
  it will handle `type = "viridis"` as the documentation states (@hlendway, 
  #3079).

* `scale_shape_identity()` now works correctly with `guide = "legend"` 
  (@malcolmbarrett, #3029)
  
* `scale_continuous` will now draw axis line even if the length of breaks is 0
  (@thomasp85, #3257)

* `stat_bin()` will now error when the number of bins exceeds 1e6 to avoid 
  accidentally freezing the user session (@thomasp85).
  
* `sec_axis()` now places ticks accurately when using nonlinear transformations (@dpseidel, #2978).

* `facet_wrap()` and `facet_grid()` now automatically remove NULL from facet
  specs, and accept empty specs (@yutannihilation, #3070, #2986).

* `stat_bin()` now handles data with only one unique value (@yutannihilation 
  #3047).

* `sec_axis()` now accepts functions as well as formulas (@yutannihilation, #3031).

*   New theme elements allowing different ticks lengths for each axis. For instance,
    this can be used to have inwards ticks on the x-axis (`axis.ticks.length.x`) and
    outwards ticks on the y-axis (`axis.ticks.length.y`) (@pank, #2935).

* The arguments of `Stat*$compute_layer()` and `Position*$compute_layer()` are
  now renamed to always match the ones of `Stat$compute_layer()` and
  `Position$compute_layer()` (@yutannihilation, #3202).

* `geom_*()` and `stat_*()` now accepts purrr-style lambda notation
  (@yutannihilation, #3138).

* `geom_tile()` and `geom_rect()` now draw rectangles without notches at the
  corners. The style of the corner can be controlled by `linejoin` parameters
  (@yutannihilation, #3050).

# ggplot2 3.1.0

## Breaking changes

This is a minor release and breaking changes have been kept to a minimum. End users of 
ggplot2 are unlikely to encounter any issues. However, there are a few items that developers 
of ggplot2 extensions should be aware of. For additional details, see also the discussion 
accompanying issue #2890.

*   In non-user-facing internal code (specifically in the `aes()` function and in
    the `aesthetics` argument of scale functions), ggplot2 now always uses the British
    spelling for aesthetics containing the word "colour". When users specify a "color"
    aesthetic it is automatically renamed to "colour". This renaming is also applied
    to non-standard aesthetics that contain the word "color". For example, "point_color"
    is renamed to "point_colour". This convention makes it easier to support both
    British and American spelling for novel, non-standard aesthetics, but it may require
    some adjustment for packages that have previously introduced non-standard color
    aesthetics using American spelling. A new function `standardise_aes_names()` is
    provided in case extension writers need to perform this renaming in their own code
    (@clauswilke, #2649).

*   Functions that generate other functions (closures) now force the arguments that are
    used from the generated functions, to avoid hard-to-catch errors. This may affect
    some users of manual scales (such as `scale_colour_manual()`, `scale_fill_manual()`,
    etc.) who depend on incorrect behavior (@krlmlr, #2807).
    
*   `Coord` objects now have a function `backtransform_range()` that returns the
    panel range in data coordinates. This change may affect developers of custom coords,
    who now should implement this function. It may also affect developers of custom
    geoms that use the `range()` function. In some applications, `backtransform_range()`
    may be more appropriate (@clauswilke, #2821).


## New features

*   `coord_sf()` has much improved customization of axis tick labels. Labels can now
    be set manually, and there are two new parameters, `label_graticule` and
    `label_axes`, that can be used to specify which graticules to label on which side
    of the plot (@clauswilke, #2846, #2857, #2881).
    
*   Two new geoms `geom_sf_label()` and `geom_sf_text()` can draw labels and text
    on sf objects. Under the hood, a new `stat_sf_coordinates()` calculates the
    x and y coordinates from the coordinates of the sf geometries. You can customize
    the calculation method via `fun.geometry` argument (@yutannihilation, #2761).
    

## Minor improvements and fixes

*   `benchplot()` now uses tidy evaluation (@dpseidel, #2699).

*   The error message in `compute_aesthetics()` now only provides the names of
    aesthetics with mismatched lengths, rather than all aesthetics (@karawoo,
    #2853).

*   For faceted plots, data is no longer internally reordered. This makes it
    safer to feed data columns into `aes()` or into parameters of geoms or
    stats. However, doing so remains discouraged (@clauswilke, #2694).

*   `coord_sf()` now also understands the `clip` argument, just like the other
    coords (@clauswilke, #2938).

*   `fortify()` now displays a more informative error message for
    `grouped_df()` objects when dplyr is not installed (@jimhester, #2822).

*   All `geom_*()` now display an informative error message when required 
    aesthetics are missing (@dpseidel, #2637 and #2706).

*   `geom_boxplot()` now understands the `width` parameter even when used with
    a non-standard stat, such as `stat_identity()` (@clauswilke, #2893).
    
*  `geom_hex()` now understands the `size` and `linetype` aesthetics
   (@mikmart, #2488).
    
*   `geom_hline()`, `geom_vline()`, and `geom_abline()` now work properly
    with `coord_trans()` (@clauswilke, #2149, #2812).
    
*   `geom_text(..., parse = TRUE)` now correctly renders the expected number of
    items instead of silently dropping items that are empty expressions, e.g.
    the empty string "". If an expression spans multiple lines, we take just
    the first line and drop the rest. This same issue is also fixed for
    `geom_label()` and the axis labels for `geom_sf()` (@slowkow, #2867).

*   `geom_sf()` now respects `lineend`, `linejoin`, and `linemitre` parameters 
    for lines and polygons (@alistaire47, #2826).
    
*   `ggsave()` now exits without creating a new graphics device if previously
    none was open (@clauswilke, #2363).

*   `labs()` now has named arguments `title`, `subtitle`, `caption`, and `tag`.
    Also, `labs()` now accepts tidyeval (@yutannihilation, #2669).

*   `position_nudge()` is now more robust and nudges only in the direction
    requested. This enables, for example, the horizontal nudging of boxplots
    (@clauswilke, #2733).

*   `sec_axis()` and `dup_axis()` now return appropriate breaks for the secondary
    axis when applied to log transformed scales (@dpseidel, #2729).

*   `sec_axis()` now works as expected when used in combination with tidy eval
    (@dpseidel, #2788).

*   `scale_*_date()`, `scale_*_time()` and `scale_*_datetime()` can now display 
    a secondary axis that is a __one-to-one__ transformation of the primary axis,
    implemented using the `sec.axis` argument to the scale constructor 
    (@dpseidel, #2244).
    
*   `stat_contour()`, `stat_density2d()`, `stat_bin2d()`,  `stat_binhex()`
    now calculate normalized statistics including `nlevel`, `ndensity`, and
    `ncount`. Also, `stat_density()` now includes the calculated statistic 
    `nlevel`, an alias for `scaled`, to better match the syntax of `stat_bin()`
    (@bjreisman, #2679).

# ggplot2 3.0.0

## Breaking changes

*   ggplot2 now supports/uses tidy evaluation (as described below). This is a 
    major change and breaks a number of packages; we made this breaking change 
    because it is important to make ggplot2 more programmable, and to be more 
    consistent with the rest of the tidyverse. The best general (and detailed)
    introduction to tidy evaluation can be found in the meta programming
    chapters in [Advanced R](https://adv-r.hadley.nz).
    
    The primary developer facing change is that `aes()` now contains 
    quosures (expression + environment pairs) rather than symbols, and you'll 
    need to take a different approach to extracting the information you need. 
    A common symptom of this change are errors "undefined columns selected" or 
    "invalid 'type' (list) of argument" (#2610). As in the previous version,
    constants (like `aes(x = 1)` or `aes(colour = "smoothed")`) are stored
    as is.
    
    In this version of ggplot2, if you need to describe a mapping in a string, 
    use `quo_name()` (to generate single-line strings; longer expressions may 
    be abbreviated) or `quo_text()` (to generate non-abbreviated strings that
    may span multiple lines). If you do need to extract the value of a variable
    instead use `rlang::eval_tidy()`. You may want to condition on 
    `(packageVersion("ggplot2") <= "2.2.1")` so that your code can work with
    both released and development versions of ggplot2.
    
    We recognise that this is a big change and if you're not already familiar
    with rlang, there's a lot to learn. If you are stuck, or need any help,
    please reach out on <https://forum.posit.co/>.

*   Error: Column `y` must be a 1d atomic vector or a list

    Internally, ggplot2 now uses `as.data.frame(tibble::as_tibble(x))` to
    convert a list into a data frame. This improves ggplot2's support for
    list-columns (needed for sf support), at a small cost: you can no longer
    use matrix-columns. Note that unlike tibble we still allow column vectors
    such as returned by `base::scale()` because of their widespread use.

*   Error: More than one expression parsed
  
    Previously `aes_string(x = c("a", "b", "c"))` silently returned 
    `aes(x = a)`. Now this is a clear error.

*   Error: `data` must be uniquely named but has duplicate columns
  
    If layer data contains columns with identical names an error will be 
    thrown. In earlier versions the first occurring column was chosen silently,
    potentially masking that the wrong data was chosen.

*   Error: Aesthetics must be either length 1 or the same as the data
    
    Layers are stricter about the columns they will combine into a single
    data frame. Each aesthetic now must be either the same length as the data
    frame or a single value. This makes silent recycling errors much less likely.

*   Error: `coord_*` doesn't support free scales 
   
    Free scales only work with selected coordinate systems; previously you'd
    get an incorrect plot.

*   Error in f(...) : unused argument (range = c(0, 1))

    This is because the `oob` argument to scale has been set to a function
    that only takes a single argument; it needs to take two arguments
    (`x`, and `range`). 

*   Error: unused argument (output)
  
    The function `guide_train()` now has an optional parameter `aesthetic`
    that allows you to override the `aesthetic` setting in the scale.
    To make your code work with the both released and development versions of 
    ggplot2 appropriate, add `aesthetic = NULL` to the `guide_train()` method
    signature.
    
    ```R
    # old
    guide_train.legend <- function(guide, scale) {...}
    
    # new 
    guide_train.legend <- function(guide, scale, aesthetic = NULL) {...}
    ```
    
    Then, inside the function, replace `scale$aesthetics[1]`,
    `aesthetic %||% scale$aesthetics[1]`. (The %||% operator is defined in the 
    rlang package).
    
    ```R
    # old
    setNames(list(scale$map(breaks)), scale$aesthetics[1])

    # new
    setNames(list(scale$map(breaks)), aesthetic %||% scale$aesthetics[1])
    ```

*   The long-deprecated `subset` argument to `layer()` has been removed.

## Tidy evaluation

* `aes()` now supports quasiquotation so that you can use `!!`, `!!!`,
  and `:=`. This replaces `aes_()` and `aes_string()` which are now
  soft-deprecated (but will remain around for a long time).

* `facet_wrap()` and `facet_grid()` now support `vars()` inputs. Like
  `dplyr::vars()`, this helper quotes its inputs and supports
  quasiquotation. For instance, you can now supply faceting variables
  like this: `facet_wrap(vars(am, cyl))` instead of 
  `facet_wrap(~am + cyl)`. Note that the formula interface is not going 
  away and will not be deprecated. `vars()` is simply meant to make it 
  easier to create functions around `facet_wrap()` and `facet_grid()`.

  The first two arguments of `facet_grid()` become `rows` and `cols`
  and now support `vars()` inputs. Note however that we took special
  care to ensure complete backward compatibility. With this change
  `facet_grid(vars(cyl), vars(am, vs))` is equivalent to
  `facet_grid(cyl ~ am + vs)`, and `facet_grid(cols = vars(am, vs))` is
  equivalent to `facet_grid(. ~ am + vs)`.

  One nice aspect of the new interface is that you can now easily
  supply names: `facet_grid(vars(Cylinder = cyl), labeller =
  label_both)` will give nice label titles to the facets. Of course,
  those names can be unquoted with the usual tidy eval syntax.

### sf

* ggplot2 now has full support for sf with `geom_sf()` and `coord_sf()`:

  ```r
  nc <- sf::st_read(system.file("shape/nc.shp", package = "sf"), quiet = TRUE)
  ggplot(nc) +
    geom_sf(aes(fill = AREA))
  ```
  It supports all simple features, automatically aligns CRS across layers, sets
  up the correct aspect ratio, and draws a graticule.

## New features

* ggplot2 now works on R 3.1 onwards, and uses the 
  [vdiffr](https://github.com/r-lib/vdiffr) package for visual testing.

* In most cases, accidentally using `%>%` instead of `+` will generate an 
  informative error (#2400).

* New syntax for calculated aesthetics. Instead of using `aes(y = ..count..)` 
  you can (and should!) use `aes(y = stat(count))`. `stat()` is a real function 
  with documentation which hopefully will make this part of ggplot2 less 
  confusing (#2059).
  
  `stat()` is particularly nice for more complex calculations because you 
  only need to specify it once: `aes(y = stat(count / max(count)))`,
  rather than `aes(y = ..count.. / max(..count..))`
  
* New `tag` label for adding identification tags to plots, typically used for 
  labelling a subplot with a letter. Add a tag with `labs(tag = "A")`, style it 
  with the `plot.tag` theme element, and control position with the
  `plot.tag.position` theme setting (@thomasp85).

### Layers: geoms, stats, and position adjustments

* `geom_segment()` and `geom_curve()` have a new `arrow.fill` parameter which 
  allows you to specify a separate fill colour for closed arrowheads 
  (@hrbrmstr and @clauswilke, #2375).

* `geom_point()` and friends can now take shapes as strings instead of integers,
  e.g. `geom_point(shape = "diamond")` (@daniel-barnett, #2075).

* `position_dodge()` gains a `preserve` argument that allows you to control
  whether the `total` width at each `x` value is preserved (the current 
  default), or ensure that the width of a `single` element is preserved
  (what many people want) (#1935).

* New `position_dodge2()` provides enhanced dodging for boxplots. Compared to
  `position_dodge()`, `position_dodge2()` compares `xmin` and `xmax` values  
  to determine which elements overlap, and spreads overlapping elements evenly
  within the region of overlap. `position_dodge2()` is now the default position
  adjustment for `geom_boxplot()`, because it handles `varwidth = TRUE`, and 
  will be considered for other geoms in the future.
  
  The `padding` parameter adds a small amount of padding between elements 
  (@karawoo, #2143) and a `reverse` parameter allows you to reverse the order 
  of placement (@karawoo, #2171).
  
* New `stat_qq_line()` makes it easy to add a simple line to a Q-Q plot, which 
  makes it easier to judge the fit of the theoretical distribution 
  (@nicksolomon).

### Scales and guides

* Improved support for mapping date/time variables to `alpha`, `size`, `colour`, 
  and `fill` aesthetics, including `date_breaks` and `date_labels` arguments 
  (@karawoo, #1526), and new `scale_alpha()` variants (@karawoo, #1526).

* Improved support for ordered factors. Ordered factors throw a warning when 
  mapped to shape (unordered factors do not), and do not throw warnings when 
  mapped to size or alpha (unordered factors do). Viridis is used as the 
  default colour and fill scale for ordered factors (@karawoo, #1526).

* The `expand` argument of `scale_*_continuous()` and `scale_*_discrete()`
  now accepts separate expansion values for the lower and upper range
  limits. The expansion limits can be specified using the convenience
  function `expand_scale()`.
  
  Separate expansion limits may be useful for bar charts, e.g. if one
  wants the bottom of the bars to be flush with the x axis but still 
  leave some (automatically calculated amount of) space above them:
  
    ```r
    ggplot(mtcars) +
        geom_bar(aes(x = factor(cyl))) +
        scale_y_continuous(expand = expand_scale(mult = c(0, .1)))
    ```
  
  It can also be useful for line charts, e.g. for counts over time,
  where one wants to have a ’hard’ lower limit of y = 0 but leave the
  upper limit unspecified (and perhaps differing between panels), with
  some extra space above the highest point on the line (with symmetrical 
  limits, the extra space above the highest point could in some cases 
  cause the lower limit to be negative).
  
  The old syntax for the `expand` argument will, of course, continue
  to work (@huftis, #1669).

* `scale_colour_continuous()` and `scale_colour_gradient()` are now controlled 
  by global options `ggplot2.continuous.colour` and `ggplot2.continuous.fill`. 
  These can be set to `"gradient"` (the default) or `"viridis"` (@karawoo).

* New `scale_colour_viridis_c()`/`scale_fill_viridis_c()` (continuous) and
  `scale_colour_viridis_d()`/`scale_fill_viridis_d()` (discrete) make it
  easy to use Viridis colour scales (@karawoo, #1526).

* Guides for `geom_text()` now accept custom labels with 
  `guide_legend(override.aes = list(label = "foo"))` (@brianwdavis, #2458).

### Margins

* Strips gain margins on all sides by default. This means that to fully justify
  text to the edge of a strip, you will need to also set the margins to 0
  (@karawoo).

* Rotated strip labels now correctly understand `hjust` and `vjust` parameters
  at all angles (@karawoo).

* Strip labels now understand justification relative to the direction of the
  text, meaning that in y facets, the strip text can be placed at either end of
  the strip using `hjust` (@karawoo).

* Legend titles and labels get a little extra space around them, which 
  prevents legend titles from overlapping the legend at large font sizes 
  (@karawoo, #1881).

## Extension points

* New `autolayer()` S3 generic (@mitchelloharawild, #1974). This is similar
  to `autoplot()` but produces layers rather than complete plots.

* Custom objects can now be added using `+` if a `ggplot_add` method has been
  defined for the class of the object (@thomasp85).

* Theme elements can now be subclassed. Add a `merge_element` method to control
  how properties are inherited from the parent element. Add an `element_grob` 
  method to define how elements are rendered into grobs (@thomasp85, #1981).

* Coords have gained new extension mechanisms.
  
    If you have an existing coord extension, you will need to revise the
    specification of the `train()` method. It is now called 
    `setup_panel_params()` (better reflecting what it actually does) and now 
    has arguments `scale_x`, and `scale_y` (the x and y scales respectively) 
    and `param`, a list of plot specific parameters generated by 
    `setup_params()`.

    What was formerly called `scale_details` (in coords), `panel_ranges` 
    (in layout) and `panel_scales` (in geoms) are now consistently called
    `panel_params` (#1311). These are parameters of the coord that vary from
    panel to panel.

* `ggplot_build()` and `ggplot_gtable()` are now generics, so ggplot-subclasses 
  can define additional behavior during the build stage.

* `guide_train()`, `guide_merge()`, `guide_geom()`, and `guide_gengrob()`
  are now exported as they are needed if you want to design your own guide.
  They are not currently documented; use at your own risk (#2528).

* `scale_type()` generic is now exported and documented. Use this if you 
  want to extend ggplot2 to work with a new type of vector.

## Minor bug fixes and improvements

### Faceting

* `facet_grid()` gives a more informative error message if you try to use
  a variable in both rows and cols (#1928).

* `facet_grid()` and `facet_wrap()` both give better error messages if you
  attempt to use an unsupported coord with free scales (#2049).

* `label_parsed()` works once again (#2279).

* You can now style the background of horizontal and vertical strips
  independently with `strip.background.x` and `strip.background.y` 
  theme settings (#2249).

### Scales

* `discrete_scale()` documentation now inherits shared definitions from 
  `continuous_scale()` (@alistaire47, #2052).

* `guide_colorbar()` shows all colours of the scale (@has2k1, #2343).

* `scale_identity()` once again produces legends by default (#2112).

* Tick marks for secondary axes with strong transformations are more 
  accurately placed (@thomasp85, #1992).

* Missing line types now reliably generate missing lines (with standard 
  warning) (#2206).

* Legends now ignore set aesthetics that are not length one (#1932).

* All colour and fill scales now have an `aesthetics` argument that can
  be used to set the aesthetic(s) the scale works with. This makes it
  possible to apply a colour scale to both colour and fill aesthetics
  at the same time, via `aesthetics = c("colour", "fill")` (@clauswilke).
  
* Three new generic scales work with any aesthetic or set of aesthetics: 
  `scale_continuous_identity()`, `scale_discrete_identity()`, and
  `scale_discrete_manual()` (@clauswilke).

* `scale_*_gradient2()` now consistently omits points outside limits by 
  rescaling after the limits are enforced (@foo-bar-baz-qux, #2230).

### Layers

* `geom_label()` now correctly produces unbordered labels when `label.size` 
  is 0, even when saving to PDF (@bfgray3, #2407).

* `layer()` gives considerably better error messages for incorrectly specified
  `geom`, `stat`, or `position` (#2401).

* In all layers that use it, `linemitre` now defaults to 10 (instead of 1)
  to better match base R.

* `geom_boxplot()` now supplies a default value if no `x` aesthetic is present
  (@foo-bar-baz-qux, #2110).

* `geom_density()` drops groups with fewer than two data points and throws a
  warning. For groups with two data points, density values are now calculated 
  with `stats::density` (@karawoo, #2127).

* `geom_segment()` now also takes a `linejoin` parameter. This allows more 
  control over the appearance of the segments, which is especially useful for 
  plotting thick arrows (@Ax3man, #774).

* `geom_smooth()` now reports the formula used when `method = "auto"` 
  (@davharris #1951). `geom_smooth()` now orders by the `x` aesthetic, making it 
  easier to pass pre-computed values without manual ordering (@izahn, #2028). It 
  also now knows it has `ymin` and `ymax` aesthetics (#1939). The legend 
  correctly reflects the status of the `se` argument when used with stats 
  other than the default (@clauswilke, #1546).

* `geom_tile()` now once again interprets `width` and `height` correctly 
  (@malcolmbarrett, #2510).

* `position_jitter()` and `position_jitterdodge()` gain a `seed` argument that
  allows the specification of a random seed for reproducible jittering 
  (@krlmlr, #1996 and @slowkow, #2445).

* `stat_density()` has better behaviour if all groups are dropped because they
  are too small (#2282).

* `stat_summary_bin()` now understands the `breaks` parameter (@karawoo, #2214).

* `stat_bin()` now accepts functions for `binwidth`. This allows better binning 
  when faceting along variables with different ranges (@botanize).

* `stat_bin()` and `geom_histogram()` now sum correctly when using the `weight` 
  aesthetic (@jiho, #1921).

* `stat_bin()` again uses correct scaling for the computed variable `ndensity` 
  (@timgoodman, #2324).

* `stat_bin()` and `stat_bin_2d()` now properly handle the `breaks` parameter 
  when the scales are transformed (@has2k1, #2366).

* `update_geom_defaults()` and `update_stat_defaults()` allow American 
  spelling of aesthetic parameters (@foo-bar-baz-qux, #2299).

* The `show.legend` parameter now accepts a named logical vector to hide/show
  only some aesthetics in the legend (@tutuchan, #1798).

* Layers now silently ignore unknown aesthetics with value `NULL` (#1909).

### Coords

* Clipping to the plot panel is now configurable, through a `clip` argument
  to coordinate systems, e.g. `coord_cartesian(clip = "off")` 
  (@clauswilke, #2536).

* Like scales, coordinate systems now give you a message when you're 
  replacing an existing coordinate system (#2264).

* `coord_polar()` now draws secondary axis ticks and labels 
  (@dylan-stark, #2072), and can draw the radius axis on the right 
  (@thomasp85, #2005).

* `coord_trans()` now generates a warning when a transformation generates 
  non-finite values (@foo-bar-baz-qux, #2147).

### Themes

* Complete themes now always override all elements of the default theme
  (@has2k1, #2058, #2079).

* Themes now set default grid colour in `panel.grid` rather than individually
  in `panel.grid.major` and `panel.grid.minor` individually. This makes it 
  slightly easier to customise the theme (#2352).

* Fixed bug when setting strips to `element_blank()` (@thomasp85). 

* Axes positioned on the top and to the right can now customize their ticks and
  lines separately (@thomasp85, #1899).

* Built-in themes gain parameters `base_line_size` and `base_rect_size` which 
  control the default sizes of line and rectangle elements (@karawoo, #2176).

* Default themes use `rel()` to set line widths (@baptiste).

* Themes were tweaked for visual consistency and more graceful behavior when 
  changing the base font size. All absolute heights or widths were replaced 
  with heights or widths that are proportional to the base font size. One 
  relative font size was eliminated (@clauswilke).
  
* The height of descenders is now calculated solely on font metrics and doesn't
  change with the specific letters in the string. This fixes minor alignment 
  issues with plot titles, subtitles, and legend titles (#2288, @clauswilke).

### Guides

* `guide_colorbar()` is more configurable: tick marks and color bar frame
  can now by styled with arguments `ticks.colour`, `ticks.linewidth`, 
  `frame.colour`, `frame.linewidth`, and `frame.linetype`
  (@clauswilke).
  
* `guide_colorbar()` now uses `legend.spacing.x` and `legend.spacing.y` 
  correctly, and it can handle multi-line titles. Minor tweaks were made to 
  `guide_legend()` to make sure the two legend functions behave as similarly as
  possible (@clauswilke, #2397 and #2398).
  
* The theme elements `legend.title` and `legend.text` now respect the settings 
  of `margin`, `hjust`, and `vjust` (@clauswilke, #2465, #1502).

* Non-angle parameters of `label.theme` or `title.theme` can now be set in 
  `guide_legend()` and `guide_colorbar()` (@clauswilke, #2544).

### Other

* `fortify()` gains a method for tbls (@karawoo, #2218).

* `ggplot` gains a method for `grouped_df`s that adds a `.group` variable,
  which computes a unique value for each group. Use it with 
  `aes(group = .group)` (#2351).

* `ggproto()` produces objects with class `c("ggproto", "gg")`, allowing for
  a more informative error message when adding layers, scales, or other ggproto 
  objects (@jrnold, #2056).

* `ggsave()`'s DPI argument now supports 3 string options: "retina" (320
  DPI), "print" (300 DPI), and "screen" (72 DPI) (@foo-bar-baz-qux, #2156).
  `ggsave()` now uses full argument names to avoid partial match warnings 
  (#2355), and correctly restores the previous graphics device when several
  graphics devices are open (#2363).

* `print.ggplot()` now returns the original ggplot object, instead of the 
  output from `ggplot_build()`. Also, the object returned from 
  `ggplot_build()` now has the class `"ggplot_built"` (#2034).

* `map_data()` now works even when purrr is loaded (tidyverse#66).

* New functions `summarise_layout()`, `summarise_coord()`, and 
  `summarise_layers()` summarise the layout, coordinate systems, and layers 
  of a built ggplot object (#2034, @wch). This provides a tested API that 
  (e.g.) shiny can depend on.

* Updated startup messages reflect new resources (#2410, @mine-cetinkaya-rundel).

# ggplot2 2.2.1

* Fix usage of `structure(NULL)` for R-devel compatibility (#1968).

# ggplot2 2.2.0

## Major new features

### Subtitle and caption

Thanks to @hrbrmstr plots now have subtitles and captions, which can be set with 
the `subtitle`  and `caption` arguments to `ggtitle()` and `labs()`. You can 
control their appearance with the theme settings `plot.caption` and 
`plot.subtitle`. The main plot title is now left-aligned to better work better 
with a subtitle. The caption is right-aligned (@hrbrmstr).

### Stacking

`position_stack()` and `position_fill()` now sort the stacking order to match 
grouping order. This allows you to control the order through grouping, and 
ensures that the default legend matches the plot (#1552, #1593). If you want the 
opposite order (useful if you have horizontal bars and horizontal legend), you 
can request reverse stacking by using `position = position_stack(reverse = TRUE)` 
(#1837).
  
`position_stack()` and `position_fill()` now accepts negative values which will 
create stacks extending below the x-axis (#1691).

`position_stack()` and `position_fill()` gain a `vjust` argument which makes it 
easy to (e.g.) display labels in the middle of stacked bars (#1821).

### Layers

`geom_col()` was added to complement `geom_bar()` (@hrbrmstr). It uses 
`stat="identity"` by default, making the `y` aesthetic mandatory. It does not 
support any other `stat_()` and does not provide fallback support for the 
`binwidth` parameter. Examples and references in other functions were updated to
demonstrate `geom_col()` usage. 

When creating a layer, ggplot2 will warn if you use an unknown aesthetic or an 
unknown parameter. Compared to the previous version, this is stricter for 
aesthetics (previously there was no message), and less strict for parameters 
(previously this threw an error) (#1585).

### Facetting

The facet system, as well as the internal panel class, has been rewritten in 
ggproto. Facets are now extendable in the same manner as geoms and stats, as 
described in `vignette("extending-ggplot2")`.

We have also added the following new features.
  
* `facet_grid()` and `facet_wrap()` now allow expressions in their faceting 
  formulas (@DanRuderman, #1596).

* When `facet_wrap()` results in an uneven number of panels, axes will now be
  drawn underneath the hanging panels (fixes #1607)

* Strips can now be freely positioned in `facet_wrap()` using the 
  `strip.position` argument (deprecates `switch`).

* The relative order of panel, strip, and axis can now be controlled with 
  the theme setting `strip.placement` that takes either `inside` (strip between 
  panel and axis) or `outside` (strip after axis).

* The theme option `panel.margin` has been deprecated in favour of 
  `panel.spacing` to more clearly communicate intent.

### Extensions

Unfortunately there was a major oversight in the construction of ggproto which 
lead to extensions capturing the super object at package build time, instead of 
at package run time (#1826). This problem has been fixed, but requires 
re-installation of all extension packages.

## Scales

* The position of x and y axes can now be changed using the `position` argument
  in `scale_x_*`and `scale_y_*` which can take `top` and `bottom`, and `left`
  and `right` respectively. The themes of top and right axes can be modified 
  using the `.top` and `.right` modifiers to `axis.text.*` and `axis.title.*`.

### Continuous scales

* `scale_x_continuous()` and `scale_y_continuous()` can now display a secondary 
  axis that is a __one-to-one__ transformation of the primary axis (e.g. degrees 
  Celcius to degrees Fahrenheit). The secondary axis will be positioned opposite 
  to the primary axis and can be controlled with the `sec.axis` argument to 
  the scale constructor.

* Scales worry less about having breaks. If no breaks can be computed, the
  plot will work instead of throwing an uninformative error (#791). This 
  is particularly helpful when you have facets with free scales, and not
  all panels contain data.

* Scales now warn when transformation introduces infinite values (#1696).

### Date time

* `scale_*_datetime()` now supports time zones. It will use the timezone 
  attached to the variable by default, but can be overridden with the 
  `timezone` argument.

* New `scale_x_time()` and `scale_y_time()` generate reasonable default
  breaks and labels for hms vectors (#1752).

### Discrete scales

The treatment of missing values by discrete scales has been thoroughly 
overhauled (#1584). The underlying principle is that we can naturally represent 
missing values on discrete variables (by treating just like another level), so 
by default we should. 

This principle applies to:

* character vectors
* factors with implicit NA
* factors with explicit NA

And to all scales (both position and non-position.)

Compared to the previous version of ggplot2, there are three main changes:

1.  `scale_x_discrete()` and `scale_y_discrete()` always show discrete NA,
    regardless of their source

1.  If present, `NA`s are shown in discrete legends.

1.  All discrete scales gain a `na.translate` argument that allows you to 
    control whether `NA`s are translated to something that can be visualised,
    or should be left as missing. Note that if you don't translate (i.e. 
    `na.translate = FALSE)` the missing values will passed on to the layer, 
    which will warning that it's dropping missing values. To suppress the
    warnings, you'll also need to add `na.rm = TRUE` to the layer call. 

There were also a number of other smaller changes

* Correctly use scale expansion factors.
* Don't preserve space for dropped levels (#1638).
* Only issue one warning when when asking for too many levels (#1674).
* Unicode labels work better on Windows (#1827).
* Warn when used with only continuous data (#1589)

## Themes

* The `theme()` constructor now has named arguments rather than ellipses. This 
  should make autocomplete substantially more useful. The documentation
  (including examples) has been considerably improved.
  
* Built-in themes are more visually homogeneous, and match `theme_grey` better.
  (@jiho, #1679)
  
* When computing the height of titles, ggplot2 now includes the height of the
  descenders (i.e. the bits of `g` and `y` that hang beneath the baseline). This 
  improves the margins around titles, particularly the y axis label (#1712).
  I have also very slightly increased the inner margins of axis titles, and 
  removed the outer margins. 

* Theme element inheritance is now easier to work with as modification now
  overrides default `element_blank` elements (#1555, #1557, #1565, #1567)
  
* Horizontal legends (i.e. legends on the top or bottom) are horizontally
  aligned by default (#1842). Use `legend.box = "vertical"` to switch back
  to the previous behaviour.
  
* `element_line()` now takes an `arrow` argument to specify arrows at the end of
  lines (#1740)

There were a number of tweaks to the theme elements that control legends:
  
* `legend.justification` now controls appearance will plotting the legend
  outside of the plot area. For example, you can use 
  `theme(legend.justification = "top")` to make the legend align with the 
  top of the plot.

* `panel.margin` and `legend.margin` have been renamed to `panel.spacing` and 
  `legend.spacing` respectively, to better communicate intent (they only
  affect spacing between legends and panels, not the margins around them)

* `legend.margin` now controls margin around individual legends.

* New `legend.box.background`, `legend.box.spacing`, and `legend.box.margin`
  control the background, spacing, and margin of the legend box (the region
  that contains all legends).

## Bug fixes and minor improvements

* ggplot2 now imports tibble. This ensures that all built-in datasets print 
  compactly even if you haven't explicitly loaded tibble or dplyr (#1677).

* Class of aesthetic mapping is preserved when adding `aes()` objects (#1624).

* `+.gg` now works for lists that include data frames.

* `annotation_x()` now works in the absense of global data (#1655)

* `geom_*(show.legend = FALSE)` now works for `guide_colorbar`.

* `geom_boxplot()` gains new `outlier.alpha` (@jonathan-g) and 
  `outlier.fill` (@schloerke, #1787) parameters to control the alpha/fill of
   outlier points independently of the alpha of the boxes. 

* `position_jitter()` (and hence `geom_jitter()`) now correctly computes 
  the jitter width/jitter when supplied by the user (#1775, @has2k1).

* `geom_contour()` more clearly describes what inputs it needs (#1577).

* `geom_curve()` respects the `lineend` parameter (#1852).

* `geom_histogram()` and `stat_bin()` understand the `breaks` parameter once 
  more. (#1665). The floating point adjustment for histogram bins is now 
  actually used - it was previously inadvertently ignored (#1651).

* `geom_violin()` no longer transforms quantile lines with the alpha aesthetic
  (@mnbram, #1714). It no longer errors when quantiles are requested but data
  have zero range (#1687). When `trim = FALSE` it once again has a nice 
  range that allows the density to reach zero (by extending the range 3 
  bandwidths to either side of the data) (#1700).

* `geom_dotplot()` works better when faceting and binning on the y-axis. 
  (#1618, @has2k1).
  
* `geom_hexbin()` once again supports `..density..` (@mikebirdgeneau, #1688).

* `geom_step()` gives useful warning if only one data point in layer (#1645).

* `layer()` gains new `check.aes` and `check.param` arguments. These allow
  geom/stat authors to optional suppress checks for known aesthetics/parameters.
  Currently this is used only in `geom_blank()` which powers `expand_limits()` 
  (#1795).

* All `stat_*()` display a better error message when required aesthetics are
  missing.
  
* `stat_bin()` and `stat_summary_hex()` now accept length 1 `binwidth` (#1610)

* `stat_density()` gains new argument `n`, which is passed to underlying function
  `stats::density` ("number of equally spaced points at which the
  density is to be estimated"). (@hbuschme)

* `stat_binhex()` now again returns `count` rather than `value` (#1747)

* `stat_ecdf()` respects `pad` argument (#1646).

* `stat_smooth()` once again informs you about the method it has chosen.
  It also correctly calculates the size of the largest group within facets.

* `x` and `y` scales are now symmetric regarding the list of
  aesthetics they accept: `xmin_final`, `xmax_final`, `xlower`,
  `xmiddle` and `xupper` are now valid `x` aesthetics.

* `Scale` extensions can now override the `make_title` and `make_sec_title` 
  methods to let the scale modify the axis/legend titles.

* The random stream is now reset after calling `.onAttach()` (#2409).

# ggplot2 2.1.0

## New features

* When mapping an aesthetic to a constant (e.g. 
  `geom_smooth(aes(colour = "loess")))`), the default guide title is the name 
  of the aesthetic (i.e. "colour"), not the value (i.e. "loess") (#1431).

* `layer()` now accepts a function as the data argument. The function will be
  applied to the data passed to the `ggplot()` function and must return a
  data.frame (#1527, @thomasp85). This is a more general version of the 
  deprecated `subset` argument.

* `theme_update()` now uses the `+` operator instead of `%+replace%`, so that
  unspecified values will no longer be `NULL`ed out. `theme_replace()`
  preserves the old behaviour if desired (@oneillkza, #1519). 

* `stat_bin()` has been overhauled to use the same algorithm as ggvis, which 
  has been considerably improved thanks to the advice of Randy Prium (@rpruim).
  This includes:
  
    * Better arguments and a better algorithm for determining the origin.
      You can now specify either `boundary` or the `center` of a bin.
      `origin` has been deprecated in favour of these arguments.
      
    * `drop` is deprecated in favour of `pad`, which adds extra 0-count bins
      at either end (needed for frequency polygons). `geom_histogram()` defaults 
      to `pad = FALSE` which considerably improves the default limits for 
      the histogram, especially when the bins are big (#1477).
      
    * The default algorithm does a (somewhat) better job at picking nice widths 
      and origins across a wider range of input data.
      
    * `bins = n` now gives a histogram with `n` bins, not `n + 1` (#1487).

## Bug fixes

* All `\donttest{}` examples run.

* All `geom_()` and `stat_()` functions now have consistent argument order:
  data + mapping, then geom/stat/position, then `...`, then specific arguments, 
  then arguments common to all layers (#1305). This may break code if you were
  previously relying on partial name matching, but in the long-term should make 
  ggplot2 easier to use. In particular, you can now set the `n` parameter
  in `geom_density2d()` without it partially matching `na.rm` (#1485).

* For geoms with both `colour` and `fill`, `alpha` once again only affects
  fill (Reverts #1371, #1523). This was causing problems for people.

* `facet_wrap()`/`facet_grid()` works with multiple empty panels of data 
  (#1445).

* `facet_wrap()` correctly swaps `nrow` and `ncol` when faceting vertically
  (#1417).

* `ggsave("x.svg")` now uses svglite to produce the svg (#1432).

* `geom_boxplot()` now understands `outlier.color` (#1455).

* `geom_path()` knows that "solid" (not just 1) represents a solid line (#1534).

* `geom_ribbon()` preserves missing values so they correctly generate a 
  gap in the ribbon (#1549).

* `geom_tile()` once again accepts `width` and `height` parameters (#1513). 
  It uses `draw_key_polygon()` for better a legend, including a coloured 
  outline (#1484).

* `layer()` now automatically adds a `na.rm` parameter if none is explicitly
  supplied.

* `position_jitterdodge()` now works on all possible dodge aesthetics, 
  e.g. `color`, `linetype` etc. instead of only based on `fill` (@bleutner)

* `position = "nudge"` now works (although it doesn't do anything useful)
  (#1428).

* The default scale for columns of class "AsIs" is now "identity" (#1518).

* `scale_*_discrete()` has better defaults when used with purely continuous
  data (#1542).

* `scale_size()` warns when used with categorical data.

* `scale_size()`, `scale_colour()`, and `scale_fill()` gain date and date-time
  variants (#1526).

* `stat_bin_hex()` and `stat_bin_summary()` now use the same underlying 
  algorithm so results are consistent (#1383). `stat_bin_hex()` now accepts
  a `weight` aesthetic. To be consistent with related stats, the output variable 
  from `stat_bin_hex()` is now value instead of count.

* `stat_density()` gains a `bw` parameter which makes it easy to get consistent 
   smoothing between facets (@jiho)

* `stat-density-2d()` no longer ignores the `h` parameter, and now accepts 
  `bins` and `binwidth` parameters to control the number of contours 
  (#1448, @has2k1).

* `stat_ecdf()` does a better job of adding padding to -Inf/Inf, and gains
  an argument `pad` to suppress the padding if not needed (#1467).

* `stat_function()` gains an `xlim` parameter (#1528). It once again works 
  with discrete x values (#1509).

* `stat_summary()` preserves sorted x order which avoids artefacts when
  display results with `geom_smooth()` (#1520).

* All elements should now inherit correctly for all themes except `theme_void()`.
  (@Katiedaisey, #1555) 

* `theme_void()` was completely void of text but facets and legends still
  need labels. They are now visible (@jiho). 

* You can once again set legend key and height width to unit arithmetic
  objects (like `2 * unit(1, "cm")`) (#1437).

* Eliminate spurious warning if you have a layer with no data and no aesthetics
  (#1451).

* Removed a superfluous comma in `theme-defaults.r` code (@jschoeley)

* Fixed a compatibility issue with `ggproto` and R versions prior to 3.1.2.
  (#1444)

* Fixed issue where `coord_map()` fails when given an explicit `parameters`
  argument (@tdmcarthur, #1729)
  
* Fixed issue where `geom_errorbarh()` had a required `x` aesthetic (#1933)  

# ggplot2 2.0.0

## Major changes

* ggplot no longer throws an error if your plot has no layers. Instead it 
  automatically adds `geom_blank()` (#1246).
  
* New `cut_width()` is a convenient replacement for the verbose
  `plyr::round_any()`, with the additional benefit of offering finer
  control.

* New `geom_count()` is a convenient alias to `stat_sum()`. Use it when you
  have overlapping points on a scatterplot. `stat_sum()` now defaults to 
  using counts instead of proportions.

* New `geom_curve()` adds curved lines, with a similar specification to 
  `geom_segment()` (@veraanadi, #1088).

* Date and datetime scales now have `date_breaks`, `date_minor_breaks` and
  `date_labels` arguments so that you never need to use the long
  `scales::date_breaks()` or `scales::date_format()`.
  
* `geom_bar()` now has it's own stat, distinct from `stat_bin()` which was
  also used by `geom_histogram()`. `geom_bar()` now uses `stat_count()` 
  which counts values at each distinct value of x (i.e. it does not bin
  the data first). This can be useful when you want to show exactly which 
  values are used in a continuous variable.

* `geom_point()` gains a `stroke` aesthetic which controls the border width of 
  shapes 21-25 (#1133, @SeySayux). `size` and `stroke` are additive so a point 
  with `size = 5` and `stroke = 5` will have a diameter of 10mm. (#1142)

* New `position_nudge()` allows you to slightly offset labels (or other 
  geoms) from their corresponding points (#1109).

* `scale_size()` now maps values to _area_, not radius. Use `scale_radius()`
  if you want the old behaviour (not recommended, except perhaps for lines).

* New `stat_summary_bin()` works like `stat_summary()` but on binned data. 
  It's a generalisation of `stat_bin()` that can compute any aggregate,
  not just counts (#1274). Both default to `mean_se()` if no aggregation
  functions are supplied (#1386).

* Layers are now much stricter about their arguments - you will get an error
  if you've supplied an argument that isn't an aesthetic or a parameter.
  This is likely to cause some short-term pain but in the long-term it will make
  it much easier to spot spelling mistakes and other errors (#1293).
  
    This change does break a handful of geoms/stats that used `...` to pass 
    additional arguments on to the underlying computation. Now 
    `geom_smooth()`/`stat_smooth()` and `geom_quantile()`/`stat_quantile()` 
    use `method.args` instead (#1245, #1289); and `stat_summary()` (#1242), 
    `stat_summary_hex()`, and `stat_summary2d()` use `fun.args`.

### Extensibility

There is now an official mechanism for defining Stats, Geoms, and Positions in 
other packages. See `vignette("extending-ggplot2")` for details.

* All Geoms, Stats and Positions are now exported, so you can inherit from them
  when making your own objects (#989).

* ggplot2 no longer uses proto or reference classes. Instead, we now use 
  ggproto, a new OO system designed specifically for ggplot2. Unlike proto
  and RC, ggproto supports clean cross-package inheritance. Creating a new OO
  system isn't usually the right way to solve a problem, but I'm pretty sure
  it was necessary here. Read more about it in the vignette.

* `aes_()` replaces `aes_q()`. It also supports formulas, so the most concise 
  SE version of `aes(carat, price)` is now `aes_(~carat, ~price)`. You may
  want to use this form in packages, as it will avoid spurious `R CMD check` 
  warnings about undefined global variables.

### Text

* `geom_text()` has been overhauled to make labelling your data a little
  easier. It:
  
    * `nudge_x` and `nudge_y` arguments let you offset labels from their
      corresponding points (#1120). 
      
    * `check_overlap = TRUE` provides a simple way to avoid overplotting 
      of labels: labels that would otherwise overlap are omitted (#1039).
      
    * `hjust` and `vjust` can now be character vectors: "left", "center", 
      "right", "bottom", "middle", "top". New options include "inward" and 
      "outward" which align text towards and away from the center of the plot 
      respectively.

* `geom_label()` works like `geom_text()` but draws a rounded rectangle 
  underneath each label (#1039). This is useful when you want to label plots
  that are dense with data.

### Deprecated features

* The little used `aes_auto()` has been deprecated. 

* `aes_q()` has been replaced with `aes_()` to be consistent with SE versions
  of NSE functions in other packages.

* The `order` aesthetic is officially deprecated. It never really worked, and 
  was poorly documented.

* The `stat` and `position` arguments to `qplot()` have been deprecated.
  `qplot()` is designed for quick plots - if you need to specify position
  or stat, use `ggplot()` instead.

* The theme setting `axis.ticks.margin` has been deprecated: now use the margin 
  property of `axis.text`.
  
* `stat_abline()`, `stat_hline()` and `stat_vline()` have been removed:
  these were never suitable for use other than with `geom_abline()` etc
  and were not documented.

* `show_guide` has been renamed to `show.legend`: this more accurately
  reflects what it does (controls appearance of layer in legend), and uses the 
  same convention as other ggplot2 arguments (i.e. a `.` between names).
  (Yes, I know that's inconsistent with function names with use `_`, but it's
  too late to change now.)

A number of geoms have been renamed to be internally consistent:

* `stat_binhex()` and `stat_bin2d()` have been renamed to `stat_bin_hex()` 
  and `stat_bin_2d()` (#1274). `stat_summary2d()` has been renamed to 
  `stat_summary_2d()`, `geom_density2d()`/`stat_density2d()` has been renamed 
  to `geom_density_2d()`/`stat_density_2d()`.

* `stat_spoke()` is now `geom_spoke()` since I realised it's a
  reparameterisation of `geom_segment()`.

* `stat_bindot()` has been removed because it's so tightly coupled to
  `geom_dotplot()`. If you happened to use `stat_bindot()`, just change to
  `geom_dotplot()` (#1194).

All defunct functions have been removed.

### Default appearance

* The default `theme_grey()` background colour has been changed from "grey90" 
  to "grey92": this makes the background a little less visually prominent.

* Labels and titles have been tweaked for readability:

    * Axes labels are darker.
    
    * Legend and axis titles are given the same visual treatment.
    
    * The default font size dropped from 12 to 11. You might be surprised that 
      I've made the default text size smaller as it was already hard for
      many people to read. It turns out there was a bug in RStudio (fixed in 
      0.99.724), that shrunk the text of all grid based graphics. Once that
      was resolved the defaults seemed too big to my eyes.
    
    * More spacing between titles and borders.
    
    * Default margins scale with the theme font size, so the appearance at 
      larger font sizes should be considerably improved (#1228). 

* `alpha` now affects both fill and colour aesthetics (#1371).

* `element_text()` gains a margins argument which allows you to add additional
  padding around text elements. To help see what's going on use `debug = TRUE` 
  to display the text region and anchors.

* The default font size in `geom_text()` has been decreased from 5mm (14 pts)
  to 3.8 mm (11 pts) to match the new default theme sizes.

* A diagonal line is no longer drawn on bar and rectangle legends. Instead, the
  border has been tweaked to be more visible, and more closely match the size of 
  line drawn on the plot.

* `geom_pointrange()` and `geom_linerange()` get vertical (not horizontal)
  lines in the legend (#1389).

* The default line `size` for `geom_smooth()` has been increased from 0.5 to 1 
  to make it easier to see when overlaid on data.
  
* `geom_bar()` and `geom_rect()` use a slightly paler shade of grey so they
  aren't so visually heavy.
  
* `geom_boxplot()` now colours outliers the same way as the boxes.

* `geom_point()` now uses shape 19 instead of 16. This looks much better on 
  the default Linux graphics device. (It's very slightly smaller than the old 
  point, but it shouldn't affect any graphics significantly)

* Sizes in ggplot2 are measured in mm. Previously they were converted to pts 
  (for use in grid) by multiplying by 72 / 25.4. However, grid uses printer's 
  points, not Adobe (big pts), so sizes are now correctly multiplied by 
  72.27 / 25.4. This is unlikely to noticeably affect display, but it's
  technically correct (<https://youtu.be/hou0lU8WMgo>).

* The default legend will now allocate multiple rows (if vertical) or
  columns (if horizontal) in order to make a legend that is more likely to
  fit on the screen. You can override with the `nrow`/`ncol` arguments
  to `guide_legend()`

    ```R
    p <- ggplot(mpg, aes(displ,hwy, colour = model)) + geom_point()
    p
    p + theme(legend.position = "bottom")
    # Previous behaviour
    p + guides(colour = guide_legend(ncol = 1))
    ```

### New and updated themes

* New `theme_void()` is completely empty. It's useful for plots with non-
  standard coordinates or for drawings (@jiho, #976).

* New `theme_dark()` has a dark background designed to make colours pop out
  (@jiho, #1018)

* `theme_minimal()` became slightly more minimal by removing the axis ticks:
  labels now line up directly beneath grid lines (@tomschloss, #1084)

* New theme setting `panel.ontop` (logical) make it possible to place 
  background elements (i.e., gridlines) on top of data. Best used with 
  transparent `panel.background` (@noamross. #551).

### Labelling

The facet labelling system was updated with many new features and a
more flexible interface (@lionel-). It now works consistently across
grid and wrap facets. The most important user visible changes are:

* `facet_wrap()` gains a `labeller` option (#25).

* `facet_grid()` and `facet_wrap()` gain a `switch` argument to
  display the facet titles near the axes. When switched, the labels
  become axes subtitles. `switch` can be set to "x", "y" or "both"
  (the latter only for grids) to control which margin is switched.

The labellers (such as `label_value()` or `label_both()`) also get
some new features:

* They now offer the `multi_line` argument to control whether to
  display composite facets (those specified as `~var1 + var2`) on one
  or multiple lines.

* In `label_bquote()` you now refer directly to the names of
  variables. With this change, you can create math expressions that
  depend on more than one variable. This math expression can be
  specified either for the rows or the columns and you can also
  provide different expressions to each margin.

  As a consequence of these changes, referring to `x` in backquoted
  expressions is deprecated.

* Similarly to `label_bquote()`, `labeller()` now take `.rows` and
  `.cols` arguments. In addition, it also takes `.default`.
  `labeller()` is useful to customise how particular variables are
  labelled. The three additional arguments specify how to label the
  variables are not specifically mentioned, respectively for rows,
  columns or both. This makes it especially easy to set up a
  project-wide labeller dispatcher that can be reused across all your
  plots. See the documentation for an example.

* The new labeller `label_context()` adapts to the number of factors
  facetted over. With a single factor, it displays only the values,
  just as before. But with multiple factors in a composite margin
  (e.g. with `~cyl + am`), the labels are passed over to
  `label_both()`. This way the variables names are displayed with the
  values to help identifying them.

On the programming side, the labeller API has been rewritten in order
to offer more control when faceting over multiple factors (e.g. with
formulae such as `~cyl + am`). This also means that if you have
written custom labellers, you will need to update them for this
version of ggplot.

* Previously, a labeller function would take `variable` and `value`
  arguments and return a character vector. Now, they take a data frame
  of character vectors and return a list. The input data frame has one
  column per factor facetted over and each column in the returned list
  becomes one line in the strip label. See documentation for more
  details.

* The labels received by a labeller now contain metadata: their margin
  (in the "type" attribute) and whether they come from a wrap or a
  grid facet (in the "facet" attribute).

* Note that the new `as_labeller()` function operator provides an easy
  way to transform an existing function to a labeller function. The
  existing function just needs to take and return a character vector.

## Documentation

* Improved documentation for `aes()`, `layer()` and much much more.

* I've tried to reduce the use of `...` so that you can see all the 
  documentation in one place rather than having to integrate multiple pages.
  In some cases this has involved adding additional arguments to geoms
  to make it more clear what you can do:
  
    *  `geom_smooth()` gains explicit `method`, `se` and `formula` arguments.
    
    * `geom_histogram()` gains `binwidth`, `bins`, `origin` and `right` 
      arguments.
      
    * `geom_jitter()` gains `width` and `height` arguments to make it easier
      to control the amount of jittering without using the lengthy 
      `position_jitter()` function (#1116)

* Use of `qplot()` in examples has been minimised (#1123, @hrbrmstr). This is
  inline with the 2nd edition of the ggplot2 box, which minimises the use of 
  `qplot()` in favour of `ggplot()`.

* Tightly linked geoms and stats (e.g. `geom_boxplot()` and `stat_boxplot()`) 
  are now documented in the same file so you can see all the arguments in one
  place. Variations of the same idea (e.g. `geom_path()`, `geom_line()`, and
  `geom_step()`) are also documented together.

* It's now obvious that you can set the `binwidth` parameter for
  `stat_bin_hex()`, `stat_summary_hex()`, `stat_bin_2d()`, and
  `stat_summary_2d()`. 

* The internals of positions have been cleaned up considerably. You're unlikely
  to notice any external changes, although the documentation should be a little
  less confusing since positions now don't list parameters they never use.

## Data

* All datasets have class `tbl_df` so if you also use dplyr, you get a better
  print method.

* `economics` has been brought up to date to 2015-04-01.

* New `economics_long` is the economics data in long form.

* New `txhousing` dataset containing information about the Texas housing
  market. Useful for examples that need multiple time series, and for
  demonstrating model+vis methods.

* New `luv_colours` dataset which contains the locations of all
  built-in `colors()` in Luv space.

* `movies` has been moved into its own package, ggplot2movies, because it was 
  large and not terribly useful. If you've used the movies dataset, you'll now 
  need to explicitly load the package with `library(ggplot2movies)`.

## Bug fixes and minor improvements

* All partially matched arguments and `$` have been been replaced with 
  full matches (@jimhester, #1134).

* ggplot2 now exports `alpha()` from the scales package (#1107), and `arrow()` 
  and `unit()` from grid (#1225). This means you don't need attach scales/grid 
  or do `scales::`/`grid::` for these commonly used functions.

* `aes_string()` now only parses character inputs. This fixes bugs when
  using it with numbers and non default `OutDec` settings (#1045).

* `annotation_custom()` automatically adds a unique id to each grob name,
  making it easier to plot multiple grobs with the same name (e.g. grobs of
  ggplot2 graphics) in the same plot (#1256).

* `borders()` now accepts xlim and ylim arguments for specifying the geographical 
  region of interest (@markpayneatwork, #1392).

* `coord_cartesian()` applies the same expansion factor to limits as for scales. 
  You can suppress with `expand = FALSE` (#1207).

* `coord_trans()` now works when breaks are suppressed (#1422).

* `cut_number()` gives error message if the number of requested bins can
  be created because there are two few unique values (#1046).

* Character labels in `facet_grid()` are no longer (incorrectly) coerced into
  factors. This caused problems with custom label functions (#1070).

* `facet_wrap()` and `facet_grid()` now allow you to use non-standard
  variable names by surrounding them with backticks (#1067).

* `facet_wrap()` more carefully checks its `nrow` and `ncol` arguments
  to ensure that they're specified correctly (@richierocks, #962)

* `facet_wrap()` gains a `dir` argument to control the direction the
  panels are wrapped in. The default is "h" for horizontal. Use "v" for
  vertical layout (#1260).

* `geom_abline()`, `geom_hline()` and `geom_vline()` have been rewritten to
  have simpler behaviour and be more consistent:

    * `stat_abline()`, `stat_hline()` and `stat_vline()` have been removed:
      these were never suitable for use other than with `geom_abline()` etc
      and were not documented.

    * `geom_abline()`, `geom_vline()` and `geom_hline()` are bound to
      `stat_identity()` and `position_identity()`

    * Intercept parameters can no longer be set to a function.

    * They are all documented in one file, since they are so closely related.

* `geom_bin2d()` will now let you specify one dimension's breaks exactly,
  without touching the other dimension's default breaks at all (#1126).

* `geom_crossbar()` sets grouping correctly so you can display multiple
  crossbars on one plot. It also makes the default `fatten` argument a little
  bigger to make the middle line more obvious (#1125).

* `geom_histogram()` and `geom_smooth()` now only inform you about the
  default values once per layer, rather than once per panel (#1220).

* `geom_pointrange()` gains `fatten` argument so you can control the
  size of the point relative to the size of the line.

* `geom_segment()` annotations were not transforming with scales 
  (@BrianDiggs, #859).

* `geom_smooth()` is no longer so chatty. If you want to know what the default
  smoothing method is, look it up in the documentation! (#1247)

* `geom_violin()` now has the ability to draw quantile lines (@DanRuderman).

* `ggplot()` now captures the parent frame to use for evaluation,
  rather than always defaulting to the global environment. This should
  make ggplot more suitable to use in more situations (e.g. with knitr)

* `ggsave()` has been simplified a little to make it easier to maintain.
  It no longer checks that you're printing a ggplot2 object (so now also
  works with any grid grob) (#970), and always requires a filename.
  Parameter `device` now supports character argument to specify which supported
  device to use ('pdf', 'png', 'jpeg', etc.), for when it cannot be correctly
  inferred from the file extension (for example when a temporary filename is
  supplied server side in shiny apps) (@sebkopf, #939). It no longer opens
  a graphics device if one isn't already open - this is annoying when you're
  running from a script (#1326).

* `guide_colorbar()` creates correct legend if only one color (@krlmlr, #943).

* `guide_colorbar()` no longer fails when the legend is empty - previously
  this often masked misspecifications elsewhere in the plot (#967).

* New `layer_data()` function extracts the data used for plotting for a given
  layer. It's mostly useful for testing.

* User supplied `minor_breaks` can now be supplied on the same scale as 
  the data, and will be automatically transformed with by scale (#1385).

* You can now suppress the appearance of an axis/legend title (and the space
  that would allocated for it) with `NULL` in the `scale_` function. To
  use the default label, use `waiver()` (#1145).

* Position adjustments no longer warn about potentially varying ranges
  because the problem rarely occurs in practice and there are currently a
  lot of false positives since I don't understand exactly what FP criteria
  I should be testing.

* `scale_fill_grey()` now uses red for missing values. This matches
  `scale_colour_grey()` and makes it obvious where missing values lie.
  Override with `na.value`.

* `scale_*_gradient2()` defaults to using Lab colour space.

* `scale_*_gradientn()` now allows `colours` or `colors` (#1290)

* `scale_y_continuous()` now also transforms the `lower`, `middle` and `upper`
  aesthetics used by `geom_boxplot()`: this only affects
  `geom_boxplot(stat = "identity")` (#1020).

* Legends no longer inherit aesthetics if `inherit.aes` is FALSE (#1267).

* `lims()` makes it easy to set the limits of any axis (#1138).

* `labels = NULL` now works with `guide_legend()` and `guide_colorbar()`.
  (#1175, #1183).

* `override.aes` now works with American aesthetic spelling, e.g. color

* Scales no longer round data points to improve performance of colour
  palettes. Instead the scales package now uses a much faster colour
  interpolation algorithm (#1022).

* `scale_*_brewer()` and `scale_*_distiller()` add new `direction` argument of 
  `scales::brewer_pal`, making it easier to change the order of colours 
  (@jiho, #1139).

* `scale_x_date()` now clips dates outside the limits in the same way as
  `scale_x_continuous()` (#1090).

* `stat_bin()` gains `bins` arguments, which denotes the number of bins. Now
  you can set `bins=100` instead of `binwidth=0.5`. Note that `breaks` or
  `binwidth` will override it (@tmshn, #1158, #102).

* `stat_boxplot()` warns if a continuous variable is used for the `x` aesthetic
  without also supplying a `group` aesthetic (#992, @krlmlr).

* `stat_summary_2d()` and `stat_bin_2d()` now share exactly the same code for 
  determining breaks from `bins`, `binwidth`, and `origin`. 
  
* `stat_summary_2d()` and `stat_bin_2d()` now output in tile/raster compatible 
  form instead of rect compatible form. 

* Automatically computed breaks do not lead to an error for transformations like
  "probit" where the inverse can map to infinity (#871, @krlmlr)

* `stat_function()` now always evaluates the function on the original scale.
  Previously it computed the function on transformed scales, giving incorrect
  values (@BrianDiggs, #1011).

* `strip_dots` works with anonymous functions within calculated aesthetics 
  (e.g. `aes(sapply(..density.., function(x) mean(x))))` (#1154, @NikNakk)

* `theme()` gains `validate = FALSE` parameter to turn off validation, and 
  hence store arbitrary additional data in the themes. (@tdhock, #1121)

* Improved the calculation of segments needed to draw the curve representing
  a line when plotted in polar coordinates. In some cases, the last segment
  of a multi-segment line was not drawn (@BrianDiggs, #952)<|MERGE_RESOLUTION|>--- conflicted
+++ resolved
@@ -1,12 +1,9 @@
 # ggplot2 (development version)
 
-<<<<<<< HEAD
 * `facet_wrap()` can have `space = "free_x"` with 1-row layouts and 
   `space = "free_y"` with 1-column layouts (@teunbrand)
-=======
 * Secondary axes respect `n.breaks` setting in continuous scales (@teunbrand, #4483).
 * Layers can have names (@teunbrand, #4066).
->>>>>>> 332a8ea7
 * (internal) improvements to `pal_qualitative()` (@teunbrand, #5013)
 * `coord_radial(clip = "on")` clips to the panel area when the graphics device
   supports clipping paths (@teunbrand, #5952).

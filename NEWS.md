# ggplot2 (development version)

<<<<<<< HEAD
* The evaluation time of aesthetics can now be controlled to a finer degree. 
  `after_stat()` superseeds the use of `stat()` and `..var..`-notation, ad is
  joined by `after_scale()` to allow for mapping to scaled aesthetic values. 
  Remapping of the same aesthetic is now supported with `stage()`, so you can 
  map a data variable to a stat aesthetic, and remap the same aesthetic to 
  something else after statistical transformation (@thomasp85, #3534)
=======
* ggplot2 no longer depends on reshape2, which means that it no longer 
  (recursively) needs plyr, stringr, or stringi packages.

* `geom_sf()` now determines the legend type automatically (@microly, #3646).
  
* `scale_x_continuous()` and `scale_y_continuous()` gains an `n.breaks` argument
  guiding the number of automatic generated breaks (@thomasp85, #3102)
  
* `geom_sf()` now removes rows that can't be plotted due to `NA` aesthetics 
  (#3546, @thomasp85)
>>>>>>> 5d1d773c

* A new scale type has been added, that allows binning of aesthetics at the 
  scale level. It has versions for both position and non-position aesthetics and
  comes with two new guides (`guide_bins` and `guide_coloursteps`) (@thomasp85, #3096)
  
* Position guides can now be customized using the new `guide_axis()`,
  which can be passed to position `scale_*()` functions or via
  `guides()`. The new axis guide (`guide_axis()`) comes with
  arguments `check.overlap` (automatic removal of overlapping
  labels), `angle` (easy rotation of axis labels), and
  `n.dodge` (dodge labels into multiple rows/columns) (@paleolimbot, #3322).

* `Geom` now gains a `setup_params()` method in line with the other ggproto
  classes (@thomasp85, #3509)

* Themes can now modify the theme element tree, via the
  `element_tree` argument. This allows extension packages to add functionality that
  alters the element tree (@clauswilke, #2540).

* `element_text()` now issues a warning when vectorized arguments are provided, as in
  `colour = c("red", "green", "blue")`. Such use is discouraged and not officially supported
   (@clauswilke, #3492).

* Addition of partial themes to plots has been made more predictable;
  stepwise addition of individual partial themes is now equivalent to
  addition of multple theme elements at once (@clauswilke, #3039).

* stacking text when calculating the labels and the y axis with
  `stat_summary()` now works (@ikosmidis, #2709)

* Allowed reversing of discrete scales by re-writing `get_limits()` (@AnneLyng, #3115)

* Added `stat_contour_filled()` and `geom_contour_filled()`, which compute 
  and draw filled contours of gridded data (@paleolimbot, #3044).

* `geom_contour()` and `stat_contour()` now use the isoband package
  to compute contour lines. The `complete` parameter (which was undocumented
  and has been unused for at least four years) was removed (@paleolimbot, #3044).

* `stat_smooth()` user `REML` by default, if `method = "gam"` and
  `gam`'s method is not specified (@ikosmidis, #2630).

* Changed `theme_grey()` setting for legend key so that it creates no 
  border (`NA`) rather than drawing a white one. (@annennenne, #3180)
  
* Themes have gained two new parameters, `plot.title.position` and 
  `plot.caption.position`, that can be used to customize how plot
  title/subtitle and plot caption are positioned relative to the overall plot
  (@clauswilke, #3252).

* Added function `ggplot_add.by()` for lists created with `by()` (#2734, @Maschette)

* `gg_dep()` was deprecated (@perezp44, #3382).

* Added weight aesthetic option to `stat_density()` and made scaling of 
  weights the default (@annennenne, #2902)

* `expand_scale()` was deprecated in favour of `expansion()` for setting
  the `expand` argument of `x` and `y` scales (@paleolimbot).

* `coord_trans()` now draws second axes and accepts `xlim`, `ylim`,
  and `expand` arguments to bring it up to feature parity with 
  `coord_cartesian()`. The `xtrans` and `ytrans` arguments that were 
  deprecated in version 1.0.1 in favour of `x` and `y` 
  were removed (@paleolimbot, #2990).

* `coord_trans()` now calculates breaks using the expanded range 
  (previously these were calculated using the unexpanded range, 
  which resulted in differences between plots made with `coord_trans()`
  and those made with `coord_cartesian()`). The expansion for discrete axes 
  in `coord_trans()` was also updated such that it behaves identically
  to that in `coord_cartesian()` (@paleolimbot, #3338).

* All `coord_*()` functions with `xlim` and `ylim` arguments now accept
  vectors with `NA` as a placeholder for the minimum or maximum value
  (e.g., `ylim = c(0, NA)` would zoom the y-axis from 0 to the 
  maximum value observed in the data). This mimics the behaviour
  of the `limits` argument in continuous scale functions
  (@paleolimbot, #2907).

* `geom_abline()`, `geom_hline()`, and `geom_vline()` now issue 
  more informative warnings when supplied with set aesthetics
  (i.e., `slope`, `intercept`, `yintercept`, and/or `xintercept`)
  and mapped aesthetics (i.e., `data` and/or `mapping`).
  
* `stat_density2d()` can now take an `adjust` parameter to scale the default bandwidth. (#2860, @haleyjeppson)

* Fix a bug when `show.legend` is a named logical vector (#3461, @yutannihilation).

* Increase the default `nbin` of `guide_colourbar()` to place the ticks more precisely (#3508, @yutannihilation).

* `geom_sf()` now applies alpha to linestring geometries (#3589, @yutannihilation).

* `manual_scale()` now matches `values` with the order of `breaks` whenever
  `values` is an unnamed vector. Previously, unnamed `values` would match with
  the limits of the scale and ignore the order of any `breaks` provided. Note
  that this may change the appearance of plots that previously relied on the
  unordered behaviour (#2429, @idno0001).

# ggplot2 3.2.1

This is a patch release fixing a few regressions introduced in 3.2.0 as well as
fixing some unit tests that broke due to upstream changes.

* `position_stack()` no longer changes the order of the input data. Changes to 
  the internal behaviour of `geom_ribbon()` made this reordering problematic 
  with ribbons that spanned `y = 0` (#3471)
* Using `qplot()` with a single positional aesthetic will no longer title the
  non-specified scale as `"NULL"` (#3473)
* Fixes unit tests for sf graticule labels caused by chages to sf

# ggplot2 3.2.0

This is a minor release with an emphasis on internal changes to make ggplot2 
faster and more consistent. The few interface changes will only affect the 
aesthetics of the plot in minor ways, and will only potentially break code of
extension developers if they have relied on internals that have been changed. 
This release also sees the addition of Hiroaki Yutani (@yutannihilation) to the 
core developer team.

With the release of R 3.6, ggplot2 now requires the R version to be at least 3.2,
as the tidyverse is committed to support 5 major versions of R.

## Breaking changes

* Two patches (#2996 and #3050) fixed minor rendering problems. In most cases,
  the visual changes are so subtle that they are difficult to see with the naked
  eye. However, these changes are detected by the vdiffr package, and therefore
  any package developers who use vdiffr to test for visual correctness of ggplot2
  plots will have to regenerate all reference images.
  
* In some cases, ggplot2 now produces a warning or an error for code that previously
  produced plot output. In all these cases, the previous plot output was accidental,
  and the plotting code uses the ggplot2 API in a way that would lead to undefined
  behavior. Examples include a missing `group` aesthetic in `geom_boxplot()` (#3316),
  annotations across multiple facets (#3305), and not using aesthetic mappings when
  drawing ribbons with `geom_ribbon()` (#3318).

## New features

* This release includes a range of internal changes that speeds up plot 
  generation. None of the changes are user facing and will not break any code,
  but in general ggplot2 should feel much faster. The changes includes, but are
  not limited to:
  
  - Caching ascent and descent dimensions of text to avoid recalculating it for
    every title.
  
  - Using a faster data.frame constructor as well as faster indexing into 
    data.frames
    
  - Removing the plyr dependency, replacing plyr functions with faster 
    equivalents.

* `geom_polygon()` can now draw polygons with holes using the new `subgroup` 
  aesthetic. This functionality requires R 3.6.0 (@thomasp85, #3128)

* Aesthetic mappings now accept functions that return `NULL` (@yutannihilation,
  #2997).

* `stat_function()` now accepts rlang/purrr style anonymous functions for the 
  `fun` parameter (@dkahle, #3159).

* `geom_rug()` gains an "outside" option to allow for moving the rug tassels to 
  outside the plot area (@njtierney, #3085) and a `length` option to allow for 
  changing the length of the rug lines (@daniel-wells, #3109). 
  
* All geoms now take a `key_glyph` paramter that allows users to customize
  how legend keys are drawn (@clauswilke, #3145). In addition, a new key glyph
  `timeseries` is provided to draw nice legends for time series
  (@mitchelloharawild, #3145).

## Extensions

* Layers now have a new member function `setup_layer()` which is called at the
  very beginning of the plot building process and which has access to the 
  original input data and the plot object being built. This function allows the 
  creation of custom layers that autogenerate aesthetic mappings based on the 
  input data or that filter the input data in some form. For the time being, this
  feature is not exported, but it has enabled the development of a new layer type,
  `layer_sf()` (see next item). Other special-purpose layer types may be added
  in the future (@clauswilke, #2872).
  
* A new layer type `layer_sf()` can auto-detect and auto-map sf geometry
  columns in the data. It should be used by extension developers who are writing
  new sf-based geoms or stats (@clauswilke, #3232).

* `x0` and `y0` are now recognized positional aesthetics so they will get scaled 
  if used in extension geoms and stats (@thomasp85, #3168)
  
* Continuous scale limits now accept functions which accept the default
  limits and return adjusted limits. This makes it possible to write
  a function that e.g. ensures the limits are always a multiple of 100,
  regardless of the data (@econandrew, #2307).

## Minor improvements and bug fixes

* `cut_width()` now accepts `...` to pass further arguments to `base::cut.default()`
   like `cut_number()` and `cut_interval()` already did (@cderv, #3055)

* `coord_map()` now can have axes on the top and right (@karawoo, #3042).

* `coord_polar()` now correctly rescales the secondary axis (@linzi-sg, #3278)

* `coord_sf()`, `coord_map()`, and `coord_polar()` now squash `-Inf` and `Inf`
  into the min and max of the plot (@yutannihilation, #2972).

* `coord_sf()` graticule lines are now drawn in the same thickness as panel grid 
  lines in `coord_cartesian()`, and seting panel grid lines to `element_blank()` 
  now also works in `coord_sf()` 
  (@clauswilke, #2991, #2525).

* `economics` data has been regenerated. This leads to some changes in the
  values of all columns (especially in `psavert`), but more importantly, strips 
  the grouping attributes from `economics_long`.

* `element_line()` now fills closed arrows (@yutannihilation, #2924).

* Facet strips on the left side of plots now have clipping turned on, preventing
  text from running out of the strip and borders from looking thicker than for
  other strips (@karawoo, #2772 and #3061).

* ggplot2 now works in Turkish locale (@yutannihilation, #3011).

* Clearer error messages for inappropriate aesthetics (@clairemcwhite, #3060).

* ggplot2 no longer attaches any external packages when using functions that 
  depend on packages that are suggested but not imported by ggplot2. The 
  affected functions include `geom_hex()`, `stat_binhex()`, 
  `stat_summary_hex()`, `geom_quantile()`, `stat_quantile()`, and `map_data()` 
  (@clauswilke, #3126).
  
* `geom_area()` and `geom_ribbon()` now sort the data along the x-axis in the 
  `setup_data()` method rather than as part of `draw_group()` (@thomasp85, 
  #3023)

* `geom_hline()`, `geom_vline()`, and `geom_abline()` now throw a warning if the 
  user supplies both an `xintercept`, `yintercept`, or `slope` value and a 
  mapping (@RichardJActon, #2950).

* `geom_rug()` now works with `coord_flip()` (@has2k1, #2987).

* `geom_violin()` no longer throws an error when quantile lines fall outside 
  the violin polygon (@thomasp85, #3254).

* `guide_legend()` and `guide_colorbar()` now use appropriate spacing between legend
  key glyphs and legend text even if the legend title is missing (@clauswilke, #2943).

* Default labels are now generated more consistently; e.g., symbols no longer
  get backticks, and long expressions are abbreviated with `...`
  (@yutannihilation, #2981).

* All-`Inf` layers are now ignored for picking the scale (@yutannihilation, 
  #3184).
  
* Diverging Brewer colour palette now use the correct mid-point colour 
  (@dariyasydykova, #3072).
  
* `scale_color_continuous()` now points to `scale_colour_continuous()` so that 
  it will handle `type = "viridis"` as the documentation states (@hlendway, 
  #3079).

* `scale_shape_identity()` now works correctly with `guide = "legend"` 
  (@malcolmbarrett, #3029)
  
* `scale_continuous` will now draw axis line even if the length of breaks is 0
  (@thomasp85, #3257)

* `stat_bin()` will now error when the number of bins exceeds 1e6 to avoid 
  accidentally freezing the user session (@thomasp85).
  
* `sec_axis()` now places ticks accurately when using nonlinear transformations (@dpseidel, #2978).

* `facet_wrap()` and `facet_grid()` now automatically remove NULL from facet
  specs, and accept empty specs (@yutannihilation, #3070, #2986).

* `stat_bin()` now handles data with only one unique value (@yutannihilation 
  #3047).

* `sec_axis()` now accepts functions as well as formulas (@yutannihilation, #3031).

*   New theme elements allowing different ticks lengths for each axis. For instance,
    this can be used to have inwards ticks on the x-axis (`axis.ticks.length.x`) and
    outwards ticks on the y-axis (`axis.ticks.length.y`) (@pank, #2935).

* The arguments of `Stat*$compute_layer()` and `Position*$compute_layer()` are
  now renamed to always match the ones of `Stat$compute_layer()` and
  `Position$compute_layer()` (@yutannihilation, #3202).

* `geom_*()` and `stat_*()` now accepts purrr-style lambda notation
  (@yutannihilation, #3138).

* `geom_tile()` and `geom_rect()` now draw rectangles without notches at the
  corners. The style of the corner can be controlled by `linejoin` parameters
  (@yutannihilation, #3050).

# ggplot2 3.1.0

## Breaking changes

This is a minor release and breaking changes have been kept to a minimum. End users of ggplot2 are unlikely to encounter any issues. However, there are a few items that developers of ggplot2 extensions should be aware of. For additional details, see also the discussion accompanying issue #2890.

*   In non-user-facing internal code (specifically in the `aes()` function and in
    the `aesthetics` argument of scale functions), ggplot2 now always uses the British
    spelling for aesthetics containing the word "colour". When users specify a "color"
    aesthetic it is automatically renamed to "colour". This renaming is also applied
    to non-standard aesthetics that contain the word "color". For example, "point_color"
    is renamed to "point_colour". This convention makes it easier to support both
    British and American spelling for novel, non-standard aesthetics, but it may require
    some adjustment for packages that have previously introduced non-standard color
    aesthetics using American spelling. A new function `standardise_aes_names()` is
    provided in case extension writers need to perform this renaming in their own code
    (@clauswilke, #2649).

*   Functions that generate other functions (closures) now force the arguments that are
    used from the generated functions, to avoid hard-to-catch errors. This may affect
    some users of manual scales (such as `scale_colour_manual()`, `scale_fill_manual()`,
    etc.) who depend on incorrect behavior (@krlmlr, #2807).
    
*   `Coord` objects now have a function `backtransform_range()` that returns the
    panel range in data coordinates. This change may affect developers of custom coords,
    who now should implement this function. It may also affect developers of custom
    geoms that use the `range()` function. In some applications, `backtransform_range()`
    may be more appropriate (@clauswilke, #2821).


## New features

*   `coord_sf()` has much improved customization of axis tick labels. Labels can now
    be set manually, and there are two new parameters, `label_graticule` and
    `label_axes`, that can be used to specify which graticules to label on which side
    of the plot (@clauswilke, #2846, #2857, #2881).
    
*   Two new geoms `geom_sf_label()` and `geom_sf_text()` can draw labels and text
    on sf objects. Under the hood, a new `stat_sf_coordinates()` calculates the
    x and y coordinates from the coordinates of the sf geometries. You can customize
    the calculation method via `fun.geometry` argument (@yutannihilation, #2761).
    

## Minor improvements and fixes

*   `benchplot()` now uses tidy evaluation (@dpseidel, #2699).

*   The error message in `compute_aesthetics()` now only provides the names of
    aesthetics with mismatched lengths, rather than all aesthetics (@karawoo,
    #2853).

*   For faceted plots, data is no longer internally reordered. This makes it
    safer to feed data columns into `aes()` or into parameters of geoms or
    stats. However, doing so remains discouraged (@clauswilke, #2694).

*   `coord_sf()` now also understands the `clip` argument, just like the other
    coords (@clauswilke, #2938).

*   `fortify()` now displays a more informative error message for
    `grouped_df()` objects when dplyr is not installed (@jimhester, #2822).

*   All `geom_*()` now display an informative error message when required 
    aesthetics are missing (@dpseidel, #2637 and #2706).

*   `geom_boxplot()` now understands the `width` parameter even when used with
    a non-standard stat, such as `stat_identity()` (@clauswilke, #2893).
    
*  `geom_hex()` now understands the `size` and `linetype` aesthetics
   (@mikmart, #2488).
    
*   `geom_hline()`, `geom_vline()`, and `geom_abline()` now work properly
    with `coord_trans()` (@clauswilke, #2149, #2812).
    
*   `geom_text(..., parse = TRUE)` now correctly renders the expected number of
    items instead of silently dropping items that are empty expressions, e.g.
    the empty string "". If an expression spans multiple lines, we take just
    the first line and drop the rest. This same issue is also fixed for
    `geom_label()` and the axis labels for `geom_sf()` (@slowkow, #2867).

*   `geom_sf()` now respects `lineend`, `linejoin`, and `linemitre` parameters 
    for lines and polygons (@alistaire47, #2826).
    
*   `ggsave()` now exits without creating a new graphics device if previously
    none was open (@clauswilke, #2363).

*   `labs()` now has named arguments `title`, `subtitle`, `caption`, and `tag`.
    Also, `labs()` now accepts tidyeval (@yutannihilation, #2669).

*   `position_nudge()` is now more robust and nudges only in the direction
    requested. This enables, for example, the horizontal nudging of boxplots
    (@clauswilke, #2733).

*   `sec_axis()` and `dup_axis()` now return appropriate breaks for the secondary
    axis when applied to log transformed scales (@dpseidel, #2729).

*   `sec_axis()` now works as expected when used in combination with tidy eval
    (@dpseidel, #2788).

*   `scale_*_date()`, `scale_*_time()` and `scale_*_datetime()` can now display 
    a secondary axis that is a __one-to-one__ transformation of the primary axis,
    implemented using the `sec.axis` argument to the scale constructor 
    (@dpseidel, #2244).
    
*   `stat_contour()`, `stat_density2d()`, `stat_bin2d()`,  `stat_binhex()`
    now calculate normalized statistics including `nlevel`, `ndensity`, and
    `ncount`. Also, `stat_density()` now includes the calculated statistic 
    `nlevel`, an alias for `scaled`, to better match the syntax of `stat_bin()`
    (@bjreisman, #2679).

# ggplot2 3.0.0

## Breaking changes

*   ggplot2 now supports/uses tidy evaluation (as described below). This is a 
    major change and breaks a number of packages; we made this breaking change 
    because it is important to make ggplot2 more programmable, and to be more 
    consistent with the rest of the tidyverse. The best general (and detailed)
    introduction to tidy evaluation can be found in the meta programming
    chapters in [Advanced R](https://adv-r.hadley.nz).
    
    The primary developer facing change is that `aes()` now contains 
    quosures (expression + environment pairs) rather than symbols, and you'll 
    need to take a different approach to extracting the information you need. 
    A common symptom of this change are errors "undefined columns selected" or 
    "invalid 'type' (list) of argument" (#2610). As in the previous version,
    constants (like `aes(x = 1)` or `aes(colour = "smoothed")`) are stored
    as is.
    
    In this version of ggplot2, if you need to describe a mapping in a string, 
    use `quo_name()` (to generate single-line strings; longer expressions may 
    be abbreviated) or `quo_text()` (to generate non-abbreviated strings that
    may span multiple lines). If you do need to extract the value of a variable
    instead use `rlang::eval_tidy()`. You may want to condition on 
    `(packageVersion("ggplot2") <= "2.2.1")` so that your code can work with
    both released and development versions of ggplot2.
    
    We recognise that this is a big change and if you're not already familiar
    with rlang, there's a lot to learn. If you are stuck, or need any help,
    please reach out on <https://community.rstudio.com>.

*   Error: Column `y` must be a 1d atomic vector or a list

    Internally, ggplot2 now uses `as.data.frame(tibble::as_tibble(x))` to
    convert a list into a data frame. This improves ggplot2's support for
    list-columns (needed for sf support), at a small cost: you can no longer
    use matrix-columns. Note that unlike tibble we still allow column vectors
    such as returned by `base::scale()` because of their widespread use.

*   Error: More than one expression parsed
  
    Previously `aes_string(x = c("a", "b", "c"))` silently returned 
    `aes(x = a)`. Now this is a clear error.

*   Error: `data` must be uniquely named but has duplicate columns
  
    If layer data contains columns with identical names an error will be 
    thrown. In earlier versions the first occuring column was chosen silently,
    potentially masking that the wrong data was chosen.

*   Error: Aesthetics must be either length 1 or the same as the data
    
    Layers are stricter about the columns they will combine into a single
    data frame. Each aesthetic now must be either the same length as the data
    frame or a single value. This makes silent recycling errors much less likely.

*   Error: `coord_*` doesn't support free scales 
   
    Free scales only work with selected coordinate systems; previously you'd
    get an incorrect plot.

*   Error in f(...) : unused argument (range = c(0, 1))

    This is because the `oob` argument to scale has been set to a function
    that only takes a single argument; it needs to take two arguments
    (`x`, and `range`). 

*   Error: unused argument (output)
  
    The function `guide_train()` now has an optional parameter `aesthetic`
    that allows you to override the `aesthetic` setting in the scale.
    To make your code work with the both released and development versions of 
    ggplot2 appropriate, add `aesthetic = NULL` to the `guide_train()` method
    signature.
    
    ```R
    # old
    guide_train.legend <- function(guide, scale) {...}
    
    # new 
    guide_train.legend <- function(guide, scale, aesthetic = NULL) {...}
    ```
    
    Then, inside the function, replace `scale$aesthetics[1]`,
    `aesthetic %||% scale$aesthetics[1]`. (The %||% operator is defined in the 
    rlang package).
    
    ```R
    # old
    setNames(list(scale$map(breaks)), scale$aesthetics[1])

    # new
    setNames(list(scale$map(breaks)), aesthetic %||% scale$aesthetics[1])
    ```

*   The long-deprecated `subset` argument to `layer()` has been removed.

## Tidy evaluation

* `aes()` now supports quasiquotation so that you can use `!!`, `!!!`,
  and `:=`. This replaces `aes_()` and `aes_string()` which are now
  soft-deprecated (but will remain around for a long time).

* `facet_wrap()` and `facet_grid()` now support `vars()` inputs. Like
  `dplyr::vars()`, this helper quotes its inputs and supports
  quasiquotation. For instance, you can now supply faceting variables
  like this: `facet_wrap(vars(am, cyl))` instead of 
  `facet_wrap(~am + cyl)`. Note that the formula interface is not going 
  away and will not be deprecated. `vars()` is simply meant to make it 
  easier to create functions around `facet_wrap()` and `facet_grid()`.

  The first two arguments of `facet_grid()` become `rows` and `cols`
  and now support `vars()` inputs. Note however that we took special
  care to ensure complete backward compatibility. With this change
  `facet_grid(vars(cyl), vars(am, vs))` is equivalent to
  `facet_grid(cyl ~ am + vs)`, and `facet_grid(cols = vars(am, vs))` is
  equivalent to `facet_grid(. ~ am + vs)`.

  One nice aspect of the new interface is that you can now easily
  supply names: `facet_grid(vars(Cylinder = cyl), labeller =
  label_both)` will give nice label titles to the facets. Of course,
  those names can be unquoted with the usual tidy eval syntax.

### sf

* ggplot2 now has full support for sf with `geom_sf()` and `coord_sf()`:

  ```r
  nc <- sf::st_read(system.file("shape/nc.shp", package = "sf"), quiet = TRUE)
  ggplot(nc) +
    geom_sf(aes(fill = AREA))
  ```
  It supports all simple features, automatically aligns CRS across layers, sets
  up the correct aspect ratio, and draws a graticule.

## New features

* ggplot2 now works on R 3.1 onwards, and uses the 
  [vdiffr](https://github.com/lionel-/vdiffr) package for visual testing.

* In most cases, accidentally using `%>%` instead of `+` will generate an 
  informative error (#2400).

* New syntax for calculated aesthetics. Instead of using `aes(y = ..count..)` 
  you can (and should!) use `aes(y = stat(count))`. `stat()` is a real function 
  with documentation which hopefully will make this part of ggplot2 less 
  confusing (#2059).
  
  `stat()` is particularly nice for more complex calculations because you 
  only need to specify it once: `aes(y = stat(count / max(count)))`,
  rather than `aes(y = ..count.. / max(..count..))`
  
* New `tag` label for adding identification tags to plots, typically used for 
  labelling a subplot with a letter. Add a tag with `labs(tag = "A")`, style it 
  with the `plot.tag` theme element, and control position with the
  `plot.tag.position` theme setting (@thomasp85).

### Layers: geoms, stats, and position adjustments

* `geom_segment()` and `geom_curve()` have a new `arrow.fill` parameter which 
  allows you to specify a separate fill colour for closed arrowheads 
  (@hrbrmstr and @clauswilke, #2375).

* `geom_point()` and friends can now take shapes as strings instead of integers,
  e.g. `geom_point(shape = "diamond")` (@daniel-barnett, #2075).

* `position_dodge()` gains a `preserve` argument that allows you to control
  whether the `total` width at each `x` value is preserved (the current 
  default), or ensure that the width of a `single` element is preserved
  (what many people want) (#1935).

* New `position_dodge2()` provides enhanced dodging for boxplots. Compared to
  `position_dodge()`, `position_dodge2()` compares `xmin` and `xmax` values  
  to determine which elements overlap, and spreads overlapping elements evenly
  within the region of overlap. `position_dodge2()` is now the default position
  adjustment for `geom_boxplot()`, because it handles `varwidth = TRUE`, and 
  will be considered for other geoms in the future.
  
  The `padding` parameter adds a small amount of padding between elements 
  (@karawoo, #2143) and a `reverse` parameter allows you to reverse the order 
  of placement (@karawoo, #2171).
  
* New `stat_qq_line()` makes it easy to add a simple line to a Q-Q plot, which 
  makes it easier to judge the fit of the theoretical distribution 
  (@nicksolomon).

### Scales and guides

* Improved support for mapping date/time variables to `alpha`, `size`, `colour`, 
  and `fill` aesthetics, including `date_breaks` and `date_labels` arguments 
  (@karawoo, #1526), and new `scale_alpha()` variants (@karawoo, #1526).

* Improved support for ordered factors. Ordered factors throw a warning when 
  mapped to shape (unordered factors do not), and do not throw warnings when 
  mapped to size or alpha (unordered factors do). Viridis is used as the 
  default colour and fill scale for ordered factors (@karawoo, #1526).

* The `expand` argument of `scale_*_continuous()` and `scale_*_discrete()`
  now accepts separate expansion values for the lower and upper range
  limits. The expansion limits can be specified using the convenience
  function `expand_scale()`.
  
  Separate expansion limits may be useful for bar charts, e.g. if one
  wants the bottom of the bars to be flush with the x axis but still 
  leave some (automatically calculated amount of) space above them:
  
    ```r
    ggplot(mtcars) +
        geom_bar(aes(x = factor(cyl))) +
        scale_y_continuous(expand = expand_scale(mult = c(0, .1)))
    ```
  
  It can also be useful for line charts, e.g. for counts over time,
  where one wants to have a ’hard’ lower limit of y = 0 but leave the
  upper limit unspecified (and perhaps differing between panels), with
  some extra space above the highest point on the line (with symmetrical 
  limits, the extra space above the highest point could in some cases 
  cause the lower limit to be negative).
  
  The old syntax for the `expand` argument will, of course, continue
  to work (@huftis, #1669).

* `scale_colour_continuous()` and `scale_colour_gradient()` are now controlled 
  by global options `ggplot2.continuous.colour` and `ggplot2.continuous.fill`. 
  These can be set to `"gradient"` (the default) or `"viridis"` (@karawoo).

* New `scale_colour_viridis_c()`/`scale_fill_viridis_c()` (continuous) and
  `scale_colour_viridis_d()`/`scale_fill_viridis_d()` (discrete) make it
  easy to use Viridis colour scales (@karawoo, #1526).

* Guides for `geom_text()` now accept custom labels with 
  `guide_legend(override.aes = list(label = "foo"))` (@brianwdavis, #2458).

### Margins

* Strips gain margins on all sides by default. This means that to fully justify
  text to the edge of a strip, you will need to also set the margins to 0
  (@karawoo).

* Rotated strip labels now correctly understand `hjust` and `vjust` parameters
  at all angles (@karawoo).

* Strip labels now understand justification relative to the direction of the
  text, meaning that in y facets, the strip text can be placed at either end of
  the strip using `hjust` (@karawoo).

* Legend titles and labels get a little extra space around them, which 
  prevents legend titles from overlapping the legend at large font sizes 
  (@karawoo, #1881).

## Extension points

* New `autolayer()` S3 generic (@mitchelloharawild, #1974). This is similar
  to `autoplot()` but produces layers rather than complete plots.

* Custom objects can now be added using `+` if a `ggplot_add` method has been
  defined for the class of the object (@thomasp85).

* Theme elements can now be subclassed. Add a `merge_element` method to control
  how properties are inherited from the parent element. Add an `element_grob` 
  method to define how elements are rendered into grobs (@thomasp85, #1981).

* Coords have gained new extension mechanisms.
  
    If you have an existing coord extension, you will need to revise the
    specification of the `train()` method. It is now called 
    `setup_panel_params()` (better reflecting what it actually does) and now 
    has arguments `scale_x`, and `scale_y` (the x and y scales respectively) 
    and `param`, a list of plot specific parameters generated by 
    `setup_params()`.

    What was formerly called `scale_details` (in coords), `panel_ranges` 
    (in layout) and `panel_scales` (in geoms) are now consistently called
    `panel_params` (#1311). These are parameters of the coord that vary from
    panel to panel.

* `ggplot_build()` and `ggplot_gtable()` are now generics, so ggplot-subclasses 
  can define additional behavior during the build stage.

* `guide_train()`, `guide_merge()`, `guide_geom()`, and `guide_gengrob()`
  are now exported as they are needed if you want to design your own guide.
  They are not currently documented; use at your own risk (#2528).

* `scale_type()` generic is now exported and documented. Use this if you 
  want to extend ggplot2 to work with a new type of vector.

## Minor bug fixes and improvements

### Faceting

* `facet_grid()` gives a more informative error message if you try to use
  a variable in both rows and cols (#1928).

* `facet_grid()` and `facet_wrap()` both give better error messages if you
  attempt to use an unsupported coord with free scales (#2049).

* `label_parsed()` works once again (#2279).

* You can now style the background of horizontal and vertical strips
  independently with `strip.background.x` and `strip.background.y` 
  theme settings (#2249).

### Scales

* `discrete_scale()` documentation now inherits shared definitions from 
  `continuous_scale()` (@alistaire47, #2052).

* `guide_colorbar()` shows all colours of the scale (@has2k1, #2343).

* `scale_identity()` once again produces legends by default (#2112).

* Tick marks for secondary axes with strong transformations are more 
  accurately placed (@thomasp85, #1992).

* Missing line types now reliably generate missing lines (with standard 
  warning) (#2206).

* Legends now ignore set aesthetics that are not length one (#1932).

* All colour and fill scales now have an `aesthetics` argument that can
  be used to set the aesthetic(s) the scale works with. This makes it
  possible to apply a colour scale to both colour and fill aesthetics
  at the same time, via `aesthetics = c("colour", "fill")` (@clauswilke).
  
* Three new generic scales work with any aesthetic or set of aesthetics: 
  `scale_continuous_identity()`, `scale_discrete_identity()`, and
  `scale_discrete_manual()` (@clauswilke).

* `scale_*_gradient2()` now consistently omits points outside limits by 
  rescaling after the limits are enforced (@foo-bar-baz-qux, #2230).

### Layers

* `geom_label()` now correctly produces unbordered labels when `label.size` 
  is 0, even when saving to PDF (@bfgray3, #2407).

* `layer()` gives considerably better error messages for incorrectly specified
  `geom`, `stat`, or `position` (#2401).

* In all layers that use it, `linemitre` now defaults to 10 (instead of 1)
  to better match base R.

* `geom_boxplot()` now supplies a default value if no `x` aesthetic is present
  (@foo-bar-baz-qux, #2110).

* `geom_density()` drops groups with fewer than two data points and throws a
  warning. For groups with two data points, density values are now calculated 
  with `stats::density` (@karawoo, #2127).

* `geom_segment()` now also takes a `linejoin` parameter. This allows more 
  control over the appearance of the segments, which is especially useful for 
  plotting thick arrows (@Ax3man, #774).

* `geom_smooth()` now reports the formula used when `method = "auto"` 
  (@davharris #1951). `geom_smooth()` now orders by the `x` aesthetic, making it 
  easier to pass pre-computed values without manual ordering (@izahn, #2028). It 
  also now knows it has `ymin` and `ymax` aesthetics (#1939). The legend 
  correctly reflects the status of the `se` argument when used with stats 
  other than the default (@clauswilke, #1546).

* `geom_tile()` now once again interprets `width` and `height` correctly 
  (@malcolmbarrett, #2510).

* `position_jitter()` and `position_jitterdodge()` gain a `seed` argument that
  allows the specification of a random seed for reproducible jittering 
  (@krlmlr, #1996 and @slowkow, #2445).

* `stat_density()` has better behaviour if all groups are dropped because they
  are too small (#2282).

* `stat_summary_bin()` now understands the `breaks` parameter (@karawoo, #2214).

* `stat_bin()` now accepts functions for `binwidth`. This allows better binning 
  when faceting along variables with different ranges (@botanize).

* `stat_bin()` and `geom_histogram()` now sum correctly when using the `weight` 
  aesthetic (@jiho, #1921).

* `stat_bin()` again uses correct scaling for the computed variable `ndensity` 
  (@timgoodman, #2324).

* `stat_bin()` and `stat_bin_2d()` now properly handle the `breaks` parameter 
  when the scales are transformed (@has2k1, #2366).

* `update_geom_defaults()` and `update_stat_defaults()` allow American 
  spelling of aesthetic parameters (@foo-bar-baz-qux, #2299).

* The `show.legend` parameter now accepts a named logical vector to hide/show
  only some aesthetics in the legend (@tutuchan, #1798).

* Layers now silently ignore unknown aesthetics with value `NULL` (#1909).

### Coords

* Clipping to the plot panel is now configurable, through a `clip` argument
  to coordinate systems, e.g. `coord_cartesian(clip = "off")` 
  (@clauswilke, #2536).

* Like scales, coordinate systems now give you a message when you're 
  replacing an existing coordinate system (#2264).

* `coord_polar()` now draws secondary axis ticks and labels 
  (@dylan-stark, #2072), and can draw the radius axis on the right 
  (@thomasp85, #2005).

* `coord_trans()` now generates a warning when a transformation generates 
  non-finite values (@foo-bar-baz-qux, #2147).

### Themes

* Complete themes now always override all elements of the default theme
  (@has2k1, #2058, #2079).

* Themes now set default grid colour in `panel.grid` rather than individually
  in `panel.grid.major` and `panel.grid.minor` individually. This makes it 
  slightly easier to customise the theme (#2352).

* Fixed bug when setting strips to `element_blank()` (@thomasp85). 

* Axes positioned on the top and to the right can now customize their ticks and
  lines separately (@thomasp85, #1899).

* Built-in themes gain parameters `base_line_size` and `base_rect_size` which 
  control the default sizes of line and rectangle elements (@karawoo, #2176).

* Default themes use `rel()` to set line widths (@baptiste).

* Themes were tweaked for visual consistency and more graceful behavior when 
  changing the base font size. All absolute heights or widths were replaced 
  with heights or widths that are proportional to the base font size. One 
  relative font size was eliminated (@clauswilke).
  
* The height of descenders is now calculated solely on font metrics and doesn't
  change with the specific letters in the string. This fixes minor alignment 
  issues with plot titles, subtitles, and legend titles (#2288, @clauswilke).

### Guides

* `guide_colorbar()` is more configurable: tick marks and color bar frame
  can now by styled with arguments `ticks.colour`, `ticks.linewidth`, 
  `frame.colour`, `frame.linewidth`, and `frame.linetype`
  (@clauswilke).
  
* `guide_colorbar()` now uses `legend.spacing.x` and `legend.spacing.y` 
  correctly, and it can handle multi-line titles. Minor tweaks were made to 
  `guide_legend()` to make sure the two legend functions behave as similarly as
  possible (@clauswilke, #2397 and #2398).
  
* The theme elements `legend.title` and `legend.text` now respect the settings 
  of `margin`, `hjust`, and `vjust` (@clauswilke, #2465, #1502).

* Non-angle parameters of `label.theme` or `title.theme` can now be set in 
  `guide_legend()` and `guide_colorbar()` (@clauswilke, #2544).

### Other

* `fortify()` gains a method for tbls (@karawoo, #2218).

* `ggplot` gains a method for `grouped_df`s that adds a `.group` variable,
  which computes a unique value for each group. Use it with 
  `aes(group = .group)` (#2351).

* `ggproto()` produces objects with class `c("ggproto", "gg")`, allowing for
  a more informative error message when adding layers, scales, or other ggproto 
  objects (@jrnold, #2056).

* `ggsave()`'s DPI argument now supports 3 string options: "retina" (320
  DPI), "print" (300 DPI), and "screen" (72 DPI) (@foo-bar-baz-qux, #2156).
  `ggsave()` now uses full argument names to avoid partial match warnings 
  (#2355), and correctly restores the previous graphics device when several
  graphics devices are open (#2363).

* `print.ggplot()` now returns the original ggplot object, instead of the 
  output from `ggplot_build()`. Also, the object returned from 
  `ggplot_build()` now has the class `"ggplot_built"` (#2034).

* `map_data()` now works even when purrr is loaded (tidyverse#66).

* New functions `summarise_layout()`, `summarise_coord()`, and 
  `summarise_layers()` summarise the layout, coordinate systems, and layers 
  of a built ggplot object (#2034, @wch). This provides a tested API that 
  (e.g.) shiny can depend on.

* Updated startup messages reflect new resources (#2410, @mine-cetinkaya-rundel).

# ggplot2 2.2.1

* Fix usage of `structure(NULL)` for R-devel compatibility (#1968).

# ggplot2 2.2.0

## Major new features

### Subtitle and caption

Thanks to @hrbrmstr plots now have subtitles and captions, which can be set with the `subtitle`  and `caption` arguments to `ggtitle()` and `labs()`. You can control their appearance with the theme settings `plot.caption` and `plot.subtitle`. The main plot title is now left-aligned to better work better with a subtitle. The caption is right-aligned (@hrbrmstr).

### Stacking

`position_stack()` and `position_fill()` now sort the stacking order to match grouping order. This allows you to control the order through grouping, and ensures that the default legend matches the plot (#1552, #1593). If you want the opposite order (useful if you have horizontal bars and horizontal legend), you can request reverse stacking by using `position = position_stack(reverse = TRUE)` (#1837).
  
`position_stack()` and `position_fill()` now accepts negative values which will create stacks extending below the x-axis (#1691).

`position_stack()` and `position_fill()` gain a `vjust` argument which makes it easy to (e.g.) display labels in the middle of stacked bars (#1821).

### Layers

`geom_col()` was added to complement `geom_bar()` (@hrbrmstr). It uses `stat="identity"` by default, making the `y` aesthetic mandatory. It does not support any other `stat_()` and does not provide fallback support for the `binwidth` parameter. Examples and references in other functions were updated to demonstrate `geom_col()` usage. 

When creating a layer, ggplot2 will warn if you use an unknown aesthetic or an unknown parameter. Compared to the previous version, this is stricter for aesthetics (previously there was no message), and less strict for parameters (previously this threw an error) (#1585).

### Facetting

The facet system, as well as the internal panel class, has been rewritten in ggproto. Facets are now extendable in the same manner as geoms and stats, as described in `vignette("extending-ggplot2")`.

We have also added the following new fatures.
  
* `facet_grid()` and `facet_wrap()` now allow expressions in their faceting 
  formulas (@DanRuderman, #1596).

* When `facet_wrap()` results in an uneven number of panels, axes will now be
  drawn underneath the hanging panels (fixes #1607)

* Strips can now be freely positioned in `facet_wrap()` using the 
  `strip.position` argument (deprecates `switch`).

* The relative order of panel, strip, and axis can now be controlled with 
  the theme setting `strip.placement` that takes either `inside` (strip between 
  panel and axis) or `outside` (strip after axis).

* The theme option `panel.margin` has been deprecated in favour of 
  `panel.spacing` to more clearly communicate intent.

### Extensions

Unfortunately there was a major oversight in the construction of ggproto which lead to extensions capturing the super object at package build time, instead of at package run time (#1826). This problem has been fixed, but requires re-installation of all extension packages.

## Scales

* The position of x and y axes can now be changed using the `position` argument
  in `scale_x_*`and `scale_y_*` which can take `top` and `bottom`, and `left`
  and `right` respectively. The themes of top and right axes can be modified 
  using the `.top` and `.right` modifiers to `axis.text.*` and `axis.title.*`.

### Continuous scales

* `scale_x_continuous()` and `scale_y_continuous()` can now display a secondary 
  axis that is a __one-to-one__ transformation of the primary axis (e.g. degrees 
  Celcius to degrees Fahrenheit). The secondary axis will be positioned opposite 
  to the primary axis and can be controlled with the `sec.axis` argument to 
  the scale constructor.

* Scales worry less about having breaks. If no breaks can be computed, the
  plot will work instead of throwing an uninformative error (#791). This 
  is particularly helpful when you have facets with free scales, and not
  all panels contain data.

* Scales now warn when transformation introduces infinite values (#1696).

### Date time

* `scale_*_datetime()` now supports time zones. It will use the timezone 
  attached to the varaible by default, but can be overridden with the 
  `timezone` argument.

* New `scale_x_time()` and `scale_y_time()` generate reasonable default
  breaks and labels for hms vectors (#1752).

### Discrete scales

The treatment of missing values by discrete scales has been thoroughly overhauled (#1584). The underlying principle is that we can naturally represent missing values on discrete variables (by treating just like another level), so by default we should. 

This principle applies to:

* character vectors
* factors with implicit NA
* factors with explicit NA

And to all scales (both position and non-position.)

Compared to the previous version of ggplot2, there are three main changes:

1.  `scale_x_discrete()` and `scale_y_discrete()` always show discrete NA,
    regardless of their source

1.  If present, `NA`s are shown in discete legends.

1.  All discrete scales gain a `na.translate` argument that allows you to 
    control whether `NA`s are translated to something that can be visualised,
    or should be left as missing. Note that if you don't translate (i.e. 
    `na.translate = FALSE)` the missing values will passed on to the layer, 
    which will warning that it's dropping missing values. To suppress the
    warnings, you'll also need to add `na.rm = TRUE` to the layer call. 

There were also a number of other smaller changes

* Correctly use scale expansion factors.
* Don't preserve space for dropped levels (#1638).
* Only issue one warning when when asking for too many levels (#1674).
* Unicode labels work better on Windows (#1827).
* Warn when used with only continuous data (#1589)

## Themes

* The `theme()` constructor now has named arguments rather than ellipses. This 
  should make autocomplete substantially more useful. The documentation
  (including examples) has been considerably improved.
  
* Built-in themes are more visually homogeneous, and match `theme_grey` better.
  (@jiho, #1679)
  
* When computing the height of titles, ggplot2 now includes the height of the
  descenders (i.e. the bits of `g` and `y` that hang beneath the baseline). This 
  improves the margins around titles, particularly the y axis label (#1712).
  I have also very slightly increased the inner margins of axis titles, and 
  removed the outer margins. 

* Theme element inheritance is now easier to work with as modification now
  overrides default `element_blank` elements (#1555, #1557, #1565, #1567)
  
* Horizontal legends (i.e. legends on the top or bottom) are horizontally
  aligned by default (#1842). Use `legend.box = "vertical"` to switch back
  to the previous behaviour.
  
* `element_line()` now takes an `arrow` argument to specify arrows at the end of
  lines (#1740)

There were a number of tweaks to the theme elements that control legends:
  
* `legend.justification` now controls appearance will plotting the legend
  outside of the plot area. For example, you can use 
  `theme(legend.justification = "top")` to make the legend align with the 
  top of the plot.

* `panel.margin` and `legend.margin` have been renamed to `panel.spacing` and 
  `legend.spacing` respectively, to better communicate intent (they only
  affect spacing between legends and panels, not the margins around them)

* `legend.margin` now controls margin around individual legends.

* New `legend.box.background`, `legend.box.spacing`, and `legend.box.margin`
  control the background, spacing, and margin of the legend box (the region
  that contains all legends).

## Bug fixes and minor improvements

* ggplot2 now imports tibble. This ensures that all built-in datasets print 
  compactly even if you haven't explicitly loaded tibble or dplyr (#1677).

* Class of aesthetic mapping is preserved when adding `aes()` objects (#1624).

* `+.gg` now works for lists that include data frames.

* `annotation_x()` now works in the absense of global data (#1655)

* `geom_*(show.legend = FALSE)` now works for `guide_colorbar`.

* `geom_boxplot()` gains new `outlier.alpha` (@jonathan-g) and 
  `outlier.fill` (@schloerke, #1787) parameters to control the alpha/fill of
   outlier points independently of the alpha of the boxes. 

* `position_jitter()` (and hence `geom_jitter()`) now correctly computes 
  the jitter width/jitter when supplied by the user (#1775, @has2k1).

* `geom_contour()` more clearly describes what inputs it needs (#1577).

* `geom_curve()` respects the `lineend` paramater (#1852).

* `geom_histogram()` and `stat_bin()` understand the `breaks` parameter once 
  more. (#1665). The floating point adjustment for histogram bins is now 
  actually used - it was previously inadvertently ignored (#1651).

* `geom_violin()` no longer transforms quantile lines with the alpha aesthetic
  (@mnbram, #1714). It no longer errors when quantiles are requested but data
  have zero range (#1687). When `trim = FALSE` it once again has a nice 
  range that allows the density to reach zero (by extending the range 3 
  bandwidths to either side of the data) (#1700).

* `geom_dotplot()` works better when faceting and binning on the y-axis. 
  (#1618, @has2k1).
  
* `geom_hexbin()` once again supports `..density..` (@mikebirdgeneau, #1688).

* `geom_step()` gives useful warning if only one data point in layer (#1645).

* `layer()` gains new `check.aes` and `check.param` arguments. These allow
  geom/stat authors to optional suppress checks for known aesthetics/parameters.
  Currently this is used only in `geom_blank()` which powers `expand_limits()` 
  (#1795).

* All `stat_*()` display a better error message when required aesthetics are
  missing.
  
* `stat_bin()` and `stat_summary_hex()` now accept length 1 `binwidth` (#1610)

* `stat_density()` gains new argument `n`, which is passed to underlying function
  `stats::density` ("number of equally spaced points at which the
  density is to be estimated"). (@hbuschme)

* `stat_binhex()` now again returns `count` rather than `value` (#1747)

* `stat_ecdf()` respects `pad` argument (#1646).

* `stat_smooth()` once again informs you about the method it has chosen.
  It also correctly calculates the size of the largest group within facets.

* `x` and `y` scales are now symmetric regarding the list of
  aesthetics they accept: `xmin_final`, `xmax_final`, `xlower`,
  `xmiddle` and `xupper` are now valid `x` aesthetics.

* `Scale` extensions can now override the `make_title` and `make_sec_title` 
  methods to let the scale modify the axis/legend titles.

* The random stream is now reset after calling `.onAttach()` (#2409).

# ggplot2 2.1.0

## New features

* When mapping an aesthetic to a constant (e.g. 
  `geom_smooth(aes(colour = "loess")))`), the default guide title is the name 
  of the aesthetic (i.e. "colour"), not the value (i.e. "loess") (#1431).

* `layer()` now accepts a function as the data argument. The function will be
  applied to the data passed to the `ggplot()` function and must return a
  data.frame (#1527, @thomasp85). This is a more general version of the 
  deprecated `subset` argument.

* `theme_update()` now uses the `+` operator instead of `%+replace%`, so that
  unspecified values will no longer be `NULL`ed out. `theme_replace()`
  preserves the old behaviour if desired (@oneillkza, #1519). 

* `stat_bin()` has been overhauled to use the same algorithm as ggvis, which 
  has been considerably improved thanks to the advice of Randy Prium (@rpruim).
  This includes:
  
    * Better arguments and a better algorithm for determining the origin.
      You can now specify either `boundary` or the `center` of a bin.
      `origin` has been deprecated in favour of these arguments.
      
    * `drop` is deprecated in favour of `pad`, which adds extra 0-count bins
      at either end (needed for frequency polygons). `geom_histogram()` defaults 
      to `pad = FALSE` which considerably improves the default limits for 
      the histogram, especially when the bins are big (#1477).
      
    * The default algorithm does a (somewhat) better job at picking nice widths 
      and origins across a wider range of input data.
      
    * `bins = n` now gives a histogram with `n` bins, not `n + 1` (#1487).

## Bug fixes

* All `\donttest{}` examples run.

* All `geom_()` and `stat_()` functions now have consistent argument order:
  data + mapping, then geom/stat/position, then `...`, then specific arguments, 
  then arguments common to all layers (#1305). This may break code if you were
  previously relying on partial name matching, but in the long-term should make 
  ggplot2 easier to use. In particular, you can now set the `n` parameter
  in `geom_density2d()` without it partially matching `na.rm` (#1485).

* For geoms with both `colour` and `fill`, `alpha` once again only affects
  fill (Reverts #1371, #1523). This was causing problems for people.

* `facet_wrap()`/`facet_grid()` works with multiple empty panels of data 
  (#1445).

* `facet_wrap()` correctly swaps `nrow` and `ncol` when faceting vertically
  (#1417).

* `ggsave("x.svg")` now uses svglite to produce the svg (#1432).

* `geom_boxplot()` now understands `outlier.color` (#1455).

* `geom_path()` knows that "solid" (not just 1) represents a solid line (#1534).

* `geom_ribbon()` preserves missing values so they correctly generate a 
  gap in the ribbon (#1549).

* `geom_tile()` once again accepts `width` and `height` parameters (#1513). 
  It uses `draw_key_polygon()` for better a legend, including a coloured 
  outline (#1484).

* `layer()` now automatically adds a `na.rm` parameter if none is explicitly
  supplied.

* `position_jitterdodge()` now works on all possible dodge aesthetics, 
  e.g. `color`, `linetype` etc. instead of only based on `fill` (@bleutner)

* `position = "nudge"` now works (although it doesn't do anything useful)
  (#1428).

* The default scale for columns of class "AsIs" is now "identity" (#1518).

* `scale_*_discrete()` has better defaults when used with purely continuous
  data (#1542).

* `scale_size()` warns when used with categorical data.

* `scale_size()`, `scale_colour()`, and `scale_fill()` gain date and date-time
  variants (#1526).

* `stat_bin_hex()` and `stat_bin_summary()` now use the same underlying 
  algorithm so results are consistent (#1383). `stat_bin_hex()` now accepts
  a `weight` aesthetic. To be consistent with related stats, the output variable 
  from `stat_bin_hex()` is now value instead of count.

* `stat_density()` gains a `bw` parameter which makes it easy to get consistent 
   smoothing between facets (@jiho)

* `stat-density-2d()` no longer ignores the `h` parameter, and now accepts 
  `bins` and `binwidth` parameters to control the number of contours 
  (#1448, @has2k1).

* `stat_ecdf()` does a better job of adding padding to -Inf/Inf, and gains
  an argument `pad` to suppress the padding if not needed (#1467).

* `stat_function()` gains an `xlim` parameter (#1528). It once again works 
  with discrete x values (#1509).

* `stat_summary()` preserves sorted x order which avoids artefacts when
  display results with `geom_smooth()` (#1520).

* All elements should now inherit correctly for all themes except `theme_void()`.
  (@Katiedaisey, #1555) 

* `theme_void()` was completely void of text but facets and legends still
  need labels. They are now visible (@jiho). 

* You can once again set legend key and height width to unit arithmetic
  objects (like `2 * unit(1, "cm")`) (#1437).

* Eliminate spurious warning if you have a layer with no data and no aesthetics
  (#1451).

* Removed a superfluous comma in `theme-defaults.r` code (@jschoeley)

* Fixed a compatibility issue with `ggproto` and R versions prior to 3.1.2.
  (#1444)

* Fixed issue where `coord_map()` fails when given an explicit `parameters`
  argument (@tdmcarthur, #1729)
  
* Fixed issue where `geom_errorbarh()` had a required `x` aesthetic (#1933)  

# ggplot2 2.0.0

## Major changes

* ggplot no longer throws an error if your plot has no layers. Instead it 
  automatically adds `geom_blank()` (#1246).
  
* New `cut_width()` is a convenient replacement for the verbose
  `plyr::round_any()`, with the additional benefit of offering finer
  control.

* New `geom_count()` is a convenient alias to `stat_sum()`. Use it when you
  have overlapping points on a scatterplot. `stat_sum()` now defaults to 
  using counts instead of proportions.

* New `geom_curve()` adds curved lines, with a similar specification to 
  `geom_segment()` (@veraanadi, #1088).

* Date and datetime scales now have `date_breaks`, `date_minor_breaks` and
  `date_labels` arguments so that you never need to use the long
  `scales::date_breaks()` or `scales::date_format()`.
  
* `geom_bar()` now has it's own stat, distinct from `stat_bin()` which was
  also used by `geom_histogram()`. `geom_bar()` now uses `stat_count()` 
  which counts values at each distinct value of x (i.e. it does not bin
  the data first). This can be useful when you want to show exactly which 
  values are used in a continuous variable.

* `geom_point()` gains a `stroke` aesthetic which controls the border width of 
  shapes 21-25 (#1133, @SeySayux). `size` and `stroke` are additive so a point 
  with `size = 5` and `stroke = 5` will have a diameter of 10mm. (#1142)

* New `position_nudge()` allows you to slightly offset labels (or other 
  geoms) from their corresponding points (#1109).

* `scale_size()` now maps values to _area_, not radius. Use `scale_radius()`
  if you want the old behaviour (not recommended, except perhaps for lines).

* New `stat_summary_bin()` works like `stat_summary()` but on binned data. 
  It's a generalisation of `stat_bin()` that can compute any aggregate,
  not just counts (#1274). Both default to `mean_se()` if no aggregation
  functions are supplied (#1386).

* Layers are now much stricter about their arguments - you will get an error
  if you've supplied an argument that isn't an aesthetic or a parameter.
  This is likely to cause some short-term pain but in the long-term it will make
  it much easier to spot spelling mistakes and other errors (#1293).
  
    This change does break a handful of geoms/stats that used `...` to pass 
    additional arguments on to the underlying computation. Now 
    `geom_smooth()`/`stat_smooth()` and `geom_quantile()`/`stat_quantile()` 
    use `method.args` instead (#1245, #1289); and `stat_summary()` (#1242), 
    `stat_summary_hex()`, and `stat_summary2d()` use `fun.args`.

### Extensibility

There is now an official mechanism for defining Stats, Geoms, and Positions in other packages. See `vignette("extending-ggplot2")` for details.

* All Geoms, Stats and Positions are now exported, so you can inherit from them
  when making your own objects (#989).

* ggplot2 no longer uses proto or reference classes. Instead, we now use 
  ggproto, a new OO system designed specifically for ggplot2. Unlike proto
  and RC, ggproto supports clean cross-package inheritance. Creating a new OO
  system isn't usually the right way to solve a problem, but I'm pretty sure
  it was necessary here. Read more about it in the vignette.

* `aes_()` replaces `aes_q()`. It also supports formulas, so the most concise 
  SE version of `aes(carat, price)` is now `aes_(~carat, ~price)`. You may
  want to use this form in packages, as it will avoid spurious `R CMD check` 
  warnings about undefined global variables.

### Text

* `geom_text()` has been overhauled to make labelling your data a little
  easier. It:
  
    * `nudge_x` and `nudge_y` arguments let you offset labels from their
      corresponding points (#1120). 
      
    * `check_overlap = TRUE` provides a simple way to avoid overplotting 
      of labels: labels that would otherwise overlap are omitted (#1039).
      
    * `hjust` and `vjust` can now be character vectors: "left", "center", 
      "right", "bottom", "middle", "top". New options include "inward" and 
      "outward" which align text towards and away from the center of the plot 
      respectively.

* `geom_label()` works like `geom_text()` but draws a rounded rectangle 
  underneath each label (#1039). This is useful when you want to label plots
  that are dense with data.

### Deprecated features

* The little used `aes_auto()` has been deprecated. 

* `aes_q()` has been replaced with `aes_()` to be consistent with SE versions
  of NSE functions in other packages.

* The `order` aesthetic is officially deprecated. It never really worked, and 
  was poorly documented.

* The `stat` and `position` arguments to `qplot()` have been deprecated.
  `qplot()` is designed for quick plots - if you need to specify position
  or stat, use `ggplot()` instead.

* The theme setting `axis.ticks.margin` has been deprecated: now use the margin 
  property of `axis.text`.
  
* `stat_abline()`, `stat_hline()` and `stat_vline()` have been removed:
  these were never suitable for use other than with `geom_abline()` etc
  and were not documented.

* `show_guide` has been renamed to `show.legend`: this more accurately
  reflects what it does (controls appearance of layer in legend), and uses the 
  same convention as other ggplot2 arguments (i.e. a `.` between names).
  (Yes, I know that's inconsistent with function names with use `_`, but it's
  too late to change now.)

A number of geoms have been renamed to be internally consistent:

* `stat_binhex()` and `stat_bin2d()` have been renamed to `stat_bin_hex()` 
  and `stat_bin_2d()` (#1274). `stat_summary2d()` has been renamed to 
  `stat_summary_2d()`, `geom_density2d()`/`stat_density2d()` has been renamed 
  to `geom_density_2d()`/`stat_density_2d()`.

* `stat_spoke()` is now `geom_spoke()` since I realised it's a
  reparameterisation of `geom_segment().

* `stat_bindot()` has been removed because it's so tightly coupled to
  `geom_dotplot()`. If you happened to use `stat_bindot()`, just change to
  `geom_dotplot()` (#1194).

All defunct functions have been removed.

### Default appearance

* The default `theme_grey()` background colour has been changed from "grey90" 
  to "grey92": this makes the background a little less visually prominent.

* Labels and titles have been tweaked for readability:

    * Axes labels are darker.
    
    * Legend and axis titles are given the same visual treatment.
    
    * The default font size dropped from 12 to 11. You might be surprised that 
      I've made the default text size smaller as it was already hard for
      many people to read. It turns out there was a bug in RStudio (fixed in 
      0.99.724), that shrunk the text of all grid based graphics. Once that
      was resolved the defaults seemed too big to my eyes.
    
    * More spacing between titles and borders.
    
    * Default margins scale with the theme font size, so the appearance at 
      larger font sizes should be considerably improved (#1228). 

* `alpha` now affects both fill and colour aesthetics (#1371).

* `element_text()` gains a margins argument which allows you to add additional
  padding around text elements. To help see what's going on use `debug = TRUE` 
  to display the text region and anchors.

* The default font size in `geom_text()` has been decreased from 5mm (14 pts)
  to 3.8 mm (11 pts) to match the new default theme sizes.

* A diagonal line is no longer drawn on bar and rectangle legends. Instead, the
  border has been tweaked to be more visible, and more closely match the size of 
  line drawn on the plot.

* `geom_pointrange()` and `geom_linerange()` get vertical (not horizontal)
  lines in the legend (#1389).

* The default line `size` for `geom_smooth()` has been increased from 0.5 to 1 
  to make it easier to see when overlaid on data.
  
* `geom_bar()` and `geom_rect()` use a slightly paler shade of grey so they
  aren't so visually heavy.
  
* `geom_boxplot()` now colours outliers the same way as the boxes.

* `geom_point()` now uses shape 19 instead of 16. This looks much better on 
  the default Linux graphics device. (It's very slightly smaller than the old 
  point, but it shouldn't affect any graphics significantly)

* Sizes in ggplot2 are measured in mm. Previously they were converted to pts 
  (for use in grid) by multiplying by 72 / 25.4. However, grid uses printer's 
  points, not Adobe (big pts), so sizes are now correctly multiplied by 
  72.27 / 25.4. This is unlikely to noticeably affect display, but it's
  technically correct (<https://youtu.be/hou0lU8WMgo>).

* The default legend will now allocate multiple rows (if vertical) or
  columns (if horizontal) in order to make a legend that is more likely to
  fit on the screen. You can override with the `nrow`/`ncol` arguments
  to `guide_legend()`

    ```R
    p <- ggplot(mpg, aes(displ,hwy, colour = model)) + geom_point()
    p
    p + theme(legend.position = "bottom")
    # Previous behaviour
    p + guides(colour = guide_legend(ncol = 1))
    ```

### New and updated themes

* New `theme_void()` is completely empty. It's useful for plots with non-
  standard coordinates or for drawings (@jiho, #976).

* New `theme_dark()` has a dark background designed to make colours pop out
  (@jiho, #1018)

* `theme_minimal()` became slightly more minimal by removing the axis ticks:
  labels now line up directly beneath grid lines (@tomschloss, #1084)

* New theme setting `panel.ontop` (logical) make it possible to place 
  background elements (i.e., gridlines) on top of data. Best used with 
  transparent `panel.background` (@noamross. #551).

### Labelling

The facet labelling system was updated with many new features and a
more flexible interface (@lionel-). It now works consistently across
grid and wrap facets. The most important user visible changes are:

* `facet_wrap()` gains a `labeller` option (#25).

* `facet_grid()` and `facet_wrap()` gain a `switch` argument to
  display the facet titles near the axes. When switched, the labels
  become axes subtitles. `switch` can be set to "x", "y" or "both"
  (the latter only for grids) to control which margin is switched.

The labellers (such as `label_value()` or `label_both()`) also get
some new features:

* They now offer the `multi_line` argument to control whether to
  display composite facets (those specified as `~var1 + var2`) on one
  or multiple lines.

* In `label_bquote()` you now refer directly to the names of
  variables. With this change, you can create math expressions that
  depend on more than one variable. This math expression can be
  specified either for the rows or the columns and you can also
  provide different expressions to each margin.

  As a consequence of these changes, referring to `x` in backquoted
  expressions is deprecated.

* Similarly to `label_bquote()`, `labeller()` now take `.rows` and
  `.cols` arguments. In addition, it also takes `.default`.
  `labeller()` is useful to customise how particular variables are
  labelled. The three additional arguments specify how to label the
  variables are not specifically mentioned, respectively for rows,
  columns or both. This makes it especially easy to set up a
  project-wide labeller dispatcher that can be reused across all your
  plots. See the documentation for an example.

* The new labeller `label_context()` adapts to the number of factors
  facetted over. With a single factor, it displays only the values,
  just as before. But with multiple factors in a composite margin
  (e.g. with `~cyl + am`), the labels are passed over to
  `label_both()`. This way the variables names are displayed with the
  values to help identifying them.

On the programming side, the labeller API has been rewritten in order
to offer more control when faceting over multiple factors (e.g. with
formulae such as `~cyl + am`). This also means that if you have
written custom labellers, you will need to update them for this
version of ggplot.

* Previously, a labeller function would take `variable` and `value`
  arguments and return a character vector. Now, they take a data frame
  of character vectors and return a list. The input data frame has one
  column per factor facetted over and each column in the returned list
  becomes one line in the strip label. See documentation for more
  details.

* The labels received by a labeller now contain metadata: their margin
  (in the "type" attribute) and whether they come from a wrap or a
  grid facet (in the "facet" attribute).

* Note that the new `as_labeller()` function operator provides an easy
  way to transform an existing function to a labeller function. The
  existing function just needs to take and return a character vector.

## Documentation

* Improved documentation for `aes()`, `layer()` and much much more.

* I've tried to reduce the use of `...` so that you can see all the 
  documentation in one place rather than having to integrate multiple pages.
  In some cases this has involved adding additional arguments to geoms
  to make it more clear what you can do:
  
    *  `geom_smooth()` gains explicit `method`, `se` and `formula` arguments.
    
    * `geom_histogram()` gains `binwidth`, `bins`, origin` and `right` 
      arguments.
      
    * `geom_jitter()` gains `width` and `height` arguments to make it easier
      to control the amount of jittering without using the lengthy 
      `position_jitter()` function (#1116)

* Use of `qplot()` in examples has been minimised (#1123, @hrbrmstr). This is
  inline with the 2nd edition of the ggplot2 box, which minimises the use of 
  `qplot()` in favour of `ggplot()`.

* Tighly linked geoms and stats (e.g. `geom_boxplot()` and `stat_boxplot()`) 
  are now documented in the same file so you can see all the arguments in one
  place. Variations of the same idea (e.g. `geom_path()`, `geom_line()`, and
  `geom_step()`) are also documented together.

* It's now obvious that you can set the `binwidth` parameter for
  `stat_bin_hex()`, `stat_summary_hex()`, `stat_bin_2d()`, and
  `stat_summary_2d()`. 

* The internals of positions have been cleaned up considerably. You're unlikely
  to notice any external changes, although the documentation should be a little
  less confusing since positions now don't list parameters they never use.

## Data

* All datasets have class `tbl_df` so if you also use dplyr, you get a better
  print method.

* `economics` has been brought up to date to 2015-04-01.

* New `economics_long` is the economics data in long form.

* New `txhousing` dataset containing information about the Texas housing
  market. Useful for examples that need multiple time series, and for
  demonstrating model+vis methods.

* New `luv_colours` dataset which contains the locations of all
  built-in `colors()` in Luv space.

* `movies` has been moved into its own package, ggplot2movies, because it was 
  large and not terribly useful. If you've used the movies dataset, you'll now 
  need to explicitly load the package with `library(ggplot2movies)`.

## Bug fixes and minor improvements

* All partially matched arguments and `$` have been been replaced with 
  full matches (@jimhester, #1134).

* ggplot2 now exports `alpha()` from the scales package (#1107), and `arrow()` 
  and `unit()` from grid (#1225). This means you don't need attach scales/grid 
  or do `scales::`/`grid::` for these commonly used functions.

* `aes_string()` now only parses character inputs. This fixes bugs when
  using it with numbers and non default `OutDec` settings (#1045).

* `annotation_custom()` automatically adds a unique id to each grob name,
  making it easier to plot multiple grobs with the same name (e.g. grobs of
  ggplot2 graphics) in the same plot (#1256).

* `borders()` now accepts xlim and ylim arguments for specifying the geographical 
  region of interest (@markpayneatwork, #1392).

* `coord_cartesian()` applies the same expansion factor to limits as for scales. 
  You can suppress with `expand = FALSE` (#1207).

* `coord_trans()` now works when breaks are suppressed (#1422).

* `cut_number()` gives error message if the number of requested bins can
  be created because there are two few unique values (#1046).

* Character labels in `facet_grid()` are no longer (incorrectly) coerced into
  factors. This caused problems with custom label functions (#1070).

* `facet_wrap()` and `facet_grid()` now allow you to use non-standard
  variable names by surrounding them with backticks (#1067).

* `facet_wrap()` more carefully checks its `nrow` and `ncol` arguments
  to ensure that they're specified correctly (@richierocks, #962)

* `facet_wrap()` gains a `dir` argument to control the direction the
  panels are wrapped in. The default is "h" for horizontal. Use "v" for
  vertical layout (#1260).

* `geom_abline()`, `geom_hline()` and `geom_vline()` have been rewritten to
  have simpler behaviour and be more consistent:

    * `stat_abline()`, `stat_hline()` and `stat_vline()` have been removed:
      these were never suitable for use other than with `geom_abline()` etc
      and were not documented.

    * `geom_abline()`, `geom_vline()` and `geom_hline()` are bound to
      `stat_identity()` and `position_identity()`

    * Intercept parameters can no longer be set to a function.

    * They are all documented in one file, since they are so closely related.

* `geom_bin2d()` will now let you specify one dimension's breaks exactly,
  without touching the other dimension's default breaks at all (#1126).

* `geom_crossbar()` sets grouping correctly so you can display multiple
  crossbars on one plot. It also makes the default `fatten` argument a little
  bigger to make the middle line more obvious (#1125).

* `geom_histogram()` and `geom_smooth()` now only inform you about the
  default values once per layer, rather than once per panel (#1220).

* `geom_pointrange()` gains `fatten` argument so you can control the
  size of the point relative to the size of the line.

* `geom_segment()` annotations were not transforming with scales 
  (@BrianDiggs, #859).

* `geom_smooth()` is no longer so chatty. If you want to know what the deafult
  smoothing method is, look it up in the documentation! (#1247)

* `geom_violin()` now has the ability to draw quantile lines (@DanRuderman).

* `ggplot()` now captures the parent frame to use for evaluation,
  rather than always defaulting to the global environment. This should
  make ggplot more suitable to use in more situations (e.g. with knitr)

* `ggsave()` has been simplified a little to make it easier to maintain.
  It no longer checks that you're printing a ggplot2 object (so now also
  works with any grid grob) (#970), and always requires a filename.
  Parameter `device` now supports character argument to specify which supported
  device to use ('pdf', 'png', 'jpeg', etc.), for when it cannot be correctly
  inferred from the file extension (for example when a temporary filename is
  supplied server side in shiny apps) (@sebkopf, #939). It no longer opens
  a graphics device if one isn't already open - this is annoying when you're
  running from a script (#1326).

* `guide_colorbar()` creates correct legend if only one color (@krlmlr, #943).

* `guide_colorbar()` no longer fails when the legend is empty - previously
  this often masked misspecifications elsewhere in the plot (#967).

* New `layer_data()` function extracts the data used for plotting for a given
  layer. It's mostly useful for testing.

* User supplied `minor_breaks` can now be supplied on the same scale as 
  the data, and will be automatically transformed with by scale (#1385).

* You can now suppress the appearance of an axis/legend title (and the space
  that would allocated for it) with `NULL` in the `scale_` function. To
  use the default lable, use `waiver()` (#1145).

* Position adjustments no longer warn about potentially varying ranges
  because the problem rarely occurs in practice and there are currently a
  lot of false positives since I don't understand exactly what FP criteria
  I should be testing.

* `scale_fill_grey()` now uses red for missing values. This matches
  `scale_colour_grey()` and makes it obvious where missing values lie.
  Override with `na.value`.

* `scale_*_gradient2()` defaults to using Lab colour space.

* `scale_*_gradientn()` now allows `colours` or `colors` (#1290)

* `scale_y_continuous()` now also transforms the `lower`, `middle` and `upper`
  aesthetics used by `geom_boxplot()`: this only affects
  `geom_boxplot(stat = "identity")` (#1020).

* Legends no longer inherit aesthetics if `inherit.aes` is FALSE (#1267).

* `lims()` makes it easy to set the limits of any axis (#1138).

* `labels = NULL` now works with `guide_legend()` and `guide_colorbar()`.
  (#1175, #1183).

* `override.aes` now works with American aesthetic spelling, e.g. color

* Scales no longer round data points to improve performance of colour
  palettes. Instead the scales package now uses a much faster colour
  interpolation algorithm (#1022).

* `scale_*_brewer()` and `scale_*_distiller()` add new `direction` argument of 
  `scales::brewer_pal`, making it easier to change the order of colours 
  (@jiho, #1139).

* `scale_x_date()` now clips dates outside the limits in the same way as
  `scale_x_continuous()` (#1090).

* `stat_bin()` gains `bins` arguments, which denotes the number of bins. Now
  you can set `bins=100` instead of `binwidth=0.5`. Note that `breaks` or
  `binwidth` will override it (@tmshn, #1158, #102).

* `stat_boxplot()` warns if a continuous variable is used for the `x` aesthetic
  without also supplying a `group` aesthetic (#992, @krlmlr).

* `stat_summary_2d()` and `stat_bin_2d()` now share exactly the same code for 
  determining breaks from `bins`, `binwidth`, and `origin`. 
  
* `stat_summary_2d()` and `stat_bin_2d()` now output in tile/raster compatible 
  form instead of rect compatible form. 

* Automatically computed breaks do not lead to an error for transformations like
  "probit" where the inverse can map to infinity (#871, @krlmlr)

* `stat_function()` now always evaluates the function on the original scale.
  Previously it computed the function on transformed scales, giving incorrect
  values (@BrianDiggs, #1011).

* `strip_dots` works with anonymous functions within calculated aesthetics 
  (e.g. `aes(sapply(..density.., function(x) mean(x))))` (#1154, @NikNakk)

* `theme()` gains `validate = FALSE` parameter to turn off validation, and 
  hence store arbitrary additional data in the themes. (@tdhock, #1121)

* Improved the calculation of segments needed to draw the curve representing
  a line when plotted in polar coordinates. In some cases, the last segment
  of a multi-segment line was not drawn (@BrianDiggs, #952)<|MERGE_RESOLUTION|>--- conflicted
+++ resolved
@@ -1,13 +1,12 @@
 # ggplot2 (development version)
 
-<<<<<<< HEAD
 * The evaluation time of aesthetics can now be controlled to a finer degree. 
   `after_stat()` superseeds the use of `stat()` and `..var..`-notation, ad is
   joined by `after_scale()` to allow for mapping to scaled aesthetic values. 
   Remapping of the same aesthetic is now supported with `stage()`, so you can 
   map a data variable to a stat aesthetic, and remap the same aesthetic to 
   something else after statistical transformation (@thomasp85, #3534)
-=======
+
 * ggplot2 no longer depends on reshape2, which means that it no longer 
   (recursively) needs plyr, stringr, or stringi packages.
 
@@ -18,7 +17,6 @@
   
 * `geom_sf()` now removes rows that can't be plotted due to `NA` aesthetics 
   (#3546, @thomasp85)
->>>>>>> 5d1d773c
 
 * A new scale type has been added, that allows binning of aesthetics at the 
   scale level. It has versions for both position and non-position aesthetics and

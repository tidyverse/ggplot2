# ggplot2 (development version)

<<<<<<< HEAD
* `guide_*()` functions get a new `theme` argument to style individual guides.
  The `theme()` function has gained additional arguments for styling guides:
  `legend.key.spacing{.x/.y}`, `legend.frame`, `legend.axis.line`, 
  `legend.ticks`, `legend.ticks.length`, `legend.text.position` and 
  `legend.title.position`. Previous style arguments in the `guide_*()` functions 
  have been soft-deprecated.
  
=======
* The plot's title, subtitle and caption now obey horizontal text margins
  (#5533).

* New `guide_axis_stack()` to combine other axis guides on top of one another.

* New `guide_custom()` function for drawing custom graphical objects (grobs)
  unrelated to scales in legend positions (#5416).
  
* `theme()` now supports splicing a list of arguments (#5542).

* Contour functions will not fail when `options("OutDec")` is not `.` (@eliocamp, #5555).

>>>>>>> 15bde2fd
* The `legend.key` theme element is set to inherit from the `panel.background`
  theme element. The default themes no longer set the `legend.key` element.
  This causes a visual change with the default `theme_gray()` (#5549).

* Lines where `linewidth = NA` are now dropped in `geom_sf()` (#5204).

* New `guide_axis_logticks()` can be used to draw logarithmic tick marks as
  an axis. It supersedes the `annotation_logticks()` function 
  (@teunbrand, #5325).

* Glyphs drawing functions of the `draw_key_*()` family can now set `"width"`
  and `"height"` attributes (in centimetres) to the produced keys to control
  their displayed size in the legend.

* `coord_radial()` is a successor to `coord_polar()` with more customisation 
  options. `coord_radial()` can:
  
  * integrate with the new guide system via a dedicated `guide_axis_theta()` to
    display the angle coordinate.
  * in addition to drawing full circles, also draw circle sectors by using the 
    `end` argument.
  * avoid data vanishing in the center of the plot by setting the `donut` 
    argument.
  * adjust the `angle` aesthetic of layers, such as `geom_text()`, to align 
    with the coordinate system using the `rotate_angle` argument.

* By default, `guide_legend()` now only draws a key glyph for a layer when
  the value is is the layer's data. To revert to the old behaviour, you
  can still set `show.legend = c({aesthetic} = TRUE)` (@teunbrand, #3648).

* The spacing between legend keys and their labels, in addition to legends
  and their titles, is now controlled by the text's `margin` setting. Not
  specifying margins will automatically add appropriate text margins. To
  control the spacing within a legend between keys, the new 
  `key.spacing.{x/y}` argument can be used. This leaves the 
  `legend.spacing` dedicated to controlling the spacing between
  different guides (#5455).

* In the theme element hierarchy, parent elements that are a strict subclass
  of child elements now confer their subclass upon the children (#5457).

* `ggsave()` no longer sometimes creates new directories, which is now 
  controlled by the new `create.dir` argument (#5489).

* `guide_coloursteps(even.steps = FALSE)` now draws one rectangle per interval
  instead of many small ones (#5481).

* (internal) guide building is now part of `ggplot_build()` instead of 
  `ggplot_gtable()` to allow guides to observe unmapped data (#5483).

* `geom_violin()` gains a `bounds` argument analogous to `geom_density()`s (@eliocamp, #5493).

* Legend titles no longer take up space if they've been removed by setting 
  `legend.title = element_blank()` (@teunbrand, #3587).

* New function `check_device()` for testing the availability of advanced 
  graphics features introduced in R 4.1.0 onwards (@teunbrand, #5332).

* Failing to fit or predict in `stat_smooth()` now gives a warning and omits
  the failed group, instead of throwing an error (@teunbrand, #5352).
  
* `resolution()` has a small tolerance, preventing spuriously small resolutions 
  due to rounding errors (@teunbrand, #2516).

* `stage()` now works correctly, even with aesthetics that do not have scales 
  (#5408)

* `labeller()` now handles unspecified entries from lookup tables
  (@92amartins, #4599).

* `fortify.default()` now accepts a data-frame-like object granted the object
  exhibits healthy `dim()`, `colnames()`, and `as.data.frame()` behaviors
  (@hpages, #5390).

* `ScaleContinuous$get_breaks()` now only calls `scales::zero_range()` on limits
  in transformed space, rather than in data space (#5304).

* Scales throw more informative messages (@teunbrand, #4185, #4258)

* The `scale_name` argument in `continuous_scale()`, `discrete_scale()` and
  `binned_scale()` is soft-deprecated (@teunbrand, #1312).

* In `theme()`, some elements can be specified with `rel()` to inherit from
  `unit`-class objects in a relative fashion (@teunbrand, #3951).

* `stat_ydensity()` with incomplete groups calculates the default `width` 
  parameter more stably (@teunbrand, #5396)

* `geom_boxplot()` gains a new argument, `staplewidth` that can draw staples
  at the ends of whiskers (@teunbrand, #5126)

* The `size` argument in `annotation_logticks()` has been deprecated in favour
  of the `linewidth` argument (#5292).

* `geom_boxplot()` gains an `outliers` argument to switch outliers on or off,
  in a manner that does affects the scale range. For hiding outliers that does
  not affect the scale range, you can continue to use `outlier.shape = NA` 
  (@teunbrand, #4892).

* Binned scales now treat `NA`s in limits the same way continuous scales do 
  (#5355).

* Binned scales work better with `trans = "reverse"` (#5355).

* The `legend.text.align` and `legend.title.align` arguments in `theme()` are 
  deprecated. The `hjust` setting of the `legend.text` and `legend.title` 
  elements continues to fulfil the role of text alignment (@teunbrand, #5347).

* Integers are once again valid input to theme arguments that expect numeric
  input (@teunbrand, #5369)

* Nicer error messages for xlim/ylim arguments in coord-* functions
  (@92amartins, #4601, #5297).

* `coord_sf()` now uses customisable guides provided in the scales or 
  `guides()` function (@teunbrand).

* Legends in `scale_*_manual()` can show `NA` values again when the `values` is
  a named vector (@teunbrand, #5214, #5286).
  
* `scale_*_manual()` with a named `values` argument now emits a warning when
  none of those names match the values found in the data (@teunbrand, #5298).

* `coord_munch()` can now close polygon shapes (@teunbrand, #3271)

* You can now omit either `xend` or `yend` from `geom_segment()` as only one
  of these is now required. If one is missing, it will be filled from the `x`
  and `y` aesthetics respectively. This makes drawing horizontal or vertical
  segments a little bit more convenient (@teunbrand, #5140).
  
* New `plot.tag.location` in `theme()` can control placement of the plot tag
  in the `"margin"`, `"plot"` or the new `"panel"` option (#4297).

* `geom_text()` and `geom_label()` gained a `size.unit` parameter that set the 
  text size to millimetres, points, centimetres, inches or picas 
  (@teunbrand, #3799).

* The guide system, as the last remaining chunk of ggplot2, has been rewritten 
  in ggproto. The axes and legends now inherit from a <Guide> class, which makes
  them extensible in the same manner as geoms, stats, facets and coords 
  (#3329, @teunbrand). In addition, the following changes were made:
    * A fallback for old S3 guides is encapsulated in the `GuideOld` ggproto
      class, which mostly just calls the old S3 generics.
    * While the S3 guide generics are still in place, the S3 methods for 
      `guide_train()`, `guide_merge()`, `guide_geom()`, `guide_transform()`,
      `guide_gengrob()` have been superseded by the respective ggproto methods.
      In practise, this will mean that `NextMethod()` or sub-classing ggplot2's
      guides with the S3 system will no longer work.
    * Styling theme parts of the guide now inherit from the plot's theme 
      (#2728). 
    * Styling non-theme parts of the guides accept <element> objects, so that
      the following is possible: `guide_colourbar(frame = element_rect(...))`.
    * Primary axis titles are now placed at the primary guide, so that
      `guides(x = guide_axis(position = "top"))` will display the title at the
      top by default (#4650).
    * Unknown secondary axis guide positions are now inferred as the opposite 
      of the primary axis guide when the latter has a known `position` (#4650).
    * `guide_colourbar()`, `guide_coloursteps()` and `guide_bins()` gain a
      `ticks.length` argument.
    * In `guide_bins()`, the title no longer arbitrarily becomes offset from
      the guide when it has long labels.
    * The `order` argument of guides now strictly needs to be a length-1 
      integer (#4958).
    * More informative error for mismatched 
     `direction`/`theme(legend.direction = ...)` arguments (#4364, #4930).
    * `guide_coloursteps()` and `guide_bins()` sort breaks (#5152).
    * `guide_axis()` gains a `minor.ticks` argument to draw minor ticks (#4387).
    * `guide_axis()` gains a `cap` argument that can be used to trim the
      axis line to extreme breaks (#4907).
    * `guide_colourbar()` and `guide_coloursteps()` merge properly when one
      of aesthetics is dropped (#5324).
    * Fixed regression in `guide_legend()` where the `linewidth` key size
      wasn't adapted to the width of the lines (#5160).

* `geom_label()` now uses the `angle` aesthetic (@teunbrand, #2785)
* 'lines' units in `geom_label()`, often used in the `label.padding` argument, 
  are now are relative to the text size. This causes a visual change, but fixes 
  a misalignment issue between the textbox and text (@teunbrand, #4753)
* The `label.padding` argument in `geom_label()` now supports inputs created
  with the `margin()` function (#5030).
* As an internal change, the `titleGrob()` has been refactored to be faster.
* The `translate_shape_string()` internal function is now exported for use in
  extensions of point layers (@teunbrand, #5191).
* Fixed bug in `coord_sf()` where graticule lines didn't obey 
  `panel.grid.major`'s linewidth setting (@teunbrand, #5179)
* Fixed bug in `annotation_logticks()` when no suitable tick positions could
  be found (@teunbrand, #5248).
* To improve `width` calculation in bar plots with empty factor levels, 
  `resolution()` considers `mapped_discrete` values as having resolution 1 
  (@teunbrand, #5211)
* When `geom_path()` has aesthetics varying within groups, the `arrow()` is
  applied to groups instead of individual segments (@teunbrand, #4935).
* The default width of `geom_bar()` is now based on panel-wise resolution of
  the data, rather than global resolution (@teunbrand, #4336).
* To apply dodging more consistently in violin plots, `stat_ydensity()` now
  has a `drop` argument to keep or discard groups with 1 observation.
* Aesthetics listed in `geom_*()` and `stat_*()` layers now point to relevant
  documentation (@teunbrand, #5123).
* `coord_flip()` has been marked as superseded. The recommended alternative is
  to swap the `x` and `y` aesthetic and/or using the `orientation` argument in
  a layer (@teunbrand, #5130).
* `stat_align()` is now applied per panel instead of globally, preventing issues
  when facets have different ranges (@teunbrand, #5227).
* A stacking bug in `stat_align()` was fixed (@teunbrand, #5176).
* `stat_contour()` and `stat_contour_filled()` now warn about and remove
  duplicated coordinates (@teunbrand, #5215).
* Improve performance of layers without positional scales (@zeehio, #4990)

# ggplot2 3.4.4

This hotfix release adapts to a change in r-devel's `base::is.atomic()` and 
the upcoming retirement of maptools.

* `fortify()` for sp objects (e.g., `SpatialPolygonsDataFrame`) is now deprecated
  and will be removed soon in support of [the upcoming retirement of rgdal, rgeos,
  and maptools](https://r-spatial.org/r/2023/05/15/evolution4.html). In advance
  of the whole removal, `fortify(<SpatialPolygonsDataFrame>, region = ...)`
  no longer works as of this version (@yutannihilation, #5244).

# ggplot2 3.4.3
This hotfix release addresses a version comparison change in r-devel. There are
no user-facing or breaking changes.

# ggplot2 3.4.2
This is a hotfix release anticipating changes in r-devel, but folds in upkeep
changes and a few bug fixes as well.

## Minor improvements

* Various type checks and their messages have been standardised 
  (@teunbrand, #4834).
  
* ggplot2 now uses `scales::DiscreteRange` and `scales::ContinuousRange`, which
  are available to write scale extensions from scratch (@teunbrand, #2710).
  
* The `layer_data()`, `layer_scales()` and `layer_grob()` now have the default
  `plot = last_plot()` (@teunbrand, #5166).
  
* The `datetime_scale()` scale constructor is now exported for use in extension
  packages (@teunbrand, #4701).
  
## Bug fixes

* `update_geom_defaults()` and `update_stat_defaults()` now return properly 
  classed objects and have updated docs (@dkahle, #5146).

* For the purposes of checking required or non-missing aesthetics, character 
  vectors are no longer considered non-finite (@teunbrand, @4284).

* `annotation_logticks()` skips drawing ticks when the scale range is non-finite
  instead of throwing an error (@teunbrand, #5229).
  
* Fixed spurious warnings when the `weight` was used in `stat_bin_2d()`, 
  `stat_boxplot()`, `stat_contour()`, `stat_bin_hex()` and `stat_quantile()`
  (@teunbrand, #5216).

* To prevent changing the plotting order, `stat_sf()` is now computed per panel 
  instead of per group (@teunbrand, #4340).

* Fixed bug in `coord_sf()` where graticule lines didn't obey 
  `panel.grid.major`'s linewidth setting (@teunbrand, #5179).

* `geom_text()` drops observations where `angle = NA` instead of throwing an
  error (@teunbrand, #2757).
  
# ggplot2 3.4.1
This is a small release focusing on fixing regressions in the 3.4.0 release
and minor polishes.

## Breaking changes

* The computed variable `y` in `stat_ecdf()` has been superseded by `ecdf` to 
  prevent incorrect scale transformations (@teunbrand, #5113 and #5112).
  
## New features

* Added `scale_linewidth_manual()` and `scale_linewidth_identity()` to support
  the `linewidth` aesthetic (@teunbrand, #5050).
  
* `ggsave()` warns when multiple `filename`s are given, and only writes to the
  first file (@teunbrand, #5114).

## Bug fixes

* Fixed a regression in `geom_hex()` where aesthetics were replicated across 
  bins (@thomasp85, #5037 and #5044).
  
* Using two ordered factors as facetting variables in 
  `facet_grid(..., as.table = FALSE)` now throws a warning instead of an
  error (@teunbrand, #5109).
  
* Fixed misbehaviour of `draw_key_boxplot()` and `draw_key_crossbar()` with 
  skewed key aspect ratio (@teunbrand, #5082).
  
* Fixed spurious warning when `weight` aesthetic was used in `stat_smooth()` 
  (@teunbrand based on @clauswilke's suggestion, #5053).
  
* The `lwd` alias is now correctly replaced by `linewidth` instead of `size` 
  (@teunbrand based on @clauswilke's suggestion #5051).
  
* Fixed a regression in `Coord$train_panel_guides()` where names of guides were 
  dropped (@maxsutton, #5063).

In binned scales:

* Automatic breaks should no longer be out-of-bounds, and automatic limits are
  adjusted to include breaks (@teunbrand, #5082).
  
* Zero-range limits no longer throw an error and are treated akin to continuous
  scales with zero-range limits (@teunbrand, #5066).
  
* The `trans = "date"` and `trans = "time"` transformations were made compatible
  (@teunbrand, #4217).

# ggplot2 3.4.0
This is a minor release focusing on tightening up the internals and ironing out
some inconsistencies in the API. The biggest change is the addition of the 
`linewidth` aesthetic that takes of sizing the width of any line from `size`. 
This change, while attempting to be as non-breaking as possible, has the 
potential to change the look of some of your plots.

Other notable changes is a complete redo of the error and warning messaging in
ggplot2 using the cli package. Messaging is now better contextualised and it 
should be easier to identify which layer an error is coming from. Last, we have
now made the switch to using the vctrs package internally which means that 
support for vctrs classes as variables should improve, along with some small 
gains in rendering speed.

## Breaking changes

* A `linewidth` aesthetic has been introduced and supersedes the `size` 
  aesthetic for scaling the width of lines in line based geoms. `size` will 
  remain functioning but deprecated for these geoms and it is recommended to 
  update all code to reflect the new aesthetic. For geoms that have _both_ point 
  sizing and linewidth sizing (`geom_pointrange()` and `geom_sf`) `size` now 
  **only** refers to sizing of points which can leads to a visual change in old
  code (@thomasp85, #3672)
  
* The default line width for polygons in `geom_sf()` have been decreased to 0.2 
  to reflect that this is usually used for demarking borders where a thinner 
  line is better suited. This change was made since we already induced a 
  visual change in `geom_sf()` with the introduction of the `linewidth` 
  aesthetic.
  
* The dot-dot notation (`..var..`) and `stat()`, which have been superseded by
  `after_stat()`, are now formally deprecated (@yutannihilation, #3693).

* `qplot()` is now formally deprecated (@yutannihilation, #3956).

* `stage()` now properly refers to the values without scale transformations for
  the stage of `after_stat`. If your code requires the scaled version of the
  values for some reason, you have to apply the same transformation by yourself,
  e.g. `sqrt()` for `scale_{x,y}_sqrt()` (@yutannihilation and @teunbrand, #4155).

* Use `rlang::hash()` instead of `digest::digest()`. This update may lead to 
  changes in the automatic sorting of legends. In order to enforce a specific
  legend order use the `order` argument in the guide. (@thomasp85, #4458)

* referring to `x` in backquoted expressions with `label_bquote()` is no longer
  possible.

* The `ticks.linewidth` and `frame.linewidth` parameters of `guide_colourbar()`
  are now multiplied with `.pt` like elsewhere in ggplot2. It can cause visual
  changes when these arguments are not the defaults and these changes can be 
  restored to their previous behaviour by adding `/ .pt` (@teunbrand #4314).

* `scale_*_viridis_b()` now uses the full range of the viridis scales 
  (@gregleleu, #4737)

## New features

* `geom_col()` and `geom_bar()` gain a new `just` argument. This is set to `0.5`
  by default; use `just = 0`/`just = 1` to place columns on the left/right
  of the axis breaks.
  (@wurli, #4899)

* `geom_density()` and `stat_density()` now support `bounds` argument
  to estimate density with boundary correction (@echasnovski, #4013).

* ggplot now checks during statistical transformations whether any data 
  columns were dropped and warns about this. If stats intend to drop
  data columns they can declare them in the new field `dropped_aes`.
  (@clauswilke, #3250)

* `...` supports `rlang::list2` dynamic dots in all public functions. 
  (@mone27, #4764) 

* `theme()` now has a `strip.clip` argument, that can be set to `"off"` to 
  prevent the clipping of strip text and background borders (@teunbrand, #4118)
  
* `geom_contour()` now accepts a function in the `breaks` argument 
  (@eliocamp, #4652).

## Minor improvements and bug fixes

* Fix a bug in `position_jitter()` where infinity values were dropped (@javlon,
  #4790).

* `geom_linerange()` now respects the `na.rm` argument (#4927, @thomasp85)

* Improve the support for `guide_axis()` on `coord_trans()` 
  (@yutannihilation, #3959)
  
* Added `stat_align()` to align data without common x-coordinates prior to
  stacking. This is now the default stat for `geom_area()` (@thomasp85, #4850)

* Fix a bug in `stat_contour_filled()` where break value differences below a 
  certain number of digits would cause the computations to fail (@thomasp85, 
  #4874)

* Secondary axis ticks are now positioned more precisely, removing small visual
  artefacts with alignment between grid and ticks (@thomasp85, #3576)

* Improve `stat_function` documentation regarding `xlim` argument. 
  (@92amartins, #4474)

* Fix various issues with how `labels`, `breaks`, `limits`, and `show.limits`
  interact in the different binning guides (@thomasp85, #4831)

* Automatic break calculation now squishes the scale limits to the domain
  of the transformation. This allows `scale_{x/y}_sqrt()` to find breaks at 0   
  when appropriate (@teunbrand, #980).

* Using multiple modified aesthetics correctly will no longer trigger warnings. 
  If used incorrectly, the warning will now report the duplicated aesthetic 
  instead of `NA` (@teunbrand, #4707).

* `aes()` now supports the `!!!` operator in its first two arguments
  (#2675). Thanks to @yutannihilation and @teunbrand for draft
  implementations.

* Require rlang >= 1.0.0 (@billybarc, #4797)

* `geom_violin()` no longer issues "collapsing to unique 'x' values" warning
  (@bersbersbers, #4455)

* `annotate()` now documents unsupported geoms (`geom_abline()`, `geom_hline()`
  and `geom_vline()`), and warns when they are requested (@mikmart, #4719)

* `presidential` dataset now includes Trump's presidency (@bkmgit, #4703).

* `position_stack()` now works fully with `geom_text()` (@thomasp85, #4367)

* `geom_tile()` now correctly recognises missing data in `xmin`, `xmax`, `ymin`,
  and `ymax` (@thomasp85 and @sigmapi, #4495)

* `geom_hex()` will now use the binwidth from `stat_bin_hex()` if present, 
  instead of deriving it (@thomasp85, #4580)
  
* `geom_hex()` now works on non-linear coordinate systems (@thomasp85)

* Fixed a bug throwing errors when trying to render an empty plot with secondary
  axes (@thomasp85, #4509)

* Axes are now added correctly in `facet_wrap()` when `as.table = FALSE`
  (@thomasp85, #4553)

* Better compatibility of custom device functions in `ggsave()` 
  (@thomasp85, #4539)

* Binning scales are now more resilient to calculated limits that ends up being
  `NaN` after transformations (@thomasp85, #4510)

* Strip padding in `facet_grid()` is now only in effect if 
  `strip.placement = "outside"` _and_ an axis is present between the strip and 
  the panel (@thomasp85, #4610)

* Aesthetics of length 1 are now recycled to 0 if the length of the data is 0 
  (@thomasp85, #4588)

* Setting `size = NA` will no longer cause `guide_legend()` to error 
  (@thomasp85, #4559)

* Setting `stroke` to `NA` in `geom_point()` will no longer impair the sizing of
  the points (@thomasp85, #4624)

* `stat_bin_2d()` now correctly recognises the `weight` aesthetic 
  (@thomasp85, #4646)
  
* All geoms now have consistent exposure of linejoin and lineend parameters, and
  the guide keys will now respect these settings (@thomasp85, #4653)

* `geom_sf()` now respects `arrow` parameter for lines (@jakeruss, #4659)

* Updated documentation for `print.ggplot` to reflect that it returns
  the original plot, not the result of `ggplot_build()`. (@r2evans, #4390)

* `scale_*_manual()` no longer displays extra legend keys, or changes their 
  order, when a named `values` argument has more items than the data. To display
  all `values` on the legend instead, use
  `scale_*_manual(values = vals, limits = names(vals))`. (@teunbrand, @banfai, 
  #4511, #4534)

* Updated documentation for `geom_contour()` to correctly reflect argument 
  precedence between `bins` and `binwidth`. (@eliocamp, #4651)

* Dots in `geom_dotplot()` are now correctly aligned to the baseline when
  `stackratio != 1` and `stackdir != "up"` (@mjskay, #4614)

* Key glyphs for `geom_boxplot()`, `geom_crossbar()`, `geom_pointrange()`, and
  `geom_linerange()` are now orientation-aware (@mjskay, #4732)
  
* Updated documentation for `geom_smooth()` to more clearly describe effects of 
  the `fullrange` parameter (@thoolihan, #4399).

# ggplot2 3.3.6
This is a very small release only applying an internal change to comply with 
R 4.2 and its deprecation of `default.stringsAsFactors()`. There are no user
facing changes and no breaking changes.

# ggplot2 3.3.5
This is a very small release focusing on fixing a couple of untenable issues 
that surfaced with the 3.3.4 release

* Revert changes made in #4434 (apply transform to intercept in `geom_abline()`) 
  as it introduced undesirable issues far worse than the bug it fixed 
  (@thomasp85, #4514)
* Fixes an issue in `ggsave()` when producing emf/wmf files (@yutannihilation, 
  #4521)
* Warn when grDevices specific arguments are passed to ragg devices (@thomasp85, 
  #4524)
* Fix an issue where `coord_sf()` was reporting that it is non-linear
  even when data is provided in projected coordinates (@clauswilke, #4527)

# ggplot2 3.3.4
This is a larger patch release fixing a huge number of bugs and introduces a 
small selection of feature refinements.

## Features

* Alt-text can now be added to a plot using the `alt` label, i.e 
  `+ labs(alt = ...)`. Currently this alt text is not automatically propagated, 
  but we plan to integrate into Shiny, RMarkdown, and other tools in the future. 
  (@thomasp85, #4477)

* Add support for the BrailleR package for creating descriptions of the plot
  when rendered (@thomasp85, #4459)
  
* `coord_sf()` now has an argument `default_crs` that specifies the coordinate
  reference system (CRS) for non-sf layers and scale/coord limits. This argument
  defaults to `NULL`, which means non-sf layers are assumed to be in projected
  coordinates, as in prior ggplot2 versions. Setting `default_crs = sf::st_crs(4326)`
  provides a simple way to interpret x and y positions as longitude and latitude,
  regardless of the CRS used by `coord_sf()`. Authors of extension packages
  implementing `stat_sf()`-like functionality are encouraged to look at the source
  code of `stat_sf()`'s `compute_group()` function to see how to provide scale-limit
  hints to `coord_sf()` (@clauswilke, #3659).

* `ggsave()` now uses ragg to render raster output if ragg is available. It also
  handles custom devices that sets a default unit (e.g. `ragg::agg_png`) 
  correctly (@thomasp85, #4388)

* `ggsave()` now returns the saved file location invisibly (#3379, @eliocamp).
  Note that, as a side effect, an unofficial hack `<ggplot object> + ggsave()`
  no longer works (#4513).

* The scale arguments `limits`, `breaks`, `minor_breaks`, `labels`, `rescaler`
  and `oob` now accept purrr style lambda notation (@teunbrand, #4427). The same 
  is true for `as_labeller()` (and therefore also `labeller()`) 
  (@netique, #4188).

* Manual scales now allow named vectors passed to `values` to contain fewer 
  elements than existing in the data. Elements not present in values will be set
  to `NA` (@thomasp85, #3451)
  
* Date and datetime position scales support out-of-bounds (oob) arguments to 
  control how limits affect data outside those limits (@teunbrand, #4199).
  
## Fixes

* Fix a bug that `after_stat()` and `after_scale()` cannot refer to aesthetics
  if it's specified in the plot-global mapping (@yutannihilation, #4260).
  
* Fix bug in `annotate_logticks()` that would cause an error when used together
  with `coord_flip()` (@thomasp85, #3954)
  
* Fix a bug in `geom_abline()` that resulted in `intercept` not being subjected
  to the transformation of the y scale (@thomasp85, #3741)
  
* Extent the range of the line created by `geom_abline()` so that line ending
  is not visible for large linewidths (@thomasp85, #4024)

* Fix bug in `geom_dotplot()` where dots would be positioned wrong with 
  `stackgroups = TRUE` (@thomasp85, #1745)

* Fix calculation of confidence interval for locfit smoothing in `geom_smooth()`
  (@topepo, #3806)
  
* Fix bug in `geom_text()` where `"outward"` and `"inward"` justification for 
  some `angle` values was reversed (@aphalo, #4169, #4447)

* `ggsave()` now sets the default background to match the fill value of the
  `plot.background` theme element (@karawoo, #4057)

* It is now deprecated to specify `guides(<scale> = FALSE)` or
  `scale_*(guide = FALSE)` to remove a guide. Please use 
  `guides(<scale> = "none")` or `scale_*(guide = "none")` instead 
  (@yutannihilation, #4097)
  
* Fix a bug in `guide_bins()` where keys would disappear if the guide was 
  reversed (@thomasp85, #4210)
  
* Fix bug in `guide_coloursteps()` that would repeat the terminal bins if the
  breaks coincided with the limits of the scale (@thomasp85, #4019)

* Make sure that default labels from default mappings doesn't overwrite default
  labels from explicit mappings (@thomasp85, #2406)

* Fix bug in `labeller()` where parsing was turned off if `.multiline = FALSE`
  (@thomasp85, #4084)
  
* Make sure `label_bquote()` has access to the calling environment when 
  evaluating the labels (@thomasp85, #4141)

* Fix a bug in the layer implementation that introduced a new state after the 
  first render which could lead to a different look when rendered the second 
  time (@thomasp85, #4204)

* Fix a bug in legend justification where justification was lost of the legend
  dimensions exceeded the available size (@thomasp85, #3635)

* Fix a bug in `position_dodge2()` where `NA` values in thee data would cause an
  error (@thomasp85, #2905)

* Make sure `position_jitter()` creates the same jittering independent of 
  whether it is called by name or with constructor (@thomasp85, #2507)

* Fix a bug in `position_jitter()` where different jitters would be applied to 
  different position aesthetics of the same axis (@thomasp85, #2941)
  
* Fix a bug in `qplot()` when supplying `c(NA, NA)` as axis limits 
  (@thomasp85, #4027)
  
* Remove cross-inheritance of default discrete colour/fill scales and check the
  type and aesthetic of function output if `type` is a function 
  (@thomasp85, #4149)

* Fix bug in `scale_[x|y]_date()` where custom breaks functions that resulted in
  fractional dates would get misaligned (@thomasp85, #3965)
  
* Fix bug in `scale_[x|y]_datetime()` where a specified timezone would be 
  ignored by the scale (@thomasp85, #4007)
  
* Fix issue in `sec_axis()` that would throw warnings in the absence of any 
  secondary breaks (@thomasp85, #4368)

* `stat_bin()`'s computed variable `width` is now documented (#3522).
  
* `stat_count()` now computes width based on the full dataset instead of per 
  group (@thomasp85, #2047)

* Extended `stat_ecdf()` to calculate the cdf from either x or y instead from y 
  only (@jgjl, #4005)
  
* Fix a bug in `stat_summary_bin()` where one more than the requested number of
  bins would be created (@thomasp85, #3824)

* Only drop groups in `stat_ydensity()` when there are fewer than two data 
  points and throw a warning (@andrewwbutler, #4111).

* Fixed a bug in strip assembly when theme has `strip.text = element_blank()`
  and plots are faceted with multi-layered strips (@teunbrand, #4384).
  
* Using `theme(aspect.ratio = ...)` together with free space in `facet_grid()`
  now correctly throws an error (@thomasp85, #3834)

* Fixed a bug in `labeller()` so that `.default` is passed to `as_labeller()`
  when labellers are specified by naming faceting variables. (@waltersom, #4031)
  
* Updated style for example code (@rjake, #4092)

* ggplot2 now requires R >= 3.3 (#4247).

* ggplot2 now uses `rlang::check_installed()` to check if a suggested package is
  installed, which will offer to install the package before continuing (#4375, 
  @malcolmbarrett)

* Improved error with hint when piping a `ggplot` object into a facet function
  (#4379, @mitchelloharawild).

# ggplot2 3.3.3
This is a small patch release mainly intended to address changes in R and CRAN.
It further changes the licensing model of ggplot2 to an MIT license.

* Update the ggplot2 licence to an MIT license (#4231, #4232, #4233, and #4281)

* Use vdiffr conditionally so ggplot2 can be tested on systems without vdiffr

* Update tests to work with the new `all.equal()` defaults in R >4.0.3

* Fixed a bug that `guide_bins()` mistakenly ignore `override.aes` argument
  (@yutannihilation, #4085).

# ggplot2 3.3.2
This is a small release focusing on fixing regressions introduced in 3.3.1.

* Added an `outside` option to `annotation_logticks()` that places tick marks
  outside of the plot bounds. (#3783, @kbodwin)

* `annotation_raster()` adds support for native rasters. For large rasters,
  native rasters render significantly faster than arrays (@kent37, #3388)
  
* Facet strips now have dedicated position-dependent theme elements 
  (`strip.text.x.top`, `strip.text.x.bottom`, `strip.text.y.left`, 
  `strip.text.y.right`) that inherit from `strip.text.x` and `strip.text.y`, 
  respectively. As a consequence, some theme stylings now need to be applied to 
  the position-dependent elements rather than to the parent elements. This 
  change was already introduced in ggplot2 3.3.0 but not listed in the 
  changelog. (@thomasp85, #3683)

* Facets now handle layers containing no data (@yutannihilation, #3853).
  
* A newly added geom `geom_density_2d_filled()` and associated stat 
  `stat_density_2d_filled()` can draw filled density contours
  (@clauswilke, #3846).

* A newly added `geom_function()` is now recommended to use in conjunction
  with/instead of `stat_function()`. In addition, `stat_function()` now
  works with transformed y axes, e.g. `scale_y_log10()`, and in plots
  containing no other data or layers (@clauswilke, #3611, #3905, #3983).

* Fixed a bug in `geom_sf()` that caused problems with legend-type
  autodetection (@clauswilke, #3963).
  
* Support graphics devices that use the `file` argument instead of `fileneame` 
  in `ggsave()` (@bwiernik, #3810)
  
* Default discrete color scales are now configurable through the `options()` of 
  `ggplot2.discrete.colour` and `ggplot2.discrete.fill`. When set to a character 
  vector of colour codes (or list of character vectors)  with sufficient length, 
  these colours are used for the default scale. See `help(scale_colour_discrete)` 
  for more details and examples (@cpsievert, #3833).

* Default continuous colour scales (i.e., the `options()` 
  `ggplot2.continuous.colour` and `ggplot2.continuous.fill`, which inform the 
  `type` argument of `scale_fill_continuous()` and `scale_colour_continuous()`) 
  now accept a function, which allows more control over these default 
  `continuous_scale()`s (@cpsievert, #3827).

* A bug was fixed in `stat_contour()` when calculating breaks based on 
  the `bins` argument (@clauswilke, #3879, #4004).
  
* Data columns can now contain `Vector` S4 objects, which are widely used in the 
  Bioconductor project. (@teunbrand, #3837)

# ggplot2 3.3.1

This is a small release with no code change. It removes all malicious links to a 
site that got hijacked from the readme and pkgdown site.

# ggplot2 3.3.0

This is a minor release but does contain a range of substantial new features, 
along with the standard bug fixes. The release contains a few visual breaking
changes, along with breaking changes for extension developers due to a shift in
internal representation of the position scales and their axes. No user breaking
changes are included.

This release also adds Dewey Dunnington (@paleolimbot) to the core team.

## Breaking changes
There are no user-facing breaking changes, but a change in some internal 
representations that extension developers may have relied on, along with a few 
breaking visual changes which may cause visual tests in downstream packages to 
fail.

* The `panel_params` field in the `Layout` now contains a list of list of 
  `ViewScale` objects, describing the trained coordinate system scales, instead
  of the list object used before. Any extensions that use this field will likely
  break, as will unit tests that checks aspects of this.

* `element_text()` now issues a warning when vectorized arguments are provided, 
  as in `colour = c("red", "green", "blue")`. Such use is discouraged and not 
  officially supported (@clauswilke, #3492).

* Changed `theme_grey()` setting for legend key so that it creates no border 
  (`NA`) rather than drawing a white one. (@annennenne, #3180)

* `geom_ribbon()` now draws separate lines for the upper and lower intervals if
  `colour` is mapped. Similarly, `geom_area()` and `geom_density()` now draw
  the upper lines only in the same case by default. If you want old-style full
  stroking, use `outline.type = "full"` (@yutannihilation, #3503 / @thomasp85, #3708).

## New features

* The evaluation time of aesthetics can now be controlled to a finer degree. 
  `after_stat()` supersedes the use of `stat()` and `..var..`-notation, and is
  joined by `after_scale()` to allow for mapping to scaled aesthetic values. 
  Remapping of the same aesthetic is now supported with `stage()`, so you can 
  map a data variable to a stat aesthetic, and remap the same aesthetic to 
  something else after statistical transformation (@thomasp85, #3534)

* All `coord_*()` functions with `xlim` and `ylim` arguments now accept
  vectors with `NA` as a placeholder for the minimum or maximum value
  (e.g., `ylim = c(0, NA)` would zoom the y-axis from 0 to the 
  maximum value observed in the data). This mimics the behaviour
  of the `limits` argument in continuous scale functions
  (@paleolimbot, #2907).

* Allowed reversing of discrete scales by re-writing `get_limits()` 
  (@AnneLyng, #3115)
  
* All geoms and stats that had a direction (i.e. where the x and y axes had 
  different interpretation), can now freely choose their direction, instead of
  relying on `coord_flip()`. The direction is deduced from the aesthetic 
  mapping, but can also be specified directly with the new `orientation` 
  argument (@thomasp85, #3506).
  
* Position guides can now be customized using the new `guide_axis()`, which can 
  be passed to position `scale_*()` functions or via `guides()`. The new axis 
  guide (`guide_axis()`) comes with arguments `check.overlap` (automatic removal 
  of overlapping labels), `angle` (easy rotation of axis labels), and
  `n.dodge` (dodge labels into multiple rows/columns) (@paleolimbot, #3322).
  
* A new scale type has been added, that allows binning of aesthetics at the 
  scale level. It has versions for both position and non-position aesthetics and
  comes with two new guides (`guide_bins` and `guide_coloursteps`) 
  (@thomasp85, #3096)
  
* `scale_x_continuous()` and `scale_y_continuous()` gains an `n.breaks` argument
  guiding the number of automatic generated breaks (@thomasp85, #3102)

* Added `stat_contour_filled()` and `geom_contour_filled()`, which compute 
  and draw filled contours of gridded data (@paleolimbot, #3044). 
  `geom_contour()` and `stat_contour()` now use the isoband package
  to compute contour lines. The `complete` parameter (which was undocumented
  and has been unused for at least four years) was removed (@paleolimbot, #3044).
  
* Themes have gained two new parameters, `plot.title.position` and 
  `plot.caption.position`, that can be used to customize how plot
  title/subtitle and plot caption are positioned relative to the overall plot
  (@clauswilke, #3252).

## Extensions
  
* `Geom` now gains a `setup_params()` method in line with the other ggproto
  classes (@thomasp85, #3509)

* The newly added function `register_theme_elements()` now allows developers
  of extension packages to define their own new theme elements and place them
  into the ggplot2 element tree (@clauswilke, #2540).

## Minor improvements and bug fixes

* `coord_trans()` now draws second axes and accepts `xlim`, `ylim`,
  and `expand` arguments to bring it up to feature parity with 
  `coord_cartesian()`. The `xtrans` and `ytrans` arguments that were 
  deprecated in version 1.0.1 in favour of `x` and `y` 
  were removed (@paleolimbot, #2990).

* `coord_trans()` now calculates breaks using the expanded range 
  (previously these were calculated using the unexpanded range, 
  which resulted in differences between plots made with `coord_trans()`
  and those made with `coord_cartesian()`). The expansion for discrete axes 
  in `coord_trans()` was also updated such that it behaves identically
  to that in `coord_cartesian()` (@paleolimbot, #3338).

* `expand_scale()` was deprecated in favour of `expansion()` for setting
  the `expand` argument of `x` and `y` scales (@paleolimbot).

* `geom_abline()`, `geom_hline()`, and `geom_vline()` now issue 
  more informative warnings when supplied with set aesthetics
  (i.e., `slope`, `intercept`, `yintercept`, and/or `xintercept`)
  and mapped aesthetics (i.e., `data` and/or `mapping`).

* Fix a bug in `geom_raster()` that squeezed the image when it went outside 
  scale limits (#3539, @thomasp85)

* `geom_sf()` now determines the legend type automatically (@microly, #3646).
  
* `geom_sf()` now removes rows that can't be plotted due to `NA` aesthetics 
  (#3546, @thomasp85)

* `geom_sf()` now applies alpha to linestring geometries 
  (#3589, @yutannihilation).

* `gg_dep()` was deprecated (@perezp44, #3382).

* Added function `ggplot_add.by()` for lists created with `by()`, allowing such
  lists to be added to ggplot objects (#2734, @Maschette)

* ggplot2 no longer depends on reshape2, which means that it no longer 
  (recursively) needs plyr, stringr, or stringi packages.

* Increase the default `nbin` of `guide_colourbar()` to place the ticks more 
  precisely (#3508, @yutannihilation).

* `manual_scale()` now matches `values` with the order of `breaks` whenever
  `values` is an unnamed vector. Previously, unnamed `values` would match with
  the limits of the scale and ignore the order of any `breaks` provided. Note
  that this may change the appearance of plots that previously relied on the
  unordered behaviour (#2429, @idno0001).

* `scale_manual_*(limits = ...)` now actually limits the scale (#3262,
  @yutannihilation).

* Fix a bug when `show.legend` is a named logical vector 
  (#3461, @yutannihilation).

* Added weight aesthetic option to `stat_density()` and made scaling of 
  weights the default (@annennenne, #2902)
  
* `stat_density2d()` can now take an `adjust` parameter to scale the default 
  bandwidth. (#2860, @haleyjeppson)

* `stat_smooth()` uses `REML` by default, if `method = "gam"` and
  `gam`'s method is not specified (@ikosmidis, #2630).

* stacking text when calculating the labels and the y axis with
  `stat_summary()` now works (@ikosmidis, #2709)
  
* `stat_summary()` and related functions now support rlang-style lambda functions
  (#3568, @dkahle).

* The data mask pronoun, `.data`, is now stripped from default labels.

* Addition of partial themes to plots has been made more predictable;
  stepwise addition of individual partial themes is now equivalent to
  addition of multple theme elements at once (@clauswilke, #3039).

* Facets now don't fail even when some variable in the spec are not available
  in all layers (@yutannihilation, #2963).

# ggplot2 3.2.1

This is a patch release fixing a few regressions introduced in 3.2.0 as well as
fixing some unit tests that broke due to upstream changes.

* `position_stack()` no longer changes the order of the input data. Changes to 
  the internal behaviour of `geom_ribbon()` made this reordering problematic 
  with ribbons that spanned `y = 0` (#3471)
* Using `qplot()` with a single positional aesthetic will no longer title the
  non-specified scale as `"NULL"` (#3473)
* Fixes unit tests for sf graticule labels caused by changes to sf

# ggplot2 3.2.0

This is a minor release with an emphasis on internal changes to make ggplot2 
faster and more consistent. The few interface changes will only affect the 
aesthetics of the plot in minor ways, and will only potentially break code of
extension developers if they have relied on internals that have been changed. 
This release also sees the addition of Hiroaki Yutani (@yutannihilation) to the 
core developer team.

With the release of R 3.6, ggplot2 now requires the R version to be at least 3.2,
as the tidyverse is committed to support 5 major versions of R.

## Breaking changes

* Two patches (#2996 and #3050) fixed minor rendering problems. In most cases,
  the visual changes are so subtle that they are difficult to see with the naked
  eye. However, these changes are detected by the vdiffr package, and therefore
  any package developers who use vdiffr to test for visual correctness of ggplot2
  plots will have to regenerate all reference images.
  
* In some cases, ggplot2 now produces a warning or an error for code that previously
  produced plot output. In all these cases, the previous plot output was accidental,
  and the plotting code uses the ggplot2 API in a way that would lead to undefined
  behavior. Examples include a missing `group` aesthetic in `geom_boxplot()` (#3316),
  annotations across multiple facets (#3305), and not using aesthetic mappings when
  drawing ribbons with `geom_ribbon()` (#3318).

## New features

* This release includes a range of internal changes that speeds up plot 
  generation. None of the changes are user facing and will not break any code,
  but in general ggplot2 should feel much faster. The changes includes, but are
  not limited to:
  
  - Caching ascent and descent dimensions of text to avoid recalculating it for
    every title.
  
  - Using a faster data.frame constructor as well as faster indexing into 
    data.frames
    
  - Removing the plyr dependency, replacing plyr functions with faster 
    equivalents.

* `geom_polygon()` can now draw polygons with holes using the new `subgroup` 
  aesthetic. This functionality requires R 3.6.0 (@thomasp85, #3128)

* Aesthetic mappings now accept functions that return `NULL` (@yutannihilation,
  #2997).

* `stat_function()` now accepts rlang/purrr style anonymous functions for the 
  `fun` parameter (@dkahle, #3159).

* `geom_rug()` gains an "outside" option to allow for moving the rug tassels to 
  outside the plot area (@njtierney, #3085) and a `length` option to allow for 
  changing the length of the rug lines (@daniel-wells, #3109). 
  
* All geoms now take a `key_glyph` paramter that allows users to customize
  how legend keys are drawn (@clauswilke, #3145). In addition, a new key glyph
  `timeseries` is provided to draw nice legends for time series
  (@mitchelloharawild, #3145).

## Extensions

* Layers now have a new member function `setup_layer()` which is called at the
  very beginning of the plot building process and which has access to the 
  original input data and the plot object being built. This function allows the 
  creation of custom layers that autogenerate aesthetic mappings based on the 
  input data or that filter the input data in some form. For the time being, this
  feature is not exported, but it has enabled the development of a new layer type,
  `layer_sf()` (see next item). Other special-purpose layer types may be added
  in the future (@clauswilke, #2872).
  
* A new layer type `layer_sf()` can auto-detect and auto-map sf geometry
  columns in the data. It should be used by extension developers who are writing
  new sf-based geoms or stats (@clauswilke, #3232).

* `x0` and `y0` are now recognized positional aesthetics so they will get scaled 
  if used in extension geoms and stats (@thomasp85, #3168)
  
* Continuous scale limits now accept functions which accept the default
  limits and return adjusted limits. This makes it possible to write
  a function that e.g. ensures the limits are always a multiple of 100,
  regardless of the data (@econandrew, #2307).

## Minor improvements and bug fixes

* `cut_width()` now accepts `...` to pass further arguments to `base::cut.default()`
   like `cut_number()` and `cut_interval()` already did (@cderv, #3055)

* `coord_map()` now can have axes on the top and right (@karawoo, #3042).

* `coord_polar()` now correctly rescales the secondary axis (@linzi-sg, #3278)

* `coord_sf()`, `coord_map()`, and `coord_polar()` now squash `-Inf` and `Inf`
  into the min and max of the plot (@yutannihilation, #2972).

* `coord_sf()` graticule lines are now drawn in the same thickness as panel grid 
  lines in `coord_cartesian()`, and seting panel grid lines to `element_blank()` 
  now also works in `coord_sf()` 
  (@clauswilke, #2991, #2525).

* `economics` data has been regenerated. This leads to some changes in the
  values of all columns (especially in `psavert`), but more importantly, strips 
  the grouping attributes from `economics_long`.

* `element_line()` now fills closed arrows (@yutannihilation, #2924).

* Facet strips on the left side of plots now have clipping turned on, preventing
  text from running out of the strip and borders from looking thicker than for
  other strips (@karawoo, #2772 and #3061).

* ggplot2 now works in Turkish locale (@yutannihilation, #3011).

* Clearer error messages for inappropriate aesthetics (@clairemcwhite, #3060).

* ggplot2 no longer attaches any external packages when using functions that 
  depend on packages that are suggested but not imported by ggplot2. The 
  affected functions include `geom_hex()`, `stat_binhex()`, 
  `stat_summary_hex()`, `geom_quantile()`, `stat_quantile()`, and `map_data()` 
  (@clauswilke, #3126).
  
* `geom_area()` and `geom_ribbon()` now sort the data along the x-axis in the 
  `setup_data()` method rather than as part of `draw_group()` (@thomasp85, 
  #3023)

* `geom_hline()`, `geom_vline()`, and `geom_abline()` now throw a warning if the 
  user supplies both an `xintercept`, `yintercept`, or `slope` value and a 
  mapping (@RichardJActon, #2950).

* `geom_rug()` now works with `coord_flip()` (@has2k1, #2987).

* `geom_violin()` no longer throws an error when quantile lines fall outside 
  the violin polygon (@thomasp85, #3254).

* `guide_legend()` and `guide_colorbar()` now use appropriate spacing between legend
  key glyphs and legend text even if the legend title is missing (@clauswilke, #2943).

* Default labels are now generated more consistently; e.g., symbols no longer
  get backticks, and long expressions are abbreviated with `...`
  (@yutannihilation, #2981).

* All-`Inf` layers are now ignored for picking the scale (@yutannihilation, 
  #3184).
  
* Diverging Brewer colour palette now use the correct mid-point colour 
  (@dariyasydykova, #3072).
  
* `scale_color_continuous()` now points to `scale_colour_continuous()` so that 
  it will handle `type = "viridis"` as the documentation states (@hlendway, 
  #3079).

* `scale_shape_identity()` now works correctly with `guide = "legend"` 
  (@malcolmbarrett, #3029)
  
* `scale_continuous` will now draw axis line even if the length of breaks is 0
  (@thomasp85, #3257)

* `stat_bin()` will now error when the number of bins exceeds 1e6 to avoid 
  accidentally freezing the user session (@thomasp85).
  
* `sec_axis()` now places ticks accurately when using nonlinear transformations (@dpseidel, #2978).

* `facet_wrap()` and `facet_grid()` now automatically remove NULL from facet
  specs, and accept empty specs (@yutannihilation, #3070, #2986).

* `stat_bin()` now handles data with only one unique value (@yutannihilation 
  #3047).

* `sec_axis()` now accepts functions as well as formulas (@yutannihilation, #3031).

*   New theme elements allowing different ticks lengths for each axis. For instance,
    this can be used to have inwards ticks on the x-axis (`axis.ticks.length.x`) and
    outwards ticks on the y-axis (`axis.ticks.length.y`) (@pank, #2935).

* The arguments of `Stat*$compute_layer()` and `Position*$compute_layer()` are
  now renamed to always match the ones of `Stat$compute_layer()` and
  `Position$compute_layer()` (@yutannihilation, #3202).

* `geom_*()` and `stat_*()` now accepts purrr-style lambda notation
  (@yutannihilation, #3138).

* `geom_tile()` and `geom_rect()` now draw rectangles without notches at the
  corners. The style of the corner can be controlled by `linejoin` parameters
  (@yutannihilation, #3050).

# ggplot2 3.1.0

## Breaking changes

This is a minor release and breaking changes have been kept to a minimum. End users of 
ggplot2 are unlikely to encounter any issues. However, there are a few items that developers 
of ggplot2 extensions should be aware of. For additional details, see also the discussion 
accompanying issue #2890.

*   In non-user-facing internal code (specifically in the `aes()` function and in
    the `aesthetics` argument of scale functions), ggplot2 now always uses the British
    spelling for aesthetics containing the word "colour". When users specify a "color"
    aesthetic it is automatically renamed to "colour". This renaming is also applied
    to non-standard aesthetics that contain the word "color". For example, "point_color"
    is renamed to "point_colour". This convention makes it easier to support both
    British and American spelling for novel, non-standard aesthetics, but it may require
    some adjustment for packages that have previously introduced non-standard color
    aesthetics using American spelling. A new function `standardise_aes_names()` is
    provided in case extension writers need to perform this renaming in their own code
    (@clauswilke, #2649).

*   Functions that generate other functions (closures) now force the arguments that are
    used from the generated functions, to avoid hard-to-catch errors. This may affect
    some users of manual scales (such as `scale_colour_manual()`, `scale_fill_manual()`,
    etc.) who depend on incorrect behavior (@krlmlr, #2807).
    
*   `Coord` objects now have a function `backtransform_range()` that returns the
    panel range in data coordinates. This change may affect developers of custom coords,
    who now should implement this function. It may also affect developers of custom
    geoms that use the `range()` function. In some applications, `backtransform_range()`
    may be more appropriate (@clauswilke, #2821).


## New features

*   `coord_sf()` has much improved customization of axis tick labels. Labels can now
    be set manually, and there are two new parameters, `label_graticule` and
    `label_axes`, that can be used to specify which graticules to label on which side
    of the plot (@clauswilke, #2846, #2857, #2881).
    
*   Two new geoms `geom_sf_label()` and `geom_sf_text()` can draw labels and text
    on sf objects. Under the hood, a new `stat_sf_coordinates()` calculates the
    x and y coordinates from the coordinates of the sf geometries. You can customize
    the calculation method via `fun.geometry` argument (@yutannihilation, #2761).
    

## Minor improvements and fixes

*   `benchplot()` now uses tidy evaluation (@dpseidel, #2699).

*   The error message in `compute_aesthetics()` now only provides the names of
    aesthetics with mismatched lengths, rather than all aesthetics (@karawoo,
    #2853).

*   For faceted plots, data is no longer internally reordered. This makes it
    safer to feed data columns into `aes()` or into parameters of geoms or
    stats. However, doing so remains discouraged (@clauswilke, #2694).

*   `coord_sf()` now also understands the `clip` argument, just like the other
    coords (@clauswilke, #2938).

*   `fortify()` now displays a more informative error message for
    `grouped_df()` objects when dplyr is not installed (@jimhester, #2822).

*   All `geom_*()` now display an informative error message when required 
    aesthetics are missing (@dpseidel, #2637 and #2706).

*   `geom_boxplot()` now understands the `width` parameter even when used with
    a non-standard stat, such as `stat_identity()` (@clauswilke, #2893).
    
*  `geom_hex()` now understands the `size` and `linetype` aesthetics
   (@mikmart, #2488).
    
*   `geom_hline()`, `geom_vline()`, and `geom_abline()` now work properly
    with `coord_trans()` (@clauswilke, #2149, #2812).
    
*   `geom_text(..., parse = TRUE)` now correctly renders the expected number of
    items instead of silently dropping items that are empty expressions, e.g.
    the empty string "". If an expression spans multiple lines, we take just
    the first line and drop the rest. This same issue is also fixed for
    `geom_label()` and the axis labels for `geom_sf()` (@slowkow, #2867).

*   `geom_sf()` now respects `lineend`, `linejoin`, and `linemitre` parameters 
    for lines and polygons (@alistaire47, #2826).
    
*   `ggsave()` now exits without creating a new graphics device if previously
    none was open (@clauswilke, #2363).

*   `labs()` now has named arguments `title`, `subtitle`, `caption`, and `tag`.
    Also, `labs()` now accepts tidyeval (@yutannihilation, #2669).

*   `position_nudge()` is now more robust and nudges only in the direction
    requested. This enables, for example, the horizontal nudging of boxplots
    (@clauswilke, #2733).

*   `sec_axis()` and `dup_axis()` now return appropriate breaks for the secondary
    axis when applied to log transformed scales (@dpseidel, #2729).

*   `sec_axis()` now works as expected when used in combination with tidy eval
    (@dpseidel, #2788).

*   `scale_*_date()`, `scale_*_time()` and `scale_*_datetime()` can now display 
    a secondary axis that is a __one-to-one__ transformation of the primary axis,
    implemented using the `sec.axis` argument to the scale constructor 
    (@dpseidel, #2244).
    
*   `stat_contour()`, `stat_density2d()`, `stat_bin2d()`,  `stat_binhex()`
    now calculate normalized statistics including `nlevel`, `ndensity`, and
    `ncount`. Also, `stat_density()` now includes the calculated statistic 
    `nlevel`, an alias for `scaled`, to better match the syntax of `stat_bin()`
    (@bjreisman, #2679).

# ggplot2 3.0.0

## Breaking changes

*   ggplot2 now supports/uses tidy evaluation (as described below). This is a 
    major change and breaks a number of packages; we made this breaking change 
    because it is important to make ggplot2 more programmable, and to be more 
    consistent with the rest of the tidyverse. The best general (and detailed)
    introduction to tidy evaluation can be found in the meta programming
    chapters in [Advanced R](https://adv-r.hadley.nz).
    
    The primary developer facing change is that `aes()` now contains 
    quosures (expression + environment pairs) rather than symbols, and you'll 
    need to take a different approach to extracting the information you need. 
    A common symptom of this change are errors "undefined columns selected" or 
    "invalid 'type' (list) of argument" (#2610). As in the previous version,
    constants (like `aes(x = 1)` or `aes(colour = "smoothed")`) are stored
    as is.
    
    In this version of ggplot2, if you need to describe a mapping in a string, 
    use `quo_name()` (to generate single-line strings; longer expressions may 
    be abbreviated) or `quo_text()` (to generate non-abbreviated strings that
    may span multiple lines). If you do need to extract the value of a variable
    instead use `rlang::eval_tidy()`. You may want to condition on 
    `(packageVersion("ggplot2") <= "2.2.1")` so that your code can work with
    both released and development versions of ggplot2.
    
    We recognise that this is a big change and if you're not already familiar
    with rlang, there's a lot to learn. If you are stuck, or need any help,
    please reach out on <https://community.rstudio.com>.

*   Error: Column `y` must be a 1d atomic vector or a list

    Internally, ggplot2 now uses `as.data.frame(tibble::as_tibble(x))` to
    convert a list into a data frame. This improves ggplot2's support for
    list-columns (needed for sf support), at a small cost: you can no longer
    use matrix-columns. Note that unlike tibble we still allow column vectors
    such as returned by `base::scale()` because of their widespread use.

*   Error: More than one expression parsed
  
    Previously `aes_string(x = c("a", "b", "c"))` silently returned 
    `aes(x = a)`. Now this is a clear error.

*   Error: `data` must be uniquely named but has duplicate columns
  
    If layer data contains columns with identical names an error will be 
    thrown. In earlier versions the first occurring column was chosen silently,
    potentially masking that the wrong data was chosen.

*   Error: Aesthetics must be either length 1 or the same as the data
    
    Layers are stricter about the columns they will combine into a single
    data frame. Each aesthetic now must be either the same length as the data
    frame or a single value. This makes silent recycling errors much less likely.

*   Error: `coord_*` doesn't support free scales 
   
    Free scales only work with selected coordinate systems; previously you'd
    get an incorrect plot.

*   Error in f(...) : unused argument (range = c(0, 1))

    This is because the `oob` argument to scale has been set to a function
    that only takes a single argument; it needs to take two arguments
    (`x`, and `range`). 

*   Error: unused argument (output)
  
    The function `guide_train()` now has an optional parameter `aesthetic`
    that allows you to override the `aesthetic` setting in the scale.
    To make your code work with the both released and development versions of 
    ggplot2 appropriate, add `aesthetic = NULL` to the `guide_train()` method
    signature.
    
    ```R
    # old
    guide_train.legend <- function(guide, scale) {...}
    
    # new 
    guide_train.legend <- function(guide, scale, aesthetic = NULL) {...}
    ```
    
    Then, inside the function, replace `scale$aesthetics[1]`,
    `aesthetic %||% scale$aesthetics[1]`. (The %||% operator is defined in the 
    rlang package).
    
    ```R
    # old
    setNames(list(scale$map(breaks)), scale$aesthetics[1])

    # new
    setNames(list(scale$map(breaks)), aesthetic %||% scale$aesthetics[1])
    ```

*   The long-deprecated `subset` argument to `layer()` has been removed.

## Tidy evaluation

* `aes()` now supports quasiquotation so that you can use `!!`, `!!!`,
  and `:=`. This replaces `aes_()` and `aes_string()` which are now
  soft-deprecated (but will remain around for a long time).

* `facet_wrap()` and `facet_grid()` now support `vars()` inputs. Like
  `dplyr::vars()`, this helper quotes its inputs and supports
  quasiquotation. For instance, you can now supply faceting variables
  like this: `facet_wrap(vars(am, cyl))` instead of 
  `facet_wrap(~am + cyl)`. Note that the formula interface is not going 
  away and will not be deprecated. `vars()` is simply meant to make it 
  easier to create functions around `facet_wrap()` and `facet_grid()`.

  The first two arguments of `facet_grid()` become `rows` and `cols`
  and now support `vars()` inputs. Note however that we took special
  care to ensure complete backward compatibility. With this change
  `facet_grid(vars(cyl), vars(am, vs))` is equivalent to
  `facet_grid(cyl ~ am + vs)`, and `facet_grid(cols = vars(am, vs))` is
  equivalent to `facet_grid(. ~ am + vs)`.

  One nice aspect of the new interface is that you can now easily
  supply names: `facet_grid(vars(Cylinder = cyl), labeller =
  label_both)` will give nice label titles to the facets. Of course,
  those names can be unquoted with the usual tidy eval syntax.

### sf

* ggplot2 now has full support for sf with `geom_sf()` and `coord_sf()`:

  ```r
  nc <- sf::st_read(system.file("shape/nc.shp", package = "sf"), quiet = TRUE)
  ggplot(nc) +
    geom_sf(aes(fill = AREA))
  ```
  It supports all simple features, automatically aligns CRS across layers, sets
  up the correct aspect ratio, and draws a graticule.

## New features

* ggplot2 now works on R 3.1 onwards, and uses the 
  [vdiffr](https://github.com/r-lib/vdiffr) package for visual testing.

* In most cases, accidentally using `%>%` instead of `+` will generate an 
  informative error (#2400).

* New syntax for calculated aesthetics. Instead of using `aes(y = ..count..)` 
  you can (and should!) use `aes(y = stat(count))`. `stat()` is a real function 
  with documentation which hopefully will make this part of ggplot2 less 
  confusing (#2059).
  
  `stat()` is particularly nice for more complex calculations because you 
  only need to specify it once: `aes(y = stat(count / max(count)))`,
  rather than `aes(y = ..count.. / max(..count..))`
  
* New `tag` label for adding identification tags to plots, typically used for 
  labelling a subplot with a letter. Add a tag with `labs(tag = "A")`, style it 
  with the `plot.tag` theme element, and control position with the
  `plot.tag.position` theme setting (@thomasp85).

### Layers: geoms, stats, and position adjustments

* `geom_segment()` and `geom_curve()` have a new `arrow.fill` parameter which 
  allows you to specify a separate fill colour for closed arrowheads 
  (@hrbrmstr and @clauswilke, #2375).

* `geom_point()` and friends can now take shapes as strings instead of integers,
  e.g. `geom_point(shape = "diamond")` (@daniel-barnett, #2075).

* `position_dodge()` gains a `preserve` argument that allows you to control
  whether the `total` width at each `x` value is preserved (the current 
  default), or ensure that the width of a `single` element is preserved
  (what many people want) (#1935).

* New `position_dodge2()` provides enhanced dodging for boxplots. Compared to
  `position_dodge()`, `position_dodge2()` compares `xmin` and `xmax` values  
  to determine which elements overlap, and spreads overlapping elements evenly
  within the region of overlap. `position_dodge2()` is now the default position
  adjustment for `geom_boxplot()`, because it handles `varwidth = TRUE`, and 
  will be considered for other geoms in the future.
  
  The `padding` parameter adds a small amount of padding between elements 
  (@karawoo, #2143) and a `reverse` parameter allows you to reverse the order 
  of placement (@karawoo, #2171).
  
* New `stat_qq_line()` makes it easy to add a simple line to a Q-Q plot, which 
  makes it easier to judge the fit of the theoretical distribution 
  (@nicksolomon).

### Scales and guides

* Improved support for mapping date/time variables to `alpha`, `size`, `colour`, 
  and `fill` aesthetics, including `date_breaks` and `date_labels` arguments 
  (@karawoo, #1526), and new `scale_alpha()` variants (@karawoo, #1526).

* Improved support for ordered factors. Ordered factors throw a warning when 
  mapped to shape (unordered factors do not), and do not throw warnings when 
  mapped to size or alpha (unordered factors do). Viridis is used as the 
  default colour and fill scale for ordered factors (@karawoo, #1526).

* The `expand` argument of `scale_*_continuous()` and `scale_*_discrete()`
  now accepts separate expansion values for the lower and upper range
  limits. The expansion limits can be specified using the convenience
  function `expand_scale()`.
  
  Separate expansion limits may be useful for bar charts, e.g. if one
  wants the bottom of the bars to be flush with the x axis but still 
  leave some (automatically calculated amount of) space above them:
  
    ```r
    ggplot(mtcars) +
        geom_bar(aes(x = factor(cyl))) +
        scale_y_continuous(expand = expand_scale(mult = c(0, .1)))
    ```
  
  It can also be useful for line charts, e.g. for counts over time,
  where one wants to have a ’hard’ lower limit of y = 0 but leave the
  upper limit unspecified (and perhaps differing between panels), with
  some extra space above the highest point on the line (with symmetrical 
  limits, the extra space above the highest point could in some cases 
  cause the lower limit to be negative).
  
  The old syntax for the `expand` argument will, of course, continue
  to work (@huftis, #1669).

* `scale_colour_continuous()` and `scale_colour_gradient()` are now controlled 
  by global options `ggplot2.continuous.colour` and `ggplot2.continuous.fill`. 
  These can be set to `"gradient"` (the default) or `"viridis"` (@karawoo).

* New `scale_colour_viridis_c()`/`scale_fill_viridis_c()` (continuous) and
  `scale_colour_viridis_d()`/`scale_fill_viridis_d()` (discrete) make it
  easy to use Viridis colour scales (@karawoo, #1526).

* Guides for `geom_text()` now accept custom labels with 
  `guide_legend(override.aes = list(label = "foo"))` (@brianwdavis, #2458).

### Margins

* Strips gain margins on all sides by default. This means that to fully justify
  text to the edge of a strip, you will need to also set the margins to 0
  (@karawoo).

* Rotated strip labels now correctly understand `hjust` and `vjust` parameters
  at all angles (@karawoo).

* Strip labels now understand justification relative to the direction of the
  text, meaning that in y facets, the strip text can be placed at either end of
  the strip using `hjust` (@karawoo).

* Legend titles and labels get a little extra space around them, which 
  prevents legend titles from overlapping the legend at large font sizes 
  (@karawoo, #1881).

## Extension points

* New `autolayer()` S3 generic (@mitchelloharawild, #1974). This is similar
  to `autoplot()` but produces layers rather than complete plots.

* Custom objects can now be added using `+` if a `ggplot_add` method has been
  defined for the class of the object (@thomasp85).

* Theme elements can now be subclassed. Add a `merge_element` method to control
  how properties are inherited from the parent element. Add an `element_grob` 
  method to define how elements are rendered into grobs (@thomasp85, #1981).

* Coords have gained new extension mechanisms.
  
    If you have an existing coord extension, you will need to revise the
    specification of the `train()` method. It is now called 
    `setup_panel_params()` (better reflecting what it actually does) and now 
    has arguments `scale_x`, and `scale_y` (the x and y scales respectively) 
    and `param`, a list of plot specific parameters generated by 
    `setup_params()`.

    What was formerly called `scale_details` (in coords), `panel_ranges` 
    (in layout) and `panel_scales` (in geoms) are now consistently called
    `panel_params` (#1311). These are parameters of the coord that vary from
    panel to panel.

* `ggplot_build()` and `ggplot_gtable()` are now generics, so ggplot-subclasses 
  can define additional behavior during the build stage.

* `guide_train()`, `guide_merge()`, `guide_geom()`, and `guide_gengrob()`
  are now exported as they are needed if you want to design your own guide.
  They are not currently documented; use at your own risk (#2528).

* `scale_type()` generic is now exported and documented. Use this if you 
  want to extend ggplot2 to work with a new type of vector.

## Minor bug fixes and improvements

### Faceting

* `facet_grid()` gives a more informative error message if you try to use
  a variable in both rows and cols (#1928).

* `facet_grid()` and `facet_wrap()` both give better error messages if you
  attempt to use an unsupported coord with free scales (#2049).

* `label_parsed()` works once again (#2279).

* You can now style the background of horizontal and vertical strips
  independently with `strip.background.x` and `strip.background.y` 
  theme settings (#2249).

### Scales

* `discrete_scale()` documentation now inherits shared definitions from 
  `continuous_scale()` (@alistaire47, #2052).

* `guide_colorbar()` shows all colours of the scale (@has2k1, #2343).

* `scale_identity()` once again produces legends by default (#2112).

* Tick marks for secondary axes with strong transformations are more 
  accurately placed (@thomasp85, #1992).

* Missing line types now reliably generate missing lines (with standard 
  warning) (#2206).

* Legends now ignore set aesthetics that are not length one (#1932).

* All colour and fill scales now have an `aesthetics` argument that can
  be used to set the aesthetic(s) the scale works with. This makes it
  possible to apply a colour scale to both colour and fill aesthetics
  at the same time, via `aesthetics = c("colour", "fill")` (@clauswilke).
  
* Three new generic scales work with any aesthetic or set of aesthetics: 
  `scale_continuous_identity()`, `scale_discrete_identity()`, and
  `scale_discrete_manual()` (@clauswilke).

* `scale_*_gradient2()` now consistently omits points outside limits by 
  rescaling after the limits are enforced (@foo-bar-baz-qux, #2230).

### Layers

* `geom_label()` now correctly produces unbordered labels when `label.size` 
  is 0, even when saving to PDF (@bfgray3, #2407).

* `layer()` gives considerably better error messages for incorrectly specified
  `geom`, `stat`, or `position` (#2401).

* In all layers that use it, `linemitre` now defaults to 10 (instead of 1)
  to better match base R.

* `geom_boxplot()` now supplies a default value if no `x` aesthetic is present
  (@foo-bar-baz-qux, #2110).

* `geom_density()` drops groups with fewer than two data points and throws a
  warning. For groups with two data points, density values are now calculated 
  with `stats::density` (@karawoo, #2127).

* `geom_segment()` now also takes a `linejoin` parameter. This allows more 
  control over the appearance of the segments, which is especially useful for 
  plotting thick arrows (@Ax3man, #774).

* `geom_smooth()` now reports the formula used when `method = "auto"` 
  (@davharris #1951). `geom_smooth()` now orders by the `x` aesthetic, making it 
  easier to pass pre-computed values without manual ordering (@izahn, #2028). It 
  also now knows it has `ymin` and `ymax` aesthetics (#1939). The legend 
  correctly reflects the status of the `se` argument when used with stats 
  other than the default (@clauswilke, #1546).

* `geom_tile()` now once again interprets `width` and `height` correctly 
  (@malcolmbarrett, #2510).

* `position_jitter()` and `position_jitterdodge()` gain a `seed` argument that
  allows the specification of a random seed for reproducible jittering 
  (@krlmlr, #1996 and @slowkow, #2445).

* `stat_density()` has better behaviour if all groups are dropped because they
  are too small (#2282).

* `stat_summary_bin()` now understands the `breaks` parameter (@karawoo, #2214).

* `stat_bin()` now accepts functions for `binwidth`. This allows better binning 
  when faceting along variables with different ranges (@botanize).

* `stat_bin()` and `geom_histogram()` now sum correctly when using the `weight` 
  aesthetic (@jiho, #1921).

* `stat_bin()` again uses correct scaling for the computed variable `ndensity` 
  (@timgoodman, #2324).

* `stat_bin()` and `stat_bin_2d()` now properly handle the `breaks` parameter 
  when the scales are transformed (@has2k1, #2366).

* `update_geom_defaults()` and `update_stat_defaults()` allow American 
  spelling of aesthetic parameters (@foo-bar-baz-qux, #2299).

* The `show.legend` parameter now accepts a named logical vector to hide/show
  only some aesthetics in the legend (@tutuchan, #1798).

* Layers now silently ignore unknown aesthetics with value `NULL` (#1909).

### Coords

* Clipping to the plot panel is now configurable, through a `clip` argument
  to coordinate systems, e.g. `coord_cartesian(clip = "off")` 
  (@clauswilke, #2536).

* Like scales, coordinate systems now give you a message when you're 
  replacing an existing coordinate system (#2264).

* `coord_polar()` now draws secondary axis ticks and labels 
  (@dylan-stark, #2072), and can draw the radius axis on the right 
  (@thomasp85, #2005).

* `coord_trans()` now generates a warning when a transformation generates 
  non-finite values (@foo-bar-baz-qux, #2147).

### Themes

* Complete themes now always override all elements of the default theme
  (@has2k1, #2058, #2079).

* Themes now set default grid colour in `panel.grid` rather than individually
  in `panel.grid.major` and `panel.grid.minor` individually. This makes it 
  slightly easier to customise the theme (#2352).

* Fixed bug when setting strips to `element_blank()` (@thomasp85). 

* Axes positioned on the top and to the right can now customize their ticks and
  lines separately (@thomasp85, #1899).

* Built-in themes gain parameters `base_line_size` and `base_rect_size` which 
  control the default sizes of line and rectangle elements (@karawoo, #2176).

* Default themes use `rel()` to set line widths (@baptiste).

* Themes were tweaked for visual consistency and more graceful behavior when 
  changing the base font size. All absolute heights or widths were replaced 
  with heights or widths that are proportional to the base font size. One 
  relative font size was eliminated (@clauswilke).
  
* The height of descenders is now calculated solely on font metrics and doesn't
  change with the specific letters in the string. This fixes minor alignment 
  issues with plot titles, subtitles, and legend titles (#2288, @clauswilke).

### Guides

* `guide_colorbar()` is more configurable: tick marks and color bar frame
  can now by styled with arguments `ticks.colour`, `ticks.linewidth`, 
  `frame.colour`, `frame.linewidth`, and `frame.linetype`
  (@clauswilke).
  
* `guide_colorbar()` now uses `legend.spacing.x` and `legend.spacing.y` 
  correctly, and it can handle multi-line titles. Minor tweaks were made to 
  `guide_legend()` to make sure the two legend functions behave as similarly as
  possible (@clauswilke, #2397 and #2398).
  
* The theme elements `legend.title` and `legend.text` now respect the settings 
  of `margin`, `hjust`, and `vjust` (@clauswilke, #2465, #1502).

* Non-angle parameters of `label.theme` or `title.theme` can now be set in 
  `guide_legend()` and `guide_colorbar()` (@clauswilke, #2544).

### Other

* `fortify()` gains a method for tbls (@karawoo, #2218).

* `ggplot` gains a method for `grouped_df`s that adds a `.group` variable,
  which computes a unique value for each group. Use it with 
  `aes(group = .group)` (#2351).

* `ggproto()` produces objects with class `c("ggproto", "gg")`, allowing for
  a more informative error message when adding layers, scales, or other ggproto 
  objects (@jrnold, #2056).

* `ggsave()`'s DPI argument now supports 3 string options: "retina" (320
  DPI), "print" (300 DPI), and "screen" (72 DPI) (@foo-bar-baz-qux, #2156).
  `ggsave()` now uses full argument names to avoid partial match warnings 
  (#2355), and correctly restores the previous graphics device when several
  graphics devices are open (#2363).

* `print.ggplot()` now returns the original ggplot object, instead of the 
  output from `ggplot_build()`. Also, the object returned from 
  `ggplot_build()` now has the class `"ggplot_built"` (#2034).

* `map_data()` now works even when purrr is loaded (tidyverse#66).

* New functions `summarise_layout()`, `summarise_coord()`, and 
  `summarise_layers()` summarise the layout, coordinate systems, and layers 
  of a built ggplot object (#2034, @wch). This provides a tested API that 
  (e.g.) shiny can depend on.

* Updated startup messages reflect new resources (#2410, @mine-cetinkaya-rundel).

# ggplot2 2.2.1

* Fix usage of `structure(NULL)` for R-devel compatibility (#1968).

# ggplot2 2.2.0

## Major new features

### Subtitle and caption

Thanks to @hrbrmstr plots now have subtitles and captions, which can be set with 
the `subtitle`  and `caption` arguments to `ggtitle()` and `labs()`. You can 
control their appearance with the theme settings `plot.caption` and 
`plot.subtitle`. The main plot title is now left-aligned to better work better 
with a subtitle. The caption is right-aligned (@hrbrmstr).

### Stacking

`position_stack()` and `position_fill()` now sort the stacking order to match 
grouping order. This allows you to control the order through grouping, and 
ensures that the default legend matches the plot (#1552, #1593). If you want the 
opposite order (useful if you have horizontal bars and horizontal legend), you 
can request reverse stacking by using `position = position_stack(reverse = TRUE)` 
(#1837).
  
`position_stack()` and `position_fill()` now accepts negative values which will 
create stacks extending below the x-axis (#1691).

`position_stack()` and `position_fill()` gain a `vjust` argument which makes it 
easy to (e.g.) display labels in the middle of stacked bars (#1821).

### Layers

`geom_col()` was added to complement `geom_bar()` (@hrbrmstr). It uses 
`stat="identity"` by default, making the `y` aesthetic mandatory. It does not 
support any other `stat_()` and does not provide fallback support for the 
`binwidth` parameter. Examples and references in other functions were updated to
demonstrate `geom_col()` usage. 

When creating a layer, ggplot2 will warn if you use an unknown aesthetic or an 
unknown parameter. Compared to the previous version, this is stricter for 
aesthetics (previously there was no message), and less strict for parameters 
(previously this threw an error) (#1585).

### Facetting

The facet system, as well as the internal panel class, has been rewritten in 
ggproto. Facets are now extendable in the same manner as geoms and stats, as 
described in `vignette("extending-ggplot2")`.

We have also added the following new features.
  
* `facet_grid()` and `facet_wrap()` now allow expressions in their faceting 
  formulas (@DanRuderman, #1596).

* When `facet_wrap()` results in an uneven number of panels, axes will now be
  drawn underneath the hanging panels (fixes #1607)

* Strips can now be freely positioned in `facet_wrap()` using the 
  `strip.position` argument (deprecates `switch`).

* The relative order of panel, strip, and axis can now be controlled with 
  the theme setting `strip.placement` that takes either `inside` (strip between 
  panel and axis) or `outside` (strip after axis).

* The theme option `panel.margin` has been deprecated in favour of 
  `panel.spacing` to more clearly communicate intent.

### Extensions

Unfortunately there was a major oversight in the construction of ggproto which 
lead to extensions capturing the super object at package build time, instead of 
at package run time (#1826). This problem has been fixed, but requires 
re-installation of all extension packages.

## Scales

* The position of x and y axes can now be changed using the `position` argument
  in `scale_x_*`and `scale_y_*` which can take `top` and `bottom`, and `left`
  and `right` respectively. The themes of top and right axes can be modified 
  using the `.top` and `.right` modifiers to `axis.text.*` and `axis.title.*`.

### Continuous scales

* `scale_x_continuous()` and `scale_y_continuous()` can now display a secondary 
  axis that is a __one-to-one__ transformation of the primary axis (e.g. degrees 
  Celcius to degrees Fahrenheit). The secondary axis will be positioned opposite 
  to the primary axis and can be controlled with the `sec.axis` argument to 
  the scale constructor.

* Scales worry less about having breaks. If no breaks can be computed, the
  plot will work instead of throwing an uninformative error (#791). This 
  is particularly helpful when you have facets with free scales, and not
  all panels contain data.

* Scales now warn when transformation introduces infinite values (#1696).

### Date time

* `scale_*_datetime()` now supports time zones. It will use the timezone 
  attached to the variable by default, but can be overridden with the 
  `timezone` argument.

* New `scale_x_time()` and `scale_y_time()` generate reasonable default
  breaks and labels for hms vectors (#1752).

### Discrete scales

The treatment of missing values by discrete scales has been thoroughly 
overhauled (#1584). The underlying principle is that we can naturally represent 
missing values on discrete variables (by treating just like another level), so 
by default we should. 

This principle applies to:

* character vectors
* factors with implicit NA
* factors with explicit NA

And to all scales (both position and non-position.)

Compared to the previous version of ggplot2, there are three main changes:

1.  `scale_x_discrete()` and `scale_y_discrete()` always show discrete NA,
    regardless of their source

1.  If present, `NA`s are shown in discrete legends.

1.  All discrete scales gain a `na.translate` argument that allows you to 
    control whether `NA`s are translated to something that can be visualised,
    or should be left as missing. Note that if you don't translate (i.e. 
    `na.translate = FALSE)` the missing values will passed on to the layer, 
    which will warning that it's dropping missing values. To suppress the
    warnings, you'll also need to add `na.rm = TRUE` to the layer call. 

There were also a number of other smaller changes

* Correctly use scale expansion factors.
* Don't preserve space for dropped levels (#1638).
* Only issue one warning when when asking for too many levels (#1674).
* Unicode labels work better on Windows (#1827).
* Warn when used with only continuous data (#1589)

## Themes

* The `theme()` constructor now has named arguments rather than ellipses. This 
  should make autocomplete substantially more useful. The documentation
  (including examples) has been considerably improved.
  
* Built-in themes are more visually homogeneous, and match `theme_grey` better.
  (@jiho, #1679)
  
* When computing the height of titles, ggplot2 now includes the height of the
  descenders (i.e. the bits of `g` and `y` that hang beneath the baseline). This 
  improves the margins around titles, particularly the y axis label (#1712).
  I have also very slightly increased the inner margins of axis titles, and 
  removed the outer margins. 

* Theme element inheritance is now easier to work with as modification now
  overrides default `element_blank` elements (#1555, #1557, #1565, #1567)
  
* Horizontal legends (i.e. legends on the top or bottom) are horizontally
  aligned by default (#1842). Use `legend.box = "vertical"` to switch back
  to the previous behaviour.
  
* `element_line()` now takes an `arrow` argument to specify arrows at the end of
  lines (#1740)

There were a number of tweaks to the theme elements that control legends:
  
* `legend.justification` now controls appearance will plotting the legend
  outside of the plot area. For example, you can use 
  `theme(legend.justification = "top")` to make the legend align with the 
  top of the plot.

* `panel.margin` and `legend.margin` have been renamed to `panel.spacing` and 
  `legend.spacing` respectively, to better communicate intent (they only
  affect spacing between legends and panels, not the margins around them)

* `legend.margin` now controls margin around individual legends.

* New `legend.box.background`, `legend.box.spacing`, and `legend.box.margin`
  control the background, spacing, and margin of the legend box (the region
  that contains all legends).

## Bug fixes and minor improvements

* ggplot2 now imports tibble. This ensures that all built-in datasets print 
  compactly even if you haven't explicitly loaded tibble or dplyr (#1677).

* Class of aesthetic mapping is preserved when adding `aes()` objects (#1624).

* `+.gg` now works for lists that include data frames.

* `annotation_x()` now works in the absense of global data (#1655)

* `geom_*(show.legend = FALSE)` now works for `guide_colorbar`.

* `geom_boxplot()` gains new `outlier.alpha` (@jonathan-g) and 
  `outlier.fill` (@schloerke, #1787) parameters to control the alpha/fill of
   outlier points independently of the alpha of the boxes. 

* `position_jitter()` (and hence `geom_jitter()`) now correctly computes 
  the jitter width/jitter when supplied by the user (#1775, @has2k1).

* `geom_contour()` more clearly describes what inputs it needs (#1577).

* `geom_curve()` respects the `lineend` parameter (#1852).

* `geom_histogram()` and `stat_bin()` understand the `breaks` parameter once 
  more. (#1665). The floating point adjustment for histogram bins is now 
  actually used - it was previously inadvertently ignored (#1651).

* `geom_violin()` no longer transforms quantile lines with the alpha aesthetic
  (@mnbram, #1714). It no longer errors when quantiles are requested but data
  have zero range (#1687). When `trim = FALSE` it once again has a nice 
  range that allows the density to reach zero (by extending the range 3 
  bandwidths to either side of the data) (#1700).

* `geom_dotplot()` works better when faceting and binning on the y-axis. 
  (#1618, @has2k1).
  
* `geom_hexbin()` once again supports `..density..` (@mikebirdgeneau, #1688).

* `geom_step()` gives useful warning if only one data point in layer (#1645).

* `layer()` gains new `check.aes` and `check.param` arguments. These allow
  geom/stat authors to optional suppress checks for known aesthetics/parameters.
  Currently this is used only in `geom_blank()` which powers `expand_limits()` 
  (#1795).

* All `stat_*()` display a better error message when required aesthetics are
  missing.
  
* `stat_bin()` and `stat_summary_hex()` now accept length 1 `binwidth` (#1610)

* `stat_density()` gains new argument `n`, which is passed to underlying function
  `stats::density` ("number of equally spaced points at which the
  density is to be estimated"). (@hbuschme)

* `stat_binhex()` now again returns `count` rather than `value` (#1747)

* `stat_ecdf()` respects `pad` argument (#1646).

* `stat_smooth()` once again informs you about the method it has chosen.
  It also correctly calculates the size of the largest group within facets.

* `x` and `y` scales are now symmetric regarding the list of
  aesthetics they accept: `xmin_final`, `xmax_final`, `xlower`,
  `xmiddle` and `xupper` are now valid `x` aesthetics.

* `Scale` extensions can now override the `make_title` and `make_sec_title` 
  methods to let the scale modify the axis/legend titles.

* The random stream is now reset after calling `.onAttach()` (#2409).

# ggplot2 2.1.0

## New features

* When mapping an aesthetic to a constant (e.g. 
  `geom_smooth(aes(colour = "loess")))`), the default guide title is the name 
  of the aesthetic (i.e. "colour"), not the value (i.e. "loess") (#1431).

* `layer()` now accepts a function as the data argument. The function will be
  applied to the data passed to the `ggplot()` function and must return a
  data.frame (#1527, @thomasp85). This is a more general version of the 
  deprecated `subset` argument.

* `theme_update()` now uses the `+` operator instead of `%+replace%`, so that
  unspecified values will no longer be `NULL`ed out. `theme_replace()`
  preserves the old behaviour if desired (@oneillkza, #1519). 

* `stat_bin()` has been overhauled to use the same algorithm as ggvis, which 
  has been considerably improved thanks to the advice of Randy Prium (@rpruim).
  This includes:
  
    * Better arguments and a better algorithm for determining the origin.
      You can now specify either `boundary` or the `center` of a bin.
      `origin` has been deprecated in favour of these arguments.
      
    * `drop` is deprecated in favour of `pad`, which adds extra 0-count bins
      at either end (needed for frequency polygons). `geom_histogram()` defaults 
      to `pad = FALSE` which considerably improves the default limits for 
      the histogram, especially when the bins are big (#1477).
      
    * The default algorithm does a (somewhat) better job at picking nice widths 
      and origins across a wider range of input data.
      
    * `bins = n` now gives a histogram with `n` bins, not `n + 1` (#1487).

## Bug fixes

* All `\donttest{}` examples run.

* All `geom_()` and `stat_()` functions now have consistent argument order:
  data + mapping, then geom/stat/position, then `...`, then specific arguments, 
  then arguments common to all layers (#1305). This may break code if you were
  previously relying on partial name matching, but in the long-term should make 
  ggplot2 easier to use. In particular, you can now set the `n` parameter
  in `geom_density2d()` without it partially matching `na.rm` (#1485).

* For geoms with both `colour` and `fill`, `alpha` once again only affects
  fill (Reverts #1371, #1523). This was causing problems for people.

* `facet_wrap()`/`facet_grid()` works with multiple empty panels of data 
  (#1445).

* `facet_wrap()` correctly swaps `nrow` and `ncol` when faceting vertically
  (#1417).

* `ggsave("x.svg")` now uses svglite to produce the svg (#1432).

* `geom_boxplot()` now understands `outlier.color` (#1455).

* `geom_path()` knows that "solid" (not just 1) represents a solid line (#1534).

* `geom_ribbon()` preserves missing values so they correctly generate a 
  gap in the ribbon (#1549).

* `geom_tile()` once again accepts `width` and `height` parameters (#1513). 
  It uses `draw_key_polygon()` for better a legend, including a coloured 
  outline (#1484).

* `layer()` now automatically adds a `na.rm` parameter if none is explicitly
  supplied.

* `position_jitterdodge()` now works on all possible dodge aesthetics, 
  e.g. `color`, `linetype` etc. instead of only based on `fill` (@bleutner)

* `position = "nudge"` now works (although it doesn't do anything useful)
  (#1428).

* The default scale for columns of class "AsIs" is now "identity" (#1518).

* `scale_*_discrete()` has better defaults when used with purely continuous
  data (#1542).

* `scale_size()` warns when used with categorical data.

* `scale_size()`, `scale_colour()`, and `scale_fill()` gain date and date-time
  variants (#1526).

* `stat_bin_hex()` and `stat_bin_summary()` now use the same underlying 
  algorithm so results are consistent (#1383). `stat_bin_hex()` now accepts
  a `weight` aesthetic. To be consistent with related stats, the output variable 
  from `stat_bin_hex()` is now value instead of count.

* `stat_density()` gains a `bw` parameter which makes it easy to get consistent 
   smoothing between facets (@jiho)

* `stat-density-2d()` no longer ignores the `h` parameter, and now accepts 
  `bins` and `binwidth` parameters to control the number of contours 
  (#1448, @has2k1).

* `stat_ecdf()` does a better job of adding padding to -Inf/Inf, and gains
  an argument `pad` to suppress the padding if not needed (#1467).

* `stat_function()` gains an `xlim` parameter (#1528). It once again works 
  with discrete x values (#1509).

* `stat_summary()` preserves sorted x order which avoids artefacts when
  display results with `geom_smooth()` (#1520).

* All elements should now inherit correctly for all themes except `theme_void()`.
  (@Katiedaisey, #1555) 

* `theme_void()` was completely void of text but facets and legends still
  need labels. They are now visible (@jiho). 

* You can once again set legend key and height width to unit arithmetic
  objects (like `2 * unit(1, "cm")`) (#1437).

* Eliminate spurious warning if you have a layer with no data and no aesthetics
  (#1451).

* Removed a superfluous comma in `theme-defaults.r` code (@jschoeley)

* Fixed a compatibility issue with `ggproto` and R versions prior to 3.1.2.
  (#1444)

* Fixed issue where `coord_map()` fails when given an explicit `parameters`
  argument (@tdmcarthur, #1729)
  
* Fixed issue where `geom_errorbarh()` had a required `x` aesthetic (#1933)  

# ggplot2 2.0.0

## Major changes

* ggplot no longer throws an error if your plot has no layers. Instead it 
  automatically adds `geom_blank()` (#1246).
  
* New `cut_width()` is a convenient replacement for the verbose
  `plyr::round_any()`, with the additional benefit of offering finer
  control.

* New `geom_count()` is a convenient alias to `stat_sum()`. Use it when you
  have overlapping points on a scatterplot. `stat_sum()` now defaults to 
  using counts instead of proportions.

* New `geom_curve()` adds curved lines, with a similar specification to 
  `geom_segment()` (@veraanadi, #1088).

* Date and datetime scales now have `date_breaks`, `date_minor_breaks` and
  `date_labels` arguments so that you never need to use the long
  `scales::date_breaks()` or `scales::date_format()`.
  
* `geom_bar()` now has it's own stat, distinct from `stat_bin()` which was
  also used by `geom_histogram()`. `geom_bar()` now uses `stat_count()` 
  which counts values at each distinct value of x (i.e. it does not bin
  the data first). This can be useful when you want to show exactly which 
  values are used in a continuous variable.

* `geom_point()` gains a `stroke` aesthetic which controls the border width of 
  shapes 21-25 (#1133, @SeySayux). `size` and `stroke` are additive so a point 
  with `size = 5` and `stroke = 5` will have a diameter of 10mm. (#1142)

* New `position_nudge()` allows you to slightly offset labels (or other 
  geoms) from their corresponding points (#1109).

* `scale_size()` now maps values to _area_, not radius. Use `scale_radius()`
  if you want the old behaviour (not recommended, except perhaps for lines).

* New `stat_summary_bin()` works like `stat_summary()` but on binned data. 
  It's a generalisation of `stat_bin()` that can compute any aggregate,
  not just counts (#1274). Both default to `mean_se()` if no aggregation
  functions are supplied (#1386).

* Layers are now much stricter about their arguments - you will get an error
  if you've supplied an argument that isn't an aesthetic or a parameter.
  This is likely to cause some short-term pain but in the long-term it will make
  it much easier to spot spelling mistakes and other errors (#1293).
  
    This change does break a handful of geoms/stats that used `...` to pass 
    additional arguments on to the underlying computation. Now 
    `geom_smooth()`/`stat_smooth()` and `geom_quantile()`/`stat_quantile()` 
    use `method.args` instead (#1245, #1289); and `stat_summary()` (#1242), 
    `stat_summary_hex()`, and `stat_summary2d()` use `fun.args`.

### Extensibility

There is now an official mechanism for defining Stats, Geoms, and Positions in 
other packages. See `vignette("extending-ggplot2")` for details.

* All Geoms, Stats and Positions are now exported, so you can inherit from them
  when making your own objects (#989).

* ggplot2 no longer uses proto or reference classes. Instead, we now use 
  ggproto, a new OO system designed specifically for ggplot2. Unlike proto
  and RC, ggproto supports clean cross-package inheritance. Creating a new OO
  system isn't usually the right way to solve a problem, but I'm pretty sure
  it was necessary here. Read more about it in the vignette.

* `aes_()` replaces `aes_q()`. It also supports formulas, so the most concise 
  SE version of `aes(carat, price)` is now `aes_(~carat, ~price)`. You may
  want to use this form in packages, as it will avoid spurious `R CMD check` 
  warnings about undefined global variables.

### Text

* `geom_text()` has been overhauled to make labelling your data a little
  easier. It:
  
    * `nudge_x` and `nudge_y` arguments let you offset labels from their
      corresponding points (#1120). 
      
    * `check_overlap = TRUE` provides a simple way to avoid overplotting 
      of labels: labels that would otherwise overlap are omitted (#1039).
      
    * `hjust` and `vjust` can now be character vectors: "left", "center", 
      "right", "bottom", "middle", "top". New options include "inward" and 
      "outward" which align text towards and away from the center of the plot 
      respectively.

* `geom_label()` works like `geom_text()` but draws a rounded rectangle 
  underneath each label (#1039). This is useful when you want to label plots
  that are dense with data.

### Deprecated features

* The little used `aes_auto()` has been deprecated. 

* `aes_q()` has been replaced with `aes_()` to be consistent with SE versions
  of NSE functions in other packages.

* The `order` aesthetic is officially deprecated. It never really worked, and 
  was poorly documented.

* The `stat` and `position` arguments to `qplot()` have been deprecated.
  `qplot()` is designed for quick plots - if you need to specify position
  or stat, use `ggplot()` instead.

* The theme setting `axis.ticks.margin` has been deprecated: now use the margin 
  property of `axis.text`.
  
* `stat_abline()`, `stat_hline()` and `stat_vline()` have been removed:
  these were never suitable for use other than with `geom_abline()` etc
  and were not documented.

* `show_guide` has been renamed to `show.legend`: this more accurately
  reflects what it does (controls appearance of layer in legend), and uses the 
  same convention as other ggplot2 arguments (i.e. a `.` between names).
  (Yes, I know that's inconsistent with function names with use `_`, but it's
  too late to change now.)

A number of geoms have been renamed to be internally consistent:

* `stat_binhex()` and `stat_bin2d()` have been renamed to `stat_bin_hex()` 
  and `stat_bin_2d()` (#1274). `stat_summary2d()` has been renamed to 
  `stat_summary_2d()`, `geom_density2d()`/`stat_density2d()` has been renamed 
  to `geom_density_2d()`/`stat_density_2d()`.

* `stat_spoke()` is now `geom_spoke()` since I realised it's a
  reparameterisation of `geom_segment()`.

* `stat_bindot()` has been removed because it's so tightly coupled to
  `geom_dotplot()`. If you happened to use `stat_bindot()`, just change to
  `geom_dotplot()` (#1194).

All defunct functions have been removed.

### Default appearance

* The default `theme_grey()` background colour has been changed from "grey90" 
  to "grey92": this makes the background a little less visually prominent.

* Labels and titles have been tweaked for readability:

    * Axes labels are darker.
    
    * Legend and axis titles are given the same visual treatment.
    
    * The default font size dropped from 12 to 11. You might be surprised that 
      I've made the default text size smaller as it was already hard for
      many people to read. It turns out there was a bug in RStudio (fixed in 
      0.99.724), that shrunk the text of all grid based graphics. Once that
      was resolved the defaults seemed too big to my eyes.
    
    * More spacing between titles and borders.
    
    * Default margins scale with the theme font size, so the appearance at 
      larger font sizes should be considerably improved (#1228). 

* `alpha` now affects both fill and colour aesthetics (#1371).

* `element_text()` gains a margins argument which allows you to add additional
  padding around text elements. To help see what's going on use `debug = TRUE` 
  to display the text region and anchors.

* The default font size in `geom_text()` has been decreased from 5mm (14 pts)
  to 3.8 mm (11 pts) to match the new default theme sizes.

* A diagonal line is no longer drawn on bar and rectangle legends. Instead, the
  border has been tweaked to be more visible, and more closely match the size of 
  line drawn on the plot.

* `geom_pointrange()` and `geom_linerange()` get vertical (not horizontal)
  lines in the legend (#1389).

* The default line `size` for `geom_smooth()` has been increased from 0.5 to 1 
  to make it easier to see when overlaid on data.
  
* `geom_bar()` and `geom_rect()` use a slightly paler shade of grey so they
  aren't so visually heavy.
  
* `geom_boxplot()` now colours outliers the same way as the boxes.

* `geom_point()` now uses shape 19 instead of 16. This looks much better on 
  the default Linux graphics device. (It's very slightly smaller than the old 
  point, but it shouldn't affect any graphics significantly)

* Sizes in ggplot2 are measured in mm. Previously they were converted to pts 
  (for use in grid) by multiplying by 72 / 25.4. However, grid uses printer's 
  points, not Adobe (big pts), so sizes are now correctly multiplied by 
  72.27 / 25.4. This is unlikely to noticeably affect display, but it's
  technically correct (<https://youtu.be/hou0lU8WMgo>).

* The default legend will now allocate multiple rows (if vertical) or
  columns (if horizontal) in order to make a legend that is more likely to
  fit on the screen. You can override with the `nrow`/`ncol` arguments
  to `guide_legend()`

    ```R
    p <- ggplot(mpg, aes(displ,hwy, colour = model)) + geom_point()
    p
    p + theme(legend.position = "bottom")
    # Previous behaviour
    p + guides(colour = guide_legend(ncol = 1))
    ```

### New and updated themes

* New `theme_void()` is completely empty. It's useful for plots with non-
  standard coordinates or for drawings (@jiho, #976).

* New `theme_dark()` has a dark background designed to make colours pop out
  (@jiho, #1018)

* `theme_minimal()` became slightly more minimal by removing the axis ticks:
  labels now line up directly beneath grid lines (@tomschloss, #1084)

* New theme setting `panel.ontop` (logical) make it possible to place 
  background elements (i.e., gridlines) on top of data. Best used with 
  transparent `panel.background` (@noamross. #551).

### Labelling

The facet labelling system was updated with many new features and a
more flexible interface (@lionel-). It now works consistently across
grid and wrap facets. The most important user visible changes are:

* `facet_wrap()` gains a `labeller` option (#25).

* `facet_grid()` and `facet_wrap()` gain a `switch` argument to
  display the facet titles near the axes. When switched, the labels
  become axes subtitles. `switch` can be set to "x", "y" or "both"
  (the latter only for grids) to control which margin is switched.

The labellers (such as `label_value()` or `label_both()`) also get
some new features:

* They now offer the `multi_line` argument to control whether to
  display composite facets (those specified as `~var1 + var2`) on one
  or multiple lines.

* In `label_bquote()` you now refer directly to the names of
  variables. With this change, you can create math expressions that
  depend on more than one variable. This math expression can be
  specified either for the rows or the columns and you can also
  provide different expressions to each margin.

  As a consequence of these changes, referring to `x` in backquoted
  expressions is deprecated.

* Similarly to `label_bquote()`, `labeller()` now take `.rows` and
  `.cols` arguments. In addition, it also takes `.default`.
  `labeller()` is useful to customise how particular variables are
  labelled. The three additional arguments specify how to label the
  variables are not specifically mentioned, respectively for rows,
  columns or both. This makes it especially easy to set up a
  project-wide labeller dispatcher that can be reused across all your
  plots. See the documentation for an example.

* The new labeller `label_context()` adapts to the number of factors
  facetted over. With a single factor, it displays only the values,
  just as before. But with multiple factors in a composite margin
  (e.g. with `~cyl + am`), the labels are passed over to
  `label_both()`. This way the variables names are displayed with the
  values to help identifying them.

On the programming side, the labeller API has been rewritten in order
to offer more control when faceting over multiple factors (e.g. with
formulae such as `~cyl + am`). This also means that if you have
written custom labellers, you will need to update them for this
version of ggplot.

* Previously, a labeller function would take `variable` and `value`
  arguments and return a character vector. Now, they take a data frame
  of character vectors and return a list. The input data frame has one
  column per factor facetted over and each column in the returned list
  becomes one line in the strip label. See documentation for more
  details.

* The labels received by a labeller now contain metadata: their margin
  (in the "type" attribute) and whether they come from a wrap or a
  grid facet (in the "facet" attribute).

* Note that the new `as_labeller()` function operator provides an easy
  way to transform an existing function to a labeller function. The
  existing function just needs to take and return a character vector.

## Documentation

* Improved documentation for `aes()`, `layer()` and much much more.

* I've tried to reduce the use of `...` so that you can see all the 
  documentation in one place rather than having to integrate multiple pages.
  In some cases this has involved adding additional arguments to geoms
  to make it more clear what you can do:
  
    *  `geom_smooth()` gains explicit `method`, `se` and `formula` arguments.
    
    * `geom_histogram()` gains `binwidth`, `bins`, `origin` and `right` 
      arguments.
      
    * `geom_jitter()` gains `width` and `height` arguments to make it easier
      to control the amount of jittering without using the lengthy 
      `position_jitter()` function (#1116)

* Use of `qplot()` in examples has been minimised (#1123, @hrbrmstr). This is
  inline with the 2nd edition of the ggplot2 box, which minimises the use of 
  `qplot()` in favour of `ggplot()`.

* Tightly linked geoms and stats (e.g. `geom_boxplot()` and `stat_boxplot()`) 
  are now documented in the same file so you can see all the arguments in one
  place. Variations of the same idea (e.g. `geom_path()`, `geom_line()`, and
  `geom_step()`) are also documented together.

* It's now obvious that you can set the `binwidth` parameter for
  `stat_bin_hex()`, `stat_summary_hex()`, `stat_bin_2d()`, and
  `stat_summary_2d()`. 

* The internals of positions have been cleaned up considerably. You're unlikely
  to notice any external changes, although the documentation should be a little
  less confusing since positions now don't list parameters they never use.

## Data

* All datasets have class `tbl_df` so if you also use dplyr, you get a better
  print method.

* `economics` has been brought up to date to 2015-04-01.

* New `economics_long` is the economics data in long form.

* New `txhousing` dataset containing information about the Texas housing
  market. Useful for examples that need multiple time series, and for
  demonstrating model+vis methods.

* New `luv_colours` dataset which contains the locations of all
  built-in `colors()` in Luv space.

* `movies` has been moved into its own package, ggplot2movies, because it was 
  large and not terribly useful. If you've used the movies dataset, you'll now 
  need to explicitly load the package with `library(ggplot2movies)`.

## Bug fixes and minor improvements

* All partially matched arguments and `$` have been been replaced with 
  full matches (@jimhester, #1134).

* ggplot2 now exports `alpha()` from the scales package (#1107), and `arrow()` 
  and `unit()` from grid (#1225). This means you don't need attach scales/grid 
  or do `scales::`/`grid::` for these commonly used functions.

* `aes_string()` now only parses character inputs. This fixes bugs when
  using it with numbers and non default `OutDec` settings (#1045).

* `annotation_custom()` automatically adds a unique id to each grob name,
  making it easier to plot multiple grobs with the same name (e.g. grobs of
  ggplot2 graphics) in the same plot (#1256).

* `borders()` now accepts xlim and ylim arguments for specifying the geographical 
  region of interest (@markpayneatwork, #1392).

* `coord_cartesian()` applies the same expansion factor to limits as for scales. 
  You can suppress with `expand = FALSE` (#1207).

* `coord_trans()` now works when breaks are suppressed (#1422).

* `cut_number()` gives error message if the number of requested bins can
  be created because there are two few unique values (#1046).

* Character labels in `facet_grid()` are no longer (incorrectly) coerced into
  factors. This caused problems with custom label functions (#1070).

* `facet_wrap()` and `facet_grid()` now allow you to use non-standard
  variable names by surrounding them with backticks (#1067).

* `facet_wrap()` more carefully checks its `nrow` and `ncol` arguments
  to ensure that they're specified correctly (@richierocks, #962)

* `facet_wrap()` gains a `dir` argument to control the direction the
  panels are wrapped in. The default is "h" for horizontal. Use "v" for
  vertical layout (#1260).

* `geom_abline()`, `geom_hline()` and `geom_vline()` have been rewritten to
  have simpler behaviour and be more consistent:

    * `stat_abline()`, `stat_hline()` and `stat_vline()` have been removed:
      these were never suitable for use other than with `geom_abline()` etc
      and were not documented.

    * `geom_abline()`, `geom_vline()` and `geom_hline()` are bound to
      `stat_identity()` and `position_identity()`

    * Intercept parameters can no longer be set to a function.

    * They are all documented in one file, since they are so closely related.

* `geom_bin2d()` will now let you specify one dimension's breaks exactly,
  without touching the other dimension's default breaks at all (#1126).

* `geom_crossbar()` sets grouping correctly so you can display multiple
  crossbars on one plot. It also makes the default `fatten` argument a little
  bigger to make the middle line more obvious (#1125).

* `geom_histogram()` and `geom_smooth()` now only inform you about the
  default values once per layer, rather than once per panel (#1220).

* `geom_pointrange()` gains `fatten` argument so you can control the
  size of the point relative to the size of the line.

* `geom_segment()` annotations were not transforming with scales 
  (@BrianDiggs, #859).

* `geom_smooth()` is no longer so chatty. If you want to know what the default
  smoothing method is, look it up in the documentation! (#1247)

* `geom_violin()` now has the ability to draw quantile lines (@DanRuderman).

* `ggplot()` now captures the parent frame to use for evaluation,
  rather than always defaulting to the global environment. This should
  make ggplot more suitable to use in more situations (e.g. with knitr)

* `ggsave()` has been simplified a little to make it easier to maintain.
  It no longer checks that you're printing a ggplot2 object (so now also
  works with any grid grob) (#970), and always requires a filename.
  Parameter `device` now supports character argument to specify which supported
  device to use ('pdf', 'png', 'jpeg', etc.), for when it cannot be correctly
  inferred from the file extension (for example when a temporary filename is
  supplied server side in shiny apps) (@sebkopf, #939). It no longer opens
  a graphics device if one isn't already open - this is annoying when you're
  running from a script (#1326).

* `guide_colorbar()` creates correct legend if only one color (@krlmlr, #943).

* `guide_colorbar()` no longer fails when the legend is empty - previously
  this often masked misspecifications elsewhere in the plot (#967).

* New `layer_data()` function extracts the data used for plotting for a given
  layer. It's mostly useful for testing.

* User supplied `minor_breaks` can now be supplied on the same scale as 
  the data, and will be automatically transformed with by scale (#1385).

* You can now suppress the appearance of an axis/legend title (and the space
  that would allocated for it) with `NULL` in the `scale_` function. To
  use the default label, use `waiver()` (#1145).

* Position adjustments no longer warn about potentially varying ranges
  because the problem rarely occurs in practice and there are currently a
  lot of false positives since I don't understand exactly what FP criteria
  I should be testing.

* `scale_fill_grey()` now uses red for missing values. This matches
  `scale_colour_grey()` and makes it obvious where missing values lie.
  Override with `na.value`.

* `scale_*_gradient2()` defaults to using Lab colour space.

* `scale_*_gradientn()` now allows `colours` or `colors` (#1290)

* `scale_y_continuous()` now also transforms the `lower`, `middle` and `upper`
  aesthetics used by `geom_boxplot()`: this only affects
  `geom_boxplot(stat = "identity")` (#1020).

* Legends no longer inherit aesthetics if `inherit.aes` is FALSE (#1267).

* `lims()` makes it easy to set the limits of any axis (#1138).

* `labels = NULL` now works with `guide_legend()` and `guide_colorbar()`.
  (#1175, #1183).

* `override.aes` now works with American aesthetic spelling, e.g. color

* Scales no longer round data points to improve performance of colour
  palettes. Instead the scales package now uses a much faster colour
  interpolation algorithm (#1022).

* `scale_*_brewer()` and `scale_*_distiller()` add new `direction` argument of 
  `scales::brewer_pal`, making it easier to change the order of colours 
  (@jiho, #1139).

* `scale_x_date()` now clips dates outside the limits in the same way as
  `scale_x_continuous()` (#1090).

* `stat_bin()` gains `bins` arguments, which denotes the number of bins. Now
  you can set `bins=100` instead of `binwidth=0.5`. Note that `breaks` or
  `binwidth` will override it (@tmshn, #1158, #102).

* `stat_boxplot()` warns if a continuous variable is used for the `x` aesthetic
  without also supplying a `group` aesthetic (#992, @krlmlr).

* `stat_summary_2d()` and `stat_bin_2d()` now share exactly the same code for 
  determining breaks from `bins`, `binwidth`, and `origin`. 
  
* `stat_summary_2d()` and `stat_bin_2d()` now output in tile/raster compatible 
  form instead of rect compatible form. 

* Automatically computed breaks do not lead to an error for transformations like
  "probit" where the inverse can map to infinity (#871, @krlmlr)

* `stat_function()` now always evaluates the function on the original scale.
  Previously it computed the function on transformed scales, giving incorrect
  values (@BrianDiggs, #1011).

* `strip_dots` works with anonymous functions within calculated aesthetics 
  (e.g. `aes(sapply(..density.., function(x) mean(x))))` (#1154, @NikNakk)

* `theme()` gains `validate = FALSE` parameter to turn off validation, and 
  hence store arbitrary additional data in the themes. (@tdhock, #1121)

* Improved the calculation of segments needed to draw the curve representing
  a line when plotted in polar coordinates. In some cases, the last segment
  of a multi-segment line was not drawn (@BrianDiggs, #952)<|MERGE_RESOLUTION|>--- conflicted
+++ resolved
@@ -1,6 +1,5 @@
 # ggplot2 (development version)
 
-<<<<<<< HEAD
 * `guide_*()` functions get a new `theme` argument to style individual guides.
   The `theme()` function has gained additional arguments for styling guides:
   `legend.key.spacing{.x/.y}`, `legend.frame`, `legend.axis.line`, 
@@ -8,7 +7,6 @@
   `legend.title.position`. Previous style arguments in the `guide_*()` functions 
   have been soft-deprecated.
   
-=======
 * The plot's title, subtitle and caption now obey horizontal text margins
   (#5533).
 
@@ -21,7 +19,6 @@
 
 * Contour functions will not fail when `options("OutDec")` is not `.` (@eliocamp, #5555).
 
->>>>>>> 15bde2fd
 * The `legend.key` theme element is set to inherit from the `panel.background`
   theme element. The default themes no longer set the `legend.key` element.
   This causes a visual change with the default `theme_gray()` (#5549).

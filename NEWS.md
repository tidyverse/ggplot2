# ggplot2 (development version)

<<<<<<< HEAD
* `geom_boxplot()` gains additional arguments to style the colour, linetype and
  linewidths of the box, whiskers, median line and staples (@teunbrand, #5126)
=======
* `ggsave()` no longer sometimes creates new directories, which is now 
  controlled by the new `create.dir` argument (#5489).

* `guide_coloursteps(even.steps = FALSE)` now draws one rectangle per interval
  instead of many small ones (#5481).

* (internal) guide building is now part of `ggplot_build()` instead of 
  `ggplot_gtable()` to allow guides to observe unmapped data (#5483).
>>>>>>> 916dc894

* `geom_violin()` gains a `bounds` argument analogous to `geom_density()`s (@eliocamp, #5493).

* Legend titles no longer take up space if they've been removed by setting 
  `legend.title = element_blank()` (@teunbrand, #3587).

* New function `check_device()` for testing the availability of advanced 
  graphics features introduced in R 4.1.0 onwards (@teunbrand, #5332).

* Failing to fit or predict in `stat_smooth()` now gives a warning and omits
  the failed group, instead of throwing an error (@teunbrand, #5352).
  
* `resolution()` has a small tolerance, preventing spuriously small resolutions 
  due to rounding errors (@teunbrand, #2516).

* `stage()` now works correctly, even with aesthetics that do not have scales 
  (#5408)

* `labeller()` now handles unspecified entries from lookup tables
  (@92amartins, #4599).

* `fortify.default()` now accepts a data-frame-like object granted the object
  exhibits healthy `dim()`, `colnames()`, and `as.data.frame()` behaviors
  (@hpages, #5390).

* `ScaleContinuous$get_breaks()` now only calls `scales::zero_range()` on limits
  in transformed space, rather than in data space (#5304).

* Scales throw more informative messages (@teunbrand, #4185, #4258)

* The `scale_name` argument in `continuous_scale()`, `discrete_scale()` and
  `binned_scale()` is soft-deprecated (@teunbrand, #1312).

* In `theme()`, some elements can be specified with `rel()` to inherit from
  `unit`-class objects in a relative fashion (@teunbrand, #3951).

* `stat_ydensity()` with incomplete groups calculates the default `width` 
  parameter more stably (@teunbrand, #5396)

* `geom_boxplot()` gains a new argument, `staplewidth` that can draw staples
  at the ends of whiskers (@teunbrand, #5126)

* The `size` argument in `annotation_logticks()` has been deprecated in favour
  of the `linewidth` argument (#5292).

* `geom_boxplot()` gains an `outliers` argument to switch outliers on or off,
  in a manner that does affects the scale range. For hiding outliers that does
  not affect the scale range, you can continue to use `outlier.shape = NA` 
  (@teunbrand, #4892).

* Binned scales now treat `NA`s in limits the same way continuous scales do 
  (#5355).

* Binned scales work better with `trans = "reverse"` (#5355).

* The `legend.text.align` and `legend.title.align` arguments in `theme()` are 
  deprecated. The `hjust` setting of the `legend.text` and `legend.title` 
  elements continues to fulfil the role of text alignment (@teunbrand, #5347).

* Integers are once again valid input to theme arguments that expect numeric
  input (@teunbrand, #5369)

* Nicer error messages for xlim/ylim arguments in coord-* functions
  (@92amartins, #4601, #5297).

* `coord_sf()` now uses customisable guides provided in the scales or 
  `guides()` function (@teunbrand).

* Legends in `scale_*_manual()` can show `NA` values again when the `values` is
  a named vector (@teunbrand, #5214, #5286).
  
* `scale_*_manual()` with a named `values` argument now emits a warning when
  none of those names match the values found in the data (@teunbrand, #5298).

* `coord_munch()` can now close polygon shapes (@teunbrand, #3271)

* You can now omit either `xend` or `yend` from `geom_segment()` as only one
  of these is now required. If one is missing, it will be filled from the `x`
  and `y` aesthetics respectively. This makes drawing horizontal or vertical
  segments a little bit more convenient (@teunbrand, #5140).
  
* New `plot.tag.location` in `theme()` can control placement of the plot tag
  in the `"margin"`, `"plot"` or the new `"panel"` option (#4297).

* `geom_text()` and `geom_label()` gained a `size.unit` parameter that set the 
  text size to millimetres, points, centimetres, inches or picas 
  (@teunbrand, #3799).

* The guide system, as the last remaining chunk of ggplot2, has been rewritten 
  in ggproto. The axes and legends now inherit from a <Guide> class, which makes
  them extensible in the same manner as geoms, stats, facets and coords 
  (#3329, @teunbrand). In addition, the following changes were made:
    * A fallback for old S3 guides is encapsulated in the `GuideOld` ggproto
      class, which mostly just calls the old S3 generics.
    * While the S3 guide generics are still in place, the S3 methods for 
      `guide_train()`, `guide_merge()`, `guide_geom()`, `guide_transform()`,
      `guide_gengrob()` have been superseded by the respective ggproto methods.
      In practise, this will mean that `NextMethod()` or sub-classing ggplot2's
      guides with the S3 system will no longer work.
    * Styling theme parts of the guide now inherit from the plot's theme 
      (#2728). 
    * Styling non-theme parts of the guides accept <element> objects, so that
      the following is possible: `guide_colourbar(frame = element_rect(...))`.
    * Primary axis titles are now placed at the primary guide, so that
      `guides(x = guide_axis(position = "top"))` will display the title at the
      top by default (#4650).
    * Unknown secondary axis guide positions are now inferred as the opposite 
      of the primary axis guide when the latter has a known `position` (#4650).
    * `guide_colourbar()`, `guide_coloursteps()` and `guide_bins()` gain a
      `ticks.length` argument.
    * In `guide_bins()`, the title no longer arbitrarily becomes offset from
      the guide when it has long labels.
    * The `order` argument of guides now strictly needs to be a length-1 
      integer (#4958).
    * More informative error for mismatched 
     `direction`/`theme(legend.direction = ...)` arguments (#4364, #4930).
    * `guide_coloursteps()` and `guide_bins()` sort breaks (#5152).
    * `guide_axis()` gains a `minor.ticks` argument to draw minor ticks (#4387).
    * `guide_axis()` gains a `cap` argument that can be used to trim the
      axis line to extreme breaks (#4907).
    * `guide_colourbar()` and `guide_coloursteps()` merge properly when one
      of aesthetics is dropped (#5324).
    * Fixed regression in `guide_legend()` where the `linewidth` key size
      wasn't adapted to the width of the lines (#5160).

* `geom_label()` now uses the `angle` aesthetic (@teunbrand, #2785)
* 'lines' units in `geom_label()`, often used in the `label.padding` argument, 
  are now are relative to the text size. This causes a visual change, but fixes 
  a misalignment issue between the textbox and text (@teunbrand, #4753)
* The `label.padding` argument in `geom_label()` now supports inputs created
  with the `margin()` function (#5030).
* As an internal change, the `titleGrob()` has been refactored to be faster.
* The `translate_shape_string()` internal function is now exported for use in
  extensions of point layers (@teunbrand, #5191).
* Fixed bug in `coord_sf()` where graticule lines didn't obey 
  `panel.grid.major`'s linewidth setting (@teunbrand, #5179)
* Fixed bug in `annotation_logticks()` when no suitable tick positions could
  be found (@teunbrand, #5248).
* To improve `width` calculation in bar plots with empty factor levels, 
  `resolution()` considers `mapped_discrete` values as having resolution 1 
  (@teunbrand, #5211)
* When `geom_path()` has aesthetics varying within groups, the `arrow()` is
  applied to groups instead of individual segments (@teunbrand, #4935).
* The default width of `geom_bar()` is now based on panel-wise resolution of
  the data, rather than global resolution (@teunbrand, #4336).
* To apply dodging more consistently in violin plots, `stat_ydensity()` now
  has a `drop` argument to keep or discard groups with 1 observation.
* Aesthetics listed in `geom_*()` and `stat_*()` layers now point to relevant
  documentation (@teunbrand, #5123).
* `coord_flip()` has been marked as superseded. The recommended alternative is
  to swap the `x` and `y` aesthetic and/or using the `orientation` argument in
  a layer (@teunbrand, #5130).
* `stat_align()` is now applied per panel instead of globally, preventing issues
  when facets have different ranges (@teunbrand, #5227).
* A stacking bug in `stat_align()` was fixed (@teunbrand, #5176).
* `stat_contour()` and `stat_contour_filled()` now warn about and remove
  duplicated coordinates (@teunbrand, #5215).
* Improve performance of layers without positional scales (@zeehio, #4990)

# ggplot2 3.4.4

This hotfix release adapts to a change in r-devel's `base::is.atomic()` and 
the upcoming retirement of maptools.

* `fortify()` for sp objects (e.g., `SpatialPolygonsDataFrame`) is now deprecated
  and will be removed soon in support of [the upcoming retirement of rgdal, rgeos,
  and maptools](https://r-spatial.org/r/2023/05/15/evolution4.html). In advance
  of the whole removal, `fortify(<SpatialPolygonsDataFrame>, region = ...)`
  no longer works as of this version (@yutannihilation, #5244).

# ggplot2 3.4.3
This hotfix release addresses a version comparison change in r-devel. There are
no user-facing or breaking changes.

# ggplot2 3.4.2
This is a hotfix release anticipating changes in r-devel, but folds in upkeep
changes and a few bug fixes as well.

## Minor improvements

* Various type checks and their messages have been standardised 
  (@teunbrand, #4834).
  
* ggplot2 now uses `scales::DiscreteRange` and `scales::ContinuousRange`, which
  are available to write scale extensions from scratch (@teunbrand, #2710).
  
* The `layer_data()`, `layer_scales()` and `layer_grob()` now have the default
  `plot = last_plot()` (@teunbrand, #5166).
  
* The `datetime_scale()` scale constructor is now exported for use in extension
  packages (@teunbrand, #4701).
  
## Bug fixes

* `update_geom_defaults()` and `update_stat_defaults()` now return properly 
  classed objects and have updated docs (@dkahle, #5146).

* For the purposes of checking required or non-missing aesthetics, character 
  vectors are no longer considered non-finite (@teunbrand, @4284).

* `annotation_logticks()` skips drawing ticks when the scale range is non-finite
  instead of throwing an error (@teunbrand, #5229).
  
* Fixed spurious warnings when the `weight` was used in `stat_bin_2d()`, 
  `stat_boxplot()`, `stat_contour()`, `stat_bin_hex()` and `stat_quantile()`
  (@teunbrand, #5216).

* To prevent changing the plotting order, `stat_sf()` is now computed per panel 
  instead of per group (@teunbrand, #4340).

* Fixed bug in `coord_sf()` where graticule lines didn't obey 
  `panel.grid.major`'s linewidth setting (@teunbrand, #5179).

* `geom_text()` drops observations where `angle = NA` instead of throwing an
  error (@teunbrand, #2757).
  
# ggplot2 3.4.1
This is a small release focusing on fixing regressions in the 3.4.0 release
and minor polishes.

## Breaking changes

* The computed variable `y` in `stat_ecdf()` has been superseded by `ecdf` to 
  prevent incorrect scale transformations (@teunbrand, #5113 and #5112).
  
## New features

* Added `scale_linewidth_manual()` and `scale_linewidth_identity()` to support
  the `linewidth` aesthetic (@teunbrand, #5050).
  
* `ggsave()` warns when multiple `filename`s are given, and only writes to the
  first file (@teunbrand, #5114).

## Bug fixes

* Fixed a regression in `geom_hex()` where aesthetics were replicated across 
  bins (@thomasp85, #5037 and #5044).
  
* Using two ordered factors as facetting variables in 
  `facet_grid(..., as.table = FALSE)` now throws a warning instead of an
  error (@teunbrand, #5109).
  
* Fixed misbehaviour of `draw_key_boxplot()` and `draw_key_crossbar()` with 
  skewed key aspect ratio (@teunbrand, #5082).
  
* Fixed spurious warning when `weight` aesthetic was used in `stat_smooth()` 
  (@teunbrand based on @clauswilke's suggestion, #5053).
  
* The `lwd` alias is now correctly replaced by `linewidth` instead of `size` 
  (@teunbrand based on @clauswilke's suggestion #5051).
  
* Fixed a regression in `Coord$train_panel_guides()` where names of guides were 
  dropped (@maxsutton, #5063).

In binned scales:

* Automatic breaks should no longer be out-of-bounds, and automatic limits are
  adjusted to include breaks (@teunbrand, #5082).
  
* Zero-range limits no longer throw an error and are treated akin to continuous
  scales with zero-range limits (@teunbrand, #5066).
  
* The `trans = "date"` and `trans = "time"` transformations were made compatible
  (@teunbrand, #4217).

# ggplot2 3.4.0
This is a minor release focusing on tightening up the internals and ironing out
some inconsistencies in the API. The biggest change is the addition of the 
`linewidth` aesthetic that takes of sizing the width of any line from `size`. 
This change, while attempting to be as non-breaking as possible, has the 
potential to change the look of some of your plots.

Other notable changes is a complete redo of the error and warning messaging in
ggplot2 using the cli package. Messaging is now better contextualised and it 
should be easier to identify which layer an error is coming from. Last, we have
now made the switch to using the vctrs package internally which means that 
support for vctrs classes as variables should improve, along with some small 
gains in rendering speed.

## Breaking changes

* A `linewidth` aesthetic has been introduced and supersedes the `size` 
  aesthetic for scaling the width of lines in line based geoms. `size` will 
  remain functioning but deprecated for these geoms and it is recommended to 
  update all code to reflect the new aesthetic. For geoms that have _both_ point 
  sizing and linewidth sizing (`geom_pointrange()` and `geom_sf`) `size` now 
  **only** refers to sizing of points which can leads to a visual change in old
  code (@thomasp85, #3672)
  
* The default line width for polygons in `geom_sf()` have been decreased to 0.2 
  to reflect that this is usually used for demarking borders where a thinner 
  line is better suited. This change was made since we already induced a 
  visual change in `geom_sf()` with the introduction of the `linewidth` 
  aesthetic.
  
* The dot-dot notation (`..var..`) and `stat()`, which have been superseded by
  `after_stat()`, are now formally deprecated (@yutannihilation, #3693).

* `qplot()` is now formally deprecated (@yutannihilation, #3956).

* `stage()` now properly refers to the values without scale transformations for
  the stage of `after_stat`. If your code requires the scaled version of the
  values for some reason, you have to apply the same transformation by yourself,
  e.g. `sqrt()` for `scale_{x,y}_sqrt()` (@yutannihilation and @teunbrand, #4155).

* Use `rlang::hash()` instead of `digest::digest()`. This update may lead to 
  changes in the automatic sorting of legends. In order to enforce a specific
  legend order use the `order` argument in the guide. (@thomasp85, #4458)

* referring to `x` in backquoted expressions with `label_bquote()` is no longer
  possible.

* The `ticks.linewidth` and `frame.linewidth` parameters of `guide_colourbar()`
  are now multiplied with `.pt` like elsewhere in ggplot2. It can cause visual
  changes when these arguments are not the defaults and these changes can be 
  restored to their previous behaviour by adding `/ .pt` (@teunbrand #4314).

* `scale_*_viridis_b()` now uses the full range of the viridis scales 
  (@gregleleu, #4737)

## New features

* `geom_col()` and `geom_bar()` gain a new `just` argument. This is set to `0.5`
  by default; use `just = 0`/`just = 1` to place columns on the left/right
  of the axis breaks.
  (@wurli, #4899)

* `geom_density()` and `stat_density()` now support `bounds` argument
  to estimate density with boundary correction (@echasnovski, #4013).

* ggplot now checks during statistical transformations whether any data 
  columns were dropped and warns about this. If stats intend to drop
  data columns they can declare them in the new field `dropped_aes`.
  (@clauswilke, #3250)

* `...` supports `rlang::list2` dynamic dots in all public functions. 
  (@mone27, #4764) 

* `theme()` now has a `strip.clip` argument, that can be set to `"off"` to 
  prevent the clipping of strip text and background borders (@teunbrand, #4118)
  
* `geom_contour()` now accepts a function in the `breaks` argument 
  (@eliocamp, #4652).

## Minor improvements and bug fixes

* Fix a bug in `position_jitter()` where infinity values were dropped (@javlon,
  #4790).

* `geom_linerange()` now respects the `na.rm` argument (#4927, @thomasp85)

* Improve the support for `guide_axis()` on `coord_trans()` 
  (@yutannihilation, #3959)
  
* Added `stat_align()` to align data without common x-coordinates prior to
  stacking. This is now the default stat for `geom_area()` (@thomasp85, #4850)

* Fix a bug in `stat_contour_filled()` where break value differences below a 
  certain number of digits would cause the computations to fail (@thomasp85, 
  #4874)

* Secondary axis ticks are now positioned more precisely, removing small visual
  artefacts with alignment between grid and ticks (@thomasp85, #3576)

* Improve `stat_function` documentation regarding `xlim` argument. 
  (@92amartins, #4474)

* Fix various issues with how `labels`, `breaks`, `limits`, and `show.limits`
  interact in the different binning guides (@thomasp85, #4831)

* Automatic break calculation now squishes the scale limits to the domain
  of the transformation. This allows `scale_{x/y}_sqrt()` to find breaks at 0   
  when appropriate (@teunbrand, #980).

* Using multiple modified aesthetics correctly will no longer trigger warnings. 
  If used incorrectly, the warning will now report the duplicated aesthetic 
  instead of `NA` (@teunbrand, #4707).

* `aes()` now supports the `!!!` operator in its first two arguments
  (#2675). Thanks to @yutannihilation and @teunbrand for draft
  implementations.

* Require rlang >= 1.0.0 (@billybarc, #4797)

* `geom_violin()` no longer issues "collapsing to unique 'x' values" warning
  (@bersbersbers, #4455)

* `annotate()` now documents unsupported geoms (`geom_abline()`, `geom_hline()`
  and `geom_vline()`), and warns when they are requested (@mikmart, #4719)

* `presidential` dataset now includes Trump's presidency (@bkmgit, #4703).

* `position_stack()` now works fully with `geom_text()` (@thomasp85, #4367)

* `geom_tile()` now correctly recognises missing data in `xmin`, `xmax`, `ymin`,
  and `ymax` (@thomasp85 and @sigmapi, #4495)

* `geom_hex()` will now use the binwidth from `stat_bin_hex()` if present, 
  instead of deriving it (@thomasp85, #4580)
  
* `geom_hex()` now works on non-linear coordinate systems (@thomasp85)

* Fixed a bug throwing errors when trying to render an empty plot with secondary
  axes (@thomasp85, #4509)

* Axes are now added correctly in `facet_wrap()` when `as.table = FALSE`
  (@thomasp85, #4553)

* Better compatibility of custom device functions in `ggsave()` 
  (@thomasp85, #4539)

* Binning scales are now more resilient to calculated limits that ends up being
  `NaN` after transformations (@thomasp85, #4510)

* Strip padding in `facet_grid()` is now only in effect if 
  `strip.placement = "outside"` _and_ an axis is present between the strip and 
  the panel (@thomasp85, #4610)

* Aesthetics of length 1 are now recycled to 0 if the length of the data is 0 
  (@thomasp85, #4588)

* Setting `size = NA` will no longer cause `guide_legend()` to error 
  (@thomasp85, #4559)

* Setting `stroke` to `NA` in `geom_point()` will no longer impair the sizing of
  the points (@thomasp85, #4624)

* `stat_bin_2d()` now correctly recognises the `weight` aesthetic 
  (@thomasp85, #4646)
  
* All geoms now have consistent exposure of linejoin and lineend parameters, and
  the guide keys will now respect these settings (@thomasp85, #4653)

* `geom_sf()` now respects `arrow` parameter for lines (@jakeruss, #4659)

* Updated documentation for `print.ggplot` to reflect that it returns
  the original plot, not the result of `ggplot_build()`. (@r2evans, #4390)

* `scale_*_manual()` no longer displays extra legend keys, or changes their 
  order, when a named `values` argument has more items than the data. To display
  all `values` on the legend instead, use
  `scale_*_manual(values = vals, limits = names(vals))`. (@teunbrand, @banfai, 
  #4511, #4534)

* Updated documentation for `geom_contour()` to correctly reflect argument 
  precedence between `bins` and `binwidth`. (@eliocamp, #4651)

* Dots in `geom_dotplot()` are now correctly aligned to the baseline when
  `stackratio != 1` and `stackdir != "up"` (@mjskay, #4614)

* Key glyphs for `geom_boxplot()`, `geom_crossbar()`, `geom_pointrange()`, and
  `geom_linerange()` are now orientation-aware (@mjskay, #4732)
  
* Updated documentation for `geom_smooth()` to more clearly describe effects of 
  the `fullrange` parameter (@thoolihan, #4399).

# ggplot2 3.3.6
This is a very small release only applying an internal change to comply with 
R 4.2 and its deprecation of `default.stringsAsFactors()`. There are no user
facing changes and no breaking changes.

# ggplot2 3.3.5
This is a very small release focusing on fixing a couple of untenable issues 
that surfaced with the 3.3.4 release

* Revert changes made in #4434 (apply transform to intercept in `geom_abline()`) 
  as it introduced undesirable issues far worse than the bug it fixed 
  (@thomasp85, #4514)
* Fixes an issue in `ggsave()` when producing emf/wmf files (@yutannihilation, 
  #4521)
* Warn when grDevices specific arguments are passed to ragg devices (@thomasp85, 
  #4524)
* Fix an issue where `coord_sf()` was reporting that it is non-linear
  even when data is provided in projected coordinates (@clauswilke, #4527)

# ggplot2 3.3.4
This is a larger patch release fixing a huge number of bugs and introduces a 
small selection of feature refinements.

## Features

* Alt-text can now be added to a plot using the `alt` label, i.e 
  `+ labs(alt = ...)`. Currently this alt text is not automatically propagated, 
  but we plan to integrate into Shiny, RMarkdown, and other tools in the future. 
  (@thomasp85, #4477)

* Add support for the BrailleR package for creating descriptions of the plot
  when rendered (@thomasp85, #4459)
  
* `coord_sf()` now has an argument `default_crs` that specifies the coordinate
  reference system (CRS) for non-sf layers and scale/coord limits. This argument
  defaults to `NULL`, which means non-sf layers are assumed to be in projected
  coordinates, as in prior ggplot2 versions. Setting `default_crs = sf::st_crs(4326)`
  provides a simple way to interpret x and y positions as longitude and latitude,
  regardless of the CRS used by `coord_sf()`. Authors of extension packages
  implementing `stat_sf()`-like functionality are encouraged to look at the source
  code of `stat_sf()`'s `compute_group()` function to see how to provide scale-limit
  hints to `coord_sf()` (@clauswilke, #3659).

* `ggsave()` now uses ragg to render raster output if ragg is available. It also
  handles custom devices that sets a default unit (e.g. `ragg::agg_png`) 
  correctly (@thomasp85, #4388)

* `ggsave()` now returns the saved file location invisibly (#3379, @eliocamp).
  Note that, as a side effect, an unofficial hack `<ggplot object> + ggsave()`
  no longer works (#4513).

* The scale arguments `limits`, `breaks`, `minor_breaks`, `labels`, `rescaler`
  and `oob` now accept purrr style lambda notation (@teunbrand, #4427). The same 
  is true for `as_labeller()` (and therefore also `labeller()`) 
  (@netique, #4188).

* Manual scales now allow named vectors passed to `values` to contain fewer 
  elements than existing in the data. Elements not present in values will be set
  to `NA` (@thomasp85, #3451)
  
* Date and datetime position scales support out-of-bounds (oob) arguments to 
  control how limits affect data outside those limits (@teunbrand, #4199).
  
## Fixes

* Fix a bug that `after_stat()` and `after_scale()` cannot refer to aesthetics
  if it's specified in the plot-global mapping (@yutannihilation, #4260).
  
* Fix bug in `annotate_logticks()` that would cause an error when used together
  with `coord_flip()` (@thomasp85, #3954)
  
* Fix a bug in `geom_abline()` that resulted in `intercept` not being subjected
  to the transformation of the y scale (@thomasp85, #3741)
  
* Extent the range of the line created by `geom_abline()` so that line ending
  is not visible for large linewidths (@thomasp85, #4024)

* Fix bug in `geom_dotplot()` where dots would be positioned wrong with 
  `stackgroups = TRUE` (@thomasp85, #1745)

* Fix calculation of confidence interval for locfit smoothing in `geom_smooth()`
  (@topepo, #3806)
  
* Fix bug in `geom_text()` where `"outward"` and `"inward"` justification for 
  some `angle` values was reversed (@aphalo, #4169, #4447)

* `ggsave()` now sets the default background to match the fill value of the
  `plot.background` theme element (@karawoo, #4057)

* It is now deprecated to specify `guides(<scale> = FALSE)` or
  `scale_*(guide = FALSE)` to remove a guide. Please use 
  `guides(<scale> = "none")` or `scale_*(guide = "none")` instead 
  (@yutannihilation, #4097)
  
* Fix a bug in `guide_bins()` where keys would disappear if the guide was 
  reversed (@thomasp85, #4210)
  
* Fix bug in `guide_coloursteps()` that would repeat the terminal bins if the
  breaks coincided with the limits of the scale (@thomasp85, #4019)

* Make sure that default labels from default mappings doesn't overwrite default
  labels from explicit mappings (@thomasp85, #2406)

* Fix bug in `labeller()` where parsing was turned off if `.multiline = FALSE`
  (@thomasp85, #4084)
  
* Make sure `label_bquote()` has access to the calling environment when 
  evaluating the labels (@thomasp85, #4141)

* Fix a bug in the layer implementation that introduced a new state after the 
  first render which could lead to a different look when rendered the second 
  time (@thomasp85, #4204)

* Fix a bug in legend justification where justification was lost of the legend
  dimensions exceeded the available size (@thomasp85, #3635)

* Fix a bug in `position_dodge2()` where `NA` values in thee data would cause an
  error (@thomasp85, #2905)

* Make sure `position_jitter()` creates the same jittering independent of 
  whether it is called by name or with constructor (@thomasp85, #2507)

* Fix a bug in `position_jitter()` where different jitters would be applied to 
  different position aesthetics of the same axis (@thomasp85, #2941)
  
* Fix a bug in `qplot()` when supplying `c(NA, NA)` as axis limits 
  (@thomasp85, #4027)
  
* Remove cross-inheritance of default discrete colour/fill scales and check the
  type and aesthetic of function output if `type` is a function 
  (@thomasp85, #4149)

* Fix bug in `scale_[x|y]_date()` where custom breaks functions that resulted in
  fractional dates would get misaligned (@thomasp85, #3965)
  
* Fix bug in `scale_[x|y]_datetime()` where a specified timezone would be 
  ignored by the scale (@thomasp85, #4007)
  
* Fix issue in `sec_axis()` that would throw warnings in the absence of any 
  secondary breaks (@thomasp85, #4368)

* `stat_bin()`'s computed variable `width` is now documented (#3522).
  
* `stat_count()` now computes width based on the full dataset instead of per 
  group (@thomasp85, #2047)

* Extended `stat_ecdf()` to calculate the cdf from either x or y instead from y 
  only (@jgjl, #4005)
  
* Fix a bug in `stat_summary_bin()` where one more than the requested number of
  bins would be created (@thomasp85, #3824)

* Only drop groups in `stat_ydensity()` when there are fewer than two data 
  points and throw a warning (@andrewwbutler, #4111).

* Fixed a bug in strip assembly when theme has `strip.text = element_blank()`
  and plots are faceted with multi-layered strips (@teunbrand, #4384).
  
* Using `theme(aspect.ratio = ...)` together with free space in `facet_grid()`
  now correctly throws an error (@thomasp85, #3834)

* Fixed a bug in `labeller()` so that `.default` is passed to `as_labeller()`
  when labellers are specified by naming faceting variables. (@waltersom, #4031)
  
* Updated style for example code (@rjake, #4092)

* ggplot2 now requires R >= 3.3 (#4247).

* ggplot2 now uses `rlang::check_installed()` to check if a suggested package is
  installed, which will offer to install the package before continuing (#4375, 
  @malcolmbarrett)

* Improved error with hint when piping a `ggplot` object into a facet function
  (#4379, @mitchelloharawild).

# ggplot2 3.3.3
This is a small patch release mainly intended to address changes in R and CRAN.
It further changes the licensing model of ggplot2 to an MIT license.

* Update the ggplot2 licence to an MIT license (#4231, #4232, #4233, and #4281)

* Use vdiffr conditionally so ggplot2 can be tested on systems without vdiffr

* Update tests to work with the new `all.equal()` defaults in R >4.0.3

* Fixed a bug that `guide_bins()` mistakenly ignore `override.aes` argument
  (@yutannihilation, #4085).

# ggplot2 3.3.2
This is a small release focusing on fixing regressions introduced in 3.3.1.

* Added an `outside` option to `annotation_logticks()` that places tick marks
  outside of the plot bounds. (#3783, @kbodwin)

* `annotation_raster()` adds support for native rasters. For large rasters,
  native rasters render significantly faster than arrays (@kent37, #3388)
  
* Facet strips now have dedicated position-dependent theme elements 
  (`strip.text.x.top`, `strip.text.x.bottom`, `strip.text.y.left`, 
  `strip.text.y.right`) that inherit from `strip.text.x` and `strip.text.y`, 
  respectively. As a consequence, some theme stylings now need to be applied to 
  the position-dependent elements rather than to the parent elements. This 
  change was already introduced in ggplot2 3.3.0 but not listed in the 
  changelog. (@thomasp85, #3683)

* Facets now handle layers containing no data (@yutannihilation, #3853).
  
* A newly added geom `geom_density_2d_filled()` and associated stat 
  `stat_density_2d_filled()` can draw filled density contours
  (@clauswilke, #3846).

* A newly added `geom_function()` is now recommended to use in conjunction
  with/instead of `stat_function()`. In addition, `stat_function()` now
  works with transformed y axes, e.g. `scale_y_log10()`, and in plots
  containing no other data or layers (@clauswilke, #3611, #3905, #3983).

* Fixed a bug in `geom_sf()` that caused problems with legend-type
  autodetection (@clauswilke, #3963).
  
* Support graphics devices that use the `file` argument instead of `fileneame` 
  in `ggsave()` (@bwiernik, #3810)
  
* Default discrete color scales are now configurable through the `options()` of 
  `ggplot2.discrete.colour` and `ggplot2.discrete.fill`. When set to a character 
  vector of colour codes (or list of character vectors)  with sufficient length, 
  these colours are used for the default scale. See `help(scale_colour_discrete)` 
  for more details and examples (@cpsievert, #3833).

* Default continuous colour scales (i.e., the `options()` 
  `ggplot2.continuous.colour` and `ggplot2.continuous.fill`, which inform the 
  `type` argument of `scale_fill_continuous()` and `scale_colour_continuous()`) 
  now accept a function, which allows more control over these default 
  `continuous_scale()`s (@cpsievert, #3827).

* A bug was fixed in `stat_contour()` when calculating breaks based on 
  the `bins` argument (@clauswilke, #3879, #4004).
  
* Data columns can now contain `Vector` S4 objects, which are widely used in the 
  Bioconductor project. (@teunbrand, #3837)

# ggplot2 3.3.1

This is a small release with no code change. It removes all malicious links to a 
site that got hijacked from the readme and pkgdown site.

# ggplot2 3.3.0

This is a minor release but does contain a range of substantial new features, 
along with the standard bug fixes. The release contains a few visual breaking
changes, along with breaking changes for extension developers due to a shift in
internal representation of the position scales and their axes. No user breaking
changes are included.

This release also adds Dewey Dunnington (@paleolimbot) to the core team.

## Breaking changes
There are no user-facing breaking changes, but a change in some internal 
representations that extension developers may have relied on, along with a few 
breaking visual changes which may cause visual tests in downstream packages to 
fail.

* The `panel_params` field in the `Layout` now contains a list of list of 
  `ViewScale` objects, describing the trained coordinate system scales, instead
  of the list object used before. Any extensions that use this field will likely
  break, as will unit tests that checks aspects of this.

* `element_text()` now issues a warning when vectorized arguments are provided, 
  as in `colour = c("red", "green", "blue")`. Such use is discouraged and not 
  officially supported (@clauswilke, #3492).

* Changed `theme_grey()` setting for legend key so that it creates no border 
  (`NA`) rather than drawing a white one. (@annennenne, #3180)

* `geom_ribbon()` now draws separate lines for the upper and lower intervals if
  `colour` is mapped. Similarly, `geom_area()` and `geom_density()` now draw
  the upper lines only in the same case by default. If you want old-style full
  stroking, use `outline.type = "full"` (@yutannihilation, #3503 / @thomasp85, #3708).

## New features

* The evaluation time of aesthetics can now be controlled to a finer degree. 
  `after_stat()` supersedes the use of `stat()` and `..var..`-notation, and is
  joined by `after_scale()` to allow for mapping to scaled aesthetic values. 
  Remapping of the same aesthetic is now supported with `stage()`, so you can 
  map a data variable to a stat aesthetic, and remap the same aesthetic to 
  something else after statistical transformation (@thomasp85, #3534)

* All `coord_*()` functions with `xlim` and `ylim` arguments now accept
  vectors with `NA` as a placeholder for the minimum or maximum value
  (e.g., `ylim = c(0, NA)` would zoom the y-axis from 0 to the 
  maximum value observed in the data). This mimics the behaviour
  of the `limits` argument in continuous scale functions
  (@paleolimbot, #2907).

* Allowed reversing of discrete scales by re-writing `get_limits()` 
  (@AnneLyng, #3115)
  
* All geoms and stats that had a direction (i.e. where the x and y axes had 
  different interpretation), can now freely choose their direction, instead of
  relying on `coord_flip()`. The direction is deduced from the aesthetic 
  mapping, but can also be specified directly with the new `orientation` 
  argument (@thomasp85, #3506).
  
* Position guides can now be customized using the new `guide_axis()`, which can 
  be passed to position `scale_*()` functions or via `guides()`. The new axis 
  guide (`guide_axis()`) comes with arguments `check.overlap` (automatic removal 
  of overlapping labels), `angle` (easy rotation of axis labels), and
  `n.dodge` (dodge labels into multiple rows/columns) (@paleolimbot, #3322).
  
* A new scale type has been added, that allows binning of aesthetics at the 
  scale level. It has versions for both position and non-position aesthetics and
  comes with two new guides (`guide_bins` and `guide_coloursteps`) 
  (@thomasp85, #3096)
  
* `scale_x_continuous()` and `scale_y_continuous()` gains an `n.breaks` argument
  guiding the number of automatic generated breaks (@thomasp85, #3102)

* Added `stat_contour_filled()` and `geom_contour_filled()`, which compute 
  and draw filled contours of gridded data (@paleolimbot, #3044). 
  `geom_contour()` and `stat_contour()` now use the isoband package
  to compute contour lines. The `complete` parameter (which was undocumented
  and has been unused for at least four years) was removed (@paleolimbot, #3044).
  
* Themes have gained two new parameters, `plot.title.position` and 
  `plot.caption.position`, that can be used to customize how plot
  title/subtitle and plot caption are positioned relative to the overall plot
  (@clauswilke, #3252).

## Extensions
  
* `Geom` now gains a `setup_params()` method in line with the other ggproto
  classes (@thomasp85, #3509)

* The newly added function `register_theme_elements()` now allows developers
  of extension packages to define their own new theme elements and place them
  into the ggplot2 element tree (@clauswilke, #2540).

## Minor improvements and bug fixes

* `coord_trans()` now draws second axes and accepts `xlim`, `ylim`,
  and `expand` arguments to bring it up to feature parity with 
  `coord_cartesian()`. The `xtrans` and `ytrans` arguments that were 
  deprecated in version 1.0.1 in favour of `x` and `y` 
  were removed (@paleolimbot, #2990).

* `coord_trans()` now calculates breaks using the expanded range 
  (previously these were calculated using the unexpanded range, 
  which resulted in differences between plots made with `coord_trans()`
  and those made with `coord_cartesian()`). The expansion for discrete axes 
  in `coord_trans()` was also updated such that it behaves identically
  to that in `coord_cartesian()` (@paleolimbot, #3338).

* `expand_scale()` was deprecated in favour of `expansion()` for setting
  the `expand` argument of `x` and `y` scales (@paleolimbot).

* `geom_abline()`, `geom_hline()`, and `geom_vline()` now issue 
  more informative warnings when supplied with set aesthetics
  (i.e., `slope`, `intercept`, `yintercept`, and/or `xintercept`)
  and mapped aesthetics (i.e., `data` and/or `mapping`).

* Fix a bug in `geom_raster()` that squeezed the image when it went outside 
  scale limits (#3539, @thomasp85)

* `geom_sf()` now determines the legend type automatically (@microly, #3646).
  
* `geom_sf()` now removes rows that can't be plotted due to `NA` aesthetics 
  (#3546, @thomasp85)

* `geom_sf()` now applies alpha to linestring geometries 
  (#3589, @yutannihilation).

* `gg_dep()` was deprecated (@perezp44, #3382).

* Added function `ggplot_add.by()` for lists created with `by()`, allowing such
  lists to be added to ggplot objects (#2734, @Maschette)

* ggplot2 no longer depends on reshape2, which means that it no longer 
  (recursively) needs plyr, stringr, or stringi packages.

* Increase the default `nbin` of `guide_colourbar()` to place the ticks more 
  precisely (#3508, @yutannihilation).

* `manual_scale()` now matches `values` with the order of `breaks` whenever
  `values` is an unnamed vector. Previously, unnamed `values` would match with
  the limits of the scale and ignore the order of any `breaks` provided. Note
  that this may change the appearance of plots that previously relied on the
  unordered behaviour (#2429, @idno0001).

* `scale_manual_*(limits = ...)` now actually limits the scale (#3262,
  @yutannihilation).

* Fix a bug when `show.legend` is a named logical vector 
  (#3461, @yutannihilation).

* Added weight aesthetic option to `stat_density()` and made scaling of 
  weights the default (@annennenne, #2902)
  
* `stat_density2d()` can now take an `adjust` parameter to scale the default 
  bandwidth. (#2860, @haleyjeppson)

* `stat_smooth()` uses `REML` by default, if `method = "gam"` and
  `gam`'s method is not specified (@ikosmidis, #2630).

* stacking text when calculating the labels and the y axis with
  `stat_summary()` now works (@ikosmidis, #2709)
  
* `stat_summary()` and related functions now support rlang-style lambda functions
  (#3568, @dkahle).

* The data mask pronoun, `.data`, is now stripped from default labels.

* Addition of partial themes to plots has been made more predictable;
  stepwise addition of individual partial themes is now equivalent to
  addition of multple theme elements at once (@clauswilke, #3039).

* Facets now don't fail even when some variable in the spec are not available
  in all layers (@yutannihilation, #2963).

# ggplot2 3.2.1

This is a patch release fixing a few regressions introduced in 3.2.0 as well as
fixing some unit tests that broke due to upstream changes.

* `position_stack()` no longer changes the order of the input data. Changes to 
  the internal behaviour of `geom_ribbon()` made this reordering problematic 
  with ribbons that spanned `y = 0` (#3471)
* Using `qplot()` with a single positional aesthetic will no longer title the
  non-specified scale as `"NULL"` (#3473)
* Fixes unit tests for sf graticule labels caused by changes to sf

# ggplot2 3.2.0

This is a minor release with an emphasis on internal changes to make ggplot2 
faster and more consistent. The few interface changes will only affect the 
aesthetics of the plot in minor ways, and will only potentially break code of
extension developers if they have relied on internals that have been changed. 
This release also sees the addition of Hiroaki Yutani (@yutannihilation) to the 
core developer team.

With the release of R 3.6, ggplot2 now requires the R version to be at least 3.2,
as the tidyverse is committed to support 5 major versions of R.

## Breaking changes

* Two patches (#2996 and #3050) fixed minor rendering problems. In most cases,
  the visual changes are so subtle that they are difficult to see with the naked
  eye. However, these changes are detected by the vdiffr package, and therefore
  any package developers who use vdiffr to test for visual correctness of ggplot2
  plots will have to regenerate all reference images.
  
* In some cases, ggplot2 now produces a warning or an error for code that previously
  produced plot output. In all these cases, the previous plot output was accidental,
  and the plotting code uses the ggplot2 API in a way that would lead to undefined
  behavior. Examples include a missing `group` aesthetic in `geom_boxplot()` (#3316),
  annotations across multiple facets (#3305), and not using aesthetic mappings when
  drawing ribbons with `geom_ribbon()` (#3318).

## New features

* This release includes a range of internal changes that speeds up plot 
  generation. None of the changes are user facing and will not break any code,
  but in general ggplot2 should feel much faster. The changes includes, but are
  not limited to:
  
  - Caching ascent and descent dimensions of text to avoid recalculating it for
    every title.
  
  - Using a faster data.frame constructor as well as faster indexing into 
    data.frames
    
  - Removing the plyr dependency, replacing plyr functions with faster 
    equivalents.

* `geom_polygon()` can now draw polygons with holes using the new `subgroup` 
  aesthetic. This functionality requires R 3.6.0 (@thomasp85, #3128)

* Aesthetic mappings now accept functions that return `NULL` (@yutannihilation,
  #2997).

* `stat_function()` now accepts rlang/purrr style anonymous functions for the 
  `fun` parameter (@dkahle, #3159).

* `geom_rug()` gains an "outside" option to allow for moving the rug tassels to 
  outside the plot area (@njtierney, #3085) and a `length` option to allow for 
  changing the length of the rug lines (@daniel-wells, #3109). 
  
* All geoms now take a `key_glyph` paramter that allows users to customize
  how legend keys are drawn (@clauswilke, #3145). In addition, a new key glyph
  `timeseries` is provided to draw nice legends for time series
  (@mitchelloharawild, #3145).

## Extensions

* Layers now have a new member function `setup_layer()` which is called at the
  very beginning of the plot building process and which has access to the 
  original input data and the plot object being built. This function allows the 
  creation of custom layers that autogenerate aesthetic mappings based on the 
  input data or that filter the input data in some form. For the time being, this
  feature is not exported, but it has enabled the development of a new layer type,
  `layer_sf()` (see next item). Other special-purpose layer types may be added
  in the future (@clauswilke, #2872).
  
* A new layer type `layer_sf()` can auto-detect and auto-map sf geometry
  columns in the data. It should be used by extension developers who are writing
  new sf-based geoms or stats (@clauswilke, #3232).

* `x0` and `y0` are now recognized positional aesthetics so they will get scaled 
  if used in extension geoms and stats (@thomasp85, #3168)
  
* Continuous scale limits now accept functions which accept the default
  limits and return adjusted limits. This makes it possible to write
  a function that e.g. ensures the limits are always a multiple of 100,
  regardless of the data (@econandrew, #2307).

## Minor improvements and bug fixes

* `cut_width()` now accepts `...` to pass further arguments to `base::cut.default()`
   like `cut_number()` and `cut_interval()` already did (@cderv, #3055)

* `coord_map()` now can have axes on the top and right (@karawoo, #3042).

* `coord_polar()` now correctly rescales the secondary axis (@linzi-sg, #3278)

* `coord_sf()`, `coord_map()`, and `coord_polar()` now squash `-Inf` and `Inf`
  into the min and max of the plot (@yutannihilation, #2972).

* `coord_sf()` graticule lines are now drawn in the same thickness as panel grid 
  lines in `coord_cartesian()`, and seting panel grid lines to `element_blank()` 
  now also works in `coord_sf()` 
  (@clauswilke, #2991, #2525).

* `economics` data has been regenerated. This leads to some changes in the
  values of all columns (especially in `psavert`), but more importantly, strips 
  the grouping attributes from `economics_long`.

* `element_line()` now fills closed arrows (@yutannihilation, #2924).

* Facet strips on the left side of plots now have clipping turned on, preventing
  text from running out of the strip and borders from looking thicker than for
  other strips (@karawoo, #2772 and #3061).

* ggplot2 now works in Turkish locale (@yutannihilation, #3011).

* Clearer error messages for inappropriate aesthetics (@clairemcwhite, #3060).

* ggplot2 no longer attaches any external packages when using functions that 
  depend on packages that are suggested but not imported by ggplot2. The 
  affected functions include `geom_hex()`, `stat_binhex()`, 
  `stat_summary_hex()`, `geom_quantile()`, `stat_quantile()`, and `map_data()` 
  (@clauswilke, #3126).
  
* `geom_area()` and `geom_ribbon()` now sort the data along the x-axis in the 
  `setup_data()` method rather than as part of `draw_group()` (@thomasp85, 
  #3023)

* `geom_hline()`, `geom_vline()`, and `geom_abline()` now throw a warning if the 
  user supplies both an `xintercept`, `yintercept`, or `slope` value and a 
  mapping (@RichardJActon, #2950).

* `geom_rug()` now works with `coord_flip()` (@has2k1, #2987).

* `geom_violin()` no longer throws an error when quantile lines fall outside 
  the violin polygon (@thomasp85, #3254).

* `guide_legend()` and `guide_colorbar()` now use appropriate spacing between legend
  key glyphs and legend text even if the legend title is missing (@clauswilke, #2943).

* Default labels are now generated more consistently; e.g., symbols no longer
  get backticks, and long expressions are abbreviated with `...`
  (@yutannihilation, #2981).

* All-`Inf` layers are now ignored for picking the scale (@yutannihilation, 
  #3184).
  
* Diverging Brewer colour palette now use the correct mid-point colour 
  (@dariyasydykova, #3072).
  
* `scale_color_continuous()` now points to `scale_colour_continuous()` so that 
  it will handle `type = "viridis"` as the documentation states (@hlendway, 
  #3079).

* `scale_shape_identity()` now works correctly with `guide = "legend"` 
  (@malcolmbarrett, #3029)
  
* `scale_continuous` will now draw axis line even if the length of breaks is 0
  (@thomasp85, #3257)

* `stat_bin()` will now error when the number of bins exceeds 1e6 to avoid 
  accidentally freezing the user session (@thomasp85).
  
* `sec_axis()` now places ticks accurately when using nonlinear transformations (@dpseidel, #2978).

* `facet_wrap()` and `facet_grid()` now automatically remove NULL from facet
  specs, and accept empty specs (@yutannihilation, #3070, #2986).

* `stat_bin()` now handles data with only one unique value (@yutannihilation 
  #3047).

* `sec_axis()` now accepts functions as well as formulas (@yutannihilation, #3031).

*   New theme elements allowing different ticks lengths for each axis. For instance,
    this can be used to have inwards ticks on the x-axis (`axis.ticks.length.x`) and
    outwards ticks on the y-axis (`axis.ticks.length.y`) (@pank, #2935).

* The arguments of `Stat*$compute_layer()` and `Position*$compute_layer()` are
  now renamed to always match the ones of `Stat$compute_layer()` and
  `Position$compute_layer()` (@yutannihilation, #3202).

* `geom_*()` and `stat_*()` now accepts purrr-style lambda notation
  (@yutannihilation, #3138).

* `geom_tile()` and `geom_rect()` now draw rectangles without notches at the
  corners. The style of the corner can be controlled by `linejoin` parameters
  (@yutannihilation, #3050).

# ggplot2 3.1.0

## Breaking changes

This is a minor release and breaking changes have been kept to a minimum. End users of 
ggplot2 are unlikely to encounter any issues. However, there are a few items that developers 
of ggplot2 extensions should be aware of. For additional details, see also the discussion 
accompanying issue #2890.

*   In non-user-facing internal code (specifically in the `aes()` function and in
    the `aesthetics` argument of scale functions), ggplot2 now always uses the British
    spelling for aesthetics containing the word "colour". When users specify a "color"
    aesthetic it is automatically renamed to "colour". This renaming is also applied
    to non-standard aesthetics that contain the word "color". For example, "point_color"
    is renamed to "point_colour". This convention makes it easier to support both
    British and American spelling for novel, non-standard aesthetics, but it may require
    some adjustment for packages that have previously introduced non-standard color
    aesthetics using American spelling. A new function `standardise_aes_names()` is
    provided in case extension writers need to perform this renaming in their own code
    (@clauswilke, #2649).

*   Functions that generate other functions (closures) now force the arguments that are
    used from the generated functions, to avoid hard-to-catch errors. This may affect
    some users of manual scales (such as `scale_colour_manual()`, `scale_fill_manual()`,
    etc.) who depend on incorrect behavior (@krlmlr, #2807).
    
*   `Coord` objects now have a function `backtransform_range()` that returns the
    panel range in data coordinates. This change may affect developers of custom coords,
    who now should implement this function. It may also affect developers of custom
    geoms that use the `range()` function. In some applications, `backtransform_range()`
    may be more appropriate (@clauswilke, #2821).


## New features

*   `coord_sf()` has much improved customization of axis tick labels. Labels can now
    be set manually, and there are two new parameters, `label_graticule` and
    `label_axes`, that can be used to specify which graticules to label on which side
    of the plot (@clauswilke, #2846, #2857, #2881).
    
*   Two new geoms `geom_sf_label()` and `geom_sf_text()` can draw labels and text
    on sf objects. Under the hood, a new `stat_sf_coordinates()` calculates the
    x and y coordinates from the coordinates of the sf geometries. You can customize
    the calculation method via `fun.geometry` argument (@yutannihilation, #2761).
    

## Minor improvements and fixes

*   `benchplot()` now uses tidy evaluation (@dpseidel, #2699).

*   The error message in `compute_aesthetics()` now only provides the names of
    aesthetics with mismatched lengths, rather than all aesthetics (@karawoo,
    #2853).

*   For faceted plots, data is no longer internally reordered. This makes it
    safer to feed data columns into `aes()` or into parameters of geoms or
    stats. However, doing so remains discouraged (@clauswilke, #2694).

*   `coord_sf()` now also understands the `clip` argument, just like the other
    coords (@clauswilke, #2938).

*   `fortify()` now displays a more informative error message for
    `grouped_df()` objects when dplyr is not installed (@jimhester, #2822).

*   All `geom_*()` now display an informative error message when required 
    aesthetics are missing (@dpseidel, #2637 and #2706).

*   `geom_boxplot()` now understands the `width` parameter even when used with
    a non-standard stat, such as `stat_identity()` (@clauswilke, #2893).
    
*  `geom_hex()` now understands the `size` and `linetype` aesthetics
   (@mikmart, #2488).
    
*   `geom_hline()`, `geom_vline()`, and `geom_abline()` now work properly
    with `coord_trans()` (@clauswilke, #2149, #2812).
    
*   `geom_text(..., parse = TRUE)` now correctly renders the expected number of
    items instead of silently dropping items that are empty expressions, e.g.
    the empty string "". If an expression spans multiple lines, we take just
    the first line and drop the rest. This same issue is also fixed for
    `geom_label()` and the axis labels for `geom_sf()` (@slowkow, #2867).

*   `geom_sf()` now respects `lineend`, `linejoin`, and `linemitre` parameters 
    for lines and polygons (@alistaire47, #2826).
    
*   `ggsave()` now exits without creating a new graphics device if previously
    none was open (@clauswilke, #2363).

*   `labs()` now has named arguments `title`, `subtitle`, `caption`, and `tag`.
    Also, `labs()` now accepts tidyeval (@yutannihilation, #2669).

*   `position_nudge()` is now more robust and nudges only in the direction
    requested. This enables, for example, the horizontal nudging of boxplots
    (@clauswilke, #2733).

*   `sec_axis()` and `dup_axis()` now return appropriate breaks for the secondary
    axis when applied to log transformed scales (@dpseidel, #2729).

*   `sec_axis()` now works as expected when used in combination with tidy eval
    (@dpseidel, #2788).

*   `scale_*_date()`, `scale_*_time()` and `scale_*_datetime()` can now display 
    a secondary axis that is a __one-to-one__ transformation of the primary axis,
    implemented using the `sec.axis` argument to the scale constructor 
    (@dpseidel, #2244).
    
*   `stat_contour()`, `stat_density2d()`, `stat_bin2d()`,  `stat_binhex()`
    now calculate normalized statistics including `nlevel`, `ndensity`, and
    `ncount`. Also, `stat_density()` now includes the calculated statistic 
    `nlevel`, an alias for `scaled`, to better match the syntax of `stat_bin()`
    (@bjreisman, #2679).

# ggplot2 3.0.0

## Breaking changes

*   ggplot2 now supports/uses tidy evaluation (as described below). This is a 
    major change and breaks a number of packages; we made this breaking change 
    because it is important to make ggplot2 more programmable, and to be more 
    consistent with the rest of the tidyverse. The best general (and detailed)
    introduction to tidy evaluation can be found in the meta programming
    chapters in [Advanced R](https://adv-r.hadley.nz).
    
    The primary developer facing change is that `aes()` now contains 
    quosures (expression + environment pairs) rather than symbols, and you'll 
    need to take a different approach to extracting the information you need. 
    A common symptom of this change are errors "undefined columns selected" or 
    "invalid 'type' (list) of argument" (#2610). As in the previous version,
    constants (like `aes(x = 1)` or `aes(colour = "smoothed")`) are stored
    as is.
    
    In this version of ggplot2, if you need to describe a mapping in a string, 
    use `quo_name()` (to generate single-line strings; longer expressions may 
    be abbreviated) or `quo_text()` (to generate non-abbreviated strings that
    may span multiple lines). If you do need to extract the value of a variable
    instead use `rlang::eval_tidy()`. You may want to condition on 
    `(packageVersion("ggplot2") <= "2.2.1")` so that your code can work with
    both released and development versions of ggplot2.
    
    We recognise that this is a big change and if you're not already familiar
    with rlang, there's a lot to learn. If you are stuck, or need any help,
    please reach out on <https://community.rstudio.com>.

*   Error: Column `y` must be a 1d atomic vector or a list

    Internally, ggplot2 now uses `as.data.frame(tibble::as_tibble(x))` to
    convert a list into a data frame. This improves ggplot2's support for
    list-columns (needed for sf support), at a small cost: you can no longer
    use matrix-columns. Note that unlike tibble we still allow column vectors
    such as returned by `base::scale()` because of their widespread use.

*   Error: More than one expression parsed
  
    Previously `aes_string(x = c("a", "b", "c"))` silently returned 
    `aes(x = a)`. Now this is a clear error.

*   Error: `data` must be uniquely named but has duplicate columns
  
    If layer data contains columns with identical names an error will be 
    thrown. In earlier versions the first occurring column was chosen silently,
    potentially masking that the wrong data was chosen.

*   Error: Aesthetics must be either length 1 or the same as the data
    
    Layers are stricter about the columns they will combine into a single
    data frame. Each aesthetic now must be either the same length as the data
    frame or a single value. This makes silent recycling errors much less likely.

*   Error: `coord_*` doesn't support free scales 
   
    Free scales only work with selected coordinate systems; previously you'd
    get an incorrect plot.

*   Error in f(...) : unused argument (range = c(0, 1))

    This is because the `oob` argument to scale has been set to a function
    that only takes a single argument; it needs to take two arguments
    (`x`, and `range`). 

*   Error: unused argument (output)
  
    The function `guide_train()` now has an optional parameter `aesthetic`
    that allows you to override the `aesthetic` setting in the scale.
    To make your code work with the both released and development versions of 
    ggplot2 appropriate, add `aesthetic = NULL` to the `guide_train()` method
    signature.
    
    ```R
    # old
    guide_train.legend <- function(guide, scale) {...}
    
    # new 
    guide_train.legend <- function(guide, scale, aesthetic = NULL) {...}
    ```
    
    Then, inside the function, replace `scale$aesthetics[1]`,
    `aesthetic %||% scale$aesthetics[1]`. (The %||% operator is defined in the 
    rlang package).
    
    ```R
    # old
    setNames(list(scale$map(breaks)), scale$aesthetics[1])

    # new
    setNames(list(scale$map(breaks)), aesthetic %||% scale$aesthetics[1])
    ```

*   The long-deprecated `subset` argument to `layer()` has been removed.

## Tidy evaluation

* `aes()` now supports quasiquotation so that you can use `!!`, `!!!`,
  and `:=`. This replaces `aes_()` and `aes_string()` which are now
  soft-deprecated (but will remain around for a long time).

* `facet_wrap()` and `facet_grid()` now support `vars()` inputs. Like
  `dplyr::vars()`, this helper quotes its inputs and supports
  quasiquotation. For instance, you can now supply faceting variables
  like this: `facet_wrap(vars(am, cyl))` instead of 
  `facet_wrap(~am + cyl)`. Note that the formula interface is not going 
  away and will not be deprecated. `vars()` is simply meant to make it 
  easier to create functions around `facet_wrap()` and `facet_grid()`.

  The first two arguments of `facet_grid()` become `rows` and `cols`
  and now support `vars()` inputs. Note however that we took special
  care to ensure complete backward compatibility. With this change
  `facet_grid(vars(cyl), vars(am, vs))` is equivalent to
  `facet_grid(cyl ~ am + vs)`, and `facet_grid(cols = vars(am, vs))` is
  equivalent to `facet_grid(. ~ am + vs)`.

  One nice aspect of the new interface is that you can now easily
  supply names: `facet_grid(vars(Cylinder = cyl), labeller =
  label_both)` will give nice label titles to the facets. Of course,
  those names can be unquoted with the usual tidy eval syntax.

### sf

* ggplot2 now has full support for sf with `geom_sf()` and `coord_sf()`:

  ```r
  nc <- sf::st_read(system.file("shape/nc.shp", package = "sf"), quiet = TRUE)
  ggplot(nc) +
    geom_sf(aes(fill = AREA))
  ```
  It supports all simple features, automatically aligns CRS across layers, sets
  up the correct aspect ratio, and draws a graticule.

## New features

* ggplot2 now works on R 3.1 onwards, and uses the 
  [vdiffr](https://github.com/r-lib/vdiffr) package for visual testing.

* In most cases, accidentally using `%>%` instead of `+` will generate an 
  informative error (#2400).

* New syntax for calculated aesthetics. Instead of using `aes(y = ..count..)` 
  you can (and should!) use `aes(y = stat(count))`. `stat()` is a real function 
  with documentation which hopefully will make this part of ggplot2 less 
  confusing (#2059).
  
  `stat()` is particularly nice for more complex calculations because you 
  only need to specify it once: `aes(y = stat(count / max(count)))`,
  rather than `aes(y = ..count.. / max(..count..))`
  
* New `tag` label for adding identification tags to plots, typically used for 
  labelling a subplot with a letter. Add a tag with `labs(tag = "A")`, style it 
  with the `plot.tag` theme element, and control position with the
  `plot.tag.position` theme setting (@thomasp85).

### Layers: geoms, stats, and position adjustments

* `geom_segment()` and `geom_curve()` have a new `arrow.fill` parameter which 
  allows you to specify a separate fill colour for closed arrowheads 
  (@hrbrmstr and @clauswilke, #2375).

* `geom_point()` and friends can now take shapes as strings instead of integers,
  e.g. `geom_point(shape = "diamond")` (@daniel-barnett, #2075).

* `position_dodge()` gains a `preserve` argument that allows you to control
  whether the `total` width at each `x` value is preserved (the current 
  default), or ensure that the width of a `single` element is preserved
  (what many people want) (#1935).

* New `position_dodge2()` provides enhanced dodging for boxplots. Compared to
  `position_dodge()`, `position_dodge2()` compares `xmin` and `xmax` values  
  to determine which elements overlap, and spreads overlapping elements evenly
  within the region of overlap. `position_dodge2()` is now the default position
  adjustment for `geom_boxplot()`, because it handles `varwidth = TRUE`, and 
  will be considered for other geoms in the future.
  
  The `padding` parameter adds a small amount of padding between elements 
  (@karawoo, #2143) and a `reverse` parameter allows you to reverse the order 
  of placement (@karawoo, #2171).
  
* New `stat_qq_line()` makes it easy to add a simple line to a Q-Q plot, which 
  makes it easier to judge the fit of the theoretical distribution 
  (@nicksolomon).

### Scales and guides

* Improved support for mapping date/time variables to `alpha`, `size`, `colour`, 
  and `fill` aesthetics, including `date_breaks` and `date_labels` arguments 
  (@karawoo, #1526), and new `scale_alpha()` variants (@karawoo, #1526).

* Improved support for ordered factors. Ordered factors throw a warning when 
  mapped to shape (unordered factors do not), and do not throw warnings when 
  mapped to size or alpha (unordered factors do). Viridis is used as the 
  default colour and fill scale for ordered factors (@karawoo, #1526).

* The `expand` argument of `scale_*_continuous()` and `scale_*_discrete()`
  now accepts separate expansion values for the lower and upper range
  limits. The expansion limits can be specified using the convenience
  function `expand_scale()`.
  
  Separate expansion limits may be useful for bar charts, e.g. if one
  wants the bottom of the bars to be flush with the x axis but still 
  leave some (automatically calculated amount of) space above them:
  
    ```r
    ggplot(mtcars) +
        geom_bar(aes(x = factor(cyl))) +
        scale_y_continuous(expand = expand_scale(mult = c(0, .1)))
    ```
  
  It can also be useful for line charts, e.g. for counts over time,
  where one wants to have a ’hard’ lower limit of y = 0 but leave the
  upper limit unspecified (and perhaps differing between panels), with
  some extra space above the highest point on the line (with symmetrical 
  limits, the extra space above the highest point could in some cases 
  cause the lower limit to be negative).
  
  The old syntax for the `expand` argument will, of course, continue
  to work (@huftis, #1669).

* `scale_colour_continuous()` and `scale_colour_gradient()` are now controlled 
  by global options `ggplot2.continuous.colour` and `ggplot2.continuous.fill`. 
  These can be set to `"gradient"` (the default) or `"viridis"` (@karawoo).

* New `scale_colour_viridis_c()`/`scale_fill_viridis_c()` (continuous) and
  `scale_colour_viridis_d()`/`scale_fill_viridis_d()` (discrete) make it
  easy to use Viridis colour scales (@karawoo, #1526).

* Guides for `geom_text()` now accept custom labels with 
  `guide_legend(override.aes = list(label = "foo"))` (@brianwdavis, #2458).

### Margins

* Strips gain margins on all sides by default. This means that to fully justify
  text to the edge of a strip, you will need to also set the margins to 0
  (@karawoo).

* Rotated strip labels now correctly understand `hjust` and `vjust` parameters
  at all angles (@karawoo).

* Strip labels now understand justification relative to the direction of the
  text, meaning that in y facets, the strip text can be placed at either end of
  the strip using `hjust` (@karawoo).

* Legend titles and labels get a little extra space around them, which 
  prevents legend titles from overlapping the legend at large font sizes 
  (@karawoo, #1881).

## Extension points

* New `autolayer()` S3 generic (@mitchelloharawild, #1974). This is similar
  to `autoplot()` but produces layers rather than complete plots.

* Custom objects can now be added using `+` if a `ggplot_add` method has been
  defined for the class of the object (@thomasp85).

* Theme elements can now be subclassed. Add a `merge_element` method to control
  how properties are inherited from the parent element. Add an `element_grob` 
  method to define how elements are rendered into grobs (@thomasp85, #1981).

* Coords have gained new extension mechanisms.
  
    If you have an existing coord extension, you will need to revise the
    specification of the `train()` method. It is now called 
    `setup_panel_params()` (better reflecting what it actually does) and now 
    has arguments `scale_x`, and `scale_y` (the x and y scales respectively) 
    and `param`, a list of plot specific parameters generated by 
    `setup_params()`.

    What was formerly called `scale_details` (in coords), `panel_ranges` 
    (in layout) and `panel_scales` (in geoms) are now consistently called
    `panel_params` (#1311). These are parameters of the coord that vary from
    panel to panel.

* `ggplot_build()` and `ggplot_gtable()` are now generics, so ggplot-subclasses 
  can define additional behavior during the build stage.

* `guide_train()`, `guide_merge()`, `guide_geom()`, and `guide_gengrob()`
  are now exported as they are needed if you want to design your own guide.
  They are not currently documented; use at your own risk (#2528).

* `scale_type()` generic is now exported and documented. Use this if you 
  want to extend ggplot2 to work with a new type of vector.

## Minor bug fixes and improvements

### Faceting

* `facet_grid()` gives a more informative error message if you try to use
  a variable in both rows and cols (#1928).

* `facet_grid()` and `facet_wrap()` both give better error messages if you
  attempt to use an unsupported coord with free scales (#2049).

* `label_parsed()` works once again (#2279).

* You can now style the background of horizontal and vertical strips
  independently with `strip.background.x` and `strip.background.y` 
  theme settings (#2249).

### Scales

* `discrete_scale()` documentation now inherits shared definitions from 
  `continuous_scale()` (@alistaire47, #2052).

* `guide_colorbar()` shows all colours of the scale (@has2k1, #2343).

* `scale_identity()` once again produces legends by default (#2112).

* Tick marks for secondary axes with strong transformations are more 
  accurately placed (@thomasp85, #1992).

* Missing line types now reliably generate missing lines (with standard 
  warning) (#2206).

* Legends now ignore set aesthetics that are not length one (#1932).

* All colour and fill scales now have an `aesthetics` argument that can
  be used to set the aesthetic(s) the scale works with. This makes it
  possible to apply a colour scale to both colour and fill aesthetics
  at the same time, via `aesthetics = c("colour", "fill")` (@clauswilke).
  
* Three new generic scales work with any aesthetic or set of aesthetics: 
  `scale_continuous_identity()`, `scale_discrete_identity()`, and
  `scale_discrete_manual()` (@clauswilke).

* `scale_*_gradient2()` now consistently omits points outside limits by 
  rescaling after the limits are enforced (@foo-bar-baz-qux, #2230).

### Layers

* `geom_label()` now correctly produces unbordered labels when `label.size` 
  is 0, even when saving to PDF (@bfgray3, #2407).

* `layer()` gives considerably better error messages for incorrectly specified
  `geom`, `stat`, or `position` (#2401).

* In all layers that use it, `linemitre` now defaults to 10 (instead of 1)
  to better match base R.

* `geom_boxplot()` now supplies a default value if no `x` aesthetic is present
  (@foo-bar-baz-qux, #2110).

* `geom_density()` drops groups with fewer than two data points and throws a
  warning. For groups with two data points, density values are now calculated 
  with `stats::density` (@karawoo, #2127).

* `geom_segment()` now also takes a `linejoin` parameter. This allows more 
  control over the appearance of the segments, which is especially useful for 
  plotting thick arrows (@Ax3man, #774).

* `geom_smooth()` now reports the formula used when `method = "auto"` 
  (@davharris #1951). `geom_smooth()` now orders by the `x` aesthetic, making it 
  easier to pass pre-computed values without manual ordering (@izahn, #2028). It 
  also now knows it has `ymin` and `ymax` aesthetics (#1939). The legend 
  correctly reflects the status of the `se` argument when used with stats 
  other than the default (@clauswilke, #1546).

* `geom_tile()` now once again interprets `width` and `height` correctly 
  (@malcolmbarrett, #2510).

* `position_jitter()` and `position_jitterdodge()` gain a `seed` argument that
  allows the specification of a random seed for reproducible jittering 
  (@krlmlr, #1996 and @slowkow, #2445).

* `stat_density()` has better behaviour if all groups are dropped because they
  are too small (#2282).

* `stat_summary_bin()` now understands the `breaks` parameter (@karawoo, #2214).

* `stat_bin()` now accepts functions for `binwidth`. This allows better binning 
  when faceting along variables with different ranges (@botanize).

* `stat_bin()` and `geom_histogram()` now sum correctly when using the `weight` 
  aesthetic (@jiho, #1921).

* `stat_bin()` again uses correct scaling for the computed variable `ndensity` 
  (@timgoodman, #2324).

* `stat_bin()` and `stat_bin_2d()` now properly handle the `breaks` parameter 
  when the scales are transformed (@has2k1, #2366).

* `update_geom_defaults()` and `update_stat_defaults()` allow American 
  spelling of aesthetic parameters (@foo-bar-baz-qux, #2299).

* The `show.legend` parameter now accepts a named logical vector to hide/show
  only some aesthetics in the legend (@tutuchan, #1798).

* Layers now silently ignore unknown aesthetics with value `NULL` (#1909).

### Coords

* Clipping to the plot panel is now configurable, through a `clip` argument
  to coordinate systems, e.g. `coord_cartesian(clip = "off")` 
  (@clauswilke, #2536).

* Like scales, coordinate systems now give you a message when you're 
  replacing an existing coordinate system (#2264).

* `coord_polar()` now draws secondary axis ticks and labels 
  (@dylan-stark, #2072), and can draw the radius axis on the right 
  (@thomasp85, #2005).

* `coord_trans()` now generates a warning when a transformation generates 
  non-finite values (@foo-bar-baz-qux, #2147).

### Themes

* Complete themes now always override all elements of the default theme
  (@has2k1, #2058, #2079).

* Themes now set default grid colour in `panel.grid` rather than individually
  in `panel.grid.major` and `panel.grid.minor` individually. This makes it 
  slightly easier to customise the theme (#2352).

* Fixed bug when setting strips to `element_blank()` (@thomasp85). 

* Axes positioned on the top and to the right can now customize their ticks and
  lines separately (@thomasp85, #1899).

* Built-in themes gain parameters `base_line_size` and `base_rect_size` which 
  control the default sizes of line and rectangle elements (@karawoo, #2176).

* Default themes use `rel()` to set line widths (@baptiste).

* Themes were tweaked for visual consistency and more graceful behavior when 
  changing the base font size. All absolute heights or widths were replaced 
  with heights or widths that are proportional to the base font size. One 
  relative font size was eliminated (@clauswilke).
  
* The height of descenders is now calculated solely on font metrics and doesn't
  change with the specific letters in the string. This fixes minor alignment 
  issues with plot titles, subtitles, and legend titles (#2288, @clauswilke).

### Guides

* `guide_colorbar()` is more configurable: tick marks and color bar frame
  can now by styled with arguments `ticks.colour`, `ticks.linewidth`, 
  `frame.colour`, `frame.linewidth`, and `frame.linetype`
  (@clauswilke).
  
* `guide_colorbar()` now uses `legend.spacing.x` and `legend.spacing.y` 
  correctly, and it can handle multi-line titles. Minor tweaks were made to 
  `guide_legend()` to make sure the two legend functions behave as similarly as
  possible (@clauswilke, #2397 and #2398).
  
* The theme elements `legend.title` and `legend.text` now respect the settings 
  of `margin`, `hjust`, and `vjust` (@clauswilke, #2465, #1502).

* Non-angle parameters of `label.theme` or `title.theme` can now be set in 
  `guide_legend()` and `guide_colorbar()` (@clauswilke, #2544).

### Other

* `fortify()` gains a method for tbls (@karawoo, #2218).

* `ggplot` gains a method for `grouped_df`s that adds a `.group` variable,
  which computes a unique value for each group. Use it with 
  `aes(group = .group)` (#2351).

* `ggproto()` produces objects with class `c("ggproto", "gg")`, allowing for
  a more informative error message when adding layers, scales, or other ggproto 
  objects (@jrnold, #2056).

* `ggsave()`'s DPI argument now supports 3 string options: "retina" (320
  DPI), "print" (300 DPI), and "screen" (72 DPI) (@foo-bar-baz-qux, #2156).
  `ggsave()` now uses full argument names to avoid partial match warnings 
  (#2355), and correctly restores the previous graphics device when several
  graphics devices are open (#2363).

* `print.ggplot()` now returns the original ggplot object, instead of the 
  output from `ggplot_build()`. Also, the object returned from 
  `ggplot_build()` now has the class `"ggplot_built"` (#2034).

* `map_data()` now works even when purrr is loaded (tidyverse#66).

* New functions `summarise_layout()`, `summarise_coord()`, and 
  `summarise_layers()` summarise the layout, coordinate systems, and layers 
  of a built ggplot object (#2034, @wch). This provides a tested API that 
  (e.g.) shiny can depend on.

* Updated startup messages reflect new resources (#2410, @mine-cetinkaya-rundel).

# ggplot2 2.2.1

* Fix usage of `structure(NULL)` for R-devel compatibility (#1968).

# ggplot2 2.2.0

## Major new features

### Subtitle and caption

Thanks to @hrbrmstr plots now have subtitles and captions, which can be set with 
the `subtitle`  and `caption` arguments to `ggtitle()` and `labs()`. You can 
control their appearance with the theme settings `plot.caption` and 
`plot.subtitle`. The main plot title is now left-aligned to better work better 
with a subtitle. The caption is right-aligned (@hrbrmstr).

### Stacking

`position_stack()` and `position_fill()` now sort the stacking order to match 
grouping order. This allows you to control the order through grouping, and 
ensures that the default legend matches the plot (#1552, #1593). If you want the 
opposite order (useful if you have horizontal bars and horizontal legend), you 
can request reverse stacking by using `position = position_stack(reverse = TRUE)` 
(#1837).
  
`position_stack()` and `position_fill()` now accepts negative values which will 
create stacks extending below the x-axis (#1691).

`position_stack()` and `position_fill()` gain a `vjust` argument which makes it 
easy to (e.g.) display labels in the middle of stacked bars (#1821).

### Layers

`geom_col()` was added to complement `geom_bar()` (@hrbrmstr). It uses 
`stat="identity"` by default, making the `y` aesthetic mandatory. It does not 
support any other `stat_()` and does not provide fallback support for the 
`binwidth` parameter. Examples and references in other functions were updated to
demonstrate `geom_col()` usage. 

When creating a layer, ggplot2 will warn if you use an unknown aesthetic or an 
unknown parameter. Compared to the previous version, this is stricter for 
aesthetics (previously there was no message), and less strict for parameters 
(previously this threw an error) (#1585).

### Facetting

The facet system, as well as the internal panel class, has been rewritten in 
ggproto. Facets are now extendable in the same manner as geoms and stats, as 
described in `vignette("extending-ggplot2")`.

We have also added the following new features.
  
* `facet_grid()` and `facet_wrap()` now allow expressions in their faceting 
  formulas (@DanRuderman, #1596).

* When `facet_wrap()` results in an uneven number of panels, axes will now be
  drawn underneath the hanging panels (fixes #1607)

* Strips can now be freely positioned in `facet_wrap()` using the 
  `strip.position` argument (deprecates `switch`).

* The relative order of panel, strip, and axis can now be controlled with 
  the theme setting `strip.placement` that takes either `inside` (strip between 
  panel and axis) or `outside` (strip after axis).

* The theme option `panel.margin` has been deprecated in favour of 
  `panel.spacing` to more clearly communicate intent.

### Extensions

Unfortunately there was a major oversight in the construction of ggproto which 
lead to extensions capturing the super object at package build time, instead of 
at package run time (#1826). This problem has been fixed, but requires 
re-installation of all extension packages.

## Scales

* The position of x and y axes can now be changed using the `position` argument
  in `scale_x_*`and `scale_y_*` which can take `top` and `bottom`, and `left`
  and `right` respectively. The themes of top and right axes can be modified 
  using the `.top` and `.right` modifiers to `axis.text.*` and `axis.title.*`.

### Continuous scales

* `scale_x_continuous()` and `scale_y_continuous()` can now display a secondary 
  axis that is a __one-to-one__ transformation of the primary axis (e.g. degrees 
  Celcius to degrees Fahrenheit). The secondary axis will be positioned opposite 
  to the primary axis and can be controlled with the `sec.axis` argument to 
  the scale constructor.

* Scales worry less about having breaks. If no breaks can be computed, the
  plot will work instead of throwing an uninformative error (#791). This 
  is particularly helpful when you have facets with free scales, and not
  all panels contain data.

* Scales now warn when transformation introduces infinite values (#1696).

### Date time

* `scale_*_datetime()` now supports time zones. It will use the timezone 
  attached to the variable by default, but can be overridden with the 
  `timezone` argument.

* New `scale_x_time()` and `scale_y_time()` generate reasonable default
  breaks and labels for hms vectors (#1752).

### Discrete scales

The treatment of missing values by discrete scales has been thoroughly 
overhauled (#1584). The underlying principle is that we can naturally represent 
missing values on discrete variables (by treating just like another level), so 
by default we should. 

This principle applies to:

* character vectors
* factors with implicit NA
* factors with explicit NA

And to all scales (both position and non-position.)

Compared to the previous version of ggplot2, there are three main changes:

1.  `scale_x_discrete()` and `scale_y_discrete()` always show discrete NA,
    regardless of their source

1.  If present, `NA`s are shown in discrete legends.

1.  All discrete scales gain a `na.translate` argument that allows you to 
    control whether `NA`s are translated to something that can be visualised,
    or should be left as missing. Note that if you don't translate (i.e. 
    `na.translate = FALSE)` the missing values will passed on to the layer, 
    which will warning that it's dropping missing values. To suppress the
    warnings, you'll also need to add `na.rm = TRUE` to the layer call. 

There were also a number of other smaller changes

* Correctly use scale expansion factors.
* Don't preserve space for dropped levels (#1638).
* Only issue one warning when when asking for too many levels (#1674).
* Unicode labels work better on Windows (#1827).
* Warn when used with only continuous data (#1589)

## Themes

* The `theme()` constructor now has named arguments rather than ellipses. This 
  should make autocomplete substantially more useful. The documentation
  (including examples) has been considerably improved.
  
* Built-in themes are more visually homogeneous, and match `theme_grey` better.
  (@jiho, #1679)
  
* When computing the height of titles, ggplot2 now includes the height of the
  descenders (i.e. the bits of `g` and `y` that hang beneath the baseline). This 
  improves the margins around titles, particularly the y axis label (#1712).
  I have also very slightly increased the inner margins of axis titles, and 
  removed the outer margins. 

* Theme element inheritance is now easier to work with as modification now
  overrides default `element_blank` elements (#1555, #1557, #1565, #1567)
  
* Horizontal legends (i.e. legends on the top or bottom) are horizontally
  aligned by default (#1842). Use `legend.box = "vertical"` to switch back
  to the previous behaviour.
  
* `element_line()` now takes an `arrow` argument to specify arrows at the end of
  lines (#1740)

There were a number of tweaks to the theme elements that control legends:
  
* `legend.justification` now controls appearance will plotting the legend
  outside of the plot area. For example, you can use 
  `theme(legend.justification = "top")` to make the legend align with the 
  top of the plot.

* `panel.margin` and `legend.margin` have been renamed to `panel.spacing` and 
  `legend.spacing` respectively, to better communicate intent (they only
  affect spacing between legends and panels, not the margins around them)

* `legend.margin` now controls margin around individual legends.

* New `legend.box.background`, `legend.box.spacing`, and `legend.box.margin`
  control the background, spacing, and margin of the legend box (the region
  that contains all legends).

## Bug fixes and minor improvements

* ggplot2 now imports tibble. This ensures that all built-in datasets print 
  compactly even if you haven't explicitly loaded tibble or dplyr (#1677).

* Class of aesthetic mapping is preserved when adding `aes()` objects (#1624).

* `+.gg` now works for lists that include data frames.

* `annotation_x()` now works in the absense of global data (#1655)

* `geom_*(show.legend = FALSE)` now works for `guide_colorbar`.

* `geom_boxplot()` gains new `outlier.alpha` (@jonathan-g) and 
  `outlier.fill` (@schloerke, #1787) parameters to control the alpha/fill of
   outlier points independently of the alpha of the boxes. 

* `position_jitter()` (and hence `geom_jitter()`) now correctly computes 
  the jitter width/jitter when supplied by the user (#1775, @has2k1).

* `geom_contour()` more clearly describes what inputs it needs (#1577).

* `geom_curve()` respects the `lineend` parameter (#1852).

* `geom_histogram()` and `stat_bin()` understand the `breaks` parameter once 
  more. (#1665). The floating point adjustment for histogram bins is now 
  actually used - it was previously inadvertently ignored (#1651).

* `geom_violin()` no longer transforms quantile lines with the alpha aesthetic
  (@mnbram, #1714). It no longer errors when quantiles are requested but data
  have zero range (#1687). When `trim = FALSE` it once again has a nice 
  range that allows the density to reach zero (by extending the range 3 
  bandwidths to either side of the data) (#1700).

* `geom_dotplot()` works better when faceting and binning on the y-axis. 
  (#1618, @has2k1).
  
* `geom_hexbin()` once again supports `..density..` (@mikebirdgeneau, #1688).

* `geom_step()` gives useful warning if only one data point in layer (#1645).

* `layer()` gains new `check.aes` and `check.param` arguments. These allow
  geom/stat authors to optional suppress checks for known aesthetics/parameters.
  Currently this is used only in `geom_blank()` which powers `expand_limits()` 
  (#1795).

* All `stat_*()` display a better error message when required aesthetics are
  missing.
  
* `stat_bin()` and `stat_summary_hex()` now accept length 1 `binwidth` (#1610)

* `stat_density()` gains new argument `n`, which is passed to underlying function
  `stats::density` ("number of equally spaced points at which the
  density is to be estimated"). (@hbuschme)

* `stat_binhex()` now again returns `count` rather than `value` (#1747)

* `stat_ecdf()` respects `pad` argument (#1646).

* `stat_smooth()` once again informs you about the method it has chosen.
  It also correctly calculates the size of the largest group within facets.

* `x` and `y` scales are now symmetric regarding the list of
  aesthetics they accept: `xmin_final`, `xmax_final`, `xlower`,
  `xmiddle` and `xupper` are now valid `x` aesthetics.

* `Scale` extensions can now override the `make_title` and `make_sec_title` 
  methods to let the scale modify the axis/legend titles.

* The random stream is now reset after calling `.onAttach()` (#2409).

# ggplot2 2.1.0

## New features

* When mapping an aesthetic to a constant (e.g. 
  `geom_smooth(aes(colour = "loess")))`), the default guide title is the name 
  of the aesthetic (i.e. "colour"), not the value (i.e. "loess") (#1431).

* `layer()` now accepts a function as the data argument. The function will be
  applied to the data passed to the `ggplot()` function and must return a
  data.frame (#1527, @thomasp85). This is a more general version of the 
  deprecated `subset` argument.

* `theme_update()` now uses the `+` operator instead of `%+replace%`, so that
  unspecified values will no longer be `NULL`ed out. `theme_replace()`
  preserves the old behaviour if desired (@oneillkza, #1519). 

* `stat_bin()` has been overhauled to use the same algorithm as ggvis, which 
  has been considerably improved thanks to the advice of Randy Prium (@rpruim).
  This includes:
  
    * Better arguments and a better algorithm for determining the origin.
      You can now specify either `boundary` or the `center` of a bin.
      `origin` has been deprecated in favour of these arguments.
      
    * `drop` is deprecated in favour of `pad`, which adds extra 0-count bins
      at either end (needed for frequency polygons). `geom_histogram()` defaults 
      to `pad = FALSE` which considerably improves the default limits for 
      the histogram, especially when the bins are big (#1477).
      
    * The default algorithm does a (somewhat) better job at picking nice widths 
      and origins across a wider range of input data.
      
    * `bins = n` now gives a histogram with `n` bins, not `n + 1` (#1487).

## Bug fixes

* All `\donttest{}` examples run.

* All `geom_()` and `stat_()` functions now have consistent argument order:
  data + mapping, then geom/stat/position, then `...`, then specific arguments, 
  then arguments common to all layers (#1305). This may break code if you were
  previously relying on partial name matching, but in the long-term should make 
  ggplot2 easier to use. In particular, you can now set the `n` parameter
  in `geom_density2d()` without it partially matching `na.rm` (#1485).

* For geoms with both `colour` and `fill`, `alpha` once again only affects
  fill (Reverts #1371, #1523). This was causing problems for people.

* `facet_wrap()`/`facet_grid()` works with multiple empty panels of data 
  (#1445).

* `facet_wrap()` correctly swaps `nrow` and `ncol` when faceting vertically
  (#1417).

* `ggsave("x.svg")` now uses svglite to produce the svg (#1432).

* `geom_boxplot()` now understands `outlier.color` (#1455).

* `geom_path()` knows that "solid" (not just 1) represents a solid line (#1534).

* `geom_ribbon()` preserves missing values so they correctly generate a 
  gap in the ribbon (#1549).

* `geom_tile()` once again accepts `width` and `height` parameters (#1513). 
  It uses `draw_key_polygon()` for better a legend, including a coloured 
  outline (#1484).

* `layer()` now automatically adds a `na.rm` parameter if none is explicitly
  supplied.

* `position_jitterdodge()` now works on all possible dodge aesthetics, 
  e.g. `color`, `linetype` etc. instead of only based on `fill` (@bleutner)

* `position = "nudge"` now works (although it doesn't do anything useful)
  (#1428).

* The default scale for columns of class "AsIs" is now "identity" (#1518).

* `scale_*_discrete()` has better defaults when used with purely continuous
  data (#1542).

* `scale_size()` warns when used with categorical data.

* `scale_size()`, `scale_colour()`, and `scale_fill()` gain date and date-time
  variants (#1526).

* `stat_bin_hex()` and `stat_bin_summary()` now use the same underlying 
  algorithm so results are consistent (#1383). `stat_bin_hex()` now accepts
  a `weight` aesthetic. To be consistent with related stats, the output variable 
  from `stat_bin_hex()` is now value instead of count.

* `stat_density()` gains a `bw` parameter which makes it easy to get consistent 
   smoothing between facets (@jiho)

* `stat-density-2d()` no longer ignores the `h` parameter, and now accepts 
  `bins` and `binwidth` parameters to control the number of contours 
  (#1448, @has2k1).

* `stat_ecdf()` does a better job of adding padding to -Inf/Inf, and gains
  an argument `pad` to suppress the padding if not needed (#1467).

* `stat_function()` gains an `xlim` parameter (#1528). It once again works 
  with discrete x values (#1509).

* `stat_summary()` preserves sorted x order which avoids artefacts when
  display results with `geom_smooth()` (#1520).

* All elements should now inherit correctly for all themes except `theme_void()`.
  (@Katiedaisey, #1555) 

* `theme_void()` was completely void of text but facets and legends still
  need labels. They are now visible (@jiho). 

* You can once again set legend key and height width to unit arithmetic
  objects (like `2 * unit(1, "cm")`) (#1437).

* Eliminate spurious warning if you have a layer with no data and no aesthetics
  (#1451).

* Removed a superfluous comma in `theme-defaults.r` code (@jschoeley)

* Fixed a compatibility issue with `ggproto` and R versions prior to 3.1.2.
  (#1444)

* Fixed issue where `coord_map()` fails when given an explicit `parameters`
  argument (@tdmcarthur, #1729)
  
* Fixed issue where `geom_errorbarh()` had a required `x` aesthetic (#1933)  

# ggplot2 2.0.0

## Major changes

* ggplot no longer throws an error if your plot has no layers. Instead it 
  automatically adds `geom_blank()` (#1246).
  
* New `cut_width()` is a convenient replacement for the verbose
  `plyr::round_any()`, with the additional benefit of offering finer
  control.

* New `geom_count()` is a convenient alias to `stat_sum()`. Use it when you
  have overlapping points on a scatterplot. `stat_sum()` now defaults to 
  using counts instead of proportions.

* New `geom_curve()` adds curved lines, with a similar specification to 
  `geom_segment()` (@veraanadi, #1088).

* Date and datetime scales now have `date_breaks`, `date_minor_breaks` and
  `date_labels` arguments so that you never need to use the long
  `scales::date_breaks()` or `scales::date_format()`.
  
* `geom_bar()` now has it's own stat, distinct from `stat_bin()` which was
  also used by `geom_histogram()`. `geom_bar()` now uses `stat_count()` 
  which counts values at each distinct value of x (i.e. it does not bin
  the data first). This can be useful when you want to show exactly which 
  values are used in a continuous variable.

* `geom_point()` gains a `stroke` aesthetic which controls the border width of 
  shapes 21-25 (#1133, @SeySayux). `size` and `stroke` are additive so a point 
  with `size = 5` and `stroke = 5` will have a diameter of 10mm. (#1142)

* New `position_nudge()` allows you to slightly offset labels (or other 
  geoms) from their corresponding points (#1109).

* `scale_size()` now maps values to _area_, not radius. Use `scale_radius()`
  if you want the old behaviour (not recommended, except perhaps for lines).

* New `stat_summary_bin()` works like `stat_summary()` but on binned data. 
  It's a generalisation of `stat_bin()` that can compute any aggregate,
  not just counts (#1274). Both default to `mean_se()` if no aggregation
  functions are supplied (#1386).

* Layers are now much stricter about their arguments - you will get an error
  if you've supplied an argument that isn't an aesthetic or a parameter.
  This is likely to cause some short-term pain but in the long-term it will make
  it much easier to spot spelling mistakes and other errors (#1293).
  
    This change does break a handful of geoms/stats that used `...` to pass 
    additional arguments on to the underlying computation. Now 
    `geom_smooth()`/`stat_smooth()` and `geom_quantile()`/`stat_quantile()` 
    use `method.args` instead (#1245, #1289); and `stat_summary()` (#1242), 
    `stat_summary_hex()`, and `stat_summary2d()` use `fun.args`.

### Extensibility

There is now an official mechanism for defining Stats, Geoms, and Positions in 
other packages. See `vignette("extending-ggplot2")` for details.

* All Geoms, Stats and Positions are now exported, so you can inherit from them
  when making your own objects (#989).

* ggplot2 no longer uses proto or reference classes. Instead, we now use 
  ggproto, a new OO system designed specifically for ggplot2. Unlike proto
  and RC, ggproto supports clean cross-package inheritance. Creating a new OO
  system isn't usually the right way to solve a problem, but I'm pretty sure
  it was necessary here. Read more about it in the vignette.

* `aes_()` replaces `aes_q()`. It also supports formulas, so the most concise 
  SE version of `aes(carat, price)` is now `aes_(~carat, ~price)`. You may
  want to use this form in packages, as it will avoid spurious `R CMD check` 
  warnings about undefined global variables.

### Text

* `geom_text()` has been overhauled to make labelling your data a little
  easier. It:
  
    * `nudge_x` and `nudge_y` arguments let you offset labels from their
      corresponding points (#1120). 
      
    * `check_overlap = TRUE` provides a simple way to avoid overplotting 
      of labels: labels that would otherwise overlap are omitted (#1039).
      
    * `hjust` and `vjust` can now be character vectors: "left", "center", 
      "right", "bottom", "middle", "top". New options include "inward" and 
      "outward" which align text towards and away from the center of the plot 
      respectively.

* `geom_label()` works like `geom_text()` but draws a rounded rectangle 
  underneath each label (#1039). This is useful when you want to label plots
  that are dense with data.

### Deprecated features

* The little used `aes_auto()` has been deprecated. 

* `aes_q()` has been replaced with `aes_()` to be consistent with SE versions
  of NSE functions in other packages.

* The `order` aesthetic is officially deprecated. It never really worked, and 
  was poorly documented.

* The `stat` and `position` arguments to `qplot()` have been deprecated.
  `qplot()` is designed for quick plots - if you need to specify position
  or stat, use `ggplot()` instead.

* The theme setting `axis.ticks.margin` has been deprecated: now use the margin 
  property of `axis.text`.
  
* `stat_abline()`, `stat_hline()` and `stat_vline()` have been removed:
  these were never suitable for use other than with `geom_abline()` etc
  and were not documented.

* `show_guide` has been renamed to `show.legend`: this more accurately
  reflects what it does (controls appearance of layer in legend), and uses the 
  same convention as other ggplot2 arguments (i.e. a `.` between names).
  (Yes, I know that's inconsistent with function names with use `_`, but it's
  too late to change now.)

A number of geoms have been renamed to be internally consistent:

* `stat_binhex()` and `stat_bin2d()` have been renamed to `stat_bin_hex()` 
  and `stat_bin_2d()` (#1274). `stat_summary2d()` has been renamed to 
  `stat_summary_2d()`, `geom_density2d()`/`stat_density2d()` has been renamed 
  to `geom_density_2d()`/`stat_density_2d()`.

* `stat_spoke()` is now `geom_spoke()` since I realised it's a
  reparameterisation of `geom_segment()`.

* `stat_bindot()` has been removed because it's so tightly coupled to
  `geom_dotplot()`. If you happened to use `stat_bindot()`, just change to
  `geom_dotplot()` (#1194).

All defunct functions have been removed.

### Default appearance

* The default `theme_grey()` background colour has been changed from "grey90" 
  to "grey92": this makes the background a little less visually prominent.

* Labels and titles have been tweaked for readability:

    * Axes labels are darker.
    
    * Legend and axis titles are given the same visual treatment.
    
    * The default font size dropped from 12 to 11. You might be surprised that 
      I've made the default text size smaller as it was already hard for
      many people to read. It turns out there was a bug in RStudio (fixed in 
      0.99.724), that shrunk the text of all grid based graphics. Once that
      was resolved the defaults seemed too big to my eyes.
    
    * More spacing between titles and borders.
    
    * Default margins scale with the theme font size, so the appearance at 
      larger font sizes should be considerably improved (#1228). 

* `alpha` now affects both fill and colour aesthetics (#1371).

* `element_text()` gains a margins argument which allows you to add additional
  padding around text elements. To help see what's going on use `debug = TRUE` 
  to display the text region and anchors.

* The default font size in `geom_text()` has been decreased from 5mm (14 pts)
  to 3.8 mm (11 pts) to match the new default theme sizes.

* A diagonal line is no longer drawn on bar and rectangle legends. Instead, the
  border has been tweaked to be more visible, and more closely match the size of 
  line drawn on the plot.

* `geom_pointrange()` and `geom_linerange()` get vertical (not horizontal)
  lines in the legend (#1389).

* The default line `size` for `geom_smooth()` has been increased from 0.5 to 1 
  to make it easier to see when overlaid on data.
  
* `geom_bar()` and `geom_rect()` use a slightly paler shade of grey so they
  aren't so visually heavy.
  
* `geom_boxplot()` now colours outliers the same way as the boxes.

* `geom_point()` now uses shape 19 instead of 16. This looks much better on 
  the default Linux graphics device. (It's very slightly smaller than the old 
  point, but it shouldn't affect any graphics significantly)

* Sizes in ggplot2 are measured in mm. Previously they were converted to pts 
  (for use in grid) by multiplying by 72 / 25.4. However, grid uses printer's 
  points, not Adobe (big pts), so sizes are now correctly multiplied by 
  72.27 / 25.4. This is unlikely to noticeably affect display, but it's
  technically correct (<https://youtu.be/hou0lU8WMgo>).

* The default legend will now allocate multiple rows (if vertical) or
  columns (if horizontal) in order to make a legend that is more likely to
  fit on the screen. You can override with the `nrow`/`ncol` arguments
  to `guide_legend()`

    ```R
    p <- ggplot(mpg, aes(displ,hwy, colour = model)) + geom_point()
    p
    p + theme(legend.position = "bottom")
    # Previous behaviour
    p + guides(colour = guide_legend(ncol = 1))
    ```

### New and updated themes

* New `theme_void()` is completely empty. It's useful for plots with non-
  standard coordinates or for drawings (@jiho, #976).

* New `theme_dark()` has a dark background designed to make colours pop out
  (@jiho, #1018)

* `theme_minimal()` became slightly more minimal by removing the axis ticks:
  labels now line up directly beneath grid lines (@tomschloss, #1084)

* New theme setting `panel.ontop` (logical) make it possible to place 
  background elements (i.e., gridlines) on top of data. Best used with 
  transparent `panel.background` (@noamross. #551).

### Labelling

The facet labelling system was updated with many new features and a
more flexible interface (@lionel-). It now works consistently across
grid and wrap facets. The most important user visible changes are:

* `facet_wrap()` gains a `labeller` option (#25).

* `facet_grid()` and `facet_wrap()` gain a `switch` argument to
  display the facet titles near the axes. When switched, the labels
  become axes subtitles. `switch` can be set to "x", "y" or "both"
  (the latter only for grids) to control which margin is switched.

The labellers (such as `label_value()` or `label_both()`) also get
some new features:

* They now offer the `multi_line` argument to control whether to
  display composite facets (those specified as `~var1 + var2`) on one
  or multiple lines.

* In `label_bquote()` you now refer directly to the names of
  variables. With this change, you can create math expressions that
  depend on more than one variable. This math expression can be
  specified either for the rows or the columns and you can also
  provide different expressions to each margin.

  As a consequence of these changes, referring to `x` in backquoted
  expressions is deprecated.

* Similarly to `label_bquote()`, `labeller()` now take `.rows` and
  `.cols` arguments. In addition, it also takes `.default`.
  `labeller()` is useful to customise how particular variables are
  labelled. The three additional arguments specify how to label the
  variables are not specifically mentioned, respectively for rows,
  columns or both. This makes it especially easy to set up a
  project-wide labeller dispatcher that can be reused across all your
  plots. See the documentation for an example.

* The new labeller `label_context()` adapts to the number of factors
  facetted over. With a single factor, it displays only the values,
  just as before. But with multiple factors in a composite margin
  (e.g. with `~cyl + am`), the labels are passed over to
  `label_both()`. This way the variables names are displayed with the
  values to help identifying them.

On the programming side, the labeller API has been rewritten in order
to offer more control when faceting over multiple factors (e.g. with
formulae such as `~cyl + am`). This also means that if you have
written custom labellers, you will need to update them for this
version of ggplot.

* Previously, a labeller function would take `variable` and `value`
  arguments and return a character vector. Now, they take a data frame
  of character vectors and return a list. The input data frame has one
  column per factor facetted over and each column in the returned list
  becomes one line in the strip label. See documentation for more
  details.

* The labels received by a labeller now contain metadata: their margin
  (in the "type" attribute) and whether they come from a wrap or a
  grid facet (in the "facet" attribute).

* Note that the new `as_labeller()` function operator provides an easy
  way to transform an existing function to a labeller function. The
  existing function just needs to take and return a character vector.

## Documentation

* Improved documentation for `aes()`, `layer()` and much much more.

* I've tried to reduce the use of `...` so that you can see all the 
  documentation in one place rather than having to integrate multiple pages.
  In some cases this has involved adding additional arguments to geoms
  to make it more clear what you can do:
  
    *  `geom_smooth()` gains explicit `method`, `se` and `formula` arguments.
    
    * `geom_histogram()` gains `binwidth`, `bins`, `origin` and `right` 
      arguments.
      
    * `geom_jitter()` gains `width` and `height` arguments to make it easier
      to control the amount of jittering without using the lengthy 
      `position_jitter()` function (#1116)

* Use of `qplot()` in examples has been minimised (#1123, @hrbrmstr). This is
  inline with the 2nd edition of the ggplot2 box, which minimises the use of 
  `qplot()` in favour of `ggplot()`.

* Tightly linked geoms and stats (e.g. `geom_boxplot()` and `stat_boxplot()`) 
  are now documented in the same file so you can see all the arguments in one
  place. Variations of the same idea (e.g. `geom_path()`, `geom_line()`, and
  `geom_step()`) are also documented together.

* It's now obvious that you can set the `binwidth` parameter for
  `stat_bin_hex()`, `stat_summary_hex()`, `stat_bin_2d()`, and
  `stat_summary_2d()`. 

* The internals of positions have been cleaned up considerably. You're unlikely
  to notice any external changes, although the documentation should be a little
  less confusing since positions now don't list parameters they never use.

## Data

* All datasets have class `tbl_df` so if you also use dplyr, you get a better
  print method.

* `economics` has been brought up to date to 2015-04-01.

* New `economics_long` is the economics data in long form.

* New `txhousing` dataset containing information about the Texas housing
  market. Useful for examples that need multiple time series, and for
  demonstrating model+vis methods.

* New `luv_colours` dataset which contains the locations of all
  built-in `colors()` in Luv space.

* `movies` has been moved into its own package, ggplot2movies, because it was 
  large and not terribly useful. If you've used the movies dataset, you'll now 
  need to explicitly load the package with `library(ggplot2movies)`.

## Bug fixes and minor improvements

* All partially matched arguments and `$` have been been replaced with 
  full matches (@jimhester, #1134).

* ggplot2 now exports `alpha()` from the scales package (#1107), and `arrow()` 
  and `unit()` from grid (#1225). This means you don't need attach scales/grid 
  or do `scales::`/`grid::` for these commonly used functions.

* `aes_string()` now only parses character inputs. This fixes bugs when
  using it with numbers and non default `OutDec` settings (#1045).

* `annotation_custom()` automatically adds a unique id to each grob name,
  making it easier to plot multiple grobs with the same name (e.g. grobs of
  ggplot2 graphics) in the same plot (#1256).

* `borders()` now accepts xlim and ylim arguments for specifying the geographical 
  region of interest (@markpayneatwork, #1392).

* `coord_cartesian()` applies the same expansion factor to limits as for scales. 
  You can suppress with `expand = FALSE` (#1207).

* `coord_trans()` now works when breaks are suppressed (#1422).

* `cut_number()` gives error message if the number of requested bins can
  be created because there are two few unique values (#1046).

* Character labels in `facet_grid()` are no longer (incorrectly) coerced into
  factors. This caused problems with custom label functions (#1070).

* `facet_wrap()` and `facet_grid()` now allow you to use non-standard
  variable names by surrounding them with backticks (#1067).

* `facet_wrap()` more carefully checks its `nrow` and `ncol` arguments
  to ensure that they're specified correctly (@richierocks, #962)

* `facet_wrap()` gains a `dir` argument to control the direction the
  panels are wrapped in. The default is "h" for horizontal. Use "v" for
  vertical layout (#1260).

* `geom_abline()`, `geom_hline()` and `geom_vline()` have been rewritten to
  have simpler behaviour and be more consistent:

    * `stat_abline()`, `stat_hline()` and `stat_vline()` have been removed:
      these were never suitable for use other than with `geom_abline()` etc
      and were not documented.

    * `geom_abline()`, `geom_vline()` and `geom_hline()` are bound to
      `stat_identity()` and `position_identity()`

    * Intercept parameters can no longer be set to a function.

    * They are all documented in one file, since they are so closely related.

* `geom_bin2d()` will now let you specify one dimension's breaks exactly,
  without touching the other dimension's default breaks at all (#1126).

* `geom_crossbar()` sets grouping correctly so you can display multiple
  crossbars on one plot. It also makes the default `fatten` argument a little
  bigger to make the middle line more obvious (#1125).

* `geom_histogram()` and `geom_smooth()` now only inform you about the
  default values once per layer, rather than once per panel (#1220).

* `geom_pointrange()` gains `fatten` argument so you can control the
  size of the point relative to the size of the line.

* `geom_segment()` annotations were not transforming with scales 
  (@BrianDiggs, #859).

* `geom_smooth()` is no longer so chatty. If you want to know what the default
  smoothing method is, look it up in the documentation! (#1247)

* `geom_violin()` now has the ability to draw quantile lines (@DanRuderman).

* `ggplot()` now captures the parent frame to use for evaluation,
  rather than always defaulting to the global environment. This should
  make ggplot more suitable to use in more situations (e.g. with knitr)

* `ggsave()` has been simplified a little to make it easier to maintain.
  It no longer checks that you're printing a ggplot2 object (so now also
  works with any grid grob) (#970), and always requires a filename.
  Parameter `device` now supports character argument to specify which supported
  device to use ('pdf', 'png', 'jpeg', etc.), for when it cannot be correctly
  inferred from the file extension (for example when a temporary filename is
  supplied server side in shiny apps) (@sebkopf, #939). It no longer opens
  a graphics device if one isn't already open - this is annoying when you're
  running from a script (#1326).

* `guide_colorbar()` creates correct legend if only one color (@krlmlr, #943).

* `guide_colorbar()` no longer fails when the legend is empty - previously
  this often masked misspecifications elsewhere in the plot (#967).

* New `layer_data()` function extracts the data used for plotting for a given
  layer. It's mostly useful for testing.

* User supplied `minor_breaks` can now be supplied on the same scale as 
  the data, and will be automatically transformed with by scale (#1385).

* You can now suppress the appearance of an axis/legend title (and the space
  that would allocated for it) with `NULL` in the `scale_` function. To
  use the default label, use `waiver()` (#1145).

* Position adjustments no longer warn about potentially varying ranges
  because the problem rarely occurs in practice and there are currently a
  lot of false positives since I don't understand exactly what FP criteria
  I should be testing.

* `scale_fill_grey()` now uses red for missing values. This matches
  `scale_colour_grey()` and makes it obvious where missing values lie.
  Override with `na.value`.

* `scale_*_gradient2()` defaults to using Lab colour space.

* `scale_*_gradientn()` now allows `colours` or `colors` (#1290)

* `scale_y_continuous()` now also transforms the `lower`, `middle` and `upper`
  aesthetics used by `geom_boxplot()`: this only affects
  `geom_boxplot(stat = "identity")` (#1020).

* Legends no longer inherit aesthetics if `inherit.aes` is FALSE (#1267).

* `lims()` makes it easy to set the limits of any axis (#1138).

* `labels = NULL` now works with `guide_legend()` and `guide_colorbar()`.
  (#1175, #1183).

* `override.aes` now works with American aesthetic spelling, e.g. color

* Scales no longer round data points to improve performance of colour
  palettes. Instead the scales package now uses a much faster colour
  interpolation algorithm (#1022).

* `scale_*_brewer()` and `scale_*_distiller()` add new `direction` argument of 
  `scales::brewer_pal`, making it easier to change the order of colours 
  (@jiho, #1139).

* `scale_x_date()` now clips dates outside the limits in the same way as
  `scale_x_continuous()` (#1090).

* `stat_bin()` gains `bins` arguments, which denotes the number of bins. Now
  you can set `bins=100` instead of `binwidth=0.5`. Note that `breaks` or
  `binwidth` will override it (@tmshn, #1158, #102).

* `stat_boxplot()` warns if a continuous variable is used for the `x` aesthetic
  without also supplying a `group` aesthetic (#992, @krlmlr).

* `stat_summary_2d()` and `stat_bin_2d()` now share exactly the same code for 
  determining breaks from `bins`, `binwidth`, and `origin`. 
  
* `stat_summary_2d()` and `stat_bin_2d()` now output in tile/raster compatible 
  form instead of rect compatible form. 

* Automatically computed breaks do not lead to an error for transformations like
  "probit" where the inverse can map to infinity (#871, @krlmlr)

* `stat_function()` now always evaluates the function on the original scale.
  Previously it computed the function on transformed scales, giving incorrect
  values (@BrianDiggs, #1011).

* `strip_dots` works with anonymous functions within calculated aesthetics 
  (e.g. `aes(sapply(..density.., function(x) mean(x))))` (#1154, @NikNakk)

* `theme()` gains `validate = FALSE` parameter to turn off validation, and 
  hence store arbitrary additional data in the themes. (@tdhock, #1121)

* Improved the calculation of segments needed to draw the curve representing
  a line when plotted in polar coordinates. In some cases, the last segment
  of a multi-segment line was not drawn (@BrianDiggs, #952)<|MERGE_RESOLUTION|>--- conflicted
+++ resolved
@@ -1,9 +1,7 @@
 # ggplot2 (development version)
 
-<<<<<<< HEAD
 * `geom_boxplot()` gains additional arguments to style the colour, linetype and
   linewidths of the box, whiskers, median line and staples (@teunbrand, #5126)
-=======
 * `ggsave()` no longer sometimes creates new directories, which is now 
   controlled by the new `create.dir` argument (#5489).
 
@@ -12,7 +10,6 @@
 
 * (internal) guide building is now part of `ggplot_build()` instead of 
   `ggplot_gtable()` to allow guides to observe unmapped data (#5483).
->>>>>>> 916dc894
 
 * `geom_violin()` gains a `bounds` argument analogous to `geom_density()`s (@eliocamp, #5493).
 

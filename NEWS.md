# ggplot2 (development version)

<<<<<<< HEAD
* `guide_colourbar()` and `guide_coloursteps()` gain an `alpha` argument to
  set the transparency of the bar (#5085).
=======
* `stat_count()` treats `x` as unique in the same manner `unique()` does 
  (#4609).

* `position_stack()` no longer silently removes missing data, which is now
  handled by the geom instead of position (#3532).

* Legend keys that can draw arrows have their size adjusted for arrows.

>>>>>>> abc70e28
* The `trans` argument in scales and secondary axes has been renamed to 
  `transform`. The `trans` argument itself is deprecated. To access the
  transformation from the scale, a new `get_transformation()` method is 
  added to Scale-classes (#5558).

* `guide_*()` functions get a new `theme` argument to style individual guides.
  The `theme()` function has gained additional arguments for styling guides:
  `legend.key.spacing{.x/.y}`, `legend.frame`, `legend.axis.line`, 
  `legend.ticks`, `legend.ticks.length`, `legend.text.position` and 
  `legend.title.position`. Previous style arguments in the `guide_*()` functions 
  have been soft-deprecated.

* When legend titles are larger than the legend, title justification extends
  to the placement of keys and labels (#1903).

* `draw_key_label()` now better reflects the appearance of labels.

* The `minor_breaks` function argument in scales can now take a function with
  two arguments: the scale's limits and the scale's major breaks (#3583).
  
* (internal) The `ScaleContinuous$get_breaks()` method no longer censors
  the computed breaks.

* Plot scales now ignore `AsIs` objects constructed with `I(x)`, instead of
  invoking the identity scale. This allows these columns to co-exist with other
  layers that need a non-identity scale for the same aesthetic. Also, it makes
  it easy to specify relative positions (@teunbrand, #5142).

* The `fill` aesthetic in many geoms now accepts grid's patterns and gradients.
  For developers of layer extensions, this feature can be enabled by switching 
  from `fill = alpha(fill, alpha)` to `fill = fill_alpha(fill, alpha)` when 
  providing fills to `grid::gpar()` (@teunbrand, #3997).

* The plot's title, subtitle and caption now obey horizontal text margins
  (#5533).

* New `guide_axis_stack()` to combine other axis guides on top of one another.

* New `guide_custom()` function for drawing custom graphical objects (grobs)
  unrelated to scales in legend positions (#5416).
  
* `theme()` now supports splicing a list of arguments (#5542).

* Contour functions will not fail when `options("OutDec")` is not `.` (@eliocamp, #5555).

* The `legend.key` theme element is set to inherit from the `panel.background`
  theme element. The default themes no longer set the `legend.key` element.
  This causes a visual change with the default `theme_gray()` (#5549).

* Lines where `linewidth = NA` are now dropped in `geom_sf()` (#5204).

* New `guide_axis_logticks()` can be used to draw logarithmic tick marks as
  an axis. It supersedes the `annotation_logticks()` function 
  (@teunbrand, #5325).

* Glyphs drawing functions of the `draw_key_*()` family can now set `"width"`
  and `"height"` attributes (in centimetres) to the produced keys to control
  their displayed size in the legend.

* `coord_radial()` is a successor to `coord_polar()` with more customisation 
  options. `coord_radial()` can:
  
  * integrate with the new guide system via a dedicated `guide_axis_theta()` to
    display the angle coordinate.
  * in addition to drawing full circles, also draw circle sectors by using the 
    `end` argument.
  * avoid data vanishing in the center of the plot by setting the `donut` 
    argument.
  * adjust the `angle` aesthetic of layers, such as `geom_text()`, to align 
    with the coordinate system using the `rotate_angle` argument.

* By default, `guide_legend()` now only draws a key glyph for a layer when
  the value is is the layer's data. To revert to the old behaviour, you
  can still set `show.legend = c({aesthetic} = TRUE)` (@teunbrand, #3648).

* The spacing between legend keys and their labels, in addition to legends
  and their titles, is now controlled by the text's `margin` setting. Not
  specifying margins will automatically add appropriate text margins. To
  control the spacing within a legend between keys, the new 
  `key.spacing.{x/y}` argument can be used. This leaves the 
  `legend.spacing` dedicated to controlling the spacing between
  different guides (#5455).

* In the theme element hierarchy, parent elements that are a strict subclass
  of child elements now confer their subclass upon the children (#5457).

* `ggsave()` no longer sometimes creates new directories, which is now 
  controlled by the new `create.dir` argument (#5489).

* `guide_coloursteps(even.steps = FALSE)` now draws one rectangle per interval
  instead of many small ones (#5481).

* (internal) guide building is now part of `ggplot_build()` instead of 
  `ggplot_gtable()` to allow guides to observe unmapped data (#5483).

* `geom_violin()` gains a `bounds` argument analogous to `geom_density()`s (@eliocamp, #5493).

* Legend titles no longer take up space if they've been removed by setting 
  `legend.title = element_blank()` (@teunbrand, #3587).

* New function `check_device()` for testing the availability of advanced 
  graphics features introduced in R 4.1.0 onwards (@teunbrand, #5332).

* Failing to fit or predict in `stat_smooth()` now gives a warning and omits
  the failed group, instead of throwing an error (@teunbrand, #5352).
  
* `resolution()` has a small tolerance, preventing spuriously small resolutions 
  due to rounding errors (@teunbrand, #2516).

* `stage()` now works correctly, even with aesthetics that do not have scales 
  (#5408)

* `labeller()` now handles unspecified entries from lookup tables
  (@92amartins, #4599).

* `fortify.default()` now accepts a data-frame-like object granted the object
  exhibits healthy `dim()`, `colnames()`, and `as.data.frame()` behaviors
  (@hpages, #5390).

* `ScaleContinuous$get_breaks()` now only calls `scales::zero_range()` on limits
  in transformed space, rather than in data space (#5304).

* Scales throw more informative messages (@teunbrand, #4185, #4258)

* The `scale_name` argument in `continuous_scale()`, `discrete_scale()` and
  `binned_scale()` is soft-deprecated (@teunbrand, #1312).

* In `theme()`, some elements can be specified with `rel()` to inherit from
  `unit`-class objects in a relative fashion (@teunbrand, #3951).

* `stat_ydensity()` with incomplete groups calculates the default `width` 
  parameter more stably (@teunbrand, #5396)

* `geom_boxplot()` gains a new argument, `staplewidth` that can draw staples
  at the ends of whiskers (@teunbrand, #5126)

* The `size` argument in `annotation_logticks()` has been deprecated in favour
  of the `linewidth` argument (#5292).

* `geom_boxplot()` gains an `outliers` argument to switch outliers on or off,
  in a manner that does affects the scale range. For hiding outliers that does
  not affect the scale range, you can continue to use `outlier.shape = NA` 
  (@teunbrand, #4892).

* Binned scales now treat `NA`s in limits the same way continuous scales do 
  (#5355).

* Binned scales work better with `trans = "reverse"` (#5355).

* The `legend.text.align` and `legend.title.align` arguments in `theme()` are 
  deprecated. The `hjust` setting of the `legend.text` and `legend.title` 
  elements continues to fulfil the role of text alignment (@teunbrand, #5347).

* Integers are once again valid input to theme arguments that expect numeric
  input (@teunbrand, #5369)

* Nicer error messages for xlim/ylim arguments in coord-* functions
  (@92amartins, #4601, #5297).

* `coord_sf()` now uses customisable guides provided in the scales or 
  `guides()` function (@teunbrand).

* Legends in `scale_*_manual()` can show `NA` values again when the `values` is
  a named vector (@teunbrand, #5214, #5286).
  
* `scale_*_manual()` with a named `values` argument now emits a warning when
  none of those names match the values found in the data (@teunbrand, #5298).

* `coord_munch()` can now close polygon shapes (@teunbrand, #3271)

* You can now omit either `xend` or `yend` from `geom_segment()` as only one
  of these is now required. If one is missing, it will be filled from the `x`
  and `y` aesthetics respectively. This makes drawing horizontal or vertical
  segments a little bit more convenient (@teunbrand, #5140).
  
* New `plot.tag.location` in `theme()` can control placement of the plot tag
  in the `"margin"`, `"plot"` or the new `"panel"` option (#4297).

* `geom_text()` and `geom_label()` gained a `size.unit` parameter that set the 
  text size to millimetres, points, centimetres, inches or picas 
  (@teunbrand, #3799).

* The guide system, as the last remaining chunk of ggplot2, has been rewritten 
  in ggproto. The axes and legends now inherit from a <Guide> class, which makes
  them extensible in the same manner as geoms, stats, facets and coords 
  (#3329, @teunbrand). In addition, the following changes were made:
    * A fallback for old S3 guides is encapsulated in the `GuideOld` ggproto
      class, which mostly just calls the old S3 generics.
    * While the S3 guide generics are still in place, the S3 methods for 
      `guide_train()`, `guide_merge()`, `guide_geom()`, `guide_transform()`,
      `guide_gengrob()` have been superseded by the respective ggproto methods.
      In practise, this will mean that `NextMethod()` or sub-classing ggplot2's
      guides with the S3 system will no longer work.
    * Styling theme parts of the guide now inherit from the plot's theme 
      (#2728). 
    * Styling non-theme parts of the guides accept <element> objects, so that
      the following is possible: `guide_colourbar(frame = element_rect(...))`.
    * Primary axis titles are now placed at the primary guide, so that
      `guides(x = guide_axis(position = "top"))` will display the title at the
      top by default (#4650).
    * Unknown secondary axis guide positions are now inferred as the opposite 
      of the primary axis guide when the latter has a known `position` (#4650).
    * `guide_colourbar()`, `guide_coloursteps()` and `guide_bins()` gain a
      `ticks.length` argument.
    * In `guide_bins()`, the title no longer arbitrarily becomes offset from
      the guide when it has long labels.
    * The `order` argument of guides now strictly needs to be a length-1 
      integer (#4958).
    * More informative error for mismatched 
     `direction`/`theme(legend.direction = ...)` arguments (#4364, #4930).
    * `guide_coloursteps()` and `guide_bins()` sort breaks (#5152).
    * `guide_axis()` gains a `minor.ticks` argument to draw minor ticks (#4387).
    * `guide_axis()` gains a `cap` argument that can be used to trim the
      axis line to extreme breaks (#4907).
    * `guide_colourbar()` and `guide_coloursteps()` merge properly when one
      of aesthetics is dropped (#5324).
    * Fixed regression in `guide_legend()` where the `linewidth` key size
      wasn't adapted to the width of the lines (#5160).

* `geom_label()` now uses the `angle` aesthetic (@teunbrand, #2785)
* 'lines' units in `geom_label()`, often used in the `label.padding` argument, 
  are now are relative to the text size. This causes a visual change, but fixes 
  a misalignment issue between the textbox and text (@teunbrand, #4753)
* The `label.padding` argument in `geom_label()` now supports inputs created
  with the `margin()` function (#5030).
* As an internal change, the `titleGrob()` has been refactored to be faster.
* The `translate_shape_string()` internal function is now exported for use in
  extensions of point layers (@teunbrand, #5191).
* Fixed bug in `coord_sf()` where graticule lines didn't obey 
  `panel.grid.major`'s linewidth setting (@teunbrand, #5179)
* Fixed bug in `annotation_logticks()` when no suitable tick positions could
  be found (@teunbrand, #5248).
* To improve `width` calculation in bar plots with empty factor levels, 
  `resolution()` considers `mapped_discrete` values as having resolution 1 
  (@teunbrand, #5211)
* When `geom_path()` has aesthetics varying within groups, the `arrow()` is
  applied to groups instead of individual segments (@teunbrand, #4935).
* The default width of `geom_bar()` is now based on panel-wise resolution of
  the data, rather than global resolution (@teunbrand, #4336).
* To apply dodging more consistently in violin plots, `stat_ydensity()` now
  has a `drop` argument to keep or discard groups with 1 observation.
* Aesthetics listed in `geom_*()` and `stat_*()` layers now point to relevant
  documentation (@teunbrand, #5123).
* `coord_flip()` has been marked as superseded. The recommended alternative is
  to swap the `x` and `y` aesthetic and/or using the `orientation` argument in
  a layer (@teunbrand, #5130).
* `stat_align()` is now applied per panel instead of globally, preventing issues
  when facets have different ranges (@teunbrand, #5227).
* A stacking bug in `stat_align()` was fixed (@teunbrand, #5176).
* `stat_contour()` and `stat_contour_filled()` now warn about and remove
  duplicated coordinates (@teunbrand, #5215).
* Improve performance of layers without positional scales (@zeehio, #4990)

# ggplot2 3.4.4

This hotfix release adapts to a change in r-devel's `base::is.atomic()` and 
the upcoming retirement of maptools.

* `fortify()` for sp objects (e.g., `SpatialPolygonsDataFrame`) is now deprecated
  and will be removed soon in support of [the upcoming retirement of rgdal, rgeos,
  and maptools](https://r-spatial.org/r/2023/05/15/evolution4.html). In advance
  of the whole removal, `fortify(<SpatialPolygonsDataFrame>, region = ...)`
  no longer works as of this version (@yutannihilation, #5244).

# ggplot2 3.4.3
This hotfix release addresses a version comparison change in r-devel. There are
no user-facing or breaking changes.

# ggplot2 3.4.2
This is a hotfix release anticipating changes in r-devel, but folds in upkeep
changes and a few bug fixes as well.

## Minor improvements

* Various type checks and their messages have been standardised 
  (@teunbrand, #4834).
  
* ggplot2 now uses `scales::DiscreteRange` and `scales::ContinuousRange`, which
  are available to write scale extensions from scratch (@teunbrand, #2710).
  
* The `layer_data()`, `layer_scales()` and `layer_grob()` now have the default
  `plot = last_plot()` (@teunbrand, #5166).
  
* The `datetime_scale()` scale constructor is now exported for use in extension
  packages (@teunbrand, #4701).
  
## Bug fixes

* `update_geom_defaults()` and `update_stat_defaults()` now return properly 
  classed objects and have updated docs (@dkahle, #5146).

* For the purposes of checking required or non-missing aesthetics, character 
  vectors are no longer considered non-finite (@teunbrand, @4284).

* `annotation_logticks()` skips drawing ticks when the scale range is non-finite
  instead of throwing an error (@teunbrand, #5229).
  
* Fixed spurious warnings when the `weight` was used in `stat_bin_2d()`, 
  `stat_boxplot()`, `stat_contour()`, `stat_bin_hex()` and `stat_quantile()`
  (@teunbrand, #5216).

* To prevent changing the plotting order, `stat_sf()` is now computed per panel 
  instead of per group (@teunbrand, #4340).

* Fixed bug in `coord_sf()` where graticule lines didn't obey 
  `panel.grid.major`'s linewidth setting (@teunbrand, #5179).

* `geom_text()` drops observations where `angle = NA` instead of throwing an
  error (@teunbrand, #2757).
  
# ggplot2 3.4.1
This is a small release focusing on fixing regressions in the 3.4.0 release
and minor polishes.

## Breaking changes

* The computed variable `y` in `stat_ecdf()` has been superseded by `ecdf` to 
  prevent incorrect scale transformations (@teunbrand, #5113 and #5112).
  
## New features

* Added `scale_linewidth_manual()` and `scale_linewidth_identity()` to support
  the `linewidth` aesthetic (@teunbrand, #5050).
  
* `ggsave()` warns when multiple `filename`s are given, and only writes to the
  first file (@teunbrand, #5114).

## Bug fixes

* Fixed a regression in `geom_hex()` where aesthetics were replicated across 
  bins (@thomasp85, #5037 and #5044).
  
* Using two ordered factors as facetting variables in 
  `facet_grid(..., as.table = FALSE)` now throws a warning instead of an
  error (@teunbrand, #5109).
  
* Fixed misbehaviour of `draw_key_boxplot()` and `draw_key_crossbar()` with 
  skewed key aspect ratio (@teunbrand, #5082).
  
* Fixed spurious warning when `weight` aesthetic was used in `stat_smooth()` 
  (@teunbrand based on @clauswilke's suggestion, #5053).
  
* The `lwd` alias is now correctly replaced by `linewidth` instead of `size` 
  (@teunbrand based on @clauswilke's suggestion #5051).
  
* Fixed a regression in `Coord$train_panel_guides()` where names of guides were 
  dropped (@maxsutton, #5063).

In binned scales:

* Automatic breaks should no longer be out-of-bounds, and automatic limits are
  adjusted to include breaks (@teunbrand, #5082).
  
* Zero-range limits no longer throw an error and are treated akin to continuous
  scales with zero-range limits (@teunbrand, #5066).
  
* The `trans = "date"` and `trans = "time"` transformations were made compatible
  (@teunbrand, #4217).

# ggplot2 3.4.0
This is a minor release focusing on tightening up the internals and ironing out
some inconsistencies in the API. The biggest change is the addition of the 
`linewidth` aesthetic that takes of sizing the width of any line from `size`. 
This change, while attempting to be as non-breaking as possible, has the 
potential to change the look of some of your plots.

Other notable changes is a complete redo of the error and warning messaging in
ggplot2 using the cli package. Messaging is now better contextualised and it 
should be easier to identify which layer an error is coming from. Last, we have
now made the switch to using the vctrs package internally which means that 
support for vctrs classes as variables should improve, along with some small 
gains in rendering speed.

## Breaking changes

* A `linewidth` aesthetic has been introduced and supersedes the `size` 
  aesthetic for scaling the width of lines in line based geoms. `size` will 
  remain functioning but deprecated for these geoms and it is recommended to 
  update all code to reflect the new aesthetic. For geoms that have _both_ point 
  sizing and linewidth sizing (`geom_pointrange()` and `geom_sf`) `size` now 
  **only** refers to sizing of points which can leads to a visual change in old
  code (@thomasp85, #3672)
  
* The default line width for polygons in `geom_sf()` have been decreased to 0.2 
  to reflect that this is usually used for demarking borders where a thinner 
  line is better suited. This change was made since we already induced a 
  visual change in `geom_sf()` with the introduction of the `linewidth` 
  aesthetic.
  
* The dot-dot notation (`..var..`) and `stat()`, which have been superseded by
  `after_stat()`, are now formally deprecated (@yutannihilation, #3693).

* `qplot()` is now formally deprecated (@yutannihilation, #3956).

* `stage()` now properly refers to the values without scale transformations for
  the stage of `after_stat`. If your code requires the scaled version of the
  values for some reason, you have to apply the same transformation by yourself,
  e.g. `sqrt()` for `scale_{x,y}_sqrt()` (@yutannihilation and @teunbrand, #4155).

* Use `rlang::hash()` instead of `digest::digest()`. This update may lead to 
  changes in the automatic sorting of legends. In order to enforce a specific
  legend order use the `order` argument in the guide. (@thomasp85, #4458)

* referring to `x` in backquoted expressions with `label_bquote()` is no longer
  possible.

* The `ticks.linewidth` and `frame.linewidth` parameters of `guide_colourbar()`
  are now multiplied with `.pt` like elsewhere in ggplot2. It can cause visual
  changes when these arguments are not the defaults and these changes can be 
  restored to their previous behaviour by adding `/ .pt` (@teunbrand #4314).

* `scale_*_viridis_b()` now uses the full range of the viridis scales 
  (@gregleleu, #4737)

## New features

* `geom_col()` and `geom_bar()` gain a new `just` argument. This is set to `0.5`
  by default; use `just = 0`/`just = 1` to place columns on the left/right
  of the axis breaks.
  (@wurli, #4899)

* `geom_density()` and `stat_density()` now support `bounds` argument
  to estimate density with boundary correction (@echasnovski, #4013).

* ggplot now checks during statistical transformations whether any data 
  columns were dropped and warns about this. If stats intend to drop
  data columns they can declare them in the new field `dropped_aes`.
  (@clauswilke, #3250)

* `...` supports `rlang::list2` dynamic dots in all public functions. 
  (@mone27, #4764) 

* `theme()` now has a `strip.clip` argument, that can be set to `"off"` to 
  prevent the clipping of strip text and background borders (@teunbrand, #4118)
  
* `geom_contour()` now accepts a function in the `breaks` argument 
  (@eliocamp, #4652).

## Minor improvements and bug fixes

* Fix a bug in `position_jitter()` where infinity values were dropped (@javlon,
  #4790).

* `geom_linerange()` now respects the `na.rm` argument (#4927, @thomasp85)

* Improve the support for `guide_axis()` on `coord_trans()` 
  (@yutannihilation, #3959)
  
* Added `stat_align()` to align data without common x-coordinates prior to
  stacking. This is now the default stat for `geom_area()` (@thomasp85, #4850)

* Fix a bug in `stat_contour_filled()` where break value differences below a 
  certain number of digits would cause the computations to fail (@thomasp85, 
  #4874)

* Secondary axis ticks are now positioned more precisely, removing small visual
  artefacts with alignment between grid and ticks (@thomasp85, #3576)

* Improve `stat_function` documentation regarding `xlim` argument. 
  (@92amartins, #4474)

* Fix various issues with how `labels`, `breaks`, `limits`, and `show.limits`
  interact in the different binning guides (@thomasp85, #4831)

* Automatic break calculation now squishes the scale limits to the domain
  of the transformation. This allows `scale_{x/y}_sqrt()` to find breaks at 0   
  when appropriate (@teunbrand, #980).

* Using multiple modified aesthetics correctly will no longer trigger warnings. 
  If used incorrectly, the warning will now report the duplicated aesthetic 
  instead of `NA` (@teunbrand, #4707).

* `aes()` now supports the `!!!` operator in its first two arguments
  (#2675). Thanks to @yutannihilation and @teunbrand for draft
  implementations.

* Require rlang >= 1.0.0 (@billybarc, #4797)

* `geom_violin()` no longer issues "collapsing to unique 'x' values" warning
  (@bersbersbers, #4455)

* `annotate()` now documents unsupported geoms (`geom_abline()`, `geom_hline()`
  and `geom_vline()`), and warns when they are requested (@mikmart, #4719)

* `presidential` dataset now includes Trump's presidency (@bkmgit, #4703).

* `position_stack()` now works fully with `geom_text()` (@thomasp85, #4367)

* `geom_tile()` now correctly recognises missing data in `xmin`, `xmax`, `ymin`,
  and `ymax` (@thomasp85 and @sigmapi, #4495)

* `geom_hex()` will now use the binwidth from `stat_bin_hex()` if present, 
  instead of deriving it (@thomasp85, #4580)
  
* `geom_hex()` now works on non-linear coordinate systems (@thomasp85)

* Fixed a bug throwing errors when trying to render an empty plot with secondary
  axes (@thomasp85, #4509)

* Axes are now added correctly in `facet_wrap()` when `as.table = FALSE`
  (@thomasp85, #4553)

* Better compatibility of custom device functions in `ggsave()` 
  (@thomasp85, #4539)

* Binning scales are now more resilient to calculated limits that ends up being
  `NaN` after transformations (@thomasp85, #4510)

* Strip padding in `facet_grid()` is now only in effect if 
  `strip.placement = "outside"` _and_ an axis is present between the strip and 
  the panel (@thomasp85, #4610)

* Aesthetics of length 1 are now recycled to 0 if the length of the data is 0 
  (@thomasp85, #4588)

* Setting `size = NA` will no longer cause `guide_legend()` to error 
  (@thomasp85, #4559)

* Setting `stroke` to `NA` in `geom_point()` will no longer impair the sizing of
  the points (@thomasp85, #4624)

* `stat_bin_2d()` now correctly recognises the `weight` aesthetic 
  (@thomasp85, #4646)
  
* All geoms now have consistent exposure of linejoin and lineend parameters, and
  the guide keys will now respect these settings (@thomasp85, #4653)

* `geom_sf()` now respects `arrow` parameter for lines (@jakeruss, #4659)

* Updated documentation for `print.ggplot` to reflect that it returns
  the original plot, not the result of `ggplot_build()`. (@r2evans, #4390)

* `scale_*_manual()` no longer displays extra legend keys, or changes their 
  order, when a named `values` argument has more items than the data. To display
  all `values` on the legend instead, use
  `scale_*_manual(values = vals, limits = names(vals))`. (@teunbrand, @banfai, 
  #4511, #4534)

* Updated documentation for `geom_contour()` to correctly reflect argument 
  precedence between `bins` and `binwidth`. (@eliocamp, #4651)

* Dots in `geom_dotplot()` are now correctly aligned to the baseline when
  `stackratio != 1` and `stackdir != "up"` (@mjskay, #4614)

* Key glyphs for `geom_boxplot()`, `geom_crossbar()`, `geom_pointrange()`, and
  `geom_linerange()` are now orientation-aware (@mjskay, #4732)
  
* Updated documentation for `geom_smooth()` to more clearly describe effects of 
  the `fullrange` parameter (@thoolihan, #4399).

# ggplot2 3.3.6
This is a very small release only applying an internal change to comply with 
R 4.2 and its deprecation of `default.stringsAsFactors()`. There are no user
facing changes and no breaking changes.

# ggplot2 3.3.5
This is a very small release focusing on fixing a couple of untenable issues 
that surfaced with the 3.3.4 release

* Revert changes made in #4434 (apply transform to intercept in `geom_abline()`) 
  as it introduced undesirable issues far worse than the bug it fixed 
  (@thomasp85, #4514)
* Fixes an issue in `ggsave()` when producing emf/wmf files (@yutannihilation, 
  #4521)
* Warn when grDevices specific arguments are passed to ragg devices (@thomasp85, 
  #4524)
* Fix an issue where `coord_sf()` was reporting that it is non-linear
  even when data is provided in projected coordinates (@clauswilke, #4527)

# ggplot2 3.3.4
This is a larger patch release fixing a huge number of bugs and introduces a 
small selection of feature refinements.

## Features

* Alt-text can now be added to a plot using the `alt` label, i.e 
  `+ labs(alt = ...)`. Currently this alt text is not automatically propagated, 
  but we plan to integrate into Shiny, RMarkdown, and other tools in the future. 
  (@thomasp85, #4477)

* Add support for the BrailleR package for creating descriptions of the plot
  when rendered (@thomasp85, #4459)
  
* `coord_sf()` now has an argument `default_crs` that specifies the coordinate
  reference system (CRS) for non-sf layers and scale/coord limits. This argument
  defaults to `NULL`, which means non-sf layers are assumed to be in projected
  coordinates, as in prior ggplot2 versions. Setting `default_crs = sf::st_crs(4326)`
  provides a simple way to interpret x and y positions as longitude and latitude,
  regardless of the CRS used by `coord_sf()`. Authors of extension packages
  implementing `stat_sf()`-like functionality are encouraged to look at the source
  code of `stat_sf()`'s `compute_group()` function to see how to provide scale-limit
  hints to `coord_sf()` (@clauswilke, #3659).

* `ggsave()` now uses ragg to render raster output if ragg is available. It also
  handles custom devices that sets a default unit (e.g. `ragg::agg_png`) 
  correctly (@thomasp85, #4388)

* `ggsave()` now returns the saved file location invisibly (#3379, @eliocamp).
  Note that, as a side effect, an unofficial hack `<ggplot object> + ggsave()`
  no longer works (#4513).

* The scale arguments `limits`, `breaks`, `minor_breaks`, `labels`, `rescaler`
  and `oob` now accept purrr style lambda notation (@teunbrand, #4427). The same 
  is true for `as_labeller()` (and therefore also `labeller()`) 
  (@netique, #4188).

* Manual scales now allow named vectors passed to `values` to contain fewer 
  elements than existing in the data. Elements not present in values will be set
  to `NA` (@thomasp85, #3451)
  
* Date and datetime position scales support out-of-bounds (oob) arguments to 
  control how limits affect data outside those limits (@teunbrand, #4199).
  
## Fixes

* Fix a bug that `after_stat()` and `after_scale()` cannot refer to aesthetics
  if it's specified in the plot-global mapping (@yutannihilation, #4260).
  
* Fix bug in `annotate_logticks()` that would cause an error when used together
  with `coord_flip()` (@thomasp85, #3954)
  
* Fix a bug in `geom_abline()` that resulted in `intercept` not being subjected
  to the transformation of the y scale (@thomasp85, #3741)
  
* Extent the range of the line created by `geom_abline()` so that line ending
  is not visible for large linewidths (@thomasp85, #4024)

* Fix bug in `geom_dotplot()` where dots would be positioned wrong with 
  `stackgroups = TRUE` (@thomasp85, #1745)

* Fix calculation of confidence interval for locfit smoothing in `geom_smooth()`
  (@topepo, #3806)
  
* Fix bug in `geom_text()` where `"outward"` and `"inward"` justification for 
  some `angle` values was reversed (@aphalo, #4169, #4447)

* `ggsave()` now sets the default background to match the fill value of the
  `plot.background` theme element (@karawoo, #4057)

* It is now deprecated to specify `guides(<scale> = FALSE)` or
  `scale_*(guide = FALSE)` to remove a guide. Please use 
  `guides(<scale> = "none")` or `scale_*(guide = "none")` instead 
  (@yutannihilation, #4097)
  
* Fix a bug in `guide_bins()` where keys would disappear if the guide was 
  reversed (@thomasp85, #4210)
  
* Fix bug in `guide_coloursteps()` that would repeat the terminal bins if the
  breaks coincided with the limits of the scale (@thomasp85, #4019)

* Make sure that default labels from default mappings doesn't overwrite default
  labels from explicit mappings (@thomasp85, #2406)

* Fix bug in `labeller()` where parsing was turned off if `.multiline = FALSE`
  (@thomasp85, #4084)
  
* Make sure `label_bquote()` has access to the calling environment when 
  evaluating the labels (@thomasp85, #4141)

* Fix a bug in the layer implementation that introduced a new state after the 
  first render which could lead to a different look when rendered the second 
  time (@thomasp85, #4204)

* Fix a bug in legend justification where justification was lost of the legend
  dimensions exceeded the available size (@thomasp85, #3635)

* Fix a bug in `position_dodge2()` where `NA` values in thee data would cause an
  error (@thomasp85, #2905)

* Make sure `position_jitter()` creates the same jittering independent of 
  whether it is called by name or with constructor (@thomasp85, #2507)

* Fix a bug in `position_jitter()` where different jitters would be applied to 
  different position aesthetics of the same axis (@thomasp85, #2941)
  
* Fix a bug in `qplot()` when supplying `c(NA, NA)` as axis limits 
  (@thomasp85, #4027)
  
* Remove cross-inheritance of default discrete colour/fill scales and check the
  type and aesthetic of function output if `type` is a function 
  (@thomasp85, #4149)

* Fix bug in `scale_[x|y]_date()` where custom breaks functions that resulted in
  fractional dates would get misaligned (@thomasp85, #3965)
  
* Fix bug in `scale_[x|y]_datetime()` where a specified timezone would be 
  ignored by the scale (@thomasp85, #4007)
  
* Fix issue in `sec_axis()` that would throw warnings in the absence of any 
  secondary breaks (@thomasp85, #4368)

* `stat_bin()`'s computed variable `width` is now documented (#3522).
  
* `stat_count()` now computes width based on the full dataset instead of per 
  group (@thomasp85, #2047)

* Extended `stat_ecdf()` to calculate the cdf from either x or y instead from y 
  only (@jgjl, #4005)
  
* Fix a bug in `stat_summary_bin()` where one more than the requested number of
  bins would be created (@thomasp85, #3824)

* Only drop groups in `stat_ydensity()` when there are fewer than two data 
  points and throw a warning (@andrewwbutler, #4111).

* Fixed a bug in strip assembly when theme has `strip.text = element_blank()`
  and plots are faceted with multi-layered strips (@teunbrand, #4384).
  
* Using `theme(aspect.ratio = ...)` together with free space in `facet_grid()`
  now correctly throws an error (@thomasp85, #3834)

* Fixed a bug in `labeller()` so that `.default` is passed to `as_labeller()`
  when labellers are specified by naming faceting variables. (@waltersom, #4031)
  
* Updated style for example code (@rjake, #4092)

* ggplot2 now requires R >= 3.3 (#4247).

* ggplot2 now uses `rlang::check_installed()` to check if a suggested package is
  installed, which will offer to install the package before continuing (#4375, 
  @malcolmbarrett)

* Improved error with hint when piping a `ggplot` object into a facet function
  (#4379, @mitchelloharawild).

# ggplot2 3.3.3
This is a small patch release mainly intended to address changes in R and CRAN.
It further changes the licensing model of ggplot2 to an MIT license.

* Update the ggplot2 licence to an MIT license (#4231, #4232, #4233, and #4281)

* Use vdiffr conditionally so ggplot2 can be tested on systems without vdiffr

* Update tests to work with the new `all.equal()` defaults in R >4.0.3

* Fixed a bug that `guide_bins()` mistakenly ignore `override.aes` argument
  (@yutannihilation, #4085).

# ggplot2 3.3.2
This is a small release focusing on fixing regressions introduced in 3.3.1.

* Added an `outside` option to `annotation_logticks()` that places tick marks
  outside of the plot bounds. (#3783, @kbodwin)

* `annotation_raster()` adds support for native rasters. For large rasters,
  native rasters render significantly faster than arrays (@kent37, #3388)
  
* Facet strips now have dedicated position-dependent theme elements 
  (`strip.text.x.top`, `strip.text.x.bottom`, `strip.text.y.left`, 
  `strip.text.y.right`) that inherit from `strip.text.x` and `strip.text.y`, 
  respectively. As a consequence, some theme stylings now need to be applied to 
  the position-dependent elements rather than to the parent elements. This 
  change was already introduced in ggplot2 3.3.0 but not listed in the 
  changelog. (@thomasp85, #3683)

* Facets now handle layers containing no data (@yutannihilation, #3853).
  
* A newly added geom `geom_density_2d_filled()` and associated stat 
  `stat_density_2d_filled()` can draw filled density contours
  (@clauswilke, #3846).

* A newly added `geom_function()` is now recommended to use in conjunction
  with/instead of `stat_function()`. In addition, `stat_function()` now
  works with transformed y axes, e.g. `scale_y_log10()`, and in plots
  containing no other data or layers (@clauswilke, #3611, #3905, #3983).

* Fixed a bug in `geom_sf()` that caused problems with legend-type
  autodetection (@clauswilke, #3963).
  
* Support graphics devices that use the `file` argument instead of `fileneame` 
  in `ggsave()` (@bwiernik, #3810)
  
* Default discrete color scales are now configurable through the `options()` of 
  `ggplot2.discrete.colour` and `ggplot2.discrete.fill`. When set to a character 
  vector of colour codes (or list of character vectors)  with sufficient length, 
  these colours are used for the default scale. See `help(scale_colour_discrete)` 
  for more details and examples (@cpsievert, #3833).

* Default continuous colour scales (i.e., the `options()` 
  `ggplot2.continuous.colour` and `ggplot2.continuous.fill`, which inform the 
  `type` argument of `scale_fill_continuous()` and `scale_colour_continuous()`) 
  now accept a function, which allows more control over these default 
  `continuous_scale()`s (@cpsievert, #3827).

* A bug was fixed in `stat_contour()` when calculating breaks based on 
  the `bins` argument (@clauswilke, #3879, #4004).
  
* Data columns can now contain `Vector` S4 objects, which are widely used in the 
  Bioconductor project. (@teunbrand, #3837)

# ggplot2 3.3.1

This is a small release with no code change. It removes all malicious links to a 
site that got hijacked from the readme and pkgdown site.

# ggplot2 3.3.0

This is a minor release but does contain a range of substantial new features, 
along with the standard bug fixes. The release contains a few visual breaking
changes, along with breaking changes for extension developers due to a shift in
internal representation of the position scales and their axes. No user breaking
changes are included.

This release also adds Dewey Dunnington (@paleolimbot) to the core team.

## Breaking changes
There are no user-facing breaking changes, but a change in some internal 
representations that extension developers may have relied on, along with a few 
breaking visual changes which may cause visual tests in downstream packages to 
fail.

* The `panel_params` field in the `Layout` now contains a list of list of 
  `ViewScale` objects, describing the trained coordinate system scales, instead
  of the list object used before. Any extensions that use this field will likely
  break, as will unit tests that checks aspects of this.

* `element_text()` now issues a warning when vectorized arguments are provided, 
  as in `colour = c("red", "green", "blue")`. Such use is discouraged and not 
  officially supported (@clauswilke, #3492).

* Changed `theme_grey()` setting for legend key so that it creates no border 
  (`NA`) rather than drawing a white one. (@annennenne, #3180)

* `geom_ribbon()` now draws separate lines for the upper and lower intervals if
  `colour` is mapped. Similarly, `geom_area()` and `geom_density()` now draw
  the upper lines only in the same case by default. If you want old-style full
  stroking, use `outline.type = "full"` (@yutannihilation, #3503 / @thomasp85, #3708).

## New features

* The evaluation time of aesthetics can now be controlled to a finer degree. 
  `after_stat()` supersedes the use of `stat()` and `..var..`-notation, and is
  joined by `after_scale()` to allow for mapping to scaled aesthetic values. 
  Remapping of the same aesthetic is now supported with `stage()`, so you can 
  map a data variable to a stat aesthetic, and remap the same aesthetic to 
  something else after statistical transformation (@thomasp85, #3534)

* All `coord_*()` functions with `xlim` and `ylim` arguments now accept
  vectors with `NA` as a placeholder for the minimum or maximum value
  (e.g., `ylim = c(0, NA)` would zoom the y-axis from 0 to the 
  maximum value observed in the data). This mimics the behaviour
  of the `limits` argument in continuous scale functions
  (@paleolimbot, #2907).

* Allowed reversing of discrete scales by re-writing `get_limits()` 
  (@AnneLyng, #3115)
  
* All geoms and stats that had a direction (i.e. where the x and y axes had 
  different interpretation), can now freely choose their direction, instead of
  relying on `coord_flip()`. The direction is deduced from the aesthetic 
  mapping, but can also be specified directly with the new `orientation` 
  argument (@thomasp85, #3506).
  
* Position guides can now be customized using the new `guide_axis()`, which can 
  be passed to position `scale_*()` functions or via `guides()`. The new axis 
  guide (`guide_axis()`) comes with arguments `check.overlap` (automatic removal 
  of overlapping labels), `angle` (easy rotation of axis labels), and
  `n.dodge` (dodge labels into multiple rows/columns) (@paleolimbot, #3322).
  
* A new scale type has been added, that allows binning of aesthetics at the 
  scale level. It has versions for both position and non-position aesthetics and
  comes with two new guides (`guide_bins` and `guide_coloursteps`) 
  (@thomasp85, #3096)
  
* `scale_x_continuous()` and `scale_y_continuous()` gains an `n.breaks` argument
  guiding the number of automatic generated breaks (@thomasp85, #3102)

* Added `stat_contour_filled()` and `geom_contour_filled()`, which compute 
  and draw filled contours of gridded data (@paleolimbot, #3044). 
  `geom_contour()` and `stat_contour()` now use the isoband package
  to compute contour lines. The `complete` parameter (which was undocumented
  and has been unused for at least four years) was removed (@paleolimbot, #3044).
  
* Themes have gained two new parameters, `plot.title.position` and 
  `plot.caption.position`, that can be used to customize how plot
  title/subtitle and plot caption are positioned relative to the overall plot
  (@clauswilke, #3252).

## Extensions
  
* `Geom` now gains a `setup_params()` method in line with the other ggproto
  classes (@thomasp85, #3509)

* The newly added function `register_theme_elements()` now allows developers
  of extension packages to define their own new theme elements and place them
  into the ggplot2 element tree (@clauswilke, #2540).

## Minor improvements and bug fixes

* `coord_trans()` now draws second axes and accepts `xlim`, `ylim`,
  and `expand` arguments to bring it up to feature parity with 
  `coord_cartesian()`. The `xtrans` and `ytrans` arguments that were 
  deprecated in version 1.0.1 in favour of `x` and `y` 
  were removed (@paleolimbot, #2990).

* `coord_trans()` now calculates breaks using the expanded range 
  (previously these were calculated using the unexpanded range, 
  which resulted in differences between plots made with `coord_trans()`
  and those made with `coord_cartesian()`). The expansion for discrete axes 
  in `coord_trans()` was also updated such that it behaves identically
  to that in `coord_cartesian()` (@paleolimbot, #3338).

* `expand_scale()` was deprecated in favour of `expansion()` for setting
  the `expand` argument of `x` and `y` scales (@paleolimbot).

* `geom_abline()`, `geom_hline()`, and `geom_vline()` now issue 
  more informative warnings when supplied with set aesthetics
  (i.e., `slope`, `intercept`, `yintercept`, and/or `xintercept`)
  and mapped aesthetics (i.e., `data` and/or `mapping`).

* Fix a bug in `geom_raster()` that squeezed the image when it went outside 
  scale limits (#3539, @thomasp85)

* `geom_sf()` now determines the legend type automatically (@microly, #3646).
  
* `geom_sf()` now removes rows that can't be plotted due to `NA` aesthetics 
  (#3546, @thomasp85)

* `geom_sf()` now applies alpha to linestring geometries 
  (#3589, @yutannihilation).

* `gg_dep()` was deprecated (@perezp44, #3382).

* Added function `ggplot_add.by()` for lists created with `by()`, allowing such
  lists to be added to ggplot objects (#2734, @Maschette)

* ggplot2 no longer depends on reshape2, which means that it no longer 
  (recursively) needs plyr, stringr, or stringi packages.

* Increase the default `nbin` of `guide_colourbar()` to place the ticks more 
  precisely (#3508, @yutannihilation).

* `manual_scale()` now matches `values` with the order of `breaks` whenever
  `values` is an unnamed vector. Previously, unnamed `values` would match with
  the limits of the scale and ignore the order of any `breaks` provided. Note
  that this may change the appearance of plots that previously relied on the
  unordered behaviour (#2429, @idno0001).

* `scale_manual_*(limits = ...)` now actually limits the scale (#3262,
  @yutannihilation).

* Fix a bug when `show.legend` is a named logical vector 
  (#3461, @yutannihilation).

* Added weight aesthetic option to `stat_density()` and made scaling of 
  weights the default (@annennenne, #2902)
  
* `stat_density2d()` can now take an `adjust` parameter to scale the default 
  bandwidth. (#2860, @haleyjeppson)

* `stat_smooth()` uses `REML` by default, if `method = "gam"` and
  `gam`'s method is not specified (@ikosmidis, #2630).

* stacking text when calculating the labels and the y axis with
  `stat_summary()` now works (@ikosmidis, #2709)
  
* `stat_summary()` and related functions now support rlang-style lambda functions
  (#3568, @dkahle).

* The data mask pronoun, `.data`, is now stripped from default labels.

* Addition of partial themes to plots has been made more predictable;
  stepwise addition of individual partial themes is now equivalent to
  addition of multple theme elements at once (@clauswilke, #3039).

* Facets now don't fail even when some variable in the spec are not available
  in all layers (@yutannihilation, #2963).

# ggplot2 3.2.1

This is a patch release fixing a few regressions introduced in 3.2.0 as well as
fixing some unit tests that broke due to upstream changes.

* `position_stack()` no longer changes the order of the input data. Changes to 
  the internal behaviour of `geom_ribbon()` made this reordering problematic 
  with ribbons that spanned `y = 0` (#3471)
* Using `qplot()` with a single positional aesthetic will no longer title the
  non-specified scale as `"NULL"` (#3473)
* Fixes unit tests for sf graticule labels caused by changes to sf

# ggplot2 3.2.0

This is a minor release with an emphasis on internal changes to make ggplot2 
faster and more consistent. The few interface changes will only affect the 
aesthetics of the plot in minor ways, and will only potentially break code of
extension developers if they have relied on internals that have been changed. 
This release also sees the addition of Hiroaki Yutani (@yutannihilation) to the 
core developer team.

With the release of R 3.6, ggplot2 now requires the R version to be at least 3.2,
as the tidyverse is committed to support 5 major versions of R.

## Breaking changes

* Two patches (#2996 and #3050) fixed minor rendering problems. In most cases,
  the visual changes are so subtle that they are difficult to see with the naked
  eye. However, these changes are detected by the vdiffr package, and therefore
  any package developers who use vdiffr to test for visual correctness of ggplot2
  plots will have to regenerate all reference images.
  
* In some cases, ggplot2 now produces a warning or an error for code that previously
  produced plot output. In all these cases, the previous plot output was accidental,
  and the plotting code uses the ggplot2 API in a way that would lead to undefined
  behavior. Examples include a missing `group` aesthetic in `geom_boxplot()` (#3316),
  annotations across multiple facets (#3305), and not using aesthetic mappings when
  drawing ribbons with `geom_ribbon()` (#3318).

## New features

* This release includes a range of internal changes that speeds up plot 
  generation. None of the changes are user facing and will not break any code,
  but in general ggplot2 should feel much faster. The changes includes, but are
  not limited to:
  
  - Caching ascent and descent dimensions of text to avoid recalculating it for
    every title.
  
  - Using a faster data.frame constructor as well as faster indexing into 
    data.frames
    
  - Removing the plyr dependency, replacing plyr functions with faster 
    equivalents.

* `geom_polygon()` can now draw polygons with holes using the new `subgroup` 
  aesthetic. This functionality requires R 3.6.0 (@thomasp85, #3128)

* Aesthetic mappings now accept functions that return `NULL` (@yutannihilation,
  #2997).

* `stat_function()` now accepts rlang/purrr style anonymous functions for the 
  `fun` parameter (@dkahle, #3159).

* `geom_rug()` gains an "outside" option to allow for moving the rug tassels to 
  outside the plot area (@njtierney, #3085) and a `length` option to allow for 
  changing the length of the rug lines (@daniel-wells, #3109). 
  
* All geoms now take a `key_glyph` paramter that allows users to customize
  how legend keys are drawn (@clauswilke, #3145). In addition, a new key glyph
  `timeseries` is provided to draw nice legends for time series
  (@mitchelloharawild, #3145).

## Extensions

* Layers now have a new member function `setup_layer()` which is called at the
  very beginning of the plot building process and which has access to the 
  original input data and the plot object being built. This function allows the 
  creation of custom layers that autogenerate aesthetic mappings based on the 
  input data or that filter the input data in some form. For the time being, this
  feature is not exported, but it has enabled the development of a new layer type,
  `layer_sf()` (see next item). Other special-purpose layer types may be added
  in the future (@clauswilke, #2872).
  
* A new layer type `layer_sf()` can auto-detect and auto-map sf geometry
  columns in the data. It should be used by extension developers who are writing
  new sf-based geoms or stats (@clauswilke, #3232).

* `x0` and `y0` are now recognized positional aesthetics so they will get scaled 
  if used in extension geoms and stats (@thomasp85, #3168)
  
* Continuous scale limits now accept functions which accept the default
  limits and return adjusted limits. This makes it possible to write
  a function that e.g. ensures the limits are always a multiple of 100,
  regardless of the data (@econandrew, #2307).

## Minor improvements and bug fixes

* `cut_width()` now accepts `...` to pass further arguments to `base::cut.default()`
   like `cut_number()` and `cut_interval()` already did (@cderv, #3055)

* `coord_map()` now can have axes on the top and right (@karawoo, #3042).

* `coord_polar()` now correctly rescales the secondary axis (@linzi-sg, #3278)

* `coord_sf()`, `coord_map()`, and `coord_polar()` now squash `-Inf` and `Inf`
  into the min and max of the plot (@yutannihilation, #2972).

* `coord_sf()` graticule lines are now drawn in the same thickness as panel grid 
  lines in `coord_cartesian()`, and seting panel grid lines to `element_blank()` 
  now also works in `coord_sf()` 
  (@clauswilke, #2991, #2525).

* `economics` data has been regenerated. This leads to some changes in the
  values of all columns (especially in `psavert`), but more importantly, strips 
  the grouping attributes from `economics_long`.

* `element_line()` now fills closed arrows (@yutannihilation, #2924).

* Facet strips on the left side of plots now have clipping turned on, preventing
  text from running out of the strip and borders from looking thicker than for
  other strips (@karawoo, #2772 and #3061).

* ggplot2 now works in Turkish locale (@yutannihilation, #3011).

* Clearer error messages for inappropriate aesthetics (@clairemcwhite, #3060).

* ggplot2 no longer attaches any external packages when using functions that 
  depend on packages that are suggested but not imported by ggplot2. The 
  affected functions include `geom_hex()`, `stat_binhex()`, 
  `stat_summary_hex()`, `geom_quantile()`, `stat_quantile()`, and `map_data()` 
  (@clauswilke, #3126).
  
* `geom_area()` and `geom_ribbon()` now sort the data along the x-axis in the 
  `setup_data()` method rather than as part of `draw_group()` (@thomasp85, 
  #3023)

* `geom_hline()`, `geom_vline()`, and `geom_abline()` now throw a warning if the 
  user supplies both an `xintercept`, `yintercept`, or `slope` value and a 
  mapping (@RichardJActon, #2950).

* `geom_rug()` now works with `coord_flip()` (@has2k1, #2987).

* `geom_violin()` no longer throws an error when quantile lines fall outside 
  the violin polygon (@thomasp85, #3254).

* `guide_legend()` and `guide_colorbar()` now use appropriate spacing between legend
  key glyphs and legend text even if the legend title is missing (@clauswilke, #2943).

* Default labels are now generated more consistently; e.g., symbols no longer
  get backticks, and long expressions are abbreviated with `...`
  (@yutannihilation, #2981).

* All-`Inf` layers are now ignored for picking the scale (@yutannihilation, 
  #3184).
  
* Diverging Brewer colour palette now use the correct mid-point colour 
  (@dariyasydykova, #3072).
  
* `scale_color_continuous()` now points to `scale_colour_continuous()` so that 
  it will handle `type = "viridis"` as the documentation states (@hlendway, 
  #3079).

* `scale_shape_identity()` now works correctly with `guide = "legend"` 
  (@malcolmbarrett, #3029)
  
* `scale_continuous` will now draw axis line even if the length of breaks is 0
  (@thomasp85, #3257)

* `stat_bin()` will now error when the number of bins exceeds 1e6 to avoid 
  accidentally freezing the user session (@thomasp85).
  
* `sec_axis()` now places ticks accurately when using nonlinear transformations (@dpseidel, #2978).

* `facet_wrap()` and `facet_grid()` now automatically remove NULL from facet
  specs, and accept empty specs (@yutannihilation, #3070, #2986).

* `stat_bin()` now handles data with only one unique value (@yutannihilation 
  #3047).

* `sec_axis()` now accepts functions as well as formulas (@yutannihilation, #3031).

*   New theme elements allowing different ticks lengths for each axis. For instance,
    this can be used to have inwards ticks on the x-axis (`axis.ticks.length.x`) and
    outwards ticks on the y-axis (`axis.ticks.length.y`) (@pank, #2935).

* The arguments of `Stat*$compute_layer()` and `Position*$compute_layer()` are
  now renamed to always match the ones of `Stat$compute_layer()` and
  `Position$compute_layer()` (@yutannihilation, #3202).

* `geom_*()` and `stat_*()` now accepts purrr-style lambda notation
  (@yutannihilation, #3138).

* `geom_tile()` and `geom_rect()` now draw rectangles without notches at the
  corners. The style of the corner can be controlled by `linejoin` parameters
  (@yutannihilation, #3050).

# ggplot2 3.1.0

## Breaking changes

This is a minor release and breaking changes have been kept to a minimum. End users of 
ggplot2 are unlikely to encounter any issues. However, there are a few items that developers 
of ggplot2 extensions should be aware of. For additional details, see also the discussion 
accompanying issue #2890.

*   In non-user-facing internal code (specifically in the `aes()` function and in
    the `aesthetics` argument of scale functions), ggplot2 now always uses the British
    spelling for aesthetics containing the word "colour". When users specify a "color"
    aesthetic it is automatically renamed to "colour". This renaming is also applied
    to non-standard aesthetics that contain the word "color". For example, "point_color"
    is renamed to "point_colour". This convention makes it easier to support both
    British and American spelling for novel, non-standard aesthetics, but it may require
    some adjustment for packages that have previously introduced non-standard color
    aesthetics using American spelling. A new function `standardise_aes_names()` is
    provided in case extension writers need to perform this renaming in their own code
    (@clauswilke, #2649).

*   Functions that generate other functions (closures) now force the arguments that are
    used from the generated functions, to avoid hard-to-catch errors. This may affect
    some users of manual scales (such as `scale_colour_manual()`, `scale_fill_manual()`,
    etc.) who depend on incorrect behavior (@krlmlr, #2807).
    
*   `Coord` objects now have a function `backtransform_range()` that returns the
    panel range in data coordinates. This change may affect developers of custom coords,
    who now should implement this function. It may also affect developers of custom
    geoms that use the `range()` function. In some applications, `backtransform_range()`
    may be more appropriate (@clauswilke, #2821).


## New features

*   `coord_sf()` has much improved customization of axis tick labels. Labels can now
    be set manually, and there are two new parameters, `label_graticule` and
    `label_axes`, that can be used to specify which graticules to label on which side
    of the plot (@clauswilke, #2846, #2857, #2881).
    
*   Two new geoms `geom_sf_label()` and `geom_sf_text()` can draw labels and text
    on sf objects. Under the hood, a new `stat_sf_coordinates()` calculates the
    x and y coordinates from the coordinates of the sf geometries. You can customize
    the calculation method via `fun.geometry` argument (@yutannihilation, #2761).
    

## Minor improvements and fixes

*   `benchplot()` now uses tidy evaluation (@dpseidel, #2699).

*   The error message in `compute_aesthetics()` now only provides the names of
    aesthetics with mismatched lengths, rather than all aesthetics (@karawoo,
    #2853).

*   For faceted plots, data is no longer internally reordered. This makes it
    safer to feed data columns into `aes()` or into parameters of geoms or
    stats. However, doing so remains discouraged (@clauswilke, #2694).

*   `coord_sf()` now also understands the `clip` argument, just like the other
    coords (@clauswilke, #2938).

*   `fortify()` now displays a more informative error message for
    `grouped_df()` objects when dplyr is not installed (@jimhester, #2822).

*   All `geom_*()` now display an informative error message when required 
    aesthetics are missing (@dpseidel, #2637 and #2706).

*   `geom_boxplot()` now understands the `width` parameter even when used with
    a non-standard stat, such as `stat_identity()` (@clauswilke, #2893).
    
*  `geom_hex()` now understands the `size` and `linetype` aesthetics
   (@mikmart, #2488).
    
*   `geom_hline()`, `geom_vline()`, and `geom_abline()` now work properly
    with `coord_trans()` (@clauswilke, #2149, #2812).
    
*   `geom_text(..., parse = TRUE)` now correctly renders the expected number of
    items instead of silently dropping items that are empty expressions, e.g.
    the empty string "". If an expression spans multiple lines, we take just
    the first line and drop the rest. This same issue is also fixed for
    `geom_label()` and the axis labels for `geom_sf()` (@slowkow, #2867).

*   `geom_sf()` now respects `lineend`, `linejoin`, and `linemitre` parameters 
    for lines and polygons (@alistaire47, #2826).
    
*   `ggsave()` now exits without creating a new graphics device if previously
    none was open (@clauswilke, #2363).

*   `labs()` now has named arguments `title`, `subtitle`, `caption`, and `tag`.
    Also, `labs()` now accepts tidyeval (@yutannihilation, #2669).

*   `position_nudge()` is now more robust and nudges only in the direction
    requested. This enables, for example, the horizontal nudging of boxplots
    (@clauswilke, #2733).

*   `sec_axis()` and `dup_axis()` now return appropriate breaks for the secondary
    axis when applied to log transformed scales (@dpseidel, #2729).

*   `sec_axis()` now works as expected when used in combination with tidy eval
    (@dpseidel, #2788).

*   `scale_*_date()`, `scale_*_time()` and `scale_*_datetime()` can now display 
    a secondary axis that is a __one-to-one__ transformation of the primary axis,
    implemented using the `sec.axis` argument to the scale constructor 
    (@dpseidel, #2244).
    
*   `stat_contour()`, `stat_density2d()`, `stat_bin2d()`,  `stat_binhex()`
    now calculate normalized statistics including `nlevel`, `ndensity`, and
    `ncount`. Also, `stat_density()` now includes the calculated statistic 
    `nlevel`, an alias for `scaled`, to better match the syntax of `stat_bin()`
    (@bjreisman, #2679).

# ggplot2 3.0.0

## Breaking changes

*   ggplot2 now supports/uses tidy evaluation (as described below). This is a 
    major change and breaks a number of packages; we made this breaking change 
    because it is important to make ggplot2 more programmable, and to be more 
    consistent with the rest of the tidyverse. The best general (and detailed)
    introduction to tidy evaluation can be found in the meta programming
    chapters in [Advanced R](https://adv-r.hadley.nz).
    
    The primary developer facing change is that `aes()` now contains 
    quosures (expression + environment pairs) rather than symbols, and you'll 
    need to take a different approach to extracting the information you need. 
    A common symptom of this change are errors "undefined columns selected" or 
    "invalid 'type' (list) of argument" (#2610). As in the previous version,
    constants (like `aes(x = 1)` or `aes(colour = "smoothed")`) are stored
    as is.
    
    In this version of ggplot2, if you need to describe a mapping in a string, 
    use `quo_name()` (to generate single-line strings; longer expressions may 
    be abbreviated) or `quo_text()` (to generate non-abbreviated strings that
    may span multiple lines). If you do need to extract the value of a variable
    instead use `rlang::eval_tidy()`. You may want to condition on 
    `(packageVersion("ggplot2") <= "2.2.1")` so that your code can work with
    both released and development versions of ggplot2.
    
    We recognise that this is a big change and if you're not already familiar
    with rlang, there's a lot to learn. If you are stuck, or need any help,
    please reach out on <https://community.rstudio.com>.

*   Error: Column `y` must be a 1d atomic vector or a list

    Internally, ggplot2 now uses `as.data.frame(tibble::as_tibble(x))` to
    convert a list into a data frame. This improves ggplot2's support for
    list-columns (needed for sf support), at a small cost: you can no longer
    use matrix-columns. Note that unlike tibble we still allow column vectors
    such as returned by `base::scale()` because of their widespread use.

*   Error: More than one expression parsed
  
    Previously `aes_string(x = c("a", "b", "c"))` silently returned 
    `aes(x = a)`. Now this is a clear error.

*   Error: `data` must be uniquely named but has duplicate columns
  
    If layer data contains columns with identical names an error will be 
    thrown. In earlier versions the first occurring column was chosen silently,
    potentially masking that the wrong data was chosen.

*   Error: Aesthetics must be either length 1 or the same as the data
    
    Layers are stricter about the columns they will combine into a single
    data frame. Each aesthetic now must be either the same length as the data
    frame or a single value. This makes silent recycling errors much less likely.

*   Error: `coord_*` doesn't support free scales 
   
    Free scales only work with selected coordinate systems; previously you'd
    get an incorrect plot.

*   Error in f(...) : unused argument (range = c(0, 1))

    This is because the `oob` argument to scale has been set to a function
    that only takes a single argument; it needs to take two arguments
    (`x`, and `range`). 

*   Error: unused argument (output)
  
    The function `guide_train()` now has an optional parameter `aesthetic`
    that allows you to override the `aesthetic` setting in the scale.
    To make your code work with the both released and development versions of 
    ggplot2 appropriate, add `aesthetic = NULL` to the `guide_train()` method
    signature.
    
    ```R
    # old
    guide_train.legend <- function(guide, scale) {...}
    
    # new 
    guide_train.legend <- function(guide, scale, aesthetic = NULL) {...}
    ```
    
    Then, inside the function, replace `scale$aesthetics[1]`,
    `aesthetic %||% scale$aesthetics[1]`. (The %||% operator is defined in the 
    rlang package).
    
    ```R
    # old
    setNames(list(scale$map(breaks)), scale$aesthetics[1])

    # new
    setNames(list(scale$map(breaks)), aesthetic %||% scale$aesthetics[1])
    ```

*   The long-deprecated `subset` argument to `layer()` has been removed.

## Tidy evaluation

* `aes()` now supports quasiquotation so that you can use `!!`, `!!!`,
  and `:=`. This replaces `aes_()` and `aes_string()` which are now
  soft-deprecated (but will remain around for a long time).

* `facet_wrap()` and `facet_grid()` now support `vars()` inputs. Like
  `dplyr::vars()`, this helper quotes its inputs and supports
  quasiquotation. For instance, you can now supply faceting variables
  like this: `facet_wrap(vars(am, cyl))` instead of 
  `facet_wrap(~am + cyl)`. Note that the formula interface is not going 
  away and will not be deprecated. `vars()` is simply meant to make it 
  easier to create functions around `facet_wrap()` and `facet_grid()`.

  The first two arguments of `facet_grid()` become `rows` and `cols`
  and now support `vars()` inputs. Note however that we took special
  care to ensure complete backward compatibility. With this change
  `facet_grid(vars(cyl), vars(am, vs))` is equivalent to
  `facet_grid(cyl ~ am + vs)`, and `facet_grid(cols = vars(am, vs))` is
  equivalent to `facet_grid(. ~ am + vs)`.

  One nice aspect of the new interface is that you can now easily
  supply names: `facet_grid(vars(Cylinder = cyl), labeller =
  label_both)` will give nice label titles to the facets. Of course,
  those names can be unquoted with the usual tidy eval syntax.

### sf

* ggplot2 now has full support for sf with `geom_sf()` and `coord_sf()`:

  ```r
  nc <- sf::st_read(system.file("shape/nc.shp", package = "sf"), quiet = TRUE)
  ggplot(nc) +
    geom_sf(aes(fill = AREA))
  ```
  It supports all simple features, automatically aligns CRS across layers, sets
  up the correct aspect ratio, and draws a graticule.

## New features

* ggplot2 now works on R 3.1 onwards, and uses the 
  [vdiffr](https://github.com/r-lib/vdiffr) package for visual testing.

* In most cases, accidentally using `%>%` instead of `+` will generate an 
  informative error (#2400).

* New syntax for calculated aesthetics. Instead of using `aes(y = ..count..)` 
  you can (and should!) use `aes(y = stat(count))`. `stat()` is a real function 
  with documentation which hopefully will make this part of ggplot2 less 
  confusing (#2059).
  
  `stat()` is particularly nice for more complex calculations because you 
  only need to specify it once: `aes(y = stat(count / max(count)))`,
  rather than `aes(y = ..count.. / max(..count..))`
  
* New `tag` label for adding identification tags to plots, typically used for 
  labelling a subplot with a letter. Add a tag with `labs(tag = "A")`, style it 
  with the `plot.tag` theme element, and control position with the
  `plot.tag.position` theme setting (@thomasp85).

### Layers: geoms, stats, and position adjustments

* `geom_segment()` and `geom_curve()` have a new `arrow.fill` parameter which 
  allows you to specify a separate fill colour for closed arrowheads 
  (@hrbrmstr and @clauswilke, #2375).

* `geom_point()` and friends can now take shapes as strings instead of integers,
  e.g. `geom_point(shape = "diamond")` (@daniel-barnett, #2075).

* `position_dodge()` gains a `preserve` argument that allows you to control
  whether the `total` width at each `x` value is preserved (the current 
  default), or ensure that the width of a `single` element is preserved
  (what many people want) (#1935).

* New `position_dodge2()` provides enhanced dodging for boxplots. Compared to
  `position_dodge()`, `position_dodge2()` compares `xmin` and `xmax` values  
  to determine which elements overlap, and spreads overlapping elements evenly
  within the region of overlap. `position_dodge2()` is now the default position
  adjustment for `geom_boxplot()`, because it handles `varwidth = TRUE`, and 
  will be considered for other geoms in the future.
  
  The `padding` parameter adds a small amount of padding between elements 
  (@karawoo, #2143) and a `reverse` parameter allows you to reverse the order 
  of placement (@karawoo, #2171).
  
* New `stat_qq_line()` makes it easy to add a simple line to a Q-Q plot, which 
  makes it easier to judge the fit of the theoretical distribution 
  (@nicksolomon).

### Scales and guides

* Improved support for mapping date/time variables to `alpha`, `size`, `colour`, 
  and `fill` aesthetics, including `date_breaks` and `date_labels` arguments 
  (@karawoo, #1526), and new `scale_alpha()` variants (@karawoo, #1526).

* Improved support for ordered factors. Ordered factors throw a warning when 
  mapped to shape (unordered factors do not), and do not throw warnings when 
  mapped to size or alpha (unordered factors do). Viridis is used as the 
  default colour and fill scale for ordered factors (@karawoo, #1526).

* The `expand` argument of `scale_*_continuous()` and `scale_*_discrete()`
  now accepts separate expansion values for the lower and upper range
  limits. The expansion limits can be specified using the convenience
  function `expand_scale()`.
  
  Separate expansion limits may be useful for bar charts, e.g. if one
  wants the bottom of the bars to be flush with the x axis but still 
  leave some (automatically calculated amount of) space above them:
  
    ```r
    ggplot(mtcars) +
        geom_bar(aes(x = factor(cyl))) +
        scale_y_continuous(expand = expand_scale(mult = c(0, .1)))
    ```
  
  It can also be useful for line charts, e.g. for counts over time,
  where one wants to have a ’hard’ lower limit of y = 0 but leave the
  upper limit unspecified (and perhaps differing between panels), with
  some extra space above the highest point on the line (with symmetrical 
  limits, the extra space above the highest point could in some cases 
  cause the lower limit to be negative).
  
  The old syntax for the `expand` argument will, of course, continue
  to work (@huftis, #1669).

* `scale_colour_continuous()` and `scale_colour_gradient()` are now controlled 
  by global options `ggplot2.continuous.colour` and `ggplot2.continuous.fill`. 
  These can be set to `"gradient"` (the default) or `"viridis"` (@karawoo).

* New `scale_colour_viridis_c()`/`scale_fill_viridis_c()` (continuous) and
  `scale_colour_viridis_d()`/`scale_fill_viridis_d()` (discrete) make it
  easy to use Viridis colour scales (@karawoo, #1526).

* Guides for `geom_text()` now accept custom labels with 
  `guide_legend(override.aes = list(label = "foo"))` (@brianwdavis, #2458).

### Margins

* Strips gain margins on all sides by default. This means that to fully justify
  text to the edge of a strip, you will need to also set the margins to 0
  (@karawoo).

* Rotated strip labels now correctly understand `hjust` and `vjust` parameters
  at all angles (@karawoo).

* Strip labels now understand justification relative to the direction of the
  text, meaning that in y facets, the strip text can be placed at either end of
  the strip using `hjust` (@karawoo).

* Legend titles and labels get a little extra space around them, which 
  prevents legend titles from overlapping the legend at large font sizes 
  (@karawoo, #1881).

## Extension points

* New `autolayer()` S3 generic (@mitchelloharawild, #1974). This is similar
  to `autoplot()` but produces layers rather than complete plots.

* Custom objects can now be added using `+` if a `ggplot_add` method has been
  defined for the class of the object (@thomasp85).

* Theme elements can now be subclassed. Add a `merge_element` method to control
  how properties are inherited from the parent element. Add an `element_grob` 
  method to define how elements are rendered into grobs (@thomasp85, #1981).

* Coords have gained new extension mechanisms.
  
    If you have an existing coord extension, you will need to revise the
    specification of the `train()` method. It is now called 
    `setup_panel_params()` (better reflecting what it actually does) and now 
    has arguments `scale_x`, and `scale_y` (the x and y scales respectively) 
    and `param`, a list of plot specific parameters generated by 
    `setup_params()`.

    What was formerly called `scale_details` (in coords), `panel_ranges` 
    (in layout) and `panel_scales` (in geoms) are now consistently called
    `panel_params` (#1311). These are parameters of the coord that vary from
    panel to panel.

* `ggplot_build()` and `ggplot_gtable()` are now generics, so ggplot-subclasses 
  can define additional behavior during the build stage.

* `guide_train()`, `guide_merge()`, `guide_geom()`, and `guide_gengrob()`
  are now exported as they are needed if you want to design your own guide.
  They are not currently documented; use at your own risk (#2528).

* `scale_type()` generic is now exported and documented. Use this if you 
  want to extend ggplot2 to work with a new type of vector.

## Minor bug fixes and improvements

### Faceting

* `facet_grid()` gives a more informative error message if you try to use
  a variable in both rows and cols (#1928).

* `facet_grid()` and `facet_wrap()` both give better error messages if you
  attempt to use an unsupported coord with free scales (#2049).

* `label_parsed()` works once again (#2279).

* You can now style the background of horizontal and vertical strips
  independently with `strip.background.x` and `strip.background.y` 
  theme settings (#2249).

### Scales

* `discrete_scale()` documentation now inherits shared definitions from 
  `continuous_scale()` (@alistaire47, #2052).

* `guide_colorbar()` shows all colours of the scale (@has2k1, #2343).

* `scale_identity()` once again produces legends by default (#2112).

* Tick marks for secondary axes with strong transformations are more 
  accurately placed (@thomasp85, #1992).

* Missing line types now reliably generate missing lines (with standard 
  warning) (#2206).

* Legends now ignore set aesthetics that are not length one (#1932).

* All colour and fill scales now have an `aesthetics` argument that can
  be used to set the aesthetic(s) the scale works with. This makes it
  possible to apply a colour scale to both colour and fill aesthetics
  at the same time, via `aesthetics = c("colour", "fill")` (@clauswilke).
  
* Three new generic scales work with any aesthetic or set of aesthetics: 
  `scale_continuous_identity()`, `scale_discrete_identity()`, and
  `scale_discrete_manual()` (@clauswilke).

* `scale_*_gradient2()` now consistently omits points outside limits by 
  rescaling after the limits are enforced (@foo-bar-baz-qux, #2230).

### Layers

* `geom_label()` now correctly produces unbordered labels when `label.size` 
  is 0, even when saving to PDF (@bfgray3, #2407).

* `layer()` gives considerably better error messages for incorrectly specified
  `geom`, `stat`, or `position` (#2401).

* In all layers that use it, `linemitre` now defaults to 10 (instead of 1)
  to better match base R.

* `geom_boxplot()` now supplies a default value if no `x` aesthetic is present
  (@foo-bar-baz-qux, #2110).

* `geom_density()` drops groups with fewer than two data points and throws a
  warning. For groups with two data points, density values are now calculated 
  with `stats::density` (@karawoo, #2127).

* `geom_segment()` now also takes a `linejoin` parameter. This allows more 
  control over the appearance of the segments, which is especially useful for 
  plotting thick arrows (@Ax3man, #774).

* `geom_smooth()` now reports the formula used when `method = "auto"` 
  (@davharris #1951). `geom_smooth()` now orders by the `x` aesthetic, making it 
  easier to pass pre-computed values without manual ordering (@izahn, #2028). It 
  also now knows it has `ymin` and `ymax` aesthetics (#1939). The legend 
  correctly reflects the status of the `se` argument when used with stats 
  other than the default (@clauswilke, #1546).

* `geom_tile()` now once again interprets `width` and `height` correctly 
  (@malcolmbarrett, #2510).

* `position_jitter()` and `position_jitterdodge()` gain a `seed` argument that
  allows the specification of a random seed for reproducible jittering 
  (@krlmlr, #1996 and @slowkow, #2445).

* `stat_density()` has better behaviour if all groups are dropped because they
  are too small (#2282).

* `stat_summary_bin()` now understands the `breaks` parameter (@karawoo, #2214).

* `stat_bin()` now accepts functions for `binwidth`. This allows better binning 
  when faceting along variables with different ranges (@botanize).

* `stat_bin()` and `geom_histogram()` now sum correctly when using the `weight` 
  aesthetic (@jiho, #1921).

* `stat_bin()` again uses correct scaling for the computed variable `ndensity` 
  (@timgoodman, #2324).

* `stat_bin()` and `stat_bin_2d()` now properly handle the `breaks` parameter 
  when the scales are transformed (@has2k1, #2366).

* `update_geom_defaults()` and `update_stat_defaults()` allow American 
  spelling of aesthetic parameters (@foo-bar-baz-qux, #2299).

* The `show.legend` parameter now accepts a named logical vector to hide/show
  only some aesthetics in the legend (@tutuchan, #1798).

* Layers now silently ignore unknown aesthetics with value `NULL` (#1909).

### Coords

* Clipping to the plot panel is now configurable, through a `clip` argument
  to coordinate systems, e.g. `coord_cartesian(clip = "off")` 
  (@clauswilke, #2536).

* Like scales, coordinate systems now give you a message when you're 
  replacing an existing coordinate system (#2264).

* `coord_polar()` now draws secondary axis ticks and labels 
  (@dylan-stark, #2072), and can draw the radius axis on the right 
  (@thomasp85, #2005).

* `coord_trans()` now generates a warning when a transformation generates 
  non-finite values (@foo-bar-baz-qux, #2147).

### Themes

* Complete themes now always override all elements of the default theme
  (@has2k1, #2058, #2079).

* Themes now set default grid colour in `panel.grid` rather than individually
  in `panel.grid.major` and `panel.grid.minor` individually. This makes it 
  slightly easier to customise the theme (#2352).

* Fixed bug when setting strips to `element_blank()` (@thomasp85). 

* Axes positioned on the top and to the right can now customize their ticks and
  lines separately (@thomasp85, #1899).

* Built-in themes gain parameters `base_line_size` and `base_rect_size` which 
  control the default sizes of line and rectangle elements (@karawoo, #2176).

* Default themes use `rel()` to set line widths (@baptiste).

* Themes were tweaked for visual consistency and more graceful behavior when 
  changing the base font size. All absolute heights or widths were replaced 
  with heights or widths that are proportional to the base font size. One 
  relative font size was eliminated (@clauswilke).
  
* The height of descenders is now calculated solely on font metrics and doesn't
  change with the specific letters in the string. This fixes minor alignment 
  issues with plot titles, subtitles, and legend titles (#2288, @clauswilke).

### Guides

* `guide_colorbar()` is more configurable: tick marks and color bar frame
  can now by styled with arguments `ticks.colour`, `ticks.linewidth`, 
  `frame.colour`, `frame.linewidth`, and `frame.linetype`
  (@clauswilke).
  
* `guide_colorbar()` now uses `legend.spacing.x` and `legend.spacing.y` 
  correctly, and it can handle multi-line titles. Minor tweaks were made to 
  `guide_legend()` to make sure the two legend functions behave as similarly as
  possible (@clauswilke, #2397 and #2398).
  
* The theme elements `legend.title` and `legend.text` now respect the settings 
  of `margin`, `hjust`, and `vjust` (@clauswilke, #2465, #1502).

* Non-angle parameters of `label.theme` or `title.theme` can now be set in 
  `guide_legend()` and `guide_colorbar()` (@clauswilke, #2544).

### Other

* `fortify()` gains a method for tbls (@karawoo, #2218).

* `ggplot` gains a method for `grouped_df`s that adds a `.group` variable,
  which computes a unique value for each group. Use it with 
  `aes(group = .group)` (#2351).

* `ggproto()` produces objects with class `c("ggproto", "gg")`, allowing for
  a more informative error message when adding layers, scales, or other ggproto 
  objects (@jrnold, #2056).

* `ggsave()`'s DPI argument now supports 3 string options: "retina" (320
  DPI), "print" (300 DPI), and "screen" (72 DPI) (@foo-bar-baz-qux, #2156).
  `ggsave()` now uses full argument names to avoid partial match warnings 
  (#2355), and correctly restores the previous graphics device when several
  graphics devices are open (#2363).

* `print.ggplot()` now returns the original ggplot object, instead of the 
  output from `ggplot_build()`. Also, the object returned from 
  `ggplot_build()` now has the class `"ggplot_built"` (#2034).

* `map_data()` now works even when purrr is loaded (tidyverse#66).

* New functions `summarise_layout()`, `summarise_coord()`, and 
  `summarise_layers()` summarise the layout, coordinate systems, and layers 
  of a built ggplot object (#2034, @wch). This provides a tested API that 
  (e.g.) shiny can depend on.

* Updated startup messages reflect new resources (#2410, @mine-cetinkaya-rundel).

# ggplot2 2.2.1

* Fix usage of `structure(NULL)` for R-devel compatibility (#1968).

# ggplot2 2.2.0

## Major new features

### Subtitle and caption

Thanks to @hrbrmstr plots now have subtitles and captions, which can be set with 
the `subtitle`  and `caption` arguments to `ggtitle()` and `labs()`. You can 
control their appearance with the theme settings `plot.caption` and 
`plot.subtitle`. The main plot title is now left-aligned to better work better 
with a subtitle. The caption is right-aligned (@hrbrmstr).

### Stacking

`position_stack()` and `position_fill()` now sort the stacking order to match 
grouping order. This allows you to control the order through grouping, and 
ensures that the default legend matches the plot (#1552, #1593). If you want the 
opposite order (useful if you have horizontal bars and horizontal legend), you 
can request reverse stacking by using `position = position_stack(reverse = TRUE)` 
(#1837).
  
`position_stack()` and `position_fill()` now accepts negative values which will 
create stacks extending below the x-axis (#1691).

`position_stack()` and `position_fill()` gain a `vjust` argument which makes it 
easy to (e.g.) display labels in the middle of stacked bars (#1821).

### Layers

`geom_col()` was added to complement `geom_bar()` (@hrbrmstr). It uses 
`stat="identity"` by default, making the `y` aesthetic mandatory. It does not 
support any other `stat_()` and does not provide fallback support for the 
`binwidth` parameter. Examples and references in other functions were updated to
demonstrate `geom_col()` usage. 

When creating a layer, ggplot2 will warn if you use an unknown aesthetic or an 
unknown parameter. Compared to the previous version, this is stricter for 
aesthetics (previously there was no message), and less strict for parameters 
(previously this threw an error) (#1585).

### Facetting

The facet system, as well as the internal panel class, has been rewritten in 
ggproto. Facets are now extendable in the same manner as geoms and stats, as 
described in `vignette("extending-ggplot2")`.

We have also added the following new features.
  
* `facet_grid()` and `facet_wrap()` now allow expressions in their faceting 
  formulas (@DanRuderman, #1596).

* When `facet_wrap()` results in an uneven number of panels, axes will now be
  drawn underneath the hanging panels (fixes #1607)

* Strips can now be freely positioned in `facet_wrap()` using the 
  `strip.position` argument (deprecates `switch`).

* The relative order of panel, strip, and axis can now be controlled with 
  the theme setting `strip.placement` that takes either `inside` (strip between 
  panel and axis) or `outside` (strip after axis).

* The theme option `panel.margin` has been deprecated in favour of 
  `panel.spacing` to more clearly communicate intent.

### Extensions

Unfortunately there was a major oversight in the construction of ggproto which 
lead to extensions capturing the super object at package build time, instead of 
at package run time (#1826). This problem has been fixed, but requires 
re-installation of all extension packages.

## Scales

* The position of x and y axes can now be changed using the `position` argument
  in `scale_x_*`and `scale_y_*` which can take `top` and `bottom`, and `left`
  and `right` respectively. The themes of top and right axes can be modified 
  using the `.top` and `.right` modifiers to `axis.text.*` and `axis.title.*`.

### Continuous scales

* `scale_x_continuous()` and `scale_y_continuous()` can now display a secondary 
  axis that is a __one-to-one__ transformation of the primary axis (e.g. degrees 
  Celcius to degrees Fahrenheit). The secondary axis will be positioned opposite 
  to the primary axis and can be controlled with the `sec.axis` argument to 
  the scale constructor.

* Scales worry less about having breaks. If no breaks can be computed, the
  plot will work instead of throwing an uninformative error (#791). This 
  is particularly helpful when you have facets with free scales, and not
  all panels contain data.

* Scales now warn when transformation introduces infinite values (#1696).

### Date time

* `scale_*_datetime()` now supports time zones. It will use the timezone 
  attached to the variable by default, but can be overridden with the 
  `timezone` argument.

* New `scale_x_time()` and `scale_y_time()` generate reasonable default
  breaks and labels for hms vectors (#1752).

### Discrete scales

The treatment of missing values by discrete scales has been thoroughly 
overhauled (#1584). The underlying principle is that we can naturally represent 
missing values on discrete variables (by treating just like another level), so 
by default we should. 

This principle applies to:

* character vectors
* factors with implicit NA
* factors with explicit NA

And to all scales (both position and non-position.)

Compared to the previous version of ggplot2, there are three main changes:

1.  `scale_x_discrete()` and `scale_y_discrete()` always show discrete NA,
    regardless of their source

1.  If present, `NA`s are shown in discrete legends.

1.  All discrete scales gain a `na.translate` argument that allows you to 
    control whether `NA`s are translated to something that can be visualised,
    or should be left as missing. Note that if you don't translate (i.e. 
    `na.translate = FALSE)` the missing values will passed on to the layer, 
    which will warning that it's dropping missing values. To suppress the
    warnings, you'll also need to add `na.rm = TRUE` to the layer call. 

There were also a number of other smaller changes

* Correctly use scale expansion factors.
* Don't preserve space for dropped levels (#1638).
* Only issue one warning when when asking for too many levels (#1674).
* Unicode labels work better on Windows (#1827).
* Warn when used with only continuous data (#1589)

## Themes

* The `theme()` constructor now has named arguments rather than ellipses. This 
  should make autocomplete substantially more useful. The documentation
  (including examples) has been considerably improved.
  
* Built-in themes are more visually homogeneous, and match `theme_grey` better.
  (@jiho, #1679)
  
* When computing the height of titles, ggplot2 now includes the height of the
  descenders (i.e. the bits of `g` and `y` that hang beneath the baseline). This 
  improves the margins around titles, particularly the y axis label (#1712).
  I have also very slightly increased the inner margins of axis titles, and 
  removed the outer margins. 

* Theme element inheritance is now easier to work with as modification now
  overrides default `element_blank` elements (#1555, #1557, #1565, #1567)
  
* Horizontal legends (i.e. legends on the top or bottom) are horizontally
  aligned by default (#1842). Use `legend.box = "vertical"` to switch back
  to the previous behaviour.
  
* `element_line()` now takes an `arrow` argument to specify arrows at the end of
  lines (#1740)

There were a number of tweaks to the theme elements that control legends:
  
* `legend.justification` now controls appearance will plotting the legend
  outside of the plot area. For example, you can use 
  `theme(legend.justification = "top")` to make the legend align with the 
  top of the plot.

* `panel.margin` and `legend.margin` have been renamed to `panel.spacing` and 
  `legend.spacing` respectively, to better communicate intent (they only
  affect spacing between legends and panels, not the margins around them)

* `legend.margin` now controls margin around individual legends.

* New `legend.box.background`, `legend.box.spacing`, and `legend.box.margin`
  control the background, spacing, and margin of the legend box (the region
  that contains all legends).

## Bug fixes and minor improvements

* ggplot2 now imports tibble. This ensures that all built-in datasets print 
  compactly even if you haven't explicitly loaded tibble or dplyr (#1677).

* Class of aesthetic mapping is preserved when adding `aes()` objects (#1624).

* `+.gg` now works for lists that include data frames.

* `annotation_x()` now works in the absense of global data (#1655)

* `geom_*(show.legend = FALSE)` now works for `guide_colorbar`.

* `geom_boxplot()` gains new `outlier.alpha` (@jonathan-g) and 
  `outlier.fill` (@schloerke, #1787) parameters to control the alpha/fill of
   outlier points independently of the alpha of the boxes. 

* `position_jitter()` (and hence `geom_jitter()`) now correctly computes 
  the jitter width/jitter when supplied by the user (#1775, @has2k1).

* `geom_contour()` more clearly describes what inputs it needs (#1577).

* `geom_curve()` respects the `lineend` parameter (#1852).

* `geom_histogram()` and `stat_bin()` understand the `breaks` parameter once 
  more. (#1665). The floating point adjustment for histogram bins is now 
  actually used - it was previously inadvertently ignored (#1651).

* `geom_violin()` no longer transforms quantile lines with the alpha aesthetic
  (@mnbram, #1714). It no longer errors when quantiles are requested but data
  have zero range (#1687). When `trim = FALSE` it once again has a nice 
  range that allows the density to reach zero (by extending the range 3 
  bandwidths to either side of the data) (#1700).

* `geom_dotplot()` works better when faceting and binning on the y-axis. 
  (#1618, @has2k1).
  
* `geom_hexbin()` once again supports `..density..` (@mikebirdgeneau, #1688).

* `geom_step()` gives useful warning if only one data point in layer (#1645).

* `layer()` gains new `check.aes` and `check.param` arguments. These allow
  geom/stat authors to optional suppress checks for known aesthetics/parameters.
  Currently this is used only in `geom_blank()` which powers `expand_limits()` 
  (#1795).

* All `stat_*()` display a better error message when required aesthetics are
  missing.
  
* `stat_bin()` and `stat_summary_hex()` now accept length 1 `binwidth` (#1610)

* `stat_density()` gains new argument `n`, which is passed to underlying function
  `stats::density` ("number of equally spaced points at which the
  density is to be estimated"). (@hbuschme)

* `stat_binhex()` now again returns `count` rather than `value` (#1747)

* `stat_ecdf()` respects `pad` argument (#1646).

* `stat_smooth()` once again informs you about the method it has chosen.
  It also correctly calculates the size of the largest group within facets.

* `x` and `y` scales are now symmetric regarding the list of
  aesthetics they accept: `xmin_final`, `xmax_final`, `xlower`,
  `xmiddle` and `xupper` are now valid `x` aesthetics.

* `Scale` extensions can now override the `make_title` and `make_sec_title` 
  methods to let the scale modify the axis/legend titles.

* The random stream is now reset after calling `.onAttach()` (#2409).

# ggplot2 2.1.0

## New features

* When mapping an aesthetic to a constant (e.g. 
  `geom_smooth(aes(colour = "loess")))`), the default guide title is the name 
  of the aesthetic (i.e. "colour"), not the value (i.e. "loess") (#1431).

* `layer()` now accepts a function as the data argument. The function will be
  applied to the data passed to the `ggplot()` function and must return a
  data.frame (#1527, @thomasp85). This is a more general version of the 
  deprecated `subset` argument.

* `theme_update()` now uses the `+` operator instead of `%+replace%`, so that
  unspecified values will no longer be `NULL`ed out. `theme_replace()`
  preserves the old behaviour if desired (@oneillkza, #1519). 

* `stat_bin()` has been overhauled to use the same algorithm as ggvis, which 
  has been considerably improved thanks to the advice of Randy Prium (@rpruim).
  This includes:
  
    * Better arguments and a better algorithm for determining the origin.
      You can now specify either `boundary` or the `center` of a bin.
      `origin` has been deprecated in favour of these arguments.
      
    * `drop` is deprecated in favour of `pad`, which adds extra 0-count bins
      at either end (needed for frequency polygons). `geom_histogram()` defaults 
      to `pad = FALSE` which considerably improves the default limits for 
      the histogram, especially when the bins are big (#1477).
      
    * The default algorithm does a (somewhat) better job at picking nice widths 
      and origins across a wider range of input data.
      
    * `bins = n` now gives a histogram with `n` bins, not `n + 1` (#1487).

## Bug fixes

* All `\donttest{}` examples run.

* All `geom_()` and `stat_()` functions now have consistent argument order:
  data + mapping, then geom/stat/position, then `...`, then specific arguments, 
  then arguments common to all layers (#1305). This may break code if you were
  previously relying on partial name matching, but in the long-term should make 
  ggplot2 easier to use. In particular, you can now set the `n` parameter
  in `geom_density2d()` without it partially matching `na.rm` (#1485).

* For geoms with both `colour` and `fill`, `alpha` once again only affects
  fill (Reverts #1371, #1523). This was causing problems for people.

* `facet_wrap()`/`facet_grid()` works with multiple empty panels of data 
  (#1445).

* `facet_wrap()` correctly swaps `nrow` and `ncol` when faceting vertically
  (#1417).

* `ggsave("x.svg")` now uses svglite to produce the svg (#1432).

* `geom_boxplot()` now understands `outlier.color` (#1455).

* `geom_path()` knows that "solid" (not just 1) represents a solid line (#1534).

* `geom_ribbon()` preserves missing values so they correctly generate a 
  gap in the ribbon (#1549).

* `geom_tile()` once again accepts `width` and `height` parameters (#1513). 
  It uses `draw_key_polygon()` for better a legend, including a coloured 
  outline (#1484).

* `layer()` now automatically adds a `na.rm` parameter if none is explicitly
  supplied.

* `position_jitterdodge()` now works on all possible dodge aesthetics, 
  e.g. `color`, `linetype` etc. instead of only based on `fill` (@bleutner)

* `position = "nudge"` now works (although it doesn't do anything useful)
  (#1428).

* The default scale for columns of class "AsIs" is now "identity" (#1518).

* `scale_*_discrete()` has better defaults when used with purely continuous
  data (#1542).

* `scale_size()` warns when used with categorical data.

* `scale_size()`, `scale_colour()`, and `scale_fill()` gain date and date-time
  variants (#1526).

* `stat_bin_hex()` and `stat_bin_summary()` now use the same underlying 
  algorithm so results are consistent (#1383). `stat_bin_hex()` now accepts
  a `weight` aesthetic. To be consistent with related stats, the output variable 
  from `stat_bin_hex()` is now value instead of count.

* `stat_density()` gains a `bw` parameter which makes it easy to get consistent 
   smoothing between facets (@jiho)

* `stat-density-2d()` no longer ignores the `h` parameter, and now accepts 
  `bins` and `binwidth` parameters to control the number of contours 
  (#1448, @has2k1).

* `stat_ecdf()` does a better job of adding padding to -Inf/Inf, and gains
  an argument `pad` to suppress the padding if not needed (#1467).

* `stat_function()` gains an `xlim` parameter (#1528). It once again works 
  with discrete x values (#1509).

* `stat_summary()` preserves sorted x order which avoids artefacts when
  display results with `geom_smooth()` (#1520).

* All elements should now inherit correctly for all themes except `theme_void()`.
  (@Katiedaisey, #1555) 

* `theme_void()` was completely void of text but facets and legends still
  need labels. They are now visible (@jiho). 

* You can once again set legend key and height width to unit arithmetic
  objects (like `2 * unit(1, "cm")`) (#1437).

* Eliminate spurious warning if you have a layer with no data and no aesthetics
  (#1451).

* Removed a superfluous comma in `theme-defaults.r` code (@jschoeley)

* Fixed a compatibility issue with `ggproto` and R versions prior to 3.1.2.
  (#1444)

* Fixed issue where `coord_map()` fails when given an explicit `parameters`
  argument (@tdmcarthur, #1729)
  
* Fixed issue where `geom_errorbarh()` had a required `x` aesthetic (#1933)  

# ggplot2 2.0.0

## Major changes

* ggplot no longer throws an error if your plot has no layers. Instead it 
  automatically adds `geom_blank()` (#1246).
  
* New `cut_width()` is a convenient replacement for the verbose
  `plyr::round_any()`, with the additional benefit of offering finer
  control.

* New `geom_count()` is a convenient alias to `stat_sum()`. Use it when you
  have overlapping points on a scatterplot. `stat_sum()` now defaults to 
  using counts instead of proportions.

* New `geom_curve()` adds curved lines, with a similar specification to 
  `geom_segment()` (@veraanadi, #1088).

* Date and datetime scales now have `date_breaks`, `date_minor_breaks` and
  `date_labels` arguments so that you never need to use the long
  `scales::date_breaks()` or `scales::date_format()`.
  
* `geom_bar()` now has it's own stat, distinct from `stat_bin()` which was
  also used by `geom_histogram()`. `geom_bar()` now uses `stat_count()` 
  which counts values at each distinct value of x (i.e. it does not bin
  the data first). This can be useful when you want to show exactly which 
  values are used in a continuous variable.

* `geom_point()` gains a `stroke` aesthetic which controls the border width of 
  shapes 21-25 (#1133, @SeySayux). `size` and `stroke` are additive so a point 
  with `size = 5` and `stroke = 5` will have a diameter of 10mm. (#1142)

* New `position_nudge()` allows you to slightly offset labels (or other 
  geoms) from their corresponding points (#1109).

* `scale_size()` now maps values to _area_, not radius. Use `scale_radius()`
  if you want the old behaviour (not recommended, except perhaps for lines).

* New `stat_summary_bin()` works like `stat_summary()` but on binned data. 
  It's a generalisation of `stat_bin()` that can compute any aggregate,
  not just counts (#1274). Both default to `mean_se()` if no aggregation
  functions are supplied (#1386).

* Layers are now much stricter about their arguments - you will get an error
  if you've supplied an argument that isn't an aesthetic or a parameter.
  This is likely to cause some short-term pain but in the long-term it will make
  it much easier to spot spelling mistakes and other errors (#1293).
  
    This change does break a handful of geoms/stats that used `...` to pass 
    additional arguments on to the underlying computation. Now 
    `geom_smooth()`/`stat_smooth()` and `geom_quantile()`/`stat_quantile()` 
    use `method.args` instead (#1245, #1289); and `stat_summary()` (#1242), 
    `stat_summary_hex()`, and `stat_summary2d()` use `fun.args`.

### Extensibility

There is now an official mechanism for defining Stats, Geoms, and Positions in 
other packages. See `vignette("extending-ggplot2")` for details.

* All Geoms, Stats and Positions are now exported, so you can inherit from them
  when making your own objects (#989).

* ggplot2 no longer uses proto or reference classes. Instead, we now use 
  ggproto, a new OO system designed specifically for ggplot2. Unlike proto
  and RC, ggproto supports clean cross-package inheritance. Creating a new OO
  system isn't usually the right way to solve a problem, but I'm pretty sure
  it was necessary here. Read more about it in the vignette.

* `aes_()` replaces `aes_q()`. It also supports formulas, so the most concise 
  SE version of `aes(carat, price)` is now `aes_(~carat, ~price)`. You may
  want to use this form in packages, as it will avoid spurious `R CMD check` 
  warnings about undefined global variables.

### Text

* `geom_text()` has been overhauled to make labelling your data a little
  easier. It:
  
    * `nudge_x` and `nudge_y` arguments let you offset labels from their
      corresponding points (#1120). 
      
    * `check_overlap = TRUE` provides a simple way to avoid overplotting 
      of labels: labels that would otherwise overlap are omitted (#1039).
      
    * `hjust` and `vjust` can now be character vectors: "left", "center", 
      "right", "bottom", "middle", "top". New options include "inward" and 
      "outward" which align text towards and away from the center of the plot 
      respectively.

* `geom_label()` works like `geom_text()` but draws a rounded rectangle 
  underneath each label (#1039). This is useful when you want to label plots
  that are dense with data.

### Deprecated features

* The little used `aes_auto()` has been deprecated. 

* `aes_q()` has been replaced with `aes_()` to be consistent with SE versions
  of NSE functions in other packages.

* The `order` aesthetic is officially deprecated. It never really worked, and 
  was poorly documented.

* The `stat` and `position` arguments to `qplot()` have been deprecated.
  `qplot()` is designed for quick plots - if you need to specify position
  or stat, use `ggplot()` instead.

* The theme setting `axis.ticks.margin` has been deprecated: now use the margin 
  property of `axis.text`.
  
* `stat_abline()`, `stat_hline()` and `stat_vline()` have been removed:
  these were never suitable for use other than with `geom_abline()` etc
  and were not documented.

* `show_guide` has been renamed to `show.legend`: this more accurately
  reflects what it does (controls appearance of layer in legend), and uses the 
  same convention as other ggplot2 arguments (i.e. a `.` between names).
  (Yes, I know that's inconsistent with function names with use `_`, but it's
  too late to change now.)

A number of geoms have been renamed to be internally consistent:

* `stat_binhex()` and `stat_bin2d()` have been renamed to `stat_bin_hex()` 
  and `stat_bin_2d()` (#1274). `stat_summary2d()` has been renamed to 
  `stat_summary_2d()`, `geom_density2d()`/`stat_density2d()` has been renamed 
  to `geom_density_2d()`/`stat_density_2d()`.

* `stat_spoke()` is now `geom_spoke()` since I realised it's a
  reparameterisation of `geom_segment()`.

* `stat_bindot()` has been removed because it's so tightly coupled to
  `geom_dotplot()`. If you happened to use `stat_bindot()`, just change to
  `geom_dotplot()` (#1194).

All defunct functions have been removed.

### Default appearance

* The default `theme_grey()` background colour has been changed from "grey90" 
  to "grey92": this makes the background a little less visually prominent.

* Labels and titles have been tweaked for readability:

    * Axes labels are darker.
    
    * Legend and axis titles are given the same visual treatment.
    
    * The default font size dropped from 12 to 11. You might be surprised that 
      I've made the default text size smaller as it was already hard for
      many people to read. It turns out there was a bug in RStudio (fixed in 
      0.99.724), that shrunk the text of all grid based graphics. Once that
      was resolved the defaults seemed too big to my eyes.
    
    * More spacing between titles and borders.
    
    * Default margins scale with the theme font size, so the appearance at 
      larger font sizes should be considerably improved (#1228). 

* `alpha` now affects both fill and colour aesthetics (#1371).

* `element_text()` gains a margins argument which allows you to add additional
  padding around text elements. To help see what's going on use `debug = TRUE` 
  to display the text region and anchors.

* The default font size in `geom_text()` has been decreased from 5mm (14 pts)
  to 3.8 mm (11 pts) to match the new default theme sizes.

* A diagonal line is no longer drawn on bar and rectangle legends. Instead, the
  border has been tweaked to be more visible, and more closely match the size of 
  line drawn on the plot.

* `geom_pointrange()` and `geom_linerange()` get vertical (not horizontal)
  lines in the legend (#1389).

* The default line `size` for `geom_smooth()` has been increased from 0.5 to 1 
  to make it easier to see when overlaid on data.
  
* `geom_bar()` and `geom_rect()` use a slightly paler shade of grey so they
  aren't so visually heavy.
  
* `geom_boxplot()` now colours outliers the same way as the boxes.

* `geom_point()` now uses shape 19 instead of 16. This looks much better on 
  the default Linux graphics device. (It's very slightly smaller than the old 
  point, but it shouldn't affect any graphics significantly)

* Sizes in ggplot2 are measured in mm. Previously they were converted to pts 
  (for use in grid) by multiplying by 72 / 25.4. However, grid uses printer's 
  points, not Adobe (big pts), so sizes are now correctly multiplied by 
  72.27 / 25.4. This is unlikely to noticeably affect display, but it's
  technically correct (<https://youtu.be/hou0lU8WMgo>).

* The default legend will now allocate multiple rows (if vertical) or
  columns (if horizontal) in order to make a legend that is more likely to
  fit on the screen. You can override with the `nrow`/`ncol` arguments
  to `guide_legend()`

    ```R
    p <- ggplot(mpg, aes(displ,hwy, colour = model)) + geom_point()
    p
    p + theme(legend.position = "bottom")
    # Previous behaviour
    p + guides(colour = guide_legend(ncol = 1))
    ```

### New and updated themes

* New `theme_void()` is completely empty. It's useful for plots with non-
  standard coordinates or for drawings (@jiho, #976).

* New `theme_dark()` has a dark background designed to make colours pop out
  (@jiho, #1018)

* `theme_minimal()` became slightly more minimal by removing the axis ticks:
  labels now line up directly beneath grid lines (@tomschloss, #1084)

* New theme setting `panel.ontop` (logical) make it possible to place 
  background elements (i.e., gridlines) on top of data. Best used with 
  transparent `panel.background` (@noamross. #551).

### Labelling

The facet labelling system was updated with many new features and a
more flexible interface (@lionel-). It now works consistently across
grid and wrap facets. The most important user visible changes are:

* `facet_wrap()` gains a `labeller` option (#25).

* `facet_grid()` and `facet_wrap()` gain a `switch` argument to
  display the facet titles near the axes. When switched, the labels
  become axes subtitles. `switch` can be set to "x", "y" or "both"
  (the latter only for grids) to control which margin is switched.

The labellers (such as `label_value()` or `label_both()`) also get
some new features:

* They now offer the `multi_line` argument to control whether to
  display composite facets (those specified as `~var1 + var2`) on one
  or multiple lines.

* In `label_bquote()` you now refer directly to the names of
  variables. With this change, you can create math expressions that
  depend on more than one variable. This math expression can be
  specified either for the rows or the columns and you can also
  provide different expressions to each margin.

  As a consequence of these changes, referring to `x` in backquoted
  expressions is deprecated.

* Similarly to `label_bquote()`, `labeller()` now take `.rows` and
  `.cols` arguments. In addition, it also takes `.default`.
  `labeller()` is useful to customise how particular variables are
  labelled. The three additional arguments specify how to label the
  variables are not specifically mentioned, respectively for rows,
  columns or both. This makes it especially easy to set up a
  project-wide labeller dispatcher that can be reused across all your
  plots. See the documentation for an example.

* The new labeller `label_context()` adapts to the number of factors
  facetted over. With a single factor, it displays only the values,
  just as before. But with multiple factors in a composite margin
  (e.g. with `~cyl + am`), the labels are passed over to
  `label_both()`. This way the variables names are displayed with the
  values to help identifying them.

On the programming side, the labeller API has been rewritten in order
to offer more control when faceting over multiple factors (e.g. with
formulae such as `~cyl + am`). This also means that if you have
written custom labellers, you will need to update them for this
version of ggplot.

* Previously, a labeller function would take `variable` and `value`
  arguments and return a character vector. Now, they take a data frame
  of character vectors and return a list. The input data frame has one
  column per factor facetted over and each column in the returned list
  becomes one line in the strip label. See documentation for more
  details.

* The labels received by a labeller now contain metadata: their margin
  (in the "type" attribute) and whether they come from a wrap or a
  grid facet (in the "facet" attribute).

* Note that the new `as_labeller()` function operator provides an easy
  way to transform an existing function to a labeller function. The
  existing function just needs to take and return a character vector.

## Documentation

* Improved documentation for `aes()`, `layer()` and much much more.

* I've tried to reduce the use of `...` so that you can see all the 
  documentation in one place rather than having to integrate multiple pages.
  In some cases this has involved adding additional arguments to geoms
  to make it more clear what you can do:
  
    *  `geom_smooth()` gains explicit `method`, `se` and `formula` arguments.
    
    * `geom_histogram()` gains `binwidth`, `bins`, `origin` and `right` 
      arguments.
      
    * `geom_jitter()` gains `width` and `height` arguments to make it easier
      to control the amount of jittering without using the lengthy 
      `position_jitter()` function (#1116)

* Use of `qplot()` in examples has been minimised (#1123, @hrbrmstr). This is
  inline with the 2nd edition of the ggplot2 box, which minimises the use of 
  `qplot()` in favour of `ggplot()`.

* Tightly linked geoms and stats (e.g. `geom_boxplot()` and `stat_boxplot()`) 
  are now documented in the same file so you can see all the arguments in one
  place. Variations of the same idea (e.g. `geom_path()`, `geom_line()`, and
  `geom_step()`) are also documented together.

* It's now obvious that you can set the `binwidth` parameter for
  `stat_bin_hex()`, `stat_summary_hex()`, `stat_bin_2d()`, and
  `stat_summary_2d()`. 

* The internals of positions have been cleaned up considerably. You're unlikely
  to notice any external changes, although the documentation should be a little
  less confusing since positions now don't list parameters they never use.

## Data

* All datasets have class `tbl_df` so if you also use dplyr, you get a better
  print method.

* `economics` has been brought up to date to 2015-04-01.

* New `economics_long` is the economics data in long form.

* New `txhousing` dataset containing information about the Texas housing
  market. Useful for examples that need multiple time series, and for
  demonstrating model+vis methods.

* New `luv_colours` dataset which contains the locations of all
  built-in `colors()` in Luv space.

* `movies` has been moved into its own package, ggplot2movies, because it was 
  large and not terribly useful. If you've used the movies dataset, you'll now 
  need to explicitly load the package with `library(ggplot2movies)`.

## Bug fixes and minor improvements

* All partially matched arguments and `$` have been been replaced with 
  full matches (@jimhester, #1134).

* ggplot2 now exports `alpha()` from the scales package (#1107), and `arrow()` 
  and `unit()` from grid (#1225). This means you don't need attach scales/grid 
  or do `scales::`/`grid::` for these commonly used functions.

* `aes_string()` now only parses character inputs. This fixes bugs when
  using it with numbers and non default `OutDec` settings (#1045).

* `annotation_custom()` automatically adds a unique id to each grob name,
  making it easier to plot multiple grobs with the same name (e.g. grobs of
  ggplot2 graphics) in the same plot (#1256).

* `borders()` now accepts xlim and ylim arguments for specifying the geographical 
  region of interest (@markpayneatwork, #1392).

* `coord_cartesian()` applies the same expansion factor to limits as for scales. 
  You can suppress with `expand = FALSE` (#1207).

* `coord_trans()` now works when breaks are suppressed (#1422).

* `cut_number()` gives error message if the number of requested bins can
  be created because there are two few unique values (#1046).

* Character labels in `facet_grid()` are no longer (incorrectly) coerced into
  factors. This caused problems with custom label functions (#1070).

* `facet_wrap()` and `facet_grid()` now allow you to use non-standard
  variable names by surrounding them with backticks (#1067).

* `facet_wrap()` more carefully checks its `nrow` and `ncol` arguments
  to ensure that they're specified correctly (@richierocks, #962)

* `facet_wrap()` gains a `dir` argument to control the direction the
  panels are wrapped in. The default is "h" for horizontal. Use "v" for
  vertical layout (#1260).

* `geom_abline()`, `geom_hline()` and `geom_vline()` have been rewritten to
  have simpler behaviour and be more consistent:

    * `stat_abline()`, `stat_hline()` and `stat_vline()` have been removed:
      these were never suitable for use other than with `geom_abline()` etc
      and were not documented.

    * `geom_abline()`, `geom_vline()` and `geom_hline()` are bound to
      `stat_identity()` and `position_identity()`

    * Intercept parameters can no longer be set to a function.

    * They are all documented in one file, since they are so closely related.

* `geom_bin2d()` will now let you specify one dimension's breaks exactly,
  without touching the other dimension's default breaks at all (#1126).

* `geom_crossbar()` sets grouping correctly so you can display multiple
  crossbars on one plot. It also makes the default `fatten` argument a little
  bigger to make the middle line more obvious (#1125).

* `geom_histogram()` and `geom_smooth()` now only inform you about the
  default values once per layer, rather than once per panel (#1220).

* `geom_pointrange()` gains `fatten` argument so you can control the
  size of the point relative to the size of the line.

* `geom_segment()` annotations were not transforming with scales 
  (@BrianDiggs, #859).

* `geom_smooth()` is no longer so chatty. If you want to know what the default
  smoothing method is, look it up in the documentation! (#1247)

* `geom_violin()` now has the ability to draw quantile lines (@DanRuderman).

* `ggplot()` now captures the parent frame to use for evaluation,
  rather than always defaulting to the global environment. This should
  make ggplot more suitable to use in more situations (e.g. with knitr)

* `ggsave()` has been simplified a little to make it easier to maintain.
  It no longer checks that you're printing a ggplot2 object (so now also
  works with any grid grob) (#970), and always requires a filename.
  Parameter `device` now supports character argument to specify which supported
  device to use ('pdf', 'png', 'jpeg', etc.), for when it cannot be correctly
  inferred from the file extension (for example when a temporary filename is
  supplied server side in shiny apps) (@sebkopf, #939). It no longer opens
  a graphics device if one isn't already open - this is annoying when you're
  running from a script (#1326).

* `guide_colorbar()` creates correct legend if only one color (@krlmlr, #943).

* `guide_colorbar()` no longer fails when the legend is empty - previously
  this often masked misspecifications elsewhere in the plot (#967).

* New `layer_data()` function extracts the data used for plotting for a given
  layer. It's mostly useful for testing.

* User supplied `minor_breaks` can now be supplied on the same scale as 
  the data, and will be automatically transformed with by scale (#1385).

* You can now suppress the appearance of an axis/legend title (and the space
  that would allocated for it) with `NULL` in the `scale_` function. To
  use the default label, use `waiver()` (#1145).

* Position adjustments no longer warn about potentially varying ranges
  because the problem rarely occurs in practice and there are currently a
  lot of false positives since I don't understand exactly what FP criteria
  I should be testing.

* `scale_fill_grey()` now uses red for missing values. This matches
  `scale_colour_grey()` and makes it obvious where missing values lie.
  Override with `na.value`.

* `scale_*_gradient2()` defaults to using Lab colour space.

* `scale_*_gradientn()` now allows `colours` or `colors` (#1290)

* `scale_y_continuous()` now also transforms the `lower`, `middle` and `upper`
  aesthetics used by `geom_boxplot()`: this only affects
  `geom_boxplot(stat = "identity")` (#1020).

* Legends no longer inherit aesthetics if `inherit.aes` is FALSE (#1267).

* `lims()` makes it easy to set the limits of any axis (#1138).

* `labels = NULL` now works with `guide_legend()` and `guide_colorbar()`.
  (#1175, #1183).

* `override.aes` now works with American aesthetic spelling, e.g. color

* Scales no longer round data points to improve performance of colour
  palettes. Instead the scales package now uses a much faster colour
  interpolation algorithm (#1022).

* `scale_*_brewer()` and `scale_*_distiller()` add new `direction` argument of 
  `scales::brewer_pal`, making it easier to change the order of colours 
  (@jiho, #1139).

* `scale_x_date()` now clips dates outside the limits in the same way as
  `scale_x_continuous()` (#1090).

* `stat_bin()` gains `bins` arguments, which denotes the number of bins. Now
  you can set `bins=100` instead of `binwidth=0.5`. Note that `breaks` or
  `binwidth` will override it (@tmshn, #1158, #102).

* `stat_boxplot()` warns if a continuous variable is used for the `x` aesthetic
  without also supplying a `group` aesthetic (#992, @krlmlr).

* `stat_summary_2d()` and `stat_bin_2d()` now share exactly the same code for 
  determining breaks from `bins`, `binwidth`, and `origin`. 
  
* `stat_summary_2d()` and `stat_bin_2d()` now output in tile/raster compatible 
  form instead of rect compatible form. 

* Automatically computed breaks do not lead to an error for transformations like
  "probit" where the inverse can map to infinity (#871, @krlmlr)

* `stat_function()` now always evaluates the function on the original scale.
  Previously it computed the function on transformed scales, giving incorrect
  values (@BrianDiggs, #1011).

* `strip_dots` works with anonymous functions within calculated aesthetics 
  (e.g. `aes(sapply(..density.., function(x) mean(x))))` (#1154, @NikNakk)

* `theme()` gains `validate = FALSE` parameter to turn off validation, and 
  hence store arbitrary additional data in the themes. (@tdhock, #1121)

* Improved the calculation of segments needed to draw the curve representing
  a line when plotted in polar coordinates. In some cases, the last segment
  of a multi-segment line was not drawn (@BrianDiggs, #952)<|MERGE_RESOLUTION|>--- conflicted
+++ resolved
@@ -1,9 +1,8 @@
 # ggplot2 (development version)
 
-<<<<<<< HEAD
 * `guide_colourbar()` and `guide_coloursteps()` gain an `alpha` argument to
   set the transparency of the bar (#5085).
-=======
+
 * `stat_count()` treats `x` as unique in the same manner `unique()` does 
   (#4609).
 
@@ -12,7 +11,6 @@
 
 * Legend keys that can draw arrows have their size adjusted for arrows.
 
->>>>>>> abc70e28
 * The `trans` argument in scales and secondary axes has been renamed to 
   `transform`. The `trans` argument itself is deprecated. To access the
   transformation from the scale, a new `get_transformation()` method is 

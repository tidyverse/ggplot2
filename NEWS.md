--- conflicted
+++ resolved
@@ -1,11 +1,9 @@
 # ggplot2 (development version)
 
-<<<<<<< HEAD
 * `stage()` now properly refers to the values without scale transformations for
   the stage of `after_stat`. If your code requires the scaled version of the
   values, you have to apply the same transformation by yourself, e.g. `sqrt()`
   for `scale_{x,y}_sqrt()` (@yutannihilation and @teunbrand, #4155).
-=======
 * A `linewidth` aesthetic has been introduced and supersedes the `size` 
   aesthetic for scaling the width of lines in line based geoms. `size` will 
   remain functioning but deprecated for these geoms and it is recommended to 
@@ -15,7 +13,6 @@
   artefacts with alignment between grid and ticks (@thomasp85, #3576)
 
 * Improve `stat_function` documentation regarding `xlim` argument. (@92amartins, #4474)
->>>>>>> 3375667b
 
 * `qplot()` is now formally deprecated (@yutannihilation, #3956).
 

--- conflicted
+++ resolved
@@ -1,14 +1,11 @@
 # ggplot2 (development version)
 
-<<<<<<< HEAD
 * To prevent changing the plotting order, `stat_sf()` is now computed per panel 
   instead of per group (@teunbrand, #4340).
-=======
 * Fixed bug in `coord_sf()` where graticule lines didn't obey 
   `panel.grid.major`'s linewidth setting (@teunbrand, #5179)
 * The `datetime_scale()` scale constructor is now exported for use in extension
   packages (@teunbrand, #4701).
->>>>>>> 37d9e8cc
 * `geom_text()` drops observations where `angle = NA` instead of throwing an
   error (@teunbrand, #2757).
 * Using two ordered factors as facetting variables in 

--- conflicted
+++ resolved
@@ -1,9 +1,5 @@
 # ggplot2 (development version)
 
-<<<<<<< HEAD
-* Fixed bug in `position_dodge2()`'s identification of range overlaps 
-  (@teunbrand, #5938, #4327).
-=======
 * `position_dodge()` and `position_jitterdodge()` now have a `reverse` argument 
   (@teunbrand, #3610)
 * `coord_radial(r.axis.inside)` can now take a numeric value to control 
@@ -28,7 +24,6 @@
 * (internal) The plot's layout now has a coord parameter that is used to 
   prevent setting up identical panel parameters (#5427)
 * (internal) rearranged the code of `Facet$draw_panels()` method (@teunbrand).
->>>>>>> b11d574c
 * `geom_rug()` prints a warning when `na.rm = FALSE`, as per documentation (@pn317, #5905)
 * `position_dodge(preserve = "single")` now handles multi-row geoms better,
   such as `geom_violin()` (@teunbrand based on @clauswilke's work, #2801).
@@ -129,6 +124,8 @@
 * `geom_hline()` and `geom_vline()` now have `position` argument
   (@yutannihilation, #4285).
 * New function `get_strip_labels()` to retrieve facet labels (@teunbrand, #4979)
+* Fixed bug in `position_dodge2()`'s identification of range overlaps 
+  (@teunbrand, #5938, #4327).
 
 # ggplot2 3.5.1
 

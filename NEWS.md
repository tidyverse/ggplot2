--- conflicted
+++ resolved
@@ -1,10 +1,7 @@
 # ggplot2 (development version)
 
-<<<<<<< HEAD
 * geom_sf now accepts shape names (@sierrajohnson, #5808)
-=======
 * Added `gg` class to `labs()` (@phispu, #5553).
->>>>>>> 308d4c32
 * Missing values from discrete palettes are no longer translated 
   (@teunbrand, #5929).
 * Fixed bug in `facet_grid(margins = TRUE)` when using expresssions 

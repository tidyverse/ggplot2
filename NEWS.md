# ggplot2 (development version)

<<<<<<< HEAD
* Aesthetics listed in `geom_*()` and `stat_*()` layers now point to relevant
  documentation (@teunbrand, #5123).
=======
* `coord_flip()` has been marked as superseded. The recommended alternative is
  to swap the `x` and `y` aesthetic and/or using the `orientation` argument in
  a layer (@teunbrand, #5130).
* `stat_align()` is now applied per panel instead of globally, preventing issues
  when facets have different ranges (@teunbrand, #5227).
* A stacking bug in `stat_align()` was fixed (@teunbrand, #5176).
* `stat_contour()` and `stat_contour_filled()` now warn about and remove
  duplicated coordinates (@teunbrand, #5215).
>>>>>>> 152d1d57
* `annotation_logticks()` skips drawing ticks when the scale range is non-finite
  instead of throwing an error (@teunbrand, #5229).
* Fixed spurious warnings when the `weight` was used in `stat_bin_2d()`, 
  `stat_boxplot()`, `stat_contour()`, `stat_bin_hex()` and `stat_quantile()`
  (@teunbrand, #5216).
* Various type checks and their messages have been standardised 
  (@teunbrand, #4834).
* The `layer_data()`, `layer_scales()` and `layer_grob()` now have the default
  `plot = last_plot()` (@teunbrand, #5166).
* To prevent changing the plotting order, `stat_sf()` is now computed per panel 
  instead of per group (@teunbrand, #4340).
* ggplot2 now uses `scales::DiscreteRange` and `scales::ContinuousRange`, which
  are available to write scale extensions from scratch (@teunbrand, #2710).
* For the purposes of checking required or non-missing aesthetics, character 
  vectors are no longer considered non-finite (@teunbrand, @4284).
* Fixed bug in `coord_sf()` where graticule lines didn't obey 
  `panel.grid.major`'s linewidth setting (@teunbrand, #5179)
* The `datetime_scale()` scale constructor is now exported for use in extension
  packages (@teunbrand, #4701).
* `geom_text()` drops observations where `angle = NA` instead of throwing an
  error (@teunbrand, #2757).
* `update_geom_defaults()` and `update_stat_defaults()` now return properly 
  classed objects and have updated docs (@dkahle, #5146)
  
# ggplot2 3.4.1
This is a small release focusing on fixing regressions in the 3.4.0 release
and minor polishes.

## Breaking changes

* The computed variable `y` in `stat_ecdf()` has been superseded by `ecdf` to 
  prevent incorrect scale transformations (@teunbrand, #5113 and #5112).
  
## New features

* Added `scale_linewidth_manual()` and `scale_linewidth_identity()` to support
  the `linewidth` aesthetic (@teunbrand, #5050).
  
* `ggsave()` warns when multiple `filename`s are given, and only writes to the
  first file (@teunbrand, #5114).

## Bug fixes

* Fixed a regression in `geom_hex()` where aesthetics were replicated across 
  bins (@thomasp85, #5037 and #5044).
  
* Using two ordered factors as facetting variables in 
  `facet_grid(..., as.table = FALSE)` now throws a warning instead of an
  error (@teunbrand, #5109).
  
* Fixed misbehaviour of `draw_key_boxplot()` and `draw_key_crossbar()` with 
  skewed key aspect ratio (@teunbrand, #5082).
  
* Fixed spurious warning when `weight` aesthetic was used in `stat_smooth()` 
  (@teunbrand based on @clauswilke's suggestion, #5053).
  
* The `lwd` alias is now correctly replaced by `linewidth` instead of `size` 
  (@teunbrand based on @clauswilke's suggestion #5051).
  
* Fixed a regression in `Coord$train_panel_guides()` where names of guides were 
  dropped (@maxsutton, #5063).

In binned scales:

* Automatic breaks should no longer be out-of-bounds, and automatic limits are
  adjusted to include breaks (@teunbrand, #5082).
  
* Zero-range limits no longer throw an error and are treated akin to continuous
  scales with zero-range limits (@teunbrand, #5066).
  
* The `trans = "date"` and `trans = "time"` transformations were made compatible
  (@teunbrand, #4217).

# ggplot2 3.4.0
This is a minor release focusing on tightening up the internals and ironing out
some inconsistencies in the API. The biggest change is the addition of the 
`linewidth` aesthetic that takes of sizing the width of any line from `size`. 
This change, while attempting to be as non-breaking as possible, has the 
potential to change the look of some of your plots.

Other notable changes is a complete redo of the error and warning messaging in
ggplot2 using the cli package. Messaging is now better contextualised and it 
should be easier to identify which layer an error is coming from. Last, we have
now made the switch to using the vctrs package internally which means that 
support for vctrs classes as variables should improve, along with some small 
gains in rendering speed.

## Breaking changes

* A `linewidth` aesthetic has been introduced and supersedes the `size` 
  aesthetic for scaling the width of lines in line based geoms. `size` will 
  remain functioning but deprecated for these geoms and it is recommended to 
  update all code to reflect the new aesthetic. For geoms that have _both_ point 
  sizing and linewidth sizing (`geom_pointrange()` and `geom_sf`) `size` now 
  **only** refers to sizing of points which can leads to a visual change in old
  code (@thomasp85, #3672)
  
* The default line width for polygons in `geom_sf()` have been decreased to 0.2 
  to reflect that this is usually used for demarking borders where a thinner 
  line is better suited. This change was made since we already induced a 
  visual change in `geom_sf()` with the introduction of the `linewidth` 
  aesthetic.
  
* The dot-dot notation (`..var..`) and `stat()`, which have been superseded by
  `after_stat()`, are now formally deprecated (@yutannihilation, #3693).

* `qplot()` is now formally deprecated (@yutannihilation, #3956).

* `stage()` now properly refers to the values without scale transformations for
  the stage of `after_stat`. If your code requires the scaled version of the
  values for some reason, you have to apply the same transformation by yourself,
  e.g. `sqrt()` for `scale_{x,y}_sqrt()` (@yutannihilation and @teunbrand, #4155).

* Use `rlang::hash()` instead of `digest::digest()`. This update may lead to 
  changes in the automatic sorting of legends. In order to enforce a specific
  legend order use the `order` argument in the guide. (@thomasp85, #4458)

* referring to `x` in backquoted expressions with `label_bquote()` is no longer
  possible.

* The `ticks.linewidth` and `frame.linewidth` parameters of `guide_colourbar()`
  are now multiplied with `.pt` like elsewhere in ggplot2. It can cause visual
  changes when these arguments are not the defaults and these changes can be 
  restored to their previous behaviour by adding `/ .pt` (@teunbrand #4314).

* `scale_*_viridis_b()` now uses the full range of the viridis scales 
  (@gregleleu, #4737)

## New features

* `geom_col()` and `geom_bar()` gain a new `just` argument. This is set to `0.5`
  by default; use `just = 0`/`just = 1` to place columns on the left/right
  of the axis breaks.
  (@wurli, #4899)

* `geom_density()` and `stat_density()` now support `bounds` argument
  to estimate density with boundary correction (@echasnovski, #4013).

* ggplot now checks during statistical transformations whether any data 
  columns were dropped and warns about this. If stats intend to drop
  data columns they can declare them in the new field `dropped_aes`.
  (@clauswilke, #3250)

* `...` supports `rlang::list2` dynamic dots in all public functions. 
  (@mone27, #4764) 

* `theme()` now has a `strip.clip` argument, that can be set to `"off"` to 
  prevent the clipping of strip text and background borders (@teunbrand, #4118)
  
* `geom_contour()` now accepts a function in the `breaks` argument 
  (@eliocamp, #4652).

## Minor improvements and bug fixes

* Fix a bug in `position_jitter()` where infinity values were dropped (@javlon,
  #4790).

* `geom_linerange()` now respects the `na.rm` argument (#4927, @thomasp85)

* Improve the support for `guide_axis()` on `coord_trans()` 
  (@yutannihilation, #3959)
  
* Added `stat_align()` to align data without common x-coordinates prior to
  stacking. This is now the default stat for `geom_area()` (@thomasp85, #4850)

* Fix a bug in `stat_contour_filled()` where break value differences below a 
  certain number of digits would cause the computations to fail (@thomasp85, 
  #4874)

* Secondary axis ticks are now positioned more precisely, removing small visual
  artefacts with alignment between grid and ticks (@thomasp85, #3576)

* Improve `stat_function` documentation regarding `xlim` argument. 
  (@92amartins, #4474)

* Fix various issues with how `labels`, `breaks`, `limits`, and `show.limits`
  interact in the different binning guides (@thomasp85, #4831)

* Automatic break calculation now squishes the scale limits to the domain
  of the transformation. This allows `scale_{x/y}_sqrt()` to find breaks at 0   
  when appropriate (@teunbrand, #980).

* Using multiple modified aesthetics correctly will no longer trigger warnings. 
  If used incorrectly, the warning will now report the duplicated aesthetic 
  instead of `NA` (@teunbrand, #4707).

* `aes()` now supports the `!!!` operator in its first two arguments
  (#2675). Thanks to @yutannihilation and @teunbrand for draft
  implementations.

* Require rlang >= 1.0.0 (@billybarc, #4797)

* `geom_violin()` no longer issues "collapsing to unique 'x' values" warning
  (@bersbersbers, #4455)

* `annotate()` now documents unsupported geoms (`geom_abline()`, `geom_hline()`
  and `geom_vline()`), and warns when they are requested (@mikmart, #4719)

* `presidential` dataset now includes Trump's presidency (@bkmgit, #4703).

* `position_stack()` now works fully with `geom_text()` (@thomasp85, #4367)

* `geom_tile()` now correctly recognises missing data in `xmin`, `xmax`, `ymin`,
  and `ymax` (@thomasp85 and @sigmapi, #4495)

* `geom_hex()` will now use the binwidth from `stat_bin_hex()` if present, 
  instead of deriving it (@thomasp85, #4580)
  
* `geom_hex()` now works on non-linear coordinate systems (@thomasp85)

* Fixed a bug throwing errors when trying to render an empty plot with secondary
  axes (@thomasp85, #4509)

* Axes are now added correctly in `facet_wrap()` when `as.table = FALSE`
  (@thomasp85, #4553)

* Better compatibility of custom device functions in `ggsave()` 
  (@thomasp85, #4539)

* Binning scales are now more resilient to calculated limits that ends up being
  `NaN` after transformations (@thomasp85, #4510)

* Strip padding in `facet_grid()` is now only in effect if 
  `strip.placement = "outside"` _and_ an axis is present between the strip and 
  the panel (@thomasp85, #4610)

* Aesthetics of length 1 are now recycled to 0 if the length of the data is 0 
  (@thomasp85, #4588)

* Setting `size = NA` will no longer cause `guide_legend()` to error 
  (@thomasp85, #4559)

* Setting `stroke` to `NA` in `geom_point()` will no longer impair the sizing of
  the points (@thomasp85, #4624)

* `stat_bin_2d()` now correctly recognises the `weight` aesthetic 
  (@thomasp85, #4646)
  
* All geoms now have consistent exposure of linejoin and lineend parameters, and
  the guide keys will now respect these settings (@thomasp85, #4653)

* `geom_sf()` now respects `arrow` parameter for lines (@jakeruss, #4659)

* Updated documentation for `print.ggplot` to reflect that it returns
  the original plot, not the result of `ggplot_build()`. (@r2evans, #4390)

* `scale_*_manual()` no longer displays extra legend keys, or changes their 
  order, when a named `values` argument has more items than the data. To display
  all `values` on the legend instead, use
  `scale_*_manual(values = vals, limits = names(vals))`. (@teunbrand, @banfai, 
  #4511, #4534)

* Updated documentation for `geom_contour()` to correctly reflect argument 
  precedence between `bins` and `binwidth`. (@eliocamp, #4651)

* Dots in `geom_dotplot()` are now correctly aligned to the baseline when
  `stackratio != 1` and `stackdir != "up"` (@mjskay, #4614)

* Key glyphs for `geom_boxplot()`, `geom_crossbar()`, `geom_pointrange()`, and
  `geom_linerange()` are now orientation-aware (@mjskay, #4732)
  
* Updated documentation for `geom_smooth()` to more clearly describe effects of 
  the `fullrange` parameter (@thoolihan, #4399).

# ggplot2 3.3.6
This is a very small release only applying an internal change to comply with 
R 4.2 and its deprecation of `default.stringsAsFactors()`. There are no user
facing changes and no breaking changes.

# ggplot2 3.3.5
This is a very small release focusing on fixing a couple of untenable issues 
that surfaced with the 3.3.4 release

* Revert changes made in #4434 (apply transform to intercept in `geom_abline()`) 
  as it introduced undesirable issues far worse than the bug it fixed 
  (@thomasp85, #4514)
* Fixes an issue in `ggsave()` when producing emf/wmf files (@yutannihilation, 
  #4521)
* Warn when grDevices specific arguments are passed to ragg devices (@thomasp85, 
  #4524)
* Fix an issue where `coord_sf()` was reporting that it is non-linear
  even when data is provided in projected coordinates (@clauswilke, #4527)

# ggplot2 3.3.4
This is a larger patch release fixing a huge number of bugs and introduces a 
small selection of feature refinements.

## Features

* Alt-text can now be added to a plot using the `alt` label, i.e 
  `+ labs(alt = ...)`. Currently this alt text is not automatically propagated, 
  but we plan to integrate into Shiny, RMarkdown, and other tools in the future. 
  (@thomasp85, #4477)

* Add support for the BrailleR package for creating descriptions of the plot
  when rendered (@thomasp85, #4459)
  
* `coord_sf()` now has an argument `default_crs` that specifies the coordinate
  reference system (CRS) for non-sf layers and scale/coord limits. This argument
  defaults to `NULL`, which means non-sf layers are assumed to be in projected
  coordinates, as in prior ggplot2 versions. Setting `default_crs = sf::st_crs(4326)`
  provides a simple way to interpret x and y positions as longitude and latitude,
  regardless of the CRS used by `coord_sf()`. Authors of extension packages
  implementing `stat_sf()`-like functionality are encouraged to look at the source
  code of `stat_sf()`'s `compute_group()` function to see how to provide scale-limit
  hints to `coord_sf()` (@clauswilke, #3659).

* `ggsave()` now uses ragg to render raster output if ragg is available. It also
  handles custom devices that sets a default unit (e.g. `ragg::agg_png`) 
  correctly (@thomasp85, #4388)

* `ggsave()` now returns the saved file location invisibly (#3379, @eliocamp).
  Note that, as a side effect, an unofficial hack `<ggplot object> + ggsave()`
  no longer works (#4513).

* The scale arguments `limits`, `breaks`, `minor_breaks`, `labels`, `rescaler`
  and `oob` now accept purrr style lambda notation (@teunbrand, #4427). The same 
  is true for `as_labeller()` (and therefore also `labeller()`) 
  (@netique, #4188).

* Manual scales now allow named vectors passed to `values` to contain fewer 
  elements than existing in the data. Elements not present in values will be set
  to `NA` (@thomasp85, #3451)
  
* Date and datetime position scales support out-of-bounds (oob) arguments to 
  control how limits affect data outside those limits (@teunbrand, #4199).
  
## Fixes

* Fix a bug that `after_stat()` and `after_scale()` cannot refer to aesthetics
  if it's specified in the plot-global mapping (@yutannihilation, #4260).
  
* Fix bug in `annotate_logticks()` that would cause an error when used together
  with `coord_flip()` (@thomasp85, #3954)
  
* Fix a bug in `geom_abline()` that resulted in `intercept` not being subjected
  to the transformation of the y scale (@thomasp85, #3741)
  
* Extent the range of the line created by `geom_abline()` so that line ending
  is not visible for large linewidths (@thomasp85, #4024)

* Fix bug in `geom_dotplot()` where dots would be positioned wrong with 
  `stackgroups = TRUE` (@thomasp85, #1745)

* Fix calculation of confidence interval for locfit smoothing in `geom_smooth()`
  (@topepo, #3806)
  
* Fix bug in `geom_text()` where `"outward"` and `"inward"` justification for 
  some `angle` values was reversed (@aphalo, #4169, #4447)

* `ggsave()` now sets the default background to match the fill value of the
  `plot.background` theme element (@karawoo, #4057)

* It is now deprecated to specify `guides(<scale> = FALSE)` or
  `scale_*(guide = FALSE)` to remove a guide. Please use 
  `guides(<scale> = "none")` or `scale_*(guide = "none")` instead 
  (@yutannihilation, #4097)
  
* Fix a bug in `guide_bins()` where keys would disappear if the guide was 
  reversed (@thomasp85, #4210)
  
* Fix bug in `guide_coloursteps()` that would repeat the terminal bins if the
  breaks coincided with the limits of the scale (@thomasp85, #4019)

* Make sure that default labels from default mappings doesn't overwrite default
  labels from explicit mappings (@thomasp85, #2406)

* Fix bug in `labeller()` where parsing was turned off if `.multiline = FALSE`
  (@thomasp85, #4084)
  
* Make sure `label_bquote()` has access to the calling environment when 
  evaluating the labels (@thomasp85, #4141)

* Fix a bug in the layer implementation that introduced a new state after the 
  first render which could lead to a different look when rendered the second 
  time (@thomasp85, #4204)

* Fix a bug in legend justification where justification was lost of the legend
  dimensions exceeded the available size (@thomasp85, #3635)

* Fix a bug in `position_dodge2()` where `NA` values in thee data would cause an
  error (@thomasp85, #2905)

* Make sure `position_jitter()` creates the same jittering independent of 
  whether it is called by name or with constructor (@thomasp85, #2507)

* Fix a bug in `position_jitter()` where different jitters would be applied to 
  different position aesthetics of the same axis (@thomasp85, #2941)
  
* Fix a bug in `qplot()` when supplying `c(NA, NA)` as axis limits 
  (@thomasp85, #4027)
  
* Remove cross-inheritance of default discrete colour/fill scales and check the
  type and aesthetic of function output if `type` is a function 
  (@thomasp85, #4149)

* Fix bug in `scale_[x|y]_date()` where custom breaks functions that resulted in
  fracional dates would get misaligned (@thomasp85, #3965)
  
* Fix bug in `scale_[x|y]_datetime()` where a specified timezone would be 
  ignored by the scale (@thomasp85, #4007)
  
* Fix issue in `sec_axis()` that would throw warnings in the absence of any 
  secondary breaks (@thomasp85, #4368)

* `stat_bin()`'s computed variable `width` is now documented (#3522).
  
* `stat_count()` now computes width based on the full dataset instead of per 
  group (@thomasp85, #2047)

* Extended `stat_ecdf()` to calculate the cdf from either x or y instead from y 
  only (@jgjl, #4005)
  
* Fix a bug in `stat_summary_bin()` where one more than the requested number of
  bins would be created (@thomasp85, #3824)

* Only drop groups in `stat_ydensity()` when there are fewer than two data 
  points and throw a warning (@andrewwbutler, #4111).

* Fixed a bug in strip assembly when theme has `strip.text = element_blank()`
  and plots are faceted with multi-layered strips (@teunbrand, #4384).
  
* Using `theme(aspect.ratio = ...)` together with free space in `facet_grid()`
  now crrectly throws an error (@thomasp85, #3834)

* Fixed a bug in `labeller()` so that `.default` is passed to `as_labeller()`
  when labellers are specified by naming faceting variables. (@waltersom, #4031)
  
* Updated style for example code (@rjake, #4092)

* ggplot2 now requires R >= 3.3 (#4247).

* ggplot2 now uses `rlang::check_installed()` to check if a suggested package is
  installed, which will offer to install the package before continuing (#4375, 
  @malcolmbarrett)

* Improved error with hint when piping a `ggplot` object into a facet function
  (#4379, @mitchelloharawild).

# ggplot2 3.3.3
This is a small patch release mainly intended to address changes in R and CRAN.
It further changes the licensing model of ggplot2 to an MIT license.

* Update the ggplot2 licence to an MIT license (#4231, #4232, #4233, and #4281)

* Use vdiffr conditionally so ggplot2 can be tested on systems without vdiffr

* Update tests to work with the new `all.equal()` defaults in R >4.0.3

* Fixed a bug that `guide_bins()` mistakenly ignore `override.aes` argument
  (@yutannihilation, #4085).

# ggplot2 3.3.2
This is a small release focusing on fixing regressions introduced in 3.3.1.

* Added an `outside` option to `annotation_logticks()` that places tick marks
  outside of the plot bounds. (#3783, @kbodwin)

* `annotation_raster()` adds support for native rasters. For large rasters,
  native rasters render significantly faster than arrays (@kent37, #3388)
  
* Facet strips now have dedicated position-dependent theme elements 
  (`strip.text.x.top`, `strip.text.x.bottom`, `strip.text.y.left`, 
  `strip.text.y.right`) that inherit from `strip.text.x` and `strip.text.y`, 
  respectively. As a consequence, some theme stylings now need to be applied to 
  the position-dependent elements rather than to the parent elements. This 
  change was already introduced in ggplot2 3.3.0 but not listed in the 
  changelog. (@thomasp85, #3683)

* Facets now handle layers containing no data (@yutannihilation, #3853).
  
* A newly added geom `geom_density_2d_filled()` and associated stat 
  `stat_density_2d_filled()` can draw filled density contours
  (@clauswilke, #3846).

* A newly added `geom_function()` is now recommended to use in conjunction
  with/instead of `stat_function()`. In addition, `stat_function()` now
  works with transformed y axes, e.g. `scale_y_log10()`, and in plots
  containing no other data or layers (@clauswilke, #3611, #3905, #3983).

* Fixed a bug in `geom_sf()` that caused problems with legend-type
  autodetection (@clauswilke, #3963).
  
* Support graphics devices that use the `file` argument instead of `fileneame` 
  in `ggsave()` (@bwiernik, #3810)
  
* Default discrete color scales are now configurable through the `options()` of 
  `ggplot2.discrete.colour` and `ggplot2.discrete.fill`. When set to a character 
  vector of colour codes (or list of character vectors)  with sufficient length, 
  these colours are used for the default scale. See `help(scale_colour_discrete)` 
  for more details and examples (@cpsievert, #3833).

* Default continuous colour scales (i.e., the `options()` 
  `ggplot2.continuous.colour` and `ggplot2.continuous.fill`, which inform the 
  `type` argument of `scale_fill_continuous()` and `scale_colour_continuous()`) 
  now accept a function, which allows more control over these default 
  `continuous_scale()`s (@cpsievert, #3827).

* A bug was fixed in `stat_contour()` when calculating breaks based on 
  the `bins` argument (@clauswilke, #3879, #4004).
  
* Data columns can now contain `Vector` S4 objects, which are widely used in the 
  Bioconductor project. (@teunbrand, #3837)

# ggplot2 3.3.1

This is a small release with no code change. It removes all malicious links to a 
site that got hijacked from the readme and pkgdown site.

# ggplot2 3.3.0

This is a minor release but does contain a range of substantial new features, 
along with the standard bug fixes. The release contains a few visual breaking
changes, along with breaking changes for extension developers due to a shift in
internal representation of the position scales and their axes. No user breaking
changes are included.

This release also adds Dewey Dunnington (@paleolimbot) to the core team.

## Breaking changes
There are no user-facing breaking changes, but a change in some internal 
representations that extension developers may have relied on, along with a few 
breaking visual changes which may cause visual tests in downstream packages to 
fail.

* The `panel_params` field in the `Layout` now contains a list of list of 
  `ViewScale` objects, describing the trained coordinate system scales, instead
  of the list object used before. Any extensions that use this field will likely
  break, as will unit tests that checks aspects of this.

* `element_text()` now issues a warning when vectorized arguments are provided, 
  as in `colour = c("red", "green", "blue")`. Such use is discouraged and not 
  officially supported (@clauswilke, #3492).

* Changed `theme_grey()` setting for legend key so that it creates no border 
  (`NA`) rather than drawing a white one. (@annennenne, #3180)

* `geom_ribbon()` now draws separate lines for the upper and lower intervals if
  `colour` is mapped. Similarly, `geom_area()` and `geom_density()` now draw
  the upper lines only in the same case by default. If you want old-style full
  stroking, use `outline.type = "full"` (@yutannihilation, #3503 / @thomasp85, #3708).

## New features

* The evaluation time of aesthetics can now be controlled to a finer degree. 
  `after_stat()` supersedes the use of `stat()` and `..var..`-notation, and is
  joined by `after_scale()` to allow for mapping to scaled aesthetic values. 
  Remapping of the same aesthetic is now supported with `stage()`, so you can 
  map a data variable to a stat aesthetic, and remap the same aesthetic to 
  something else after statistical transformation (@thomasp85, #3534)

* All `coord_*()` functions with `xlim` and `ylim` arguments now accept
  vectors with `NA` as a placeholder for the minimum or maximum value
  (e.g., `ylim = c(0, NA)` would zoom the y-axis from 0 to the 
  maximum value observed in the data). This mimics the behaviour
  of the `limits` argument in continuous scale functions
  (@paleolimbot, #2907).

* Allowed reversing of discrete scales by re-writing `get_limits()` 
  (@AnneLyng, #3115)
  
* All geoms and stats that had a direction (i.e. where the x and y axes had 
  different interpretation), can now freely choose their direction, instead of
  relying on `coord_flip()`. The direction is deduced from the aesthetic 
  mapping, but can also be specified directly with the new `orientation` 
  argument (@thomasp85, #3506).
  
* Position guides can now be customized using the new `guide_axis()`, which can 
  be passed to position `scale_*()` functions or via `guides()`. The new axis 
  guide (`guide_axis()`) comes with arguments `check.overlap` (automatic removal 
  of overlapping labels), `angle` (easy rotation of axis labels), and
  `n.dodge` (dodge labels into multiple rows/columns) (@paleolimbot, #3322).
  
* A new scale type has been added, that allows binning of aesthetics at the 
  scale level. It has versions for both position and non-position aesthetics and
  comes with two new guides (`guide_bins` and `guide_coloursteps`) 
  (@thomasp85, #3096)
  
* `scale_x_continuous()` and `scale_y_continuous()` gains an `n.breaks` argument
  guiding the number of automatic generated breaks (@thomasp85, #3102)

* Added `stat_contour_filled()` and `geom_contour_filled()`, which compute 
  and draw filled contours of gridded data (@paleolimbot, #3044). 
  `geom_contour()` and `stat_contour()` now use the isoband package
  to compute contour lines. The `complete` parameter (which was undocumented
  and has been unused for at least four years) was removed (@paleolimbot, #3044).
  
* Themes have gained two new parameters, `plot.title.position` and 
  `plot.caption.position`, that can be used to customize how plot
  title/subtitle and plot caption are positioned relative to the overall plot
  (@clauswilke, #3252).

## Extensions
  
* `Geom` now gains a `setup_params()` method in line with the other ggproto
  classes (@thomasp85, #3509)

* The newly added function `register_theme_elements()` now allows developers
  of extension packages to define their own new theme elements and place them
  into the ggplot2 element tree (@clauswilke, #2540).

## Minor improvements and bug fixes

* `coord_trans()` now draws second axes and accepts `xlim`, `ylim`,
  and `expand` arguments to bring it up to feature parity with 
  `coord_cartesian()`. The `xtrans` and `ytrans` arguments that were 
  deprecated in version 1.0.1 in favour of `x` and `y` 
  were removed (@paleolimbot, #2990).

* `coord_trans()` now calculates breaks using the expanded range 
  (previously these were calculated using the unexpanded range, 
  which resulted in differences between plots made with `coord_trans()`
  and those made with `coord_cartesian()`). The expansion for discrete axes 
  in `coord_trans()` was also updated such that it behaves identically
  to that in `coord_cartesian()` (@paleolimbot, #3338).

* `expand_scale()` was deprecated in favour of `expansion()` for setting
  the `expand` argument of `x` and `y` scales (@paleolimbot).

* `geom_abline()`, `geom_hline()`, and `geom_vline()` now issue 
  more informative warnings when supplied with set aesthetics
  (i.e., `slope`, `intercept`, `yintercept`, and/or `xintercept`)
  and mapped aesthetics (i.e., `data` and/or `mapping`).

* Fix a bug in `geom_raster()` that squeezed the image when it went outside 
  scale limits (#3539, @thomasp85)

* `geom_sf()` now determines the legend type automatically (@microly, #3646).
  
* `geom_sf()` now removes rows that can't be plotted due to `NA` aesthetics 
  (#3546, @thomasp85)

* `geom_sf()` now applies alpha to linestring geometries 
  (#3589, @yutannihilation).

* `gg_dep()` was deprecated (@perezp44, #3382).

* Added function `ggplot_add.by()` for lists created with `by()`, allowing such
  lists to be added to ggplot objects (#2734, @Maschette)

* ggplot2 no longer depends on reshape2, which means that it no longer 
  (recursively) needs plyr, stringr, or stringi packages.

* Increase the default `nbin` of `guide_colourbar()` to place the ticks more 
  precisely (#3508, @yutannihilation).

* `manual_scale()` now matches `values` with the order of `breaks` whenever
  `values` is an unnamed vector. Previously, unnamed `values` would match with
  the limits of the scale and ignore the order of any `breaks` provided. Note
  that this may change the appearance of plots that previously relied on the
  unordered behaviour (#2429, @idno0001).

* `scale_manual_*(limits = ...)` now actually limits the scale (#3262,
  @yutannihilation).

* Fix a bug when `show.legend` is a named logical vector 
  (#3461, @yutannihilation).

* Added weight aesthetic option to `stat_density()` and made scaling of 
  weights the default (@annennenne, #2902)
  
* `stat_density2d()` can now take an `adjust` parameter to scale the default 
  bandwidth. (#2860, @haleyjeppson)

* `stat_smooth()` uses `REML` by default, if `method = "gam"` and
  `gam`'s method is not specified (@ikosmidis, #2630).

* stacking text when calculating the labels and the y axis with
  `stat_summary()` now works (@ikosmidis, #2709)
  
* `stat_summary()` and related functions now support rlang-style lambda functions
  (#3568, @dkahle).

* The data mask pronoun, `.data`, is now stripped from default labels.

* Addition of partial themes to plots has been made more predictable;
  stepwise addition of individual partial themes is now equivalent to
  addition of multple theme elements at once (@clauswilke, #3039).

* Facets now don't fail even when some variable in the spec are not available
  in all layers (@yutannihilation, #2963).

# ggplot2 3.2.1

This is a patch release fixing a few regressions introduced in 3.2.0 as well as
fixing some unit tests that broke due to upstream changes.

* `position_stack()` no longer changes the order of the input data. Changes to 
  the internal behaviour of `geom_ribbon()` made this reordering problematic 
  with ribbons that spanned `y = 0` (#3471)
* Using `qplot()` with a single positional aesthetic will no longer title the
  non-specified scale as `"NULL"` (#3473)
* Fixes unit tests for sf graticule labels caused by chages to sf

# ggplot2 3.2.0

This is a minor release with an emphasis on internal changes to make ggplot2 
faster and more consistent. The few interface changes will only affect the 
aesthetics of the plot in minor ways, and will only potentially break code of
extension developers if they have relied on internals that have been changed. 
This release also sees the addition of Hiroaki Yutani (@yutannihilation) to the 
core developer team.

With the release of R 3.6, ggplot2 now requires the R version to be at least 3.2,
as the tidyverse is committed to support 5 major versions of R.

## Breaking changes

* Two patches (#2996 and #3050) fixed minor rendering problems. In most cases,
  the visual changes are so subtle that they are difficult to see with the naked
  eye. However, these changes are detected by the vdiffr package, and therefore
  any package developers who use vdiffr to test for visual correctness of ggplot2
  plots will have to regenerate all reference images.
  
* In some cases, ggplot2 now produces a warning or an error for code that previously
  produced plot output. In all these cases, the previous plot output was accidental,
  and the plotting code uses the ggplot2 API in a way that would lead to undefined
  behavior. Examples include a missing `group` aesthetic in `geom_boxplot()` (#3316),
  annotations across multiple facets (#3305), and not using aesthetic mappings when
  drawing ribbons with `geom_ribbon()` (#3318).

## New features

* This release includes a range of internal changes that speeds up plot 
  generation. None of the changes are user facing and will not break any code,
  but in general ggplot2 should feel much faster. The changes includes, but are
  not limited to:
  
  - Caching ascent and descent dimensions of text to avoid recalculating it for
    every title.
  
  - Using a faster data.frame constructor as well as faster indexing into 
    data.frames
    
  - Removing the plyr dependency, replacing plyr functions with faster 
    equivalents.

* `geom_polygon()` can now draw polygons with holes using the new `subgroup` 
  aesthetic. This functionality requires R 3.6.0 (@thomasp85, #3128)

* Aesthetic mappings now accept functions that return `NULL` (@yutannihilation,
  #2997).

* `stat_function()` now accepts rlang/purrr style anonymous functions for the 
  `fun` parameter (@dkahle, #3159).

* `geom_rug()` gains an "outside" option to allow for moving the rug tassels to 
  outside the plot area (@njtierney, #3085) and a `length` option to allow for 
  changing the length of the rug lines (@daniel-wells, #3109). 
  
* All geoms now take a `key_glyph` paramter that allows users to customize
  how legend keys are drawn (@clauswilke, #3145). In addition, a new key glyph
  `timeseries` is provided to draw nice legends for time series
  (@mitchelloharawild, #3145).

## Extensions

* Layers now have a new member function `setup_layer()` which is called at the
  very beginning of the plot building process and which has access to the 
  original input data and the plot object being built. This function allows the 
  creation of custom layers that autogenerate aesthetic mappings based on the 
  input data or that filter the input data in some form. For the time being, this
  feature is not exported, but it has enabled the development of a new layer type,
  `layer_sf()` (see next item). Other special-purpose layer types may be added
  in the future (@clauswilke, #2872).
  
* A new layer type `layer_sf()` can auto-detect and auto-map sf geometry
  columns in the data. It should be used by extension developers who are writing
  new sf-based geoms or stats (@clauswilke, #3232).

* `x0` and `y0` are now recognized positional aesthetics so they will get scaled 
  if used in extension geoms and stats (@thomasp85, #3168)
  
* Continuous scale limits now accept functions which accept the default
  limits and return adjusted limits. This makes it possible to write
  a function that e.g. ensures the limits are always a multiple of 100,
  regardless of the data (@econandrew, #2307).

## Minor improvements and bug fixes

* `cut_width()` now accepts `...` to pass further arguments to `base::cut.default()`
   like `cut_number()` and `cut_interval()` already did (@cderv, #3055)

* `coord_map()` now can have axes on the top and right (@karawoo, #3042).

* `coord_polar()` now correctly rescales the secondary axis (@linzi-sg, #3278)

* `coord_sf()`, `coord_map()`, and `coord_polar()` now squash `-Inf` and `Inf`
  into the min and max of the plot (@yutannihilation, #2972).

* `coord_sf()` graticule lines are now drawn in the same thickness as panel grid 
  lines in `coord_cartesian()`, and seting panel grid lines to `element_blank()` 
  now also works in `coord_sf()` 
  (@clauswilke, #2991, #2525).

* `economics` data has been regenerated. This leads to some changes in the
  values of all columns (especially in `psavert`), but more importantly, strips 
  the grouping attributes from `economics_long`.

* `element_line()` now fills closed arrows (@yutannihilation, #2924).

* Facet strips on the left side of plots now have clipping turned on, preventing
  text from running out of the strip and borders from looking thicker than for
  other strips (@karawoo, #2772 and #3061).

* ggplot2 now works in Turkish locale (@yutannihilation, #3011).

* Clearer error messages for inappropriate aesthetics (@clairemcwhite, #3060).

* ggplot2 no longer attaches any external packages when using functions that 
  depend on packages that are suggested but not imported by ggplot2. The 
  affected functions include `geom_hex()`, `stat_binhex()`, 
  `stat_summary_hex()`, `geom_quantile()`, `stat_quantile()`, and `map_data()` 
  (@clauswilke, #3126).
  
* `geom_area()` and `geom_ribbon()` now sort the data along the x-axis in the 
  `setup_data()` method rather than as part of `draw_group()` (@thomasp85, 
  #3023)

* `geom_hline()`, `geom_vline()`, and `geom_abline()` now throw a warning if the 
  user supplies both an `xintercept`, `yintercept`, or `slope` value and a 
  mapping (@RichardJActon, #2950).

* `geom_rug()` now works with `coord_flip()` (@has2k1, #2987).

* `geom_violin()` no longer throws an error when quantile lines fall outside 
  the violin polygon (@thomasp85, #3254).

* `guide_legend()` and `guide_colorbar()` now use appropriate spacing between legend
  key glyphs and legend text even if the legend title is missing (@clauswilke, #2943).

* Default labels are now generated more consistently; e.g., symbols no longer
  get backticks, and long expressions are abbreviated with `...`
  (@yutannihilation, #2981).

* All-`Inf` layers are now ignored for picking the scale (@yutannihilation, 
  #3184).
  
* Diverging Brewer colour palette now use the correct mid-point colour 
  (@dariyasydykova, #3072).
  
* `scale_color_continuous()` now points to `scale_colour_continuous()` so that 
  it will handle `type = "viridis"` as the documentation states (@hlendway, 
  #3079).

* `scale_shape_identity()` now works correctly with `guide = "legend"` 
  (@malcolmbarrett, #3029)
  
* `scale_continuous` will now draw axis line even if the length of breaks is 0
  (@thomasp85, #3257)

* `stat_bin()` will now error when the number of bins exceeds 1e6 to avoid 
  accidentally freezing the user session (@thomasp85).
  
* `sec_axis()` now places ticks accurately when using nonlinear transformations (@dpseidel, #2978).

* `facet_wrap()` and `facet_grid()` now automatically remove NULL from facet
  specs, and accept empty specs (@yutannihilation, #3070, #2986).

* `stat_bin()` now handles data with only one unique value (@yutannihilation 
  #3047).

* `sec_axis()` now accepts functions as well as formulas (@yutannihilation, #3031).

*   New theme elements allowing different ticks lengths for each axis. For instance,
    this can be used to have inwards ticks on the x-axis (`axis.ticks.length.x`) and
    outwards ticks on the y-axis (`axis.ticks.length.y`) (@pank, #2935).

* The arguments of `Stat*$compute_layer()` and `Position*$compute_layer()` are
  now renamed to always match the ones of `Stat$compute_layer()` and
  `Position$compute_layer()` (@yutannihilation, #3202).

* `geom_*()` and `stat_*()` now accepts purrr-style lambda notation
  (@yutannihilation, #3138).

* `geom_tile()` and `geom_rect()` now draw rectangles without notches at the
  corners. The style of the corner can be controlled by `linejoin` parameters
  (@yutannihilation, #3050).

# ggplot2 3.1.0

## Breaking changes

This is a minor release and breaking changes have been kept to a minimum. End users of 
ggplot2 are unlikely to encounter any issues. However, there are a few items that developers 
of ggplot2 extensions should be aware of. For additional details, see also the discussion 
accompanying issue #2890.

*   In non-user-facing internal code (specifically in the `aes()` function and in
    the `aesthetics` argument of scale functions), ggplot2 now always uses the British
    spelling for aesthetics containing the word "colour". When users specify a "color"
    aesthetic it is automatically renamed to "colour". This renaming is also applied
    to non-standard aesthetics that contain the word "color". For example, "point_color"
    is renamed to "point_colour". This convention makes it easier to support both
    British and American spelling for novel, non-standard aesthetics, but it may require
    some adjustment for packages that have previously introduced non-standard color
    aesthetics using American spelling. A new function `standardise_aes_names()` is
    provided in case extension writers need to perform this renaming in their own code
    (@clauswilke, #2649).

*   Functions that generate other functions (closures) now force the arguments that are
    used from the generated functions, to avoid hard-to-catch errors. This may affect
    some users of manual scales (such as `scale_colour_manual()`, `scale_fill_manual()`,
    etc.) who depend on incorrect behavior (@krlmlr, #2807).
    
*   `Coord` objects now have a function `backtransform_range()` that returns the
    panel range in data coordinates. This change may affect developers of custom coords,
    who now should implement this function. It may also affect developers of custom
    geoms that use the `range()` function. In some applications, `backtransform_range()`
    may be more appropriate (@clauswilke, #2821).


## New features

*   `coord_sf()` has much improved customization of axis tick labels. Labels can now
    be set manually, and there are two new parameters, `label_graticule` and
    `label_axes`, that can be used to specify which graticules to label on which side
    of the plot (@clauswilke, #2846, #2857, #2881).
    
*   Two new geoms `geom_sf_label()` and `geom_sf_text()` can draw labels and text
    on sf objects. Under the hood, a new `stat_sf_coordinates()` calculates the
    x and y coordinates from the coordinates of the sf geometries. You can customize
    the calculation method via `fun.geometry` argument (@yutannihilation, #2761).
    

## Minor improvements and fixes

*   `benchplot()` now uses tidy evaluation (@dpseidel, #2699).

*   The error message in `compute_aesthetics()` now only provides the names of
    aesthetics with mismatched lengths, rather than all aesthetics (@karawoo,
    #2853).

*   For faceted plots, data is no longer internally reordered. This makes it
    safer to feed data columns into `aes()` or into parameters of geoms or
    stats. However, doing so remains discouraged (@clauswilke, #2694).

*   `coord_sf()` now also understands the `clip` argument, just like the other
    coords (@clauswilke, #2938).

*   `fortify()` now displays a more informative error message for
    `grouped_df()` objects when dplyr is not installed (@jimhester, #2822).

*   All `geom_*()` now display an informative error message when required 
    aesthetics are missing (@dpseidel, #2637 and #2706).

*   `geom_boxplot()` now understands the `width` parameter even when used with
    a non-standard stat, such as `stat_identity()` (@clauswilke, #2893).
    
*  `geom_hex()` now understands the `size` and `linetype` aesthetics
   (@mikmart, #2488).
    
*   `geom_hline()`, `geom_vline()`, and `geom_abline()` now work properly
    with `coord_trans()` (@clauswilke, #2149, #2812).
    
*   `geom_text(..., parse = TRUE)` now correctly renders the expected number of
    items instead of silently dropping items that are empty expressions, e.g.
    the empty string "". If an expression spans multiple lines, we take just
    the first line and drop the rest. This same issue is also fixed for
    `geom_label()` and the axis labels for `geom_sf()` (@slowkow, #2867).

*   `geom_sf()` now respects `lineend`, `linejoin`, and `linemitre` parameters 
    for lines and polygons (@alistaire47, #2826).
    
*   `ggsave()` now exits without creating a new graphics device if previously
    none was open (@clauswilke, #2363).

*   `labs()` now has named arguments `title`, `subtitle`, `caption`, and `tag`.
    Also, `labs()` now accepts tidyeval (@yutannihilation, #2669).

*   `position_nudge()` is now more robust and nudges only in the direction
    requested. This enables, for example, the horizontal nudging of boxplots
    (@clauswilke, #2733).

*   `sec_axis()` and `dup_axis()` now return appropriate breaks for the secondary
    axis when applied to log transformed scales (@dpseidel, #2729).

*   `sec_axis()` now works as expected when used in combination with tidy eval
    (@dpseidel, #2788).

*   `scale_*_date()`, `scale_*_time()` and `scale_*_datetime()` can now display 
    a secondary axis that is a __one-to-one__ transformation of the primary axis,
    implemented using the `sec.axis` argument to the scale constructor 
    (@dpseidel, #2244).
    
*   `stat_contour()`, `stat_density2d()`, `stat_bin2d()`,  `stat_binhex()`
    now calculate normalized statistics including `nlevel`, `ndensity`, and
    `ncount`. Also, `stat_density()` now includes the calculated statistic 
    `nlevel`, an alias for `scaled`, to better match the syntax of `stat_bin()`
    (@bjreisman, #2679).

# ggplot2 3.0.0

## Breaking changes

*   ggplot2 now supports/uses tidy evaluation (as described below). This is a 
    major change and breaks a number of packages; we made this breaking change 
    because it is important to make ggplot2 more programmable, and to be more 
    consistent with the rest of the tidyverse. The best general (and detailed)
    introduction to tidy evaluation can be found in the meta programming
    chapters in [Advanced R](https://adv-r.hadley.nz).
    
    The primary developer facing change is that `aes()` now contains 
    quosures (expression + environment pairs) rather than symbols, and you'll 
    need to take a different approach to extracting the information you need. 
    A common symptom of this change are errors "undefined columns selected" or 
    "invalid 'type' (list) of argument" (#2610). As in the previous version,
    constants (like `aes(x = 1)` or `aes(colour = "smoothed")`) are stored
    as is.
    
    In this version of ggplot2, if you need to describe a mapping in a string, 
    use `quo_name()` (to generate single-line strings; longer expressions may 
    be abbreviated) or `quo_text()` (to generate non-abbreviated strings that
    may span multiple lines). If you do need to extract the value of a variable
    instead use `rlang::eval_tidy()`. You may want to condition on 
    `(packageVersion("ggplot2") <= "2.2.1")` so that your code can work with
    both released and development versions of ggplot2.
    
    We recognise that this is a big change and if you're not already familiar
    with rlang, there's a lot to learn. If you are stuck, or need any help,
    please reach out on <https://community.rstudio.com>.

*   Error: Column `y` must be a 1d atomic vector or a list

    Internally, ggplot2 now uses `as.data.frame(tibble::as_tibble(x))` to
    convert a list into a data frame. This improves ggplot2's support for
    list-columns (needed for sf support), at a small cost: you can no longer
    use matrix-columns. Note that unlike tibble we still allow column vectors
    such as returned by `base::scale()` because of their widespread use.

*   Error: More than one expression parsed
  
    Previously `aes_string(x = c("a", "b", "c"))` silently returned 
    `aes(x = a)`. Now this is a clear error.

*   Error: `data` must be uniquely named but has duplicate columns
  
    If layer data contains columns with identical names an error will be 
    thrown. In earlier versions the first occuring column was chosen silently,
    potentially masking that the wrong data was chosen.

*   Error: Aesthetics must be either length 1 or the same as the data
    
    Layers are stricter about the columns they will combine into a single
    data frame. Each aesthetic now must be either the same length as the data
    frame or a single value. This makes silent recycling errors much less likely.

*   Error: `coord_*` doesn't support free scales 
   
    Free scales only work with selected coordinate systems; previously you'd
    get an incorrect plot.

*   Error in f(...) : unused argument (range = c(0, 1))

    This is because the `oob` argument to scale has been set to a function
    that only takes a single argument; it needs to take two arguments
    (`x`, and `range`). 

*   Error: unused argument (output)
  
    The function `guide_train()` now has an optional parameter `aesthetic`
    that allows you to override the `aesthetic` setting in the scale.
    To make your code work with the both released and development versions of 
    ggplot2 appropriate, add `aesthetic = NULL` to the `guide_train()` method
    signature.
    
    ```R
    # old
    guide_train.legend <- function(guide, scale) {...}
    
    # new 
    guide_train.legend <- function(guide, scale, aesthetic = NULL) {...}
    ```
    
    Then, inside the function, replace `scale$aesthetics[1]`,
    `aesthetic %||% scale$aesthetics[1]`. (The %||% operator is defined in the 
    rlang package).
    
    ```R
    # old
    setNames(list(scale$map(breaks)), scale$aesthetics[1])

    # new
    setNames(list(scale$map(breaks)), aesthetic %||% scale$aesthetics[1])
    ```

*   The long-deprecated `subset` argument to `layer()` has been removed.

## Tidy evaluation

* `aes()` now supports quasiquotation so that you can use `!!`, `!!!`,
  and `:=`. This replaces `aes_()` and `aes_string()` which are now
  soft-deprecated (but will remain around for a long time).

* `facet_wrap()` and `facet_grid()` now support `vars()` inputs. Like
  `dplyr::vars()`, this helper quotes its inputs and supports
  quasiquotation. For instance, you can now supply faceting variables
  like this: `facet_wrap(vars(am, cyl))` instead of 
  `facet_wrap(~am + cyl)`. Note that the formula interface is not going 
  away and will not be deprecated. `vars()` is simply meant to make it 
  easier to create functions around `facet_wrap()` and `facet_grid()`.

  The first two arguments of `facet_grid()` become `rows` and `cols`
  and now support `vars()` inputs. Note however that we took special
  care to ensure complete backward compatibility. With this change
  `facet_grid(vars(cyl), vars(am, vs))` is equivalent to
  `facet_grid(cyl ~ am + vs)`, and `facet_grid(cols = vars(am, vs))` is
  equivalent to `facet_grid(. ~ am + vs)`.

  One nice aspect of the new interface is that you can now easily
  supply names: `facet_grid(vars(Cylinder = cyl), labeller =
  label_both)` will give nice label titles to the facets. Of course,
  those names can be unquoted with the usual tidy eval syntax.

### sf

* ggplot2 now has full support for sf with `geom_sf()` and `coord_sf()`:

  ```r
  nc <- sf::st_read(system.file("shape/nc.shp", package = "sf"), quiet = TRUE)
  ggplot(nc) +
    geom_sf(aes(fill = AREA))
  ```
  It supports all simple features, automatically aligns CRS across layers, sets
  up the correct aspect ratio, and draws a graticule.

## New features

* ggplot2 now works on R 3.1 onwards, and uses the 
  [vdiffr](https://github.com/r-lib/vdiffr) package for visual testing.

* In most cases, accidentally using `%>%` instead of `+` will generate an 
  informative error (#2400).

* New syntax for calculated aesthetics. Instead of using `aes(y = ..count..)` 
  you can (and should!) use `aes(y = stat(count))`. `stat()` is a real function 
  with documentation which hopefully will make this part of ggplot2 less 
  confusing (#2059).
  
  `stat()` is particularly nice for more complex calculations because you 
  only need to specify it once: `aes(y = stat(count / max(count)))`,
  rather than `aes(y = ..count.. / max(..count..))`
  
* New `tag` label for adding identification tags to plots, typically used for 
  labelling a subplot with a letter. Add a tag with `labs(tag = "A")`, style it 
  with the `plot.tag` theme element, and control position with the
  `plot.tag.position` theme setting (@thomasp85).

### Layers: geoms, stats, and position adjustments

* `geom_segment()` and `geom_curve()` have a new `arrow.fill` parameter which 
  allows you to specify a separate fill colour for closed arrowheads 
  (@hrbrmstr and @clauswilke, #2375).

* `geom_point()` and friends can now take shapes as strings instead of integers,
  e.g. `geom_point(shape = "diamond")` (@daniel-barnett, #2075).

* `position_dodge()` gains a `preserve` argument that allows you to control
  whether the `total` width at each `x` value is preserved (the current 
  default), or ensure that the width of a `single` element is preserved
  (what many people want) (#1935).

* New `position_dodge2()` provides enhanced dodging for boxplots. Compared to
  `position_dodge()`, `position_dodge2()` compares `xmin` and `xmax` values  
  to determine which elements overlap, and spreads overlapping elements evenly
  within the region of overlap. `position_dodge2()` is now the default position
  adjustment for `geom_boxplot()`, because it handles `varwidth = TRUE`, and 
  will be considered for other geoms in the future.
  
  The `padding` parameter adds a small amount of padding between elements 
  (@karawoo, #2143) and a `reverse` parameter allows you to reverse the order 
  of placement (@karawoo, #2171).
  
* New `stat_qq_line()` makes it easy to add a simple line to a Q-Q plot, which 
  makes it easier to judge the fit of the theoretical distribution 
  (@nicksolomon).

### Scales and guides

* Improved support for mapping date/time variables to `alpha`, `size`, `colour`, 
  and `fill` aesthetics, including `date_breaks` and `date_labels` arguments 
  (@karawoo, #1526), and new `scale_alpha()` variants (@karawoo, #1526).

* Improved support for ordered factors. Ordered factors throw a warning when 
  mapped to shape (unordered factors do not), and do not throw warnings when 
  mapped to size or alpha (unordered factors do). Viridis is used as the 
  default colour and fill scale for ordered factors (@karawoo, #1526).

* The `expand` argument of `scale_*_continuous()` and `scale_*_discrete()`
  now accepts separate expansion values for the lower and upper range
  limits. The expansion limits can be specified using the convenience
  function `expand_scale()`.
  
  Separate expansion limits may be useful for bar charts, e.g. if one
  wants the bottom of the bars to be flush with the x axis but still 
  leave some (automatically calculated amount of) space above them:
  
    ```r
    ggplot(mtcars) +
        geom_bar(aes(x = factor(cyl))) +
        scale_y_continuous(expand = expand_scale(mult = c(0, .1)))
    ```
  
  It can also be useful for line charts, e.g. for counts over time,
  where one wants to have a ’hard’ lower limit of y = 0 but leave the
  upper limit unspecified (and perhaps differing between panels), with
  some extra space above the highest point on the line (with symmetrical 
  limits, the extra space above the highest point could in some cases 
  cause the lower limit to be negative).
  
  The old syntax for the `expand` argument will, of course, continue
  to work (@huftis, #1669).

* `scale_colour_continuous()` and `scale_colour_gradient()` are now controlled 
  by global options `ggplot2.continuous.colour` and `ggplot2.continuous.fill`. 
  These can be set to `"gradient"` (the default) or `"viridis"` (@karawoo).

* New `scale_colour_viridis_c()`/`scale_fill_viridis_c()` (continuous) and
  `scale_colour_viridis_d()`/`scale_fill_viridis_d()` (discrete) make it
  easy to use Viridis colour scales (@karawoo, #1526).

* Guides for `geom_text()` now accept custom labels with 
  `guide_legend(override.aes = list(label = "foo"))` (@brianwdavis, #2458).

### Margins

* Strips gain margins on all sides by default. This means that to fully justify
  text to the edge of a strip, you will need to also set the margins to 0
  (@karawoo).

* Rotated strip labels now correctly understand `hjust` and `vjust` parameters
  at all angles (@karawoo).

* Strip labels now understand justification relative to the direction of the
  text, meaning that in y facets, the strip text can be placed at either end of
  the strip using `hjust` (@karawoo).

* Legend titles and labels get a little extra space around them, which 
  prevents legend titles from overlapping the legend at large font sizes 
  (@karawoo, #1881).

## Extension points

* New `autolayer()` S3 generic (@mitchelloharawild, #1974). This is similar
  to `autoplot()` but produces layers rather than complete plots.

* Custom objects can now be added using `+` if a `ggplot_add` method has been
  defined for the class of the object (@thomasp85).

* Theme elements can now be subclassed. Add a `merge_element` method to control
  how properties are inherited from the parent element. Add an `element_grob` 
  method to define how elements are rendered into grobs (@thomasp85, #1981).

* Coords have gained new extension mechanisms.
  
    If you have an existing coord extension, you will need to revise the
    specification of the `train()` method. It is now called 
    `setup_panel_params()` (better reflecting what it actually does) and now 
    has arguments `scale_x`, and `scale_y` (the x and y scales respectively) 
    and `param`, a list of plot specific parameters generated by 
    `setup_params()`.

    What was formerly called `scale_details` (in coords), `panel_ranges` 
    (in layout) and `panel_scales` (in geoms) are now consistently called
    `panel_params` (#1311). These are parameters of the coord that vary from
    panel to panel.

* `ggplot_build()` and `ggplot_gtable()` are now generics, so ggplot-subclasses 
  can define additional behavior during the build stage.

* `guide_train()`, `guide_merge()`, `guide_geom()`, and `guide_gengrob()`
  are now exported as they are needed if you want to design your own guide.
  They are not currently documented; use at your own risk (#2528).

* `scale_type()` generic is now exported and documented. Use this if you 
  want to extend ggplot2 to work with a new type of vector.

## Minor bug fixes and improvements

### Faceting

* `facet_grid()` gives a more informative error message if you try to use
  a variable in both rows and cols (#1928).

* `facet_grid()` and `facet_wrap()` both give better error messages if you
  attempt to use an unsupported coord with free scales (#2049).

* `label_parsed()` works once again (#2279).

* You can now style the background of horizontal and vertical strips
  independently with `strip.background.x` and `strip.background.y` 
  theme settings (#2249).

### Scales

* `discrete_scale()` documentation now inherits shared definitions from 
  `continuous_scale()` (@alistaire47, #2052).

* `guide_colorbar()` shows all colours of the scale (@has2k1, #2343).

* `scale_identity()` once again produces legends by default (#2112).

* Tick marks for secondary axes with strong transformations are more 
  accurately placed (@thomasp85, #1992).

* Missing line types now reliably generate missing lines (with standard 
  warning) (#2206).

* Legends now ignore set aesthetics that are not length one (#1932).

* All colour and fill scales now have an `aesthetics` argument that can
  be used to set the aesthetic(s) the scale works with. This makes it
  possible to apply a colour scale to both colour and fill aesthetics
  at the same time, via `aesthetics = c("colour", "fill")` (@clauswilke).
  
* Three new generic scales work with any aesthetic or set of aesthetics: 
  `scale_continuous_identity()`, `scale_discrete_identity()`, and
  `scale_discrete_manual()` (@clauswilke).

* `scale_*_gradient2()` now consistently omits points outside limits by 
  rescaling after the limits are enforced (@foo-bar-baz-qux, #2230).

### Layers

* `geom_label()` now correctly produces unbordered labels when `label.size` 
  is 0, even when saving to PDF (@bfgray3, #2407).

* `layer()` gives considerably better error messages for incorrectly specified
  `geom`, `stat`, or `position` (#2401).

* In all layers that use it, `linemitre` now defaults to 10 (instead of 1)
  to better match base R.

* `geom_boxplot()` now supplies a default value if no `x` aesthetic is present
  (@foo-bar-baz-qux, #2110).

* `geom_density()` drops groups with fewer than two data points and throws a
  warning. For groups with two data points, density values are now calculated 
  with `stats::density` (@karawoo, #2127).

* `geom_segment()` now also takes a `linejoin` parameter. This allows more 
  control over the appearance of the segments, which is especially useful for 
  plotting thick arrows (@Ax3man, #774).

* `geom_smooth()` now reports the formula used when `method = "auto"` 
  (@davharris #1951). `geom_smooth()` now orders by the `x` aesthetic, making it 
  easier to pass pre-computed values without manual ordering (@izahn, #2028). It 
  also now knows it has `ymin` and `ymax` aesthetics (#1939). The legend 
  correctly reflects the status of the `se` argument when used with stats 
  other than the default (@clauswilke, #1546).

* `geom_tile()` now once again interprets `width` and `height` correctly 
  (@malcolmbarrett, #2510).

* `position_jitter()` and `position_jitterdodge()` gain a `seed` argument that
  allows the specification of a random seed for reproducible jittering 
  (@krlmlr, #1996 and @slowkow, #2445).

* `stat_density()` has better behaviour if all groups are dropped because they
  are too small (#2282).

* `stat_summary_bin()` now understands the `breaks` parameter (@karawoo, #2214).

* `stat_bin()` now accepts functions for `binwidth`. This allows better binning 
  when faceting along variables with different ranges (@botanize).

* `stat_bin()` and `geom_histogram()` now sum correctly when using the `weight` 
  aesthetic (@jiho, #1921).

* `stat_bin()` again uses correct scaling for the computed variable `ndensity` 
  (@timgoodman, #2324).

* `stat_bin()` and `stat_bin_2d()` now properly handle the `breaks` parameter 
  when the scales are transformed (@has2k1, #2366).

* `update_geom_defaults()` and `update_stat_defaults()` allow American 
  spelling of aesthetic parameters (@foo-bar-baz-qux, #2299).

* The `show.legend` parameter now accepts a named logical vector to hide/show
  only some aesthetics in the legend (@tutuchan, #1798).

* Layers now silently ignore unknown aesthetics with value `NULL` (#1909).

### Coords

* Clipping to the plot panel is now configurable, through a `clip` argument
  to coordinate systems, e.g. `coord_cartesian(clip = "off")` 
  (@clauswilke, #2536).

* Like scales, coordinate systems now give you a message when you're 
  replacing an existing coordinate system (#2264).

* `coord_polar()` now draws secondary axis ticks and labels 
  (@dylan-stark, #2072), and can draw the radius axis on the right 
  (@thomasp85, #2005).

* `coord_trans()` now generates a warning when a transformation generates 
  non-finite values (@foo-bar-baz-qux, #2147).

### Themes

* Complete themes now always override all elements of the default theme
  (@has2k1, #2058, #2079).

* Themes now set default grid colour in `panel.grid` rather than individually
  in `panel.grid.major` and `panel.grid.minor` individually. This makes it 
  slightly easier to customise the theme (#2352).

* Fixed bug when setting strips to `element_blank()` (@thomasp85). 

* Axes positioned on the top and to the right can now customize their ticks and
  lines separately (@thomasp85, #1899).

* Built-in themes gain parameters `base_line_size` and `base_rect_size` which 
  control the default sizes of line and rectangle elements (@karawoo, #2176).

* Default themes use `rel()` to set line widths (@baptiste).

* Themes were tweaked for visual consistency and more graceful behavior when 
  changing the base font size. All absolute heights or widths were replaced 
  with heights or widths that are proportional to the base font size. One 
  relative font size was eliminated (@clauswilke).
  
* The height of descenders is now calculated solely on font metrics and doesn't
  change with the specific letters in the string. This fixes minor alignment 
  issues with plot titles, subtitles, and legend titles (#2288, @clauswilke).

### Guides

* `guide_colorbar()` is more configurable: tick marks and color bar frame
  can now by styled with arguments `ticks.colour`, `ticks.linewidth`, 
  `frame.colour`, `frame.linewidth`, and `frame.linetype`
  (@clauswilke).
  
* `guide_colorbar()` now uses `legend.spacing.x` and `legend.spacing.y` 
  correctly, and it can handle multi-line titles. Minor tweaks were made to 
  `guide_legend()` to make sure the two legend functions behave as similarly as
  possible (@clauswilke, #2397 and #2398).
  
* The theme elements `legend.title` and `legend.text` now respect the settings 
  of `margin`, `hjust`, and `vjust` (@clauswilke, #2465, #1502).

* Non-angle parameters of `label.theme` or `title.theme` can now be set in 
  `guide_legend()` and `guide_colorbar()` (@clauswilke, #2544).

### Other

* `fortify()` gains a method for tbls (@karawoo, #2218).

* `ggplot` gains a method for `grouped_df`s that adds a `.group` variable,
  which computes a unique value for each group. Use it with 
  `aes(group = .group)` (#2351).

* `ggproto()` produces objects with class `c("ggproto", "gg")`, allowing for
  a more informative error message when adding layers, scales, or other ggproto 
  objects (@jrnold, #2056).

* `ggsave()`'s DPI argument now supports 3 string options: "retina" (320
  DPI), "print" (300 DPI), and "screen" (72 DPI) (@foo-bar-baz-qux, #2156).
  `ggsave()` now uses full argument names to avoid partial match warnings 
  (#2355), and correctly restores the previous graphics device when several
  graphics devices are open (#2363).

* `print.ggplot()` now returns the original ggplot object, instead of the 
  output from `ggplot_build()`. Also, the object returned from 
  `ggplot_build()` now has the class `"ggplot_built"` (#2034).

* `map_data()` now works even when purrr is loaded (tidyverse#66).

* New functions `summarise_layout()`, `summarise_coord()`, and 
  `summarise_layers()` summarise the layout, coordinate systems, and layers 
  of a built ggplot object (#2034, @wch). This provides a tested API that 
  (e.g.) shiny can depend on.

* Updated startup messages reflect new resources (#2410, @mine-cetinkaya-rundel).

# ggplot2 2.2.1

* Fix usage of `structure(NULL)` for R-devel compatibility (#1968).

# ggplot2 2.2.0

## Major new features

### Subtitle and caption

Thanks to @hrbrmstr plots now have subtitles and captions, which can be set with 
the `subtitle`  and `caption` arguments to `ggtitle()` and `labs()`. You can 
control their appearance with the theme settings `plot.caption` and 
`plot.subtitle`. The main plot title is now left-aligned to better work better 
with a subtitle. The caption is right-aligned (@hrbrmstr).

### Stacking

`position_stack()` and `position_fill()` now sort the stacking order to match 
grouping order. This allows you to control the order through grouping, and 
ensures that the default legend matches the plot (#1552, #1593). If you want the 
opposite order (useful if you have horizontal bars and horizontal legend), you 
can request reverse stacking by using `position = position_stack(reverse = TRUE)` 
(#1837).
  
`position_stack()` and `position_fill()` now accepts negative values which will 
create stacks extending below the x-axis (#1691).

`position_stack()` and `position_fill()` gain a `vjust` argument which makes it 
easy to (e.g.) display labels in the middle of stacked bars (#1821).

### Layers

`geom_col()` was added to complement `geom_bar()` (@hrbrmstr). It uses 
`stat="identity"` by default, making the `y` aesthetic mandatory. It does not 
support any other `stat_()` and does not provide fallback support for the 
`binwidth` parameter. Examples and references in other functions were updated to
demonstrate `geom_col()` usage. 

When creating a layer, ggplot2 will warn if you use an unknown aesthetic or an 
unknown parameter. Compared to the previous version, this is stricter for 
aesthetics (previously there was no message), and less strict for parameters 
(previously this threw an error) (#1585).

### Facetting

The facet system, as well as the internal panel class, has been rewritten in 
ggproto. Facets are now extendable in the same manner as geoms and stats, as 
described in `vignette("extending-ggplot2")`.

We have also added the following new fatures.
  
* `facet_grid()` and `facet_wrap()` now allow expressions in their faceting 
  formulas (@DanRuderman, #1596).

* When `facet_wrap()` results in an uneven number of panels, axes will now be
  drawn underneath the hanging panels (fixes #1607)

* Strips can now be freely positioned in `facet_wrap()` using the 
  `strip.position` argument (deprecates `switch`).

* The relative order of panel, strip, and axis can now be controlled with 
  the theme setting `strip.placement` that takes either `inside` (strip between 
  panel and axis) or `outside` (strip after axis).

* The theme option `panel.margin` has been deprecated in favour of 
  `panel.spacing` to more clearly communicate intent.

### Extensions

Unfortunately there was a major oversight in the construction of ggproto which 
lead to extensions capturing the super object at package build time, instead of 
at package run time (#1826). This problem has been fixed, but requires 
re-installation of all extension packages.

## Scales

* The position of x and y axes can now be changed using the `position` argument
  in `scale_x_*`and `scale_y_*` which can take `top` and `bottom`, and `left`
  and `right` respectively. The themes of top and right axes can be modified 
  using the `.top` and `.right` modifiers to `axis.text.*` and `axis.title.*`.

### Continuous scales

* `scale_x_continuous()` and `scale_y_continuous()` can now display a secondary 
  axis that is a __one-to-one__ transformation of the primary axis (e.g. degrees 
  Celcius to degrees Fahrenheit). The secondary axis will be positioned opposite 
  to the primary axis and can be controlled with the `sec.axis` argument to 
  the scale constructor.

* Scales worry less about having breaks. If no breaks can be computed, the
  plot will work instead of throwing an uninformative error (#791). This 
  is particularly helpful when you have facets with free scales, and not
  all panels contain data.

* Scales now warn when transformation introduces infinite values (#1696).

### Date time

* `scale_*_datetime()` now supports time zones. It will use the timezone 
  attached to the varaible by default, but can be overridden with the 
  `timezone` argument.

* New `scale_x_time()` and `scale_y_time()` generate reasonable default
  breaks and labels for hms vectors (#1752).

### Discrete scales

The treatment of missing values by discrete scales has been thoroughly 
overhauled (#1584). The underlying principle is that we can naturally represent 
missing values on discrete variables (by treating just like another level), so 
by default we should. 

This principle applies to:

* character vectors
* factors with implicit NA
* factors with explicit NA

And to all scales (both position and non-position.)

Compared to the previous version of ggplot2, there are three main changes:

1.  `scale_x_discrete()` and `scale_y_discrete()` always show discrete NA,
    regardless of their source

1.  If present, `NA`s are shown in discete legends.

1.  All discrete scales gain a `na.translate` argument that allows you to 
    control whether `NA`s are translated to something that can be visualised,
    or should be left as missing. Note that if you don't translate (i.e. 
    `na.translate = FALSE)` the missing values will passed on to the layer, 
    which will warning that it's dropping missing values. To suppress the
    warnings, you'll also need to add `na.rm = TRUE` to the layer call. 

There were also a number of other smaller changes

* Correctly use scale expansion factors.
* Don't preserve space for dropped levels (#1638).
* Only issue one warning when when asking for too many levels (#1674).
* Unicode labels work better on Windows (#1827).
* Warn when used with only continuous data (#1589)

## Themes

* The `theme()` constructor now has named arguments rather than ellipses. This 
  should make autocomplete substantially more useful. The documentation
  (including examples) has been considerably improved.
  
* Built-in themes are more visually homogeneous, and match `theme_grey` better.
  (@jiho, #1679)
  
* When computing the height of titles, ggplot2 now includes the height of the
  descenders (i.e. the bits of `g` and `y` that hang beneath the baseline). This 
  improves the margins around titles, particularly the y axis label (#1712).
  I have also very slightly increased the inner margins of axis titles, and 
  removed the outer margins. 

* Theme element inheritance is now easier to work with as modification now
  overrides default `element_blank` elements (#1555, #1557, #1565, #1567)
  
* Horizontal legends (i.e. legends on the top or bottom) are horizontally
  aligned by default (#1842). Use `legend.box = "vertical"` to switch back
  to the previous behaviour.
  
* `element_line()` now takes an `arrow` argument to specify arrows at the end of
  lines (#1740)

There were a number of tweaks to the theme elements that control legends:
  
* `legend.justification` now controls appearance will plotting the legend
  outside of the plot area. For example, you can use 
  `theme(legend.justification = "top")` to make the legend align with the 
  top of the plot.

* `panel.margin` and `legend.margin` have been renamed to `panel.spacing` and 
  `legend.spacing` respectively, to better communicate intent (they only
  affect spacing between legends and panels, not the margins around them)

* `legend.margin` now controls margin around individual legends.

* New `legend.box.background`, `legend.box.spacing`, and `legend.box.margin`
  control the background, spacing, and margin of the legend box (the region
  that contains all legends).

## Bug fixes and minor improvements

* ggplot2 now imports tibble. This ensures that all built-in datasets print 
  compactly even if you haven't explicitly loaded tibble or dplyr (#1677).

* Class of aesthetic mapping is preserved when adding `aes()` objects (#1624).

* `+.gg` now works for lists that include data frames.

* `annotation_x()` now works in the absense of global data (#1655)

* `geom_*(show.legend = FALSE)` now works for `guide_colorbar`.

* `geom_boxplot()` gains new `outlier.alpha` (@jonathan-g) and 
  `outlier.fill` (@schloerke, #1787) parameters to control the alpha/fill of
   outlier points independently of the alpha of the boxes. 

* `position_jitter()` (and hence `geom_jitter()`) now correctly computes 
  the jitter width/jitter when supplied by the user (#1775, @has2k1).

* `geom_contour()` more clearly describes what inputs it needs (#1577).

* `geom_curve()` respects the `lineend` paramater (#1852).

* `geom_histogram()` and `stat_bin()` understand the `breaks` parameter once 
  more. (#1665). The floating point adjustment for histogram bins is now 
  actually used - it was previously inadvertently ignored (#1651).

* `geom_violin()` no longer transforms quantile lines with the alpha aesthetic
  (@mnbram, #1714). It no longer errors when quantiles are requested but data
  have zero range (#1687). When `trim = FALSE` it once again has a nice 
  range that allows the density to reach zero (by extending the range 3 
  bandwidths to either side of the data) (#1700).

* `geom_dotplot()` works better when faceting and binning on the y-axis. 
  (#1618, @has2k1).
  
* `geom_hexbin()` once again supports `..density..` (@mikebirdgeneau, #1688).

* `geom_step()` gives useful warning if only one data point in layer (#1645).

* `layer()` gains new `check.aes` and `check.param` arguments. These allow
  geom/stat authors to optional suppress checks for known aesthetics/parameters.
  Currently this is used only in `geom_blank()` which powers `expand_limits()` 
  (#1795).

* All `stat_*()` display a better error message when required aesthetics are
  missing.
  
* `stat_bin()` and `stat_summary_hex()` now accept length 1 `binwidth` (#1610)

* `stat_density()` gains new argument `n`, which is passed to underlying function
  `stats::density` ("number of equally spaced points at which the
  density is to be estimated"). (@hbuschme)

* `stat_binhex()` now again returns `count` rather than `value` (#1747)

* `stat_ecdf()` respects `pad` argument (#1646).

* `stat_smooth()` once again informs you about the method it has chosen.
  It also correctly calculates the size of the largest group within facets.

* `x` and `y` scales are now symmetric regarding the list of
  aesthetics they accept: `xmin_final`, `xmax_final`, `xlower`,
  `xmiddle` and `xupper` are now valid `x` aesthetics.

* `Scale` extensions can now override the `make_title` and `make_sec_title` 
  methods to let the scale modify the axis/legend titles.

* The random stream is now reset after calling `.onAttach()` (#2409).

# ggplot2 2.1.0

## New features

* When mapping an aesthetic to a constant (e.g. 
  `geom_smooth(aes(colour = "loess")))`), the default guide title is the name 
  of the aesthetic (i.e. "colour"), not the value (i.e. "loess") (#1431).

* `layer()` now accepts a function as the data argument. The function will be
  applied to the data passed to the `ggplot()` function and must return a
  data.frame (#1527, @thomasp85). This is a more general version of the 
  deprecated `subset` argument.

* `theme_update()` now uses the `+` operator instead of `%+replace%`, so that
  unspecified values will no longer be `NULL`ed out. `theme_replace()`
  preserves the old behaviour if desired (@oneillkza, #1519). 

* `stat_bin()` has been overhauled to use the same algorithm as ggvis, which 
  has been considerably improved thanks to the advice of Randy Prium (@rpruim).
  This includes:
  
    * Better arguments and a better algorithm for determining the origin.
      You can now specify either `boundary` or the `center` of a bin.
      `origin` has been deprecated in favour of these arguments.
      
    * `drop` is deprecated in favour of `pad`, which adds extra 0-count bins
      at either end (needed for frequency polygons). `geom_histogram()` defaults 
      to `pad = FALSE` which considerably improves the default limits for 
      the histogram, especially when the bins are big (#1477).
      
    * The default algorithm does a (somewhat) better job at picking nice widths 
      and origins across a wider range of input data.
      
    * `bins = n` now gives a histogram with `n` bins, not `n + 1` (#1487).

## Bug fixes

* All `\donttest{}` examples run.

* All `geom_()` and `stat_()` functions now have consistent argument order:
  data + mapping, then geom/stat/position, then `...`, then specific arguments, 
  then arguments common to all layers (#1305). This may break code if you were
  previously relying on partial name matching, but in the long-term should make 
  ggplot2 easier to use. In particular, you can now set the `n` parameter
  in `geom_density2d()` without it partially matching `na.rm` (#1485).

* For geoms with both `colour` and `fill`, `alpha` once again only affects
  fill (Reverts #1371, #1523). This was causing problems for people.

* `facet_wrap()`/`facet_grid()` works with multiple empty panels of data 
  (#1445).

* `facet_wrap()` correctly swaps `nrow` and `ncol` when faceting vertically
  (#1417).

* `ggsave("x.svg")` now uses svglite to produce the svg (#1432).

* `geom_boxplot()` now understands `outlier.color` (#1455).

* `geom_path()` knows that "solid" (not just 1) represents a solid line (#1534).

* `geom_ribbon()` preserves missing values so they correctly generate a 
  gap in the ribbon (#1549).

* `geom_tile()` once again accepts `width` and `height` parameters (#1513). 
  It uses `draw_key_polygon()` for better a legend, including a coloured 
  outline (#1484).

* `layer()` now automatically adds a `na.rm` parameter if none is explicitly
  supplied.

* `position_jitterdodge()` now works on all possible dodge aesthetics, 
  e.g. `color`, `linetype` etc. instead of only based on `fill` (@bleutner)

* `position = "nudge"` now works (although it doesn't do anything useful)
  (#1428).

* The default scale for columns of class "AsIs" is now "identity" (#1518).

* `scale_*_discrete()` has better defaults when used with purely continuous
  data (#1542).

* `scale_size()` warns when used with categorical data.

* `scale_size()`, `scale_colour()`, and `scale_fill()` gain date and date-time
  variants (#1526).

* `stat_bin_hex()` and `stat_bin_summary()` now use the same underlying 
  algorithm so results are consistent (#1383). `stat_bin_hex()` now accepts
  a `weight` aesthetic. To be consistent with related stats, the output variable 
  from `stat_bin_hex()` is now value instead of count.

* `stat_density()` gains a `bw` parameter which makes it easy to get consistent 
   smoothing between facets (@jiho)

* `stat-density-2d()` no longer ignores the `h` parameter, and now accepts 
  `bins` and `binwidth` parameters to control the number of contours 
  (#1448, @has2k1).

* `stat_ecdf()` does a better job of adding padding to -Inf/Inf, and gains
  an argument `pad` to suppress the padding if not needed (#1467).

* `stat_function()` gains an `xlim` parameter (#1528). It once again works 
  with discrete x values (#1509).

* `stat_summary()` preserves sorted x order which avoids artefacts when
  display results with `geom_smooth()` (#1520).

* All elements should now inherit correctly for all themes except `theme_void()`.
  (@Katiedaisey, #1555) 

* `theme_void()` was completely void of text but facets and legends still
  need labels. They are now visible (@jiho). 

* You can once again set legend key and height width to unit arithmetic
  objects (like `2 * unit(1, "cm")`) (#1437).

* Eliminate spurious warning if you have a layer with no data and no aesthetics
  (#1451).

* Removed a superfluous comma in `theme-defaults.r` code (@jschoeley)

* Fixed a compatibility issue with `ggproto` and R versions prior to 3.1.2.
  (#1444)

* Fixed issue where `coord_map()` fails when given an explicit `parameters`
  argument (@tdmcarthur, #1729)
  
* Fixed issue where `geom_errorbarh()` had a required `x` aesthetic (#1933)  

# ggplot2 2.0.0

## Major changes

* ggplot no longer throws an error if your plot has no layers. Instead it 
  automatically adds `geom_blank()` (#1246).
  
* New `cut_width()` is a convenient replacement for the verbose
  `plyr::round_any()`, with the additional benefit of offering finer
  control.

* New `geom_count()` is a convenient alias to `stat_sum()`. Use it when you
  have overlapping points on a scatterplot. `stat_sum()` now defaults to 
  using counts instead of proportions.

* New `geom_curve()` adds curved lines, with a similar specification to 
  `geom_segment()` (@veraanadi, #1088).

* Date and datetime scales now have `date_breaks`, `date_minor_breaks` and
  `date_labels` arguments so that you never need to use the long
  `scales::date_breaks()` or `scales::date_format()`.
  
* `geom_bar()` now has it's own stat, distinct from `stat_bin()` which was
  also used by `geom_histogram()`. `geom_bar()` now uses `stat_count()` 
  which counts values at each distinct value of x (i.e. it does not bin
  the data first). This can be useful when you want to show exactly which 
  values are used in a continuous variable.

* `geom_point()` gains a `stroke` aesthetic which controls the border width of 
  shapes 21-25 (#1133, @SeySayux). `size` and `stroke` are additive so a point 
  with `size = 5` and `stroke = 5` will have a diameter of 10mm. (#1142)

* New `position_nudge()` allows you to slightly offset labels (or other 
  geoms) from their corresponding points (#1109).

* `scale_size()` now maps values to _area_, not radius. Use `scale_radius()`
  if you want the old behaviour (not recommended, except perhaps for lines).

* New `stat_summary_bin()` works like `stat_summary()` but on binned data. 
  It's a generalisation of `stat_bin()` that can compute any aggregate,
  not just counts (#1274). Both default to `mean_se()` if no aggregation
  functions are supplied (#1386).

* Layers are now much stricter about their arguments - you will get an error
  if you've supplied an argument that isn't an aesthetic or a parameter.
  This is likely to cause some short-term pain but in the long-term it will make
  it much easier to spot spelling mistakes and other errors (#1293).
  
    This change does break a handful of geoms/stats that used `...` to pass 
    additional arguments on to the underlying computation. Now 
    `geom_smooth()`/`stat_smooth()` and `geom_quantile()`/`stat_quantile()` 
    use `method.args` instead (#1245, #1289); and `stat_summary()` (#1242), 
    `stat_summary_hex()`, and `stat_summary2d()` use `fun.args`.

### Extensibility

There is now an official mechanism for defining Stats, Geoms, and Positions in 
other packages. See `vignette("extending-ggplot2")` for details.

* All Geoms, Stats and Positions are now exported, so you can inherit from them
  when making your own objects (#989).

* ggplot2 no longer uses proto or reference classes. Instead, we now use 
  ggproto, a new OO system designed specifically for ggplot2. Unlike proto
  and RC, ggproto supports clean cross-package inheritance. Creating a new OO
  system isn't usually the right way to solve a problem, but I'm pretty sure
  it was necessary here. Read more about it in the vignette.

* `aes_()` replaces `aes_q()`. It also supports formulas, so the most concise 
  SE version of `aes(carat, price)` is now `aes_(~carat, ~price)`. You may
  want to use this form in packages, as it will avoid spurious `R CMD check` 
  warnings about undefined global variables.

### Text

* `geom_text()` has been overhauled to make labelling your data a little
  easier. It:
  
    * `nudge_x` and `nudge_y` arguments let you offset labels from their
      corresponding points (#1120). 
      
    * `check_overlap = TRUE` provides a simple way to avoid overplotting 
      of labels: labels that would otherwise overlap are omitted (#1039).
      
    * `hjust` and `vjust` can now be character vectors: "left", "center", 
      "right", "bottom", "middle", "top". New options include "inward" and 
      "outward" which align text towards and away from the center of the plot 
      respectively.

* `geom_label()` works like `geom_text()` but draws a rounded rectangle 
  underneath each label (#1039). This is useful when you want to label plots
  that are dense with data.

### Deprecated features

* The little used `aes_auto()` has been deprecated. 

* `aes_q()` has been replaced with `aes_()` to be consistent with SE versions
  of NSE functions in other packages.

* The `order` aesthetic is officially deprecated. It never really worked, and 
  was poorly documented.

* The `stat` and `position` arguments to `qplot()` have been deprecated.
  `qplot()` is designed for quick plots - if you need to specify position
  or stat, use `ggplot()` instead.

* The theme setting `axis.ticks.margin` has been deprecated: now use the margin 
  property of `axis.text`.
  
* `stat_abline()`, `stat_hline()` and `stat_vline()` have been removed:
  these were never suitable for use other than with `geom_abline()` etc
  and were not documented.

* `show_guide` has been renamed to `show.legend`: this more accurately
  reflects what it does (controls appearance of layer in legend), and uses the 
  same convention as other ggplot2 arguments (i.e. a `.` between names).
  (Yes, I know that's inconsistent with function names with use `_`, but it's
  too late to change now.)

A number of geoms have been renamed to be internally consistent:

* `stat_binhex()` and `stat_bin2d()` have been renamed to `stat_bin_hex()` 
  and `stat_bin_2d()` (#1274). `stat_summary2d()` has been renamed to 
  `stat_summary_2d()`, `geom_density2d()`/`stat_density2d()` has been renamed 
  to `geom_density_2d()`/`stat_density_2d()`.

* `stat_spoke()` is now `geom_spoke()` since I realised it's a
  reparameterisation of `geom_segment()`.

* `stat_bindot()` has been removed because it's so tightly coupled to
  `geom_dotplot()`. If you happened to use `stat_bindot()`, just change to
  `geom_dotplot()` (#1194).

All defunct functions have been removed.

### Default appearance

* The default `theme_grey()` background colour has been changed from "grey90" 
  to "grey92": this makes the background a little less visually prominent.

* Labels and titles have been tweaked for readability:

    * Axes labels are darker.
    
    * Legend and axis titles are given the same visual treatment.
    
    * The default font size dropped from 12 to 11. You might be surprised that 
      I've made the default text size smaller as it was already hard for
      many people to read. It turns out there was a bug in RStudio (fixed in 
      0.99.724), that shrunk the text of all grid based graphics. Once that
      was resolved the defaults seemed too big to my eyes.
    
    * More spacing between titles and borders.
    
    * Default margins scale with the theme font size, so the appearance at 
      larger font sizes should be considerably improved (#1228). 

* `alpha` now affects both fill and colour aesthetics (#1371).

* `element_text()` gains a margins argument which allows you to add additional
  padding around text elements. To help see what's going on use `debug = TRUE` 
  to display the text region and anchors.

* The default font size in `geom_text()` has been decreased from 5mm (14 pts)
  to 3.8 mm (11 pts) to match the new default theme sizes.

* A diagonal line is no longer drawn on bar and rectangle legends. Instead, the
  border has been tweaked to be more visible, and more closely match the size of 
  line drawn on the plot.

* `geom_pointrange()` and `geom_linerange()` get vertical (not horizontal)
  lines in the legend (#1389).

* The default line `size` for `geom_smooth()` has been increased from 0.5 to 1 
  to make it easier to see when overlaid on data.
  
* `geom_bar()` and `geom_rect()` use a slightly paler shade of grey so they
  aren't so visually heavy.
  
* `geom_boxplot()` now colours outliers the same way as the boxes.

* `geom_point()` now uses shape 19 instead of 16. This looks much better on 
  the default Linux graphics device. (It's very slightly smaller than the old 
  point, but it shouldn't affect any graphics significantly)

* Sizes in ggplot2 are measured in mm. Previously they were converted to pts 
  (for use in grid) by multiplying by 72 / 25.4. However, grid uses printer's 
  points, not Adobe (big pts), so sizes are now correctly multiplied by 
  72.27 / 25.4. This is unlikely to noticeably affect display, but it's
  technically correct (<https://youtu.be/hou0lU8WMgo>).

* The default legend will now allocate multiple rows (if vertical) or
  columns (if horizontal) in order to make a legend that is more likely to
  fit on the screen. You can override with the `nrow`/`ncol` arguments
  to `guide_legend()`

    ```R
    p <- ggplot(mpg, aes(displ,hwy, colour = model)) + geom_point()
    p
    p + theme(legend.position = "bottom")
    # Previous behaviour
    p + guides(colour = guide_legend(ncol = 1))
    ```

### New and updated themes

* New `theme_void()` is completely empty. It's useful for plots with non-
  standard coordinates or for drawings (@jiho, #976).

* New `theme_dark()` has a dark background designed to make colours pop out
  (@jiho, #1018)

* `theme_minimal()` became slightly more minimal by removing the axis ticks:
  labels now line up directly beneath grid lines (@tomschloss, #1084)

* New theme setting `panel.ontop` (logical) make it possible to place 
  background elements (i.e., gridlines) on top of data. Best used with 
  transparent `panel.background` (@noamross. #551).

### Labelling

The facet labelling system was updated with many new features and a
more flexible interface (@lionel-). It now works consistently across
grid and wrap facets. The most important user visible changes are:

* `facet_wrap()` gains a `labeller` option (#25).

* `facet_grid()` and `facet_wrap()` gain a `switch` argument to
  display the facet titles near the axes. When switched, the labels
  become axes subtitles. `switch` can be set to "x", "y" or "both"
  (the latter only for grids) to control which margin is switched.

The labellers (such as `label_value()` or `label_both()`) also get
some new features:

* They now offer the `multi_line` argument to control whether to
  display composite facets (those specified as `~var1 + var2`) on one
  or multiple lines.

* In `label_bquote()` you now refer directly to the names of
  variables. With this change, you can create math expressions that
  depend on more than one variable. This math expression can be
  specified either for the rows or the columns and you can also
  provide different expressions to each margin.

  As a consequence of these changes, referring to `x` in backquoted
  expressions is deprecated.

* Similarly to `label_bquote()`, `labeller()` now take `.rows` and
  `.cols` arguments. In addition, it also takes `.default`.
  `labeller()` is useful to customise how particular variables are
  labelled. The three additional arguments specify how to label the
  variables are not specifically mentioned, respectively for rows,
  columns or both. This makes it especially easy to set up a
  project-wide labeller dispatcher that can be reused across all your
  plots. See the documentation for an example.

* The new labeller `label_context()` adapts to the number of factors
  facetted over. With a single factor, it displays only the values,
  just as before. But with multiple factors in a composite margin
  (e.g. with `~cyl + am`), the labels are passed over to
  `label_both()`. This way the variables names are displayed with the
  values to help identifying them.

On the programming side, the labeller API has been rewritten in order
to offer more control when faceting over multiple factors (e.g. with
formulae such as `~cyl + am`). This also means that if you have
written custom labellers, you will need to update them for this
version of ggplot.

* Previously, a labeller function would take `variable` and `value`
  arguments and return a character vector. Now, they take a data frame
  of character vectors and return a list. The input data frame has one
  column per factor facetted over and each column in the returned list
  becomes one line in the strip label. See documentation for more
  details.

* The labels received by a labeller now contain metadata: their margin
  (in the "type" attribute) and whether they come from a wrap or a
  grid facet (in the "facet" attribute).

* Note that the new `as_labeller()` function operator provides an easy
  way to transform an existing function to a labeller function. The
  existing function just needs to take and return a character vector.

## Documentation

* Improved documentation for `aes()`, `layer()` and much much more.

* I've tried to reduce the use of `...` so that you can see all the 
  documentation in one place rather than having to integrate multiple pages.
  In some cases this has involved adding additional arguments to geoms
  to make it more clear what you can do:
  
    *  `geom_smooth()` gains explicit `method`, `se` and `formula` arguments.
    
    * `geom_histogram()` gains `binwidth`, `bins`, `origin` and `right` 
      arguments.
      
    * `geom_jitter()` gains `width` and `height` arguments to make it easier
      to control the amount of jittering without using the lengthy 
      `position_jitter()` function (#1116)

* Use of `qplot()` in examples has been minimised (#1123, @hrbrmstr). This is
  inline with the 2nd edition of the ggplot2 box, which minimises the use of 
  `qplot()` in favour of `ggplot()`.

* Tighly linked geoms and stats (e.g. `geom_boxplot()` and `stat_boxplot()`) 
  are now documented in the same file so you can see all the arguments in one
  place. Variations of the same idea (e.g. `geom_path()`, `geom_line()`, and
  `geom_step()`) are also documented together.

* It's now obvious that you can set the `binwidth` parameter for
  `stat_bin_hex()`, `stat_summary_hex()`, `stat_bin_2d()`, and
  `stat_summary_2d()`. 

* The internals of positions have been cleaned up considerably. You're unlikely
  to notice any external changes, although the documentation should be a little
  less confusing since positions now don't list parameters they never use.

## Data

* All datasets have class `tbl_df` so if you also use dplyr, you get a better
  print method.

* `economics` has been brought up to date to 2015-04-01.

* New `economics_long` is the economics data in long form.

* New `txhousing` dataset containing information about the Texas housing
  market. Useful for examples that need multiple time series, and for
  demonstrating model+vis methods.

* New `luv_colours` dataset which contains the locations of all
  built-in `colors()` in Luv space.

* `movies` has been moved into its own package, ggplot2movies, because it was 
  large and not terribly useful. If you've used the movies dataset, you'll now 
  need to explicitly load the package with `library(ggplot2movies)`.

## Bug fixes and minor improvements

* All partially matched arguments and `$` have been been replaced with 
  full matches (@jimhester, #1134).

* ggplot2 now exports `alpha()` from the scales package (#1107), and `arrow()` 
  and `unit()` from grid (#1225). This means you don't need attach scales/grid 
  or do `scales::`/`grid::` for these commonly used functions.

* `aes_string()` now only parses character inputs. This fixes bugs when
  using it with numbers and non default `OutDec` settings (#1045).

* `annotation_custom()` automatically adds a unique id to each grob name,
  making it easier to plot multiple grobs with the same name (e.g. grobs of
  ggplot2 graphics) in the same plot (#1256).

* `borders()` now accepts xlim and ylim arguments for specifying the geographical 
  region of interest (@markpayneatwork, #1392).

* `coord_cartesian()` applies the same expansion factor to limits as for scales. 
  You can suppress with `expand = FALSE` (#1207).

* `coord_trans()` now works when breaks are suppressed (#1422).

* `cut_number()` gives error message if the number of requested bins can
  be created because there are two few unique values (#1046).

* Character labels in `facet_grid()` are no longer (incorrectly) coerced into
  factors. This caused problems with custom label functions (#1070).

* `facet_wrap()` and `facet_grid()` now allow you to use non-standard
  variable names by surrounding them with backticks (#1067).

* `facet_wrap()` more carefully checks its `nrow` and `ncol` arguments
  to ensure that they're specified correctly (@richierocks, #962)

* `facet_wrap()` gains a `dir` argument to control the direction the
  panels are wrapped in. The default is "h" for horizontal. Use "v" for
  vertical layout (#1260).

* `geom_abline()`, `geom_hline()` and `geom_vline()` have been rewritten to
  have simpler behaviour and be more consistent:

    * `stat_abline()`, `stat_hline()` and `stat_vline()` have been removed:
      these were never suitable for use other than with `geom_abline()` etc
      and were not documented.

    * `geom_abline()`, `geom_vline()` and `geom_hline()` are bound to
      `stat_identity()` and `position_identity()`

    * Intercept parameters can no longer be set to a function.

    * They are all documented in one file, since they are so closely related.

* `geom_bin2d()` will now let you specify one dimension's breaks exactly,
  without touching the other dimension's default breaks at all (#1126).

* `geom_crossbar()` sets grouping correctly so you can display multiple
  crossbars on one plot. It also makes the default `fatten` argument a little
  bigger to make the middle line more obvious (#1125).

* `geom_histogram()` and `geom_smooth()` now only inform you about the
  default values once per layer, rather than once per panel (#1220).

* `geom_pointrange()` gains `fatten` argument so you can control the
  size of the point relative to the size of the line.

* `geom_segment()` annotations were not transforming with scales 
  (@BrianDiggs, #859).

* `geom_smooth()` is no longer so chatty. If you want to know what the deafult
  smoothing method is, look it up in the documentation! (#1247)

* `geom_violin()` now has the ability to draw quantile lines (@DanRuderman).

* `ggplot()` now captures the parent frame to use for evaluation,
  rather than always defaulting to the global environment. This should
  make ggplot more suitable to use in more situations (e.g. with knitr)

* `ggsave()` has been simplified a little to make it easier to maintain.
  It no longer checks that you're printing a ggplot2 object (so now also
  works with any grid grob) (#970), and always requires a filename.
  Parameter `device` now supports character argument to specify which supported
  device to use ('pdf', 'png', 'jpeg', etc.), for when it cannot be correctly
  inferred from the file extension (for example when a temporary filename is
  supplied server side in shiny apps) (@sebkopf, #939). It no longer opens
  a graphics device if one isn't already open - this is annoying when you're
  running from a script (#1326).

* `guide_colorbar()` creates correct legend if only one color (@krlmlr, #943).

* `guide_colorbar()` no longer fails when the legend is empty - previously
  this often masked misspecifications elsewhere in the plot (#967).

* New `layer_data()` function extracts the data used for plotting for a given
  layer. It's mostly useful for testing.

* User supplied `minor_breaks` can now be supplied on the same scale as 
  the data, and will be automatically transformed with by scale (#1385).

* You can now suppress the appearance of an axis/legend title (and the space
  that would allocated for it) with `NULL` in the `scale_` function. To
  use the default lable, use `waiver()` (#1145).

* Position adjustments no longer warn about potentially varying ranges
  because the problem rarely occurs in practice and there are currently a
  lot of false positives since I don't understand exactly what FP criteria
  I should be testing.

* `scale_fill_grey()` now uses red for missing values. This matches
  `scale_colour_grey()` and makes it obvious where missing values lie.
  Override with `na.value`.

* `scale_*_gradient2()` defaults to using Lab colour space.

* `scale_*_gradientn()` now allows `colours` or `colors` (#1290)

* `scale_y_continuous()` now also transforms the `lower`, `middle` and `upper`
  aesthetics used by `geom_boxplot()`: this only affects
  `geom_boxplot(stat = "identity")` (#1020).

* Legends no longer inherit aesthetics if `inherit.aes` is FALSE (#1267).

* `lims()` makes it easy to set the limits of any axis (#1138).

* `labels = NULL` now works with `guide_legend()` and `guide_colorbar()`.
  (#1175, #1183).

* `override.aes` now works with American aesthetic spelling, e.g. color

* Scales no longer round data points to improve performance of colour
  palettes. Instead the scales package now uses a much faster colour
  interpolation algorithm (#1022).

* `scale_*_brewer()` and `scale_*_distiller()` add new `direction` argument of 
  `scales::brewer_pal`, making it easier to change the order of colours 
  (@jiho, #1139).

* `scale_x_date()` now clips dates outside the limits in the same way as
  `scale_x_continuous()` (#1090).

* `stat_bin()` gains `bins` arguments, which denotes the number of bins. Now
  you can set `bins=100` instead of `binwidth=0.5`. Note that `breaks` or
  `binwidth` will override it (@tmshn, #1158, #102).

* `stat_boxplot()` warns if a continuous variable is used for the `x` aesthetic
  without also supplying a `group` aesthetic (#992, @krlmlr).

* `stat_summary_2d()` and `stat_bin_2d()` now share exactly the same code for 
  determining breaks from `bins`, `binwidth`, and `origin`. 
  
* `stat_summary_2d()` and `stat_bin_2d()` now output in tile/raster compatible 
  form instead of rect compatible form. 

* Automatically computed breaks do not lead to an error for transformations like
  "probit" where the inverse can map to infinity (#871, @krlmlr)

* `stat_function()` now always evaluates the function on the original scale.
  Previously it computed the function on transformed scales, giving incorrect
  values (@BrianDiggs, #1011).

* `strip_dots` works with anonymous functions within calculated aesthetics 
  (e.g. `aes(sapply(..density.., function(x) mean(x))))` (#1154, @NikNakk)

* `theme()` gains `validate = FALSE` parameter to turn off validation, and 
  hence store arbitrary additional data in the themes. (@tdhock, #1121)

* Improved the calculation of segments needed to draw the curve representing
  a line when plotted in polar coordinates. In some cases, the last segment
  of a multi-segment line was not drawn (@BrianDiggs, #952)<|MERGE_RESOLUTION|>--- conflicted
+++ resolved
@@ -1,9 +1,7 @@
 # ggplot2 (development version)
 
-<<<<<<< HEAD
 * Aesthetics listed in `geom_*()` and `stat_*()` layers now point to relevant
   documentation (@teunbrand, #5123).
-=======
 * `coord_flip()` has been marked as superseded. The recommended alternative is
   to swap the `x` and `y` aesthetic and/or using the `orientation` argument in
   a layer (@teunbrand, #5130).
@@ -12,7 +10,6 @@
 * A stacking bug in `stat_align()` was fixed (@teunbrand, #5176).
 * `stat_contour()` and `stat_contour_filled()` now warn about and remove
   duplicated coordinates (@teunbrand, #5215).
->>>>>>> 152d1d57
 * `annotation_logticks()` skips drawing ticks when the scale range is non-finite
   instead of throwing an error (@teunbrand, #5229).
 * Fixed spurious warnings when the `weight` was used in `stat_bin_2d()`, 

# ggplot2 (development version)

<<<<<<< HEAD
* Warn on the use of the dot-dot notation (`..var..`) and `stat()`, which have
  been superseded by `after_stat()` (@yutannihilation, #3693).

=======
* `geom_col()` and `geom_bar()` gain a new `just` argument. This is set to `0.5`
  by default; use `just = 0`/`just = 1` to place columns on the left/right
  of the axis breaks.
  (@wurli, #4899)
  
>>>>>>> c86ed7bc
* Fix a bug in `position_jitter()` where infinity values were dropped (@javlon,
  #4790).

* `geom_linerange()` now respects the `na.rm` argument (#4927, @thomasp85)

* Improve the support for `guide_axis()` on `coord_trans()` (@yutannihilation, #3959)

* `geom_density()` and `stat_density()` now support `bounds` argument
  to estimate density with boundary correction (@echasnovski, #4013).

* ggplot now checks during statistical transformations whether any data 
  columns were dropped and warns about this. If stats intend to drop
  data columns they can declare them in the new field `dropped_aes`.
  (@clauswilke, #3250)
  
* Added `stat_align()` to align data without common x-coordinates prior to
  stacking. This is now the default stat for `geom_area()` (@thomasp85, #4850)

* Fix a bug in `stat_contour_filled()` where break value differences below a 
  certain number of digits would cause the computations to fail (@thomasp85, 
  #4874)

* `stage()` now properly refers to the values without scale transformations for
  the stage of `after_stat`. If your code requires the scaled version of the
  values for some reason, you have to apply the same transformation by yourself,
  e.g. `sqrt()` for `scale_{x,y}_sqrt()` (@yutannihilation and @teunbrand, #4155).

* A `linewidth` aesthetic has been introduced and supersedes the `size` 
  aesthetic for scaling the width of lines in line based geoms. `size` will 
  remain functioning but deprecated for these geoms and it is recommended to 
  update all code to reflect the new aesthetic (@thomasp85, #3672)

* Secondary axis ticks are now positioned more precisely, removing small visual
  artefacts with alignment between grid and ticks (@thomasp85, #3576)

* Improve `stat_function` documentation regarding `xlim` argument. (@92amartins, #4474)

* `qplot()` is now formally deprecated (@yutannihilation, #3956).

* Use `rlang::hash()` instead of `digest::digest()`. This update may lead to 
  changes in the automatic sorting of legends. In order to enforce a specific
  legend order use the `order` argument in the guide. (@thomasp85, #4458)

* Fix various issues with how `labels`, `breaks`, `limits`, and `show.limits`
  interact in the different binning guides (@thomasp85, #4831)

* Automatic break calculation now squishes the scale limits to the domain
  of the transformation. This allows `scale_{x/y}_sqrt()` to find breaks at 0   
  when appropriate (@teunbrand, #980).

* Using multiple modified aesthetics correctly will no longer trigger warnings. 
  If used incorrectly, the warning will now report the duplicated aesthetic 
  instead of `NA` (@teunbrand, #4707).

* `...` supports `rlang::list2` dynamic dots in all public functions. (@mone27, #4764) 

* `theme()` now has a `strip.clip` argument, that can be set to `"off"` to 
  prevent the clipping of strip text and background borders (@teunbrand, #4118)

* `aes()` now supports the `!!!` operator in its first two arguments
  (#2675). Thanks to @yutannihilation and @teunbrand for draft
  implementations.

* Require rlang >= 1.0.0 (@billybarc, #4797)

* `geom_violin()` no longer issues "collapsing to unique 'x' values" warning
  (@bersbersbers, #4455)

* `annotate()` now documents unsupported geoms (`geom_abline()`, `geom_hline()`
  and `geom_vline()`), and warns when they are requested (@mikmart, #4719)

* `presidential` dataset now includes Trump's presidency (@bkmgit, #4703).

* referring to `x` in backquoted expressions with `label_bquote()` is no longer
  possible.

* `position_stack()` now works fully with `geom_text()` (@thomasp85, #4367)

* `geom_tile()` now correctly recognises missing data in `xmin`, `xmax`, `ymin`,
  and `ymax` (@thomasp85 and @sigmapi, #4495)

* `geom_hex()` will now use the binwidth from `stat_bin_hex()` if present, 
  instead of deriving it (@thomasp85, #4580)
  
* `geom_hex()` now works on non-linear coordinate systems (@thomasp85)

* Fixed a bug throwing errors when trying to render an empty plot with secondary
  axes (@thomasp85, #4509)

* Axes are now added correctly in `facet_wrap()` when `as.table = FALSE`
  (@thomasp85, #4553)

* Better compatibility of custom device functions in `ggsave()` 
  (@thomasp85, #4539)

* Binning scales are now more resilient to calculated limits that ends up being
  `NaN` after transformations (@thomasp85, #4510)

* Strip padding in `facet_grid()` is now only in effect if `strip.placement = "outside"`
  _and_ an axis is present between the strip and the panel (@thomasp85, #4610)

* Aesthetics of length 1 are now recycled to 0 if the length of the data is 0 
  (@thomasp85, #4588)

* Setting `size = NA` will no longer cause `guide_legend()` to error 
  (@thomasp85, #4559)

* Setting `stroke` to `NA` in `geom_point()` will no longer impair the sizing of
  the points (@thomasp85, #4624)

* `stat_bin_2d()` now correctly recognises the `weight` aesthetic 
  (@thomasp85, #4646)
  
* All geoms now have consistent exposure of linejoin and lineend parameters, and
  the guide keys will now respect these settings (@thomasp85, #4653)

* `geom_sf()` now respects `arrow` parameter for lines (@jakeruss, #4659)

* Updated documentation for `print.ggplot` to reflect that it returns
  the original plot, not the result of `ggplot_build()`. (@r2evans, #4390)

* `scale_*_manual()` no longer displays extra legend keys, or changes their 
  order, when a named `values` argument has more items than the data. To display
  all `values` on the legend instead, use
  `scale_*_manual(values = vals, limits = names(vals))`. (@teunbrand, @banfai, 
  #4511, #4534)
  
* `geom_contour()` now accepts a function in the `breaks` argument (@eliocamp, #4652).

* VISUAL CHANGE: `scale_*_viridis_b()` now uses the full range of the viridis scales (@gregleleu, #4737)

* Updated documentation for `geom_contour()` to correctly reflect argument 
precedence between `bins` and `binwidth`. (@eliocamp, #4651)

* The `ticks.linewidth` and `frame.linewidth` parameters of `guide_colourbar()`
  are now multiplied with `.pt` like elsewhere in ggplot2. It can cause visual
  changes when these arguments are not the defaults and these changes can be 
  restored to their previous behaviour by adding `/ .pt` (@teunbrand #4314).

* Dots in `geom_dotplot()` are now correctly aligned to the baseline when
  `stackratio != 1` and `stackdir != "up"` (@mjskay, #4614)

* Key glyphs for `geom_boxplot()`, `geom_crossbar()`, `geom_pointrange()`, and
  `geom_linerange()` are now orientation-aware (@mjskay, #4732)
  
* Updated documentation for `geom_smooth()` to more clearly describe effects of the 
  `fullrange` parameter (@thoolihan, #4399).

# ggplot2 3.3.6
This is a very small release only applying an internal change to comply with 
R 4.2 and its deprecation of `default.stringsAsFactors()`. There are no user
facing changes and no breaking changes.

# ggplot2 3.3.5
This is a very small release focusing on fixing a couple of untenable issues 
that surfaced with the 3.3.4 release

* Revert changes made in #4434 (apply transform to intercept in `geom_abline()`) 
  as it introduced undesirable issues far worse than the bug it fixed 
  (@thomasp85, #4514)
* Fixes an issue in `ggsave()` when producing emf/wmf files (@yutannihilation, 
  #4521)
* Warn when grDevices specific arguments are passed to ragg devices (@thomasp85, 
  #4524)
* Fix an issue where `coord_sf()` was reporting that it is non-linear
  even when data is provided in projected coordinates (@clauswilke, #4527)

# ggplot2 3.3.4
This is a larger patch release fixing a huge number of bugs and introduces a 
small selection of feature refinements.

## Features

* Alt-text can now be added to a plot using the `alt` label, i.e 
  `+ labs(alt = ...)`. Currently this alt text is not automatically propagated, 
  but we plan to integrate into Shiny, RMarkdown, and other tools in the future. 
  (@thomasp85, #4477)

* Add support for the BrailleR package for creating descriptions of the plot
  when rendered (@thomasp85, #4459)
  
* `coord_sf()` now has an argument `default_crs` that specifies the coordinate
  reference system (CRS) for non-sf layers and scale/coord limits. This argument
  defaults to `NULL`, which means non-sf layers are assumed to be in projected
  coordinates, as in prior ggplot2 versions. Setting `default_crs = sf::st_crs(4326)`
  provides a simple way to interpret x and y positions as longitude and latitude,
  regardless of the CRS used by `coord_sf()`. Authors of extension packages
  implementing `stat_sf()`-like functionality are encouraged to look at the source
  code of `stat_sf()`'s `compute_group()` function to see how to provide scale-limit
  hints to `coord_sf()` (@clauswilke, #3659).

* `ggsave()` now uses ragg to render raster output if ragg is available. It also
  handles custom devices that sets a default unit (e.g. `ragg::agg_png`) 
  correctly (@thomasp85, #4388)

* `ggsave()` now returns the saved file location invisibly (#3379, @eliocamp).
  Note that, as a side effect, an unofficial hack `<ggplot object> + ggsave()`
  no longer works (#4513).

* The scale arguments `limits`, `breaks`, `minor_breaks`, `labels`, `rescaler`
  and `oob` now accept purrr style lambda notation (@teunbrand, #4427). The same 
  is true for `as_labeller()` (and therefore also `labeller()`) 
  (@netique, #4188).

* Manual scales now allow named vectors passed to `values` to contain fewer 
  elements than existing in the data. Elements not present in values will be set
  to `NA` (@thomasp85, #3451)
  
* Date and datetime position scales support out-of-bounds (oob) arguments to 
  control how limits affect data outside those limits (@teunbrand, #4199).
  
## Fixes

* Fix a bug that `after_stat()` and `after_scale()` cannot refer to aesthetics
  if it's specified in the plot-global mapping (@yutannihilation, #4260).
  
* Fix bug in `annotate_logticks()` that would cause an error when used together
  with `coord_flip()` (@thomasp85, #3954)
  
* Fix a bug in `geom_abline()` that resulted in `intercept` not being subjected
  to the transformation of the y scale (@thomasp85, #3741)
  
* Extent the range of the line created by `geom_abline()` so that line ending
  is not visible for large linewidths (@thomasp85, #4024)

* Fix bug in `geom_dotplot()` where dots would be positioned wrong with 
  `stackgroups = TRUE` (@thomasp85, #1745)

* Fix calculation of confidence interval for locfit smoothing in `geom_smooth()`
  (@topepo, #3806)
  
* Fix bug in `geom_text()` where `"outward"` and `"inward"` justification for 
  some `angle` values was reversed (@aphalo, #4169, #4447)

* `ggsave()` now sets the default background to match the fill value of the
  `plot.background` theme element (@karawoo, #4057)

* It is now deprecated to specify `guides(<scale> = FALSE)` or
  `scale_*(guide = FALSE)` to remove a guide. Please use 
  `guides(<scale> = "none")` or `scale_*(guide = "none")` instead 
  (@yutannihilation, #4097)
  
* Fix a bug in `guide_bins()` where keys would disappear if the guide was 
  reversed (@thomasp85, #4210)
  
* Fix bug in `guide_coloursteps()` that would repeat the terminal bins if the
  breaks coincided with the limits of the scale (@thomasp85, #4019)

* Make sure that default labels from default mappings doesn't overwrite default
  labels from explicit mappings (@thomasp85, #2406)

* Fix bug in `labeller()` where parsing was turned off if `.multiline = FALSE`
  (@thomasp85, #4084)
  
* Make sure `label_bquote()` has access to the calling environment when 
  evaluating the labels (@thomasp85, #4141)

* Fix a bug in the layer implementation that introduced a new state after the 
  first render which could lead to a different look when rendered the second 
  time (@thomasp85, #4204)

* Fix a bug in legend justification where justification was lost of the legend
  dimensions exceeded the available size (@thomasp85, #3635)

* Fix a bug in `position_dodge2()` where `NA` values in thee data would cause an
  error (@thomasp85, #2905)

* Make sure `position_jitter()` creates the same jittering independent of 
  whether it is called by name or with constructor (@thomasp85, #2507)

* Fix a bug in `position_jitter()` where different jitters would be applied to 
  different position aesthetics of the same axis (@thomasp85, #2941)
  
* Fix a bug in `qplot()` when supplying `c(NA, NA)` as axis limits 
  (@thomasp85, #4027)
  
* Remove cross-inheritance of default discrete colour/fill scales and check the
  type and aesthetic of function output if `type` is a function 
  (@thomasp85, #4149)

* Fix bug in `scale_[x|y]_date()` where custom breaks functions that resulted in
  fracional dates would get misaligned (@thomasp85, #3965)
  
* Fix bug in `scale_[x|y]_datetime()` where a specified timezone would be 
  ignored by the scale (@thomasp85, #4007)
  
* Fix issue in `sec_axis()` that would throw warnings in the absence of any 
  secondary breaks (@thomasp85, #4368)

* `stat_bin()`'s computed variable `width` is now documented (#3522).
  
* `stat_count()` now computes width based on the full dataset instead of per 
  group (@thomasp85, #2047)

* Extended `stat_ecdf()` to calculate the cdf from either x or y instead from y 
  only (@jgjl, #4005)
  
* Fix a bug in `stat_summary_bin()` where one more than the requested number of
  bins would be created (@thomasp85, #3824)

* Only drop groups in `stat_ydensity()` when there are fewer than two data 
  points and throw a warning (@andrewwbutler, #4111).

* Fixed a bug in strip assembly when theme has `strip.text = element_blank()`
  and plots are faceted with multi-layered strips (@teunbrand, #4384).
  
* Using `theme(aspect.ratio = ...)` together with free space in `facet_grid()`
  now crrectly throws an error (@thomasp85, #3834)

* Fixed a bug in `labeller()` so that `.default` is passed to `as_labeller()`
  when labellers are specified by naming faceting variables. (@waltersom, #4031)
  
* Updated style for example code (@rjake, #4092)

* ggplot2 now requires R >= 3.3 (#4247).

* ggplot2 now uses `rlang::check_installed()` to check if a suggested package is
  installed, which will offer to install the package before continuing (#4375, 
  @malcolmbarrett)

* Improved error with hint when piping a `ggplot` object into a facet function
  (#4379, @mitchelloharawild).

# ggplot2 3.3.3
This is a small patch release mainly intended to address changes in R and CRAN.
It further changes the licensing model of ggplot2 to an MIT license.

* Update the ggplot2 licence to an MIT license (#4231, #4232, #4233, and #4281)

* Use vdiffr conditionally so ggplot2 can be tested on systems without vdiffr

* Update tests to work with the new `all.equal()` defaults in R >4.0.3

* Fixed a bug that `guide_bins()` mistakenly ignore `override.aes` argument
  (@yutannihilation, #4085).

# ggplot2 3.3.2
This is a small release focusing on fixing regressions introduced in 3.3.1.

* Added an `outside` option to `annotation_logticks()` that places tick marks
  outside of the plot bounds. (#3783, @kbodwin)

* `annotation_raster()` adds support for native rasters. For large rasters,
  native rasters render significantly faster than arrays (@kent37, #3388)
  
* Facet strips now have dedicated position-dependent theme elements 
  (`strip.text.x.top`, `strip.text.x.bottom`, `strip.text.y.left`, 
  `strip.text.y.right`) that inherit from `strip.text.x` and `strip.text.y`, 
  respectively. As a consequence, some theme stylings now need to be applied to 
  the position-dependent elements rather than to the parent elements. This 
  change was already introduced in ggplot2 3.3.0 but not listed in the 
  changelog. (@thomasp85, #3683)

* Facets now handle layers containing no data (@yutannihilation, #3853).
  
* A newly added geom `geom_density_2d_filled()` and associated stat 
  `stat_density_2d_filled()` can draw filled density contours
  (@clauswilke, #3846).

* A newly added `geom_function()` is now recommended to use in conjunction
  with/instead of `stat_function()`. In addition, `stat_function()` now
  works with transformed y axes, e.g. `scale_y_log10()`, and in plots
  containing no other data or layers (@clauswilke, #3611, #3905, #3983).

* Fixed a bug in `geom_sf()` that caused problems with legend-type
  autodetection (@clauswilke, #3963).
  
* Support graphics devices that use the `file` argument instead of `fileneame` 
  in `ggsave()` (@bwiernik, #3810)
  
* Default discrete color scales are now configurable through the `options()` of 
  `ggplot2.discrete.colour` and `ggplot2.discrete.fill`. When set to a character 
  vector of colour codes (or list of character vectors)  with sufficient length, 
  these colours are used for the default scale. See `help(scale_colour_discrete)` 
  for more details and examples (@cpsievert, #3833).

* Default continuous colour scales (i.e., the `options()` 
  `ggplot2.continuous.colour` and `ggplot2.continuous.fill`, which inform the 
  `type` argument of `scale_fill_continuous()` and `scale_colour_continuous()`) 
  now accept a function, which allows more control over these default 
  `continuous_scale()`s (@cpsievert, #3827).

* A bug was fixed in `stat_contour()` when calculating breaks based on 
  the `bins` argument (@clauswilke, #3879, #4004).
  
* Data columns can now contain `Vector` S4 objects, which are widely used in the 
  Bioconductor project. (@teunbrand, #3837)

# ggplot2 3.3.1

This is a small release with no code change. It removes all malicious links to a 
site that got hijacked from the readme and pkgdown site.

# ggplot2 3.3.0

This is a minor release but does contain a range of substantial new features, 
along with the standard bug fixes. The release contains a few visual breaking
changes, along with breaking changes for extension developers due to a shift in
internal representation of the position scales and their axes. No user breaking
changes are included.

This release also adds Dewey Dunnington (@paleolimbot) to the core team.

## Breaking changes
There are no user-facing breaking changes, but a change in some internal 
representations that extension developers may have relied on, along with a few 
breaking visual changes which may cause visual tests in downstream packages to 
fail.

* The `panel_params` field in the `Layout` now contains a list of list of 
  `ViewScale` objects, describing the trained coordinate system scales, instead
  of the list object used before. Any extensions that use this field will likely
  break, as will unit tests that checks aspects of this.

* `element_text()` now issues a warning when vectorized arguments are provided, 
  as in `colour = c("red", "green", "blue")`. Such use is discouraged and not 
  officially supported (@clauswilke, #3492).

* Changed `theme_grey()` setting for legend key so that it creates no border 
  (`NA`) rather than drawing a white one. (@annennenne, #3180)

* `geom_ribbon()` now draws separate lines for the upper and lower intervals if
  `colour` is mapped. Similarly, `geom_area()` and `geom_density()` now draw
  the upper lines only in the same case by default. If you want old-style full
  stroking, use `outline.type = "full"` (@yutannihilation, #3503 / @thomasp85, #3708).

## New features

* The evaluation time of aesthetics can now be controlled to a finer degree. 
  `after_stat()` supersedes the use of `stat()` and `..var..`-notation, and is
  joined by `after_scale()` to allow for mapping to scaled aesthetic values. 
  Remapping of the same aesthetic is now supported with `stage()`, so you can 
  map a data variable to a stat aesthetic, and remap the same aesthetic to 
  something else after statistical transformation (@thomasp85, #3534)

* All `coord_*()` functions with `xlim` and `ylim` arguments now accept
  vectors with `NA` as a placeholder for the minimum or maximum value
  (e.g., `ylim = c(0, NA)` would zoom the y-axis from 0 to the 
  maximum value observed in the data). This mimics the behaviour
  of the `limits` argument in continuous scale functions
  (@paleolimbot, #2907).

* Allowed reversing of discrete scales by re-writing `get_limits()` 
  (@AnneLyng, #3115)
  
* All geoms and stats that had a direction (i.e. where the x and y axes had 
  different interpretation), can now freely choose their direction, instead of
  relying on `coord_flip()`. The direction is deduced from the aesthetic 
  mapping, but can also be specified directly with the new `orientation` 
  argument (@thomasp85, #3506).
  
* Position guides can now be customized using the new `guide_axis()`, which can 
  be passed to position `scale_*()` functions or via `guides()`. The new axis 
  guide (`guide_axis()`) comes with arguments `check.overlap` (automatic removal 
  of overlapping labels), `angle` (easy rotation of axis labels), and
  `n.dodge` (dodge labels into multiple rows/columns) (@paleolimbot, #3322).
  
* A new scale type has been added, that allows binning of aesthetics at the 
  scale level. It has versions for both position and non-position aesthetics and
  comes with two new guides (`guide_bins` and `guide_coloursteps`) 
  (@thomasp85, #3096)
  
* `scale_x_continuous()` and `scale_y_continuous()` gains an `n.breaks` argument
  guiding the number of automatic generated breaks (@thomasp85, #3102)

* Added `stat_contour_filled()` and `geom_contour_filled()`, which compute 
  and draw filled contours of gridded data (@paleolimbot, #3044). 
  `geom_contour()` and `stat_contour()` now use the isoband package
  to compute contour lines. The `complete` parameter (which was undocumented
  and has been unused for at least four years) was removed (@paleolimbot, #3044).
  
* Themes have gained two new parameters, `plot.title.position` and 
  `plot.caption.position`, that can be used to customize how plot
  title/subtitle and plot caption are positioned relative to the overall plot
  (@clauswilke, #3252).

## Extensions
  
* `Geom` now gains a `setup_params()` method in line with the other ggproto
  classes (@thomasp85, #3509)

* The newly added function `register_theme_elements()` now allows developers
  of extension packages to define their own new theme elements and place them
  into the ggplot2 element tree (@clauswilke, #2540).

## Minor improvements and bug fixes

* `coord_trans()` now draws second axes and accepts `xlim`, `ylim`,
  and `expand` arguments to bring it up to feature parity with 
  `coord_cartesian()`. The `xtrans` and `ytrans` arguments that were 
  deprecated in version 1.0.1 in favour of `x` and `y` 
  were removed (@paleolimbot, #2990).

* `coord_trans()` now calculates breaks using the expanded range 
  (previously these were calculated using the unexpanded range, 
  which resulted in differences between plots made with `coord_trans()`
  and those made with `coord_cartesian()`). The expansion for discrete axes 
  in `coord_trans()` was also updated such that it behaves identically
  to that in `coord_cartesian()` (@paleolimbot, #3338).

* `expand_scale()` was deprecated in favour of `expansion()` for setting
  the `expand` argument of `x` and `y` scales (@paleolimbot).

* `geom_abline()`, `geom_hline()`, and `geom_vline()` now issue 
  more informative warnings when supplied with set aesthetics
  (i.e., `slope`, `intercept`, `yintercept`, and/or `xintercept`)
  and mapped aesthetics (i.e., `data` and/or `mapping`).

* Fix a bug in `geom_raster()` that squeezed the image when it went outside 
  scale limits (#3539, @thomasp85)

* `geom_sf()` now determines the legend type automatically (@microly, #3646).
  
* `geom_sf()` now removes rows that can't be plotted due to `NA` aesthetics 
  (#3546, @thomasp85)

* `geom_sf()` now applies alpha to linestring geometries 
  (#3589, @yutannihilation).

* `gg_dep()` was deprecated (@perezp44, #3382).

* Added function `ggplot_add.by()` for lists created with `by()`, allowing such
  lists to be added to ggplot objects (#2734, @Maschette)

* ggplot2 no longer depends on reshape2, which means that it no longer 
  (recursively) needs plyr, stringr, or stringi packages.

* Increase the default `nbin` of `guide_colourbar()` to place the ticks more 
  precisely (#3508, @yutannihilation).

* `manual_scale()` now matches `values` with the order of `breaks` whenever
  `values` is an unnamed vector. Previously, unnamed `values` would match with
  the limits of the scale and ignore the order of any `breaks` provided. Note
  that this may change the appearance of plots that previously relied on the
  unordered behaviour (#2429, @idno0001).

* `scale_manual_*(limits = ...)` now actually limits the scale (#3262,
  @yutannihilation).

* Fix a bug when `show.legend` is a named logical vector 
  (#3461, @yutannihilation).

* Added weight aesthetic option to `stat_density()` and made scaling of 
  weights the default (@annennenne, #2902)
  
* `stat_density2d()` can now take an `adjust` parameter to scale the default 
  bandwidth. (#2860, @haleyjeppson)

* `stat_smooth()` uses `REML` by default, if `method = "gam"` and
  `gam`'s method is not specified (@ikosmidis, #2630).

* stacking text when calculating the labels and the y axis with
  `stat_summary()` now works (@ikosmidis, #2709)
  
* `stat_summary()` and related functions now support rlang-style lambda functions
  (#3568, @dkahle).

* The data mask pronoun, `.data`, is now stripped from default labels.

* Addition of partial themes to plots has been made more predictable;
  stepwise addition of individual partial themes is now equivalent to
  addition of multple theme elements at once (@clauswilke, #3039).

* Facets now don't fail even when some variable in the spec are not available
  in all layers (@yutannihilation, #2963).

# ggplot2 3.2.1

This is a patch release fixing a few regressions introduced in 3.2.0 as well as
fixing some unit tests that broke due to upstream changes.

* `position_stack()` no longer changes the order of the input data. Changes to 
  the internal behaviour of `geom_ribbon()` made this reordering problematic 
  with ribbons that spanned `y = 0` (#3471)
* Using `qplot()` with a single positional aesthetic will no longer title the
  non-specified scale as `"NULL"` (#3473)
* Fixes unit tests for sf graticule labels caused by chages to sf

# ggplot2 3.2.0

This is a minor release with an emphasis on internal changes to make ggplot2 
faster and more consistent. The few interface changes will only affect the 
aesthetics of the plot in minor ways, and will only potentially break code of
extension developers if they have relied on internals that have been changed. 
This release also sees the addition of Hiroaki Yutani (@yutannihilation) to the 
core developer team.

With the release of R 3.6, ggplot2 now requires the R version to be at least 3.2,
as the tidyverse is committed to support 5 major versions of R.

## Breaking changes

* Two patches (#2996 and #3050) fixed minor rendering problems. In most cases,
  the visual changes are so subtle that they are difficult to see with the naked
  eye. However, these changes are detected by the vdiffr package, and therefore
  any package developers who use vdiffr to test for visual correctness of ggplot2
  plots will have to regenerate all reference images.
  
* In some cases, ggplot2 now produces a warning or an error for code that previously
  produced plot output. In all these cases, the previous plot output was accidental,
  and the plotting code uses the ggplot2 API in a way that would lead to undefined
  behavior. Examples include a missing `group` aesthetic in `geom_boxplot()` (#3316),
  annotations across multiple facets (#3305), and not using aesthetic mappings when
  drawing ribbons with `geom_ribbon()` (#3318).

## New features

* This release includes a range of internal changes that speeds up plot 
  generation. None of the changes are user facing and will not break any code,
  but in general ggplot2 should feel much faster. The changes includes, but are
  not limited to:
  
  - Caching ascent and descent dimensions of text to avoid recalculating it for
    every title.
  
  - Using a faster data.frame constructor as well as faster indexing into 
    data.frames
    
  - Removing the plyr dependency, replacing plyr functions with faster 
    equivalents.

* `geom_polygon()` can now draw polygons with holes using the new `subgroup` 
  aesthetic. This functionality requires R 3.6.0 (@thomasp85, #3128)

* Aesthetic mappings now accept functions that return `NULL` (@yutannihilation,
  #2997).

* `stat_function()` now accepts rlang/purrr style anonymous functions for the 
  `fun` parameter (@dkahle, #3159).

* `geom_rug()` gains an "outside" option to allow for moving the rug tassels to 
  outside the plot area (@njtierney, #3085) and a `length` option to allow for 
  changing the length of the rug lines (@daniel-wells, #3109). 
  
* All geoms now take a `key_glyph` paramter that allows users to customize
  how legend keys are drawn (@clauswilke, #3145). In addition, a new key glyph
  `timeseries` is provided to draw nice legends for time series
  (@mitchelloharawild, #3145).

## Extensions

* Layers now have a new member function `setup_layer()` which is called at the
  very beginning of the plot building process and which has access to the 
  original input data and the plot object being built. This function allows the 
  creation of custom layers that autogenerate aesthetic mappings based on the 
  input data or that filter the input data in some form. For the time being, this
  feature is not exported, but it has enabled the development of a new layer type,
  `layer_sf()` (see next item). Other special-purpose layer types may be added
  in the future (@clauswilke, #2872).
  
* A new layer type `layer_sf()` can auto-detect and auto-map sf geometry
  columns in the data. It should be used by extension developers who are writing
  new sf-based geoms or stats (@clauswilke, #3232).

* `x0` and `y0` are now recognized positional aesthetics so they will get scaled 
  if used in extension geoms and stats (@thomasp85, #3168)
  
* Continuous scale limits now accept functions which accept the default
  limits and return adjusted limits. This makes it possible to write
  a function that e.g. ensures the limits are always a multiple of 100,
  regardless of the data (@econandrew, #2307).

## Minor improvements and bug fixes

* `cut_width()` now accepts `...` to pass further arguments to `base::cut.default()`
   like `cut_number()` and `cut_interval()` already did (@cderv, #3055)

* `coord_map()` now can have axes on the top and right (@karawoo, #3042).

* `coord_polar()` now correctly rescales the secondary axis (@linzi-sg, #3278)

* `coord_sf()`, `coord_map()`, and `coord_polar()` now squash `-Inf` and `Inf`
  into the min and max of the plot (@yutannihilation, #2972).

* `coord_sf()` graticule lines are now drawn in the same thickness as panel grid 
  lines in `coord_cartesian()`, and seting panel grid lines to `element_blank()` 
  now also works in `coord_sf()` 
  (@clauswilke, #2991, #2525).

* `economics` data has been regenerated. This leads to some changes in the
  values of all columns (especially in `psavert`), but more importantly, strips 
  the grouping attributes from `economics_long`.

* `element_line()` now fills closed arrows (@yutannihilation, #2924).

* Facet strips on the left side of plots now have clipping turned on, preventing
  text from running out of the strip and borders from looking thicker than for
  other strips (@karawoo, #2772 and #3061).

* ggplot2 now works in Turkish locale (@yutannihilation, #3011).

* Clearer error messages for inappropriate aesthetics (@clairemcwhite, #3060).

* ggplot2 no longer attaches any external packages when using functions that 
  depend on packages that are suggested but not imported by ggplot2. The 
  affected functions include `geom_hex()`, `stat_binhex()`, 
  `stat_summary_hex()`, `geom_quantile()`, `stat_quantile()`, and `map_data()` 
  (@clauswilke, #3126).
  
* `geom_area()` and `geom_ribbon()` now sort the data along the x-axis in the 
  `setup_data()` method rather than as part of `draw_group()` (@thomasp85, 
  #3023)

* `geom_hline()`, `geom_vline()`, and `geom_abline()` now throw a warning if the 
  user supplies both an `xintercept`, `yintercept`, or `slope` value and a 
  mapping (@RichardJActon, #2950).

* `geom_rug()` now works with `coord_flip()` (@has2k1, #2987).

* `geom_violin()` no longer throws an error when quantile lines fall outside 
  the violin polygon (@thomasp85, #3254).

* `guide_legend()` and `guide_colorbar()` now use appropriate spacing between legend
  key glyphs and legend text even if the legend title is missing (@clauswilke, #2943).

* Default labels are now generated more consistently; e.g., symbols no longer
  get backticks, and long expressions are abbreviated with `...`
  (@yutannihilation, #2981).

* All-`Inf` layers are now ignored for picking the scale (@yutannihilation, 
  #3184).
  
* Diverging Brewer colour palette now use the correct mid-point colour 
  (@dariyasydykova, #3072).
  
* `scale_color_continuous()` now points to `scale_colour_continuous()` so that 
  it will handle `type = "viridis"` as the documentation states (@hlendway, 
  #3079).

* `scale_shape_identity()` now works correctly with `guide = "legend"` 
  (@malcolmbarrett, #3029)
  
* `scale_continuous` will now draw axis line even if the length of breaks is 0
  (@thomasp85, #3257)

* `stat_bin()` will now error when the number of bins exceeds 1e6 to avoid 
  accidentally freezing the user session (@thomasp85).
  
* `sec_axis()` now places ticks accurately when using nonlinear transformations (@dpseidel, #2978).

* `facet_wrap()` and `facet_grid()` now automatically remove NULL from facet
  specs, and accept empty specs (@yutannihilation, #3070, #2986).

* `stat_bin()` now handles data with only one unique value (@yutannihilation 
  #3047).

* `sec_axis()` now accepts functions as well as formulas (@yutannihilation, #3031).

*   New theme elements allowing different ticks lengths for each axis. For instance,
    this can be used to have inwards ticks on the x-axis (`axis.ticks.length.x`) and
    outwards ticks on the y-axis (`axis.ticks.length.y`) (@pank, #2935).

* The arguments of `Stat*$compute_layer()` and `Position*$compute_layer()` are
  now renamed to always match the ones of `Stat$compute_layer()` and
  `Position$compute_layer()` (@yutannihilation, #3202).

* `geom_*()` and `stat_*()` now accepts purrr-style lambda notation
  (@yutannihilation, #3138).

* `geom_tile()` and `geom_rect()` now draw rectangles without notches at the
  corners. The style of the corner can be controlled by `linejoin` parameters
  (@yutannihilation, #3050).

# ggplot2 3.1.0

## Breaking changes

This is a minor release and breaking changes have been kept to a minimum. End users of 
ggplot2 are unlikely to encounter any issues. However, there are a few items that developers 
of ggplot2 extensions should be aware of. For additional details, see also the discussion 
accompanying issue #2890.

*   In non-user-facing internal code (specifically in the `aes()` function and in
    the `aesthetics` argument of scale functions), ggplot2 now always uses the British
    spelling for aesthetics containing the word "colour". When users specify a "color"
    aesthetic it is automatically renamed to "colour". This renaming is also applied
    to non-standard aesthetics that contain the word "color". For example, "point_color"
    is renamed to "point_colour". This convention makes it easier to support both
    British and American spelling for novel, non-standard aesthetics, but it may require
    some adjustment for packages that have previously introduced non-standard color
    aesthetics using American spelling. A new function `standardise_aes_names()` is
    provided in case extension writers need to perform this renaming in their own code
    (@clauswilke, #2649).

*   Functions that generate other functions (closures) now force the arguments that are
    used from the generated functions, to avoid hard-to-catch errors. This may affect
    some users of manual scales (such as `scale_colour_manual()`, `scale_fill_manual()`,
    etc.) who depend on incorrect behavior (@krlmlr, #2807).
    
*   `Coord` objects now have a function `backtransform_range()` that returns the
    panel range in data coordinates. This change may affect developers of custom coords,
    who now should implement this function. It may also affect developers of custom
    geoms that use the `range()` function. In some applications, `backtransform_range()`
    may be more appropriate (@clauswilke, #2821).


## New features

*   `coord_sf()` has much improved customization of axis tick labels. Labels can now
    be set manually, and there are two new parameters, `label_graticule` and
    `label_axes`, that can be used to specify which graticules to label on which side
    of the plot (@clauswilke, #2846, #2857, #2881).
    
*   Two new geoms `geom_sf_label()` and `geom_sf_text()` can draw labels and text
    on sf objects. Under the hood, a new `stat_sf_coordinates()` calculates the
    x and y coordinates from the coordinates of the sf geometries. You can customize
    the calculation method via `fun.geometry` argument (@yutannihilation, #2761).
    

## Minor improvements and fixes

*   `benchplot()` now uses tidy evaluation (@dpseidel, #2699).

*   The error message in `compute_aesthetics()` now only provides the names of
    aesthetics with mismatched lengths, rather than all aesthetics (@karawoo,
    #2853).

*   For faceted plots, data is no longer internally reordered. This makes it
    safer to feed data columns into `aes()` or into parameters of geoms or
    stats. However, doing so remains discouraged (@clauswilke, #2694).

*   `coord_sf()` now also understands the `clip` argument, just like the other
    coords (@clauswilke, #2938).

*   `fortify()` now displays a more informative error message for
    `grouped_df()` objects when dplyr is not installed (@jimhester, #2822).

*   All `geom_*()` now display an informative error message when required 
    aesthetics are missing (@dpseidel, #2637 and #2706).

*   `geom_boxplot()` now understands the `width` parameter even when used with
    a non-standard stat, such as `stat_identity()` (@clauswilke, #2893).
    
*  `geom_hex()` now understands the `size` and `linetype` aesthetics
   (@mikmart, #2488).
    
*   `geom_hline()`, `geom_vline()`, and `geom_abline()` now work properly
    with `coord_trans()` (@clauswilke, #2149, #2812).
    
*   `geom_text(..., parse = TRUE)` now correctly renders the expected number of
    items instead of silently dropping items that are empty expressions, e.g.
    the empty string "". If an expression spans multiple lines, we take just
    the first line and drop the rest. This same issue is also fixed for
    `geom_label()` and the axis labels for `geom_sf()` (@slowkow, #2867).

*   `geom_sf()` now respects `lineend`, `linejoin`, and `linemitre` parameters 
    for lines and polygons (@alistaire47, #2826).
    
*   `ggsave()` now exits without creating a new graphics device if previously
    none was open (@clauswilke, #2363).

*   `labs()` now has named arguments `title`, `subtitle`, `caption`, and `tag`.
    Also, `labs()` now accepts tidyeval (@yutannihilation, #2669).

*   `position_nudge()` is now more robust and nudges only in the direction
    requested. This enables, for example, the horizontal nudging of boxplots
    (@clauswilke, #2733).

*   `sec_axis()` and `dup_axis()` now return appropriate breaks for the secondary
    axis when applied to log transformed scales (@dpseidel, #2729).

*   `sec_axis()` now works as expected when used in combination with tidy eval
    (@dpseidel, #2788).

*   `scale_*_date()`, `scale_*_time()` and `scale_*_datetime()` can now display 
    a secondary axis that is a __one-to-one__ transformation of the primary axis,
    implemented using the `sec.axis` argument to the scale constructor 
    (@dpseidel, #2244).
    
*   `stat_contour()`, `stat_density2d()`, `stat_bin2d()`,  `stat_binhex()`
    now calculate normalized statistics including `nlevel`, `ndensity`, and
    `ncount`. Also, `stat_density()` now includes the calculated statistic 
    `nlevel`, an alias for `scaled`, to better match the syntax of `stat_bin()`
    (@bjreisman, #2679).

# ggplot2 3.0.0

## Breaking changes

*   ggplot2 now supports/uses tidy evaluation (as described below). This is a 
    major change and breaks a number of packages; we made this breaking change 
    because it is important to make ggplot2 more programmable, and to be more 
    consistent with the rest of the tidyverse. The best general (and detailed)
    introduction to tidy evaluation can be found in the meta programming
    chapters in [Advanced R](https://adv-r.hadley.nz).
    
    The primary developer facing change is that `aes()` now contains 
    quosures (expression + environment pairs) rather than symbols, and you'll 
    need to take a different approach to extracting the information you need. 
    A common symptom of this change are errors "undefined columns selected" or 
    "invalid 'type' (list) of argument" (#2610). As in the previous version,
    constants (like `aes(x = 1)` or `aes(colour = "smoothed")`) are stored
    as is.
    
    In this version of ggplot2, if you need to describe a mapping in a string, 
    use `quo_name()` (to generate single-line strings; longer expressions may 
    be abbreviated) or `quo_text()` (to generate non-abbreviated strings that
    may span multiple lines). If you do need to extract the value of a variable
    instead use `rlang::eval_tidy()`. You may want to condition on 
    `(packageVersion("ggplot2") <= "2.2.1")` so that your code can work with
    both released and development versions of ggplot2.
    
    We recognise that this is a big change and if you're not already familiar
    with rlang, there's a lot to learn. If you are stuck, or need any help,
    please reach out on <https://community.rstudio.com>.

*   Error: Column `y` must be a 1d atomic vector or a list

    Internally, ggplot2 now uses `as.data.frame(tibble::as_tibble(x))` to
    convert a list into a data frame. This improves ggplot2's support for
    list-columns (needed for sf support), at a small cost: you can no longer
    use matrix-columns. Note that unlike tibble we still allow column vectors
    such as returned by `base::scale()` because of their widespread use.

*   Error: More than one expression parsed
  
    Previously `aes_string(x = c("a", "b", "c"))` silently returned 
    `aes(x = a)`. Now this is a clear error.

*   Error: `data` must be uniquely named but has duplicate columns
  
    If layer data contains columns with identical names an error will be 
    thrown. In earlier versions the first occuring column was chosen silently,
    potentially masking that the wrong data was chosen.

*   Error: Aesthetics must be either length 1 or the same as the data
    
    Layers are stricter about the columns they will combine into a single
    data frame. Each aesthetic now must be either the same length as the data
    frame or a single value. This makes silent recycling errors much less likely.

*   Error: `coord_*` doesn't support free scales 
   
    Free scales only work with selected coordinate systems; previously you'd
    get an incorrect plot.

*   Error in f(...) : unused argument (range = c(0, 1))

    This is because the `oob` argument to scale has been set to a function
    that only takes a single argument; it needs to take two arguments
    (`x`, and `range`). 

*   Error: unused argument (output)
  
    The function `guide_train()` now has an optional parameter `aesthetic`
    that allows you to override the `aesthetic` setting in the scale.
    To make your code work with the both released and development versions of 
    ggplot2 appropriate, add `aesthetic = NULL` to the `guide_train()` method
    signature.
    
    ```R
    # old
    guide_train.legend <- function(guide, scale) {...}
    
    # new 
    guide_train.legend <- function(guide, scale, aesthetic = NULL) {...}
    ```
    
    Then, inside the function, replace `scale$aesthetics[1]`,
    `aesthetic %||% scale$aesthetics[1]`. (The %||% operator is defined in the 
    rlang package).
    
    ```R
    # old
    setNames(list(scale$map(breaks)), scale$aesthetics[1])

    # new
    setNames(list(scale$map(breaks)), aesthetic %||% scale$aesthetics[1])
    ```

*   The long-deprecated `subset` argument to `layer()` has been removed.

## Tidy evaluation

* `aes()` now supports quasiquotation so that you can use `!!`, `!!!`,
  and `:=`. This replaces `aes_()` and `aes_string()` which are now
  soft-deprecated (but will remain around for a long time).

* `facet_wrap()` and `facet_grid()` now support `vars()` inputs. Like
  `dplyr::vars()`, this helper quotes its inputs and supports
  quasiquotation. For instance, you can now supply faceting variables
  like this: `facet_wrap(vars(am, cyl))` instead of 
  `facet_wrap(~am + cyl)`. Note that the formula interface is not going 
  away and will not be deprecated. `vars()` is simply meant to make it 
  easier to create functions around `facet_wrap()` and `facet_grid()`.

  The first two arguments of `facet_grid()` become `rows` and `cols`
  and now support `vars()` inputs. Note however that we took special
  care to ensure complete backward compatibility. With this change
  `facet_grid(vars(cyl), vars(am, vs))` is equivalent to
  `facet_grid(cyl ~ am + vs)`, and `facet_grid(cols = vars(am, vs))` is
  equivalent to `facet_grid(. ~ am + vs)`.

  One nice aspect of the new interface is that you can now easily
  supply names: `facet_grid(vars(Cylinder = cyl), labeller =
  label_both)` will give nice label titles to the facets. Of course,
  those names can be unquoted with the usual tidy eval syntax.

### sf

* ggplot2 now has full support for sf with `geom_sf()` and `coord_sf()`:

  ```r
  nc <- sf::st_read(system.file("shape/nc.shp", package = "sf"), quiet = TRUE)
  ggplot(nc) +
    geom_sf(aes(fill = AREA))
  ```
  It supports all simple features, automatically aligns CRS across layers, sets
  up the correct aspect ratio, and draws a graticule.

## New features

* ggplot2 now works on R 3.1 onwards, and uses the 
  [vdiffr](https://github.com/r-lib/vdiffr) package for visual testing.

* In most cases, accidentally using `%>%` instead of `+` will generate an 
  informative error (#2400).

* New syntax for calculated aesthetics. Instead of using `aes(y = ..count..)` 
  you can (and should!) use `aes(y = stat(count))`. `stat()` is a real function 
  with documentation which hopefully will make this part of ggplot2 less 
  confusing (#2059).
  
  `stat()` is particularly nice for more complex calculations because you 
  only need to specify it once: `aes(y = stat(count / max(count)))`,
  rather than `aes(y = ..count.. / max(..count..))`
  
* New `tag` label for adding identification tags to plots, typically used for 
  labelling a subplot with a letter. Add a tag with `labs(tag = "A")`, style it 
  with the `plot.tag` theme element, and control position with the
  `plot.tag.position` theme setting (@thomasp85).

### Layers: geoms, stats, and position adjustments

* `geom_segment()` and `geom_curve()` have a new `arrow.fill` parameter which 
  allows you to specify a separate fill colour for closed arrowheads 
  (@hrbrmstr and @clauswilke, #2375).

* `geom_point()` and friends can now take shapes as strings instead of integers,
  e.g. `geom_point(shape = "diamond")` (@daniel-barnett, #2075).

* `position_dodge()` gains a `preserve` argument that allows you to control
  whether the `total` width at each `x` value is preserved (the current 
  default), or ensure that the width of a `single` element is preserved
  (what many people want) (#1935).

* New `position_dodge2()` provides enhanced dodging for boxplots. Compared to
  `position_dodge()`, `position_dodge2()` compares `xmin` and `xmax` values  
  to determine which elements overlap, and spreads overlapping elements evenly
  within the region of overlap. `position_dodge2()` is now the default position
  adjustment for `geom_boxplot()`, because it handles `varwidth = TRUE`, and 
  will be considered for other geoms in the future.
  
  The `padding` parameter adds a small amount of padding between elements 
  (@karawoo, #2143) and a `reverse` parameter allows you to reverse the order 
  of placement (@karawoo, #2171).
  
* New `stat_qq_line()` makes it easy to add a simple line to a Q-Q plot, which 
  makes it easier to judge the fit of the theoretical distribution 
  (@nicksolomon).

### Scales and guides

* Improved support for mapping date/time variables to `alpha`, `size`, `colour`, 
  and `fill` aesthetics, including `date_breaks` and `date_labels` arguments 
  (@karawoo, #1526), and new `scale_alpha()` variants (@karawoo, #1526).

* Improved support for ordered factors. Ordered factors throw a warning when 
  mapped to shape (unordered factors do not), and do not throw warnings when 
  mapped to size or alpha (unordered factors do). Viridis is used as the 
  default colour and fill scale for ordered factors (@karawoo, #1526).

* The `expand` argument of `scale_*_continuous()` and `scale_*_discrete()`
  now accepts separate expansion values for the lower and upper range
  limits. The expansion limits can be specified using the convenience
  function `expand_scale()`.
  
  Separate expansion limits may be useful for bar charts, e.g. if one
  wants the bottom of the bars to be flush with the x axis but still 
  leave some (automatically calculated amount of) space above them:
  
    ```r
    ggplot(mtcars) +
        geom_bar(aes(x = factor(cyl))) +
        scale_y_continuous(expand = expand_scale(mult = c(0, .1)))
    ```
  
  It can also be useful for line charts, e.g. for counts over time,
  where one wants to have a ’hard’ lower limit of y = 0 but leave the
  upper limit unspecified (and perhaps differing between panels), with
  some extra space above the highest point on the line (with symmetrical 
  limits, the extra space above the highest point could in some cases 
  cause the lower limit to be negative).
  
  The old syntax for the `expand` argument will, of course, continue
  to work (@huftis, #1669).

* `scale_colour_continuous()` and `scale_colour_gradient()` are now controlled 
  by global options `ggplot2.continuous.colour` and `ggplot2.continuous.fill`. 
  These can be set to `"gradient"` (the default) or `"viridis"` (@karawoo).

* New `scale_colour_viridis_c()`/`scale_fill_viridis_c()` (continuous) and
  `scale_colour_viridis_d()`/`scale_fill_viridis_d()` (discrete) make it
  easy to use Viridis colour scales (@karawoo, #1526).

* Guides for `geom_text()` now accept custom labels with 
  `guide_legend(override.aes = list(label = "foo"))` (@brianwdavis, #2458).

### Margins

* Strips gain margins on all sides by default. This means that to fully justify
  text to the edge of a strip, you will need to also set the margins to 0
  (@karawoo).

* Rotated strip labels now correctly understand `hjust` and `vjust` parameters
  at all angles (@karawoo).

* Strip labels now understand justification relative to the direction of the
  text, meaning that in y facets, the strip text can be placed at either end of
  the strip using `hjust` (@karawoo).

* Legend titles and labels get a little extra space around them, which 
  prevents legend titles from overlapping the legend at large font sizes 
  (@karawoo, #1881).

## Extension points

* New `autolayer()` S3 generic (@mitchelloharawild, #1974). This is similar
  to `autoplot()` but produces layers rather than complete plots.

* Custom objects can now be added using `+` if a `ggplot_add` method has been
  defined for the class of the object (@thomasp85).

* Theme elements can now be subclassed. Add a `merge_element` method to control
  how properties are inherited from the parent element. Add an `element_grob` 
  method to define how elements are rendered into grobs (@thomasp85, #1981).

* Coords have gained new extension mechanisms.
  
    If you have an existing coord extension, you will need to revise the
    specification of the `train()` method. It is now called 
    `setup_panel_params()` (better reflecting what it actually does) and now 
    has arguments `scale_x`, and `scale_y` (the x and y scales respectively) 
    and `param`, a list of plot specific parameters generated by 
    `setup_params()`.

    What was formerly called `scale_details` (in coords), `panel_ranges` 
    (in layout) and `panel_scales` (in geoms) are now consistently called
    `panel_params` (#1311). These are parameters of the coord that vary from
    panel to panel.

* `ggplot_build()` and `ggplot_gtable()` are now generics, so ggplot-subclasses 
  can define additional behavior during the build stage.

* `guide_train()`, `guide_merge()`, `guide_geom()`, and `guide_gengrob()`
  are now exported as they are needed if you want to design your own guide.
  They are not currently documented; use at your own risk (#2528).

* `scale_type()` generic is now exported and documented. Use this if you 
  want to extend ggplot2 to work with a new type of vector.

## Minor bug fixes and improvements

### Faceting

* `facet_grid()` gives a more informative error message if you try to use
  a variable in both rows and cols (#1928).

* `facet_grid()` and `facet_wrap()` both give better error messages if you
  attempt to use an unsupported coord with free scales (#2049).

* `label_parsed()` works once again (#2279).

* You can now style the background of horizontal and vertical strips
  independently with `strip.background.x` and `strip.background.y` 
  theme settings (#2249).

### Scales

* `discrete_scale()` documentation now inherits shared definitions from 
  `continuous_scale()` (@alistaire47, #2052).

* `guide_colorbar()` shows all colours of the scale (@has2k1, #2343).

* `scale_identity()` once again produces legends by default (#2112).

* Tick marks for secondary axes with strong transformations are more 
  accurately placed (@thomasp85, #1992).

* Missing line types now reliably generate missing lines (with standard 
  warning) (#2206).

* Legends now ignore set aesthetics that are not length one (#1932).

* All colour and fill scales now have an `aesthetics` argument that can
  be used to set the aesthetic(s) the scale works with. This makes it
  possible to apply a colour scale to both colour and fill aesthetics
  at the same time, via `aesthetics = c("colour", "fill")` (@clauswilke).
  
* Three new generic scales work with any aesthetic or set of aesthetics: 
  `scale_continuous_identity()`, `scale_discrete_identity()`, and
  `scale_discrete_manual()` (@clauswilke).

* `scale_*_gradient2()` now consistently omits points outside limits by 
  rescaling after the limits are enforced (@foo-bar-baz-qux, #2230).

### Layers

* `geom_label()` now correctly produces unbordered labels when `label.size` 
  is 0, even when saving to PDF (@bfgray3, #2407).

* `layer()` gives considerably better error messages for incorrectly specified
  `geom`, `stat`, or `position` (#2401).

* In all layers that use it, `linemitre` now defaults to 10 (instead of 1)
  to better match base R.

* `geom_boxplot()` now supplies a default value if no `x` aesthetic is present
  (@foo-bar-baz-qux, #2110).

* `geom_density()` drops groups with fewer than two data points and throws a
  warning. For groups with two data points, density values are now calculated 
  with `stats::density` (@karawoo, #2127).

* `geom_segment()` now also takes a `linejoin` parameter. This allows more 
  control over the appearance of the segments, which is especially useful for 
  plotting thick arrows (@Ax3man, #774).

* `geom_smooth()` now reports the formula used when `method = "auto"` 
  (@davharris #1951). `geom_smooth()` now orders by the `x` aesthetic, making it 
  easier to pass pre-computed values without manual ordering (@izahn, #2028). It 
  also now knows it has `ymin` and `ymax` aesthetics (#1939). The legend 
  correctly reflects the status of the `se` argument when used with stats 
  other than the default (@clauswilke, #1546).

* `geom_tile()` now once again interprets `width` and `height` correctly 
  (@malcolmbarrett, #2510).

* `position_jitter()` and `position_jitterdodge()` gain a `seed` argument that
  allows the specification of a random seed for reproducible jittering 
  (@krlmlr, #1996 and @slowkow, #2445).

* `stat_density()` has better behaviour if all groups are dropped because they
  are too small (#2282).

* `stat_summary_bin()` now understands the `breaks` parameter (@karawoo, #2214).

* `stat_bin()` now accepts functions for `binwidth`. This allows better binning 
  when faceting along variables with different ranges (@botanize).

* `stat_bin()` and `geom_histogram()` now sum correctly when using the `weight` 
  aesthetic (@jiho, #1921).

* `stat_bin()` again uses correct scaling for the computed variable `ndensity` 
  (@timgoodman, #2324).

* `stat_bin()` and `stat_bin_2d()` now properly handle the `breaks` parameter 
  when the scales are transformed (@has2k1, #2366).

* `update_geom_defaults()` and `update_stat_defaults()` allow American 
  spelling of aesthetic parameters (@foo-bar-baz-qux, #2299).

* The `show.legend` parameter now accepts a named logical vector to hide/show
  only some aesthetics in the legend (@tutuchan, #1798).

* Layers now silently ignore unknown aesthetics with value `NULL` (#1909).

### Coords

* Clipping to the plot panel is now configurable, through a `clip` argument
  to coordinate systems, e.g. `coord_cartesian(clip = "off")` 
  (@clauswilke, #2536).

* Like scales, coordinate systems now give you a message when you're 
  replacing an existing coordinate system (#2264).

* `coord_polar()` now draws secondary axis ticks and labels 
  (@dylan-stark, #2072), and can draw the radius axis on the right 
  (@thomasp85, #2005).

* `coord_trans()` now generates a warning when a transformation generates 
  non-finite values (@foo-bar-baz-qux, #2147).

### Themes

* Complete themes now always override all elements of the default theme
  (@has2k1, #2058, #2079).

* Themes now set default grid colour in `panel.grid` rather than individually
  in `panel.grid.major` and `panel.grid.minor` individually. This makes it 
  slightly easier to customise the theme (#2352).

* Fixed bug when setting strips to `element_blank()` (@thomasp85). 

* Axes positioned on the top and to the right can now customize their ticks and
  lines separately (@thomasp85, #1899).

* Built-in themes gain parameters `base_line_size` and `base_rect_size` which 
  control the default sizes of line and rectangle elements (@karawoo, #2176).

* Default themes use `rel()` to set line widths (@baptiste).

* Themes were tweaked for visual consistency and more graceful behavior when 
  changing the base font size. All absolute heights or widths were replaced 
  with heights or widths that are proportional to the base font size. One 
  relative font size was eliminated (@clauswilke).
  
* The height of descenders is now calculated solely on font metrics and doesn't
  change with the specific letters in the string. This fixes minor alignment 
  issues with plot titles, subtitles, and legend titles (#2288, @clauswilke).

### Guides

* `guide_colorbar()` is more configurable: tick marks and color bar frame
  can now by styled with arguments `ticks.colour`, `ticks.linewidth`, 
  `frame.colour`, `frame.linewidth`, and `frame.linetype`
  (@clauswilke).
  
* `guide_colorbar()` now uses `legend.spacing.x` and `legend.spacing.y` 
  correctly, and it can handle multi-line titles. Minor tweaks were made to 
  `guide_legend()` to make sure the two legend functions behave as similarly as
  possible (@clauswilke, #2397 and #2398).
  
* The theme elements `legend.title` and `legend.text` now respect the settings 
  of `margin`, `hjust`, and `vjust` (@clauswilke, #2465, #1502).

* Non-angle parameters of `label.theme` or `title.theme` can now be set in 
  `guide_legend()` and `guide_colorbar()` (@clauswilke, #2544).

### Other

* `fortify()` gains a method for tbls (@karawoo, #2218).

* `ggplot` gains a method for `grouped_df`s that adds a `.group` variable,
  which computes a unique value for each group. Use it with 
  `aes(group = .group)` (#2351).

* `ggproto()` produces objects with class `c("ggproto", "gg")`, allowing for
  a more informative error message when adding layers, scales, or other ggproto 
  objects (@jrnold, #2056).

* `ggsave()`'s DPI argument now supports 3 string options: "retina" (320
  DPI), "print" (300 DPI), and "screen" (72 DPI) (@foo-bar-baz-qux, #2156).
  `ggsave()` now uses full argument names to avoid partial match warnings 
  (#2355), and correctly restores the previous graphics device when several
  graphics devices are open (#2363).

* `print.ggplot()` now returns the original ggplot object, instead of the 
  output from `ggplot_build()`. Also, the object returned from 
  `ggplot_build()` now has the class `"ggplot_built"` (#2034).

* `map_data()` now works even when purrr is loaded (tidyverse#66).

* New functions `summarise_layout()`, `summarise_coord()`, and 
  `summarise_layers()` summarise the layout, coordinate systems, and layers 
  of a built ggplot object (#2034, @wch). This provides a tested API that 
  (e.g.) shiny can depend on.

* Updated startup messages reflect new resources (#2410, @mine-cetinkaya-rundel).

# ggplot2 2.2.1

* Fix usage of `structure(NULL)` for R-devel compatibility (#1968).

# ggplot2 2.2.0

## Major new features

### Subtitle and caption

Thanks to @hrbrmstr plots now have subtitles and captions, which can be set with 
the `subtitle`  and `caption` arguments to `ggtitle()` and `labs()`. You can 
control their appearance with the theme settings `plot.caption` and 
`plot.subtitle`. The main plot title is now left-aligned to better work better 
with a subtitle. The caption is right-aligned (@hrbrmstr).

### Stacking

`position_stack()` and `position_fill()` now sort the stacking order to match 
grouping order. This allows you to control the order through grouping, and 
ensures that the default legend matches the plot (#1552, #1593). If you want the 
opposite order (useful if you have horizontal bars and horizontal legend), you 
can request reverse stacking by using `position = position_stack(reverse = TRUE)` 
(#1837).
  
`position_stack()` and `position_fill()` now accepts negative values which will 
create stacks extending below the x-axis (#1691).

`position_stack()` and `position_fill()` gain a `vjust` argument which makes it 
easy to (e.g.) display labels in the middle of stacked bars (#1821).

### Layers

`geom_col()` was added to complement `geom_bar()` (@hrbrmstr). It uses 
`stat="identity"` by default, making the `y` aesthetic mandatory. It does not 
support any other `stat_()` and does not provide fallback support for the 
`binwidth` parameter. Examples and references in other functions were updated to
demonstrate `geom_col()` usage. 

When creating a layer, ggplot2 will warn if you use an unknown aesthetic or an 
unknown parameter. Compared to the previous version, this is stricter for 
aesthetics (previously there was no message), and less strict for parameters 
(previously this threw an error) (#1585).

### Facetting

The facet system, as well as the internal panel class, has been rewritten in 
ggproto. Facets are now extendable in the same manner as geoms and stats, as 
described in `vignette("extending-ggplot2")`.

We have also added the following new fatures.
  
* `facet_grid()` and `facet_wrap()` now allow expressions in their faceting 
  formulas (@DanRuderman, #1596).

* When `facet_wrap()` results in an uneven number of panels, axes will now be
  drawn underneath the hanging panels (fixes #1607)

* Strips can now be freely positioned in `facet_wrap()` using the 
  `strip.position` argument (deprecates `switch`).

* The relative order of panel, strip, and axis can now be controlled with 
  the theme setting `strip.placement` that takes either `inside` (strip between 
  panel and axis) or `outside` (strip after axis).

* The theme option `panel.margin` has been deprecated in favour of 
  `panel.spacing` to more clearly communicate intent.

### Extensions

Unfortunately there was a major oversight in the construction of ggproto which 
lead to extensions capturing the super object at package build time, instead of 
at package run time (#1826). This problem has been fixed, but requires 
re-installation of all extension packages.

## Scales

* The position of x and y axes can now be changed using the `position` argument
  in `scale_x_*`and `scale_y_*` which can take `top` and `bottom`, and `left`
  and `right` respectively. The themes of top and right axes can be modified 
  using the `.top` and `.right` modifiers to `axis.text.*` and `axis.title.*`.

### Continuous scales

* `scale_x_continuous()` and `scale_y_continuous()` can now display a secondary 
  axis that is a __one-to-one__ transformation of the primary axis (e.g. degrees 
  Celcius to degrees Fahrenheit). The secondary axis will be positioned opposite 
  to the primary axis and can be controlled with the `sec.axis` argument to 
  the scale constructor.

* Scales worry less about having breaks. If no breaks can be computed, the
  plot will work instead of throwing an uninformative error (#791). This 
  is particularly helpful when you have facets with free scales, and not
  all panels contain data.

* Scales now warn when transformation introduces infinite values (#1696).

### Date time

* `scale_*_datetime()` now supports time zones. It will use the timezone 
  attached to the varaible by default, but can be overridden with the 
  `timezone` argument.

* New `scale_x_time()` and `scale_y_time()` generate reasonable default
  breaks and labels for hms vectors (#1752).

### Discrete scales

The treatment of missing values by discrete scales has been thoroughly 
overhauled (#1584). The underlying principle is that we can naturally represent 
missing values on discrete variables (by treating just like another level), so 
by default we should. 

This principle applies to:

* character vectors
* factors with implicit NA
* factors with explicit NA

And to all scales (both position and non-position.)

Compared to the previous version of ggplot2, there are three main changes:

1.  `scale_x_discrete()` and `scale_y_discrete()` always show discrete NA,
    regardless of their source

1.  If present, `NA`s are shown in discete legends.

1.  All discrete scales gain a `na.translate` argument that allows you to 
    control whether `NA`s are translated to something that can be visualised,
    or should be left as missing. Note that if you don't translate (i.e. 
    `na.translate = FALSE)` the missing values will passed on to the layer, 
    which will warning that it's dropping missing values. To suppress the
    warnings, you'll also need to add `na.rm = TRUE` to the layer call. 

There were also a number of other smaller changes

* Correctly use scale expansion factors.
* Don't preserve space for dropped levels (#1638).
* Only issue one warning when when asking for too many levels (#1674).
* Unicode labels work better on Windows (#1827).
* Warn when used with only continuous data (#1589)

## Themes

* The `theme()` constructor now has named arguments rather than ellipses. This 
  should make autocomplete substantially more useful. The documentation
  (including examples) has been considerably improved.
  
* Built-in themes are more visually homogeneous, and match `theme_grey` better.
  (@jiho, #1679)
  
* When computing the height of titles, ggplot2 now includes the height of the
  descenders (i.e. the bits of `g` and `y` that hang beneath the baseline). This 
  improves the margins around titles, particularly the y axis label (#1712).
  I have also very slightly increased the inner margins of axis titles, and 
  removed the outer margins. 

* Theme element inheritance is now easier to work with as modification now
  overrides default `element_blank` elements (#1555, #1557, #1565, #1567)
  
* Horizontal legends (i.e. legends on the top or bottom) are horizontally
  aligned by default (#1842). Use `legend.box = "vertical"` to switch back
  to the previous behaviour.
  
* `element_line()` now takes an `arrow` argument to specify arrows at the end of
  lines (#1740)

There were a number of tweaks to the theme elements that control legends:
  
* `legend.justification` now controls appearance will plotting the legend
  outside of the plot area. For example, you can use 
  `theme(legend.justification = "top")` to make the legend align with the 
  top of the plot.

* `panel.margin` and `legend.margin` have been renamed to `panel.spacing` and 
  `legend.spacing` respectively, to better communicate intent (they only
  affect spacing between legends and panels, not the margins around them)

* `legend.margin` now controls margin around individual legends.

* New `legend.box.background`, `legend.box.spacing`, and `legend.box.margin`
  control the background, spacing, and margin of the legend box (the region
  that contains all legends).

## Bug fixes and minor improvements

* ggplot2 now imports tibble. This ensures that all built-in datasets print 
  compactly even if you haven't explicitly loaded tibble or dplyr (#1677).

* Class of aesthetic mapping is preserved when adding `aes()` objects (#1624).

* `+.gg` now works for lists that include data frames.

* `annotation_x()` now works in the absense of global data (#1655)

* `geom_*(show.legend = FALSE)` now works for `guide_colorbar`.

* `geom_boxplot()` gains new `outlier.alpha` (@jonathan-g) and 
  `outlier.fill` (@schloerke, #1787) parameters to control the alpha/fill of
   outlier points independently of the alpha of the boxes. 

* `position_jitter()` (and hence `geom_jitter()`) now correctly computes 
  the jitter width/jitter when supplied by the user (#1775, @has2k1).

* `geom_contour()` more clearly describes what inputs it needs (#1577).

* `geom_curve()` respects the `lineend` paramater (#1852).

* `geom_histogram()` and `stat_bin()` understand the `breaks` parameter once 
  more. (#1665). The floating point adjustment for histogram bins is now 
  actually used - it was previously inadvertently ignored (#1651).

* `geom_violin()` no longer transforms quantile lines with the alpha aesthetic
  (@mnbram, #1714). It no longer errors when quantiles are requested but data
  have zero range (#1687). When `trim = FALSE` it once again has a nice 
  range that allows the density to reach zero (by extending the range 3 
  bandwidths to either side of the data) (#1700).

* `geom_dotplot()` works better when faceting and binning on the y-axis. 
  (#1618, @has2k1).
  
* `geom_hexbin()` once again supports `..density..` (@mikebirdgeneau, #1688).

* `geom_step()` gives useful warning if only one data point in layer (#1645).

* `layer()` gains new `check.aes` and `check.param` arguments. These allow
  geom/stat authors to optional suppress checks for known aesthetics/parameters.
  Currently this is used only in `geom_blank()` which powers `expand_limits()` 
  (#1795).

* All `stat_*()` display a better error message when required aesthetics are
  missing.
  
* `stat_bin()` and `stat_summary_hex()` now accept length 1 `binwidth` (#1610)

* `stat_density()` gains new argument `n`, which is passed to underlying function
  `stats::density` ("number of equally spaced points at which the
  density is to be estimated"). (@hbuschme)

* `stat_binhex()` now again returns `count` rather than `value` (#1747)

* `stat_ecdf()` respects `pad` argument (#1646).

* `stat_smooth()` once again informs you about the method it has chosen.
  It also correctly calculates the size of the largest group within facets.

* `x` and `y` scales are now symmetric regarding the list of
  aesthetics they accept: `xmin_final`, `xmax_final`, `xlower`,
  `xmiddle` and `xupper` are now valid `x` aesthetics.

* `Scale` extensions can now override the `make_title` and `make_sec_title` 
  methods to let the scale modify the axis/legend titles.

* The random stream is now reset after calling `.onAttach()` (#2409).

# ggplot2 2.1.0

## New features

* When mapping an aesthetic to a constant (e.g. 
  `geom_smooth(aes(colour = "loess")))`), the default guide title is the name 
  of the aesthetic (i.e. "colour"), not the value (i.e. "loess") (#1431).

* `layer()` now accepts a function as the data argument. The function will be
  applied to the data passed to the `ggplot()` function and must return a
  data.frame (#1527, @thomasp85). This is a more general version of the 
  deprecated `subset` argument.

* `theme_update()` now uses the `+` operator instead of `%+replace%`, so that
  unspecified values will no longer be `NULL`ed out. `theme_replace()`
  preserves the old behaviour if desired (@oneillkza, #1519). 

* `stat_bin()` has been overhauled to use the same algorithm as ggvis, which 
  has been considerably improved thanks to the advice of Randy Prium (@rpruim).
  This includes:
  
    * Better arguments and a better algorithm for determining the origin.
      You can now specify either `boundary` or the `center` of a bin.
      `origin` has been deprecated in favour of these arguments.
      
    * `drop` is deprecated in favour of `pad`, which adds extra 0-count bins
      at either end (needed for frequency polygons). `geom_histogram()` defaults 
      to `pad = FALSE` which considerably improves the default limits for 
      the histogram, especially when the bins are big (#1477).
      
    * The default algorithm does a (somewhat) better job at picking nice widths 
      and origins across a wider range of input data.
      
    * `bins = n` now gives a histogram with `n` bins, not `n + 1` (#1487).

## Bug fixes

* All `\donttest{}` examples run.

* All `geom_()` and `stat_()` functions now have consistent argument order:
  data + mapping, then geom/stat/position, then `...`, then specific arguments, 
  then arguments common to all layers (#1305). This may break code if you were
  previously relying on partial name matching, but in the long-term should make 
  ggplot2 easier to use. In particular, you can now set the `n` parameter
  in `geom_density2d()` without it partially matching `na.rm` (#1485).

* For geoms with both `colour` and `fill`, `alpha` once again only affects
  fill (Reverts #1371, #1523). This was causing problems for people.

* `facet_wrap()`/`facet_grid()` works with multiple empty panels of data 
  (#1445).

* `facet_wrap()` correctly swaps `nrow` and `ncol` when faceting vertically
  (#1417).

* `ggsave("x.svg")` now uses svglite to produce the svg (#1432).

* `geom_boxplot()` now understands `outlier.color` (#1455).

* `geom_path()` knows that "solid" (not just 1) represents a solid line (#1534).

* `geom_ribbon()` preserves missing values so they correctly generate a 
  gap in the ribbon (#1549).

* `geom_tile()` once again accepts `width` and `height` parameters (#1513). 
  It uses `draw_key_polygon()` for better a legend, including a coloured 
  outline (#1484).

* `layer()` now automatically adds a `na.rm` parameter if none is explicitly
  supplied.

* `position_jitterdodge()` now works on all possible dodge aesthetics, 
  e.g. `color`, `linetype` etc. instead of only based on `fill` (@bleutner)

* `position = "nudge"` now works (although it doesn't do anything useful)
  (#1428).

* The default scale for columns of class "AsIs" is now "identity" (#1518).

* `scale_*_discrete()` has better defaults when used with purely continuous
  data (#1542).

* `scale_size()` warns when used with categorical data.

* `scale_size()`, `scale_colour()`, and `scale_fill()` gain date and date-time
  variants (#1526).

* `stat_bin_hex()` and `stat_bin_summary()` now use the same underlying 
  algorithm so results are consistent (#1383). `stat_bin_hex()` now accepts
  a `weight` aesthetic. To be consistent with related stats, the output variable 
  from `stat_bin_hex()` is now value instead of count.

* `stat_density()` gains a `bw` parameter which makes it easy to get consistent 
   smoothing between facets (@jiho)

* `stat-density-2d()` no longer ignores the `h` parameter, and now accepts 
  `bins` and `binwidth` parameters to control the number of contours 
  (#1448, @has2k1).

* `stat_ecdf()` does a better job of adding padding to -Inf/Inf, and gains
  an argument `pad` to suppress the padding if not needed (#1467).

* `stat_function()` gains an `xlim` parameter (#1528). It once again works 
  with discrete x values (#1509).

* `stat_summary()` preserves sorted x order which avoids artefacts when
  display results with `geom_smooth()` (#1520).

* All elements should now inherit correctly for all themes except `theme_void()`.
  (@Katiedaisey, #1555) 

* `theme_void()` was completely void of text but facets and legends still
  need labels. They are now visible (@jiho). 

* You can once again set legend key and height width to unit arithmetic
  objects (like `2 * unit(1, "cm")`) (#1437).

* Eliminate spurious warning if you have a layer with no data and no aesthetics
  (#1451).

* Removed a superfluous comma in `theme-defaults.r` code (@jschoeley)

* Fixed a compatibility issue with `ggproto` and R versions prior to 3.1.2.
  (#1444)

* Fixed issue where `coord_map()` fails when given an explicit `parameters`
  argument (@tdmcarthur, #1729)
  
* Fixed issue where `geom_errorbarh()` had a required `x` aesthetic (#1933)  

# ggplot2 2.0.0

## Major changes

* ggplot no longer throws an error if your plot has no layers. Instead it 
  automatically adds `geom_blank()` (#1246).
  
* New `cut_width()` is a convenient replacement for the verbose
  `plyr::round_any()`, with the additional benefit of offering finer
  control.

* New `geom_count()` is a convenient alias to `stat_sum()`. Use it when you
  have overlapping points on a scatterplot. `stat_sum()` now defaults to 
  using counts instead of proportions.

* New `geom_curve()` adds curved lines, with a similar specification to 
  `geom_segment()` (@veraanadi, #1088).

* Date and datetime scales now have `date_breaks`, `date_minor_breaks` and
  `date_labels` arguments so that you never need to use the long
  `scales::date_breaks()` or `scales::date_format()`.
  
* `geom_bar()` now has it's own stat, distinct from `stat_bin()` which was
  also used by `geom_histogram()`. `geom_bar()` now uses `stat_count()` 
  which counts values at each distinct value of x (i.e. it does not bin
  the data first). This can be useful when you want to show exactly which 
  values are used in a continuous variable.

* `geom_point()` gains a `stroke` aesthetic which controls the border width of 
  shapes 21-25 (#1133, @SeySayux). `size` and `stroke` are additive so a point 
  with `size = 5` and `stroke = 5` will have a diameter of 10mm. (#1142)

* New `position_nudge()` allows you to slightly offset labels (or other 
  geoms) from their corresponding points (#1109).

* `scale_size()` now maps values to _area_, not radius. Use `scale_radius()`
  if you want the old behaviour (not recommended, except perhaps for lines).

* New `stat_summary_bin()` works like `stat_summary()` but on binned data. 
  It's a generalisation of `stat_bin()` that can compute any aggregate,
  not just counts (#1274). Both default to `mean_se()` if no aggregation
  functions are supplied (#1386).

* Layers are now much stricter about their arguments - you will get an error
  if you've supplied an argument that isn't an aesthetic or a parameter.
  This is likely to cause some short-term pain but in the long-term it will make
  it much easier to spot spelling mistakes and other errors (#1293).
  
    This change does break a handful of geoms/stats that used `...` to pass 
    additional arguments on to the underlying computation. Now 
    `geom_smooth()`/`stat_smooth()` and `geom_quantile()`/`stat_quantile()` 
    use `method.args` instead (#1245, #1289); and `stat_summary()` (#1242), 
    `stat_summary_hex()`, and `stat_summary2d()` use `fun.args`.

### Extensibility

There is now an official mechanism for defining Stats, Geoms, and Positions in 
other packages. See `vignette("extending-ggplot2")` for details.

* All Geoms, Stats and Positions are now exported, so you can inherit from them
  when making your own objects (#989).

* ggplot2 no longer uses proto or reference classes. Instead, we now use 
  ggproto, a new OO system designed specifically for ggplot2. Unlike proto
  and RC, ggproto supports clean cross-package inheritance. Creating a new OO
  system isn't usually the right way to solve a problem, but I'm pretty sure
  it was necessary here. Read more about it in the vignette.

* `aes_()` replaces `aes_q()`. It also supports formulas, so the most concise 
  SE version of `aes(carat, price)` is now `aes_(~carat, ~price)`. You may
  want to use this form in packages, as it will avoid spurious `R CMD check` 
  warnings about undefined global variables.

### Text

* `geom_text()` has been overhauled to make labelling your data a little
  easier. It:
  
    * `nudge_x` and `nudge_y` arguments let you offset labels from their
      corresponding points (#1120). 
      
    * `check_overlap = TRUE` provides a simple way to avoid overplotting 
      of labels: labels that would otherwise overlap are omitted (#1039).
      
    * `hjust` and `vjust` can now be character vectors: "left", "center", 
      "right", "bottom", "middle", "top". New options include "inward" and 
      "outward" which align text towards and away from the center of the plot 
      respectively.

* `geom_label()` works like `geom_text()` but draws a rounded rectangle 
  underneath each label (#1039). This is useful when you want to label plots
  that are dense with data.

### Deprecated features

* The little used `aes_auto()` has been deprecated. 

* `aes_q()` has been replaced with `aes_()` to be consistent with SE versions
  of NSE functions in other packages.

* The `order` aesthetic is officially deprecated. It never really worked, and 
  was poorly documented.

* The `stat` and `position` arguments to `qplot()` have been deprecated.
  `qplot()` is designed for quick plots - if you need to specify position
  or stat, use `ggplot()` instead.

* The theme setting `axis.ticks.margin` has been deprecated: now use the margin 
  property of `axis.text`.
  
* `stat_abline()`, `stat_hline()` and `stat_vline()` have been removed:
  these were never suitable for use other than with `geom_abline()` etc
  and were not documented.

* `show_guide` has been renamed to `show.legend`: this more accurately
  reflects what it does (controls appearance of layer in legend), and uses the 
  same convention as other ggplot2 arguments (i.e. a `.` between names).
  (Yes, I know that's inconsistent with function names with use `_`, but it's
  too late to change now.)

A number of geoms have been renamed to be internally consistent:

* `stat_binhex()` and `stat_bin2d()` have been renamed to `stat_bin_hex()` 
  and `stat_bin_2d()` (#1274). `stat_summary2d()` has been renamed to 
  `stat_summary_2d()`, `geom_density2d()`/`stat_density2d()` has been renamed 
  to `geom_density_2d()`/`stat_density_2d()`.

* `stat_spoke()` is now `geom_spoke()` since I realised it's a
  reparameterisation of `geom_segment()`.

* `stat_bindot()` has been removed because it's so tightly coupled to
  `geom_dotplot()`. If you happened to use `stat_bindot()`, just change to
  `geom_dotplot()` (#1194).

All defunct functions have been removed.

### Default appearance

* The default `theme_grey()` background colour has been changed from "grey90" 
  to "grey92": this makes the background a little less visually prominent.

* Labels and titles have been tweaked for readability:

    * Axes labels are darker.
    
    * Legend and axis titles are given the same visual treatment.
    
    * The default font size dropped from 12 to 11. You might be surprised that 
      I've made the default text size smaller as it was already hard for
      many people to read. It turns out there was a bug in RStudio (fixed in 
      0.99.724), that shrunk the text of all grid based graphics. Once that
      was resolved the defaults seemed too big to my eyes.
    
    * More spacing between titles and borders.
    
    * Default margins scale with the theme font size, so the appearance at 
      larger font sizes should be considerably improved (#1228). 

* `alpha` now affects both fill and colour aesthetics (#1371).

* `element_text()` gains a margins argument which allows you to add additional
  padding around text elements. To help see what's going on use `debug = TRUE` 
  to display the text region and anchors.

* The default font size in `geom_text()` has been decreased from 5mm (14 pts)
  to 3.8 mm (11 pts) to match the new default theme sizes.

* A diagonal line is no longer drawn on bar and rectangle legends. Instead, the
  border has been tweaked to be more visible, and more closely match the size of 
  line drawn on the plot.

* `geom_pointrange()` and `geom_linerange()` get vertical (not horizontal)
  lines in the legend (#1389).

* The default line `size` for `geom_smooth()` has been increased from 0.5 to 1 
  to make it easier to see when overlaid on data.
  
* `geom_bar()` and `geom_rect()` use a slightly paler shade of grey so they
  aren't so visually heavy.
  
* `geom_boxplot()` now colours outliers the same way as the boxes.

* `geom_point()` now uses shape 19 instead of 16. This looks much better on 
  the default Linux graphics device. (It's very slightly smaller than the old 
  point, but it shouldn't affect any graphics significantly)

* Sizes in ggplot2 are measured in mm. Previously they were converted to pts 
  (for use in grid) by multiplying by 72 / 25.4. However, grid uses printer's 
  points, not Adobe (big pts), so sizes are now correctly multiplied by 
  72.27 / 25.4. This is unlikely to noticeably affect display, but it's
  technically correct (<https://youtu.be/hou0lU8WMgo>).

* The default legend will now allocate multiple rows (if vertical) or
  columns (if horizontal) in order to make a legend that is more likely to
  fit on the screen. You can override with the `nrow`/`ncol` arguments
  to `guide_legend()`

    ```R
    p <- ggplot(mpg, aes(displ,hwy, colour = model)) + geom_point()
    p
    p + theme(legend.position = "bottom")
    # Previous behaviour
    p + guides(colour = guide_legend(ncol = 1))
    ```

### New and updated themes

* New `theme_void()` is completely empty. It's useful for plots with non-
  standard coordinates or for drawings (@jiho, #976).

* New `theme_dark()` has a dark background designed to make colours pop out
  (@jiho, #1018)

* `theme_minimal()` became slightly more minimal by removing the axis ticks:
  labels now line up directly beneath grid lines (@tomschloss, #1084)

* New theme setting `panel.ontop` (logical) make it possible to place 
  background elements (i.e., gridlines) on top of data. Best used with 
  transparent `panel.background` (@noamross. #551).

### Labelling

The facet labelling system was updated with many new features and a
more flexible interface (@lionel-). It now works consistently across
grid and wrap facets. The most important user visible changes are:

* `facet_wrap()` gains a `labeller` option (#25).

* `facet_grid()` and `facet_wrap()` gain a `switch` argument to
  display the facet titles near the axes. When switched, the labels
  become axes subtitles. `switch` can be set to "x", "y" or "both"
  (the latter only for grids) to control which margin is switched.

The labellers (such as `label_value()` or `label_both()`) also get
some new features:

* They now offer the `multi_line` argument to control whether to
  display composite facets (those specified as `~var1 + var2`) on one
  or multiple lines.

* In `label_bquote()` you now refer directly to the names of
  variables. With this change, you can create math expressions that
  depend on more than one variable. This math expression can be
  specified either for the rows or the columns and you can also
  provide different expressions to each margin.

  As a consequence of these changes, referring to `x` in backquoted
  expressions is deprecated.

* Similarly to `label_bquote()`, `labeller()` now take `.rows` and
  `.cols` arguments. In addition, it also takes `.default`.
  `labeller()` is useful to customise how particular variables are
  labelled. The three additional arguments specify how to label the
  variables are not specifically mentioned, respectively for rows,
  columns or both. This makes it especially easy to set up a
  project-wide labeller dispatcher that can be reused across all your
  plots. See the documentation for an example.

* The new labeller `label_context()` adapts to the number of factors
  facetted over. With a single factor, it displays only the values,
  just as before. But with multiple factors in a composite margin
  (e.g. with `~cyl + am`), the labels are passed over to
  `label_both()`. This way the variables names are displayed with the
  values to help identifying them.

On the programming side, the labeller API has been rewritten in order
to offer more control when faceting over multiple factors (e.g. with
formulae such as `~cyl + am`). This also means that if you have
written custom labellers, you will need to update them for this
version of ggplot.

* Previously, a labeller function would take `variable` and `value`
  arguments and return a character vector. Now, they take a data frame
  of character vectors and return a list. The input data frame has one
  column per factor facetted over and each column in the returned list
  becomes one line in the strip label. See documentation for more
  details.

* The labels received by a labeller now contain metadata: their margin
  (in the "type" attribute) and whether they come from a wrap or a
  grid facet (in the "facet" attribute).

* Note that the new `as_labeller()` function operator provides an easy
  way to transform an existing function to a labeller function. The
  existing function just needs to take and return a character vector.

## Documentation

* Improved documentation for `aes()`, `layer()` and much much more.

* I've tried to reduce the use of `...` so that you can see all the 
  documentation in one place rather than having to integrate multiple pages.
  In some cases this has involved adding additional arguments to geoms
  to make it more clear what you can do:
  
    *  `geom_smooth()` gains explicit `method`, `se` and `formula` arguments.
    
    * `geom_histogram()` gains `binwidth`, `bins`, `origin` and `right` 
      arguments.
      
    * `geom_jitter()` gains `width` and `height` arguments to make it easier
      to control the amount of jittering without using the lengthy 
      `position_jitter()` function (#1116)

* Use of `qplot()` in examples has been minimised (#1123, @hrbrmstr). This is
  inline with the 2nd edition of the ggplot2 box, which minimises the use of 
  `qplot()` in favour of `ggplot()`.

* Tighly linked geoms and stats (e.g. `geom_boxplot()` and `stat_boxplot()`) 
  are now documented in the same file so you can see all the arguments in one
  place. Variations of the same idea (e.g. `geom_path()`, `geom_line()`, and
  `geom_step()`) are also documented together.

* It's now obvious that you can set the `binwidth` parameter for
  `stat_bin_hex()`, `stat_summary_hex()`, `stat_bin_2d()`, and
  `stat_summary_2d()`. 

* The internals of positions have been cleaned up considerably. You're unlikely
  to notice any external changes, although the documentation should be a little
  less confusing since positions now don't list parameters they never use.

## Data

* All datasets have class `tbl_df` so if you also use dplyr, you get a better
  print method.

* `economics` has been brought up to date to 2015-04-01.

* New `economics_long` is the economics data in long form.

* New `txhousing` dataset containing information about the Texas housing
  market. Useful for examples that need multiple time series, and for
  demonstrating model+vis methods.

* New `luv_colours` dataset which contains the locations of all
  built-in `colors()` in Luv space.

* `movies` has been moved into its own package, ggplot2movies, because it was 
  large and not terribly useful. If you've used the movies dataset, you'll now 
  need to explicitly load the package with `library(ggplot2movies)`.

## Bug fixes and minor improvements

* All partially matched arguments and `$` have been been replaced with 
  full matches (@jimhester, #1134).

* ggplot2 now exports `alpha()` from the scales package (#1107), and `arrow()` 
  and `unit()` from grid (#1225). This means you don't need attach scales/grid 
  or do `scales::`/`grid::` for these commonly used functions.

* `aes_string()` now only parses character inputs. This fixes bugs when
  using it with numbers and non default `OutDec` settings (#1045).

* `annotation_custom()` automatically adds a unique id to each grob name,
  making it easier to plot multiple grobs with the same name (e.g. grobs of
  ggplot2 graphics) in the same plot (#1256).

* `borders()` now accepts xlim and ylim arguments for specifying the geographical 
  region of interest (@markpayneatwork, #1392).

* `coord_cartesian()` applies the same expansion factor to limits as for scales. 
  You can suppress with `expand = FALSE` (#1207).

* `coord_trans()` now works when breaks are suppressed (#1422).

* `cut_number()` gives error message if the number of requested bins can
  be created because there are two few unique values (#1046).

* Character labels in `facet_grid()` are no longer (incorrectly) coerced into
  factors. This caused problems with custom label functions (#1070).

* `facet_wrap()` and `facet_grid()` now allow you to use non-standard
  variable names by surrounding them with backticks (#1067).

* `facet_wrap()` more carefully checks its `nrow` and `ncol` arguments
  to ensure that they're specified correctly (@richierocks, #962)

* `facet_wrap()` gains a `dir` argument to control the direction the
  panels are wrapped in. The default is "h" for horizontal. Use "v" for
  vertical layout (#1260).

* `geom_abline()`, `geom_hline()` and `geom_vline()` have been rewritten to
  have simpler behaviour and be more consistent:

    * `stat_abline()`, `stat_hline()` and `stat_vline()` have been removed:
      these were never suitable for use other than with `geom_abline()` etc
      and were not documented.

    * `geom_abline()`, `geom_vline()` and `geom_hline()` are bound to
      `stat_identity()` and `position_identity()`

    * Intercept parameters can no longer be set to a function.

    * They are all documented in one file, since they are so closely related.

* `geom_bin2d()` will now let you specify one dimension's breaks exactly,
  without touching the other dimension's default breaks at all (#1126).

* `geom_crossbar()` sets grouping correctly so you can display multiple
  crossbars on one plot. It also makes the default `fatten` argument a little
  bigger to make the middle line more obvious (#1125).

* `geom_histogram()` and `geom_smooth()` now only inform you about the
  default values once per layer, rather than once per panel (#1220).

* `geom_pointrange()` gains `fatten` argument so you can control the
  size of the point relative to the size of the line.

* `geom_segment()` annotations were not transforming with scales 
  (@BrianDiggs, #859).

* `geom_smooth()` is no longer so chatty. If you want to know what the deafult
  smoothing method is, look it up in the documentation! (#1247)

* `geom_violin()` now has the ability to draw quantile lines (@DanRuderman).

* `ggplot()` now captures the parent frame to use for evaluation,
  rather than always defaulting to the global environment. This should
  make ggplot more suitable to use in more situations (e.g. with knitr)

* `ggsave()` has been simplified a little to make it easier to maintain.
  It no longer checks that you're printing a ggplot2 object (so now also
  works with any grid grob) (#970), and always requires a filename.
  Parameter `device` now supports character argument to specify which supported
  device to use ('pdf', 'png', 'jpeg', etc.), for when it cannot be correctly
  inferred from the file extension (for example when a temporary filename is
  supplied server side in shiny apps) (@sebkopf, #939). It no longer opens
  a graphics device if one isn't already open - this is annoying when you're
  running from a script (#1326).

* `guide_colorbar()` creates correct legend if only one color (@krlmlr, #943).

* `guide_colorbar()` no longer fails when the legend is empty - previously
  this often masked misspecifications elsewhere in the plot (#967).

* New `layer_data()` function extracts the data used for plotting for a given
  layer. It's mostly useful for testing.

* User supplied `minor_breaks` can now be supplied on the same scale as 
  the data, and will be automatically transformed with by scale (#1385).

* You can now suppress the appearance of an axis/legend title (and the space
  that would allocated for it) with `NULL` in the `scale_` function. To
  use the default lable, use `waiver()` (#1145).

* Position adjustments no longer warn about potentially varying ranges
  because the problem rarely occurs in practice and there are currently a
  lot of false positives since I don't understand exactly what FP criteria
  I should be testing.

* `scale_fill_grey()` now uses red for missing values. This matches
  `scale_colour_grey()` and makes it obvious where missing values lie.
  Override with `na.value`.

* `scale_*_gradient2()` defaults to using Lab colour space.

* `scale_*_gradientn()` now allows `colours` or `colors` (#1290)

* `scale_y_continuous()` now also transforms the `lower`, `middle` and `upper`
  aesthetics used by `geom_boxplot()`: this only affects
  `geom_boxplot(stat = "identity")` (#1020).

* Legends no longer inherit aesthetics if `inherit.aes` is FALSE (#1267).

* `lims()` makes it easy to set the limits of any axis (#1138).

* `labels = NULL` now works with `guide_legend()` and `guide_colorbar()`.
  (#1175, #1183).

* `override.aes` now works with American aesthetic spelling, e.g. color

* Scales no longer round data points to improve performance of colour
  palettes. Instead the scales package now uses a much faster colour
  interpolation algorithm (#1022).

* `scale_*_brewer()` and `scale_*_distiller()` add new `direction` argument of 
  `scales::brewer_pal`, making it easier to change the order of colours 
  (@jiho, #1139).

* `scale_x_date()` now clips dates outside the limits in the same way as
  `scale_x_continuous()` (#1090).

* `stat_bin()` gains `bins` arguments, which denotes the number of bins. Now
  you can set `bins=100` instead of `binwidth=0.5`. Note that `breaks` or
  `binwidth` will override it (@tmshn, #1158, #102).

* `stat_boxplot()` warns if a continuous variable is used for the `x` aesthetic
  without also supplying a `group` aesthetic (#992, @krlmlr).

* `stat_summary_2d()` and `stat_bin_2d()` now share exactly the same code for 
  determining breaks from `bins`, `binwidth`, and `origin`. 
  
* `stat_summary_2d()` and `stat_bin_2d()` now output in tile/raster compatible 
  form instead of rect compatible form. 

* Automatically computed breaks do not lead to an error for transformations like
  "probit" where the inverse can map to infinity (#871, @krlmlr)

* `stat_function()` now always evaluates the function on the original scale.
  Previously it computed the function on transformed scales, giving incorrect
  values (@BrianDiggs, #1011).

* `strip_dots` works with anonymous functions within calculated aesthetics 
  (e.g. `aes(sapply(..density.., function(x) mean(x))))` (#1154, @NikNakk)

* `theme()` gains `validate = FALSE` parameter to turn off validation, and 
  hence store arbitrary additional data in the themes. (@tdhock, #1121)

* Improved the calculation of segments needed to draw the curve representing
  a line when plotted in polar coordinates. In some cases, the last segment
  of a multi-segment line was not drawn (@BrianDiggs, #952)<|MERGE_RESOLUTION|>--- conflicted
+++ resolved
@@ -1,16 +1,13 @@
 # ggplot2 (development version)
 
-<<<<<<< HEAD
 * Warn on the use of the dot-dot notation (`..var..`) and `stat()`, which have
   been superseded by `after_stat()` (@yutannihilation, #3693).
 
-=======
 * `geom_col()` and `geom_bar()` gain a new `just` argument. This is set to `0.5`
   by default; use `just = 0`/`just = 1` to place columns on the left/right
   of the axis breaks.
   (@wurli, #4899)
   
->>>>>>> c86ed7bc
 * Fix a bug in `position_jitter()` where infinity values were dropped (@javlon,
   #4790).
 

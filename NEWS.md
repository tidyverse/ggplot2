--- conflicted
+++ resolved
@@ -1,12 +1,9 @@
 # ggplot2 (development version)
 
-<<<<<<< HEAD
 * (internal) removed barriers for using 2D structures as aesthetics 
   (@teunbrand, #4189).
-=======
 * The `summary()` method for ggplots is now more terse about facets 
   (@teunbrand, #5989).
->>>>>>> 2bd8cd53
 * `guide_bins()`, `guide_colourbar()` and `guide_coloursteps()` gain an `angle`
   argument to overrule theme settings, similar to `guide_axis(angle)` 
   (@teunbrand, #4594).

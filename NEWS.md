# ggplot2 (development version)

<<<<<<< HEAD
* Make sure that default labels from default mappings doesn't overwrite default
  labels from explicit mappings (@thomasp85, #2406)
=======
* `stat_count()` now computes width based on the full dataset instead of per 
  group (@thomasp85, #2047)

* Fix bug in `labeller()` where parsing was turned off if `.multiline = FALSE`
  (@thomasp85, #4084)
  
* Fix a bug in `qplot()` when supplying `c(NA, NA)` as axis limits 
  (@thomasp85, #4027)

* Fix bug in `geom_dotplot()` where dots would be positioned wrong with 
  `stackgroups = TRUE` (@thomasp85, #1745)

* Make sure position_jitter creates the same jittering independent of whether it
  is called by name or with constructor (@thomasp85, #2507)
>>>>>>> f014bbd3

* Fix a bug in `position_dodge2()` where `NA` values in thee data would cause an
  error (@thomasp85, #2905)

* Fix a bug in `position_jitter()` where different jitters would be applied to 
  different position aesthetics of the same axis (@thomasp85, #2941)

* `ggsave()` now uses ragg to render raster output if ragg is available 
  (@thomasp85, #4388)
  
* `coord_sf()` now has an argument `default_crs` that specifies the coordinate
  reference system (CRS) for non-sf layers and scale/coord limits. This argument
  defaults to the World Geodetic System 1984 (WGS84), which means x and y positions
  are interpreted as longitude and latitude. This is a potentially breaking change
  for users who use projected coordinates in non-sf layers or in limits. Setting
  `default_crs = NULL` recovers the old behavior. Further, authors of extension
  packages implementing `stat_sf()`-like functionality are encouraged to look at the
  source code of `stat_sf()`'s `compute_group()` function to see how to provide
  scale-limit hints to `coord_sf()` (@clauswilke, #3659).

* `ggsave()` now sets the default background to match the fill value of the
  `plot.background` theme element (@karawoo, #4057)

* Extended `stat_ecdf()` to calculate the cdf from either x or y instead from y only (@jgjl, #4005).

* Fixed a bug in `labeller()` so that `.default` is passed to `as_labeller()`
  when labellers are specified by naming faceting variables. (@waltersom, #4031)
  
* Updated style for example code (@rjake, #4092)

* Only drop groups in `stat_ydensity()` when there are fewer than two data points and throw a warning (@andrewwbutler, #4111).

* It is now deprecated to specify `guides(<scale> = FALSE)` or
  `scale_*(guide = FALSE)` to remove a guide. Please use 
  `guides(<scale> = "none")` or `scale_*(guide = "none")` instead 
  (@yutannihilation, #4094).
  
* Date and datetime position scales support out-of-bounds (oob) arguments to 
  control how limits affect data outside those limits (@teunbrand, #4199).

* `stat_bin()`'s computed variable `width` is now documented (#3522).

* Fixed a bug in strip assembly when theme has `strip.text = element_blank()`
  and plots are faceted with multi-layered strips (@teunbrand, #4384).

* ggplot2 now requires R >= 3.3 (#4247).

* ggplot2 now uses `rlang::check_installed()` to check if a suggested package is
  installed, which will offer to install the package before continuing (#4375, 
  @malcolmbarrett)

* Improved error with hint when piping a `ggplot` object into a facet function
  (#4379, @mitchelloharawild).

* Fix a bug that `after_stat()` and `after_scale()` cannot refer to aesthetics
  if it's specified in the plot-global mapping (@yutannihilation, #4260).

* `ggsave()` now returns the saved file location invisibly (#3379, @eliocamp).

# ggplot2 3.3.3
This is a small patch release mainly intended to address changes in R and CRAN.
It further changes the licensing model of ggplot2 to an MIT license.

* Update the ggplot2 licence to an MIT license (#4231, #4232, #4233, and #4281)

* Use vdiffr conditionally so ggplot2 can be tested on systems without vdiffr

* Update tests to work with the new `all.equal()` defaults in R >4.0.3

* Fixed a bug that `guide_bins()` mistakenly ignore `override.aes` argument
  (@yutannihilation, #4085).

# ggplot2 3.3.2
This is a small release focusing on fixing regressions introduced in 3.3.1.

* Added an `outside` option to `annotation_logticks()` that places tick marks
  outside of the plot bounds. (#3783, @kbodwin)

* `annotation_raster()` adds support for native rasters. For large rasters,
  native rasters render significantly faster than arrays (@kent37, #3388)
  
* Facet strips now have dedicated position-dependent theme elements 
  (`strip.text.x.top`, `strip.text.x.bottom`, `strip.text.y.left`, 
  `strip.text.y.right`) that inherit from `strip.text.x` and `strip.text.y`, 
  respectively. As a consequence, some theme stylings now need to be applied to 
  the position-dependent elements rather than to the parent elements. This 
  change was already introduced in ggplot2 3.3.0 but not listed in the 
  changelog. (@thomasp85, #3683)

* Facets now handle layers containing no data (@yutannihilation, #3853).
  
* A newly added geom `geom_density_2d_filled()` and associated stat 
  `stat_density_2d_filled()` can draw filled density contours
  (@clauswilke, #3846).

* A newly added `geom_function()` is now recommended to use in conjunction
  with/instead of `stat_function()`. In addition, `stat_function()` now
  works with transformed y axes, e.g. `scale_y_log10()`, and in plots
  containing no other data or layers (@clauswilke, #3611, #3905, #3983).

* Fixed a bug in `geom_sf()` that caused problems with legend-type
  autodetection (@clauswilke, #3963).
  
* Support graphics devices that use the `file` argument instead of `fileneame` 
  in `ggsave()` (@bwiernik, #3810)
  
* Default discrete color scales are now configurable through the `options()` of 
  `ggplot2.discrete.colour` and `ggplot2.discrete.fill`. When set to a character 
  vector of colour codes (or list of character vectors)  with sufficient length, 
  these colours are used for the default scale. See `help(scale_colour_discrete)` 
  for more details and examples (@cpsievert, #3833).

* Default continuous colour scales (i.e., the `options()` 
  `ggplot2.continuous.colour` and `ggplot2.continuous.fill`, which inform the 
  `type` argument of `scale_fill_continuous()` and `scale_colour_continuous()`) 
  now accept a function, which allows more control over these default 
  `continuous_scale()`s (@cpsievert, #3827).

* A bug was fixed in `stat_contour()` when calculating breaks based on 
  the `bins` argument (@clauswilke, #3879, #4004).
  
* Data columns can now contain `Vector` S4 objects, which are widely used in the 
  Bioconductor project. (@teunbrand, #3837)

# ggplot2 3.3.1

This is a small release with no code change. It removes all malicious links to a 
site that got hijacked from the readme and pkgdown site.

# ggplot2 3.3.0

This is a minor release but does contain a range of substantial new features, 
along with the standard bug fixes. The release contains a few visual breaking
changes, along with breaking changes for extension developers due to a shift in
internal representation of the position scales and their axes. No user breaking
changes are included.

This release also adds Dewey Dunnington (@paleolimbot) to the core team.

## Breaking changes
There are no user-facing breaking changes, but a change in some internal 
representations that extension developers may have relied on, along with a few 
breaking visual changes which may cause visual tests in downstream packages to 
fail.

* The `panel_params` field in the `Layout` now contains a list of list of 
  `ViewScale` objects, describing the trained coordinate system scales, instead
  of the list object used before. Any extensions that use this field will likely
  break, as will unit tests that checks aspects of this.

* `element_text()` now issues a warning when vectorized arguments are provided, 
  as in `colour = c("red", "green", "blue")`. Such use is discouraged and not 
  officially supported (@clauswilke, #3492).

* Changed `theme_grey()` setting for legend key so that it creates no border 
  (`NA`) rather than drawing a white one. (@annennenne, #3180)

* `geom_ribbon()` now draws separate lines for the upper and lower intervals if
  `colour` is mapped. Similarly, `geom_area()` and `geom_density()` now draw
  the upper lines only in the same case by default. If you want old-style full
  stroking, use `outline.type = "full"` (@yutannihilation, #3503 / @thomasp85, #3708).

## New features

* The evaluation time of aesthetics can now be controlled to a finer degree. 
  `after_stat()` supersedes the use of `stat()` and `..var..`-notation, and is
  joined by `after_scale()` to allow for mapping to scaled aesthetic values. 
  Remapping of the same aesthetic is now supported with `stage()`, so you can 
  map a data variable to a stat aesthetic, and remap the same aesthetic to 
  something else after statistical transformation (@thomasp85, #3534)

* All `coord_*()` functions with `xlim` and `ylim` arguments now accept
  vectors with `NA` as a placeholder for the minimum or maximum value
  (e.g., `ylim = c(0, NA)` would zoom the y-axis from 0 to the 
  maximum value observed in the data). This mimics the behaviour
  of the `limits` argument in continuous scale functions
  (@paleolimbot, #2907).

* Allowed reversing of discrete scales by re-writing `get_limits()` 
  (@AnneLyng, #3115)
  
* All geoms and stats that had a direction (i.e. where the x and y axes had 
  different interpretation), can now freely choose their direction, instead of
  relying on `coord_flip()`. The direction is deduced from the aesthetic 
  mapping, but can also be specified directly with the new `orientation` 
  argument (@thomasp85, #3506).
  
* Position guides can now be customized using the new `guide_axis()`, which can 
  be passed to position `scale_*()` functions or via `guides()`. The new axis 
  guide (`guide_axis()`) comes with arguments `check.overlap` (automatic removal 
  of overlapping labels), `angle` (easy rotation of axis labels), and
  `n.dodge` (dodge labels into multiple rows/columns) (@paleolimbot, #3322).
  
* A new scale type has been added, that allows binning of aesthetics at the 
  scale level. It has versions for both position and non-position aesthetics and
  comes with two new guides (`guide_bins` and `guide_coloursteps`) 
  (@thomasp85, #3096)
  
* `scale_x_continuous()` and `scale_y_continuous()` gains an `n.breaks` argument
  guiding the number of automatic generated breaks (@thomasp85, #3102)

* Added `stat_contour_filled()` and `geom_contour_filled()`, which compute 
  and draw filled contours of gridded data (@paleolimbot, #3044). 
  `geom_contour()` and `stat_contour()` now use the isoband package
  to compute contour lines. The `complete` parameter (which was undocumented
  and has been unused for at least four years) was removed (@paleolimbot, #3044).
  
* Themes have gained two new parameters, `plot.title.position` and 
  `plot.caption.position`, that can be used to customize how plot
  title/subtitle and plot caption are positioned relative to the overall plot
  (@clauswilke, #3252).

## Extensions
  
* `Geom` now gains a `setup_params()` method in line with the other ggproto
  classes (@thomasp85, #3509)

* The newly added function `register_theme_elements()` now allows developers
  of extension packages to define their own new theme elements and place them
  into the ggplot2 element tree (@clauswilke, #2540).

## Minor improvements and bug fixes

* `coord_trans()` now draws second axes and accepts `xlim`, `ylim`,
  and `expand` arguments to bring it up to feature parity with 
  `coord_cartesian()`. The `xtrans` and `ytrans` arguments that were 
  deprecated in version 1.0.1 in favour of `x` and `y` 
  were removed (@paleolimbot, #2990).

* `coord_trans()` now calculates breaks using the expanded range 
  (previously these were calculated using the unexpanded range, 
  which resulted in differences between plots made with `coord_trans()`
  and those made with `coord_cartesian()`). The expansion for discrete axes 
  in `coord_trans()` was also updated such that it behaves identically
  to that in `coord_cartesian()` (@paleolimbot, #3338).

* `expand_scale()` was deprecated in favour of `expansion()` for setting
  the `expand` argument of `x` and `y` scales (@paleolimbot).

* `geom_abline()`, `geom_hline()`, and `geom_vline()` now issue 
  more informative warnings when supplied with set aesthetics
  (i.e., `slope`, `intercept`, `yintercept`, and/or `xintercept`)
  and mapped aesthetics (i.e., `data` and/or `mapping`).

* Fix a bug in `geom_raster()` that squeezed the image when it went outside 
  scale limits (#3539, @thomasp85)

* `geom_sf()` now determines the legend type automatically (@microly, #3646).
  
* `geom_sf()` now removes rows that can't be plotted due to `NA` aesthetics 
  (#3546, @thomasp85)

* `geom_sf()` now applies alpha to linestring geometries 
  (#3589, @yutannihilation).

* `gg_dep()` was deprecated (@perezp44, #3382).

* Added function `ggplot_add.by()` for lists created with `by()`, allowing such
  lists to be added to ggplot objects (#2734, @Maschette)

* ggplot2 no longer depends on reshape2, which means that it no longer 
  (recursively) needs plyr, stringr, or stringi packages.

* Increase the default `nbin` of `guide_colourbar()` to place the ticks more 
  precisely (#3508, @yutannihilation).

* `manual_scale()` now matches `values` with the order of `breaks` whenever
  `values` is an unnamed vector. Previously, unnamed `values` would match with
  the limits of the scale and ignore the order of any `breaks` provided. Note
  that this may change the appearance of plots that previously relied on the
  unordered behaviour (#2429, @idno0001).

* `scale_manual_*(limits = ...)` now actually limits the scale (#3262,
  @yutannihilation).

* Fix a bug when `show.legend` is a named logical vector 
  (#3461, @yutannihilation).

* Added weight aesthetic option to `stat_density()` and made scaling of 
  weights the default (@annennenne, #2902)
  
* `stat_density2d()` can now take an `adjust` parameter to scale the default 
  bandwidth. (#2860, @haleyjeppson)

* `stat_smooth()` uses `REML` by default, if `method = "gam"` and
  `gam`'s method is not specified (@ikosmidis, #2630).

* stacking text when calculating the labels and the y axis with
  `stat_summary()` now works (@ikosmidis, #2709)
  
* `stat_summary()` and related functions now support rlang-style lambda functions
  (#3568, @dkahle).

* The data mask pronoun, `.data`, is now stripped from default labels.

* Addition of partial themes to plots has been made more predictable;
  stepwise addition of individual partial themes is now equivalent to
  addition of multple theme elements at once (@clauswilke, #3039).

* Facets now don't fail even when some variable in the spec are not available
  in all layers (@yutannihilation, #2963).

# ggplot2 3.2.1

This is a patch release fixing a few regressions introduced in 3.2.0 as well as
fixing some unit tests that broke due to upstream changes.

* `position_stack()` no longer changes the order of the input data. Changes to 
  the internal behaviour of `geom_ribbon()` made this reordering problematic 
  with ribbons that spanned `y = 0` (#3471)
* Using `qplot()` with a single positional aesthetic will no longer title the
  non-specified scale as `"NULL"` (#3473)
* Fixes unit tests for sf graticule labels caused by chages to sf

# ggplot2 3.2.0

This is a minor release with an emphasis on internal changes to make ggplot2 
faster and more consistent. The few interface changes will only affect the 
aesthetics of the plot in minor ways, and will only potentially break code of
extension developers if they have relied on internals that have been changed. 
This release also sees the addition of Hiroaki Yutani (@yutannihilation) to the 
core developer team.

With the release of R 3.6, ggplot2 now requires the R version to be at least 3.2,
as the tidyverse is committed to support 5 major versions of R.

## Breaking changes

* Two patches (#2996 and #3050) fixed minor rendering problems. In most cases,
  the visual changes are so subtle that they are difficult to see with the naked
  eye. However, these changes are detected by the vdiffr package, and therefore
  any package developers who use vdiffr to test for visual correctness of ggplot2
  plots will have to regenerate all reference images.
  
* In some cases, ggplot2 now produces a warning or an error for code that previously
  produced plot output. In all these cases, the previous plot output was accidental,
  and the plotting code uses the ggplot2 API in a way that would lead to undefined
  behavior. Examples include a missing `group` aesthetic in `geom_boxplot()` (#3316),
  annotations across multiple facets (#3305), and not using aesthetic mappings when
  drawing ribbons with `geom_ribbon()` (#3318).

## New features

* This release includes a range of internal changes that speeds up plot 
  generation. None of the changes are user facing and will not break any code,
  but in general ggplot2 should feel much faster. The changes includes, but are
  not limited to:
  
  - Caching ascent and descent dimensions of text to avoid recalculating it for
    every title.
  
  - Using a faster data.frame constructor as well as faster indexing into 
    data.frames
    
  - Removing the plyr dependency, replacing plyr functions with faster 
    equivalents.

* `geom_polygon()` can now draw polygons with holes using the new `subgroup` 
  aesthetic. This functionality requires R 3.6.0 (@thomasp85, #3128)

* Aesthetic mappings now accept functions that return `NULL` (@yutannihilation,
  #2997).

* `stat_function()` now accepts rlang/purrr style anonymous functions for the 
  `fun` parameter (@dkahle, #3159).

* `geom_rug()` gains an "outside" option to allow for moving the rug tassels to 
  outside the plot area (@njtierney, #3085) and a `length` option to allow for 
  changing the length of the rug lines (@daniel-wells, #3109). 
  
* All geoms now take a `key_glyph` paramter that allows users to customize
  how legend keys are drawn (@clauswilke, #3145). In addition, a new key glyph
  `timeseries` is provided to draw nice legends for time series
  (@mitchelloharawild, #3145).

## Extensions

* Layers now have a new member function `setup_layer()` which is called at the
  very beginning of the plot building process and which has access to the 
  original input data and the plot object being built. This function allows the 
  creation of custom layers that autogenerate aesthetic mappings based on the 
  input data or that filter the input data in some form. For the time being, this
  feature is not exported, but it has enabled the development of a new layer type,
  `layer_sf()` (see next item). Other special-purpose layer types may be added
  in the future (@clauswilke, #2872).
  
* A new layer type `layer_sf()` can auto-detect and auto-map sf geometry
  columns in the data. It should be used by extension developers who are writing
  new sf-based geoms or stats (@clauswilke, #3232).

* `x0` and `y0` are now recognized positional aesthetics so they will get scaled 
  if used in extension geoms and stats (@thomasp85, #3168)
  
* Continuous scale limits now accept functions which accept the default
  limits and return adjusted limits. This makes it possible to write
  a function that e.g. ensures the limits are always a multiple of 100,
  regardless of the data (@econandrew, #2307).

## Minor improvements and bug fixes

* `cut_width()` now accepts `...` to pass further arguments to `base::cut.default()`
   like `cut_number()` and `cut_interval()` already did (@cderv, #3055)

* `coord_map()` now can have axes on the top and right (@karawoo, #3042).

* `coord_polar()` now correctly rescales the secondary axis (@linzi-sg, #3278)

* `coord_sf()`, `coord_map()`, and `coord_polar()` now squash `-Inf` and `Inf`
  into the min and max of the plot (@yutannihilation, #2972).

* `coord_sf()` graticule lines are now drawn in the same thickness as panel grid 
  lines in `coord_cartesian()`, and seting panel grid lines to `element_blank()` 
  now also works in `coord_sf()` 
  (@clauswilke, #2991, #2525).

* `economics` data has been regenerated. This leads to some changes in the
  values of all columns (especially in `psavert`), but more importantly, strips 
  the grouping attributes from `economics_long`.

* `element_line()` now fills closed arrows (@yutannihilation, #2924).

* Facet strips on the left side of plots now have clipping turned on, preventing
  text from running out of the strip and borders from looking thicker than for
  other strips (@karawoo, #2772 and #3061).

* ggplot2 now works in Turkish locale (@yutannihilation, #3011).

* Clearer error messages for inappropriate aesthetics (@clairemcwhite, #3060).

* ggplot2 no longer attaches any external packages when using functions that 
  depend on packages that are suggested but not imported by ggplot2. The 
  affected functions include `geom_hex()`, `stat_binhex()`, 
  `stat_summary_hex()`, `geom_quantile()`, `stat_quantile()`, and `map_data()` 
  (@clauswilke, #3126).
  
* `geom_area()` and `geom_ribbon()` now sort the data along the x-axis in the 
  `setup_data()` method rather than as part of `draw_group()` (@thomasp85, 
  #3023)

* `geom_hline()`, `geom_vline()`, and `geom_abline()` now throw a warning if the 
  user supplies both an `xintercept`, `yintercept`, or `slope` value and a 
  mapping (@RichardJActon, #2950).

* `geom_rug()` now works with `coord_flip()` (@has2k1, #2987).

* `geom_violin()` no longer throws an error when quantile lines fall outside 
  the violin polygon (@thomasp85, #3254).

* `guide_legend()` and `guide_colorbar()` now use appropriate spacing between legend
  key glyphs and legend text even if the legend title is missing (@clauswilke, #2943).

* Default labels are now generated more consistently; e.g., symbols no longer
  get backticks, and long expressions are abbreviated with `...`
  (@yutannihilation, #2981).

* All-`Inf` layers are now ignored for picking the scale (@yutannihilation, 
  #3184).
  
* Diverging Brewer colour palette now use the correct mid-point colour 
  (@dariyasydykova, #3072).
  
* `scale_color_continuous()` now points to `scale_colour_continuous()` so that 
  it will handle `type = "viridis"` as the documentation states (@hlendway, 
  #3079).

* `scale_shape_identity()` now works correctly with `guide = "legend"` 
  (@malcolmbarrett, #3029)
  
* `scale_continuous` will now draw axis line even if the length of breaks is 0
  (@thomasp85, #3257)

* `stat_bin()` will now error when the number of bins exceeds 1e6 to avoid 
  accidentally freezing the user session (@thomasp85).
  
* `sec_axis()` now places ticks accurately when using nonlinear transformations (@dpseidel, #2978).

* `facet_wrap()` and `facet_grid()` now automatically remove NULL from facet
  specs, and accept empty specs (@yutannihilation, #3070, #2986).

* `stat_bin()` now handles data with only one unique value (@yutannihilation 
  #3047).

* `sec_axis()` now accepts functions as well as formulas (@yutannihilation, #3031).

*   New theme elements allowing different ticks lengths for each axis. For instance,
    this can be used to have inwards ticks on the x-axis (`axis.ticks.length.x`) and
    outwards ticks on the y-axis (`axis.ticks.length.y`) (@pank, #2935).

* The arguments of `Stat*$compute_layer()` and `Position*$compute_layer()` are
  now renamed to always match the ones of `Stat$compute_layer()` and
  `Position$compute_layer()` (@yutannihilation, #3202).

* `geom_*()` and `stat_*()` now accepts purrr-style lambda notation
  (@yutannihilation, #3138).

* `geom_tile()` and `geom_rect()` now draw rectangles without notches at the
  corners. The style of the corner can be controlled by `linejoin` parameters
  (@yutannihilation, #3050).

# ggplot2 3.1.0

## Breaking changes

This is a minor release and breaking changes have been kept to a minimum. End users of 
ggplot2 are unlikely to encounter any issues. However, there are a few items that developers 
of ggplot2 extensions should be aware of. For additional details, see also the discussion 
accompanying issue #2890.

*   In non-user-facing internal code (specifically in the `aes()` function and in
    the `aesthetics` argument of scale functions), ggplot2 now always uses the British
    spelling for aesthetics containing the word "colour". When users specify a "color"
    aesthetic it is automatically renamed to "colour". This renaming is also applied
    to non-standard aesthetics that contain the word "color". For example, "point_color"
    is renamed to "point_colour". This convention makes it easier to support both
    British and American spelling for novel, non-standard aesthetics, but it may require
    some adjustment for packages that have previously introduced non-standard color
    aesthetics using American spelling. A new function `standardise_aes_names()` is
    provided in case extension writers need to perform this renaming in their own code
    (@clauswilke, #2649).

*   Functions that generate other functions (closures) now force the arguments that are
    used from the generated functions, to avoid hard-to-catch errors. This may affect
    some users of manual scales (such as `scale_colour_manual()`, `scale_fill_manual()`,
    etc.) who depend on incorrect behavior (@krlmlr, #2807).
    
*   `Coord` objects now have a function `backtransform_range()` that returns the
    panel range in data coordinates. This change may affect developers of custom coords,
    who now should implement this function. It may also affect developers of custom
    geoms that use the `range()` function. In some applications, `backtransform_range()`
    may be more appropriate (@clauswilke, #2821).


## New features

*   `coord_sf()` has much improved customization of axis tick labels. Labels can now
    be set manually, and there are two new parameters, `label_graticule` and
    `label_axes`, that can be used to specify which graticules to label on which side
    of the plot (@clauswilke, #2846, #2857, #2881).
    
*   Two new geoms `geom_sf_label()` and `geom_sf_text()` can draw labels and text
    on sf objects. Under the hood, a new `stat_sf_coordinates()` calculates the
    x and y coordinates from the coordinates of the sf geometries. You can customize
    the calculation method via `fun.geometry` argument (@yutannihilation, #2761).
    

## Minor improvements and fixes

*   `benchplot()` now uses tidy evaluation (@dpseidel, #2699).

*   The error message in `compute_aesthetics()` now only provides the names of
    aesthetics with mismatched lengths, rather than all aesthetics (@karawoo,
    #2853).

*   For faceted plots, data is no longer internally reordered. This makes it
    safer to feed data columns into `aes()` or into parameters of geoms or
    stats. However, doing so remains discouraged (@clauswilke, #2694).

*   `coord_sf()` now also understands the `clip` argument, just like the other
    coords (@clauswilke, #2938).

*   `fortify()` now displays a more informative error message for
    `grouped_df()` objects when dplyr is not installed (@jimhester, #2822).

*   All `geom_*()` now display an informative error message when required 
    aesthetics are missing (@dpseidel, #2637 and #2706).

*   `geom_boxplot()` now understands the `width` parameter even when used with
    a non-standard stat, such as `stat_identity()` (@clauswilke, #2893).
    
*  `geom_hex()` now understands the `size` and `linetype` aesthetics
   (@mikmart, #2488).
    
*   `geom_hline()`, `geom_vline()`, and `geom_abline()` now work properly
    with `coord_trans()` (@clauswilke, #2149, #2812).
    
*   `geom_text(..., parse = TRUE)` now correctly renders the expected number of
    items instead of silently dropping items that are empty expressions, e.g.
    the empty string "". If an expression spans multiple lines, we take just
    the first line and drop the rest. This same issue is also fixed for
    `geom_label()` and the axis labels for `geom_sf()` (@slowkow, #2867).

*   `geom_sf()` now respects `lineend`, `linejoin`, and `linemitre` parameters 
    for lines and polygons (@alistaire47, #2826).
    
*   `ggsave()` now exits without creating a new graphics device if previously
    none was open (@clauswilke, #2363).

*   `labs()` now has named arguments `title`, `subtitle`, `caption`, and `tag`.
    Also, `labs()` now accepts tidyeval (@yutannihilation, #2669).

*   `position_nudge()` is now more robust and nudges only in the direction
    requested. This enables, for example, the horizontal nudging of boxplots
    (@clauswilke, #2733).

*   `sec_axis()` and `dup_axis()` now return appropriate breaks for the secondary
    axis when applied to log transformed scales (@dpseidel, #2729).

*   `sec_axis()` now works as expected when used in combination with tidy eval
    (@dpseidel, #2788).

*   `scale_*_date()`, `scale_*_time()` and `scale_*_datetime()` can now display 
    a secondary axis that is a __one-to-one__ transformation of the primary axis,
    implemented using the `sec.axis` argument to the scale constructor 
    (@dpseidel, #2244).
    
*   `stat_contour()`, `stat_density2d()`, `stat_bin2d()`,  `stat_binhex()`
    now calculate normalized statistics including `nlevel`, `ndensity`, and
    `ncount`. Also, `stat_density()` now includes the calculated statistic 
    `nlevel`, an alias for `scaled`, to better match the syntax of `stat_bin()`
    (@bjreisman, #2679).

# ggplot2 3.0.0

## Breaking changes

*   ggplot2 now supports/uses tidy evaluation (as described below). This is a 
    major change and breaks a number of packages; we made this breaking change 
    because it is important to make ggplot2 more programmable, and to be more 
    consistent with the rest of the tidyverse. The best general (and detailed)
    introduction to tidy evaluation can be found in the meta programming
    chapters in [Advanced R](https://adv-r.hadley.nz).
    
    The primary developer facing change is that `aes()` now contains 
    quosures (expression + environment pairs) rather than symbols, and you'll 
    need to take a different approach to extracting the information you need. 
    A common symptom of this change are errors "undefined columns selected" or 
    "invalid 'type' (list) of argument" (#2610). As in the previous version,
    constants (like `aes(x = 1)` or `aes(colour = "smoothed")`) are stored
    as is.
    
    In this version of ggplot2, if you need to describe a mapping in a string, 
    use `quo_name()` (to generate single-line strings; longer expressions may 
    be abbreviated) or `quo_text()` (to generate non-abbreviated strings that
    may span multiple lines). If you do need to extract the value of a variable
    instead use `rlang::eval_tidy()`. You may want to condition on 
    `(packageVersion("ggplot2") <= "2.2.1")` so that your code can work with
    both released and development versions of ggplot2.
    
    We recognise that this is a big change and if you're not already familiar
    with rlang, there's a lot to learn. If you are stuck, or need any help,
    please reach out on <https://community.rstudio.com>.

*   Error: Column `y` must be a 1d atomic vector or a list

    Internally, ggplot2 now uses `as.data.frame(tibble::as_tibble(x))` to
    convert a list into a data frame. This improves ggplot2's support for
    list-columns (needed for sf support), at a small cost: you can no longer
    use matrix-columns. Note that unlike tibble we still allow column vectors
    such as returned by `base::scale()` because of their widespread use.

*   Error: More than one expression parsed
  
    Previously `aes_string(x = c("a", "b", "c"))` silently returned 
    `aes(x = a)`. Now this is a clear error.

*   Error: `data` must be uniquely named but has duplicate columns
  
    If layer data contains columns with identical names an error will be 
    thrown. In earlier versions the first occuring column was chosen silently,
    potentially masking that the wrong data was chosen.

*   Error: Aesthetics must be either length 1 or the same as the data
    
    Layers are stricter about the columns they will combine into a single
    data frame. Each aesthetic now must be either the same length as the data
    frame or a single value. This makes silent recycling errors much less likely.

*   Error: `coord_*` doesn't support free scales 
   
    Free scales only work with selected coordinate systems; previously you'd
    get an incorrect plot.

*   Error in f(...) : unused argument (range = c(0, 1))

    This is because the `oob` argument to scale has been set to a function
    that only takes a single argument; it needs to take two arguments
    (`x`, and `range`). 

*   Error: unused argument (output)
  
    The function `guide_train()` now has an optional parameter `aesthetic`
    that allows you to override the `aesthetic` setting in the scale.
    To make your code work with the both released and development versions of 
    ggplot2 appropriate, add `aesthetic = NULL` to the `guide_train()` method
    signature.
    
    ```R
    # old
    guide_train.legend <- function(guide, scale) {...}
    
    # new 
    guide_train.legend <- function(guide, scale, aesthetic = NULL) {...}
    ```
    
    Then, inside the function, replace `scale$aesthetics[1]`,
    `aesthetic %||% scale$aesthetics[1]`. (The %||% operator is defined in the 
    rlang package).
    
    ```R
    # old
    setNames(list(scale$map(breaks)), scale$aesthetics[1])

    # new
    setNames(list(scale$map(breaks)), aesthetic %||% scale$aesthetics[1])
    ```

*   The long-deprecated `subset` argument to `layer()` has been removed.

## Tidy evaluation

* `aes()` now supports quasiquotation so that you can use `!!`, `!!!`,
  and `:=`. This replaces `aes_()` and `aes_string()` which are now
  soft-deprecated (but will remain around for a long time).

* `facet_wrap()` and `facet_grid()` now support `vars()` inputs. Like
  `dplyr::vars()`, this helper quotes its inputs and supports
  quasiquotation. For instance, you can now supply faceting variables
  like this: `facet_wrap(vars(am, cyl))` instead of 
  `facet_wrap(~am + cyl)`. Note that the formula interface is not going 
  away and will not be deprecated. `vars()` is simply meant to make it 
  easier to create functions around `facet_wrap()` and `facet_grid()`.

  The first two arguments of `facet_grid()` become `rows` and `cols`
  and now support `vars()` inputs. Note however that we took special
  care to ensure complete backward compatibility. With this change
  `facet_grid(vars(cyl), vars(am, vs))` is equivalent to
  `facet_grid(cyl ~ am + vs)`, and `facet_grid(cols = vars(am, vs))` is
  equivalent to `facet_grid(. ~ am + vs)`.

  One nice aspect of the new interface is that you can now easily
  supply names: `facet_grid(vars(Cylinder = cyl), labeller =
  label_both)` will give nice label titles to the facets. Of course,
  those names can be unquoted with the usual tidy eval syntax.

### sf

* ggplot2 now has full support for sf with `geom_sf()` and `coord_sf()`:

  ```r
  nc <- sf::st_read(system.file("shape/nc.shp", package = "sf"), quiet = TRUE)
  ggplot(nc) +
    geom_sf(aes(fill = AREA))
  ```
  It supports all simple features, automatically aligns CRS across layers, sets
  up the correct aspect ratio, and draws a graticule.

## New features

* ggplot2 now works on R 3.1 onwards, and uses the 
  [vdiffr](https://github.com/r-lib/vdiffr) package for visual testing.

* In most cases, accidentally using `%>%` instead of `+` will generate an 
  informative error (#2400).

* New syntax for calculated aesthetics. Instead of using `aes(y = ..count..)` 
  you can (and should!) use `aes(y = stat(count))`. `stat()` is a real function 
  with documentation which hopefully will make this part of ggplot2 less 
  confusing (#2059).
  
  `stat()` is particularly nice for more complex calculations because you 
  only need to specify it once: `aes(y = stat(count / max(count)))`,
  rather than `aes(y = ..count.. / max(..count..))`
  
* New `tag` label for adding identification tags to plots, typically used for 
  labelling a subplot with a letter. Add a tag with `labs(tag = "A")`, style it 
  with the `plot.tag` theme element, and control position with the
  `plot.tag.position` theme setting (@thomasp85).

### Layers: geoms, stats, and position adjustments

* `geom_segment()` and `geom_curve()` have a new `arrow.fill` parameter which 
  allows you to specify a separate fill colour for closed arrowheads 
  (@hrbrmstr and @clauswilke, #2375).

* `geom_point()` and friends can now take shapes as strings instead of integers,
  e.g. `geom_point(shape = "diamond")` (@daniel-barnett, #2075).

* `position_dodge()` gains a `preserve` argument that allows you to control
  whether the `total` width at each `x` value is preserved (the current 
  default), or ensure that the width of a `single` element is preserved
  (what many people want) (#1935).

* New `position_dodge2()` provides enhanced dodging for boxplots. Compared to
  `position_dodge()`, `position_dodge2()` compares `xmin` and `xmax` values  
  to determine which elements overlap, and spreads overlapping elements evenly
  within the region of overlap. `position_dodge2()` is now the default position
  adjustment for `geom_boxplot()`, because it handles `varwidth = TRUE`, and 
  will be considered for other geoms in the future.
  
  The `padding` parameter adds a small amount of padding between elements 
  (@karawoo, #2143) and a `reverse` parameter allows you to reverse the order 
  of placement (@karawoo, #2171).
  
* New `stat_qq_line()` makes it easy to add a simple line to a Q-Q plot, which 
  makes it easier to judge the fit of the theoretical distribution 
  (@nicksolomon).

### Scales and guides

* Improved support for mapping date/time variables to `alpha`, `size`, `colour`, 
  and `fill` aesthetics, including `date_breaks` and `date_labels` arguments 
  (@karawoo, #1526), and new `scale_alpha()` variants (@karawoo, #1526).

* Improved support for ordered factors. Ordered factors throw a warning when 
  mapped to shape (unordered factors do not), and do not throw warnings when 
  mapped to size or alpha (unordered factors do). Viridis is used as the 
  default colour and fill scale for ordered factors (@karawoo, #1526).

* The `expand` argument of `scale_*_continuous()` and `scale_*_discrete()`
  now accepts separate expansion values for the lower and upper range
  limits. The expansion limits can be specified using the convenience
  function `expand_scale()`.
  
  Separate expansion limits may be useful for bar charts, e.g. if one
  wants the bottom of the bars to be flush with the x axis but still 
  leave some (automatically calculated amount of) space above them:
  
    ```r
    ggplot(mtcars) +
        geom_bar(aes(x = factor(cyl))) +
        scale_y_continuous(expand = expand_scale(mult = c(0, .1)))
    ```
  
  It can also be useful for line charts, e.g. for counts over time,
  where one wants to have a ’hard’ lower limit of y = 0 but leave the
  upper limit unspecified (and perhaps differing between panels), with
  some extra space above the highest point on the line (with symmetrical 
  limits, the extra space above the highest point could in some cases 
  cause the lower limit to be negative).
  
  The old syntax for the `expand` argument will, of course, continue
  to work (@huftis, #1669).

* `scale_colour_continuous()` and `scale_colour_gradient()` are now controlled 
  by global options `ggplot2.continuous.colour` and `ggplot2.continuous.fill`. 
  These can be set to `"gradient"` (the default) or `"viridis"` (@karawoo).

* New `scale_colour_viridis_c()`/`scale_fill_viridis_c()` (continuous) and
  `scale_colour_viridis_d()`/`scale_fill_viridis_d()` (discrete) make it
  easy to use Viridis colour scales (@karawoo, #1526).

* Guides for `geom_text()` now accept custom labels with 
  `guide_legend(override.aes = list(label = "foo"))` (@brianwdavis, #2458).

### Margins

* Strips gain margins on all sides by default. This means that to fully justify
  text to the edge of a strip, you will need to also set the margins to 0
  (@karawoo).

* Rotated strip labels now correctly understand `hjust` and `vjust` parameters
  at all angles (@karawoo).

* Strip labels now understand justification relative to the direction of the
  text, meaning that in y facets, the strip text can be placed at either end of
  the strip using `hjust` (@karawoo).

* Legend titles and labels get a little extra space around them, which 
  prevents legend titles from overlapping the legend at large font sizes 
  (@karawoo, #1881).

## Extension points

* New `autolayer()` S3 generic (@mitchelloharawild, #1974). This is similar
  to `autoplot()` but produces layers rather than complete plots.

* Custom objects can now be added using `+` if a `ggplot_add` method has been
  defined for the class of the object (@thomasp85).

* Theme elements can now be subclassed. Add a `merge_element` method to control
  how properties are inherited from the parent element. Add an `element_grob` 
  method to define how elements are rendered into grobs (@thomasp85, #1981).

* Coords have gained new extension mechanisms.
  
    If you have an existing coord extension, you will need to revise the
    specification of the `train()` method. It is now called 
    `setup_panel_params()` (better reflecting what it actually does) and now 
    has arguments `scale_x`, and `scale_y` (the x and y scales respectively) 
    and `param`, a list of plot specific parameters generated by 
    `setup_params()`.

    What was formerly called `scale_details` (in coords), `panel_ranges` 
    (in layout) and `panel_scales` (in geoms) are now consistently called
    `panel_params` (#1311). These are parameters of the coord that vary from
    panel to panel.

* `ggplot_build()` and `ggplot_gtable()` are now generics, so ggplot-subclasses 
  can define additional behavior during the build stage.

* `guide_train()`, `guide_merge()`, `guide_geom()`, and `guide_gengrob()`
  are now exported as they are needed if you want to design your own guide.
  They are not currently documented; use at your own risk (#2528).

* `scale_type()` generic is now exported and documented. Use this if you 
  want to extend ggplot2 to work with a new type of vector.

## Minor bug fixes and improvements

### Faceting

* `facet_grid()` gives a more informative error message if you try to use
  a variable in both rows and cols (#1928).

* `facet_grid()` and `facet_wrap()` both give better error messages if you
  attempt to use an unsupported coord with free scales (#2049).

* `label_parsed()` works once again (#2279).

* You can now style the background of horizontal and vertical strips
  independently with `strip.background.x` and `strip.background.y` 
  theme settings (#2249).

### Scales

* `discrete_scale()` documentation now inherits shared definitions from 
  `continuous_scale()` (@alistaire47, #2052).

* `guide_colorbar()` shows all colours of the scale (@has2k1, #2343).

* `scale_identity()` once again produces legends by default (#2112).

* Tick marks for secondary axes with strong transformations are more 
  accurately placed (@thomasp85, #1992).

* Missing line types now reliably generate missing lines (with standard 
  warning) (#2206).

* Legends now ignore set aesthetics that are not length one (#1932).

* All colour and fill scales now have an `aesthetics` argument that can
  be used to set the aesthetic(s) the scale works with. This makes it
  possible to apply a colour scale to both colour and fill aesthetics
  at the same time, via `aesthetics = c("colour", "fill")` (@clauswilke).
  
* Three new generic scales work with any aesthetic or set of aesthetics: 
  `scale_continuous_identity()`, `scale_discrete_identity()`, and
  `scale_discrete_manual()` (@clauswilke).

* `scale_*_gradient2()` now consistently omits points outside limits by 
  rescaling after the limits are enforced (@foo-bar-baz-qux, #2230).

### Layers

* `geom_label()` now correctly produces unbordered labels when `label.size` 
  is 0, even when saving to PDF (@bfgray3, #2407).

* `layer()` gives considerably better error messages for incorrectly specified
  `geom`, `stat`, or `position` (#2401).

* In all layers that use it, `linemitre` now defaults to 10 (instead of 1)
  to better match base R.

* `geom_boxplot()` now supplies a default value if no `x` aesthetic is present
  (@foo-bar-baz-qux, #2110).

* `geom_density()` drops groups with fewer than two data points and throws a
  warning. For groups with two data points, density values are now calculated 
  with `stats::density` (@karawoo, #2127).

* `geom_segment()` now also takes a `linejoin` parameter. This allows more 
  control over the appearance of the segments, which is especially useful for 
  plotting thick arrows (@Ax3man, #774).

* `geom_smooth()` now reports the formula used when `method = "auto"` 
  (@davharris #1951). `geom_smooth()` now orders by the `x` aesthetic, making it 
  easier to pass pre-computed values without manual ordering (@izahn, #2028). It 
  also now knows it has `ymin` and `ymax` aesthetics (#1939). The legend 
  correctly reflects the status of the `se` argument when used with stats 
  other than the default (@clauswilke, #1546).

* `geom_tile()` now once again interprets `width` and `height` correctly 
  (@malcolmbarrett, #2510).

* `position_jitter()` and `position_jitterdodge()` gain a `seed` argument that
  allows the specification of a random seed for reproducible jittering 
  (@krlmlr, #1996 and @slowkow, #2445).

* `stat_density()` has better behaviour if all groups are dropped because they
  are too small (#2282).

* `stat_summary_bin()` now understands the `breaks` parameter (@karawoo, #2214).

* `stat_bin()` now accepts functions for `binwidth`. This allows better binning 
  when faceting along variables with different ranges (@botanize).

* `stat_bin()` and `geom_histogram()` now sum correctly when using the `weight` 
  aesthetic (@jiho, #1921).

* `stat_bin()` again uses correct scaling for the computed variable `ndensity` 
  (@timgoodman, #2324).

* `stat_bin()` and `stat_bin_2d()` now properly handle the `breaks` parameter 
  when the scales are transformed (@has2k1, #2366).

* `update_geom_defaults()` and `update_stat_defaults()` allow American 
  spelling of aesthetic parameters (@foo-bar-baz-qux, #2299).

* The `show.legend` parameter now accepts a named logical vector to hide/show
  only some aesthetics in the legend (@tutuchan, #1798).

* Layers now silently ignore unknown aesthetics with value `NULL` (#1909).

### Coords

* Clipping to the plot panel is now configurable, through a `clip` argument
  to coordinate systems, e.g. `coord_cartesian(clip = "off")` 
  (@clauswilke, #2536).

* Like scales, coordinate systems now give you a message when you're 
  replacing an existing coordinate system (#2264).

* `coord_polar()` now draws secondary axis ticks and labels 
  (@dylan-stark, #2072), and can draw the radius axis on the right 
  (@thomasp85, #2005).

* `coord_trans()` now generates a warning when a transformation generates 
  non-finite values (@foo-bar-baz-qux, #2147).

### Themes

* Complete themes now always override all elements of the default theme
  (@has2k1, #2058, #2079).

* Themes now set default grid colour in `panel.grid` rather than individually
  in `panel.grid.major` and `panel.grid.minor` individually. This makes it 
  slightly easier to customise the theme (#2352).

* Fixed bug when setting strips to `element_blank()` (@thomasp85). 

* Axes positioned on the top and to the right can now customize their ticks and
  lines separately (@thomasp85, #1899).

* Built-in themes gain parameters `base_line_size` and `base_rect_size` which 
  control the default sizes of line and rectangle elements (@karawoo, #2176).

* Default themes use `rel()` to set line widths (@baptiste).

* Themes were tweaked for visual consistency and more graceful behavior when 
  changing the base font size. All absolute heights or widths were replaced 
  with heights or widths that are proportional to the base font size. One 
  relative font size was eliminated (@clauswilke).
  
* The height of descenders is now calculated solely on font metrics and doesn't
  change with the specific letters in the string. This fixes minor alignment 
  issues with plot titles, subtitles, and legend titles (#2288, @clauswilke).

### Guides

* `guide_colorbar()` is more configurable: tick marks and color bar frame
  can now by styled with arguments `ticks.colour`, `ticks.linewidth`, 
  `frame.colour`, `frame.linewidth`, and `frame.linetype`
  (@clauswilke).
  
* `guide_colorbar()` now uses `legend.spacing.x` and `legend.spacing.y` 
  correctly, and it can handle multi-line titles. Minor tweaks were made to 
  `guide_legend()` to make sure the two legend functions behave as similarly as
  possible (@clauswilke, #2397 and #2398).
  
* The theme elements `legend.title` and `legend.text` now respect the settings 
  of `margin`, `hjust`, and `vjust` (@clauswilke, #2465, #1502).

* Non-angle parameters of `label.theme` or `title.theme` can now be set in 
  `guide_legend()` and `guide_colorbar()` (@clauswilke, #2544).

### Other

* `fortify()` gains a method for tbls (@karawoo, #2218).

* `ggplot` gains a method for `grouped_df`s that adds a `.group` variable,
  which computes a unique value for each group. Use it with 
  `aes(group = .group)` (#2351).

* `ggproto()` produces objects with class `c("ggproto", "gg")`, allowing for
  a more informative error message when adding layers, scales, or other ggproto 
  objects (@jrnold, #2056).

* `ggsave()`'s DPI argument now supports 3 string options: "retina" (320
  DPI), "print" (300 DPI), and "screen" (72 DPI) (@foo-bar-baz-qux, #2156).
  `ggsave()` now uses full argument names to avoid partial match warnings 
  (#2355), and correctly restores the previous graphics device when several
  graphics devices are open (#2363).

* `print.ggplot()` now returns the original ggplot object, instead of the 
  output from `ggplot_build()`. Also, the object returned from 
  `ggplot_build()` now has the class `"ggplot_built"` (#2034).

* `map_data()` now works even when purrr is loaded (tidyverse#66).

* New functions `summarise_layout()`, `summarise_coord()`, and 
  `summarise_layers()` summarise the layout, coordinate systems, and layers 
  of a built ggplot object (#2034, @wch). This provides a tested API that 
  (e.g.) shiny can depend on.

* Updated startup messages reflect new resources (#2410, @mine-cetinkaya-rundel).

# ggplot2 2.2.1

* Fix usage of `structure(NULL)` for R-devel compatibility (#1968).

# ggplot2 2.2.0

## Major new features

### Subtitle and caption

Thanks to @hrbrmstr plots now have subtitles and captions, which can be set with 
the `subtitle`  and `caption` arguments to `ggtitle()` and `labs()`. You can 
control their appearance with the theme settings `plot.caption` and 
`plot.subtitle`. The main plot title is now left-aligned to better work better 
with a subtitle. The caption is right-aligned (@hrbrmstr).

### Stacking

`position_stack()` and `position_fill()` now sort the stacking order to match 
grouping order. This allows you to control the order through grouping, and 
ensures that the default legend matches the plot (#1552, #1593). If you want the 
opposite order (useful if you have horizontal bars and horizontal legend), you 
can request reverse stacking by using `position = position_stack(reverse = TRUE)` 
(#1837).
  
`position_stack()` and `position_fill()` now accepts negative values which will 
create stacks extending below the x-axis (#1691).

`position_stack()` and `position_fill()` gain a `vjust` argument which makes it 
easy to (e.g.) display labels in the middle of stacked bars (#1821).

### Layers

`geom_col()` was added to complement `geom_bar()` (@hrbrmstr). It uses 
`stat="identity"` by default, making the `y` aesthetic mandatory. It does not 
support any other `stat_()` and does not provide fallback support for the 
`binwidth` parameter. Examples and references in other functions were updated to
demonstrate `geom_col()` usage. 

When creating a layer, ggplot2 will warn if you use an unknown aesthetic or an 
unknown parameter. Compared to the previous version, this is stricter for 
aesthetics (previously there was no message), and less strict for parameters 
(previously this threw an error) (#1585).

### Facetting

The facet system, as well as the internal panel class, has been rewritten in 
ggproto. Facets are now extendable in the same manner as geoms and stats, as 
described in `vignette("extending-ggplot2")`.

We have also added the following new fatures.
  
* `facet_grid()` and `facet_wrap()` now allow expressions in their faceting 
  formulas (@DanRuderman, #1596).

* When `facet_wrap()` results in an uneven number of panels, axes will now be
  drawn underneath the hanging panels (fixes #1607)

* Strips can now be freely positioned in `facet_wrap()` using the 
  `strip.position` argument (deprecates `switch`).

* The relative order of panel, strip, and axis can now be controlled with 
  the theme setting `strip.placement` that takes either `inside` (strip between 
  panel and axis) or `outside` (strip after axis).

* The theme option `panel.margin` has been deprecated in favour of 
  `panel.spacing` to more clearly communicate intent.

### Extensions

Unfortunately there was a major oversight in the construction of ggproto which 
lead to extensions capturing the super object at package build time, instead of 
at package run time (#1826). This problem has been fixed, but requires 
re-installation of all extension packages.

## Scales

* The position of x and y axes can now be changed using the `position` argument
  in `scale_x_*`and `scale_y_*` which can take `top` and `bottom`, and `left`
  and `right` respectively. The themes of top and right axes can be modified 
  using the `.top` and `.right` modifiers to `axis.text.*` and `axis.title.*`.

### Continuous scales

* `scale_x_continuous()` and `scale_y_continuous()` can now display a secondary 
  axis that is a __one-to-one__ transformation of the primary axis (e.g. degrees 
  Celcius to degrees Fahrenheit). The secondary axis will be positioned opposite 
  to the primary axis and can be controlled with the `sec.axis` argument to 
  the scale constructor.

* Scales worry less about having breaks. If no breaks can be computed, the
  plot will work instead of throwing an uninformative error (#791). This 
  is particularly helpful when you have facets with free scales, and not
  all panels contain data.

* Scales now warn when transformation introduces infinite values (#1696).

### Date time

* `scale_*_datetime()` now supports time zones. It will use the timezone 
  attached to the varaible by default, but can be overridden with the 
  `timezone` argument.

* New `scale_x_time()` and `scale_y_time()` generate reasonable default
  breaks and labels for hms vectors (#1752).

### Discrete scales

The treatment of missing values by discrete scales has been thoroughly 
overhauled (#1584). The underlying principle is that we can naturally represent 
missing values on discrete variables (by treating just like another level), so 
by default we should. 

This principle applies to:

* character vectors
* factors with implicit NA
* factors with explicit NA

And to all scales (both position and non-position.)

Compared to the previous version of ggplot2, there are three main changes:

1.  `scale_x_discrete()` and `scale_y_discrete()` always show discrete NA,
    regardless of their source

1.  If present, `NA`s are shown in discete legends.

1.  All discrete scales gain a `na.translate` argument that allows you to 
    control whether `NA`s are translated to something that can be visualised,
    or should be left as missing. Note that if you don't translate (i.e. 
    `na.translate = FALSE)` the missing values will passed on to the layer, 
    which will warning that it's dropping missing values. To suppress the
    warnings, you'll also need to add `na.rm = TRUE` to the layer call. 

There were also a number of other smaller changes

* Correctly use scale expansion factors.
* Don't preserve space for dropped levels (#1638).
* Only issue one warning when when asking for too many levels (#1674).
* Unicode labels work better on Windows (#1827).
* Warn when used with only continuous data (#1589)

## Themes

* The `theme()` constructor now has named arguments rather than ellipses. This 
  should make autocomplete substantially more useful. The documentation
  (including examples) has been considerably improved.
  
* Built-in themes are more visually homogeneous, and match `theme_grey` better.
  (@jiho, #1679)
  
* When computing the height of titles, ggplot2 now includes the height of the
  descenders (i.e. the bits of `g` and `y` that hang beneath the baseline). This 
  improves the margins around titles, particularly the y axis label (#1712).
  I have also very slightly increased the inner margins of axis titles, and 
  removed the outer margins. 

* Theme element inheritance is now easier to work with as modification now
  overrides default `element_blank` elements (#1555, #1557, #1565, #1567)
  
* Horizontal legends (i.e. legends on the top or bottom) are horizontally
  aligned by default (#1842). Use `legend.box = "vertical"` to switch back
  to the previous behaviour.
  
* `element_line()` now takes an `arrow` argument to specify arrows at the end of
  lines (#1740)

There were a number of tweaks to the theme elements that control legends:
  
* `legend.justification` now controls appearance will plotting the legend
  outside of the plot area. For example, you can use 
  `theme(legend.justification = "top")` to make the legend align with the 
  top of the plot.

* `panel.margin` and `legend.margin` have been renamed to `panel.spacing` and 
  `legend.spacing` respectively, to better communicate intent (they only
  affect spacing between legends and panels, not the margins around them)

* `legend.margin` now controls margin around individual legends.

* New `legend.box.background`, `legend.box.spacing`, and `legend.box.margin`
  control the background, spacing, and margin of the legend box (the region
  that contains all legends).

## Bug fixes and minor improvements

* ggplot2 now imports tibble. This ensures that all built-in datasets print 
  compactly even if you haven't explicitly loaded tibble or dplyr (#1677).

* Class of aesthetic mapping is preserved when adding `aes()` objects (#1624).

* `+.gg` now works for lists that include data frames.

* `annotation_x()` now works in the absense of global data (#1655)

* `geom_*(show.legend = FALSE)` now works for `guide_colorbar`.

* `geom_boxplot()` gains new `outlier.alpha` (@jonathan-g) and 
  `outlier.fill` (@schloerke, #1787) parameters to control the alpha/fill of
   outlier points independently of the alpha of the boxes. 

* `position_jitter()` (and hence `geom_jitter()`) now correctly computes 
  the jitter width/jitter when supplied by the user (#1775, @has2k1).

* `geom_contour()` more clearly describes what inputs it needs (#1577).

* `geom_curve()` respects the `lineend` paramater (#1852).

* `geom_histogram()` and `stat_bin()` understand the `breaks` parameter once 
  more. (#1665). The floating point adjustment for histogram bins is now 
  actually used - it was previously inadvertently ignored (#1651).

* `geom_violin()` no longer transforms quantile lines with the alpha aesthetic
  (@mnbram, #1714). It no longer errors when quantiles are requested but data
  have zero range (#1687). When `trim = FALSE` it once again has a nice 
  range that allows the density to reach zero (by extending the range 3 
  bandwidths to either side of the data) (#1700).

* `geom_dotplot()` works better when faceting and binning on the y-axis. 
  (#1618, @has2k1).
  
* `geom_hexbin()` once again supports `..density..` (@mikebirdgeneau, #1688).

* `geom_step()` gives useful warning if only one data point in layer (#1645).

* `layer()` gains new `check.aes` and `check.param` arguments. These allow
  geom/stat authors to optional suppress checks for known aesthetics/parameters.
  Currently this is used only in `geom_blank()` which powers `expand_limits()` 
  (#1795).

* All `stat_*()` display a better error message when required aesthetics are
  missing.
  
* `stat_bin()` and `stat_summary_hex()` now accept length 1 `binwidth` (#1610)

* `stat_density()` gains new argument `n`, which is passed to underlying function
  `stats::density` ("number of equally spaced points at which the
  density is to be estimated"). (@hbuschme)

* `stat_binhex()` now again returns `count` rather than `value` (#1747)

* `stat_ecdf()` respects `pad` argument (#1646).

* `stat_smooth()` once again informs you about the method it has chosen.
  It also correctly calculates the size of the largest group within facets.

* `x` and `y` scales are now symmetric regarding the list of
  aesthetics they accept: `xmin_final`, `xmax_final`, `xlower`,
  `xmiddle` and `xupper` are now valid `x` aesthetics.

* `Scale` extensions can now override the `make_title` and `make_sec_title` 
  methods to let the scale modify the axis/legend titles.

* The random stream is now reset after calling `.onAttach()` (#2409).

# ggplot2 2.1.0

## New features

* When mapping an aesthetic to a constant (e.g. 
  `geom_smooth(aes(colour = "loess")))`), the default guide title is the name 
  of the aesthetic (i.e. "colour"), not the value (i.e. "loess") (#1431).

* `layer()` now accepts a function as the data argument. The function will be
  applied to the data passed to the `ggplot()` function and must return a
  data.frame (#1527, @thomasp85). This is a more general version of the 
  deprecated `subset` argument.

* `theme_update()` now uses the `+` operator instead of `%+replace%`, so that
  unspecified values will no longer be `NULL`ed out. `theme_replace()`
  preserves the old behaviour if desired (@oneillkza, #1519). 

* `stat_bin()` has been overhauled to use the same algorithm as ggvis, which 
  has been considerably improved thanks to the advice of Randy Prium (@rpruim).
  This includes:
  
    * Better arguments and a better algorithm for determining the origin.
      You can now specify either `boundary` or the `center` of a bin.
      `origin` has been deprecated in favour of these arguments.
      
    * `drop` is deprecated in favour of `pad`, which adds extra 0-count bins
      at either end (needed for frequency polygons). `geom_histogram()` defaults 
      to `pad = FALSE` which considerably improves the default limits for 
      the histogram, especially when the bins are big (#1477).
      
    * The default algorithm does a (somewhat) better job at picking nice widths 
      and origins across a wider range of input data.
      
    * `bins = n` now gives a histogram with `n` bins, not `n + 1` (#1487).

## Bug fixes

* All `\donttest{}` examples run.

* All `geom_()` and `stat_()` functions now have consistent argument order:
  data + mapping, then geom/stat/position, then `...`, then specific arguments, 
  then arguments common to all layers (#1305). This may break code if you were
  previously relying on partial name matching, but in the long-term should make 
  ggplot2 easier to use. In particular, you can now set the `n` parameter
  in `geom_density2d()` without it partially matching `na.rm` (#1485).

* For geoms with both `colour` and `fill`, `alpha` once again only affects
  fill (Reverts #1371, #1523). This was causing problems for people.

* `facet_wrap()`/`facet_grid()` works with multiple empty panels of data 
  (#1445).

* `facet_wrap()` correctly swaps `nrow` and `ncol` when faceting vertically
  (#1417).

* `ggsave("x.svg")` now uses svglite to produce the svg (#1432).

* `geom_boxplot()` now understands `outlier.color` (#1455).

* `geom_path()` knows that "solid" (not just 1) represents a solid line (#1534).

* `geom_ribbon()` preserves missing values so they correctly generate a 
  gap in the ribbon (#1549).

* `geom_tile()` once again accepts `width` and `height` parameters (#1513). 
  It uses `draw_key_polygon()` for better a legend, including a coloured 
  outline (#1484).

* `layer()` now automatically adds a `na.rm` parameter if none is explicitly
  supplied.

* `position_jitterdodge()` now works on all possible dodge aesthetics, 
  e.g. `color`, `linetype` etc. instead of only based on `fill` (@bleutner)

* `position = "nudge"` now works (although it doesn't do anything useful)
  (#1428).

* The default scale for columns of class "AsIs" is now "identity" (#1518).

* `scale_*_discrete()` has better defaults when used with purely continuous
  data (#1542).

* `scale_size()` warns when used with categorical data.

* `scale_size()`, `scale_colour()`, and `scale_fill()` gain date and date-time
  variants (#1526).

* `stat_bin_hex()` and `stat_bin_summary()` now use the same underlying 
  algorithm so results are consistent (#1383). `stat_bin_hex()` now accepts
  a `weight` aesthetic. To be consistent with related stats, the output variable 
  from `stat_bin_hex()` is now value instead of count.

* `stat_density()` gains a `bw` parameter which makes it easy to get consistent 
   smoothing between facets (@jiho)

* `stat-density-2d()` no longer ignores the `h` parameter, and now accepts 
  `bins` and `binwidth` parameters to control the number of contours 
  (#1448, @has2k1).

* `stat_ecdf()` does a better job of adding padding to -Inf/Inf, and gains
  an argument `pad` to suppress the padding if not needed (#1467).

* `stat_function()` gains an `xlim` parameter (#1528). It once again works 
  with discrete x values (#1509).

* `stat_summary()` preserves sorted x order which avoids artefacts when
  display results with `geom_smooth()` (#1520).

* All elements should now inherit correctly for all themes except `theme_void()`.
  (@Katiedaisey, #1555) 

* `theme_void()` was completely void of text but facets and legends still
  need labels. They are now visible (@jiho). 

* You can once again set legend key and height width to unit arithmetic
  objects (like `2 * unit(1, "cm")`) (#1437).

* Eliminate spurious warning if you have a layer with no data and no aesthetics
  (#1451).

* Removed a superfluous comma in `theme-defaults.r` code (@jschoeley)

* Fixed a compatibility issue with `ggproto` and R versions prior to 3.1.2.
  (#1444)

* Fixed issue where `coord_map()` fails when given an explicit `parameters`
  argument (@tdmcarthur, #1729)
  
* Fixed issue where `geom_errorbarh()` had a required `x` aesthetic (#1933)  

# ggplot2 2.0.0

## Major changes

* ggplot no longer throws an error if your plot has no layers. Instead it 
  automatically adds `geom_blank()` (#1246).
  
* New `cut_width()` is a convenient replacement for the verbose
  `plyr::round_any()`, with the additional benefit of offering finer
  control.

* New `geom_count()` is a convenient alias to `stat_sum()`. Use it when you
  have overlapping points on a scatterplot. `stat_sum()` now defaults to 
  using counts instead of proportions.

* New `geom_curve()` adds curved lines, with a similar specification to 
  `geom_segment()` (@veraanadi, #1088).

* Date and datetime scales now have `date_breaks`, `date_minor_breaks` and
  `date_labels` arguments so that you never need to use the long
  `scales::date_breaks()` or `scales::date_format()`.
  
* `geom_bar()` now has it's own stat, distinct from `stat_bin()` which was
  also used by `geom_histogram()`. `geom_bar()` now uses `stat_count()` 
  which counts values at each distinct value of x (i.e. it does not bin
  the data first). This can be useful when you want to show exactly which 
  values are used in a continuous variable.

* `geom_point()` gains a `stroke` aesthetic which controls the border width of 
  shapes 21-25 (#1133, @SeySayux). `size` and `stroke` are additive so a point 
  with `size = 5` and `stroke = 5` will have a diameter of 10mm. (#1142)

* New `position_nudge()` allows you to slightly offset labels (or other 
  geoms) from their corresponding points (#1109).

* `scale_size()` now maps values to _area_, not radius. Use `scale_radius()`
  if you want the old behaviour (not recommended, except perhaps for lines).

* New `stat_summary_bin()` works like `stat_summary()` but on binned data. 
  It's a generalisation of `stat_bin()` that can compute any aggregate,
  not just counts (#1274). Both default to `mean_se()` if no aggregation
  functions are supplied (#1386).

* Layers are now much stricter about their arguments - you will get an error
  if you've supplied an argument that isn't an aesthetic or a parameter.
  This is likely to cause some short-term pain but in the long-term it will make
  it much easier to spot spelling mistakes and other errors (#1293).
  
    This change does break a handful of geoms/stats that used `...` to pass 
    additional arguments on to the underlying computation. Now 
    `geom_smooth()`/`stat_smooth()` and `geom_quantile()`/`stat_quantile()` 
    use `method.args` instead (#1245, #1289); and `stat_summary()` (#1242), 
    `stat_summary_hex()`, and `stat_summary2d()` use `fun.args`.

### Extensibility

There is now an official mechanism for defining Stats, Geoms, and Positions in 
other packages. See `vignette("extending-ggplot2")` for details.

* All Geoms, Stats and Positions are now exported, so you can inherit from them
  when making your own objects (#989).

* ggplot2 no longer uses proto or reference classes. Instead, we now use 
  ggproto, a new OO system designed specifically for ggplot2. Unlike proto
  and RC, ggproto supports clean cross-package inheritance. Creating a new OO
  system isn't usually the right way to solve a problem, but I'm pretty sure
  it was necessary here. Read more about it in the vignette.

* `aes_()` replaces `aes_q()`. It also supports formulas, so the most concise 
  SE version of `aes(carat, price)` is now `aes_(~carat, ~price)`. You may
  want to use this form in packages, as it will avoid spurious `R CMD check` 
  warnings about undefined global variables.

### Text

* `geom_text()` has been overhauled to make labelling your data a little
  easier. It:
  
    * `nudge_x` and `nudge_y` arguments let you offset labels from their
      corresponding points (#1120). 
      
    * `check_overlap = TRUE` provides a simple way to avoid overplotting 
      of labels: labels that would otherwise overlap are omitted (#1039).
      
    * `hjust` and `vjust` can now be character vectors: "left", "center", 
      "right", "bottom", "middle", "top". New options include "inward" and 
      "outward" which align text towards and away from the center of the plot 
      respectively.

* `geom_label()` works like `geom_text()` but draws a rounded rectangle 
  underneath each label (#1039). This is useful when you want to label plots
  that are dense with data.

### Deprecated features

* The little used `aes_auto()` has been deprecated. 

* `aes_q()` has been replaced with `aes_()` to be consistent with SE versions
  of NSE functions in other packages.

* The `order` aesthetic is officially deprecated. It never really worked, and 
  was poorly documented.

* The `stat` and `position` arguments to `qplot()` have been deprecated.
  `qplot()` is designed for quick plots - if you need to specify position
  or stat, use `ggplot()` instead.

* The theme setting `axis.ticks.margin` has been deprecated: now use the margin 
  property of `axis.text`.
  
* `stat_abline()`, `stat_hline()` and `stat_vline()` have been removed:
  these were never suitable for use other than with `geom_abline()` etc
  and were not documented.

* `show_guide` has been renamed to `show.legend`: this more accurately
  reflects what it does (controls appearance of layer in legend), and uses the 
  same convention as other ggplot2 arguments (i.e. a `.` between names).
  (Yes, I know that's inconsistent with function names with use `_`, but it's
  too late to change now.)

A number of geoms have been renamed to be internally consistent:

* `stat_binhex()` and `stat_bin2d()` have been renamed to `stat_bin_hex()` 
  and `stat_bin_2d()` (#1274). `stat_summary2d()` has been renamed to 
  `stat_summary_2d()`, `geom_density2d()`/`stat_density2d()` has been renamed 
  to `geom_density_2d()`/`stat_density_2d()`.

* `stat_spoke()` is now `geom_spoke()` since I realised it's a
  reparameterisation of `geom_segment()`.

* `stat_bindot()` has been removed because it's so tightly coupled to
  `geom_dotplot()`. If you happened to use `stat_bindot()`, just change to
  `geom_dotplot()` (#1194).

All defunct functions have been removed.

### Default appearance

* The default `theme_grey()` background colour has been changed from "grey90" 
  to "grey92": this makes the background a little less visually prominent.

* Labels and titles have been tweaked for readability:

    * Axes labels are darker.
    
    * Legend and axis titles are given the same visual treatment.
    
    * The default font size dropped from 12 to 11. You might be surprised that 
      I've made the default text size smaller as it was already hard for
      many people to read. It turns out there was a bug in RStudio (fixed in 
      0.99.724), that shrunk the text of all grid based graphics. Once that
      was resolved the defaults seemed too big to my eyes.
    
    * More spacing between titles and borders.
    
    * Default margins scale with the theme font size, so the appearance at 
      larger font sizes should be considerably improved (#1228). 

* `alpha` now affects both fill and colour aesthetics (#1371).

* `element_text()` gains a margins argument which allows you to add additional
  padding around text elements. To help see what's going on use `debug = TRUE` 
  to display the text region and anchors.

* The default font size in `geom_text()` has been decreased from 5mm (14 pts)
  to 3.8 mm (11 pts) to match the new default theme sizes.

* A diagonal line is no longer drawn on bar and rectangle legends. Instead, the
  border has been tweaked to be more visible, and more closely match the size of 
  line drawn on the plot.

* `geom_pointrange()` and `geom_linerange()` get vertical (not horizontal)
  lines in the legend (#1389).

* The default line `size` for `geom_smooth()` has been increased from 0.5 to 1 
  to make it easier to see when overlaid on data.
  
* `geom_bar()` and `geom_rect()` use a slightly paler shade of grey so they
  aren't so visually heavy.
  
* `geom_boxplot()` now colours outliers the same way as the boxes.

* `geom_point()` now uses shape 19 instead of 16. This looks much better on 
  the default Linux graphics device. (It's very slightly smaller than the old 
  point, but it shouldn't affect any graphics significantly)

* Sizes in ggplot2 are measured in mm. Previously they were converted to pts 
  (for use in grid) by multiplying by 72 / 25.4. However, grid uses printer's 
  points, not Adobe (big pts), so sizes are now correctly multiplied by 
  72.27 / 25.4. This is unlikely to noticeably affect display, but it's
  technically correct (<https://youtu.be/hou0lU8WMgo>).

* The default legend will now allocate multiple rows (if vertical) or
  columns (if horizontal) in order to make a legend that is more likely to
  fit on the screen. You can override with the `nrow`/`ncol` arguments
  to `guide_legend()`

    ```R
    p <- ggplot(mpg, aes(displ,hwy, colour = model)) + geom_point()
    p
    p + theme(legend.position = "bottom")
    # Previous behaviour
    p + guides(colour = guide_legend(ncol = 1))
    ```

### New and updated themes

* New `theme_void()` is completely empty. It's useful for plots with non-
  standard coordinates or for drawings (@jiho, #976).

* New `theme_dark()` has a dark background designed to make colours pop out
  (@jiho, #1018)

* `theme_minimal()` became slightly more minimal by removing the axis ticks:
  labels now line up directly beneath grid lines (@tomschloss, #1084)

* New theme setting `panel.ontop` (logical) make it possible to place 
  background elements (i.e., gridlines) on top of data. Best used with 
  transparent `panel.background` (@noamross. #551).

### Labelling

The facet labelling system was updated with many new features and a
more flexible interface (@lionel-). It now works consistently across
grid and wrap facets. The most important user visible changes are:

* `facet_wrap()` gains a `labeller` option (#25).

* `facet_grid()` and `facet_wrap()` gain a `switch` argument to
  display the facet titles near the axes. When switched, the labels
  become axes subtitles. `switch` can be set to "x", "y" or "both"
  (the latter only for grids) to control which margin is switched.

The labellers (such as `label_value()` or `label_both()`) also get
some new features:

* They now offer the `multi_line` argument to control whether to
  display composite facets (those specified as `~var1 + var2`) on one
  or multiple lines.

* In `label_bquote()` you now refer directly to the names of
  variables. With this change, you can create math expressions that
  depend on more than one variable. This math expression can be
  specified either for the rows or the columns and you can also
  provide different expressions to each margin.

  As a consequence of these changes, referring to `x` in backquoted
  expressions is deprecated.

* Similarly to `label_bquote()`, `labeller()` now take `.rows` and
  `.cols` arguments. In addition, it also takes `.default`.
  `labeller()` is useful to customise how particular variables are
  labelled. The three additional arguments specify how to label the
  variables are not specifically mentioned, respectively for rows,
  columns or both. This makes it especially easy to set up a
  project-wide labeller dispatcher that can be reused across all your
  plots. See the documentation for an example.

* The new labeller `label_context()` adapts to the number of factors
  facetted over. With a single factor, it displays only the values,
  just as before. But with multiple factors in a composite margin
  (e.g. with `~cyl + am`), the labels are passed over to
  `label_both()`. This way the variables names are displayed with the
  values to help identifying them.

On the programming side, the labeller API has been rewritten in order
to offer more control when faceting over multiple factors (e.g. with
formulae such as `~cyl + am`). This also means that if you have
written custom labellers, you will need to update them for this
version of ggplot.

* Previously, a labeller function would take `variable` and `value`
  arguments and return a character vector. Now, they take a data frame
  of character vectors and return a list. The input data frame has one
  column per factor facetted over and each column in the returned list
  becomes one line in the strip label. See documentation for more
  details.

* The labels received by a labeller now contain metadata: their margin
  (in the "type" attribute) and whether they come from a wrap or a
  grid facet (in the "facet" attribute).

* Note that the new `as_labeller()` function operator provides an easy
  way to transform an existing function to a labeller function. The
  existing function just needs to take and return a character vector.

## Documentation

* Improved documentation for `aes()`, `layer()` and much much more.

* I've tried to reduce the use of `...` so that you can see all the 
  documentation in one place rather than having to integrate multiple pages.
  In some cases this has involved adding additional arguments to geoms
  to make it more clear what you can do:
  
    *  `geom_smooth()` gains explicit `method`, `se` and `formula` arguments.
    
    * `geom_histogram()` gains `binwidth`, `bins`, `origin` and `right` 
      arguments.
      
    * `geom_jitter()` gains `width` and `height` arguments to make it easier
      to control the amount of jittering without using the lengthy 
      `position_jitter()` function (#1116)

* Use of `qplot()` in examples has been minimised (#1123, @hrbrmstr). This is
  inline with the 2nd edition of the ggplot2 box, which minimises the use of 
  `qplot()` in favour of `ggplot()`.

* Tighly linked geoms and stats (e.g. `geom_boxplot()` and `stat_boxplot()`) 
  are now documented in the same file so you can see all the arguments in one
  place. Variations of the same idea (e.g. `geom_path()`, `geom_line()`, and
  `geom_step()`) are also documented together.

* It's now obvious that you can set the `binwidth` parameter for
  `stat_bin_hex()`, `stat_summary_hex()`, `stat_bin_2d()`, and
  `stat_summary_2d()`. 

* The internals of positions have been cleaned up considerably. You're unlikely
  to notice any external changes, although the documentation should be a little
  less confusing since positions now don't list parameters they never use.

## Data

* All datasets have class `tbl_df` so if you also use dplyr, you get a better
  print method.

* `economics` has been brought up to date to 2015-04-01.

* New `economics_long` is the economics data in long form.

* New `txhousing` dataset containing information about the Texas housing
  market. Useful for examples that need multiple time series, and for
  demonstrating model+vis methods.

* New `luv_colours` dataset which contains the locations of all
  built-in `colors()` in Luv space.

* `movies` has been moved into its own package, ggplot2movies, because it was 
  large and not terribly useful. If you've used the movies dataset, you'll now 
  need to explicitly load the package with `library(ggplot2movies)`.

## Bug fixes and minor improvements

* All partially matched arguments and `$` have been been replaced with 
  full matches (@jimhester, #1134).

* ggplot2 now exports `alpha()` from the scales package (#1107), and `arrow()` 
  and `unit()` from grid (#1225). This means you don't need attach scales/grid 
  or do `scales::`/`grid::` for these commonly used functions.

* `aes_string()` now only parses character inputs. This fixes bugs when
  using it with numbers and non default `OutDec` settings (#1045).

* `annotation_custom()` automatically adds a unique id to each grob name,
  making it easier to plot multiple grobs with the same name (e.g. grobs of
  ggplot2 graphics) in the same plot (#1256).

* `borders()` now accepts xlim and ylim arguments for specifying the geographical 
  region of interest (@markpayneatwork, #1392).

* `coord_cartesian()` applies the same expansion factor to limits as for scales. 
  You can suppress with `expand = FALSE` (#1207).

* `coord_trans()` now works when breaks are suppressed (#1422).

* `cut_number()` gives error message if the number of requested bins can
  be created because there are two few unique values (#1046).

* Character labels in `facet_grid()` are no longer (incorrectly) coerced into
  factors. This caused problems with custom label functions (#1070).

* `facet_wrap()` and `facet_grid()` now allow you to use non-standard
  variable names by surrounding them with backticks (#1067).

* `facet_wrap()` more carefully checks its `nrow` and `ncol` arguments
  to ensure that they're specified correctly (@richierocks, #962)

* `facet_wrap()` gains a `dir` argument to control the direction the
  panels are wrapped in. The default is "h" for horizontal. Use "v" for
  vertical layout (#1260).

* `geom_abline()`, `geom_hline()` and `geom_vline()` have been rewritten to
  have simpler behaviour and be more consistent:

    * `stat_abline()`, `stat_hline()` and `stat_vline()` have been removed:
      these were never suitable for use other than with `geom_abline()` etc
      and were not documented.

    * `geom_abline()`, `geom_vline()` and `geom_hline()` are bound to
      `stat_identity()` and `position_identity()`

    * Intercept parameters can no longer be set to a function.

    * They are all documented in one file, since they are so closely related.

* `geom_bin2d()` will now let you specify one dimension's breaks exactly,
  without touching the other dimension's default breaks at all (#1126).

* `geom_crossbar()` sets grouping correctly so you can display multiple
  crossbars on one plot. It also makes the default `fatten` argument a little
  bigger to make the middle line more obvious (#1125).

* `geom_histogram()` and `geom_smooth()` now only inform you about the
  default values once per layer, rather than once per panel (#1220).

* `geom_pointrange()` gains `fatten` argument so you can control the
  size of the point relative to the size of the line.

* `geom_segment()` annotations were not transforming with scales 
  (@BrianDiggs, #859).

* `geom_smooth()` is no longer so chatty. If you want to know what the deafult
  smoothing method is, look it up in the documentation! (#1247)

* `geom_violin()` now has the ability to draw quantile lines (@DanRuderman).

* `ggplot()` now captures the parent frame to use for evaluation,
  rather than always defaulting to the global environment. This should
  make ggplot more suitable to use in more situations (e.g. with knitr)

* `ggsave()` has been simplified a little to make it easier to maintain.
  It no longer checks that you're printing a ggplot2 object (so now also
  works with any grid grob) (#970), and always requires a filename.
  Parameter `device` now supports character argument to specify which supported
  device to use ('pdf', 'png', 'jpeg', etc.), for when it cannot be correctly
  inferred from the file extension (for example when a temporary filename is
  supplied server side in shiny apps) (@sebkopf, #939). It no longer opens
  a graphics device if one isn't already open - this is annoying when you're
  running from a script (#1326).

* `guide_colorbar()` creates correct legend if only one color (@krlmlr, #943).

* `guide_colorbar()` no longer fails when the legend is empty - previously
  this often masked misspecifications elsewhere in the plot (#967).

* New `layer_data()` function extracts the data used for plotting for a given
  layer. It's mostly useful for testing.

* User supplied `minor_breaks` can now be supplied on the same scale as 
  the data, and will be automatically transformed with by scale (#1385).

* You can now suppress the appearance of an axis/legend title (and the space
  that would allocated for it) with `NULL` in the `scale_` function. To
  use the default lable, use `waiver()` (#1145).

* Position adjustments no longer warn about potentially varying ranges
  because the problem rarely occurs in practice and there are currently a
  lot of false positives since I don't understand exactly what FP criteria
  I should be testing.

* `scale_fill_grey()` now uses red for missing values. This matches
  `scale_colour_grey()` and makes it obvious where missing values lie.
  Override with `na.value`.

* `scale_*_gradient2()` defaults to using Lab colour space.

* `scale_*_gradientn()` now allows `colours` or `colors` (#1290)

* `scale_y_continuous()` now also transforms the `lower`, `middle` and `upper`
  aesthetics used by `geom_boxplot()`: this only affects
  `geom_boxplot(stat = "identity")` (#1020).

* Legends no longer inherit aesthetics if `inherit.aes` is FALSE (#1267).

* `lims()` makes it easy to set the limits of any axis (#1138).

* `labels = NULL` now works with `guide_legend()` and `guide_colorbar()`.
  (#1175, #1183).

* `override.aes` now works with American aesthetic spelling, e.g. color

* Scales no longer round data points to improve performance of colour
  palettes. Instead the scales package now uses a much faster colour
  interpolation algorithm (#1022).

* `scale_*_brewer()` and `scale_*_distiller()` add new `direction` argument of 
  `scales::brewer_pal`, making it easier to change the order of colours 
  (@jiho, #1139).

* `scale_x_date()` now clips dates outside the limits in the same way as
  `scale_x_continuous()` (#1090).

* `stat_bin()` gains `bins` arguments, which denotes the number of bins. Now
  you can set `bins=100` instead of `binwidth=0.5`. Note that `breaks` or
  `binwidth` will override it (@tmshn, #1158, #102).

* `stat_boxplot()` warns if a continuous variable is used for the `x` aesthetic
  without also supplying a `group` aesthetic (#992, @krlmlr).

* `stat_summary_2d()` and `stat_bin_2d()` now share exactly the same code for 
  determining breaks from `bins`, `binwidth`, and `origin`. 
  
* `stat_summary_2d()` and `stat_bin_2d()` now output in tile/raster compatible 
  form instead of rect compatible form. 

* Automatically computed breaks do not lead to an error for transformations like
  "probit" where the inverse can map to infinity (#871, @krlmlr)

* `stat_function()` now always evaluates the function on the original scale.
  Previously it computed the function on transformed scales, giving incorrect
  values (@BrianDiggs, #1011).

* `strip_dots` works with anonymous functions within calculated aesthetics 
  (e.g. `aes(sapply(..density.., function(x) mean(x))))` (#1154, @NikNakk)

* `theme()` gains `validate = FALSE` parameter to turn off validation, and 
  hence store arbitrary additional data in the themes. (@tdhock, #1121)

* Improved the calculation of segments needed to draw the curve representing
  a line when plotted in polar coordinates. In some cases, the last segment
  of a multi-segment line was not drawn (@BrianDiggs, #952)<|MERGE_RESOLUTION|>--- conflicted
+++ resolved
@@ -1,9 +1,9 @@
 # ggplot2 (development version)
 
-<<<<<<< HEAD
+
 * Make sure that default labels from default mappings doesn't overwrite default
   labels from explicit mappings (@thomasp85, #2406)
-=======
+  
 * `stat_count()` now computes width based on the full dataset instead of per 
   group (@thomasp85, #2047)
 
@@ -18,7 +18,6 @@
 
 * Make sure position_jitter creates the same jittering independent of whether it
   is called by name or with constructor (@thomasp85, #2507)
->>>>>>> f014bbd3
 
 * Fix a bug in `position_dodge2()` where `NA` values in thee data would cause an
   error (@thomasp85, #2905)

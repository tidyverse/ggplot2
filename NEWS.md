# ggplot2 (development version)

<<<<<<< HEAD
* (Breaking) The defaults for all geoms can be set at one in the theme. 
  (@teunbrand based on pioneering work by @dpseidel, #2239)
    * A new `theme(geom)` argument is used to track these defaults.
    * The `element_geom()` function can be used to populate that argument.
    * The `from_theme()` function allows access to the theme default fields from
      inside the `aes()` function.
=======
* Missing values from discrete palettes are no longer translated 
  (@teunbrand, #5929).
* Fixed bug in `facet_grid(margins = TRUE)` when using expresssions 
  (@teunbrand, #1864).
>>>>>>> 7fb4c382
* `geom_step()` now supports the `orientation` argument (@teunbrand, #5936).
* `position_dodge()` and `position_jitterdodge()` now have a `reverse` argument 
  (@teunbrand, #3610)
* `coord_radial(r.axis.inside)` can now take a numeric value to control 
  placement of internally placed radius axes (@teunbrand, #5805).
* (internal) default labels are derived in `ggplot_build()` rather than
  in `ggplot_add.Layer()` (@teunbrand, #5894)
* An attempt is made to use a variable's label attribute as default label 
  (@teunbrand, #4631)
* Themes gain an additional `header_family` argument to easily set the font
  for headers and titles (#5886).
* The `plot.subtitle`, `plot.caption` and `plot.tag` theme elements now inherit 
  from the root `text` element instead of the `title` element (#5886).
* ggplot2 no longer imports {glue} (@teunbrand, #5986).
* `geom_rect()` can now derive the required corners positions from `x`/`width`
  or `y`/`height` parameterisation (@teunbrand, #5861).
* All position scales now use the same definition of `x` and `y` aesthetics.
  This lets uncommon aesthetics like `xintercept` expand scales as usual.
  (#3342, #4966, @teunbrand)
* Bare numeric values provided to Date or Datetime scales get inversely 
  transformed (cast to Date/POSIXct) with a warning (@teunbrand).
* `stat_bin()` now accepts functions for argument `breaks` (@aijordan, #4561)
* (internal) The plot's layout now has a coord parameter that is used to 
  prevent setting up identical panel parameters (#5427)
* (internal) rearranged the code of `Facet$draw_panels()` method (@teunbrand).
* `geom_rug()` prints a warning when `na.rm = FALSE`, as per documentation (@pn317, #5905)
* `position_dodge(preserve = "single")` now handles multi-row geoms better,
  such as `geom_violin()` (@teunbrand based on @clauswilke's work, #2801).
* `position_jitterdodge()` now dodges by `group` (@teunbrand, #3656)
* The `arrow.fill` parameter is now applied to more line-based functions: 
  `geom_path()`, `geom_line()`, `geom_step()` `geom_function()`, line 
   geometries in `geom_sf()` and `element_line()`.
* Fixed bug where binned guides would keep out-of-bounds breaks 
  (@teunbrand, #5870).
* The size of the `draw_key_polygon()` glyph now reflects the `linewidth` 
  aesthetic (#4852).
* New function `complete_theme()` to replicate how themes are handled during
  plot building (#5801).
* Special getter and setter functions have been renamed for consistency, allowing
  for better tab-completion with `get_*`- and `set_*`-prefixes. The old names 
  remain available for backward compatibility (@teunbrand, #5568).
  
  | New name             | Old name          |
  | -------------------- | ----------------- |
  | `get_theme()`        | `theme_get()`     |
  | `set_theme()`        | `theme_set()`     |
  | `replace_theme()`    | `theme_replace()` |
  | `update_theme()`     | `theme_update()`  |
  | `get_last_plot()`    | `last_plot()`     |
  | `get_layer_data()`   | `layer_data()`    |
  | `get_layer_grob()`   | `layer_grob()`    |
  | `get_panel_scales()` | `layer_scales()`  |

* Discrete scales now support `minor_breaks`. This may only make sense in
  discrete position scales, where it affects the placement of minor ticks
  and minor gridlines (#5434).
* Discrete position scales now expose the `palette` argument, which can be used 
  to customise spacings between levels (@teunbrand, #5770).
* The default `se` parameter in layers with `geom = "smooth"` will be `TRUE` 
  when the data has `ymin` and `ymax` parameters and `FALSE` if these are 
  absent. Note that this does not affect the default of `geom_smooth()` or
  `stat_smooth()` (@teunbrand, #5572).
* The bounded density option in `stat_density()` uses a wider range to
  prevent discontinuities (#5641).
* `geom_raster()` now falls back to rendering as `geom_rect()` when coordinates
  are not Cartesian (#5503).
* `stat_ecdf()` now has an optional `weight` aesthetic (@teunbrand, #5058).
* Position scales combined with `coord_sf()` can now use functions in the 
 `breaks` argument. In addition, `n.breaks` works as intended and 
 `breaks = NULL` removes grid lines and axes (@teunbrand, #4622).
* (Internal) Applying defaults in `geom_sf()` has moved from the internal 
  `sf_grob()` to `GeomSf$use_defaults()` (@teunbrand).
* `facet_wrap()` has new options for the `dir` argument to more precisely
  control panel directions. Internally `dir = "h"` or `dir = "v"` is deprecated 
  (@teunbrand, #5212).
* Prevented `facet_wrap(..., drop = FALSE)` from throwing spurious errors when
  a character facetting variable contained `NA`s (@teunbrand, #5485).
* When facets coerce the faceting variables to factors, the 'ordered' class
  is dropped (@teunbrand, #5666).
* `geom_curve()` now appropriately removes missing data instead of throwing
  errors (@teunbrand, #5831).
* `update_geom_defaults()` and `update_stat_defaults()` have a reset mechanism
  when using `new = NULL` and invisible return the previous defaults (#4993).
* Fixed regression in axes where `breaks = NULL` caused the axes to disappear
  instead of just rendering the axis line (@teunbrand, #5816).
* `geom_point()` can be dodged vertically by using 
  `position_dodge(..., orientation = "y")` (@teunbrand, #5809).
* Fixed bug where `na.value` was incorrectly mapped to non-`NA` values 
  (@teunbrand, #5756).
* Fixed bug in `guide_custom()` that would throw error with `theme_void()` 
  (@teunbrand, #5856).
* New helper function `gg_par()` to translate ggplot2's interpretation of 
  graphical parameters to {grid}'s interpretation (@teunbrand, #5866).
* `scale_{x/y}_discrete()` can now accept a `sec.axis`. It is recommended to
  only use `dup_axis()` to set custom breaks or labels, as discrete variables 
  cannot be transformed (@teunbrand, #3171).
* `stat_density()` has the new computed variable: `wdensity`, which is
  calculated as the density times the sum of weights (@teunbrand, #4176).
* `theme()` gets new `spacing` and `margins` arguments that all other spacings
  and (non-text) margins inherit from (@teunbrand, #5622).
* `geom_ribbon()` can have varying `fill` or `alpha` in linear coordinate
  systems (@teunbrand, #4690).
* `geom_tile()` computes default widths and heights per panel instead of
  per layer (@teunbrand, #5740).
* The `fill` of the `panel.border` theme setting is ignored and forced to be
  transparent (#5782).
* `stat_align()` skips computation when there is only 1 group and therefore
  alignment is not necessary (#5788).
* `position_stack()` skips computation when all `x` values are unique and 
  therefore stacking is not necessary (#5788).
* A new `ggplot_build()` S3 method for <ggplot_built> classes was added, which
  returns input unaltered (@teunbrand, #5800).
* `width` is implemented as aesthetic instead of parameter in `geom_col()` and
  `geom_bar()` (#3142).
* Fix a bug in `position_jitterdodge()` where different jitters would be applied
  to different position aesthetics of the same axis (@teunbrand, #5818).
* In `stat_bin()`, the default `boundary` is now chosen to better adhere to 
  the `nbin` argument (@teunbrand, #5882, #5036)
* `after_stat()` and `after_scale()` throw warnings when the computed aesthetics
  are not of the correct length (#5901).
* `guide_colourbar()` now correctly hands off `position` and `available_aes`
  parameters downstream (@teunbrand, #5930)
* `geom_hline()` and `geom_vline()` now have `position` argument
  (@yutannihilation, #4285).
* New function `get_strip_labels()` to retrieve facet labels (@teunbrand, #4979)
* Fixed bug in `position_dodge2()`'s identification of range overlaps 
  (@teunbrand, #5938, #4327).
* Fixed bug where empty discrete scales weren't recognised as such 
  (@teunbrand, #5945).

# ggplot2 3.5.1

This is a small release focusing on fixing regressions from 3.5.0 and 
documentation updates.

## Bug fixes

* Fixed bug where discrete scales could not map aesthetics only consisting of
  `NA`s (#5623)
* Fixed spurious warnings from `sec_axis()` with `breaks = NULL` (#5713).
* Patterns and gradients are now also enabled in `geom_sf()` 
  (@teunbrand, #5716).
* The default behaviour of `resolution()` has been reverted to pre-3.5.0 
  behaviour. Whether mapped discrete vectors should be treated as having 
  resolution of 1 is controlled by the new `discrete` argument.
* Fixed bug in `guide_bins()` and `guide_coloursteps()` where discrete breaks,
  such as the levels produced by `cut()`, were ordered incorrectly 
  (@teunbrand, #5757).
  
## Improvements

* When facets coerce the faceting variables to factors, the 'ordered' class
  is dropped (@teunbrand, #5666).
* `coord_map()` and `coord_polar()` throw informative warnings when used
  with the guide system (#5707).
* When passing a function to `stat_contour(breaks)`, that function is used to
  calculate the breaks even if `bins` and `binwidth` are missing 
  (@teunbrand, #5686).
* `geom_step()` now supports `lineend`, `linejoin` and `linemitre` parameters 
  (@teunbrand, #5705).
* Fixed performance loss when the `.data` pronoun is used in `aes()` (#5730).
* Facet evaluation is better at dealing with inherited errors 
  (@teunbrand, #5670).
* `stat_bin()` deals with non-finite breaks better (@teunbrand, #5665).
* While axes in `coord_radial()` don't neatly fit the top/right/bottom/left
  organisation, specifying `position = "top"` or `position = "right"` 
  in the scale will flip the placement of the radial axis (#5735)
* Theme elements that do not exist now throw warnings instead of errors (#5719).
* Fixed bug in `coord_radial()` where full circles were not treated as such 
  (@teunbrand, #5750).
* When legends detect the presence of values in a layer, `NA` is now detected
  if the data contains values outside the given breaks (@teunbrand, #5749).
* `annotate()` now warns about `stat` or `position` arguments (@teunbrand, #5151)
* `guide_coloursteps(even.steps = FALSE)` now works with discrete data that has 
  been formatted by `cut()` (@teunbrand, #3877).

# ggplot2 3.5.0

This is a minor release that turned out quite beefy. It is focused on 
overhauling the guide system: the system responsible for displaying information 
from scales in the guise of axes and legends. As part of that overhaul, new 
guides have been implemented and existing guides have been refined. The look 
and feel of guides has been mostly preserved, but their internals and 
styling options have changed drastically.

Briefly summarising other highlights, we also welcome `coord_radial()` as a 
successor of  `coord_polar()`. Initial support for newer graphical features, 
such as pattern fills has been added. The API has changed how `I()`/`<AsIs>` 
vectors interact with the scale system, namely: not at all. 

## Breaking changes

* The guide system. As a whole. See 'new features' for more information. 
  While the S3 guide generics are still in place, the S3 methods for 
  `guide_train()`, `guide_merge()`, `guide_geom()`, `guide_transform()`,
  `guide_gengrob()` have been superseded by the respective ggproto methods.
  In practice, this will mean that `NextMethod()` or sub-classing ggplot2's
  guides with the S3 system will no longer work.
  
* By default, `guide_legend()` now only draws a key glyph for a layer when
  the value is in the layer's data. To revert to the old behaviour, you
  can still set `show.legend = c({aesthetic} = TRUE)` (@teunbrand, #3648).

* In the `scale_{colour/fill}_gradient2()` and 
  `scale_{colour/fill}_steps2()` functions, the `midpoint` argument is 
  transformed by the scale transformation (#3198).
  
* The `legend.key` theme element is set to inherit from the `panel.background`
  theme element. The default themes no longer set the `legend.key` element.
  This causes a visual change with the default `theme_gray()` (#5549).
  
* The `scale_name` argument in `continuous_scale()`, `discrete_scale()` and
  `binned_scale()` is soft-deprecated. If you have implemented custom scales,
  be advised to double-check that unnamed arguments ends up where they should 
  (@teunbrand, #1312).  
  
* The `legend.text.align` and `legend.title.align` arguments in `theme()` are 
  deprecated. The `hjust` setting of the `legend.text` and `legend.title` 
  elements continues to fulfill the role of text alignment (@teunbrand, #5347).
  
* 'lines' units in `geom_label()`, often used in the `label.padding` argument, 
  are now are relative to the text size. This causes a visual change, but fixes 
  a misalignment issue between the textbox and text (@teunbrand, #4753)
  
* `coord_flip()` has been marked as superseded. The recommended alternative is
  to swap the `x` and `y` aesthetic and/or using the `orientation` argument in
  a layer (@teunbrand, #5130).
  
* The `trans` argument in scales and secondary axes has been renamed to 
  `transform`. The `trans` argument itself is deprecated. To access the
  transformation from the scale, a new `get_transformation()` method is 
  added to Scale-classes (#5558).
  
* Providing a numeric vector to `theme(legend.position)` has been deprecated.
  To set the default legend position inside the plot use 
  `theme(legend.position = "inside", legend.position.inside = c(...))` instead.

## New features

* Plot scales now ignore `AsIs` objects constructed with `I(x)`, instead of
  invoking the identity scale. This allows these columns to co-exist with other
  layers that need a non-identity scale for the same aesthetic. Also, it makes
  it easy to specify relative positions (@teunbrand, #5142).
  
* The `fill` aesthetic in many geoms now accepts grid's patterns and gradients.
  For developers of layer extensions, this feature can be enabled by switching 
  from `fill = alpha(fill, alpha)` to `fill = fill_alpha(fill, alpha)` when 
  providing fills to `grid::gpar()` (@teunbrand, #3997).
  
* New function `check_device()` for testing the availability of advanced 
  graphics features introduced in R 4.1.0 onward (@teunbrand, #5332).
  
* `coord_radial()` is a successor to `coord_polar()` with more customisation 
  options. `coord_radial()` can:
  
  * integrate with the new guide system via a dedicated `guide_axis_theta()` to
    display the angle coordinate.
  * in addition to drawing full circles, also draw circle sectors by using the 
    `end` argument.
  * avoid data vanishing in the center of the plot by setting the `donut` 
    argument.
  * adjust the `angle` aesthetic of layers, such as `geom_text()`, to align 
    with the coordinate system using the `rotate_angle` argument.
    
### The guide system

The guide system encompassing axes and legends, as the last remaining chunk of 
ggplot2, has been rewritten to use the `<ggproto>` system instead of the S3 
system. This change was a necessary step to officially break open the guide 
system for extension package developers. The axes and legends now inherit from 
a `<Guide>` class, which makes them extensible in the same manner as geoms, 
stats, facets and coords (#3329, @teunbrand)

* The most user-facing change is that the styling of guides is rewired through
  the theme system. Guides now have a `theme` argument that can style 
  individual guides, while `theme()` has gained additional arguments to style
  guides. Theme elements declared in the guide override theme elements set
  through the plot. The new theme elements for guides are: 
  `legend.key.spacing{.x/.y}`, `legend.frame`, `legend.axis.line`, 
  `legend.ticks`, `legend.ticks.length`, `legend.text.position` and 
  `legend.title.position`. Previous style options in the arguments of 
  `guide_*()` functions are soft-deprecated.

* Unfortunately, we could not fully preserve the function of pre-existing
  guide extensions written in the S3 system. A fallback for these old guides
  is encapsulated in the `<GuideOld>` class, which calls the old S3 generics.
  The S3 methods have been removed as part of cleaning up, so the old guides
  will still work if the S3 methods are reimplemented, but we encourage to
  switch to the new system (#2728).
  
* The `order` argument of guides now strictly needs to be a length-1 
  integer (#4958).
  
#### Axes

* New `guide_axis_stack()` to combine other axis guides on top of one another.

* New `guide_axis_theta()` to draw an axis in a circular arc in 
  `coord_radial()`. The guide can be controlled by adding 
  `guides(theta = guide_axis_theta(...))` to a plot.

* New `guide_axis_logticks()` can be used to draw logarithmic tick marks as
  an axis. It supersedes the `annotation_logticks()` function 
  (@teunbrand, #5325).

* `guide_axis()` gains a `minor.ticks` argument to draw minor ticks (#4387).

* `guide_axis()` gains a `cap` argument that can be used to trim the
      axis line to extreme breaks (#4907).

* Primary axis titles are now placed at the primary guide, so that
  `guides(x = guide_axis(position = "top"))` will display the title at the
  top by default (#4650).
  
* The default `vjust` for the `axis.title.y.right` element is now 1 instead of
  0.
  
* Unknown secondary axis guide positions are now inferred as the opposite 
  of the primary axis guide when the latter has a known `position` (#4650).
  
#### Legends

* New `guide_custom()` function for drawing custom graphical objects (grobs)
  unrelated to scales in legend positions (#5416).
  
* All legends have acquired a `position` argument, that allows individual guides
  to deviate from the `legend.position` set in the `theme()` function. This
  means that legends can now be placed at multiple sides of the plot (#5488).
  
* The spacing between legend keys and their labels, in addition to legends
  and their titles, is now controlled by the text's `margin` setting. Not
  specifying margins will automatically add appropriate text margins. To
  control the spacing within a legend between keys, the new 
  `legend.key.spacing.{x/y}` argument can be used in `theme()`. This leaves the 
  `legend.spacing` theme setting dedicated to solely controlling the spacing 
  between different guides (#5455).
  
* `guide_colourbar()` and `guide_coloursteps()` gain an `alpha` argument to
  set the transparency of the bar (#5085).

* New `display` argument in `guide_colourbar()` supplants the `raster` argument.
  In R 4.1.0 and above, `display = "gradient"` will draw a gradient.
  
* Legend keys that can draw arrows have their size adjusted for arrows.

* When legend titles are larger than the legend, title justification extends
  to the placement of keys and labels (#1903).

* Glyph drawing functions of the `draw_key_*()` family can now set `"width"`
  and `"height"` attributes (in centimetres) to the produced keys to control
  their displayed size in the legend.
  
* `coord_sf()` now uses customisable guides provided in the scales or 
  `guides()` function (@teunbrand).

## Improvements

* `guide_coloursteps(even.steps = FALSE)` now draws one rectangle per interval
  instead of many small ones (#5481).

* `draw_key_label()` now better reflects the appearance of labels (#5561).

* `position_stack()` no longer silently removes missing data, which is now
  handled by the geom instead of position (#3532).
  
* The `minor_breaks` function argument in scales can now also take a function 
  with two arguments: the scale's limits and the scale's major breaks (#3583).
  
* Failing to fit or predict in `stat_smooth()` now gives a warning and omits
  the failed group, instead of throwing an error (@teunbrand, #5352).
  
* `labeller()` now handles unspecified entries from lookup tables
  (@92amartins, #4599).
  
* `fortify.default()` now accepts a data-frame-like object granted the object
  exhibits healthy `dim()`, `colnames()`, and `as.data.frame()` behaviours
  (@hpages, #5390).

* `geom_violin()` gains a `bounds` argument analogous to `geom_density()`s 
  (@eliocamp, #5493).

* To apply dodging more consistently in violin plots, `stat_ydensity()` now
  has a `drop` argument to keep or discard groups with 1 observation.
  
* `geom_boxplot()` gains a new argument, `staplewidth` that can draw staples
  at the ends of whiskers (@teunbrand, #5126)
  
* `geom_boxplot()` gains an `outliers` argument to switch outliers on or off,
  in a manner that does affects the scale range. For hiding outliers that does
  not affect the scale range, you can continue to use `outlier.shape = NA` 
  (@teunbrand, #4892).
  
* Nicer error messages for xlim/ylim arguments in coord-* functions
  (@92amartins, #4601, #5297).

* You can now omit either `xend` or `yend` from `geom_segment()` as only one
  of these is now required. If one is missing, it will be filled from the `x`
  and `y` aesthetics respectively. This makes drawing horizontal or vertical
  segments a little bit more convenient (@teunbrand, #5140).
  
* When `geom_path()` has aesthetics varying within groups, the `arrow()` is
  applied to groups instead of individual segments (@teunbrand, #4935).
  
* `geom_text()` and `geom_label()` gained a `size.unit` parameter that set the 
  text size to millimetres, points, centimetres, inches or picas 
  (@teunbrand, #3799).
  
* `geom_label()` now uses the `angle` aesthetic (@teunbrand, #2785)

* The `label.padding` argument in `geom_label()` now supports inputs created
  with the `margin()` function (#5030).
  
* `ScaleContinuous$get_breaks()` now only calls `scales::zero_range()` on limits
  in transformed space, rather than in data space (#5304).
  
* Scales throw more informative messages (@teunbrand, #4185, #4258)
  
* `scale_*_manual()` with a named `values` argument now emits a warning when
  none of those names match the values found in the data (@teunbrand, #5298).
  
* The `name` argument in most scales is now explicitly the first argument 
  (#5535)
  
* The `translate_shape_string()` internal function is now exported for use in
  extensions of point layers (@teunbrand, #5191).
  
* To improve `width` calculation in bar plots with empty factor levels, 
  `resolution()` considers `mapped_discrete` values as having resolution 1 
  (@teunbrand, #5211)
  
* In `theme()`, some elements can be specified with `rel()` to inherit from
  `unit`-class objects in a relative fashion (@teunbrand, #3951).
  
* `theme()` now supports splicing a list of arguments (#5542).

* In the theme element hierarchy, parent elements that are a strict subclass
  of child elements now confer their subclass upon the children (#5457).
  
* New `plot.tag.location` in `theme()` can control placement of the plot tag
  in the `"margin"`, `"plot"` or the new `"panel"` option (#4297).
  
* `coord_munch()` can now close polygon shapes (@teunbrand, #3271)
  
* Aesthetics listed in `geom_*()` and `stat_*()` layers now point to relevant
  documentation (@teunbrand, #5123).
  
* The new argument `axes` in `facet_grid()` and `facet_wrap()` controls the
  display of axes at interior panel positions. Additionally, the `axis.labels`
  argument can be used to only draw tick marks or fully labelled axes 
  (@teunbrand, #4064).
  
* `coord_polar()` can have free scales in facets (@teunbrand, #2815).

* The `get_guide_data()` function can be used to extract position and label
  information from the plot (#5004).
  
* Improve performance of layers without positional scales (@zeehio, #4990)

* More informative error for mismatched 
  `direction`/`theme(legend.direction = ...)` arguments (#4364, #4930).

## Bug fixes

* Fixed regression in `guide_legend()` where the `linewidth` key size
  wasn't adapted to the width of the lines (#5160).

* In `guide_bins()`, the title no longer arbitrarily becomes offset from
  the guide when it has long labels.
  
* `guide_colourbar()` and `guide_coloursteps()` merge properly when one
  of the aesthetics is dropped (#5324).

* When using `geom_dotplot(binaxis = "x")` with a discrete y-variable, dots are
  now stacked from the y-position rather than from 0 (@teunbrand, #5462)
  
* `stat_count()` treats `x` as unique in the same manner `unique()` does 
  (#4609).
  
* The plot's title, subtitle and caption now obey horizontal text margins
  (#5533).
  
* Contour functions will not fail when `options("OutDec")` is not `.` (@eliocamp, #5555).

* Lines where `linewidth = NA` are now dropped in `geom_sf()` (#5204).

* `ggsave()` no longer sometimes creates new directories, which is now 
  controlled by the new `create.dir` argument (#5489).
  
* Legend titles no longer take up space if they've been removed by setting 
  `legend.title = element_blank()` (@teunbrand, #3587).
  
* `resolution()` has a small tolerance, preventing spuriously small resolutions 
  due to rounding errors (@teunbrand, #2516).
  
* `stage()` now works correctly, even with aesthetics that do not have scales 
  (#5408)
  
* `stat_ydensity()` with incomplete groups calculates the default `width` 
  parameter more stably (@teunbrand, #5396)
  
* The `size` argument in `annotation_logticks()` has been deprecated in favour
  of the `linewidth` argument (#5292).
  
* Binned scales now treat `NA`s in limits the same way continuous scales do 
  (#5355).

* Binned scales work better with `trans = "reverse"` (#5355).

* Integers are once again valid input to theme arguments that expect numeric
  input (@teunbrand, #5369)
  
* Legends in `scale_*_manual()` can show `NA` values again when the `values` is
  a named vector (@teunbrand, #5214, #5286).
  
* Fixed bug in `coord_sf()` where graticule lines didn't obey 
  `panel.grid.major`'s linewidth setting (@teunbrand, #5179)
  
* Fixed bug in `annotation_logticks()` when no suitable tick positions could
  be found (@teunbrand, #5248).
  
* The default width of `geom_bar()` is now based on panel-wise resolution of
  the data, rather than global resolution (@teunbrand, #4336).
  
* `stat_align()` is now applied per panel instead of globally, preventing issues
  when facets have different ranges (@teunbrand, #5227).
  
* A stacking bug in `stat_align()` was fixed (@teunbrand, #5176).

* `stat_contour()` and `stat_contour_filled()` now warn about and remove
  duplicated coordinates (@teunbrand, #5215).
  
* `guide_coloursteps()` and `guide_bins()` sort breaks (#5152). 
  
## Internal changes
  
* The `ScaleContinuous$get_breaks()` method no longer censors
  the computed breaks.
  
* The ggplot object now contains `$layout` which points to the `Layout` ggproto
  object and will be used by the `ggplot_build.ggplot` method. This was exposed
  so that package developers may extend the behaviour of the `Layout` ggproto 
  object without needing to develop an entirely new `ggplot_build` method 
  (@jtlandis, #5077).
  
* Guide building is now part of `ggplot_build()` instead of 
  `ggplot_gtable()` to allow guides to observe unmapped data (#5483).
  
* The `titleGrob()` function has been refactored to be faster and less
  complicated.

* The `scales_*()` functions related to managing the `<ScalesList>` class have
  been implemented as methods in the `<ScalesList>` class, rather than stray
  functions (#1310).
  
# ggplot2 3.4.4

This hotfix release adapts to a change in r-devel's `base::is.atomic()` and 
the upcoming retirement of maptools.

* `fortify()` for sp objects (e.g., `SpatialPolygonsDataFrame`) is now deprecated
  and will be removed soon in support of [the upcoming retirement of rgdal, rgeos,
  and maptools](https://r-spatial.org/r/2023/05/15/evolution4.html). In advance
  of the whole removal, `fortify(<SpatialPolygonsDataFrame>, region = ...)`
  no longer works as of this version (@yutannihilation, #5244).

# ggplot2 3.4.3
This hotfix release addresses a version comparison change in r-devel. There are
no user-facing or breaking changes.

# ggplot2 3.4.2
This is a hotfix release anticipating changes in r-devel, but folds in upkeep
changes and a few bug fixes as well.

## Minor improvements

* Various type checks and their messages have been standardised 
  (@teunbrand, #4834).
  
* ggplot2 now uses `scales::DiscreteRange` and `scales::ContinuousRange`, which
  are available to write scale extensions from scratch (@teunbrand, #2710).
  
* The `layer_data()`, `layer_scales()` and `layer_grob()` now have the default
  `plot = last_plot()` (@teunbrand, #5166).
  
* The `datetime_scale()` scale constructor is now exported for use in extension
  packages (@teunbrand, #4701).
  
## Bug fixes

* `update_geom_defaults()` and `update_stat_defaults()` now return properly 
  classed objects and have updated docs (@dkahle, #5146).

* For the purposes of checking required or non-missing aesthetics, character 
  vectors are no longer considered non-finite (@teunbrand, @4284).

* `annotation_logticks()` skips drawing ticks when the scale range is non-finite
  instead of throwing an error (@teunbrand, #5229).
  
* Fixed spurious warnings when the `weight` was used in `stat_bin_2d()`, 
  `stat_boxplot()`, `stat_contour()`, `stat_bin_hex()` and `stat_quantile()`
  (@teunbrand, #5216).

* To prevent changing the plotting order, `stat_sf()` is now computed per panel 
  instead of per group (@teunbrand, #4340).

* Fixed bug in `coord_sf()` where graticule lines didn't obey 
  `panel.grid.major`'s linewidth setting (@teunbrand, #5179).

* `geom_text()` drops observations where `angle = NA` instead of throwing an
  error (@teunbrand, #2757).
  
# ggplot2 3.4.1
This is a small release focusing on fixing regressions in the 3.4.0 release
and minor polishes.

## Breaking changes

* The computed variable `y` in `stat_ecdf()` has been superseded by `ecdf` to 
  prevent incorrect scale transformations (@teunbrand, #5113 and #5112).
  
## New features

* Added `scale_linewidth_manual()` and `scale_linewidth_identity()` to support
  the `linewidth` aesthetic (@teunbrand, #5050).
  
* `ggsave()` warns when multiple `filename`s are given, and only writes to the
  first file (@teunbrand, #5114).

## Bug fixes

* Fixed a regression in `geom_hex()` where aesthetics were replicated across 
  bins (@thomasp85, #5037 and #5044).
  
* Using two ordered factors as facetting variables in 
  `facet_grid(..., as.table = FALSE)` now throws a warning instead of an
  error (@teunbrand, #5109).
  
* Fixed misbehaviour of `draw_key_boxplot()` and `draw_key_crossbar()` with 
  skewed key aspect ratio (@teunbrand, #5082).
  
* Fixed spurious warning when `weight` aesthetic was used in `stat_smooth()` 
  (@teunbrand based on @clauswilke's suggestion, #5053).
  
* The `lwd` alias is now correctly replaced by `linewidth` instead of `size` 
  (@teunbrand based on @clauswilke's suggestion #5051).
  
* Fixed a regression in `Coord$train_panel_guides()` where names of guides were 
  dropped (@maxsutton, #5063).

In binned scales:

* Automatic breaks should no longer be out-of-bounds, and automatic limits are
  adjusted to include breaks (@teunbrand, #5082).
  
* Zero-range limits no longer throw an error and are treated akin to continuous
  scales with zero-range limits (@teunbrand, #5066).
  
* The `trans = "date"` and `trans = "time"` transformations were made compatible
  (@teunbrand, #4217).

# ggplot2 3.4.0
This is a minor release focusing on tightening up the internals and ironing out
some inconsistencies in the API. The biggest change is the addition of the 
`linewidth` aesthetic that takes of sizing the width of any line from `size`. 
This change, while attempting to be as non-breaking as possible, has the 
potential to change the look of some of your plots.

Other notable changes is a complete redo of the error and warning messaging in
ggplot2 using the cli package. Messaging is now better contextualised and it 
should be easier to identify which layer an error is coming from. Last, we have
now made the switch to using the vctrs package internally which means that 
support for vctrs classes as variables should improve, along with some small 
gains in rendering speed.

## Breaking changes

* A `linewidth` aesthetic has been introduced and supersedes the `size` 
  aesthetic for scaling the width of lines in line based geoms. `size` will 
  remain functioning but deprecated for these geoms and it is recommended to 
  update all code to reflect the new aesthetic. For geoms that have _both_ point 
  sizing and linewidth sizing (`geom_pointrange()` and `geom_sf`) `size` now 
  **only** refers to sizing of points which can leads to a visual change in old
  code (@thomasp85, #3672)
  
* The default line width for polygons in `geom_sf()` have been decreased to 0.2 
  to reflect that this is usually used for demarking borders where a thinner 
  line is better suited. This change was made since we already induced a 
  visual change in `geom_sf()` with the introduction of the `linewidth` 
  aesthetic.
  
* The dot-dot notation (`..var..`) and `stat()`, which have been superseded by
  `after_stat()`, are now formally deprecated (@yutannihilation, #3693).

* `qplot()` is now formally deprecated (@yutannihilation, #3956).

* `stage()` now properly refers to the values without scale transformations for
  the stage of `after_stat`. If your code requires the scaled version of the
  values for some reason, you have to apply the same transformation by yourself,
  e.g. `sqrt()` for `scale_{x,y}_sqrt()` (@yutannihilation and @teunbrand, #4155).

* Use `rlang::hash()` instead of `digest::digest()`. This update may lead to 
  changes in the automatic sorting of legends. In order to enforce a specific
  legend order use the `order` argument in the guide. (@thomasp85, #4458)

* referring to `x` in backquoted expressions with `label_bquote()` is no longer
  possible.

* The `ticks.linewidth` and `frame.linewidth` parameters of `guide_colourbar()`
  are now multiplied with `.pt` like elsewhere in ggplot2. It can cause visual
  changes when these arguments are not the defaults and these changes can be 
  restored to their previous behaviour by adding `/ .pt` (@teunbrand #4314).

* `scale_*_viridis_b()` now uses the full range of the viridis scales 
  (@gregleleu, #4737)

## New features

* `geom_col()` and `geom_bar()` gain a new `just` argument. This is set to `0.5`
  by default; use `just = 0`/`just = 1` to place columns on the left/right
  of the axis breaks.
  (@wurli, #4899)

* `geom_density()` and `stat_density()` now support `bounds` argument
  to estimate density with boundary correction (@echasnovski, #4013).

* ggplot now checks during statistical transformations whether any data 
  columns were dropped and warns about this. If stats intend to drop
  data columns they can declare them in the new field `dropped_aes`.
  (@clauswilke, #3250)

* `...` supports `rlang::list2` dynamic dots in all public functions. 
  (@mone27, #4764) 

* `theme()` now has a `strip.clip` argument, that can be set to `"off"` to 
  prevent the clipping of strip text and background borders (@teunbrand, #4118)
  
* `geom_contour()` now accepts a function in the `breaks` argument 
  (@eliocamp, #4652).

## Minor improvements and bug fixes

* Fix a bug in `position_jitter()` where infinity values were dropped (@javlon,
  #4790).

* `geom_linerange()` now respects the `na.rm` argument (#4927, @thomasp85)

* Improve the support for `guide_axis()` on `coord_trans()` 
  (@yutannihilation, #3959)
  
* Added `stat_align()` to align data without common x-coordinates prior to
  stacking. This is now the default stat for `geom_area()` (@thomasp85, #4850)

* Fix a bug in `stat_contour_filled()` where break value differences below a 
  certain number of digits would cause the computations to fail (@thomasp85, 
  #4874)

* Secondary axis ticks are now positioned more precisely, removing small visual
  artefacts with alignment between grid and ticks (@thomasp85, #3576)

* Improve `stat_function` documentation regarding `xlim` argument. 
  (@92amartins, #4474)

* Fix various issues with how `labels`, `breaks`, `limits`, and `show.limits`
  interact in the different binning guides (@thomasp85, #4831)

* Automatic break calculation now squishes the scale limits to the domain
  of the transformation. This allows `scale_{x/y}_sqrt()` to find breaks at 0   
  when appropriate (@teunbrand, #980).

* Using multiple modified aesthetics correctly will no longer trigger warnings. 
  If used incorrectly, the warning will now report the duplicated aesthetic 
  instead of `NA` (@teunbrand, #4707).

* `aes()` now supports the `!!!` operator in its first two arguments
  (#2675). Thanks to @yutannihilation and @teunbrand for draft
  implementations.

* Require rlang >= 1.0.0 (@billybarc, #4797)

* `geom_violin()` no longer issues "collapsing to unique 'x' values" warning
  (@bersbersbers, #4455)

* `annotate()` now documents unsupported geoms (`geom_abline()`, `geom_hline()`
  and `geom_vline()`), and warns when they are requested (@mikmart, #4719)

* `presidential` dataset now includes Trump's presidency (@bkmgit, #4703).

* `position_stack()` now works fully with `geom_text()` (@thomasp85, #4367)

* `geom_tile()` now correctly recognises missing data in `xmin`, `xmax`, `ymin`,
  and `ymax` (@thomasp85 and @sigmapi, #4495)

* `geom_hex()` will now use the binwidth from `stat_bin_hex()` if present, 
  instead of deriving it (@thomasp85, #4580)
  
* `geom_hex()` now works on non-linear coordinate systems (@thomasp85)

* Fixed a bug throwing errors when trying to render an empty plot with secondary
  axes (@thomasp85, #4509)

* Axes are now added correctly in `facet_wrap()` when `as.table = FALSE`
  (@thomasp85, #4553)

* Better compatibility of custom device functions in `ggsave()` 
  (@thomasp85, #4539)

* Binning scales are now more resilient to calculated limits that ends up being
  `NaN` after transformations (@thomasp85, #4510)

* Strip padding in `facet_grid()` is now only in effect if 
  `strip.placement = "outside"` _and_ an axis is present between the strip and 
  the panel (@thomasp85, #4610)

* Aesthetics of length 1 are now recycled to 0 if the length of the data is 0 
  (@thomasp85, #4588)

* Setting `size = NA` will no longer cause `guide_legend()` to error 
  (@thomasp85, #4559)

* Setting `stroke` to `NA` in `geom_point()` will no longer impair the sizing of
  the points (@thomasp85, #4624)

* `stat_bin_2d()` now correctly recognises the `weight` aesthetic 
  (@thomasp85, #4646)
  
* All geoms now have consistent exposure of linejoin and lineend parameters, and
  the guide keys will now respect these settings (@thomasp85, #4653)

* `geom_sf()` now respects `arrow` parameter for lines (@jakeruss, #4659)

* Updated documentation for `print.ggplot` to reflect that it returns
  the original plot, not the result of `ggplot_build()`. (@r2evans, #4390)

* `scale_*_manual()` no longer displays extra legend keys, or changes their 
  order, when a named `values` argument has more items than the data. To display
  all `values` on the legend instead, use
  `scale_*_manual(values = vals, limits = names(vals))`. (@teunbrand, @banfai, 
  #4511, #4534)

* Updated documentation for `geom_contour()` to correctly reflect argument 
  precedence between `bins` and `binwidth`. (@eliocamp, #4651)

* Dots in `geom_dotplot()` are now correctly aligned to the baseline when
  `stackratio != 1` and `stackdir != "up"` (@mjskay, #4614)

* Key glyphs for `geom_boxplot()`, `geom_crossbar()`, `geom_pointrange()`, and
  `geom_linerange()` are now orientation-aware (@mjskay, #4732)
  
* Updated documentation for `geom_smooth()` to more clearly describe effects of 
  the `fullrange` parameter (@thoolihan, #4399).

# ggplot2 3.3.6
This is a very small release only applying an internal change to comply with 
R 4.2 and its deprecation of `default.stringsAsFactors()`. There are no user
facing changes and no breaking changes.

# ggplot2 3.3.5
This is a very small release focusing on fixing a couple of untenable issues 
that surfaced with the 3.3.4 release

* Revert changes made in #4434 (apply transform to intercept in `geom_abline()`) 
  as it introduced undesirable issues far worse than the bug it fixed 
  (@thomasp85, #4514)
* Fixes an issue in `ggsave()` when producing emf/wmf files (@yutannihilation, 
  #4521)
* Warn when grDevices specific arguments are passed to ragg devices (@thomasp85, 
  #4524)
* Fix an issue where `coord_sf()` was reporting that it is non-linear
  even when data is provided in projected coordinates (@clauswilke, #4527)

# ggplot2 3.3.4
This is a larger patch release fixing a huge number of bugs and introduces a 
small selection of feature refinements.

## Features

* Alt-text can now be added to a plot using the `alt` label, i.e 
  `+ labs(alt = ...)`. Currently this alt text is not automatically propagated, 
  but we plan to integrate into Shiny, RMarkdown, and other tools in the future. 
  (@thomasp85, #4477)

* Add support for the BrailleR package for creating descriptions of the plot
  when rendered (@thomasp85, #4459)
  
* `coord_sf()` now has an argument `default_crs` that specifies the coordinate
  reference system (CRS) for non-sf layers and scale/coord limits. This argument
  defaults to `NULL`, which means non-sf layers are assumed to be in projected
  coordinates, as in prior ggplot2 versions. Setting `default_crs = sf::st_crs(4326)`
  provides a simple way to interpret x and y positions as longitude and latitude,
  regardless of the CRS used by `coord_sf()`. Authors of extension packages
  implementing `stat_sf()`-like functionality are encouraged to look at the source
  code of `stat_sf()`'s `compute_group()` function to see how to provide scale-limit
  hints to `coord_sf()` (@clauswilke, #3659).

* `ggsave()` now uses ragg to render raster output if ragg is available. It also
  handles custom devices that sets a default unit (e.g. `ragg::agg_png`) 
  correctly (@thomasp85, #4388)

* `ggsave()` now returns the saved file location invisibly (#3379, @eliocamp).
  Note that, as a side effect, an unofficial hack `<ggplot object> + ggsave()`
  no longer works (#4513).

* The scale arguments `limits`, `breaks`, `minor_breaks`, `labels`, `rescaler`
  and `oob` now accept purrr style lambda notation (@teunbrand, #4427). The same 
  is true for `as_labeller()` (and therefore also `labeller()`) 
  (@netique, #4188).

* Manual scales now allow named vectors passed to `values` to contain fewer 
  elements than existing in the data. Elements not present in values will be set
  to `NA` (@thomasp85, #3451)
  
* Date and datetime position scales support out-of-bounds (oob) arguments to 
  control how limits affect data outside those limits (@teunbrand, #4199).
  
## Fixes

* Fix a bug that `after_stat()` and `after_scale()` cannot refer to aesthetics
  if it's specified in the plot-global mapping (@yutannihilation, #4260).
  
* Fix bug in `annotate_logticks()` that would cause an error when used together
  with `coord_flip()` (@thomasp85, #3954)
  
* Fix a bug in `geom_abline()` that resulted in `intercept` not being subjected
  to the transformation of the y scale (@thomasp85, #3741)
  
* Extent the range of the line created by `geom_abline()` so that line ending
  is not visible for large linewidths (@thomasp85, #4024)

* Fix bug in `geom_dotplot()` where dots would be positioned wrong with 
  `stackgroups = TRUE` (@thomasp85, #1745)

* Fix calculation of confidence interval for locfit smoothing in `geom_smooth()`
  (@topepo, #3806)
  
* Fix bug in `geom_text()` where `"outward"` and `"inward"` justification for 
  some `angle` values was reversed (@aphalo, #4169, #4447)

* `ggsave()` now sets the default background to match the fill value of the
  `plot.background` theme element (@karawoo, #4057)

* It is now deprecated to specify `guides(<scale> = FALSE)` or
  `scale_*(guide = FALSE)` to remove a guide. Please use 
  `guides(<scale> = "none")` or `scale_*(guide = "none")` instead 
  (@yutannihilation, #4097)
  
* Fix a bug in `guide_bins()` where keys would disappear if the guide was 
  reversed (@thomasp85, #4210)
  
* Fix bug in `guide_coloursteps()` that would repeat the terminal bins if the
  breaks coincided with the limits of the scale (@thomasp85, #4019)

* Make sure that default labels from default mappings doesn't overwrite default
  labels from explicit mappings (@thomasp85, #2406)

* Fix bug in `labeller()` where parsing was turned off if `.multiline = FALSE`
  (@thomasp85, #4084)
  
* Make sure `label_bquote()` has access to the calling environment when 
  evaluating the labels (@thomasp85, #4141)

* Fix a bug in the layer implementation that introduced a new state after the 
  first render which could lead to a different look when rendered the second 
  time (@thomasp85, #4204)

* Fix a bug in legend justification where justification was lost of the legend
  dimensions exceeded the available size (@thomasp85, #3635)

* Fix a bug in `position_dodge2()` where `NA` values in thee data would cause an
  error (@thomasp85, #2905)

* Make sure `position_jitter()` creates the same jittering independent of 
  whether it is called by name or with constructor (@thomasp85, #2507)

* Fix a bug in `position_jitter()` where different jitters would be applied to 
  different position aesthetics of the same axis (@thomasp85, #2941)
  
* Fix a bug in `qplot()` when supplying `c(NA, NA)` as axis limits 
  (@thomasp85, #4027)
  
* Remove cross-inheritance of default discrete colour/fill scales and check the
  type and aesthetic of function output if `type` is a function 
  (@thomasp85, #4149)

* Fix bug in `scale_[x|y]_date()` where custom breaks functions that resulted in
  fractional dates would get misaligned (@thomasp85, #3965)
  
* Fix bug in `scale_[x|y]_datetime()` where a specified timezone would be 
  ignored by the scale (@thomasp85, #4007)
  
* Fix issue in `sec_axis()` that would throw warnings in the absence of any 
  secondary breaks (@thomasp85, #4368)

* `stat_bin()`'s computed variable `width` is now documented (#3522).
  
* `stat_count()` now computes width based on the full dataset instead of per 
  group (@thomasp85, #2047)

* Extended `stat_ecdf()` to calculate the cdf from either x or y instead from y 
  only (@jgjl, #4005)
  
* Fix a bug in `stat_summary_bin()` where one more than the requested number of
  bins would be created (@thomasp85, #3824)

* Only drop groups in `stat_ydensity()` when there are fewer than two data 
  points and throw a warning (@andrewwbutler, #4111).

* Fixed a bug in strip assembly when theme has `strip.text = element_blank()`
  and plots are faceted with multi-layered strips (@teunbrand, #4384).
  
* Using `theme(aspect.ratio = ...)` together with free space in `facet_grid()`
  now correctly throws an error (@thomasp85, #3834)

* Fixed a bug in `labeller()` so that `.default` is passed to `as_labeller()`
  when labellers are specified by naming faceting variables. (@waltersom, #4031)
  
* Updated style for example code (@rjake, #4092)

* ggplot2 now requires R >= 3.3 (#4247).

* ggplot2 now uses `rlang::check_installed()` to check if a suggested package is
  installed, which will offer to install the package before continuing (#4375, 
  @malcolmbarrett)

* Improved error with hint when piping a `ggplot` object into a facet function
  (#4379, @mitchelloharawild).

# ggplot2 3.3.3
This is a small patch release mainly intended to address changes in R and CRAN.
It further changes the licensing model of ggplot2 to an MIT license.

* Update the ggplot2 licence to an MIT license (#4231, #4232, #4233, and #4281)

* Use vdiffr conditionally so ggplot2 can be tested on systems without vdiffr

* Update tests to work with the new `all.equal()` defaults in R >4.0.3

* Fixed a bug that `guide_bins()` mistakenly ignore `override.aes` argument
  (@yutannihilation, #4085).

# ggplot2 3.3.2
This is a small release focusing on fixing regressions introduced in 3.3.1.

* Added an `outside` option to `annotation_logticks()` that places tick marks
  outside of the plot bounds. (#3783, @kbodwin)

* `annotation_raster()` adds support for native rasters. For large rasters,
  native rasters render significantly faster than arrays (@kent37, #3388)
  
* Facet strips now have dedicated position-dependent theme elements 
  (`strip.text.x.top`, `strip.text.x.bottom`, `strip.text.y.left`, 
  `strip.text.y.right`) that inherit from `strip.text.x` and `strip.text.y`, 
  respectively. As a consequence, some theme stylings now need to be applied to 
  the position-dependent elements rather than to the parent elements. This 
  change was already introduced in ggplot2 3.3.0 but not listed in the 
  changelog. (@thomasp85, #3683)

* Facets now handle layers containing no data (@yutannihilation, #3853).
  
* A newly added geom `geom_density_2d_filled()` and associated stat 
  `stat_density_2d_filled()` can draw filled density contours
  (@clauswilke, #3846).

* A newly added `geom_function()` is now recommended to use in conjunction
  with/instead of `stat_function()`. In addition, `stat_function()` now
  works with transformed y axes, e.g. `scale_y_log10()`, and in plots
  containing no other data or layers (@clauswilke, #3611, #3905, #3983).

* Fixed a bug in `geom_sf()` that caused problems with legend-type
  autodetection (@clauswilke, #3963).
  
* Support graphics devices that use the `file` argument instead of `fileneame` 
  in `ggsave()` (@bwiernik, #3810)
  
* Default discrete color scales are now configurable through the `options()` of 
  `ggplot2.discrete.colour` and `ggplot2.discrete.fill`. When set to a character 
  vector of colour codes (or list of character vectors)  with sufficient length, 
  these colours are used for the default scale. See `help(scale_colour_discrete)` 
  for more details and examples (@cpsievert, #3833).

* Default continuous colour scales (i.e., the `options()` 
  `ggplot2.continuous.colour` and `ggplot2.continuous.fill`, which inform the 
  `type` argument of `scale_fill_continuous()` and `scale_colour_continuous()`) 
  now accept a function, which allows more control over these default 
  `continuous_scale()`s (@cpsievert, #3827).

* A bug was fixed in `stat_contour()` when calculating breaks based on 
  the `bins` argument (@clauswilke, #3879, #4004).
  
* Data columns can now contain `Vector` S4 objects, which are widely used in the 
  Bioconductor project. (@teunbrand, #3837)

# ggplot2 3.3.1

This is a small release with no code change. It removes all malicious links to a 
site that got hijacked from the readme and pkgdown site.

# ggplot2 3.3.0

This is a minor release but does contain a range of substantial new features, 
along with the standard bug fixes. The release contains a few visual breaking
changes, along with breaking changes for extension developers due to a shift in
internal representation of the position scales and their axes. No user breaking
changes are included.

This release also adds Dewey Dunnington (@paleolimbot) to the core team.

## Breaking changes
There are no user-facing breaking changes, but a change in some internal 
representations that extension developers may have relied on, along with a few 
breaking visual changes which may cause visual tests in downstream packages to 
fail.

* The `panel_params` field in the `Layout` now contains a list of list of 
  `ViewScale` objects, describing the trained coordinate system scales, instead
  of the list object used before. Any extensions that use this field will likely
  break, as will unit tests that checks aspects of this.

* `element_text()` now issues a warning when vectorized arguments are provided, 
  as in `colour = c("red", "green", "blue")`. Such use is discouraged and not 
  officially supported (@clauswilke, #3492).

* Changed `theme_grey()` setting for legend key so that it creates no border 
  (`NA`) rather than drawing a white one. (@annennenne, #3180)

* `geom_ribbon()` now draws separate lines for the upper and lower intervals if
  `colour` is mapped. Similarly, `geom_area()` and `geom_density()` now draw
  the upper lines only in the same case by default. If you want old-style full
  stroking, use `outline.type = "full"` (@yutannihilation, #3503 / @thomasp85, #3708).

## New features

* The evaluation time of aesthetics can now be controlled to a finer degree. 
  `after_stat()` supersedes the use of `stat()` and `..var..`-notation, and is
  joined by `after_scale()` to allow for mapping to scaled aesthetic values. 
  Remapping of the same aesthetic is now supported with `stage()`, so you can 
  map a data variable to a stat aesthetic, and remap the same aesthetic to 
  something else after statistical transformation (@thomasp85, #3534)

* All `coord_*()` functions with `xlim` and `ylim` arguments now accept
  vectors with `NA` as a placeholder for the minimum or maximum value
  (e.g., `ylim = c(0, NA)` would zoom the y-axis from 0 to the 
  maximum value observed in the data). This mimics the behaviour
  of the `limits` argument in continuous scale functions
  (@paleolimbot, #2907).

* Allowed reversing of discrete scales by re-writing `get_limits()` 
  (@AnneLyng, #3115)
  
* All geoms and stats that had a direction (i.e. where the x and y axes had 
  different interpretation), can now freely choose their direction, instead of
  relying on `coord_flip()`. The direction is deduced from the aesthetic 
  mapping, but can also be specified directly with the new `orientation` 
  argument (@thomasp85, #3506).
  
* Position guides can now be customized using the new `guide_axis()`, which can 
  be passed to position `scale_*()` functions or via `guides()`. The new axis 
  guide (`guide_axis()`) comes with arguments `check.overlap` (automatic removal 
  of overlapping labels), `angle` (easy rotation of axis labels), and
  `n.dodge` (dodge labels into multiple rows/columns) (@paleolimbot, #3322).
  
* A new scale type has been added, that allows binning of aesthetics at the 
  scale level. It has versions for both position and non-position aesthetics and
  comes with two new guides (`guide_bins` and `guide_coloursteps`) 
  (@thomasp85, #3096)
  
* `scale_x_continuous()` and `scale_y_continuous()` gains an `n.breaks` argument
  guiding the number of automatic generated breaks (@thomasp85, #3102)

* Added `stat_contour_filled()` and `geom_contour_filled()`, which compute 
  and draw filled contours of gridded data (@paleolimbot, #3044). 
  `geom_contour()` and `stat_contour()` now use the isoband package
  to compute contour lines. The `complete` parameter (which was undocumented
  and has been unused for at least four years) was removed (@paleolimbot, #3044).
  
* Themes have gained two new parameters, `plot.title.position` and 
  `plot.caption.position`, that can be used to customize how plot
  title/subtitle and plot caption are positioned relative to the overall plot
  (@clauswilke, #3252).

## Extensions
  
* `Geom` now gains a `setup_params()` method in line with the other ggproto
  classes (@thomasp85, #3509)

* The newly added function `register_theme_elements()` now allows developers
  of extension packages to define their own new theme elements and place them
  into the ggplot2 element tree (@clauswilke, #2540).

## Minor improvements and bug fixes

* `coord_trans()` now draws second axes and accepts `xlim`, `ylim`,
  and `expand` arguments to bring it up to feature parity with 
  `coord_cartesian()`. The `xtrans` and `ytrans` arguments that were 
  deprecated in version 1.0.1 in favour of `x` and `y` 
  were removed (@paleolimbot, #2990).

* `coord_trans()` now calculates breaks using the expanded range 
  (previously these were calculated using the unexpanded range, 
  which resulted in differences between plots made with `coord_trans()`
  and those made with `coord_cartesian()`). The expansion for discrete axes 
  in `coord_trans()` was also updated such that it behaves identically
  to that in `coord_cartesian()` (@paleolimbot, #3338).

* `expand_scale()` was deprecated in favour of `expansion()` for setting
  the `expand` argument of `x` and `y` scales (@paleolimbot).

* `geom_abline()`, `geom_hline()`, and `geom_vline()` now issue 
  more informative warnings when supplied with set aesthetics
  (i.e., `slope`, `intercept`, `yintercept`, and/or `xintercept`)
  and mapped aesthetics (i.e., `data` and/or `mapping`).

* Fix a bug in `geom_raster()` that squeezed the image when it went outside 
  scale limits (#3539, @thomasp85)

* `geom_sf()` now determines the legend type automatically (@microly, #3646).
  
* `geom_sf()` now removes rows that can't be plotted due to `NA` aesthetics 
  (#3546, @thomasp85)

* `geom_sf()` now applies alpha to linestring geometries 
  (#3589, @yutannihilation).

* `gg_dep()` was deprecated (@perezp44, #3382).

* Added function `ggplot_add.by()` for lists created with `by()`, allowing such
  lists to be added to ggplot objects (#2734, @Maschette)

* ggplot2 no longer depends on reshape2, which means that it no longer 
  (recursively) needs plyr, stringr, or stringi packages.

* Increase the default `nbin` of `guide_colourbar()` to place the ticks more 
  precisely (#3508, @yutannihilation).

* `manual_scale()` now matches `values` with the order of `breaks` whenever
  `values` is an unnamed vector. Previously, unnamed `values` would match with
  the limits of the scale and ignore the order of any `breaks` provided. Note
  that this may change the appearance of plots that previously relied on the
  unordered behaviour (#2429, @idno0001).

* `scale_manual_*(limits = ...)` now actually limits the scale (#3262,
  @yutannihilation).

* Fix a bug when `show.legend` is a named logical vector 
  (#3461, @yutannihilation).

* Added weight aesthetic option to `stat_density()` and made scaling of 
  weights the default (@annennenne, #2902)
  
* `stat_density2d()` can now take an `adjust` parameter to scale the default 
  bandwidth. (#2860, @haleyjeppson)

* `stat_smooth()` uses `REML` by default, if `method = "gam"` and
  `gam`'s method is not specified (@ikosmidis, #2630).

* stacking text when calculating the labels and the y axis with
  `stat_summary()` now works (@ikosmidis, #2709)
  
* `stat_summary()` and related functions now support rlang-style lambda functions
  (#3568, @dkahle).

* The data mask pronoun, `.data`, is now stripped from default labels.

* Addition of partial themes to plots has been made more predictable;
  stepwise addition of individual partial themes is now equivalent to
  addition of multple theme elements at once (@clauswilke, #3039).

* Facets now don't fail even when some variable in the spec are not available
  in all layers (@yutannihilation, #2963).

# ggplot2 3.2.1

This is a patch release fixing a few regressions introduced in 3.2.0 as well as
fixing some unit tests that broke due to upstream changes.

* `position_stack()` no longer changes the order of the input data. Changes to 
  the internal behaviour of `geom_ribbon()` made this reordering problematic 
  with ribbons that spanned `y = 0` (#3471)
* Using `qplot()` with a single positional aesthetic will no longer title the
  non-specified scale as `"NULL"` (#3473)
* Fixes unit tests for sf graticule labels caused by changes to sf

# ggplot2 3.2.0

This is a minor release with an emphasis on internal changes to make ggplot2 
faster and more consistent. The few interface changes will only affect the 
aesthetics of the plot in minor ways, and will only potentially break code of
extension developers if they have relied on internals that have been changed. 
This release also sees the addition of Hiroaki Yutani (@yutannihilation) to the 
core developer team.

With the release of R 3.6, ggplot2 now requires the R version to be at least 3.2,
as the tidyverse is committed to support 5 major versions of R.

## Breaking changes

* Two patches (#2996 and #3050) fixed minor rendering problems. In most cases,
  the visual changes are so subtle that they are difficult to see with the naked
  eye. However, these changes are detected by the vdiffr package, and therefore
  any package developers who use vdiffr to test for visual correctness of ggplot2
  plots will have to regenerate all reference images.
  
* In some cases, ggplot2 now produces a warning or an error for code that previously
  produced plot output. In all these cases, the previous plot output was accidental,
  and the plotting code uses the ggplot2 API in a way that would lead to undefined
  behavior. Examples include a missing `group` aesthetic in `geom_boxplot()` (#3316),
  annotations across multiple facets (#3305), and not using aesthetic mappings when
  drawing ribbons with `geom_ribbon()` (#3318).

## New features

* This release includes a range of internal changes that speeds up plot 
  generation. None of the changes are user facing and will not break any code,
  but in general ggplot2 should feel much faster. The changes includes, but are
  not limited to:
  
  - Caching ascent and descent dimensions of text to avoid recalculating it for
    every title.
  
  - Using a faster data.frame constructor as well as faster indexing into 
    data.frames
    
  - Removing the plyr dependency, replacing plyr functions with faster 
    equivalents.

* `geom_polygon()` can now draw polygons with holes using the new `subgroup` 
  aesthetic. This functionality requires R 3.6.0 (@thomasp85, #3128)

* Aesthetic mappings now accept functions that return `NULL` (@yutannihilation,
  #2997).

* `stat_function()` now accepts rlang/purrr style anonymous functions for the 
  `fun` parameter (@dkahle, #3159).

* `geom_rug()` gains an "outside" option to allow for moving the rug tassels to 
  outside the plot area (@njtierney, #3085) and a `length` option to allow for 
  changing the length of the rug lines (@daniel-wells, #3109). 
  
* All geoms now take a `key_glyph` paramter that allows users to customize
  how legend keys are drawn (@clauswilke, #3145). In addition, a new key glyph
  `timeseries` is provided to draw nice legends for time series
  (@mitchelloharawild, #3145).

## Extensions

* Layers now have a new member function `setup_layer()` which is called at the
  very beginning of the plot building process and which has access to the 
  original input data and the plot object being built. This function allows the 
  creation of custom layers that autogenerate aesthetic mappings based on the 
  input data or that filter the input data in some form. For the time being, this
  feature is not exported, but it has enabled the development of a new layer type,
  `layer_sf()` (see next item). Other special-purpose layer types may be added
  in the future (@clauswilke, #2872).
  
* A new layer type `layer_sf()` can auto-detect and auto-map sf geometry
  columns in the data. It should be used by extension developers who are writing
  new sf-based geoms or stats (@clauswilke, #3232).

* `x0` and `y0` are now recognized positional aesthetics so they will get scaled 
  if used in extension geoms and stats (@thomasp85, #3168)
  
* Continuous scale limits now accept functions which accept the default
  limits and return adjusted limits. This makes it possible to write
  a function that e.g. ensures the limits are always a multiple of 100,
  regardless of the data (@econandrew, #2307).

## Minor improvements and bug fixes

* `cut_width()` now accepts `...` to pass further arguments to `base::cut.default()`
   like `cut_number()` and `cut_interval()` already did (@cderv, #3055)

* `coord_map()` now can have axes on the top and right (@karawoo, #3042).

* `coord_polar()` now correctly rescales the secondary axis (@linzi-sg, #3278)

* `coord_sf()`, `coord_map()`, and `coord_polar()` now squash `-Inf` and `Inf`
  into the min and max of the plot (@yutannihilation, #2972).

* `coord_sf()` graticule lines are now drawn in the same thickness as panel grid 
  lines in `coord_cartesian()`, and seting panel grid lines to `element_blank()` 
  now also works in `coord_sf()` 
  (@clauswilke, #2991, #2525).

* `economics` data has been regenerated. This leads to some changes in the
  values of all columns (especially in `psavert`), but more importantly, strips 
  the grouping attributes from `economics_long`.

* `element_line()` now fills closed arrows (@yutannihilation, #2924).

* Facet strips on the left side of plots now have clipping turned on, preventing
  text from running out of the strip and borders from looking thicker than for
  other strips (@karawoo, #2772 and #3061).

* ggplot2 now works in Turkish locale (@yutannihilation, #3011).

* Clearer error messages for inappropriate aesthetics (@clairemcwhite, #3060).

* ggplot2 no longer attaches any external packages when using functions that 
  depend on packages that are suggested but not imported by ggplot2. The 
  affected functions include `geom_hex()`, `stat_binhex()`, 
  `stat_summary_hex()`, `geom_quantile()`, `stat_quantile()`, and `map_data()` 
  (@clauswilke, #3126).
  
* `geom_area()` and `geom_ribbon()` now sort the data along the x-axis in the 
  `setup_data()` method rather than as part of `draw_group()` (@thomasp85, 
  #3023)

* `geom_hline()`, `geom_vline()`, and `geom_abline()` now throw a warning if the 
  user supplies both an `xintercept`, `yintercept`, or `slope` value and a 
  mapping (@RichardJActon, #2950).

* `geom_rug()` now works with `coord_flip()` (@has2k1, #2987).

* `geom_violin()` no longer throws an error when quantile lines fall outside 
  the violin polygon (@thomasp85, #3254).

* `guide_legend()` and `guide_colorbar()` now use appropriate spacing between legend
  key glyphs and legend text even if the legend title is missing (@clauswilke, #2943).

* Default labels are now generated more consistently; e.g., symbols no longer
  get backticks, and long expressions are abbreviated with `...`
  (@yutannihilation, #2981).

* All-`Inf` layers are now ignored for picking the scale (@yutannihilation, 
  #3184).
  
* Diverging Brewer colour palette now use the correct mid-point colour 
  (@dariyasydykova, #3072).
  
* `scale_color_continuous()` now points to `scale_colour_continuous()` so that 
  it will handle `type = "viridis"` as the documentation states (@hlendway, 
  #3079).

* `scale_shape_identity()` now works correctly with `guide = "legend"` 
  (@malcolmbarrett, #3029)
  
* `scale_continuous` will now draw axis line even if the length of breaks is 0
  (@thomasp85, #3257)

* `stat_bin()` will now error when the number of bins exceeds 1e6 to avoid 
  accidentally freezing the user session (@thomasp85).
  
* `sec_axis()` now places ticks accurately when using nonlinear transformations (@dpseidel, #2978).

* `facet_wrap()` and `facet_grid()` now automatically remove NULL from facet
  specs, and accept empty specs (@yutannihilation, #3070, #2986).

* `stat_bin()` now handles data with only one unique value (@yutannihilation 
  #3047).

* `sec_axis()` now accepts functions as well as formulas (@yutannihilation, #3031).

*   New theme elements allowing different ticks lengths for each axis. For instance,
    this can be used to have inwards ticks on the x-axis (`axis.ticks.length.x`) and
    outwards ticks on the y-axis (`axis.ticks.length.y`) (@pank, #2935).

* The arguments of `Stat*$compute_layer()` and `Position*$compute_layer()` are
  now renamed to always match the ones of `Stat$compute_layer()` and
  `Position$compute_layer()` (@yutannihilation, #3202).

* `geom_*()` and `stat_*()` now accepts purrr-style lambda notation
  (@yutannihilation, #3138).

* `geom_tile()` and `geom_rect()` now draw rectangles without notches at the
  corners. The style of the corner can be controlled by `linejoin` parameters
  (@yutannihilation, #3050).

# ggplot2 3.1.0

## Breaking changes

This is a minor release and breaking changes have been kept to a minimum. End users of 
ggplot2 are unlikely to encounter any issues. However, there are a few items that developers 
of ggplot2 extensions should be aware of. For additional details, see also the discussion 
accompanying issue #2890.

*   In non-user-facing internal code (specifically in the `aes()` function and in
    the `aesthetics` argument of scale functions), ggplot2 now always uses the British
    spelling for aesthetics containing the word "colour". When users specify a "color"
    aesthetic it is automatically renamed to "colour". This renaming is also applied
    to non-standard aesthetics that contain the word "color". For example, "point_color"
    is renamed to "point_colour". This convention makes it easier to support both
    British and American spelling for novel, non-standard aesthetics, but it may require
    some adjustment for packages that have previously introduced non-standard color
    aesthetics using American spelling. A new function `standardise_aes_names()` is
    provided in case extension writers need to perform this renaming in their own code
    (@clauswilke, #2649).

*   Functions that generate other functions (closures) now force the arguments that are
    used from the generated functions, to avoid hard-to-catch errors. This may affect
    some users of manual scales (such as `scale_colour_manual()`, `scale_fill_manual()`,
    etc.) who depend on incorrect behavior (@krlmlr, #2807).
    
*   `Coord` objects now have a function `backtransform_range()` that returns the
    panel range in data coordinates. This change may affect developers of custom coords,
    who now should implement this function. It may also affect developers of custom
    geoms that use the `range()` function. In some applications, `backtransform_range()`
    may be more appropriate (@clauswilke, #2821).


## New features

*   `coord_sf()` has much improved customization of axis tick labels. Labels can now
    be set manually, and there are two new parameters, `label_graticule` and
    `label_axes`, that can be used to specify which graticules to label on which side
    of the plot (@clauswilke, #2846, #2857, #2881).
    
*   Two new geoms `geom_sf_label()` and `geom_sf_text()` can draw labels and text
    on sf objects. Under the hood, a new `stat_sf_coordinates()` calculates the
    x and y coordinates from the coordinates of the sf geometries. You can customize
    the calculation method via `fun.geometry` argument (@yutannihilation, #2761).
    

## Minor improvements and fixes

*   `benchplot()` now uses tidy evaluation (@dpseidel, #2699).

*   The error message in `compute_aesthetics()` now only provides the names of
    aesthetics with mismatched lengths, rather than all aesthetics (@karawoo,
    #2853).

*   For faceted plots, data is no longer internally reordered. This makes it
    safer to feed data columns into `aes()` or into parameters of geoms or
    stats. However, doing so remains discouraged (@clauswilke, #2694).

*   `coord_sf()` now also understands the `clip` argument, just like the other
    coords (@clauswilke, #2938).

*   `fortify()` now displays a more informative error message for
    `grouped_df()` objects when dplyr is not installed (@jimhester, #2822).

*   All `geom_*()` now display an informative error message when required 
    aesthetics are missing (@dpseidel, #2637 and #2706).

*   `geom_boxplot()` now understands the `width` parameter even when used with
    a non-standard stat, such as `stat_identity()` (@clauswilke, #2893).
    
*  `geom_hex()` now understands the `size` and `linetype` aesthetics
   (@mikmart, #2488).
    
*   `geom_hline()`, `geom_vline()`, and `geom_abline()` now work properly
    with `coord_trans()` (@clauswilke, #2149, #2812).
    
*   `geom_text(..., parse = TRUE)` now correctly renders the expected number of
    items instead of silently dropping items that are empty expressions, e.g.
    the empty string "". If an expression spans multiple lines, we take just
    the first line and drop the rest. This same issue is also fixed for
    `geom_label()` and the axis labels for `geom_sf()` (@slowkow, #2867).

*   `geom_sf()` now respects `lineend`, `linejoin`, and `linemitre` parameters 
    for lines and polygons (@alistaire47, #2826).
    
*   `ggsave()` now exits without creating a new graphics device if previously
    none was open (@clauswilke, #2363).

*   `labs()` now has named arguments `title`, `subtitle`, `caption`, and `tag`.
    Also, `labs()` now accepts tidyeval (@yutannihilation, #2669).

*   `position_nudge()` is now more robust and nudges only in the direction
    requested. This enables, for example, the horizontal nudging of boxplots
    (@clauswilke, #2733).

*   `sec_axis()` and `dup_axis()` now return appropriate breaks for the secondary
    axis when applied to log transformed scales (@dpseidel, #2729).

*   `sec_axis()` now works as expected when used in combination with tidy eval
    (@dpseidel, #2788).

*   `scale_*_date()`, `scale_*_time()` and `scale_*_datetime()` can now display 
    a secondary axis that is a __one-to-one__ transformation of the primary axis,
    implemented using the `sec.axis` argument to the scale constructor 
    (@dpseidel, #2244).
    
*   `stat_contour()`, `stat_density2d()`, `stat_bin2d()`,  `stat_binhex()`
    now calculate normalized statistics including `nlevel`, `ndensity`, and
    `ncount`. Also, `stat_density()` now includes the calculated statistic 
    `nlevel`, an alias for `scaled`, to better match the syntax of `stat_bin()`
    (@bjreisman, #2679).

# ggplot2 3.0.0

## Breaking changes

*   ggplot2 now supports/uses tidy evaluation (as described below). This is a 
    major change and breaks a number of packages; we made this breaking change 
    because it is important to make ggplot2 more programmable, and to be more 
    consistent with the rest of the tidyverse. The best general (and detailed)
    introduction to tidy evaluation can be found in the meta programming
    chapters in [Advanced R](https://adv-r.hadley.nz).
    
    The primary developer facing change is that `aes()` now contains 
    quosures (expression + environment pairs) rather than symbols, and you'll 
    need to take a different approach to extracting the information you need. 
    A common symptom of this change are errors "undefined columns selected" or 
    "invalid 'type' (list) of argument" (#2610). As in the previous version,
    constants (like `aes(x = 1)` or `aes(colour = "smoothed")`) are stored
    as is.
    
    In this version of ggplot2, if you need to describe a mapping in a string, 
    use `quo_name()` (to generate single-line strings; longer expressions may 
    be abbreviated) or `quo_text()` (to generate non-abbreviated strings that
    may span multiple lines). If you do need to extract the value of a variable
    instead use `rlang::eval_tidy()`. You may want to condition on 
    `(packageVersion("ggplot2") <= "2.2.1")` so that your code can work with
    both released and development versions of ggplot2.
    
    We recognise that this is a big change and if you're not already familiar
    with rlang, there's a lot to learn. If you are stuck, or need any help,
    please reach out on <https://forum.posit.co/>.

*   Error: Column `y` must be a 1d atomic vector or a list

    Internally, ggplot2 now uses `as.data.frame(tibble::as_tibble(x))` to
    convert a list into a data frame. This improves ggplot2's support for
    list-columns (needed for sf support), at a small cost: you can no longer
    use matrix-columns. Note that unlike tibble we still allow column vectors
    such as returned by `base::scale()` because of their widespread use.

*   Error: More than one expression parsed
  
    Previously `aes_string(x = c("a", "b", "c"))` silently returned 
    `aes(x = a)`. Now this is a clear error.

*   Error: `data` must be uniquely named but has duplicate columns
  
    If layer data contains columns with identical names an error will be 
    thrown. In earlier versions the first occurring column was chosen silently,
    potentially masking that the wrong data was chosen.

*   Error: Aesthetics must be either length 1 or the same as the data
    
    Layers are stricter about the columns they will combine into a single
    data frame. Each aesthetic now must be either the same length as the data
    frame or a single value. This makes silent recycling errors much less likely.

*   Error: `coord_*` doesn't support free scales 
   
    Free scales only work with selected coordinate systems; previously you'd
    get an incorrect plot.

*   Error in f(...) : unused argument (range = c(0, 1))

    This is because the `oob` argument to scale has been set to a function
    that only takes a single argument; it needs to take two arguments
    (`x`, and `range`). 

*   Error: unused argument (output)
  
    The function `guide_train()` now has an optional parameter `aesthetic`
    that allows you to override the `aesthetic` setting in the scale.
    To make your code work with the both released and development versions of 
    ggplot2 appropriate, add `aesthetic = NULL` to the `guide_train()` method
    signature.
    
    ```R
    # old
    guide_train.legend <- function(guide, scale) {...}
    
    # new 
    guide_train.legend <- function(guide, scale, aesthetic = NULL) {...}
    ```
    
    Then, inside the function, replace `scale$aesthetics[1]`,
    `aesthetic %||% scale$aesthetics[1]`. (The %||% operator is defined in the 
    rlang package).
    
    ```R
    # old
    setNames(list(scale$map(breaks)), scale$aesthetics[1])

    # new
    setNames(list(scale$map(breaks)), aesthetic %||% scale$aesthetics[1])
    ```

*   The long-deprecated `subset` argument to `layer()` has been removed.

## Tidy evaluation

* `aes()` now supports quasiquotation so that you can use `!!`, `!!!`,
  and `:=`. This replaces `aes_()` and `aes_string()` which are now
  soft-deprecated (but will remain around for a long time).

* `facet_wrap()` and `facet_grid()` now support `vars()` inputs. Like
  `dplyr::vars()`, this helper quotes its inputs and supports
  quasiquotation. For instance, you can now supply faceting variables
  like this: `facet_wrap(vars(am, cyl))` instead of 
  `facet_wrap(~am + cyl)`. Note that the formula interface is not going 
  away and will not be deprecated. `vars()` is simply meant to make it 
  easier to create functions around `facet_wrap()` and `facet_grid()`.

  The first two arguments of `facet_grid()` become `rows` and `cols`
  and now support `vars()` inputs. Note however that we took special
  care to ensure complete backward compatibility. With this change
  `facet_grid(vars(cyl), vars(am, vs))` is equivalent to
  `facet_grid(cyl ~ am + vs)`, and `facet_grid(cols = vars(am, vs))` is
  equivalent to `facet_grid(. ~ am + vs)`.

  One nice aspect of the new interface is that you can now easily
  supply names: `facet_grid(vars(Cylinder = cyl), labeller =
  label_both)` will give nice label titles to the facets. Of course,
  those names can be unquoted with the usual tidy eval syntax.

### sf

* ggplot2 now has full support for sf with `geom_sf()` and `coord_sf()`:

  ```r
  nc <- sf::st_read(system.file("shape/nc.shp", package = "sf"), quiet = TRUE)
  ggplot(nc) +
    geom_sf(aes(fill = AREA))
  ```
  It supports all simple features, automatically aligns CRS across layers, sets
  up the correct aspect ratio, and draws a graticule.

## New features

* ggplot2 now works on R 3.1 onwards, and uses the 
  [vdiffr](https://github.com/r-lib/vdiffr) package for visual testing.

* In most cases, accidentally using `%>%` instead of `+` will generate an 
  informative error (#2400).

* New syntax for calculated aesthetics. Instead of using `aes(y = ..count..)` 
  you can (and should!) use `aes(y = stat(count))`. `stat()` is a real function 
  with documentation which hopefully will make this part of ggplot2 less 
  confusing (#2059).
  
  `stat()` is particularly nice for more complex calculations because you 
  only need to specify it once: `aes(y = stat(count / max(count)))`,
  rather than `aes(y = ..count.. / max(..count..))`
  
* New `tag` label for adding identification tags to plots, typically used for 
  labelling a subplot with a letter. Add a tag with `labs(tag = "A")`, style it 
  with the `plot.tag` theme element, and control position with the
  `plot.tag.position` theme setting (@thomasp85).

### Layers: geoms, stats, and position adjustments

* `geom_segment()` and `geom_curve()` have a new `arrow.fill` parameter which 
  allows you to specify a separate fill colour for closed arrowheads 
  (@hrbrmstr and @clauswilke, #2375).

* `geom_point()` and friends can now take shapes as strings instead of integers,
  e.g. `geom_point(shape = "diamond")` (@daniel-barnett, #2075).

* `position_dodge()` gains a `preserve` argument that allows you to control
  whether the `total` width at each `x` value is preserved (the current 
  default), or ensure that the width of a `single` element is preserved
  (what many people want) (#1935).

* New `position_dodge2()` provides enhanced dodging for boxplots. Compared to
  `position_dodge()`, `position_dodge2()` compares `xmin` and `xmax` values  
  to determine which elements overlap, and spreads overlapping elements evenly
  within the region of overlap. `position_dodge2()` is now the default position
  adjustment for `geom_boxplot()`, because it handles `varwidth = TRUE`, and 
  will be considered for other geoms in the future.
  
  The `padding` parameter adds a small amount of padding between elements 
  (@karawoo, #2143) and a `reverse` parameter allows you to reverse the order 
  of placement (@karawoo, #2171).
  
* New `stat_qq_line()` makes it easy to add a simple line to a Q-Q plot, which 
  makes it easier to judge the fit of the theoretical distribution 
  (@nicksolomon).

### Scales and guides

* Improved support for mapping date/time variables to `alpha`, `size`, `colour`, 
  and `fill` aesthetics, including `date_breaks` and `date_labels` arguments 
  (@karawoo, #1526), and new `scale_alpha()` variants (@karawoo, #1526).

* Improved support for ordered factors. Ordered factors throw a warning when 
  mapped to shape (unordered factors do not), and do not throw warnings when 
  mapped to size or alpha (unordered factors do). Viridis is used as the 
  default colour and fill scale for ordered factors (@karawoo, #1526).

* The `expand` argument of `scale_*_continuous()` and `scale_*_discrete()`
  now accepts separate expansion values for the lower and upper range
  limits. The expansion limits can be specified using the convenience
  function `expand_scale()`.
  
  Separate expansion limits may be useful for bar charts, e.g. if one
  wants the bottom of the bars to be flush with the x axis but still 
  leave some (automatically calculated amount of) space above them:
  
    ```r
    ggplot(mtcars) +
        geom_bar(aes(x = factor(cyl))) +
        scale_y_continuous(expand = expand_scale(mult = c(0, .1)))
    ```
  
  It can also be useful for line charts, e.g. for counts over time,
  where one wants to have a ’hard’ lower limit of y = 0 but leave the
  upper limit unspecified (and perhaps differing between panels), with
  some extra space above the highest point on the line (with symmetrical 
  limits, the extra space above the highest point could in some cases 
  cause the lower limit to be negative).
  
  The old syntax for the `expand` argument will, of course, continue
  to work (@huftis, #1669).

* `scale_colour_continuous()` and `scale_colour_gradient()` are now controlled 
  by global options `ggplot2.continuous.colour` and `ggplot2.continuous.fill`. 
  These can be set to `"gradient"` (the default) or `"viridis"` (@karawoo).

* New `scale_colour_viridis_c()`/`scale_fill_viridis_c()` (continuous) and
  `scale_colour_viridis_d()`/`scale_fill_viridis_d()` (discrete) make it
  easy to use Viridis colour scales (@karawoo, #1526).

* Guides for `geom_text()` now accept custom labels with 
  `guide_legend(override.aes = list(label = "foo"))` (@brianwdavis, #2458).

### Margins

* Strips gain margins on all sides by default. This means that to fully justify
  text to the edge of a strip, you will need to also set the margins to 0
  (@karawoo).

* Rotated strip labels now correctly understand `hjust` and `vjust` parameters
  at all angles (@karawoo).

* Strip labels now understand justification relative to the direction of the
  text, meaning that in y facets, the strip text can be placed at either end of
  the strip using `hjust` (@karawoo).

* Legend titles and labels get a little extra space around them, which 
  prevents legend titles from overlapping the legend at large font sizes 
  (@karawoo, #1881).

## Extension points

* New `autolayer()` S3 generic (@mitchelloharawild, #1974). This is similar
  to `autoplot()` but produces layers rather than complete plots.

* Custom objects can now be added using `+` if a `ggplot_add` method has been
  defined for the class of the object (@thomasp85).

* Theme elements can now be subclassed. Add a `merge_element` method to control
  how properties are inherited from the parent element. Add an `element_grob` 
  method to define how elements are rendered into grobs (@thomasp85, #1981).

* Coords have gained new extension mechanisms.
  
    If you have an existing coord extension, you will need to revise the
    specification of the `train()` method. It is now called 
    `setup_panel_params()` (better reflecting what it actually does) and now 
    has arguments `scale_x`, and `scale_y` (the x and y scales respectively) 
    and `param`, a list of plot specific parameters generated by 
    `setup_params()`.

    What was formerly called `scale_details` (in coords), `panel_ranges` 
    (in layout) and `panel_scales` (in geoms) are now consistently called
    `panel_params` (#1311). These are parameters of the coord that vary from
    panel to panel.

* `ggplot_build()` and `ggplot_gtable()` are now generics, so ggplot-subclasses 
  can define additional behavior during the build stage.

* `guide_train()`, `guide_merge()`, `guide_geom()`, and `guide_gengrob()`
  are now exported as they are needed if you want to design your own guide.
  They are not currently documented; use at your own risk (#2528).

* `scale_type()` generic is now exported and documented. Use this if you 
  want to extend ggplot2 to work with a new type of vector.

## Minor bug fixes and improvements

### Faceting

* `facet_grid()` gives a more informative error message if you try to use
  a variable in both rows and cols (#1928).

* `facet_grid()` and `facet_wrap()` both give better error messages if you
  attempt to use an unsupported coord with free scales (#2049).

* `label_parsed()` works once again (#2279).

* You can now style the background of horizontal and vertical strips
  independently with `strip.background.x` and `strip.background.y` 
  theme settings (#2249).

### Scales

* `discrete_scale()` documentation now inherits shared definitions from 
  `continuous_scale()` (@alistaire47, #2052).

* `guide_colorbar()` shows all colours of the scale (@has2k1, #2343).

* `scale_identity()` once again produces legends by default (#2112).

* Tick marks for secondary axes with strong transformations are more 
  accurately placed (@thomasp85, #1992).

* Missing line types now reliably generate missing lines (with standard 
  warning) (#2206).

* Legends now ignore set aesthetics that are not length one (#1932).

* All colour and fill scales now have an `aesthetics` argument that can
  be used to set the aesthetic(s) the scale works with. This makes it
  possible to apply a colour scale to both colour and fill aesthetics
  at the same time, via `aesthetics = c("colour", "fill")` (@clauswilke).
  
* Three new generic scales work with any aesthetic or set of aesthetics: 
  `scale_continuous_identity()`, `scale_discrete_identity()`, and
  `scale_discrete_manual()` (@clauswilke).

* `scale_*_gradient2()` now consistently omits points outside limits by 
  rescaling after the limits are enforced (@foo-bar-baz-qux, #2230).

### Layers

* `geom_label()` now correctly produces unbordered labels when `label.size` 
  is 0, even when saving to PDF (@bfgray3, #2407).

* `layer()` gives considerably better error messages for incorrectly specified
  `geom`, `stat`, or `position` (#2401).

* In all layers that use it, `linemitre` now defaults to 10 (instead of 1)
  to better match base R.

* `geom_boxplot()` now supplies a default value if no `x` aesthetic is present
  (@foo-bar-baz-qux, #2110).

* `geom_density()` drops groups with fewer than two data points and throws a
  warning. For groups with two data points, density values are now calculated 
  with `stats::density` (@karawoo, #2127).

* `geom_segment()` now also takes a `linejoin` parameter. This allows more 
  control over the appearance of the segments, which is especially useful for 
  plotting thick arrows (@Ax3man, #774).

* `geom_smooth()` now reports the formula used when `method = "auto"` 
  (@davharris #1951). `geom_smooth()` now orders by the `x` aesthetic, making it 
  easier to pass pre-computed values without manual ordering (@izahn, #2028). It 
  also now knows it has `ymin` and `ymax` aesthetics (#1939). The legend 
  correctly reflects the status of the `se` argument when used with stats 
  other than the default (@clauswilke, #1546).

* `geom_tile()` now once again interprets `width` and `height` correctly 
  (@malcolmbarrett, #2510).

* `position_jitter()` and `position_jitterdodge()` gain a `seed` argument that
  allows the specification of a random seed for reproducible jittering 
  (@krlmlr, #1996 and @slowkow, #2445).

* `stat_density()` has better behaviour if all groups are dropped because they
  are too small (#2282).

* `stat_summary_bin()` now understands the `breaks` parameter (@karawoo, #2214).

* `stat_bin()` now accepts functions for `binwidth`. This allows better binning 
  when faceting along variables with different ranges (@botanize).

* `stat_bin()` and `geom_histogram()` now sum correctly when using the `weight` 
  aesthetic (@jiho, #1921).

* `stat_bin()` again uses correct scaling for the computed variable `ndensity` 
  (@timgoodman, #2324).

* `stat_bin()` and `stat_bin_2d()` now properly handle the `breaks` parameter 
  when the scales are transformed (@has2k1, #2366).

* `update_geom_defaults()` and `update_stat_defaults()` allow American 
  spelling of aesthetic parameters (@foo-bar-baz-qux, #2299).

* The `show.legend` parameter now accepts a named logical vector to hide/show
  only some aesthetics in the legend (@tutuchan, #1798).

* Layers now silently ignore unknown aesthetics with value `NULL` (#1909).

### Coords

* Clipping to the plot panel is now configurable, through a `clip` argument
  to coordinate systems, e.g. `coord_cartesian(clip = "off")` 
  (@clauswilke, #2536).

* Like scales, coordinate systems now give you a message when you're 
  replacing an existing coordinate system (#2264).

* `coord_polar()` now draws secondary axis ticks and labels 
  (@dylan-stark, #2072), and can draw the radius axis on the right 
  (@thomasp85, #2005).

* `coord_trans()` now generates a warning when a transformation generates 
  non-finite values (@foo-bar-baz-qux, #2147).

### Themes

* Complete themes now always override all elements of the default theme
  (@has2k1, #2058, #2079).

* Themes now set default grid colour in `panel.grid` rather than individually
  in `panel.grid.major` and `panel.grid.minor` individually. This makes it 
  slightly easier to customise the theme (#2352).

* Fixed bug when setting strips to `element_blank()` (@thomasp85). 

* Axes positioned on the top and to the right can now customize their ticks and
  lines separately (@thomasp85, #1899).

* Built-in themes gain parameters `base_line_size` and `base_rect_size` which 
  control the default sizes of line and rectangle elements (@karawoo, #2176).

* Default themes use `rel()` to set line widths (@baptiste).

* Themes were tweaked for visual consistency and more graceful behavior when 
  changing the base font size. All absolute heights or widths were replaced 
  with heights or widths that are proportional to the base font size. One 
  relative font size was eliminated (@clauswilke).
  
* The height of descenders is now calculated solely on font metrics and doesn't
  change with the specific letters in the string. This fixes minor alignment 
  issues with plot titles, subtitles, and legend titles (#2288, @clauswilke).

### Guides

* `guide_colorbar()` is more configurable: tick marks and color bar frame
  can now by styled with arguments `ticks.colour`, `ticks.linewidth`, 
  `frame.colour`, `frame.linewidth`, and `frame.linetype`
  (@clauswilke).
  
* `guide_colorbar()` now uses `legend.spacing.x` and `legend.spacing.y` 
  correctly, and it can handle multi-line titles. Minor tweaks were made to 
  `guide_legend()` to make sure the two legend functions behave as similarly as
  possible (@clauswilke, #2397 and #2398).
  
* The theme elements `legend.title` and `legend.text` now respect the settings 
  of `margin`, `hjust`, and `vjust` (@clauswilke, #2465, #1502).

* Non-angle parameters of `label.theme` or `title.theme` can now be set in 
  `guide_legend()` and `guide_colorbar()` (@clauswilke, #2544).

### Other

* `fortify()` gains a method for tbls (@karawoo, #2218).

* `ggplot` gains a method for `grouped_df`s that adds a `.group` variable,
  which computes a unique value for each group. Use it with 
  `aes(group = .group)` (#2351).

* `ggproto()` produces objects with class `c("ggproto", "gg")`, allowing for
  a more informative error message when adding layers, scales, or other ggproto 
  objects (@jrnold, #2056).

* `ggsave()`'s DPI argument now supports 3 string options: "retina" (320
  DPI), "print" (300 DPI), and "screen" (72 DPI) (@foo-bar-baz-qux, #2156).
  `ggsave()` now uses full argument names to avoid partial match warnings 
  (#2355), and correctly restores the previous graphics device when several
  graphics devices are open (#2363).

* `print.ggplot()` now returns the original ggplot object, instead of the 
  output from `ggplot_build()`. Also, the object returned from 
  `ggplot_build()` now has the class `"ggplot_built"` (#2034).

* `map_data()` now works even when purrr is loaded (tidyverse#66).

* New functions `summarise_layout()`, `summarise_coord()`, and 
  `summarise_layers()` summarise the layout, coordinate systems, and layers 
  of a built ggplot object (#2034, @wch). This provides a tested API that 
  (e.g.) shiny can depend on.

* Updated startup messages reflect new resources (#2410, @mine-cetinkaya-rundel).

# ggplot2 2.2.1

* Fix usage of `structure(NULL)` for R-devel compatibility (#1968).

# ggplot2 2.2.0

## Major new features

### Subtitle and caption

Thanks to @hrbrmstr plots now have subtitles and captions, which can be set with 
the `subtitle`  and `caption` arguments to `ggtitle()` and `labs()`. You can 
control their appearance with the theme settings `plot.caption` and 
`plot.subtitle`. The main plot title is now left-aligned to better work better 
with a subtitle. The caption is right-aligned (@hrbrmstr).

### Stacking

`position_stack()` and `position_fill()` now sort the stacking order to match 
grouping order. This allows you to control the order through grouping, and 
ensures that the default legend matches the plot (#1552, #1593). If you want the 
opposite order (useful if you have horizontal bars and horizontal legend), you 
can request reverse stacking by using `position = position_stack(reverse = TRUE)` 
(#1837).
  
`position_stack()` and `position_fill()` now accepts negative values which will 
create stacks extending below the x-axis (#1691).

`position_stack()` and `position_fill()` gain a `vjust` argument which makes it 
easy to (e.g.) display labels in the middle of stacked bars (#1821).

### Layers

`geom_col()` was added to complement `geom_bar()` (@hrbrmstr). It uses 
`stat="identity"` by default, making the `y` aesthetic mandatory. It does not 
support any other `stat_()` and does not provide fallback support for the 
`binwidth` parameter. Examples and references in other functions were updated to
demonstrate `geom_col()` usage. 

When creating a layer, ggplot2 will warn if you use an unknown aesthetic or an 
unknown parameter. Compared to the previous version, this is stricter for 
aesthetics (previously there was no message), and less strict for parameters 
(previously this threw an error) (#1585).

### Facetting

The facet system, as well as the internal panel class, has been rewritten in 
ggproto. Facets are now extendable in the same manner as geoms and stats, as 
described in `vignette("extending-ggplot2")`.

We have also added the following new features.
  
* `facet_grid()` and `facet_wrap()` now allow expressions in their faceting 
  formulas (@DanRuderman, #1596).

* When `facet_wrap()` results in an uneven number of panels, axes will now be
  drawn underneath the hanging panels (fixes #1607)

* Strips can now be freely positioned in `facet_wrap()` using the 
  `strip.position` argument (deprecates `switch`).

* The relative order of panel, strip, and axis can now be controlled with 
  the theme setting `strip.placement` that takes either `inside` (strip between 
  panel and axis) or `outside` (strip after axis).

* The theme option `panel.margin` has been deprecated in favour of 
  `panel.spacing` to more clearly communicate intent.

### Extensions

Unfortunately there was a major oversight in the construction of ggproto which 
lead to extensions capturing the super object at package build time, instead of 
at package run time (#1826). This problem has been fixed, but requires 
re-installation of all extension packages.

## Scales

* The position of x and y axes can now be changed using the `position` argument
  in `scale_x_*`and `scale_y_*` which can take `top` and `bottom`, and `left`
  and `right` respectively. The themes of top and right axes can be modified 
  using the `.top` and `.right` modifiers to `axis.text.*` and `axis.title.*`.

### Continuous scales

* `scale_x_continuous()` and `scale_y_continuous()` can now display a secondary 
  axis that is a __one-to-one__ transformation of the primary axis (e.g. degrees 
  Celcius to degrees Fahrenheit). The secondary axis will be positioned opposite 
  to the primary axis and can be controlled with the `sec.axis` argument to 
  the scale constructor.

* Scales worry less about having breaks. If no breaks can be computed, the
  plot will work instead of throwing an uninformative error (#791). This 
  is particularly helpful when you have facets with free scales, and not
  all panels contain data.

* Scales now warn when transformation introduces infinite values (#1696).

### Date time

* `scale_*_datetime()` now supports time zones. It will use the timezone 
  attached to the variable by default, but can be overridden with the 
  `timezone` argument.

* New `scale_x_time()` and `scale_y_time()` generate reasonable default
  breaks and labels for hms vectors (#1752).

### Discrete scales

The treatment of missing values by discrete scales has been thoroughly 
overhauled (#1584). The underlying principle is that we can naturally represent 
missing values on discrete variables (by treating just like another level), so 
by default we should. 

This principle applies to:

* character vectors
* factors with implicit NA
* factors with explicit NA

And to all scales (both position and non-position.)

Compared to the previous version of ggplot2, there are three main changes:

1.  `scale_x_discrete()` and `scale_y_discrete()` always show discrete NA,
    regardless of their source

1.  If present, `NA`s are shown in discrete legends.

1.  All discrete scales gain a `na.translate` argument that allows you to 
    control whether `NA`s are translated to something that can be visualised,
    or should be left as missing. Note that if you don't translate (i.e. 
    `na.translate = FALSE)` the missing values will passed on to the layer, 
    which will warning that it's dropping missing values. To suppress the
    warnings, you'll also need to add `na.rm = TRUE` to the layer call. 

There were also a number of other smaller changes

* Correctly use scale expansion factors.
* Don't preserve space for dropped levels (#1638).
* Only issue one warning when when asking for too many levels (#1674).
* Unicode labels work better on Windows (#1827).
* Warn when used with only continuous data (#1589)

## Themes

* The `theme()` constructor now has named arguments rather than ellipses. This 
  should make autocomplete substantially more useful. The documentation
  (including examples) has been considerably improved.
  
* Built-in themes are more visually homogeneous, and match `theme_grey` better.
  (@jiho, #1679)
  
* When computing the height of titles, ggplot2 now includes the height of the
  descenders (i.e. the bits of `g` and `y` that hang beneath the baseline). This 
  improves the margins around titles, particularly the y axis label (#1712).
  I have also very slightly increased the inner margins of axis titles, and 
  removed the outer margins. 

* Theme element inheritance is now easier to work with as modification now
  overrides default `element_blank` elements (#1555, #1557, #1565, #1567)
  
* Horizontal legends (i.e. legends on the top or bottom) are horizontally
  aligned by default (#1842). Use `legend.box = "vertical"` to switch back
  to the previous behaviour.
  
* `element_line()` now takes an `arrow` argument to specify arrows at the end of
  lines (#1740)

There were a number of tweaks to the theme elements that control legends:
  
* `legend.justification` now controls appearance will plotting the legend
  outside of the plot area. For example, you can use 
  `theme(legend.justification = "top")` to make the legend align with the 
  top of the plot.

* `panel.margin` and `legend.margin` have been renamed to `panel.spacing` and 
  `legend.spacing` respectively, to better communicate intent (they only
  affect spacing between legends and panels, not the margins around them)

* `legend.margin` now controls margin around individual legends.

* New `legend.box.background`, `legend.box.spacing`, and `legend.box.margin`
  control the background, spacing, and margin of the legend box (the region
  that contains all legends).

## Bug fixes and minor improvements

* ggplot2 now imports tibble. This ensures that all built-in datasets print 
  compactly even if you haven't explicitly loaded tibble or dplyr (#1677).

* Class of aesthetic mapping is preserved when adding `aes()` objects (#1624).

* `+.gg` now works for lists that include data frames.

* `annotation_x()` now works in the absense of global data (#1655)

* `geom_*(show.legend = FALSE)` now works for `guide_colorbar`.

* `geom_boxplot()` gains new `outlier.alpha` (@jonathan-g) and 
  `outlier.fill` (@schloerke, #1787) parameters to control the alpha/fill of
   outlier points independently of the alpha of the boxes. 

* `position_jitter()` (and hence `geom_jitter()`) now correctly computes 
  the jitter width/jitter when supplied by the user (#1775, @has2k1).

* `geom_contour()` more clearly describes what inputs it needs (#1577).

* `geom_curve()` respects the `lineend` parameter (#1852).

* `geom_histogram()` and `stat_bin()` understand the `breaks` parameter once 
  more. (#1665). The floating point adjustment for histogram bins is now 
  actually used - it was previously inadvertently ignored (#1651).

* `geom_violin()` no longer transforms quantile lines with the alpha aesthetic
  (@mnbram, #1714). It no longer errors when quantiles are requested but data
  have zero range (#1687). When `trim = FALSE` it once again has a nice 
  range that allows the density to reach zero (by extending the range 3 
  bandwidths to either side of the data) (#1700).

* `geom_dotplot()` works better when faceting and binning on the y-axis. 
  (#1618, @has2k1).
  
* `geom_hexbin()` once again supports `..density..` (@mikebirdgeneau, #1688).

* `geom_step()` gives useful warning if only one data point in layer (#1645).

* `layer()` gains new `check.aes` and `check.param` arguments. These allow
  geom/stat authors to optional suppress checks for known aesthetics/parameters.
  Currently this is used only in `geom_blank()` which powers `expand_limits()` 
  (#1795).

* All `stat_*()` display a better error message when required aesthetics are
  missing.
  
* `stat_bin()` and `stat_summary_hex()` now accept length 1 `binwidth` (#1610)

* `stat_density()` gains new argument `n`, which is passed to underlying function
  `stats::density` ("number of equally spaced points at which the
  density is to be estimated"). (@hbuschme)

* `stat_binhex()` now again returns `count` rather than `value` (#1747)

* `stat_ecdf()` respects `pad` argument (#1646).

* `stat_smooth()` once again informs you about the method it has chosen.
  It also correctly calculates the size of the largest group within facets.

* `x` and `y` scales are now symmetric regarding the list of
  aesthetics they accept: `xmin_final`, `xmax_final`, `xlower`,
  `xmiddle` and `xupper` are now valid `x` aesthetics.

* `Scale` extensions can now override the `make_title` and `make_sec_title` 
  methods to let the scale modify the axis/legend titles.

* The random stream is now reset after calling `.onAttach()` (#2409).

# ggplot2 2.1.0

## New features

* When mapping an aesthetic to a constant (e.g. 
  `geom_smooth(aes(colour = "loess")))`), the default guide title is the name 
  of the aesthetic (i.e. "colour"), not the value (i.e. "loess") (#1431).

* `layer()` now accepts a function as the data argument. The function will be
  applied to the data passed to the `ggplot()` function and must return a
  data.frame (#1527, @thomasp85). This is a more general version of the 
  deprecated `subset` argument.

* `theme_update()` now uses the `+` operator instead of `%+replace%`, so that
  unspecified values will no longer be `NULL`ed out. `theme_replace()`
  preserves the old behaviour if desired (@oneillkza, #1519). 

* `stat_bin()` has been overhauled to use the same algorithm as ggvis, which 
  has been considerably improved thanks to the advice of Randy Prium (@rpruim).
  This includes:
  
    * Better arguments and a better algorithm for determining the origin.
      You can now specify either `boundary` or the `center` of a bin.
      `origin` has been deprecated in favour of these arguments.
      
    * `drop` is deprecated in favour of `pad`, which adds extra 0-count bins
      at either end (needed for frequency polygons). `geom_histogram()` defaults 
      to `pad = FALSE` which considerably improves the default limits for 
      the histogram, especially when the bins are big (#1477).
      
    * The default algorithm does a (somewhat) better job at picking nice widths 
      and origins across a wider range of input data.
      
    * `bins = n` now gives a histogram with `n` bins, not `n + 1` (#1487).

## Bug fixes

* All `\donttest{}` examples run.

* All `geom_()` and `stat_()` functions now have consistent argument order:
  data + mapping, then geom/stat/position, then `...`, then specific arguments, 
  then arguments common to all layers (#1305). This may break code if you were
  previously relying on partial name matching, but in the long-term should make 
  ggplot2 easier to use. In particular, you can now set the `n` parameter
  in `geom_density2d()` without it partially matching `na.rm` (#1485).

* For geoms with both `colour` and `fill`, `alpha` once again only affects
  fill (Reverts #1371, #1523). This was causing problems for people.

* `facet_wrap()`/`facet_grid()` works with multiple empty panels of data 
  (#1445).

* `facet_wrap()` correctly swaps `nrow` and `ncol` when faceting vertically
  (#1417).

* `ggsave("x.svg")` now uses svglite to produce the svg (#1432).

* `geom_boxplot()` now understands `outlier.color` (#1455).

* `geom_path()` knows that "solid" (not just 1) represents a solid line (#1534).

* `geom_ribbon()` preserves missing values so they correctly generate a 
  gap in the ribbon (#1549).

* `geom_tile()` once again accepts `width` and `height` parameters (#1513). 
  It uses `draw_key_polygon()` for better a legend, including a coloured 
  outline (#1484).

* `layer()` now automatically adds a `na.rm` parameter if none is explicitly
  supplied.

* `position_jitterdodge()` now works on all possible dodge aesthetics, 
  e.g. `color`, `linetype` etc. instead of only based on `fill` (@bleutner)

* `position = "nudge"` now works (although it doesn't do anything useful)
  (#1428).

* The default scale for columns of class "AsIs" is now "identity" (#1518).

* `scale_*_discrete()` has better defaults when used with purely continuous
  data (#1542).

* `scale_size()` warns when used with categorical data.

* `scale_size()`, `scale_colour()`, and `scale_fill()` gain date and date-time
  variants (#1526).

* `stat_bin_hex()` and `stat_bin_summary()` now use the same underlying 
  algorithm so results are consistent (#1383). `stat_bin_hex()` now accepts
  a `weight` aesthetic. To be consistent with related stats, the output variable 
  from `stat_bin_hex()` is now value instead of count.

* `stat_density()` gains a `bw` parameter which makes it easy to get consistent 
   smoothing between facets (@jiho)

* `stat-density-2d()` no longer ignores the `h` parameter, and now accepts 
  `bins` and `binwidth` parameters to control the number of contours 
  (#1448, @has2k1).

* `stat_ecdf()` does a better job of adding padding to -Inf/Inf, and gains
  an argument `pad` to suppress the padding if not needed (#1467).

* `stat_function()` gains an `xlim` parameter (#1528). It once again works 
  with discrete x values (#1509).

* `stat_summary()` preserves sorted x order which avoids artefacts when
  display results with `geom_smooth()` (#1520).

* All elements should now inherit correctly for all themes except `theme_void()`.
  (@Katiedaisey, #1555) 

* `theme_void()` was completely void of text but facets and legends still
  need labels. They are now visible (@jiho). 

* You can once again set legend key and height width to unit arithmetic
  objects (like `2 * unit(1, "cm")`) (#1437).

* Eliminate spurious warning if you have a layer with no data and no aesthetics
  (#1451).

* Removed a superfluous comma in `theme-defaults.r` code (@jschoeley)

* Fixed a compatibility issue with `ggproto` and R versions prior to 3.1.2.
  (#1444)

* Fixed issue where `coord_map()` fails when given an explicit `parameters`
  argument (@tdmcarthur, #1729)
  
* Fixed issue where `geom_errorbarh()` had a required `x` aesthetic (#1933)  

# ggplot2 2.0.0

## Major changes

* ggplot no longer throws an error if your plot has no layers. Instead it 
  automatically adds `geom_blank()` (#1246).
  
* New `cut_width()` is a convenient replacement for the verbose
  `plyr::round_any()`, with the additional benefit of offering finer
  control.

* New `geom_count()` is a convenient alias to `stat_sum()`. Use it when you
  have overlapping points on a scatterplot. `stat_sum()` now defaults to 
  using counts instead of proportions.

* New `geom_curve()` adds curved lines, with a similar specification to 
  `geom_segment()` (@veraanadi, #1088).

* Date and datetime scales now have `date_breaks`, `date_minor_breaks` and
  `date_labels` arguments so that you never need to use the long
  `scales::date_breaks()` or `scales::date_format()`.
  
* `geom_bar()` now has it's own stat, distinct from `stat_bin()` which was
  also used by `geom_histogram()`. `geom_bar()` now uses `stat_count()` 
  which counts values at each distinct value of x (i.e. it does not bin
  the data first). This can be useful when you want to show exactly which 
  values are used in a continuous variable.

* `geom_point()` gains a `stroke` aesthetic which controls the border width of 
  shapes 21-25 (#1133, @SeySayux). `size` and `stroke` are additive so a point 
  with `size = 5` and `stroke = 5` will have a diameter of 10mm. (#1142)

* New `position_nudge()` allows you to slightly offset labels (or other 
  geoms) from their corresponding points (#1109).

* `scale_size()` now maps values to _area_, not radius. Use `scale_radius()`
  if you want the old behaviour (not recommended, except perhaps for lines).

* New `stat_summary_bin()` works like `stat_summary()` but on binned data. 
  It's a generalisation of `stat_bin()` that can compute any aggregate,
  not just counts (#1274). Both default to `mean_se()` if no aggregation
  functions are supplied (#1386).

* Layers are now much stricter about their arguments - you will get an error
  if you've supplied an argument that isn't an aesthetic or a parameter.
  This is likely to cause some short-term pain but in the long-term it will make
  it much easier to spot spelling mistakes and other errors (#1293).
  
    This change does break a handful of geoms/stats that used `...` to pass 
    additional arguments on to the underlying computation. Now 
    `geom_smooth()`/`stat_smooth()` and `geom_quantile()`/`stat_quantile()` 
    use `method.args` instead (#1245, #1289); and `stat_summary()` (#1242), 
    `stat_summary_hex()`, and `stat_summary2d()` use `fun.args`.

### Extensibility

There is now an official mechanism for defining Stats, Geoms, and Positions in 
other packages. See `vignette("extending-ggplot2")` for details.

* All Geoms, Stats and Positions are now exported, so you can inherit from them
  when making your own objects (#989).

* ggplot2 no longer uses proto or reference classes. Instead, we now use 
  ggproto, a new OO system designed specifically for ggplot2. Unlike proto
  and RC, ggproto supports clean cross-package inheritance. Creating a new OO
  system isn't usually the right way to solve a problem, but I'm pretty sure
  it was necessary here. Read more about it in the vignette.

* `aes_()` replaces `aes_q()`. It also supports formulas, so the most concise 
  SE version of `aes(carat, price)` is now `aes_(~carat, ~price)`. You may
  want to use this form in packages, as it will avoid spurious `R CMD check` 
  warnings about undefined global variables.

### Text

* `geom_text()` has been overhauled to make labelling your data a little
  easier. It:
  
    * `nudge_x` and `nudge_y` arguments let you offset labels from their
      corresponding points (#1120). 
      
    * `check_overlap = TRUE` provides a simple way to avoid overplotting 
      of labels: labels that would otherwise overlap are omitted (#1039).
      
    * `hjust` and `vjust` can now be character vectors: "left", "center", 
      "right", "bottom", "middle", "top". New options include "inward" and 
      "outward" which align text towards and away from the center of the plot 
      respectively.

* `geom_label()` works like `geom_text()` but draws a rounded rectangle 
  underneath each label (#1039). This is useful when you want to label plots
  that are dense with data.

### Deprecated features

* The little used `aes_auto()` has been deprecated. 

* `aes_q()` has been replaced with `aes_()` to be consistent with SE versions
  of NSE functions in other packages.

* The `order` aesthetic is officially deprecated. It never really worked, and 
  was poorly documented.

* The `stat` and `position` arguments to `qplot()` have been deprecated.
  `qplot()` is designed for quick plots - if you need to specify position
  or stat, use `ggplot()` instead.

* The theme setting `axis.ticks.margin` has been deprecated: now use the margin 
  property of `axis.text`.
  
* `stat_abline()`, `stat_hline()` and `stat_vline()` have been removed:
  these were never suitable for use other than with `geom_abline()` etc
  and were not documented.

* `show_guide` has been renamed to `show.legend`: this more accurately
  reflects what it does (controls appearance of layer in legend), and uses the 
  same convention as other ggplot2 arguments (i.e. a `.` between names).
  (Yes, I know that's inconsistent with function names with use `_`, but it's
  too late to change now.)

A number of geoms have been renamed to be internally consistent:

* `stat_binhex()` and `stat_bin2d()` have been renamed to `stat_bin_hex()` 
  and `stat_bin_2d()` (#1274). `stat_summary2d()` has been renamed to 
  `stat_summary_2d()`, `geom_density2d()`/`stat_density2d()` has been renamed 
  to `geom_density_2d()`/`stat_density_2d()`.

* `stat_spoke()` is now `geom_spoke()` since I realised it's a
  reparameterisation of `geom_segment()`.

* `stat_bindot()` has been removed because it's so tightly coupled to
  `geom_dotplot()`. If you happened to use `stat_bindot()`, just change to
  `geom_dotplot()` (#1194).

All defunct functions have been removed.

### Default appearance

* The default `theme_grey()` background colour has been changed from "grey90" 
  to "grey92": this makes the background a little less visually prominent.

* Labels and titles have been tweaked for readability:

    * Axes labels are darker.
    
    * Legend and axis titles are given the same visual treatment.
    
    * The default font size dropped from 12 to 11. You might be surprised that 
      I've made the default text size smaller as it was already hard for
      many people to read. It turns out there was a bug in RStudio (fixed in 
      0.99.724), that shrunk the text of all grid based graphics. Once that
      was resolved the defaults seemed too big to my eyes.
    
    * More spacing between titles and borders.
    
    * Default margins scale with the theme font size, so the appearance at 
      larger font sizes should be considerably improved (#1228). 

* `alpha` now affects both fill and colour aesthetics (#1371).

* `element_text()` gains a margins argument which allows you to add additional
  padding around text elements. To help see what's going on use `debug = TRUE` 
  to display the text region and anchors.

* The default font size in `geom_text()` has been decreased from 5mm (14 pts)
  to 3.8 mm (11 pts) to match the new default theme sizes.

* A diagonal line is no longer drawn on bar and rectangle legends. Instead, the
  border has been tweaked to be more visible, and more closely match the size of 
  line drawn on the plot.

* `geom_pointrange()` and `geom_linerange()` get vertical (not horizontal)
  lines in the legend (#1389).

* The default line `size` for `geom_smooth()` has been increased from 0.5 to 1 
  to make it easier to see when overlaid on data.
  
* `geom_bar()` and `geom_rect()` use a slightly paler shade of grey so they
  aren't so visually heavy.
  
* `geom_boxplot()` now colours outliers the same way as the boxes.

* `geom_point()` now uses shape 19 instead of 16. This looks much better on 
  the default Linux graphics device. (It's very slightly smaller than the old 
  point, but it shouldn't affect any graphics significantly)

* Sizes in ggplot2 are measured in mm. Previously they were converted to pts 
  (for use in grid) by multiplying by 72 / 25.4. However, grid uses printer's 
  points, not Adobe (big pts), so sizes are now correctly multiplied by 
  72.27 / 25.4. This is unlikely to noticeably affect display, but it's
  technically correct (<https://youtu.be/hou0lU8WMgo>).

* The default legend will now allocate multiple rows (if vertical) or
  columns (if horizontal) in order to make a legend that is more likely to
  fit on the screen. You can override with the `nrow`/`ncol` arguments
  to `guide_legend()`

    ```R
    p <- ggplot(mpg, aes(displ,hwy, colour = model)) + geom_point()
    p
    p + theme(legend.position = "bottom")
    # Previous behaviour
    p + guides(colour = guide_legend(ncol = 1))
    ```

### New and updated themes

* New `theme_void()` is completely empty. It's useful for plots with non-
  standard coordinates or for drawings (@jiho, #976).

* New `theme_dark()` has a dark background designed to make colours pop out
  (@jiho, #1018)

* `theme_minimal()` became slightly more minimal by removing the axis ticks:
  labels now line up directly beneath grid lines (@tomschloss, #1084)

* New theme setting `panel.ontop` (logical) make it possible to place 
  background elements (i.e., gridlines) on top of data. Best used with 
  transparent `panel.background` (@noamross. #551).

### Labelling

The facet labelling system was updated with many new features and a
more flexible interface (@lionel-). It now works consistently across
grid and wrap facets. The most important user visible changes are:

* `facet_wrap()` gains a `labeller` option (#25).

* `facet_grid()` and `facet_wrap()` gain a `switch` argument to
  display the facet titles near the axes. When switched, the labels
  become axes subtitles. `switch` can be set to "x", "y" or "both"
  (the latter only for grids) to control which margin is switched.

The labellers (such as `label_value()` or `label_both()`) also get
some new features:

* They now offer the `multi_line` argument to control whether to
  display composite facets (those specified as `~var1 + var2`) on one
  or multiple lines.

* In `label_bquote()` you now refer directly to the names of
  variables. With this change, you can create math expressions that
  depend on more than one variable. This math expression can be
  specified either for the rows or the columns and you can also
  provide different expressions to each margin.

  As a consequence of these changes, referring to `x` in backquoted
  expressions is deprecated.

* Similarly to `label_bquote()`, `labeller()` now take `.rows` and
  `.cols` arguments. In addition, it also takes `.default`.
  `labeller()` is useful to customise how particular variables are
  labelled. The three additional arguments specify how to label the
  variables are not specifically mentioned, respectively for rows,
  columns or both. This makes it especially easy to set up a
  project-wide labeller dispatcher that can be reused across all your
  plots. See the documentation for an example.

* The new labeller `label_context()` adapts to the number of factors
  facetted over. With a single factor, it displays only the values,
  just as before. But with multiple factors in a composite margin
  (e.g. with `~cyl + am`), the labels are passed over to
  `label_both()`. This way the variables names are displayed with the
  values to help identifying them.

On the programming side, the labeller API has been rewritten in order
to offer more control when faceting over multiple factors (e.g. with
formulae such as `~cyl + am`). This also means that if you have
written custom labellers, you will need to update them for this
version of ggplot.

* Previously, a labeller function would take `variable` and `value`
  arguments and return a character vector. Now, they take a data frame
  of character vectors and return a list. The input data frame has one
  column per factor facetted over and each column in the returned list
  becomes one line in the strip label. See documentation for more
  details.

* The labels received by a labeller now contain metadata: their margin
  (in the "type" attribute) and whether they come from a wrap or a
  grid facet (in the "facet" attribute).

* Note that the new `as_labeller()` function operator provides an easy
  way to transform an existing function to a labeller function. The
  existing function just needs to take and return a character vector.

## Documentation

* Improved documentation for `aes()`, `layer()` and much much more.

* I've tried to reduce the use of `...` so that you can see all the 
  documentation in one place rather than having to integrate multiple pages.
  In some cases this has involved adding additional arguments to geoms
  to make it more clear what you can do:
  
    *  `geom_smooth()` gains explicit `method`, `se` and `formula` arguments.
    
    * `geom_histogram()` gains `binwidth`, `bins`, `origin` and `right` 
      arguments.
      
    * `geom_jitter()` gains `width` and `height` arguments to make it easier
      to control the amount of jittering without using the lengthy 
      `position_jitter()` function (#1116)

* Use of `qplot()` in examples has been minimised (#1123, @hrbrmstr). This is
  inline with the 2nd edition of the ggplot2 box, which minimises the use of 
  `qplot()` in favour of `ggplot()`.

* Tightly linked geoms and stats (e.g. `geom_boxplot()` and `stat_boxplot()`) 
  are now documented in the same file so you can see all the arguments in one
  place. Variations of the same idea (e.g. `geom_path()`, `geom_line()`, and
  `geom_step()`) are also documented together.

* It's now obvious that you can set the `binwidth` parameter for
  `stat_bin_hex()`, `stat_summary_hex()`, `stat_bin_2d()`, and
  `stat_summary_2d()`. 

* The internals of positions have been cleaned up considerably. You're unlikely
  to notice any external changes, although the documentation should be a little
  less confusing since positions now don't list parameters they never use.

## Data

* All datasets have class `tbl_df` so if you also use dplyr, you get a better
  print method.

* `economics` has been brought up to date to 2015-04-01.

* New `economics_long` is the economics data in long form.

* New `txhousing` dataset containing information about the Texas housing
  market. Useful for examples that need multiple time series, and for
  demonstrating model+vis methods.

* New `luv_colours` dataset which contains the locations of all
  built-in `colors()` in Luv space.

* `movies` has been moved into its own package, ggplot2movies, because it was 
  large and not terribly useful. If you've used the movies dataset, you'll now 
  need to explicitly load the package with `library(ggplot2movies)`.

## Bug fixes and minor improvements

* All partially matched arguments and `$` have been been replaced with 
  full matches (@jimhester, #1134).

* ggplot2 now exports `alpha()` from the scales package (#1107), and `arrow()` 
  and `unit()` from grid (#1225). This means you don't need attach scales/grid 
  or do `scales::`/`grid::` for these commonly used functions.

* `aes_string()` now only parses character inputs. This fixes bugs when
  using it with numbers and non default `OutDec` settings (#1045).

* `annotation_custom()` automatically adds a unique id to each grob name,
  making it easier to plot multiple grobs with the same name (e.g. grobs of
  ggplot2 graphics) in the same plot (#1256).

* `borders()` now accepts xlim and ylim arguments for specifying the geographical 
  region of interest (@markpayneatwork, #1392).

* `coord_cartesian()` applies the same expansion factor to limits as for scales. 
  You can suppress with `expand = FALSE` (#1207).

* `coord_trans()` now works when breaks are suppressed (#1422).

* `cut_number()` gives error message if the number of requested bins can
  be created because there are two few unique values (#1046).

* Character labels in `facet_grid()` are no longer (incorrectly) coerced into
  factors. This caused problems with custom label functions (#1070).

* `facet_wrap()` and `facet_grid()` now allow you to use non-standard
  variable names by surrounding them with backticks (#1067).

* `facet_wrap()` more carefully checks its `nrow` and `ncol` arguments
  to ensure that they're specified correctly (@richierocks, #962)

* `facet_wrap()` gains a `dir` argument to control the direction the
  panels are wrapped in. The default is "h" for horizontal. Use "v" for
  vertical layout (#1260).

* `geom_abline()`, `geom_hline()` and `geom_vline()` have been rewritten to
  have simpler behaviour and be more consistent:

    * `stat_abline()`, `stat_hline()` and `stat_vline()` have been removed:
      these were never suitable for use other than with `geom_abline()` etc
      and were not documented.

    * `geom_abline()`, `geom_vline()` and `geom_hline()` are bound to
      `stat_identity()` and `position_identity()`

    * Intercept parameters can no longer be set to a function.

    * They are all documented in one file, since they are so closely related.

* `geom_bin2d()` will now let you specify one dimension's breaks exactly,
  without touching the other dimension's default breaks at all (#1126).

* `geom_crossbar()` sets grouping correctly so you can display multiple
  crossbars on one plot. It also makes the default `fatten` argument a little
  bigger to make the middle line more obvious (#1125).

* `geom_histogram()` and `geom_smooth()` now only inform you about the
  default values once per layer, rather than once per panel (#1220).

* `geom_pointrange()` gains `fatten` argument so you can control the
  size of the point relative to the size of the line.

* `geom_segment()` annotations were not transforming with scales 
  (@BrianDiggs, #859).

* `geom_smooth()` is no longer so chatty. If you want to know what the default
  smoothing method is, look it up in the documentation! (#1247)

* `geom_violin()` now has the ability to draw quantile lines (@DanRuderman).

* `ggplot()` now captures the parent frame to use for evaluation,
  rather than always defaulting to the global environment. This should
  make ggplot more suitable to use in more situations (e.g. with knitr)

* `ggsave()` has been simplified a little to make it easier to maintain.
  It no longer checks that you're printing a ggplot2 object (so now also
  works with any grid grob) (#970), and always requires a filename.
  Parameter `device` now supports character argument to specify which supported
  device to use ('pdf', 'png', 'jpeg', etc.), for when it cannot be correctly
  inferred from the file extension (for example when a temporary filename is
  supplied server side in shiny apps) (@sebkopf, #939). It no longer opens
  a graphics device if one isn't already open - this is annoying when you're
  running from a script (#1326).

* `guide_colorbar()` creates correct legend if only one color (@krlmlr, #943).

* `guide_colorbar()` no longer fails when the legend is empty - previously
  this often masked misspecifications elsewhere in the plot (#967).

* New `layer_data()` function extracts the data used for plotting for a given
  layer. It's mostly useful for testing.

* User supplied `minor_breaks` can now be supplied on the same scale as 
  the data, and will be automatically transformed with by scale (#1385).

* You can now suppress the appearance of an axis/legend title (and the space
  that would allocated for it) with `NULL` in the `scale_` function. To
  use the default label, use `waiver()` (#1145).

* Position adjustments no longer warn about potentially varying ranges
  because the problem rarely occurs in practice and there are currently a
  lot of false positives since I don't understand exactly what FP criteria
  I should be testing.

* `scale_fill_grey()` now uses red for missing values. This matches
  `scale_colour_grey()` and makes it obvious where missing values lie.
  Override with `na.value`.

* `scale_*_gradient2()` defaults to using Lab colour space.

* `scale_*_gradientn()` now allows `colours` or `colors` (#1290)

* `scale_y_continuous()` now also transforms the `lower`, `middle` and `upper`
  aesthetics used by `geom_boxplot()`: this only affects
  `geom_boxplot(stat = "identity")` (#1020).

* Legends no longer inherit aesthetics if `inherit.aes` is FALSE (#1267).

* `lims()` makes it easy to set the limits of any axis (#1138).

* `labels = NULL` now works with `guide_legend()` and `guide_colorbar()`.
  (#1175, #1183).

* `override.aes` now works with American aesthetic spelling, e.g. color

* Scales no longer round data points to improve performance of colour
  palettes. Instead the scales package now uses a much faster colour
  interpolation algorithm (#1022).

* `scale_*_brewer()` and `scale_*_distiller()` add new `direction` argument of 
  `scales::brewer_pal`, making it easier to change the order of colours 
  (@jiho, #1139).

* `scale_x_date()` now clips dates outside the limits in the same way as
  `scale_x_continuous()` (#1090).

* `stat_bin()` gains `bins` arguments, which denotes the number of bins. Now
  you can set `bins=100` instead of `binwidth=0.5`. Note that `breaks` or
  `binwidth` will override it (@tmshn, #1158, #102).

* `stat_boxplot()` warns if a continuous variable is used for the `x` aesthetic
  without also supplying a `group` aesthetic (#992, @krlmlr).

* `stat_summary_2d()` and `stat_bin_2d()` now share exactly the same code for 
  determining breaks from `bins`, `binwidth`, and `origin`. 
  
* `stat_summary_2d()` and `stat_bin_2d()` now output in tile/raster compatible 
  form instead of rect compatible form. 

* Automatically computed breaks do not lead to an error for transformations like
  "probit" where the inverse can map to infinity (#871, @krlmlr)

* `stat_function()` now always evaluates the function on the original scale.
  Previously it computed the function on transformed scales, giving incorrect
  values (@BrianDiggs, #1011).

* `strip_dots` works with anonymous functions within calculated aesthetics 
  (e.g. `aes(sapply(..density.., function(x) mean(x))))` (#1154, @NikNakk)

* `theme()` gains `validate = FALSE` parameter to turn off validation, and 
  hence store arbitrary additional data in the themes. (@tdhock, #1121)

* Improved the calculation of segments needed to draw the curve representing
  a line when plotted in polar coordinates. In some cases, the last segment
  of a multi-segment line was not drawn (@BrianDiggs, #952)<|MERGE_RESOLUTION|>--- conflicted
+++ resolved
@@ -1,18 +1,15 @@
 # ggplot2 (development version)
 
-<<<<<<< HEAD
 * (Breaking) The defaults for all geoms can be set at one in the theme. 
   (@teunbrand based on pioneering work by @dpseidel, #2239)
     * A new `theme(geom)` argument is used to track these defaults.
     * The `element_geom()` function can be used to populate that argument.
     * The `from_theme()` function allows access to the theme default fields from
       inside the `aes()` function.
-=======
 * Missing values from discrete palettes are no longer translated 
   (@teunbrand, #5929).
 * Fixed bug in `facet_grid(margins = TRUE)` when using expresssions 
   (@teunbrand, #1864).
->>>>>>> 7fb4c382
 * `geom_step()` now supports the `orientation` argument (@teunbrand, #5936).
 * `position_dodge()` and `position_jitterdodge()` now have a `reverse` argument 
   (@teunbrand, #3610)

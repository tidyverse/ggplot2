--- conflicted
+++ resolved
@@ -44,16 +44,14 @@
 * `coord_sf()`, `coord_map()`, and `coord_polar()` now squash `-Inf` and `Inf`
   into the min and max of the plot (@yutannihilation, #2972).
 
-<<<<<<< HEAD
+* `stat_bin()` will now error when the number of bins exceeds 1e6 to avoid 
+  accidentally freezing the user session (@thomasp85).
+
+* `stat_bin()` now handles data with only one unique value (@yutannihilation #3047).
+
 * `geom_tile()` and `geom_rect()` now draw rectangles without notches at the
   corners. The style of the corner can be controlled by `lineend` and `linejoin`
   parameters (@yutannihilation, #3050).
-=======
-* `stat_bin()` will now error when the number of bins exceeds 1e6 to avoid 
-  accidentally freezing the user session (@thomasp85).
-
-* `stat_bin()` now handles data with only one unique value (@yutannihilation #3047).
->>>>>>> 256b26ab
 
 # ggplot2 3.1.0
 

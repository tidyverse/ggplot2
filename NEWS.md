--- conflicted
+++ resolved
@@ -1,9 +1,8 @@
 # ggplot2 (development version)
 
-<<<<<<< HEAD
 * `ggsave()` now uses ragg to render raster output if ragg is available 
   (@thomasp85, #4388)
-=======
+  
 * `coord_sf()` now has an argument `default_crs` that specifies the coordinate
   reference system (CRS) for non-sf layers and scale/coord limits. This argument
   defaults to the World Geodetic System 1984 (WGS84), which means x and y positions
@@ -13,7 +12,6 @@
   packages implementing `stat_sf()`-like functionality are encouraged to look at the
   source code of `stat_sf()`'s `compute_group()` function to see how to provide
   scale-limit hints to `coord_sf()` (@clauswilke, #3659).
->>>>>>> 23baab09
 
 * `ggsave()` now sets the default background to match the fill value of the
   `plot.background` theme element (@karawoo, #4057)

--- conflicted
+++ resolved
@@ -1,9 +1,8 @@
 # ggplot2 (development version)
 
-<<<<<<< HEAD
 * (internal) The plot's layout now has a coord parameters that is used to 
   prevent setting up identical panel parameters (#5427)
-=======
+
 * Legend titles no longer take up space if they've been removed by setting 
   `legend.title = element_blank()` (@teunbrand, #3587).
 
@@ -21,7 +20,6 @@
 
 * `labeller()` now handles unspecified entries from lookup tables
   (@92amartins, #4599).
->>>>>>> bf0c64fa
 
 * `fortify.default()` now accepts a data-frame-like object granted the object
   exhibits healthy `dim()`, `colnames()`, and `as.data.frame()` behaviors

--- conflicted
+++ resolved
@@ -1,9 +1,5 @@
 # ggplot2 (development version)
 
-<<<<<<< HEAD
-* `linetype = NA` is now interpreted to mean 'no line' instead of raising errors
-  (@teunbrand, #6269).
-=======
 * New `stat_connect()` to connect points via steps or other shapes 
   (@teunbrand, #6228)
 * Fixed regression with incorrectly drawn gridlines when using `coord_flip()` 
@@ -12,7 +8,6 @@
   of warnings. 
 * Functions and arguments that were soft-deprecated up to ggplot2 3.4.0 now 
   throw warnings.
->>>>>>> ffdfc23a
 * (internal) layer data can be attenuated with parameter attributes 
   (@teunbrand, #3175).
 * Date scales silently coerce <POSIXct> to <Date> and datetime scales silently
@@ -335,6 +330,8 @@
 * (internal) The ViewScale class has a `make_fixed_copy()` method to permit 
   copying trained position scales (#3441).
 * Improved consistency of curve direction in `geom_curve()` (@teunbrand, #5069)
+* `linetype = NA` is now interpreted to mean 'no line' instead of raising errors
+  (@teunbrand, #6269).
 
 # ggplot2 3.5.1
 

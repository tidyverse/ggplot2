# ggplot2 (development version)

<<<<<<< HEAD
* `coord_sf()` no longer errors when dealing with empty graticules (@teunbrand, #6052)
=======
* Date(time) scales now throw appropriate errors when `date_breaks`, 
  `date_minor_breaks` or `date_labels` are not strings (@RodDalBen, #5880)
* `geom_errorbarh()` is deprecated in favour of 
  `geom_errorbar(orientation = "y")` (@teunbrand, #5961).
* `geom_contour()` should be able to recognise a rotated grid of points 
  (@teunbrand, #4320)
* `geom_boxplot()` gains additional arguments to style the colour, linetype and
  linewidths of the box, whiskers, median line and staples (@teunbrand, #5126)
* (internal) Using `after_scale()` in the `Geom*$default_aes()` field is now
  evaluated in the context of data (@teunbrand, #6135)
* Fixed bug where binned scales wouldn't simultaneously accept transformations
  and function-limits (@teunbrand, #6144).
* Fixed bug where the `ggplot2::`-prefix did not work with `stage()` 
  (@teunbrand, #6104).
* New `get_labs()` function for retrieving completed plot labels 
  (@teunbrand, #6008).
* Built-in `theme_*()` functions now have `ink` and `paper` arguments to control
  foreground and background colours respectively (@teunbrand)
* The `summary()` method for ggplots is now more terse about facets 
  (@teunbrand, #5989).
* `guide_bins()`, `guide_colourbar()` and `guide_coloursteps()` gain an `angle`
  argument to overrule theme settings, similar to `guide_axis(angle)` 
  (@teunbrand, #4594).
* `coord_*(expand)` can now take a logical vector to control expansion at any
  side of the panel (top, right, bottom, left) (@teunbrand, #6020)
* (Breaking) The defaults for all geoms can be set at one in the theme. 
  (@teunbrand based on pioneering work by @dpseidel, #2239)
    * A new `theme(geom)` argument is used to track these defaults.
    * The `element_geom()` function can be used to populate that argument.
    * The `from_theme()` function allows access to the theme default fields from
      inside the `aes()` function.
>>>>>>> add05b32
* Passing empty unmapped aesthetics to layers raises a warning instead of
  throwing an error (@teunbrand, #6009).
* Moved {mgcv} from Imports to Suggests (@teunbrand, #5986)
* New `reset_geom_defaults()` and `reset_stat_defaults()` to restore all geom or
  stat default aesthetics at once (@teunbrand, #5975).
* `facet_wrap()` can have `space = "free_x"` with 1-row layouts and 
  `space = "free_y"` with 1-column layouts (@teunbrand)
* Secondary axes respect `n.breaks` setting in continuous scales (@teunbrand, #4483).
* Layers can have names (@teunbrand, #4066).
* (internal) improvements to `pal_qualitative()` (@teunbrand, #5013)
* `coord_radial(clip = "on")` clips to the panel area when the graphics device
  supports clipping paths (@teunbrand, #5952).
* (internal) Panel clipping responsibility moved from Facet class to Coord 
  class through new `Coord$draw_panel()` method.
* `theme(strip.clip)` now defaults to `"on"` and is independent of Coord 
  clipping (@teunbrand, 5952).
* (internal) rearranged the code of `Facet$draw_panels()` method (@teunbrand).
* Axis labels are now justified across facet panels (@teunbrand, #5820)
* Fixed bug in `stat_function()` so x-axis title now produced automatically 
  when no data added. (@phispu, #5647).
* geom_sf now accepts shape names (@sierrajohnson, #5808)
* Added `gg` class to `labs()` (@phispu, #5553).
* Missing values from discrete palettes are no longer translated 
  (@teunbrand, #5929).
* Fixed bug in `facet_grid(margins = TRUE)` when using expresssions 
  (@teunbrand, #1864).
* `geom_step()` now supports the `orientation` argument (@teunbrand, #5936).
* `position_dodge()` and `position_jitterdodge()` now have a `reverse` argument 
  (@teunbrand, #3610)
* `coord_radial(r.axis.inside)` can now take a numeric value to control 
  placement of internally placed radius axes (@teunbrand, #5805).
* (internal) default labels are derived in `ggplot_build()` rather than
  in `ggplot_add.Layer()` (@teunbrand, #5894)
* An attempt is made to use a variable's label attribute as default label 
  (@teunbrand, #4631)
* Themes gain an additional `header_family` argument to easily set the font
  for headers and titles (#5886).
* The `plot.subtitle`, `plot.caption` and `plot.tag` theme elements now inherit 
  from the root `text` element instead of the `title` element (#5886).
* ggplot2 no longer imports {glue} (@teunbrand, #5986).
* `geom_rect()` can now derive the required corners positions from `x`/`width`
  or `y`/`height` parameterisation (@teunbrand, #5861).
* All position scales now use the same definition of `x` and `y` aesthetics.
  This lets uncommon aesthetics like `xintercept` expand scales as usual.
  (#3342, #4966, @teunbrand)
* Bare numeric values provided to Date or Datetime scales get inversely 
  transformed (cast to Date/POSIXct) with a warning (@teunbrand).
* `stat_bin()` now accepts functions for argument `breaks` (@aijordan, #4561)
* (internal) The plot's layout now has a coord parameter that is used to 
  prevent setting up identical panel parameters (#5427)
* (internal) rearranged the code of `Facet$draw_panels()` method (@teunbrand).
* `geom_rug()` prints a warning when `na.rm = FALSE`, as per documentation (@pn317, #5905)
* `position_dodge(preserve = "single")` now handles multi-row geoms better,
  such as `geom_violin()` (@teunbrand based on @clauswilke's work, #2801).
* `position_jitterdodge()` now dodges by `group` (@teunbrand, #3656)
* The `arrow.fill` parameter is now applied to more line-based functions: 
  `geom_path()`, `geom_line()`, `geom_step()` `geom_function()`, line 
   geometries in `geom_sf()` and `element_line()`.
* Fixed bug where binned guides would keep out-of-bounds breaks 
  (@teunbrand, #5870).
* The size of the `draw_key_polygon()` glyph now reflects the `linewidth` 
  aesthetic (#4852).
* New function `complete_theme()` to replicate how themes are handled during
  plot building (#5801).
* Special getter and setter functions have been renamed for consistency, allowing
  for better tab-completion with `get_*`- and `set_*`-prefixes. The old names 
  remain available for backward compatibility (@teunbrand, #5568).
  
  | New name             | Old name          |
  | -------------------- | ----------------- |
  | `get_theme()`        | `theme_get()`     |
  | `set_theme()`        | `theme_set()`     |
  | `replace_theme()`    | `theme_replace()` |
  | `update_theme()`     | `theme_update()`  |
  | `get_last_plot()`    | `last_plot()`     |
  | `get_layer_data()`   | `layer_data()`    |
  | `get_layer_grob()`   | `layer_grob()`    |
  | `get_panel_scales()` | `layer_scales()`  |

* Discrete scales now support `minor_breaks`. This may only make sense in
  discrete position scales, where it affects the placement of minor ticks
  and minor gridlines (#5434).
* Discrete position scales now expose the `palette` argument, which can be used 
  to customise spacings between levels (@teunbrand, #5770).
* The default `se` parameter in layers with `geom = "smooth"` will be `TRUE` 
  when the data has `ymin` and `ymax` parameters and `FALSE` if these are 
  absent. Note that this does not affect the default of `geom_smooth()` or
  `stat_smooth()` (@teunbrand, #5572).
* The bounded density option in `stat_density()` uses a wider range to
  prevent discontinuities (#5641).
* `geom_raster()` now falls back to rendering as `geom_rect()` when coordinates
  are not Cartesian (#5503).
* `stat_ecdf()` now has an optional `weight` aesthetic (@teunbrand, #5058).
* Position scales combined with `coord_sf()` can now use functions in the 
 `breaks` argument. In addition, `n.breaks` works as intended and 
 `breaks = NULL` removes grid lines and axes (@teunbrand, #4622).
* (Internal) Applying defaults in `geom_sf()` has moved from the internal 
  `sf_grob()` to `GeomSf$use_defaults()` (@teunbrand).
* `facet_wrap()` has new options for the `dir` argument to more precisely
  control panel directions. Internally `dir = "h"` or `dir = "v"` is deprecated 
  (@teunbrand, #5212).
* Prevented `facet_wrap(..., drop = FALSE)` from throwing spurious errors when
  a character facetting variable contained `NA`s (@teunbrand, #5485).
* When facets coerce the faceting variables to factors, the 'ordered' class
  is dropped (@teunbrand, #5666).
* `geom_curve()` now appropriately removes missing data instead of throwing
  errors (@teunbrand, #5831).
* `update_geom_defaults()` and `update_stat_defaults()` have a reset mechanism
  when using `new = NULL` and invisible return the previous defaults (#4993).
* Fixed regression in axes where `breaks = NULL` caused the axes to disappear
  instead of just rendering the axis line (@teunbrand, #5816).
* `geom_point()` can be dodged vertically by using 
  `position_dodge(..., orientation = "y")` (@teunbrand, #5809).
* Fixed bug where `na.value` was incorrectly mapped to non-`NA` values 
  (@teunbrand, #5756).
* Fixed bug in `guide_custom()` that would throw error with `theme_void()` 
  (@teunbrand, #5856).
* New helper function `gg_par()` to translate ggplot2's interpretation of 
  graphical parameters to {grid}'s interpretation (@teunbrand, #5866).
* `scale_{x/y}_discrete()` can now accept a `sec.axis`. It is recommended to
  only use `dup_axis()` to set custom breaks or labels, as discrete variables 
  cannot be transformed (@teunbrand, #3171).
* `stat_density()` has the new computed variable: `wdensity`, which is
  calculated as the density times the sum of weights (@teunbrand, #4176).
* `theme()` gets new `spacing` and `margins` arguments that all other spacings
  and (non-text) margins inherit from (@teunbrand, #5622).
* `geom_ribbon()` can have varying `fill` or `alpha` in linear coordinate
  systems (@teunbrand, #4690).
* `geom_tile()` computes default widths and heights per panel instead of
  per layer (@teunbrand, #5740).
* The `fill` of the `panel.border` theme setting is ignored and forced to be
  transparent (#5782).
* `stat_align()` skips computation when there is only 1 group and therefore
  alignment is not necessary (#5788).
* `position_stack()` skips computation when all `x` values are unique and 
  therefore stacking is not necessary (#5788).
* A new `ggplot_build()` S3 method for <ggplot_built> classes was added, which
  returns input unaltered (@teunbrand, #5800).
* `width` is implemented as aesthetic instead of parameter in `geom_col()` and
  `geom_bar()` (#3142).
* Fix a bug in `position_jitterdodge()` where different jitters would be applied
  to different position aesthetics of the same axis (@teunbrand, #5818).
* In `stat_bin()`, the default `boundary` is now chosen to better adhere to 
  the `nbin` argument (@teunbrand, #5882, #5036)
* `after_stat()` and `after_scale()` throw warnings when the computed aesthetics
  are not of the correct length (#5901).
* `guide_colourbar()` now correctly hands off `position` and `available_aes`
  parameters downstream (@teunbrand, #5930)
* `geom_hline()` and `geom_vline()` now have `position` argument
  (@yutannihilation, #4285).
* New function `get_strip_labels()` to retrieve facet labels (@teunbrand, #4979)
* Fixed bug in `position_dodge2()`'s identification of range overlaps 
  (@teunbrand, #5938, #4327).
* Fixed bug where empty discrete scales weren't recognised as such 
  (@teunbrand, #5945).
* (internal) The summary function of `stat_summary()` and `stat_summary_bin()` 
  is setup once in total instead of once per group (@teunbrand, #5971)
* `facet_grid(space = "free")` can now be combined with `coord_fixed()` 
  (@teunbrand, #4584).
* `theme_classic()` now has black ticks and text instead of dark gray. In 
  addition, `theme_classic()`'s axis line end is `"square"` (@teunbrand, #5978).
* {tibble} is now suggested instead of imported (@teunbrand, #5986)
* The ellipsis argument is now checked in `fortify()`, `get_alt_text()`, 
  `labs()` and several guides (@teunbrand, #3196).
* `stat_summary_bin()` no longer ignores `width` parameter (@teunbrand, #4647).
* Added `keep.zeroes` argument to `stat_bin()` (@teunbrand, #3449)

# ggplot2 3.5.1

This is a small release focusing on fixing regressions from 3.5.0 and 
documentation updates.

## Bug fixes

* Fixed bug where discrete scales could not map aesthetics only consisting of
  `NA`s (#5623)
* Fixed spurious warnings from `sec_axis()` with `breaks = NULL` (#5713).
* Patterns and gradients are now also enabled in `geom_sf()` 
  (@teunbrand, #5716).
* The default behaviour of `resolution()` has been reverted to pre-3.5.0 
  behaviour. Whether mapped discrete vectors should be treated as having 
  resolution of 1 is controlled by the new `discrete` argument.
* Fixed bug in `guide_bins()` and `guide_coloursteps()` where discrete breaks,
  such as the levels produced by `cut()`, were ordered incorrectly 
  (@teunbrand, #5757).
  
## Improvements

* When facets coerce the faceting variables to factors, the 'ordered' class
  is dropped (@teunbrand, #5666).
* `coord_map()` and `coord_polar()` throw informative warnings when used
  with the guide system (#5707).
* When passing a function to `stat_contour(breaks)`, that function is used to
  calculate the breaks even if `bins` and `binwidth` are missing 
  (@teunbrand, #5686).
* `geom_step()` now supports `lineend`, `linejoin` and `linemitre` parameters 
  (@teunbrand, #5705).
* Fixed performance loss when the `.data` pronoun is used in `aes()` (#5730).
* Facet evaluation is better at dealing with inherited errors 
  (@teunbrand, #5670).
* `stat_bin()` deals with non-finite breaks better (@teunbrand, #5665).
* While axes in `coord_radial()` don't neatly fit the top/right/bottom/left
  organisation, specifying `position = "top"` or `position = "right"` 
  in the scale will flip the placement of the radial axis (#5735)
* Theme elements that do not exist now throw warnings instead of errors (#5719).
* Fixed bug in `coord_radial()` where full circles were not treated as such 
  (@teunbrand, #5750).
* When legends detect the presence of values in a layer, `NA` is now detected
  if the data contains values outside the given breaks (@teunbrand, #5749).
* `annotate()` now warns about `stat` or `position` arguments (@teunbrand, #5151)
* `guide_coloursteps(even.steps = FALSE)` now works with discrete data that has 
  been formatted by `cut()` (@teunbrand, #3877).
* `ggsave()` now offers to install svglite if needed (@eliocamp, #6166).

# ggplot2 3.5.0

This is a minor release that turned out quite beefy. It is focused on 
overhauling the guide system: the system responsible for displaying information 
from scales in the guise of axes and legends. As part of that overhaul, new 
guides have been implemented and existing guides have been refined. The look 
and feel of guides has been mostly preserved, but their internals and 
styling options have changed drastically.

Briefly summarising other highlights, we also welcome `coord_radial()` as a 
successor of  `coord_polar()`. Initial support for newer graphical features, 
such as pattern fills has been added. The API has changed how `I()`/`<AsIs>` 
vectors interact with the scale system, namely: not at all. 

## Breaking changes

* The guide system. As a whole. See 'new features' for more information. 
  While the S3 guide generics are still in place, the S3 methods for 
  `guide_train()`, `guide_merge()`, `guide_geom()`, `guide_transform()`,
  `guide_gengrob()` have been superseded by the respective ggproto methods.
  In practice, this will mean that `NextMethod()` or sub-classing ggplot2's
  guides with the S3 system will no longer work.
  
* By default, `guide_legend()` now only draws a key glyph for a layer when
  the value is in the layer's data. To revert to the old behaviour, you
  can still set `show.legend = c({aesthetic} = TRUE)` (@teunbrand, #3648).

* In the `scale_{colour/fill}_gradient2()` and 
  `scale_{colour/fill}_steps2()` functions, the `midpoint` argument is 
  transformed by the scale transformation (#3198).
  
* The `legend.key` theme element is set to inherit from the `panel.background`
  theme element. The default themes no longer set the `legend.key` element.
  This causes a visual change with the default `theme_gray()` (#5549).
  
* The `scale_name` argument in `continuous_scale()`, `discrete_scale()` and
  `binned_scale()` is soft-deprecated. If you have implemented custom scales,
  be advised to double-check that unnamed arguments ends up where they should 
  (@teunbrand, #1312).  
  
* The `legend.text.align` and `legend.title.align` arguments in `theme()` are 
  deprecated. The `hjust` setting of the `legend.text` and `legend.title` 
  elements continues to fulfill the role of text alignment (@teunbrand, #5347).
  
* 'lines' units in `geom_label()`, often used in the `label.padding` argument, 
  are now are relative to the text size. This causes a visual change, but fixes 
  a misalignment issue between the textbox and text (@teunbrand, #4753)
  
* `coord_flip()` has been marked as superseded. The recommended alternative is
  to swap the `x` and `y` aesthetic and/or using the `orientation` argument in
  a layer (@teunbrand, #5130).
  
* The `trans` argument in scales and secondary axes has been renamed to 
  `transform`. The `trans` argument itself is deprecated. To access the
  transformation from the scale, a new `get_transformation()` method is 
  added to Scale-classes (#5558).
  
* Providing a numeric vector to `theme(legend.position)` has been deprecated.
  To set the default legend position inside the plot use 
  `theme(legend.position = "inside", legend.position.inside = c(...))` instead.

## New features

* Plot scales now ignore `AsIs` objects constructed with `I(x)`, instead of
  invoking the identity scale. This allows these columns to co-exist with other
  layers that need a non-identity scale for the same aesthetic. Also, it makes
  it easy to specify relative positions (@teunbrand, #5142).
  
* The `fill` aesthetic in many geoms now accepts grid's patterns and gradients.
  For developers of layer extensions, this feature can be enabled by switching 
  from `fill = alpha(fill, alpha)` to `fill = fill_alpha(fill, alpha)` when 
  providing fills to `grid::gpar()` (@teunbrand, #3997).
  
* New function `check_device()` for testing the availability of advanced 
  graphics features introduced in R 4.1.0 onward (@teunbrand, #5332).
  
* `coord_radial()` is a successor to `coord_polar()` with more customisation 
  options. `coord_radial()` can:
  
  * integrate with the new guide system via a dedicated `guide_axis_theta()` to
    display the angle coordinate.
  * in addition to drawing full circles, also draw circle sectors by using the 
    `end` argument.
  * avoid data vanishing in the center of the plot by setting the `donut` 
    argument.
  * adjust the `angle` aesthetic of layers, such as `geom_text()`, to align 
    with the coordinate system using the `rotate_angle` argument.
    
### The guide system

The guide system encompassing axes and legends, as the last remaining chunk of 
ggplot2, has been rewritten to use the `<ggproto>` system instead of the S3 
system. This change was a necessary step to officially break open the guide 
system for extension package developers. The axes and legends now inherit from 
a `<Guide>` class, which makes them extensible in the same manner as geoms, 
stats, facets and coords (#3329, @teunbrand)

* The most user-facing change is that the styling of guides is rewired through
  the theme system. Guides now have a `theme` argument that can style 
  individual guides, while `theme()` has gained additional arguments to style
  guides. Theme elements declared in the guide override theme elements set
  through the plot. The new theme elements for guides are: 
  `legend.key.spacing{.x/.y}`, `legend.frame`, `legend.axis.line`, 
  `legend.ticks`, `legend.ticks.length`, `legend.text.position` and 
  `legend.title.position`. Previous style options in the arguments of 
  `guide_*()` functions are soft-deprecated.

* Unfortunately, we could not fully preserve the function of pre-existing
  guide extensions written in the S3 system. A fallback for these old guides
  is encapsulated in the `<GuideOld>` class, which calls the old S3 generics.
  The S3 methods have been removed as part of cleaning up, so the old guides
  will still work if the S3 methods are reimplemented, but we encourage to
  switch to the new system (#2728).
  
* The `order` argument of guides now strictly needs to be a length-1 
  integer (#4958).
  
#### Axes

* New `guide_axis_stack()` to combine other axis guides on top of one another.

* New `guide_axis_theta()` to draw an axis in a circular arc in 
  `coord_radial()`. The guide can be controlled by adding 
  `guides(theta = guide_axis_theta(...))` to a plot.

* New `guide_axis_logticks()` can be used to draw logarithmic tick marks as
  an axis. It supersedes the `annotation_logticks()` function 
  (@teunbrand, #5325).

* `guide_axis()` gains a `minor.ticks` argument to draw minor ticks (#4387).

* `guide_axis()` gains a `cap` argument that can be used to trim the
      axis line to extreme breaks (#4907).

* Primary axis titles are now placed at the primary guide, so that
  `guides(x = guide_axis(position = "top"))` will display the title at the
  top by default (#4650).
  
* The default `vjust` for the `axis.title.y.right` element is now 1 instead of
  0.
  
* Unknown secondary axis guide positions are now inferred as the opposite 
  of the primary axis guide when the latter has a known `position` (#4650).
  
#### Legends

* New `guide_custom()` function for drawing custom graphical objects (grobs)
  unrelated to scales in legend positions (#5416).
  
* All legends have acquired a `position` argument, that allows individual guides
  to deviate from the `legend.position` set in the `theme()` function. This
  means that legends can now be placed at multiple sides of the plot (#5488).
  
* The spacing between legend keys and their labels, in addition to legends
  and their titles, is now controlled by the text's `margin` setting. Not
  specifying margins will automatically add appropriate text margins. To
  control the spacing within a legend between keys, the new 
  `legend.key.spacing.{x/y}` argument can be used in `theme()`. This leaves the 
  `legend.spacing` theme setting dedicated to solely controlling the spacing 
  between different guides (#5455).
  
* `guide_colourbar()` and `guide_coloursteps()` gain an `alpha` argument to
  set the transparency of the bar (#5085).

* New `display` argument in `guide_colourbar()` supplants the `raster` argument.
  In R 4.1.0 and above, `display = "gradient"` will draw a gradient.
  
* Legend keys that can draw arrows have their size adjusted for arrows.

* When legend titles are larger than the legend, title justification extends
  to the placement of keys and labels (#1903).

* Glyph drawing functions of the `draw_key_*()` family can now set `"width"`
  and `"height"` attributes (in centimetres) to the produced keys to control
  their displayed size in the legend.
  
* `coord_sf()` now uses customisable guides provided in the scales or 
  `guides()` function (@teunbrand).

## Improvements

* `guide_coloursteps(even.steps = FALSE)` now draws one rectangle per interval
  instead of many small ones (#5481).

* `draw_key_label()` now better reflects the appearance of labels (#5561).

* `position_stack()` no longer silently removes missing data, which is now
  handled by the geom instead of position (#3532).
  
* The `minor_breaks` function argument in scales can now also take a function 
  with two arguments: the scale's limits and the scale's major breaks (#3583).
  
* Failing to fit or predict in `stat_smooth()` now gives a warning and omits
  the failed group, instead of throwing an error (@teunbrand, #5352).
  
* `labeller()` now handles unspecified entries from lookup tables
  (@92amartins, #4599).
  
* `fortify.default()` now accepts a data-frame-like object granted the object
  exhibits healthy `dim()`, `colnames()`, and `as.data.frame()` behaviours
  (@hpages, #5390).

* `geom_violin()` gains a `bounds` argument analogous to `geom_density()`s 
  (@eliocamp, #5493).

* To apply dodging more consistently in violin plots, `stat_ydensity()` now
  has a `drop` argument to keep or discard groups with 1 observation.
  
* `geom_boxplot()` gains a new argument, `staplewidth` that can draw staples
  at the ends of whiskers (@teunbrand, #5126)
  
* `geom_boxplot()` gains an `outliers` argument to switch outliers on or off,
  in a manner that does affects the scale range. For hiding outliers that does
  not affect the scale range, you can continue to use `outlier.shape = NA` 
  (@teunbrand, #4892).
  
* Nicer error messages for xlim/ylim arguments in coord-* functions
  (@92amartins, #4601, #5297).

* You can now omit either `xend` or `yend` from `geom_segment()` as only one
  of these is now required. If one is missing, it will be filled from the `x`
  and `y` aesthetics respectively. This makes drawing horizontal or vertical
  segments a little bit more convenient (@teunbrand, #5140).
  
* When `geom_path()` has aesthetics varying within groups, the `arrow()` is
  applied to groups instead of individual segments (@teunbrand, #4935).
  
* `geom_text()` and `geom_label()` gained a `size.unit` parameter that set the 
  text size to millimetres, points, centimetres, inches or picas 
  (@teunbrand, #3799).
  
* `geom_label()` now uses the `angle` aesthetic (@teunbrand, #2785)

* The `label.padding` argument in `geom_label()` now supports inputs created
  with the `margin()` function (#5030).
  
* `ScaleContinuous$get_breaks()` now only calls `scales::zero_range()` on limits
  in transformed space, rather than in data space (#5304).
  
* Scales throw more informative messages (@teunbrand, #4185, #4258)
  
* `scale_*_manual()` with a named `values` argument now emits a warning when
  none of those names match the values found in the data (@teunbrand, #5298).
  
* The `name` argument in most scales is now explicitly the first argument 
  (#5535)
  
* The `translate_shape_string()` internal function is now exported for use in
  extensions of point layers (@teunbrand, #5191).
  
* To improve `width` calculation in bar plots with empty factor levels, 
  `resolution()` considers `mapped_discrete` values as having resolution 1 
  (@teunbrand, #5211)
  
* In `theme()`, some elements can be specified with `rel()` to inherit from
  `unit`-class objects in a relative fashion (@teunbrand, #3951).
  
* `theme()` now supports splicing a list of arguments (#5542).

* In the theme element hierarchy, parent elements that are a strict subclass
  of child elements now confer their subclass upon the children (#5457).
  
* New `plot.tag.location` in `theme()` can control placement of the plot tag
  in the `"margin"`, `"plot"` or the new `"panel"` option (#4297).
  
* `coord_munch()` can now close polygon shapes (@teunbrand, #3271)
  
* Aesthetics listed in `geom_*()` and `stat_*()` layers now point to relevant
  documentation (@teunbrand, #5123).
  
* The new argument `axes` in `facet_grid()` and `facet_wrap()` controls the
  display of axes at interior panel positions. Additionally, the `axis.labels`
  argument can be used to only draw tick marks or fully labelled axes 
  (@teunbrand, #4064).
  
* `coord_polar()` can have free scales in facets (@teunbrand, #2815).

* The `get_guide_data()` function can be used to extract position and label
  information from the plot (#5004).
  
* Improve performance of layers without positional scales (@zeehio, #4990)

* More informative error for mismatched 
  `direction`/`theme(legend.direction = ...)` arguments (#4364, #4930).

## Bug fixes

* Fixed regression in `guide_legend()` where the `linewidth` key size
  wasn't adapted to the width of the lines (#5160).

* In `guide_bins()`, the title no longer arbitrarily becomes offset from
  the guide when it has long labels.
  
* `guide_colourbar()` and `guide_coloursteps()` merge properly when one
  of the aesthetics is dropped (#5324).

* When using `geom_dotplot(binaxis = "x")` with a discrete y-variable, dots are
  now stacked from the y-position rather than from 0 (@teunbrand, #5462)
  
* `stat_count()` treats `x` as unique in the same manner `unique()` does 
  (#4609).
  
* The plot's title, subtitle and caption now obey horizontal text margins
  (#5533).
  
* Contour functions will not fail when `options("OutDec")` is not `.` (@eliocamp, #5555).

* Lines where `linewidth = NA` are now dropped in `geom_sf()` (#5204).

* `ggsave()` no longer sometimes creates new directories, which is now 
  controlled by the new `create.dir` argument (#5489).
  
* Legend titles no longer take up space if they've been removed by setting 
  `legend.title = element_blank()` (@teunbrand, #3587).
  
* `resolution()` has a small tolerance, preventing spuriously small resolutions 
  due to rounding errors (@teunbrand, #2516).
  
* `stage()` now works correctly, even with aesthetics that do not have scales 
  (#5408)
  
* `stat_ydensity()` with incomplete groups calculates the default `width` 
  parameter more stably (@teunbrand, #5396)
  
* The `size` argument in `annotation_logticks()` has been deprecated in favour
  of the `linewidth` argument (#5292).
  
* Binned scales now treat `NA`s in limits the same way continuous scales do 
  (#5355).

* Binned scales work better with `trans = "reverse"` (#5355).

* Integers are once again valid input to theme arguments that expect numeric
  input (@teunbrand, #5369)
  
* Legends in `scale_*_manual()` can show `NA` values again when the `values` is
  a named vector (@teunbrand, #5214, #5286).
  
* Fixed bug in `coord_sf()` where graticule lines didn't obey 
  `panel.grid.major`'s linewidth setting (@teunbrand, #5179)
  
* Fixed bug in `annotation_logticks()` when no suitable tick positions could
  be found (@teunbrand, #5248).
  
* The default width of `geom_bar()` is now based on panel-wise resolution of
  the data, rather than global resolution (@teunbrand, #4336).
  
* `stat_align()` is now applied per panel instead of globally, preventing issues
  when facets have different ranges (@teunbrand, #5227).
  
* A stacking bug in `stat_align()` was fixed (@teunbrand, #5176).

* `stat_contour()` and `stat_contour_filled()` now warn about and remove
  duplicated coordinates (@teunbrand, #5215).
  
* `guide_coloursteps()` and `guide_bins()` sort breaks (#5152). 
  
## Internal changes
  
* The `ScaleContinuous$get_breaks()` method no longer censors
  the computed breaks.
  
* The ggplot object now contains `$layout` which points to the `Layout` ggproto
  object and will be used by the `ggplot_build.ggplot` method. This was exposed
  so that package developers may extend the behaviour of the `Layout` ggproto 
  object without needing to develop an entirely new `ggplot_build` method 
  (@jtlandis, #5077).
  
* Guide building is now part of `ggplot_build()` instead of 
  `ggplot_gtable()` to allow guides to observe unmapped data (#5483).
  
* The `titleGrob()` function has been refactored to be faster and less
  complicated.

* The `scales_*()` functions related to managing the `<ScalesList>` class have
  been implemented as methods in the `<ScalesList>` class, rather than stray
  functions (#1310).
  
# ggplot2 3.4.4

This hotfix release adapts to a change in r-devel's `base::is.atomic()` and 
the upcoming retirement of maptools.

* `fortify()` for sp objects (e.g., `SpatialPolygonsDataFrame`) is now deprecated
  and will be removed soon in support of [the upcoming retirement of rgdal, rgeos,
  and maptools](https://r-spatial.org/r/2023/05/15/evolution4.html). In advance
  of the whole removal, `fortify(<SpatialPolygonsDataFrame>, region = ...)`
  no longer works as of this version (@yutannihilation, #5244).

# ggplot2 3.4.3
This hotfix release addresses a version comparison change in r-devel. There are
no user-facing or breaking changes.

# ggplot2 3.4.2
This is a hotfix release anticipating changes in r-devel, but folds in upkeep
changes and a few bug fixes as well.

## Minor improvements

* Various type checks and their messages have been standardised 
  (@teunbrand, #4834).
  
* ggplot2 now uses `scales::DiscreteRange` and `scales::ContinuousRange`, which
  are available to write scale extensions from scratch (@teunbrand, #2710).
  
* The `layer_data()`, `layer_scales()` and `layer_grob()` now have the default
  `plot = last_plot()` (@teunbrand, #5166).
  
* The `datetime_scale()` scale constructor is now exported for use in extension
  packages (@teunbrand, #4701).
  
## Bug fixes

* `update_geom_defaults()` and `update_stat_defaults()` now return properly 
  classed objects and have updated docs (@dkahle, #5146).

* For the purposes of checking required or non-missing aesthetics, character 
  vectors are no longer considered non-finite (@teunbrand, @4284).

* `annotation_logticks()` skips drawing ticks when the scale range is non-finite
  instead of throwing an error (@teunbrand, #5229).
  
* Fixed spurious warnings when the `weight` was used in `stat_bin_2d()`, 
  `stat_boxplot()`, `stat_contour()`, `stat_bin_hex()` and `stat_quantile()`
  (@teunbrand, #5216).

* To prevent changing the plotting order, `stat_sf()` is now computed per panel 
  instead of per group (@teunbrand, #4340).

* Fixed bug in `coord_sf()` where graticule lines didn't obey 
  `panel.grid.major`'s linewidth setting (@teunbrand, #5179).

* `geom_text()` drops observations where `angle = NA` instead of throwing an
  error (@teunbrand, #2757).
  
# ggplot2 3.4.1
This is a small release focusing on fixing regressions in the 3.4.0 release
and minor polishes.

## Breaking changes

* The computed variable `y` in `stat_ecdf()` has been superseded by `ecdf` to 
  prevent incorrect scale transformations (@teunbrand, #5113 and #5112).
  
## New features

* Added `scale_linewidth_manual()` and `scale_linewidth_identity()` to support
  the `linewidth` aesthetic (@teunbrand, #5050).
  
* `ggsave()` warns when multiple `filename`s are given, and only writes to the
  first file (@teunbrand, #5114).

## Bug fixes

* Fixed a regression in `geom_hex()` where aesthetics were replicated across 
  bins (@thomasp85, #5037 and #5044).
  
* Using two ordered factors as facetting variables in 
  `facet_grid(..., as.table = FALSE)` now throws a warning instead of an
  error (@teunbrand, #5109).
  
* Fixed misbehaviour of `draw_key_boxplot()` and `draw_key_crossbar()` with 
  skewed key aspect ratio (@teunbrand, #5082).
  
* Fixed spurious warning when `weight` aesthetic was used in `stat_smooth()` 
  (@teunbrand based on @clauswilke's suggestion, #5053).
  
* The `lwd` alias is now correctly replaced by `linewidth` instead of `size` 
  (@teunbrand based on @clauswilke's suggestion #5051).
  
* Fixed a regression in `Coord$train_panel_guides()` where names of guides were 
  dropped (@maxsutton, #5063).

In binned scales:

* Automatic breaks should no longer be out-of-bounds, and automatic limits are
  adjusted to include breaks (@teunbrand, #5082).
  
* Zero-range limits no longer throw an error and are treated akin to continuous
  scales with zero-range limits (@teunbrand, #5066).
  
* The `trans = "date"` and `trans = "time"` transformations were made compatible
  (@teunbrand, #4217).

# ggplot2 3.4.0
This is a minor release focusing on tightening up the internals and ironing out
some inconsistencies in the API. The biggest change is the addition of the 
`linewidth` aesthetic that takes of sizing the width of any line from `size`. 
This change, while attempting to be as non-breaking as possible, has the 
potential to change the look of some of your plots.

Other notable changes is a complete redo of the error and warning messaging in
ggplot2 using the cli package. Messaging is now better contextualised and it 
should be easier to identify which layer an error is coming from. Last, we have
now made the switch to using the vctrs package internally which means that 
support for vctrs classes as variables should improve, along with some small 
gains in rendering speed.

## Breaking changes

* A `linewidth` aesthetic has been introduced and supersedes the `size` 
  aesthetic for scaling the width of lines in line based geoms. `size` will 
  remain functioning but deprecated for these geoms and it is recommended to 
  update all code to reflect the new aesthetic. For geoms that have _both_ point 
  sizing and linewidth sizing (`geom_pointrange()` and `geom_sf`) `size` now 
  **only** refers to sizing of points which can leads to a visual change in old
  code (@thomasp85, #3672)
  
* The default line width for polygons in `geom_sf()` have been decreased to 0.2 
  to reflect that this is usually used for demarking borders where a thinner 
  line is better suited. This change was made since we already induced a 
  visual change in `geom_sf()` with the introduction of the `linewidth` 
  aesthetic.
  
* The dot-dot notation (`..var..`) and `stat()`, which have been superseded by
  `after_stat()`, are now formally deprecated (@yutannihilation, #3693).

* `qplot()` is now formally deprecated (@yutannihilation, #3956).

* `stage()` now properly refers to the values without scale transformations for
  the stage of `after_stat`. If your code requires the scaled version of the
  values for some reason, you have to apply the same transformation by yourself,
  e.g. `sqrt()` for `scale_{x,y}_sqrt()` (@yutannihilation and @teunbrand, #4155).

* Use `rlang::hash()` instead of `digest::digest()`. This update may lead to 
  changes in the automatic sorting of legends. In order to enforce a specific
  legend order use the `order` argument in the guide. (@thomasp85, #4458)

* referring to `x` in backquoted expressions with `label_bquote()` is no longer
  possible.

* The `ticks.linewidth` and `frame.linewidth` parameters of `guide_colourbar()`
  are now multiplied with `.pt` like elsewhere in ggplot2. It can cause visual
  changes when these arguments are not the defaults and these changes can be 
  restored to their previous behaviour by adding `/ .pt` (@teunbrand #4314).

* `scale_*_viridis_b()` now uses the full range of the viridis scales 
  (@gregleleu, #4737)

## New features

* `geom_col()` and `geom_bar()` gain a new `just` argument. This is set to `0.5`
  by default; use `just = 0`/`just = 1` to place columns on the left/right
  of the axis breaks.
  (@wurli, #4899)

* `geom_density()` and `stat_density()` now support `bounds` argument
  to estimate density with boundary correction (@echasnovski, #4013).

* ggplot now checks during statistical transformations whether any data 
  columns were dropped and warns about this. If stats intend to drop
  data columns they can declare them in the new field `dropped_aes`.
  (@clauswilke, #3250)

* `...` supports `rlang::list2` dynamic dots in all public functions. 
  (@mone27, #4764) 

* `theme()` now has a `strip.clip` argument, that can be set to `"off"` to 
  prevent the clipping of strip text and background borders (@teunbrand, #4118)
  
* `geom_contour()` now accepts a function in the `breaks` argument 
  (@eliocamp, #4652).

## Minor improvements and bug fixes

* Fix a bug in `position_jitter()` where infinity values were dropped (@javlon,
  #4790).

* `geom_linerange()` now respects the `na.rm` argument (#4927, @thomasp85)

* Improve the support for `guide_axis()` on `coord_trans()` 
  (@yutannihilation, #3959)
  
* Added `stat_align()` to align data without common x-coordinates prior to
  stacking. This is now the default stat for `geom_area()` (@thomasp85, #4850)

* Fix a bug in `stat_contour_filled()` where break value differences below a 
  certain number of digits would cause the computations to fail (@thomasp85, 
  #4874)

* Secondary axis ticks are now positioned more precisely, removing small visual
  artefacts with alignment between grid and ticks (@thomasp85, #3576)

* Improve `stat_function` documentation regarding `xlim` argument. 
  (@92amartins, #4474)

* Fix various issues with how `labels`, `breaks`, `limits`, and `show.limits`
  interact in the different binning guides (@thomasp85, #4831)

* Automatic break calculation now squishes the scale limits to the domain
  of the transformation. This allows `scale_{x/y}_sqrt()` to find breaks at 0   
  when appropriate (@teunbrand, #980).

* Using multiple modified aesthetics correctly will no longer trigger warnings. 
  If used incorrectly, the warning will now report the duplicated aesthetic 
  instead of `NA` (@teunbrand, #4707).

* `aes()` now supports the `!!!` operator in its first two arguments
  (#2675). Thanks to @yutannihilation and @teunbrand for draft
  implementations.

* Require rlang >= 1.0.0 (@billybarc, #4797)

* `geom_violin()` no longer issues "collapsing to unique 'x' values" warning
  (@bersbersbers, #4455)

* `annotate()` now documents unsupported geoms (`geom_abline()`, `geom_hline()`
  and `geom_vline()`), and warns when they are requested (@mikmart, #4719)

* `presidential` dataset now includes Trump's presidency (@bkmgit, #4703).

* `position_stack()` now works fully with `geom_text()` (@thomasp85, #4367)

* `geom_tile()` now correctly recognises missing data in `xmin`, `xmax`, `ymin`,
  and `ymax` (@thomasp85 and @sigmapi, #4495)

* `geom_hex()` will now use the binwidth from `stat_bin_hex()` if present, 
  instead of deriving it (@thomasp85, #4580)
  
* `geom_hex()` now works on non-linear coordinate systems (@thomasp85)

* Fixed a bug throwing errors when trying to render an empty plot with secondary
  axes (@thomasp85, #4509)

* Axes are now added correctly in `facet_wrap()` when `as.table = FALSE`
  (@thomasp85, #4553)

* Better compatibility of custom device functions in `ggsave()` 
  (@thomasp85, #4539)

* Binning scales are now more resilient to calculated limits that ends up being
  `NaN` after transformations (@thomasp85, #4510)

* Strip padding in `facet_grid()` is now only in effect if 
  `strip.placement = "outside"` _and_ an axis is present between the strip and 
  the panel (@thomasp85, #4610)

* Aesthetics of length 1 are now recycled to 0 if the length of the data is 0 
  (@thomasp85, #4588)

* Setting `size = NA` will no longer cause `guide_legend()` to error 
  (@thomasp85, #4559)

* Setting `stroke` to `NA` in `geom_point()` will no longer impair the sizing of
  the points (@thomasp85, #4624)

* `stat_bin_2d()` now correctly recognises the `weight` aesthetic 
  (@thomasp85, #4646)
  
* All geoms now have consistent exposure of linejoin and lineend parameters, and
  the guide keys will now respect these settings (@thomasp85, #4653)

* `geom_sf()` now respects `arrow` parameter for lines (@jakeruss, #4659)

* Updated documentation for `print.ggplot` to reflect that it returns
  the original plot, not the result of `ggplot_build()`. (@r2evans, #4390)

* `scale_*_manual()` no longer displays extra legend keys, or changes their 
  order, when a named `values` argument has more items than the data. To display
  all `values` on the legend instead, use
  `scale_*_manual(values = vals, limits = names(vals))`. (@teunbrand, @banfai, 
  #4511, #4534)

* Updated documentation for `geom_contour()` to correctly reflect argument 
  precedence between `bins` and `binwidth`. (@eliocamp, #4651)

* Dots in `geom_dotplot()` are now correctly aligned to the baseline when
  `stackratio != 1` and `stackdir != "up"` (@mjskay, #4614)

* Key glyphs for `geom_boxplot()`, `geom_crossbar()`, `geom_pointrange()`, and
  `geom_linerange()` are now orientation-aware (@mjskay, #4732)
  
* Updated documentation for `geom_smooth()` to more clearly describe effects of 
  the `fullrange` parameter (@thoolihan, #4399).

# ggplot2 3.3.6
This is a very small release only applying an internal change to comply with 
R 4.2 and its deprecation of `default.stringsAsFactors()`. There are no user
facing changes and no breaking changes.

# ggplot2 3.3.5
This is a very small release focusing on fixing a couple of untenable issues 
that surfaced with the 3.3.4 release

* Revert changes made in #4434 (apply transform to intercept in `geom_abline()`) 
  as it introduced undesirable issues far worse than the bug it fixed 
  (@thomasp85, #4514)
* Fixes an issue in `ggsave()` when producing emf/wmf files (@yutannihilation, 
  #4521)
* Warn when grDevices specific arguments are passed to ragg devices (@thomasp85, 
  #4524)
* Fix an issue where `coord_sf()` was reporting that it is non-linear
  even when data is provided in projected coordinates (@clauswilke, #4527)

# ggplot2 3.3.4
This is a larger patch release fixing a huge number of bugs and introduces a 
small selection of feature refinements.

## Features

* Alt-text can now be added to a plot using the `alt` label, i.e 
  `+ labs(alt = ...)`. Currently this alt text is not automatically propagated, 
  but we plan to integrate into Shiny, RMarkdown, and other tools in the future. 
  (@thomasp85, #4477)

* Add support for the BrailleR package for creating descriptions of the plot
  when rendered (@thomasp85, #4459)
  
* `coord_sf()` now has an argument `default_crs` that specifies the coordinate
  reference system (CRS) for non-sf layers and scale/coord limits. This argument
  defaults to `NULL`, which means non-sf layers are assumed to be in projected
  coordinates, as in prior ggplot2 versions. Setting `default_crs = sf::st_crs(4326)`
  provides a simple way to interpret x and y positions as longitude and latitude,
  regardless of the CRS used by `coord_sf()`. Authors of extension packages
  implementing `stat_sf()`-like functionality are encouraged to look at the source
  code of `stat_sf()`'s `compute_group()` function to see how to provide scale-limit
  hints to `coord_sf()` (@clauswilke, #3659).

* `ggsave()` now uses ragg to render raster output if ragg is available. It also
  handles custom devices that sets a default unit (e.g. `ragg::agg_png`) 
  correctly (@thomasp85, #4388)

* `ggsave()` now returns the saved file location invisibly (#3379, @eliocamp).
  Note that, as a side effect, an unofficial hack `<ggplot object> + ggsave()`
  no longer works (#4513).

* The scale arguments `limits`, `breaks`, `minor_breaks`, `labels`, `rescaler`
  and `oob` now accept purrr style lambda notation (@teunbrand, #4427). The same 
  is true for `as_labeller()` (and therefore also `labeller()`) 
  (@netique, #4188).

* Manual scales now allow named vectors passed to `values` to contain fewer 
  elements than existing in the data. Elements not present in values will be set
  to `NA` (@thomasp85, #3451)
  
* Date and datetime position scales support out-of-bounds (oob) arguments to 
  control how limits affect data outside those limits (@teunbrand, #4199).
  
## Fixes

* Fix a bug that `after_stat()` and `after_scale()` cannot refer to aesthetics
  if it's specified in the plot-global mapping (@yutannihilation, #4260).
  
* Fix bug in `annotate_logticks()` that would cause an error when used together
  with `coord_flip()` (@thomasp85, #3954)
  
* Fix a bug in `geom_abline()` that resulted in `intercept` not being subjected
  to the transformation of the y scale (@thomasp85, #3741)
  
* Extent the range of the line created by `geom_abline()` so that line ending
  is not visible for large linewidths (@thomasp85, #4024)

* Fix bug in `geom_dotplot()` where dots would be positioned wrong with 
  `stackgroups = TRUE` (@thomasp85, #1745)

* Fix calculation of confidence interval for locfit smoothing in `geom_smooth()`
  (@topepo, #3806)
  
* Fix bug in `geom_text()` where `"outward"` and `"inward"` justification for 
  some `angle` values was reversed (@aphalo, #4169, #4447)

* `ggsave()` now sets the default background to match the fill value of the
  `plot.background` theme element (@karawoo, #4057)

* It is now deprecated to specify `guides(<scale> = FALSE)` or
  `scale_*(guide = FALSE)` to remove a guide. Please use 
  `guides(<scale> = "none")` or `scale_*(guide = "none")` instead 
  (@yutannihilation, #4097)
  
* Fix a bug in `guide_bins()` where keys would disappear if the guide was 
  reversed (@thomasp85, #4210)
  
* Fix bug in `guide_coloursteps()` that would repeat the terminal bins if the
  breaks coincided with the limits of the scale (@thomasp85, #4019)

* Make sure that default labels from default mappings doesn't overwrite default
  labels from explicit mappings (@thomasp85, #2406)

* Fix bug in `labeller()` where parsing was turned off if `.multiline = FALSE`
  (@thomasp85, #4084)
  
* Make sure `label_bquote()` has access to the calling environment when 
  evaluating the labels (@thomasp85, #4141)

* Fix a bug in the layer implementation that introduced a new state after the 
  first render which could lead to a different look when rendered the second 
  time (@thomasp85, #4204)

* Fix a bug in legend justification where justification was lost of the legend
  dimensions exceeded the available size (@thomasp85, #3635)

* Fix a bug in `position_dodge2()` where `NA` values in thee data would cause an
  error (@thomasp85, #2905)

* Make sure `position_jitter()` creates the same jittering independent of 
  whether it is called by name or with constructor (@thomasp85, #2507)

* Fix a bug in `position_jitter()` where different jitters would be applied to 
  different position aesthetics of the same axis (@thomasp85, #2941)
  
* Fix a bug in `qplot()` when supplying `c(NA, NA)` as axis limits 
  (@thomasp85, #4027)
  
* Remove cross-inheritance of default discrete colour/fill scales and check the
  type and aesthetic of function output if `type` is a function 
  (@thomasp85, #4149)

* Fix bug in `scale_[x|y]_date()` where custom breaks functions that resulted in
  fractional dates would get misaligned (@thomasp85, #3965)
  
* Fix bug in `scale_[x|y]_datetime()` where a specified timezone would be 
  ignored by the scale (@thomasp85, #4007)
  
* Fix issue in `sec_axis()` that would throw warnings in the absence of any 
  secondary breaks (@thomasp85, #4368)

* `stat_bin()`'s computed variable `width` is now documented (#3522).
  
* `stat_count()` now computes width based on the full dataset instead of per 
  group (@thomasp85, #2047)

* Extended `stat_ecdf()` to calculate the cdf from either x or y instead from y 
  only (@jgjl, #4005)
  
* Fix a bug in `stat_summary_bin()` where one more than the requested number of
  bins would be created (@thomasp85, #3824)

* Only drop groups in `stat_ydensity()` when there are fewer than two data 
  points and throw a warning (@andrewwbutler, #4111).

* Fixed a bug in strip assembly when theme has `strip.text = element_blank()`
  and plots are faceted with multi-layered strips (@teunbrand, #4384).
  
* Using `theme(aspect.ratio = ...)` together with free space in `facet_grid()`
  now correctly throws an error (@thomasp85, #3834)

* Fixed a bug in `labeller()` so that `.default` is passed to `as_labeller()`
  when labellers are specified by naming faceting variables. (@waltersom, #4031)
  
* Updated style for example code (@rjake, #4092)

* ggplot2 now requires R >= 3.3 (#4247).

* ggplot2 now uses `rlang::check_installed()` to check if a suggested package is
  installed, which will offer to install the package before continuing (#4375, 
  @malcolmbarrett)

* Improved error with hint when piping a `ggplot` object into a facet function
  (#4379, @mitchelloharawild).

# ggplot2 3.3.3
This is a small patch release mainly intended to address changes in R and CRAN.
It further changes the licensing model of ggplot2 to an MIT license.

* Update the ggplot2 licence to an MIT license (#4231, #4232, #4233, and #4281)

* Use vdiffr conditionally so ggplot2 can be tested on systems without vdiffr

* Update tests to work with the new `all.equal()` defaults in R >4.0.3

* Fixed a bug that `guide_bins()` mistakenly ignore `override.aes` argument
  (@yutannihilation, #4085).

# ggplot2 3.3.2
This is a small release focusing on fixing regressions introduced in 3.3.1.

* Added an `outside` option to `annotation_logticks()` that places tick marks
  outside of the plot bounds. (#3783, @kbodwin)

* `annotation_raster()` adds support for native rasters. For large rasters,
  native rasters render significantly faster than arrays (@kent37, #3388)
  
* Facet strips now have dedicated position-dependent theme elements 
  (`strip.text.x.top`, `strip.text.x.bottom`, `strip.text.y.left`, 
  `strip.text.y.right`) that inherit from `strip.text.x` and `strip.text.y`, 
  respectively. As a consequence, some theme stylings now need to be applied to 
  the position-dependent elements rather than to the parent elements. This 
  change was already introduced in ggplot2 3.3.0 but not listed in the 
  changelog. (@thomasp85, #3683)

* Facets now handle layers containing no data (@yutannihilation, #3853).
  
* A newly added geom `geom_density_2d_filled()` and associated stat 
  `stat_density_2d_filled()` can draw filled density contours
  (@clauswilke, #3846).

* A newly added `geom_function()` is now recommended to use in conjunction
  with/instead of `stat_function()`. In addition, `stat_function()` now
  works with transformed y axes, e.g. `scale_y_log10()`, and in plots
  containing no other data or layers (@clauswilke, #3611, #3905, #3983).

* Fixed a bug in `geom_sf()` that caused problems with legend-type
  autodetection (@clauswilke, #3963).
  
* Support graphics devices that use the `file` argument instead of `fileneame` 
  in `ggsave()` (@bwiernik, #3810)
  
* Default discrete color scales are now configurable through the `options()` of 
  `ggplot2.discrete.colour` and `ggplot2.discrete.fill`. When set to a character 
  vector of colour codes (or list of character vectors)  with sufficient length, 
  these colours are used for the default scale. See `help(scale_colour_discrete)` 
  for more details and examples (@cpsievert, #3833).

* Default continuous colour scales (i.e., the `options()` 
  `ggplot2.continuous.colour` and `ggplot2.continuous.fill`, which inform the 
  `type` argument of `scale_fill_continuous()` and `scale_colour_continuous()`) 
  now accept a function, which allows more control over these default 
  `continuous_scale()`s (@cpsievert, #3827).

* A bug was fixed in `stat_contour()` when calculating breaks based on 
  the `bins` argument (@clauswilke, #3879, #4004).
  
* Data columns can now contain `Vector` S4 objects, which are widely used in the 
  Bioconductor project. (@teunbrand, #3837)

# ggplot2 3.3.1

This is a small release with no code change. It removes all malicious links to a 
site that got hijacked from the readme and pkgdown site.

# ggplot2 3.3.0

This is a minor release but does contain a range of substantial new features, 
along with the standard bug fixes. The release contains a few visual breaking
changes, along with breaking changes for extension developers due to a shift in
internal representation of the position scales and their axes. No user breaking
changes are included.

This release also adds Dewey Dunnington (@paleolimbot) to the core team.

## Breaking changes
There are no user-facing breaking changes, but a change in some internal 
representations that extension developers may have relied on, along with a few 
breaking visual changes which may cause visual tests in downstream packages to 
fail.

* The `panel_params` field in the `Layout` now contains a list of list of 
  `ViewScale` objects, describing the trained coordinate system scales, instead
  of the list object used before. Any extensions that use this field will likely
  break, as will unit tests that checks aspects of this.

* `element_text()` now issues a warning when vectorized arguments are provided, 
  as in `colour = c("red", "green", "blue")`. Such use is discouraged and not 
  officially supported (@clauswilke, #3492).

* Changed `theme_grey()` setting for legend key so that it creates no border 
  (`NA`) rather than drawing a white one. (@annennenne, #3180)

* `geom_ribbon()` now draws separate lines for the upper and lower intervals if
  `colour` is mapped. Similarly, `geom_area()` and `geom_density()` now draw
  the upper lines only in the same case by default. If you want old-style full
  stroking, use `outline.type = "full"` (@yutannihilation, #3503 / @thomasp85, #3708).

## New features

* The evaluation time of aesthetics can now be controlled to a finer degree. 
  `after_stat()` supersedes the use of `stat()` and `..var..`-notation, and is
  joined by `after_scale()` to allow for mapping to scaled aesthetic values. 
  Remapping of the same aesthetic is now supported with `stage()`, so you can 
  map a data variable to a stat aesthetic, and remap the same aesthetic to 
  something else after statistical transformation (@thomasp85, #3534)

* All `coord_*()` functions with `xlim` and `ylim` arguments now accept
  vectors with `NA` as a placeholder for the minimum or maximum value
  (e.g., `ylim = c(0, NA)` would zoom the y-axis from 0 to the 
  maximum value observed in the data). This mimics the behaviour
  of the `limits` argument in continuous scale functions
  (@paleolimbot, #2907).

* Allowed reversing of discrete scales by re-writing `get_limits()` 
  (@AnneLyng, #3115)
  
* All geoms and stats that had a direction (i.e. where the x and y axes had 
  different interpretation), can now freely choose their direction, instead of
  relying on `coord_flip()`. The direction is deduced from the aesthetic 
  mapping, but can also be specified directly with the new `orientation` 
  argument (@thomasp85, #3506).
  
* Position guides can now be customized using the new `guide_axis()`, which can 
  be passed to position `scale_*()` functions or via `guides()`. The new axis 
  guide (`guide_axis()`) comes with arguments `check.overlap` (automatic removal 
  of overlapping labels), `angle` (easy rotation of axis labels), and
  `n.dodge` (dodge labels into multiple rows/columns) (@paleolimbot, #3322).
  
* A new scale type has been added, that allows binning of aesthetics at the 
  scale level. It has versions for both position and non-position aesthetics and
  comes with two new guides (`guide_bins` and `guide_coloursteps`) 
  (@thomasp85, #3096)
  
* `scale_x_continuous()` and `scale_y_continuous()` gains an `n.breaks` argument
  guiding the number of automatic generated breaks (@thomasp85, #3102)

* Added `stat_contour_filled()` and `geom_contour_filled()`, which compute 
  and draw filled contours of gridded data (@paleolimbot, #3044). 
  `geom_contour()` and `stat_contour()` now use the isoband package
  to compute contour lines. The `complete` parameter (which was undocumented
  and has been unused for at least four years) was removed (@paleolimbot, #3044).
  
* Themes have gained two new parameters, `plot.title.position` and 
  `plot.caption.position`, that can be used to customize how plot
  title/subtitle and plot caption are positioned relative to the overall plot
  (@clauswilke, #3252).

## Extensions
  
* `Geom` now gains a `setup_params()` method in line with the other ggproto
  classes (@thomasp85, #3509)

* The newly added function `register_theme_elements()` now allows developers
  of extension packages to define their own new theme elements and place them
  into the ggplot2 element tree (@clauswilke, #2540).

## Minor improvements and bug fixes

* `coord_trans()` now draws second axes and accepts `xlim`, `ylim`,
  and `expand` arguments to bring it up to feature parity with 
  `coord_cartesian()`. The `xtrans` and `ytrans` arguments that were 
  deprecated in version 1.0.1 in favour of `x` and `y` 
  were removed (@paleolimbot, #2990).

* `coord_trans()` now calculates breaks using the expanded range 
  (previously these were calculated using the unexpanded range, 
  which resulted in differences between plots made with `coord_trans()`
  and those made with `coord_cartesian()`). The expansion for discrete axes 
  in `coord_trans()` was also updated such that it behaves identically
  to that in `coord_cartesian()` (@paleolimbot, #3338).

* `expand_scale()` was deprecated in favour of `expansion()` for setting
  the `expand` argument of `x` and `y` scales (@paleolimbot).

* `geom_abline()`, `geom_hline()`, and `geom_vline()` now issue 
  more informative warnings when supplied with set aesthetics
  (i.e., `slope`, `intercept`, `yintercept`, and/or `xintercept`)
  and mapped aesthetics (i.e., `data` and/or `mapping`).

* Fix a bug in `geom_raster()` that squeezed the image when it went outside 
  scale limits (#3539, @thomasp85)

* `geom_sf()` now determines the legend type automatically (@microly, #3646).
  
* `geom_sf()` now removes rows that can't be plotted due to `NA` aesthetics 
  (#3546, @thomasp85)

* `geom_sf()` now applies alpha to linestring geometries 
  (#3589, @yutannihilation).

* `gg_dep()` was deprecated (@perezp44, #3382).

* Added function `ggplot_add.by()` for lists created with `by()`, allowing such
  lists to be added to ggplot objects (#2734, @Maschette)

* ggplot2 no longer depends on reshape2, which means that it no longer 
  (recursively) needs plyr, stringr, or stringi packages.

* Increase the default `nbin` of `guide_colourbar()` to place the ticks more 
  precisely (#3508, @yutannihilation).

* `manual_scale()` now matches `values` with the order of `breaks` whenever
  `values` is an unnamed vector. Previously, unnamed `values` would match with
  the limits of the scale and ignore the order of any `breaks` provided. Note
  that this may change the appearance of plots that previously relied on the
  unordered behaviour (#2429, @idno0001).

* `scale_manual_*(limits = ...)` now actually limits the scale (#3262,
  @yutannihilation).

* Fix a bug when `show.legend` is a named logical vector 
  (#3461, @yutannihilation).

* Added weight aesthetic option to `stat_density()` and made scaling of 
  weights the default (@annennenne, #2902)
  
* `stat_density2d()` can now take an `adjust` parameter to scale the default 
  bandwidth. (#2860, @haleyjeppson)

* `stat_smooth()` uses `REML` by default, if `method = "gam"` and
  `gam`'s method is not specified (@ikosmidis, #2630).

* stacking text when calculating the labels and the y axis with
  `stat_summary()` now works (@ikosmidis, #2709)
  
* `stat_summary()` and related functions now support rlang-style lambda functions
  (#3568, @dkahle).

* The data mask pronoun, `.data`, is now stripped from default labels.

* Addition of partial themes to plots has been made more predictable;
  stepwise addition of individual partial themes is now equivalent to
  addition of multple theme elements at once (@clauswilke, #3039).

* Facets now don't fail even when some variable in the spec are not available
  in all layers (@yutannihilation, #2963).

# ggplot2 3.2.1

This is a patch release fixing a few regressions introduced in 3.2.0 as well as
fixing some unit tests that broke due to upstream changes.

* `position_stack()` no longer changes the order of the input data. Changes to 
  the internal behaviour of `geom_ribbon()` made this reordering problematic 
  with ribbons that spanned `y = 0` (#3471)
* Using `qplot()` with a single positional aesthetic will no longer title the
  non-specified scale as `"NULL"` (#3473)
* Fixes unit tests for sf graticule labels caused by changes to sf

# ggplot2 3.2.0

This is a minor release with an emphasis on internal changes to make ggplot2 
faster and more consistent. The few interface changes will only affect the 
aesthetics of the plot in minor ways, and will only potentially break code of
extension developers if they have relied on internals that have been changed. 
This release also sees the addition of Hiroaki Yutani (@yutannihilation) to the 
core developer team.

With the release of R 3.6, ggplot2 now requires the R version to be at least 3.2,
as the tidyverse is committed to support 5 major versions of R.

## Breaking changes

* Two patches (#2996 and #3050) fixed minor rendering problems. In most cases,
  the visual changes are so subtle that they are difficult to see with the naked
  eye. However, these changes are detected by the vdiffr package, and therefore
  any package developers who use vdiffr to test for visual correctness of ggplot2
  plots will have to regenerate all reference images.
  
* In some cases, ggplot2 now produces a warning or an error for code that previously
  produced plot output. In all these cases, the previous plot output was accidental,
  and the plotting code uses the ggplot2 API in a way that would lead to undefined
  behavior. Examples include a missing `group` aesthetic in `geom_boxplot()` (#3316),
  annotations across multiple facets (#3305), and not using aesthetic mappings when
  drawing ribbons with `geom_ribbon()` (#3318).

## New features

* This release includes a range of internal changes that speeds up plot 
  generation. None of the changes are user facing and will not break any code,
  but in general ggplot2 should feel much faster. The changes includes, but are
  not limited to:
  
  - Caching ascent and descent dimensions of text to avoid recalculating it for
    every title.
  
  - Using a faster data.frame constructor as well as faster indexing into 
    data.frames
    
  - Removing the plyr dependency, replacing plyr functions with faster 
    equivalents.

* `geom_polygon()` can now draw polygons with holes using the new `subgroup` 
  aesthetic. This functionality requires R 3.6.0 (@thomasp85, #3128)

* Aesthetic mappings now accept functions that return `NULL` (@yutannihilation,
  #2997).

* `stat_function()` now accepts rlang/purrr style anonymous functions for the 
  `fun` parameter (@dkahle, #3159).

* `geom_rug()` gains an "outside" option to allow for moving the rug tassels to 
  outside the plot area (@njtierney, #3085) and a `length` option to allow for 
  changing the length of the rug lines (@daniel-wells, #3109). 
  
* All geoms now take a `key_glyph` paramter that allows users to customize
  how legend keys are drawn (@clauswilke, #3145). In addition, a new key glyph
  `timeseries` is provided to draw nice legends for time series
  (@mitchelloharawild, #3145).

## Extensions

* Layers now have a new member function `setup_layer()` which is called at the
  very beginning of the plot building process and which has access to the 
  original input data and the plot object being built. This function allows the 
  creation of custom layers that autogenerate aesthetic mappings based on the 
  input data or that filter the input data in some form. For the time being, this
  feature is not exported, but it has enabled the development of a new layer type,
  `layer_sf()` (see next item). Other special-purpose layer types may be added
  in the future (@clauswilke, #2872).
  
* A new layer type `layer_sf()` can auto-detect and auto-map sf geometry
  columns in the data. It should be used by extension developers who are writing
  new sf-based geoms or stats (@clauswilke, #3232).

* `x0` and `y0` are now recognized positional aesthetics so they will get scaled 
  if used in extension geoms and stats (@thomasp85, #3168)
  
* Continuous scale limits now accept functions which accept the default
  limits and return adjusted limits. This makes it possible to write
  a function that e.g. ensures the limits are always a multiple of 100,
  regardless of the data (@econandrew, #2307).

## Minor improvements and bug fixes

* `cut_width()` now accepts `...` to pass further arguments to `base::cut.default()`
   like `cut_number()` and `cut_interval()` already did (@cderv, #3055)

* `coord_map()` now can have axes on the top and right (@karawoo, #3042).

* `coord_polar()` now correctly rescales the secondary axis (@linzi-sg, #3278)

* `coord_sf()`, `coord_map()`, and `coord_polar()` now squash `-Inf` and `Inf`
  into the min and max of the plot (@yutannihilation, #2972).

* `coord_sf()` graticule lines are now drawn in the same thickness as panel grid 
  lines in `coord_cartesian()`, and seting panel grid lines to `element_blank()` 
  now also works in `coord_sf()` 
  (@clauswilke, #2991, #2525).

* `economics` data has been regenerated. This leads to some changes in the
  values of all columns (especially in `psavert`), but more importantly, strips 
  the grouping attributes from `economics_long`.

* `element_line()` now fills closed arrows (@yutannihilation, #2924).

* Facet strips on the left side of plots now have clipping turned on, preventing
  text from running out of the strip and borders from looking thicker than for
  other strips (@karawoo, #2772 and #3061).

* ggplot2 now works in Turkish locale (@yutannihilation, #3011).

* Clearer error messages for inappropriate aesthetics (@clairemcwhite, #3060).

* ggplot2 no longer attaches any external packages when using functions that 
  depend on packages that are suggested but not imported by ggplot2. The 
  affected functions include `geom_hex()`, `stat_binhex()`, 
  `stat_summary_hex()`, `geom_quantile()`, `stat_quantile()`, and `map_data()` 
  (@clauswilke, #3126).
  
* `geom_area()` and `geom_ribbon()` now sort the data along the x-axis in the 
  `setup_data()` method rather than as part of `draw_group()` (@thomasp85, 
  #3023)

* `geom_hline()`, `geom_vline()`, and `geom_abline()` now throw a warning if the 
  user supplies both an `xintercept`, `yintercept`, or `slope` value and a 
  mapping (@RichardJActon, #2950).

* `geom_rug()` now works with `coord_flip()` (@has2k1, #2987).

* `geom_violin()` no longer throws an error when quantile lines fall outside 
  the violin polygon (@thomasp85, #3254).

* `guide_legend()` and `guide_colorbar()` now use appropriate spacing between legend
  key glyphs and legend text even if the legend title is missing (@clauswilke, #2943).

* Default labels are now generated more consistently; e.g., symbols no longer
  get backticks, and long expressions are abbreviated with `...`
  (@yutannihilation, #2981).

* All-`Inf` layers are now ignored for picking the scale (@yutannihilation, 
  #3184).
  
* Diverging Brewer colour palette now use the correct mid-point colour 
  (@dariyasydykova, #3072).
  
* `scale_color_continuous()` now points to `scale_colour_continuous()` so that 
  it will handle `type = "viridis"` as the documentation states (@hlendway, 
  #3079).

* `scale_shape_identity()` now works correctly with `guide = "legend"` 
  (@malcolmbarrett, #3029)
  
* `scale_continuous` will now draw axis line even if the length of breaks is 0
  (@thomasp85, #3257)

* `stat_bin()` will now error when the number of bins exceeds 1e6 to avoid 
  accidentally freezing the user session (@thomasp85).
  
* `sec_axis()` now places ticks accurately when using nonlinear transformations (@dpseidel, #2978).

* `facet_wrap()` and `facet_grid()` now automatically remove NULL from facet
  specs, and accept empty specs (@yutannihilation, #3070, #2986).

* `stat_bin()` now handles data with only one unique value (@yutannihilation 
  #3047).

* `sec_axis()` now accepts functions as well as formulas (@yutannihilation, #3031).

*   New theme elements allowing different ticks lengths for each axis. For instance,
    this can be used to have inwards ticks on the x-axis (`axis.ticks.length.x`) and
    outwards ticks on the y-axis (`axis.ticks.length.y`) (@pank, #2935).

* The arguments of `Stat*$compute_layer()` and `Position*$compute_layer()` are
  now renamed to always match the ones of `Stat$compute_layer()` and
  `Position$compute_layer()` (@yutannihilation, #3202).

* `geom_*()` and `stat_*()` now accepts purrr-style lambda notation
  (@yutannihilation, #3138).

* `geom_tile()` and `geom_rect()` now draw rectangles without notches at the
  corners. The style of the corner can be controlled by `linejoin` parameters
  (@yutannihilation, #3050).

# ggplot2 3.1.0

## Breaking changes

This is a minor release and breaking changes have been kept to a minimum. End users of 
ggplot2 are unlikely to encounter any issues. However, there are a few items that developers 
of ggplot2 extensions should be aware of. For additional details, see also the discussion 
accompanying issue #2890.

*   In non-user-facing internal code (specifically in the `aes()` function and in
    the `aesthetics` argument of scale functions), ggplot2 now always uses the British
    spelling for aesthetics containing the word "colour". When users specify a "color"
    aesthetic it is automatically renamed to "colour". This renaming is also applied
    to non-standard aesthetics that contain the word "color". For example, "point_color"
    is renamed to "point_colour". This convention makes it easier to support both
    British and American spelling for novel, non-standard aesthetics, but it may require
    some adjustment for packages that have previously introduced non-standard color
    aesthetics using American spelling. A new function `standardise_aes_names()` is
    provided in case extension writers need to perform this renaming in their own code
    (@clauswilke, #2649).

*   Functions that generate other functions (closures) now force the arguments that are
    used from the generated functions, to avoid hard-to-catch errors. This may affect
    some users of manual scales (such as `scale_colour_manual()`, `scale_fill_manual()`,
    etc.) who depend on incorrect behavior (@krlmlr, #2807).
    
*   `Coord` objects now have a function `backtransform_range()` that returns the
    panel range in data coordinates. This change may affect developers of custom coords,
    who now should implement this function. It may also affect developers of custom
    geoms that use the `range()` function. In some applications, `backtransform_range()`
    may be more appropriate (@clauswilke, #2821).


## New features

*   `coord_sf()` has much improved customization of axis tick labels. Labels can now
    be set manually, and there are two new parameters, `label_graticule` and
    `label_axes`, that can be used to specify which graticules to label on which side
    of the plot (@clauswilke, #2846, #2857, #2881).
    
*   Two new geoms `geom_sf_label()` and `geom_sf_text()` can draw labels and text
    on sf objects. Under the hood, a new `stat_sf_coordinates()` calculates the
    x and y coordinates from the coordinates of the sf geometries. You can customize
    the calculation method via `fun.geometry` argument (@yutannihilation, #2761).
    

## Minor improvements and fixes

*   `benchplot()` now uses tidy evaluation (@dpseidel, #2699).

*   The error message in `compute_aesthetics()` now only provides the names of
    aesthetics with mismatched lengths, rather than all aesthetics (@karawoo,
    #2853).

*   For faceted plots, data is no longer internally reordered. This makes it
    safer to feed data columns into `aes()` or into parameters of geoms or
    stats. However, doing so remains discouraged (@clauswilke, #2694).

*   `coord_sf()` now also understands the `clip` argument, just like the other
    coords (@clauswilke, #2938).

*   `fortify()` now displays a more informative error message for
    `grouped_df()` objects when dplyr is not installed (@jimhester, #2822).

*   All `geom_*()` now display an informative error message when required 
    aesthetics are missing (@dpseidel, #2637 and #2706).

*   `geom_boxplot()` now understands the `width` parameter even when used with
    a non-standard stat, such as `stat_identity()` (@clauswilke, #2893).
    
*  `geom_hex()` now understands the `size` and `linetype` aesthetics
   (@mikmart, #2488).
    
*   `geom_hline()`, `geom_vline()`, and `geom_abline()` now work properly
    with `coord_trans()` (@clauswilke, #2149, #2812).
    
*   `geom_text(..., parse = TRUE)` now correctly renders the expected number of
    items instead of silently dropping items that are empty expressions, e.g.
    the empty string "". If an expression spans multiple lines, we take just
    the first line and drop the rest. This same issue is also fixed for
    `geom_label()` and the axis labels for `geom_sf()` (@slowkow, #2867).

*   `geom_sf()` now respects `lineend`, `linejoin`, and `linemitre` parameters 
    for lines and polygons (@alistaire47, #2826).
    
*   `ggsave()` now exits without creating a new graphics device if previously
    none was open (@clauswilke, #2363).

*   `labs()` now has named arguments `title`, `subtitle`, `caption`, and `tag`.
    Also, `labs()` now accepts tidyeval (@yutannihilation, #2669).

*   `position_nudge()` is now more robust and nudges only in the direction
    requested. This enables, for example, the horizontal nudging of boxplots
    (@clauswilke, #2733).

*   `sec_axis()` and `dup_axis()` now return appropriate breaks for the secondary
    axis when applied to log transformed scales (@dpseidel, #2729).

*   `sec_axis()` now works as expected when used in combination with tidy eval
    (@dpseidel, #2788).

*   `scale_*_date()`, `scale_*_time()` and `scale_*_datetime()` can now display 
    a secondary axis that is a __one-to-one__ transformation of the primary axis,
    implemented using the `sec.axis` argument to the scale constructor 
    (@dpseidel, #2244).
    
*   `stat_contour()`, `stat_density2d()`, `stat_bin2d()`,  `stat_binhex()`
    now calculate normalized statistics including `nlevel`, `ndensity`, and
    `ncount`. Also, `stat_density()` now includes the calculated statistic 
    `nlevel`, an alias for `scaled`, to better match the syntax of `stat_bin()`
    (@bjreisman, #2679).

# ggplot2 3.0.0

## Breaking changes

*   ggplot2 now supports/uses tidy evaluation (as described below). This is a 
    major change and breaks a number of packages; we made this breaking change 
    because it is important to make ggplot2 more programmable, and to be more 
    consistent with the rest of the tidyverse. The best general (and detailed)
    introduction to tidy evaluation can be found in the meta programming
    chapters in [Advanced R](https://adv-r.hadley.nz).
    
    The primary developer facing change is that `aes()` now contains 
    quosures (expression + environment pairs) rather than symbols, and you'll 
    need to take a different approach to extracting the information you need. 
    A common symptom of this change are errors "undefined columns selected" or 
    "invalid 'type' (list) of argument" (#2610). As in the previous version,
    constants (like `aes(x = 1)` or `aes(colour = "smoothed")`) are stored
    as is.
    
    In this version of ggplot2, if you need to describe a mapping in a string, 
    use `quo_name()` (to generate single-line strings; longer expressions may 
    be abbreviated) or `quo_text()` (to generate non-abbreviated strings that
    may span multiple lines). If you do need to extract the value of a variable
    instead use `rlang::eval_tidy()`. You may want to condition on 
    `(packageVersion("ggplot2") <= "2.2.1")` so that your code can work with
    both released and development versions of ggplot2.
    
    We recognise that this is a big change and if you're not already familiar
    with rlang, there's a lot to learn. If you are stuck, or need any help,
    please reach out on <https://forum.posit.co/>.

*   Error: Column `y` must be a 1d atomic vector or a list

    Internally, ggplot2 now uses `as.data.frame(tibble::as_tibble(x))` to
    convert a list into a data frame. This improves ggplot2's support for
    list-columns (needed for sf support), at a small cost: you can no longer
    use matrix-columns. Note that unlike tibble we still allow column vectors
    such as returned by `base::scale()` because of their widespread use.

*   Error: More than one expression parsed
  
    Previously `aes_string(x = c("a", "b", "c"))` silently returned 
    `aes(x = a)`. Now this is a clear error.

*   Error: `data` must be uniquely named but has duplicate columns
  
    If layer data contains columns with identical names an error will be 
    thrown. In earlier versions the first occurring column was chosen silently,
    potentially masking that the wrong data was chosen.

*   Error: Aesthetics must be either length 1 or the same as the data
    
    Layers are stricter about the columns they will combine into a single
    data frame. Each aesthetic now must be either the same length as the data
    frame or a single value. This makes silent recycling errors much less likely.

*   Error: `coord_*` doesn't support free scales 
   
    Free scales only work with selected coordinate systems; previously you'd
    get an incorrect plot.

*   Error in f(...) : unused argument (range = c(0, 1))

    This is because the `oob` argument to scale has been set to a function
    that only takes a single argument; it needs to take two arguments
    (`x`, and `range`). 

*   Error: unused argument (output)
  
    The function `guide_train()` now has an optional parameter `aesthetic`
    that allows you to override the `aesthetic` setting in the scale.
    To make your code work with the both released and development versions of 
    ggplot2 appropriate, add `aesthetic = NULL` to the `guide_train()` method
    signature.
    
    ```R
    # old
    guide_train.legend <- function(guide, scale) {...}
    
    # new 
    guide_train.legend <- function(guide, scale, aesthetic = NULL) {...}
    ```
    
    Then, inside the function, replace `scale$aesthetics[1]`,
    `aesthetic %||% scale$aesthetics[1]`. (The %||% operator is defined in the 
    rlang package).
    
    ```R
    # old
    setNames(list(scale$map(breaks)), scale$aesthetics[1])

    # new
    setNames(list(scale$map(breaks)), aesthetic %||% scale$aesthetics[1])
    ```

*   The long-deprecated `subset` argument to `layer()` has been removed.

## Tidy evaluation

* `aes()` now supports quasiquotation so that you can use `!!`, `!!!`,
  and `:=`. This replaces `aes_()` and `aes_string()` which are now
  soft-deprecated (but will remain around for a long time).

* `facet_wrap()` and `facet_grid()` now support `vars()` inputs. Like
  `dplyr::vars()`, this helper quotes its inputs and supports
  quasiquotation. For instance, you can now supply faceting variables
  like this: `facet_wrap(vars(am, cyl))` instead of 
  `facet_wrap(~am + cyl)`. Note that the formula interface is not going 
  away and will not be deprecated. `vars()` is simply meant to make it 
  easier to create functions around `facet_wrap()` and `facet_grid()`.

  The first two arguments of `facet_grid()` become `rows` and `cols`
  and now support `vars()` inputs. Note however that we took special
  care to ensure complete backward compatibility. With this change
  `facet_grid(vars(cyl), vars(am, vs))` is equivalent to
  `facet_grid(cyl ~ am + vs)`, and `facet_grid(cols = vars(am, vs))` is
  equivalent to `facet_grid(. ~ am + vs)`.

  One nice aspect of the new interface is that you can now easily
  supply names: `facet_grid(vars(Cylinder = cyl), labeller =
  label_both)` will give nice label titles to the facets. Of course,
  those names can be unquoted with the usual tidy eval syntax.

### sf

* ggplot2 now has full support for sf with `geom_sf()` and `coord_sf()`:

  ```r
  nc <- sf::st_read(system.file("shape/nc.shp", package = "sf"), quiet = TRUE)
  ggplot(nc) +
    geom_sf(aes(fill = AREA))
  ```
  It supports all simple features, automatically aligns CRS across layers, sets
  up the correct aspect ratio, and draws a graticule.

## New features

* ggplot2 now works on R 3.1 onwards, and uses the 
  [vdiffr](https://github.com/r-lib/vdiffr) package for visual testing.

* In most cases, accidentally using `%>%` instead of `+` will generate an 
  informative error (#2400).

* New syntax for calculated aesthetics. Instead of using `aes(y = ..count..)` 
  you can (and should!) use `aes(y = stat(count))`. `stat()` is a real function 
  with documentation which hopefully will make this part of ggplot2 less 
  confusing (#2059).
  
  `stat()` is particularly nice for more complex calculations because you 
  only need to specify it once: `aes(y = stat(count / max(count)))`,
  rather than `aes(y = ..count.. / max(..count..))`
  
* New `tag` label for adding identification tags to plots, typically used for 
  labelling a subplot with a letter. Add a tag with `labs(tag = "A")`, style it 
  with the `plot.tag` theme element, and control position with the
  `plot.tag.position` theme setting (@thomasp85).

### Layers: geoms, stats, and position adjustments

* `geom_segment()` and `geom_curve()` have a new `arrow.fill` parameter which 
  allows you to specify a separate fill colour for closed arrowheads 
  (@hrbrmstr and @clauswilke, #2375).

* `geom_point()` and friends can now take shapes as strings instead of integers,
  e.g. `geom_point(shape = "diamond")` (@daniel-barnett, #2075).

* `position_dodge()` gains a `preserve` argument that allows you to control
  whether the `total` width at each `x` value is preserved (the current 
  default), or ensure that the width of a `single` element is preserved
  (what many people want) (#1935).

* New `position_dodge2()` provides enhanced dodging for boxplots. Compared to
  `position_dodge()`, `position_dodge2()` compares `xmin` and `xmax` values  
  to determine which elements overlap, and spreads overlapping elements evenly
  within the region of overlap. `position_dodge2()` is now the default position
  adjustment for `geom_boxplot()`, because it handles `varwidth = TRUE`, and 
  will be considered for other geoms in the future.
  
  The `padding` parameter adds a small amount of padding between elements 
  (@karawoo, #2143) and a `reverse` parameter allows you to reverse the order 
  of placement (@karawoo, #2171).
  
* New `stat_qq_line()` makes it easy to add a simple line to a Q-Q plot, which 
  makes it easier to judge the fit of the theoretical distribution 
  (@nicksolomon).

### Scales and guides

* Improved support for mapping date/time variables to `alpha`, `size`, `colour`, 
  and `fill` aesthetics, including `date_breaks` and `date_labels` arguments 
  (@karawoo, #1526), and new `scale_alpha()` variants (@karawoo, #1526).

* Improved support for ordered factors. Ordered factors throw a warning when 
  mapped to shape (unordered factors do not), and do not throw warnings when 
  mapped to size or alpha (unordered factors do). Viridis is used as the 
  default colour and fill scale for ordered factors (@karawoo, #1526).

* The `expand` argument of `scale_*_continuous()` and `scale_*_discrete()`
  now accepts separate expansion values for the lower and upper range
  limits. The expansion limits can be specified using the convenience
  function `expand_scale()`.
  
  Separate expansion limits may be useful for bar charts, e.g. if one
  wants the bottom of the bars to be flush with the x axis but still 
  leave some (automatically calculated amount of) space above them:
  
    ```r
    ggplot(mtcars) +
        geom_bar(aes(x = factor(cyl))) +
        scale_y_continuous(expand = expand_scale(mult = c(0, .1)))
    ```
  
  It can also be useful for line charts, e.g. for counts over time,
  where one wants to have a ’hard’ lower limit of y = 0 but leave the
  upper limit unspecified (and perhaps differing between panels), with
  some extra space above the highest point on the line (with symmetrical 
  limits, the extra space above the highest point could in some cases 
  cause the lower limit to be negative).
  
  The old syntax for the `expand` argument will, of course, continue
  to work (@huftis, #1669).

* `scale_colour_continuous()` and `scale_colour_gradient()` are now controlled 
  by global options `ggplot2.continuous.colour` and `ggplot2.continuous.fill`. 
  These can be set to `"gradient"` (the default) or `"viridis"` (@karawoo).

* New `scale_colour_viridis_c()`/`scale_fill_viridis_c()` (continuous) and
  `scale_colour_viridis_d()`/`scale_fill_viridis_d()` (discrete) make it
  easy to use Viridis colour scales (@karawoo, #1526).

* Guides for `geom_text()` now accept custom labels with 
  `guide_legend(override.aes = list(label = "foo"))` (@brianwdavis, #2458).

### Margins

* Strips gain margins on all sides by default. This means that to fully justify
  text to the edge of a strip, you will need to also set the margins to 0
  (@karawoo).

* Rotated strip labels now correctly understand `hjust` and `vjust` parameters
  at all angles (@karawoo).

* Strip labels now understand justification relative to the direction of the
  text, meaning that in y facets, the strip text can be placed at either end of
  the strip using `hjust` (@karawoo).

* Legend titles and labels get a little extra space around them, which 
  prevents legend titles from overlapping the legend at large font sizes 
  (@karawoo, #1881).

## Extension points

* New `autolayer()` S3 generic (@mitchelloharawild, #1974). This is similar
  to `autoplot()` but produces layers rather than complete plots.

* Custom objects can now be added using `+` if a `ggplot_add` method has been
  defined for the class of the object (@thomasp85).

* Theme elements can now be subclassed. Add a `merge_element` method to control
  how properties are inherited from the parent element. Add an `element_grob` 
  method to define how elements are rendered into grobs (@thomasp85, #1981).

* Coords have gained new extension mechanisms.
  
    If you have an existing coord extension, you will need to revise the
    specification of the `train()` method. It is now called 
    `setup_panel_params()` (better reflecting what it actually does) and now 
    has arguments `scale_x`, and `scale_y` (the x and y scales respectively) 
    and `param`, a list of plot specific parameters generated by 
    `setup_params()`.

    What was formerly called `scale_details` (in coords), `panel_ranges` 
    (in layout) and `panel_scales` (in geoms) are now consistently called
    `panel_params` (#1311). These are parameters of the coord that vary from
    panel to panel.

* `ggplot_build()` and `ggplot_gtable()` are now generics, so ggplot-subclasses 
  can define additional behavior during the build stage.

* `guide_train()`, `guide_merge()`, `guide_geom()`, and `guide_gengrob()`
  are now exported as they are needed if you want to design your own guide.
  They are not currently documented; use at your own risk (#2528).

* `scale_type()` generic is now exported and documented. Use this if you 
  want to extend ggplot2 to work with a new type of vector.

## Minor bug fixes and improvements

### Faceting

* `facet_grid()` gives a more informative error message if you try to use
  a variable in both rows and cols (#1928).

* `facet_grid()` and `facet_wrap()` both give better error messages if you
  attempt to use an unsupported coord with free scales (#2049).

* `label_parsed()` works once again (#2279).

* You can now style the background of horizontal and vertical strips
  independently with `strip.background.x` and `strip.background.y` 
  theme settings (#2249).

### Scales

* `discrete_scale()` documentation now inherits shared definitions from 
  `continuous_scale()` (@alistaire47, #2052).

* `guide_colorbar()` shows all colours of the scale (@has2k1, #2343).

* `scale_identity()` once again produces legends by default (#2112).

* Tick marks for secondary axes with strong transformations are more 
  accurately placed (@thomasp85, #1992).

* Missing line types now reliably generate missing lines (with standard 
  warning) (#2206).

* Legends now ignore set aesthetics that are not length one (#1932).

* All colour and fill scales now have an `aesthetics` argument that can
  be used to set the aesthetic(s) the scale works with. This makes it
  possible to apply a colour scale to both colour and fill aesthetics
  at the same time, via `aesthetics = c("colour", "fill")` (@clauswilke).
  
* Three new generic scales work with any aesthetic or set of aesthetics: 
  `scale_continuous_identity()`, `scale_discrete_identity()`, and
  `scale_discrete_manual()` (@clauswilke).

* `scale_*_gradient2()` now consistently omits points outside limits by 
  rescaling after the limits are enforced (@foo-bar-baz-qux, #2230).

### Layers

* `geom_label()` now correctly produces unbordered labels when `label.size` 
  is 0, even when saving to PDF (@bfgray3, #2407).

* `layer()` gives considerably better error messages for incorrectly specified
  `geom`, `stat`, or `position` (#2401).

* In all layers that use it, `linemitre` now defaults to 10 (instead of 1)
  to better match base R.

* `geom_boxplot()` now supplies a default value if no `x` aesthetic is present
  (@foo-bar-baz-qux, #2110).

* `geom_density()` drops groups with fewer than two data points and throws a
  warning. For groups with two data points, density values are now calculated 
  with `stats::density` (@karawoo, #2127).

* `geom_segment()` now also takes a `linejoin` parameter. This allows more 
  control over the appearance of the segments, which is especially useful for 
  plotting thick arrows (@Ax3man, #774).

* `geom_smooth()` now reports the formula used when `method = "auto"` 
  (@davharris #1951). `geom_smooth()` now orders by the `x` aesthetic, making it 
  easier to pass pre-computed values without manual ordering (@izahn, #2028). It 
  also now knows it has `ymin` and `ymax` aesthetics (#1939). The legend 
  correctly reflects the status of the `se` argument when used with stats 
  other than the default (@clauswilke, #1546).

* `geom_tile()` now once again interprets `width` and `height` correctly 
  (@malcolmbarrett, #2510).

* `position_jitter()` and `position_jitterdodge()` gain a `seed` argument that
  allows the specification of a random seed for reproducible jittering 
  (@krlmlr, #1996 and @slowkow, #2445).

* `stat_density()` has better behaviour if all groups are dropped because they
  are too small (#2282).

* `stat_summary_bin()` now understands the `breaks` parameter (@karawoo, #2214).

* `stat_bin()` now accepts functions for `binwidth`. This allows better binning 
  when faceting along variables with different ranges (@botanize).

* `stat_bin()` and `geom_histogram()` now sum correctly when using the `weight` 
  aesthetic (@jiho, #1921).

* `stat_bin()` again uses correct scaling for the computed variable `ndensity` 
  (@timgoodman, #2324).

* `stat_bin()` and `stat_bin_2d()` now properly handle the `breaks` parameter 
  when the scales are transformed (@has2k1, #2366).

* `update_geom_defaults()` and `update_stat_defaults()` allow American 
  spelling of aesthetic parameters (@foo-bar-baz-qux, #2299).

* The `show.legend` parameter now accepts a named logical vector to hide/show
  only some aesthetics in the legend (@tutuchan, #1798).

* Layers now silently ignore unknown aesthetics with value `NULL` (#1909).

### Coords

* Clipping to the plot panel is now configurable, through a `clip` argument
  to coordinate systems, e.g. `coord_cartesian(clip = "off")` 
  (@clauswilke, #2536).

* Like scales, coordinate systems now give you a message when you're 
  replacing an existing coordinate system (#2264).

* `coord_polar()` now draws secondary axis ticks and labels 
  (@dylan-stark, #2072), and can draw the radius axis on the right 
  (@thomasp85, #2005).

* `coord_trans()` now generates a warning when a transformation generates 
  non-finite values (@foo-bar-baz-qux, #2147).

### Themes

* Complete themes now always override all elements of the default theme
  (@has2k1, #2058, #2079).

* Themes now set default grid colour in `panel.grid` rather than individually
  in `panel.grid.major` and `panel.grid.minor` individually. This makes it 
  slightly easier to customise the theme (#2352).

* Fixed bug when setting strips to `element_blank()` (@thomasp85). 

* Axes positioned on the top and to the right can now customize their ticks and
  lines separately (@thomasp85, #1899).

* Built-in themes gain parameters `base_line_size` and `base_rect_size` which 
  control the default sizes of line and rectangle elements (@karawoo, #2176).

* Default themes use `rel()` to set line widths (@baptiste).

* Themes were tweaked for visual consistency and more graceful behavior when 
  changing the base font size. All absolute heights or widths were replaced 
  with heights or widths that are proportional to the base font size. One 
  relative font size was eliminated (@clauswilke).
  
* The height of descenders is now calculated solely on font metrics and doesn't
  change with the specific letters in the string. This fixes minor alignment 
  issues with plot titles, subtitles, and legend titles (#2288, @clauswilke).

### Guides

* `guide_colorbar()` is more configurable: tick marks and color bar frame
  can now by styled with arguments `ticks.colour`, `ticks.linewidth`, 
  `frame.colour`, `frame.linewidth`, and `frame.linetype`
  (@clauswilke).
  
* `guide_colorbar()` now uses `legend.spacing.x` and `legend.spacing.y` 
  correctly, and it can handle multi-line titles. Minor tweaks were made to 
  `guide_legend()` to make sure the two legend functions behave as similarly as
  possible (@clauswilke, #2397 and #2398).
  
* The theme elements `legend.title` and `legend.text` now respect the settings 
  of `margin`, `hjust`, and `vjust` (@clauswilke, #2465, #1502).

* Non-angle parameters of `label.theme` or `title.theme` can now be set in 
  `guide_legend()` and `guide_colorbar()` (@clauswilke, #2544).

### Other

* `fortify()` gains a method for tbls (@karawoo, #2218).

* `ggplot` gains a method for `grouped_df`s that adds a `.group` variable,
  which computes a unique value for each group. Use it with 
  `aes(group = .group)` (#2351).

* `ggproto()` produces objects with class `c("ggproto", "gg")`, allowing for
  a more informative error message when adding layers, scales, or other ggproto 
  objects (@jrnold, #2056).

* `ggsave()`'s DPI argument now supports 3 string options: "retina" (320
  DPI), "print" (300 DPI), and "screen" (72 DPI) (@foo-bar-baz-qux, #2156).
  `ggsave()` now uses full argument names to avoid partial match warnings 
  (#2355), and correctly restores the previous graphics device when several
  graphics devices are open (#2363).

* `print.ggplot()` now returns the original ggplot object, instead of the 
  output from `ggplot_build()`. Also, the object returned from 
  `ggplot_build()` now has the class `"ggplot_built"` (#2034).

* `map_data()` now works even when purrr is loaded (tidyverse#66).

* New functions `summarise_layout()`, `summarise_coord()`, and 
  `summarise_layers()` summarise the layout, coordinate systems, and layers 
  of a built ggplot object (#2034, @wch). This provides a tested API that 
  (e.g.) shiny can depend on.

* Updated startup messages reflect new resources (#2410, @mine-cetinkaya-rundel).

# ggplot2 2.2.1

* Fix usage of `structure(NULL)` for R-devel compatibility (#1968).

# ggplot2 2.2.0

## Major new features

### Subtitle and caption

Thanks to @hrbrmstr plots now have subtitles and captions, which can be set with 
the `subtitle`  and `caption` arguments to `ggtitle()` and `labs()`. You can 
control their appearance with the theme settings `plot.caption` and 
`plot.subtitle`. The main plot title is now left-aligned to better work better 
with a subtitle. The caption is right-aligned (@hrbrmstr).

### Stacking

`position_stack()` and `position_fill()` now sort the stacking order to match 
grouping order. This allows you to control the order through grouping, and 
ensures that the default legend matches the plot (#1552, #1593). If you want the 
opposite order (useful if you have horizontal bars and horizontal legend), you 
can request reverse stacking by using `position = position_stack(reverse = TRUE)` 
(#1837).
  
`position_stack()` and `position_fill()` now accepts negative values which will 
create stacks extending below the x-axis (#1691).

`position_stack()` and `position_fill()` gain a `vjust` argument which makes it 
easy to (e.g.) display labels in the middle of stacked bars (#1821).

### Layers

`geom_col()` was added to complement `geom_bar()` (@hrbrmstr). It uses 
`stat="identity"` by default, making the `y` aesthetic mandatory. It does not 
support any other `stat_()` and does not provide fallback support for the 
`binwidth` parameter. Examples and references in other functions were updated to
demonstrate `geom_col()` usage. 

When creating a layer, ggplot2 will warn if you use an unknown aesthetic or an 
unknown parameter. Compared to the previous version, this is stricter for 
aesthetics (previously there was no message), and less strict for parameters 
(previously this threw an error) (#1585).

### Facetting

The facet system, as well as the internal panel class, has been rewritten in 
ggproto. Facets are now extendable in the same manner as geoms and stats, as 
described in `vignette("extending-ggplot2")`.

We have also added the following new features.
  
* `facet_grid()` and `facet_wrap()` now allow expressions in their faceting 
  formulas (@DanRuderman, #1596).

* When `facet_wrap()` results in an uneven number of panels, axes will now be
  drawn underneath the hanging panels (fixes #1607)

* Strips can now be freely positioned in `facet_wrap()` using the 
  `strip.position` argument (deprecates `switch`).

* The relative order of panel, strip, and axis can now be controlled with 
  the theme setting `strip.placement` that takes either `inside` (strip between 
  panel and axis) or `outside` (strip after axis).

* The theme option `panel.margin` has been deprecated in favour of 
  `panel.spacing` to more clearly communicate intent.

### Extensions

Unfortunately there was a major oversight in the construction of ggproto which 
lead to extensions capturing the super object at package build time, instead of 
at package run time (#1826). This problem has been fixed, but requires 
re-installation of all extension packages.

## Scales

* The position of x and y axes can now be changed using the `position` argument
  in `scale_x_*`and `scale_y_*` which can take `top` and `bottom`, and `left`
  and `right` respectively. The themes of top and right axes can be modified 
  using the `.top` and `.right` modifiers to `axis.text.*` and `axis.title.*`.

### Continuous scales

* `scale_x_continuous()` and `scale_y_continuous()` can now display a secondary 
  axis that is a __one-to-one__ transformation of the primary axis (e.g. degrees 
  Celcius to degrees Fahrenheit). The secondary axis will be positioned opposite 
  to the primary axis and can be controlled with the `sec.axis` argument to 
  the scale constructor.

* Scales worry less about having breaks. If no breaks can be computed, the
  plot will work instead of throwing an uninformative error (#791). This 
  is particularly helpful when you have facets with free scales, and not
  all panels contain data.

* Scales now warn when transformation introduces infinite values (#1696).

### Date time

* `scale_*_datetime()` now supports time zones. It will use the timezone 
  attached to the variable by default, but can be overridden with the 
  `timezone` argument.

* New `scale_x_time()` and `scale_y_time()` generate reasonable default
  breaks and labels for hms vectors (#1752).

### Discrete scales

The treatment of missing values by discrete scales has been thoroughly 
overhauled (#1584). The underlying principle is that we can naturally represent 
missing values on discrete variables (by treating just like another level), so 
by default we should. 

This principle applies to:

* character vectors
* factors with implicit NA
* factors with explicit NA

And to all scales (both position and non-position.)

Compared to the previous version of ggplot2, there are three main changes:

1.  `scale_x_discrete()` and `scale_y_discrete()` always show discrete NA,
    regardless of their source

1.  If present, `NA`s are shown in discrete legends.

1.  All discrete scales gain a `na.translate` argument that allows you to 
    control whether `NA`s are translated to something that can be visualised,
    or should be left as missing. Note that if you don't translate (i.e. 
    `na.translate = FALSE)` the missing values will passed on to the layer, 
    which will warning that it's dropping missing values. To suppress the
    warnings, you'll also need to add `na.rm = TRUE` to the layer call. 

There were also a number of other smaller changes

* Correctly use scale expansion factors.
* Don't preserve space for dropped levels (#1638).
* Only issue one warning when when asking for too many levels (#1674).
* Unicode labels work better on Windows (#1827).
* Warn when used with only continuous data (#1589)

## Themes

* The `theme()` constructor now has named arguments rather than ellipses. This 
  should make autocomplete substantially more useful. The documentation
  (including examples) has been considerably improved.
  
* Built-in themes are more visually homogeneous, and match `theme_grey` better.
  (@jiho, #1679)
  
* When computing the height of titles, ggplot2 now includes the height of the
  descenders (i.e. the bits of `g` and `y` that hang beneath the baseline). This 
  improves the margins around titles, particularly the y axis label (#1712).
  I have also very slightly increased the inner margins of axis titles, and 
  removed the outer margins. 

* Theme element inheritance is now easier to work with as modification now
  overrides default `element_blank` elements (#1555, #1557, #1565, #1567)
  
* Horizontal legends (i.e. legends on the top or bottom) are horizontally
  aligned by default (#1842). Use `legend.box = "vertical"` to switch back
  to the previous behaviour.
  
* `element_line()` now takes an `arrow` argument to specify arrows at the end of
  lines (#1740)

There were a number of tweaks to the theme elements that control legends:
  
* `legend.justification` now controls appearance will plotting the legend
  outside of the plot area. For example, you can use 
  `theme(legend.justification = "top")` to make the legend align with the 
  top of the plot.

* `panel.margin` and `legend.margin` have been renamed to `panel.spacing` and 
  `legend.spacing` respectively, to better communicate intent (they only
  affect spacing between legends and panels, not the margins around them)

* `legend.margin` now controls margin around individual legends.

* New `legend.box.background`, `legend.box.spacing`, and `legend.box.margin`
  control the background, spacing, and margin of the legend box (the region
  that contains all legends).

## Bug fixes and minor improvements

* ggplot2 now imports tibble. This ensures that all built-in datasets print 
  compactly even if you haven't explicitly loaded tibble or dplyr (#1677).

* Class of aesthetic mapping is preserved when adding `aes()` objects (#1624).

* `+.gg` now works for lists that include data frames.

* `annotation_x()` now works in the absense of global data (#1655)

* `geom_*(show.legend = FALSE)` now works for `guide_colorbar`.

* `geom_boxplot()` gains new `outlier.alpha` (@jonathan-g) and 
  `outlier.fill` (@schloerke, #1787) parameters to control the alpha/fill of
   outlier points independently of the alpha of the boxes. 

* `position_jitter()` (and hence `geom_jitter()`) now correctly computes 
  the jitter width/jitter when supplied by the user (#1775, @has2k1).

* `geom_contour()` more clearly describes what inputs it needs (#1577).

* `geom_curve()` respects the `lineend` parameter (#1852).

* `geom_histogram()` and `stat_bin()` understand the `breaks` parameter once 
  more. (#1665). The floating point adjustment for histogram bins is now 
  actually used - it was previously inadvertently ignored (#1651).

* `geom_violin()` no longer transforms quantile lines with the alpha aesthetic
  (@mnbram, #1714). It no longer errors when quantiles are requested but data
  have zero range (#1687). When `trim = FALSE` it once again has a nice 
  range that allows the density to reach zero (by extending the range 3 
  bandwidths to either side of the data) (#1700).

* `geom_dotplot()` works better when faceting and binning on the y-axis. 
  (#1618, @has2k1).
  
* `geom_hexbin()` once again supports `..density..` (@mikebirdgeneau, #1688).

* `geom_step()` gives useful warning if only one data point in layer (#1645).

* `layer()` gains new `check.aes` and `check.param` arguments. These allow
  geom/stat authors to optional suppress checks for known aesthetics/parameters.
  Currently this is used only in `geom_blank()` which powers `expand_limits()` 
  (#1795).

* All `stat_*()` display a better error message when required aesthetics are
  missing.
  
* `stat_bin()` and `stat_summary_hex()` now accept length 1 `binwidth` (#1610)

* `stat_density()` gains new argument `n`, which is passed to underlying function
  `stats::density` ("number of equally spaced points at which the
  density is to be estimated"). (@hbuschme)

* `stat_binhex()` now again returns `count` rather than `value` (#1747)

* `stat_ecdf()` respects `pad` argument (#1646).

* `stat_smooth()` once again informs you about the method it has chosen.
  It also correctly calculates the size of the largest group within facets.

* `x` and `y` scales are now symmetric regarding the list of
  aesthetics they accept: `xmin_final`, `xmax_final`, `xlower`,
  `xmiddle` and `xupper` are now valid `x` aesthetics.

* `Scale` extensions can now override the `make_title` and `make_sec_title` 
  methods to let the scale modify the axis/legend titles.

* The random stream is now reset after calling `.onAttach()` (#2409).

# ggplot2 2.1.0

## New features

* When mapping an aesthetic to a constant (e.g. 
  `geom_smooth(aes(colour = "loess")))`), the default guide title is the name 
  of the aesthetic (i.e. "colour"), not the value (i.e. "loess") (#1431).

* `layer()` now accepts a function as the data argument. The function will be
  applied to the data passed to the `ggplot()` function and must return a
  data.frame (#1527, @thomasp85). This is a more general version of the 
  deprecated `subset` argument.

* `theme_update()` now uses the `+` operator instead of `%+replace%`, so that
  unspecified values will no longer be `NULL`ed out. `theme_replace()`
  preserves the old behaviour if desired (@oneillkza, #1519). 

* `stat_bin()` has been overhauled to use the same algorithm as ggvis, which 
  has been considerably improved thanks to the advice of Randy Prium (@rpruim).
  This includes:
  
    * Better arguments and a better algorithm for determining the origin.
      You can now specify either `boundary` or the `center` of a bin.
      `origin` has been deprecated in favour of these arguments.
      
    * `drop` is deprecated in favour of `pad`, which adds extra 0-count bins
      at either end (needed for frequency polygons). `geom_histogram()` defaults 
      to `pad = FALSE` which considerably improves the default limits for 
      the histogram, especially when the bins are big (#1477).
      
    * The default algorithm does a (somewhat) better job at picking nice widths 
      and origins across a wider range of input data.
      
    * `bins = n` now gives a histogram with `n` bins, not `n + 1` (#1487).

## Bug fixes

* All `\donttest{}` examples run.

* All `geom_()` and `stat_()` functions now have consistent argument order:
  data + mapping, then geom/stat/position, then `...`, then specific arguments, 
  then arguments common to all layers (#1305). This may break code if you were
  previously relying on partial name matching, but in the long-term should make 
  ggplot2 easier to use. In particular, you can now set the `n` parameter
  in `geom_density2d()` without it partially matching `na.rm` (#1485).

* For geoms with both `colour` and `fill`, `alpha` once again only affects
  fill (Reverts #1371, #1523). This was causing problems for people.

* `facet_wrap()`/`facet_grid()` works with multiple empty panels of data 
  (#1445).

* `facet_wrap()` correctly swaps `nrow` and `ncol` when faceting vertically
  (#1417).

* `ggsave("x.svg")` now uses svglite to produce the svg (#1432).

* `geom_boxplot()` now understands `outlier.color` (#1455).

* `geom_path()` knows that "solid" (not just 1) represents a solid line (#1534).

* `geom_ribbon()` preserves missing values so they correctly generate a 
  gap in the ribbon (#1549).

* `geom_tile()` once again accepts `width` and `height` parameters (#1513). 
  It uses `draw_key_polygon()` for better a legend, including a coloured 
  outline (#1484).

* `layer()` now automatically adds a `na.rm` parameter if none is explicitly
  supplied.

* `position_jitterdodge()` now works on all possible dodge aesthetics, 
  e.g. `color`, `linetype` etc. instead of only based on `fill` (@bleutner)

* `position = "nudge"` now works (although it doesn't do anything useful)
  (#1428).

* The default scale for columns of class "AsIs" is now "identity" (#1518).

* `scale_*_discrete()` has better defaults when used with purely continuous
  data (#1542).

* `scale_size()` warns when used with categorical data.

* `scale_size()`, `scale_colour()`, and `scale_fill()` gain date and date-time
  variants (#1526).

* `stat_bin_hex()` and `stat_bin_summary()` now use the same underlying 
  algorithm so results are consistent (#1383). `stat_bin_hex()` now accepts
  a `weight` aesthetic. To be consistent with related stats, the output variable 
  from `stat_bin_hex()` is now value instead of count.

* `stat_density()` gains a `bw` parameter which makes it easy to get consistent 
   smoothing between facets (@jiho)

* `stat-density-2d()` no longer ignores the `h` parameter, and now accepts 
  `bins` and `binwidth` parameters to control the number of contours 
  (#1448, @has2k1).

* `stat_ecdf()` does a better job of adding padding to -Inf/Inf, and gains
  an argument `pad` to suppress the padding if not needed (#1467).

* `stat_function()` gains an `xlim` parameter (#1528). It once again works 
  with discrete x values (#1509).

* `stat_summary()` preserves sorted x order which avoids artefacts when
  display results with `geom_smooth()` (#1520).

* All elements should now inherit correctly for all themes except `theme_void()`.
  (@Katiedaisey, #1555) 

* `theme_void()` was completely void of text but facets and legends still
  need labels. They are now visible (@jiho). 

* You can once again set legend key and height width to unit arithmetic
  objects (like `2 * unit(1, "cm")`) (#1437).

* Eliminate spurious warning if you have a layer with no data and no aesthetics
  (#1451).

* Removed a superfluous comma in `theme-defaults.r` code (@jschoeley)

* Fixed a compatibility issue with `ggproto` and R versions prior to 3.1.2.
  (#1444)

* Fixed issue where `coord_map()` fails when given an explicit `parameters`
  argument (@tdmcarthur, #1729)
  
* Fixed issue where `geom_errorbarh()` had a required `x` aesthetic (#1933)  

# ggplot2 2.0.0

## Major changes

* ggplot no longer throws an error if your plot has no layers. Instead it 
  automatically adds `geom_blank()` (#1246).
  
* New `cut_width()` is a convenient replacement for the verbose
  `plyr::round_any()`, with the additional benefit of offering finer
  control.

* New `geom_count()` is a convenient alias to `stat_sum()`. Use it when you
  have overlapping points on a scatterplot. `stat_sum()` now defaults to 
  using counts instead of proportions.

* New `geom_curve()` adds curved lines, with a similar specification to 
  `geom_segment()` (@veraanadi, #1088).

* Date and datetime scales now have `date_breaks`, `date_minor_breaks` and
  `date_labels` arguments so that you never need to use the long
  `scales::date_breaks()` or `scales::date_format()`.
  
* `geom_bar()` now has it's own stat, distinct from `stat_bin()` which was
  also used by `geom_histogram()`. `geom_bar()` now uses `stat_count()` 
  which counts values at each distinct value of x (i.e. it does not bin
  the data first). This can be useful when you want to show exactly which 
  values are used in a continuous variable.

* `geom_point()` gains a `stroke` aesthetic which controls the border width of 
  shapes 21-25 (#1133, @SeySayux). `size` and `stroke` are additive so a point 
  with `size = 5` and `stroke = 5` will have a diameter of 10mm. (#1142)

* New `position_nudge()` allows you to slightly offset labels (or other 
  geoms) from their corresponding points (#1109).

* `scale_size()` now maps values to _area_, not radius. Use `scale_radius()`
  if you want the old behaviour (not recommended, except perhaps for lines).

* New `stat_summary_bin()` works like `stat_summary()` but on binned data. 
  It's a generalisation of `stat_bin()` that can compute any aggregate,
  not just counts (#1274). Both default to `mean_se()` if no aggregation
  functions are supplied (#1386).

* Layers are now much stricter about their arguments - you will get an error
  if you've supplied an argument that isn't an aesthetic or a parameter.
  This is likely to cause some short-term pain but in the long-term it will make
  it much easier to spot spelling mistakes and other errors (#1293).
  
    This change does break a handful of geoms/stats that used `...` to pass 
    additional arguments on to the underlying computation. Now 
    `geom_smooth()`/`stat_smooth()` and `geom_quantile()`/`stat_quantile()` 
    use `method.args` instead (#1245, #1289); and `stat_summary()` (#1242), 
    `stat_summary_hex()`, and `stat_summary2d()` use `fun.args`.

### Extensibility

There is now an official mechanism for defining Stats, Geoms, and Positions in 
other packages. See `vignette("extending-ggplot2")` for details.

* All Geoms, Stats and Positions are now exported, so you can inherit from them
  when making your own objects (#989).

* ggplot2 no longer uses proto or reference classes. Instead, we now use 
  ggproto, a new OO system designed specifically for ggplot2. Unlike proto
  and RC, ggproto supports clean cross-package inheritance. Creating a new OO
  system isn't usually the right way to solve a problem, but I'm pretty sure
  it was necessary here. Read more about it in the vignette.

* `aes_()` replaces `aes_q()`. It also supports formulas, so the most concise 
  SE version of `aes(carat, price)` is now `aes_(~carat, ~price)`. You may
  want to use this form in packages, as it will avoid spurious `R CMD check` 
  warnings about undefined global variables.

### Text

* `geom_text()` has been overhauled to make labelling your data a little
  easier. It:
  
    * `nudge_x` and `nudge_y` arguments let you offset labels from their
      corresponding points (#1120). 
      
    * `check_overlap = TRUE` provides a simple way to avoid overplotting 
      of labels: labels that would otherwise overlap are omitted (#1039).
      
    * `hjust` and `vjust` can now be character vectors: "left", "center", 
      "right", "bottom", "middle", "top". New options include "inward" and 
      "outward" which align text towards and away from the center of the plot 
      respectively.

* `geom_label()` works like `geom_text()` but draws a rounded rectangle 
  underneath each label (#1039). This is useful when you want to label plots
  that are dense with data.

### Deprecated features

* The little used `aes_auto()` has been deprecated. 

* `aes_q()` has been replaced with `aes_()` to be consistent with SE versions
  of NSE functions in other packages.

* The `order` aesthetic is officially deprecated. It never really worked, and 
  was poorly documented.

* The `stat` and `position` arguments to `qplot()` have been deprecated.
  `qplot()` is designed for quick plots - if you need to specify position
  or stat, use `ggplot()` instead.

* The theme setting `axis.ticks.margin` has been deprecated: now use the margin 
  property of `axis.text`.
  
* `stat_abline()`, `stat_hline()` and `stat_vline()` have been removed:
  these were never suitable for use other than with `geom_abline()` etc
  and were not documented.

* `show_guide` has been renamed to `show.legend`: this more accurately
  reflects what it does (controls appearance of layer in legend), and uses the 
  same convention as other ggplot2 arguments (i.e. a `.` between names).
  (Yes, I know that's inconsistent with function names with use `_`, but it's
  too late to change now.)

A number of geoms have been renamed to be internally consistent:

* `stat_binhex()` and `stat_bin2d()` have been renamed to `stat_bin_hex()` 
  and `stat_bin_2d()` (#1274). `stat_summary2d()` has been renamed to 
  `stat_summary_2d()`, `geom_density2d()`/`stat_density2d()` has been renamed 
  to `geom_density_2d()`/`stat_density_2d()`.

* `stat_spoke()` is now `geom_spoke()` since I realised it's a
  reparameterisation of `geom_segment()`.

* `stat_bindot()` has been removed because it's so tightly coupled to
  `geom_dotplot()`. If you happened to use `stat_bindot()`, just change to
  `geom_dotplot()` (#1194).

All defunct functions have been removed.

### Default appearance

* The default `theme_grey()` background colour has been changed from "grey90" 
  to "grey92": this makes the background a little less visually prominent.

* Labels and titles have been tweaked for readability:

    * Axes labels are darker.
    
    * Legend and axis titles are given the same visual treatment.
    
    * The default font size dropped from 12 to 11. You might be surprised that 
      I've made the default text size smaller as it was already hard for
      many people to read. It turns out there was a bug in RStudio (fixed in 
      0.99.724), that shrunk the text of all grid based graphics. Once that
      was resolved the defaults seemed too big to my eyes.
    
    * More spacing between titles and borders.
    
    * Default margins scale with the theme font size, so the appearance at 
      larger font sizes should be considerably improved (#1228). 

* `alpha` now affects both fill and colour aesthetics (#1371).

* `element_text()` gains a margins argument which allows you to add additional
  padding around text elements. To help see what's going on use `debug = TRUE` 
  to display the text region and anchors.

* The default font size in `geom_text()` has been decreased from 5mm (14 pts)
  to 3.8 mm (11 pts) to match the new default theme sizes.

* A diagonal line is no longer drawn on bar and rectangle legends. Instead, the
  border has been tweaked to be more visible, and more closely match the size of 
  line drawn on the plot.

* `geom_pointrange()` and `geom_linerange()` get vertical (not horizontal)
  lines in the legend (#1389).

* The default line `size` for `geom_smooth()` has been increased from 0.5 to 1 
  to make it easier to see when overlaid on data.
  
* `geom_bar()` and `geom_rect()` use a slightly paler shade of grey so they
  aren't so visually heavy.
  
* `geom_boxplot()` now colours outliers the same way as the boxes.

* `geom_point()` now uses shape 19 instead of 16. This looks much better on 
  the default Linux graphics device. (It's very slightly smaller than the old 
  point, but it shouldn't affect any graphics significantly)

* Sizes in ggplot2 are measured in mm. Previously they were converted to pts 
  (for use in grid) by multiplying by 72 / 25.4. However, grid uses printer's 
  points, not Adobe (big pts), so sizes are now correctly multiplied by 
  72.27 / 25.4. This is unlikely to noticeably affect display, but it's
  technically correct (<https://youtu.be/hou0lU8WMgo>).

* The default legend will now allocate multiple rows (if vertical) or
  columns (if horizontal) in order to make a legend that is more likely to
  fit on the screen. You can override with the `nrow`/`ncol` arguments
  to `guide_legend()`

    ```R
    p <- ggplot(mpg, aes(displ,hwy, colour = model)) + geom_point()
    p
    p + theme(legend.position = "bottom")
    # Previous behaviour
    p + guides(colour = guide_legend(ncol = 1))
    ```

### New and updated themes

* New `theme_void()` is completely empty. It's useful for plots with non-
  standard coordinates or for drawings (@jiho, #976).

* New `theme_dark()` has a dark background designed to make colours pop out
  (@jiho, #1018)

* `theme_minimal()` became slightly more minimal by removing the axis ticks:
  labels now line up directly beneath grid lines (@tomschloss, #1084)

* New theme setting `panel.ontop` (logical) make it possible to place 
  background elements (i.e., gridlines) on top of data. Best used with 
  transparent `panel.background` (@noamross. #551).

### Labelling

The facet labelling system was updated with many new features and a
more flexible interface (@lionel-). It now works consistently across
grid and wrap facets. The most important user visible changes are:

* `facet_wrap()` gains a `labeller` option (#25).

* `facet_grid()` and `facet_wrap()` gain a `switch` argument to
  display the facet titles near the axes. When switched, the labels
  become axes subtitles. `switch` can be set to "x", "y" or "both"
  (the latter only for grids) to control which margin is switched.

The labellers (such as `label_value()` or `label_both()`) also get
some new features:

* They now offer the `multi_line` argument to control whether to
  display composite facets (those specified as `~var1 + var2`) on one
  or multiple lines.

* In `label_bquote()` you now refer directly to the names of
  variables. With this change, you can create math expressions that
  depend on more than one variable. This math expression can be
  specified either for the rows or the columns and you can also
  provide different expressions to each margin.

  As a consequence of these changes, referring to `x` in backquoted
  expressions is deprecated.

* Similarly to `label_bquote()`, `labeller()` now take `.rows` and
  `.cols` arguments. In addition, it also takes `.default`.
  `labeller()` is useful to customise how particular variables are
  labelled. The three additional arguments specify how to label the
  variables are not specifically mentioned, respectively for rows,
  columns or both. This makes it especially easy to set up a
  project-wide labeller dispatcher that can be reused across all your
  plots. See the documentation for an example.

* The new labeller `label_context()` adapts to the number of factors
  facetted over. With a single factor, it displays only the values,
  just as before. But with multiple factors in a composite margin
  (e.g. with `~cyl + am`), the labels are passed over to
  `label_both()`. This way the variables names are displayed with the
  values to help identifying them.

On the programming side, the labeller API has been rewritten in order
to offer more control when faceting over multiple factors (e.g. with
formulae such as `~cyl + am`). This also means that if you have
written custom labellers, you will need to update them for this
version of ggplot.

* Previously, a labeller function would take `variable` and `value`
  arguments and return a character vector. Now, they take a data frame
  of character vectors and return a list. The input data frame has one
  column per factor facetted over and each column in the returned list
  becomes one line in the strip label. See documentation for more
  details.

* The labels received by a labeller now contain metadata: their margin
  (in the "type" attribute) and whether they come from a wrap or a
  grid facet (in the "facet" attribute).

* Note that the new `as_labeller()` function operator provides an easy
  way to transform an existing function to a labeller function. The
  existing function just needs to take and return a character vector.

## Documentation

* Improved documentation for `aes()`, `layer()` and much much more.

* I've tried to reduce the use of `...` so that you can see all the 
  documentation in one place rather than having to integrate multiple pages.
  In some cases this has involved adding additional arguments to geoms
  to make it more clear what you can do:
  
    *  `geom_smooth()` gains explicit `method`, `se` and `formula` arguments.
    
    * `geom_histogram()` gains `binwidth`, `bins`, `origin` and `right` 
      arguments.
      
    * `geom_jitter()` gains `width` and `height` arguments to make it easier
      to control the amount of jittering without using the lengthy 
      `position_jitter()` function (#1116)

* Use of `qplot()` in examples has been minimised (#1123, @hrbrmstr). This is
  inline with the 2nd edition of the ggplot2 box, which minimises the use of 
  `qplot()` in favour of `ggplot()`.

* Tightly linked geoms and stats (e.g. `geom_boxplot()` and `stat_boxplot()`) 
  are now documented in the same file so you can see all the arguments in one
  place. Variations of the same idea (e.g. `geom_path()`, `geom_line()`, and
  `geom_step()`) are also documented together.

* It's now obvious that you can set the `binwidth` parameter for
  `stat_bin_hex()`, `stat_summary_hex()`, `stat_bin_2d()`, and
  `stat_summary_2d()`. 

* The internals of positions have been cleaned up considerably. You're unlikely
  to notice any external changes, although the documentation should be a little
  less confusing since positions now don't list parameters they never use.

## Data

* All datasets have class `tbl_df` so if you also use dplyr, you get a better
  print method.

* `economics` has been brought up to date to 2015-04-01.

* New `economics_long` is the economics data in long form.

* New `txhousing` dataset containing information about the Texas housing
  market. Useful for examples that need multiple time series, and for
  demonstrating model+vis methods.

* New `luv_colours` dataset which contains the locations of all
  built-in `colors()` in Luv space.

* `movies` has been moved into its own package, ggplot2movies, because it was 
  large and not terribly useful. If you've used the movies dataset, you'll now 
  need to explicitly load the package with `library(ggplot2movies)`.

## Bug fixes and minor improvements

* All partially matched arguments and `$` have been been replaced with 
  full matches (@jimhester, #1134).

* ggplot2 now exports `alpha()` from the scales package (#1107), and `arrow()` 
  and `unit()` from grid (#1225). This means you don't need attach scales/grid 
  or do `scales::`/`grid::` for these commonly used functions.

* `aes_string()` now only parses character inputs. This fixes bugs when
  using it with numbers and non default `OutDec` settings (#1045).

* `annotation_custom()` automatically adds a unique id to each grob name,
  making it easier to plot multiple grobs with the same name (e.g. grobs of
  ggplot2 graphics) in the same plot (#1256).

* `borders()` now accepts xlim and ylim arguments for specifying the geographical 
  region of interest (@markpayneatwork, #1392).

* `coord_cartesian()` applies the same expansion factor to limits as for scales. 
  You can suppress with `expand = FALSE` (#1207).

* `coord_trans()` now works when breaks are suppressed (#1422).

* `cut_number()` gives error message if the number of requested bins can
  be created because there are two few unique values (#1046).

* Character labels in `facet_grid()` are no longer (incorrectly) coerced into
  factors. This caused problems with custom label functions (#1070).

* `facet_wrap()` and `facet_grid()` now allow you to use non-standard
  variable names by surrounding them with backticks (#1067).

* `facet_wrap()` more carefully checks its `nrow` and `ncol` arguments
  to ensure that they're specified correctly (@richierocks, #962)

* `facet_wrap()` gains a `dir` argument to control the direction the
  panels are wrapped in. The default is "h" for horizontal. Use "v" for
  vertical layout (#1260).

* `geom_abline()`, `geom_hline()` and `geom_vline()` have been rewritten to
  have simpler behaviour and be more consistent:

    * `stat_abline()`, `stat_hline()` and `stat_vline()` have been removed:
      these were never suitable for use other than with `geom_abline()` etc
      and were not documented.

    * `geom_abline()`, `geom_vline()` and `geom_hline()` are bound to
      `stat_identity()` and `position_identity()`

    * Intercept parameters can no longer be set to a function.

    * They are all documented in one file, since they are so closely related.

* `geom_bin2d()` will now let you specify one dimension's breaks exactly,
  without touching the other dimension's default breaks at all (#1126).

* `geom_crossbar()` sets grouping correctly so you can display multiple
  crossbars on one plot. It also makes the default `fatten` argument a little
  bigger to make the middle line more obvious (#1125).

* `geom_histogram()` and `geom_smooth()` now only inform you about the
  default values once per layer, rather than once per panel (#1220).

* `geom_pointrange()` gains `fatten` argument so you can control the
  size of the point relative to the size of the line.

* `geom_segment()` annotations were not transforming with scales 
  (@BrianDiggs, #859).

* `geom_smooth()` is no longer so chatty. If you want to know what the default
  smoothing method is, look it up in the documentation! (#1247)

* `geom_violin()` now has the ability to draw quantile lines (@DanRuderman).

* `ggplot()` now captures the parent frame to use for evaluation,
  rather than always defaulting to the global environment. This should
  make ggplot more suitable to use in more situations (e.g. with knitr)

* `ggsave()` has been simplified a little to make it easier to maintain.
  It no longer checks that you're printing a ggplot2 object (so now also
  works with any grid grob) (#970), and always requires a filename.
  Parameter `device` now supports character argument to specify which supported
  device to use ('pdf', 'png', 'jpeg', etc.), for when it cannot be correctly
  inferred from the file extension (for example when a temporary filename is
  supplied server side in shiny apps) (@sebkopf, #939). It no longer opens
  a graphics device if one isn't already open - this is annoying when you're
  running from a script (#1326).

* `guide_colorbar()` creates correct legend if only one color (@krlmlr, #943).

* `guide_colorbar()` no longer fails when the legend is empty - previously
  this often masked misspecifications elsewhere in the plot (#967).

* New `layer_data()` function extracts the data used for plotting for a given
  layer. It's mostly useful for testing.

* User supplied `minor_breaks` can now be supplied on the same scale as 
  the data, and will be automatically transformed with by scale (#1385).

* You can now suppress the appearance of an axis/legend title (and the space
  that would allocated for it) with `NULL` in the `scale_` function. To
  use the default label, use `waiver()` (#1145).

* Position adjustments no longer warn about potentially varying ranges
  because the problem rarely occurs in practice and there are currently a
  lot of false positives since I don't understand exactly what FP criteria
  I should be testing.

* `scale_fill_grey()` now uses red for missing values. This matches
  `scale_colour_grey()` and makes it obvious where missing values lie.
  Override with `na.value`.

* `scale_*_gradient2()` defaults to using Lab colour space.

* `scale_*_gradientn()` now allows `colours` or `colors` (#1290)

* `scale_y_continuous()` now also transforms the `lower`, `middle` and `upper`
  aesthetics used by `geom_boxplot()`: this only affects
  `geom_boxplot(stat = "identity")` (#1020).

* Legends no longer inherit aesthetics if `inherit.aes` is FALSE (#1267).

* `lims()` makes it easy to set the limits of any axis (#1138).

* `labels = NULL` now works with `guide_legend()` and `guide_colorbar()`.
  (#1175, #1183).

* `override.aes` now works with American aesthetic spelling, e.g. color

* Scales no longer round data points to improve performance of colour
  palettes. Instead the scales package now uses a much faster colour
  interpolation algorithm (#1022).

* `scale_*_brewer()` and `scale_*_distiller()` add new `direction` argument of 
  `scales::brewer_pal`, making it easier to change the order of colours 
  (@jiho, #1139).

* `scale_x_date()` now clips dates outside the limits in the same way as
  `scale_x_continuous()` (#1090).

* `stat_bin()` gains `bins` arguments, which denotes the number of bins. Now
  you can set `bins=100` instead of `binwidth=0.5`. Note that `breaks` or
  `binwidth` will override it (@tmshn, #1158, #102).

* `stat_boxplot()` warns if a continuous variable is used for the `x` aesthetic
  without also supplying a `group` aesthetic (#992, @krlmlr).

* `stat_summary_2d()` and `stat_bin_2d()` now share exactly the same code for 
  determining breaks from `bins`, `binwidth`, and `origin`. 
  
* `stat_summary_2d()` and `stat_bin_2d()` now output in tile/raster compatible 
  form instead of rect compatible form. 

* Automatically computed breaks do not lead to an error for transformations like
  "probit" where the inverse can map to infinity (#871, @krlmlr)

* `stat_function()` now always evaluates the function on the original scale.
  Previously it computed the function on transformed scales, giving incorrect
  values (@BrianDiggs, #1011).

* `strip_dots` works with anonymous functions within calculated aesthetics 
  (e.g. `aes(sapply(..density.., function(x) mean(x))))` (#1154, @NikNakk)

* `theme()` gains `validate = FALSE` parameter to turn off validation, and 
  hence store arbitrary additional data in the themes. (@tdhock, #1121)

* Improved the calculation of segments needed to draw the curve representing
  a line when plotted in polar coordinates. In some cases, the last segment
  of a multi-segment line was not drawn (@BrianDiggs, #952)<|MERGE_RESOLUTION|>--- conflicted
+++ resolved
@@ -1,8 +1,5 @@
 # ggplot2 (development version)
 
-<<<<<<< HEAD
-* `coord_sf()` no longer errors when dealing with empty graticules (@teunbrand, #6052)
-=======
 * Date(time) scales now throw appropriate errors when `date_breaks`, 
   `date_minor_breaks` or `date_labels` are not strings (@RodDalBen, #5880)
 * `geom_errorbarh()` is deprecated in favour of 
@@ -34,7 +31,6 @@
     * The `element_geom()` function can be used to populate that argument.
     * The `from_theme()` function allows access to the theme default fields from
       inside the `aes()` function.
->>>>>>> add05b32
 * Passing empty unmapped aesthetics to layers raises a warning instead of
   throwing an error (@teunbrand, #6009).
 * Moved {mgcv} from Imports to Suggests (@teunbrand, #5986)
@@ -201,6 +197,7 @@
   `labs()` and several guides (@teunbrand, #3196).
 * `stat_summary_bin()` no longer ignores `width` parameter (@teunbrand, #4647).
 * Added `keep.zeroes` argument to `stat_bin()` (@teunbrand, #3449)
+* `coord_sf()` no longer errors when dealing with empty graticules (@teunbrand, #6052)
 
 # ggplot2 3.5.1
 

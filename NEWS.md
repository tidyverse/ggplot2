--- conflicted
+++ resolved
@@ -1,9 +1,7 @@
 # ggplot2 (development version)
 
-<<<<<<< HEAD
 * The `theme(legend.spacing.{x/y})` setting now accepts `null`-units 
   (@teunbrand, #6417).
-=======
 * New `make_constructor()` function that builds a standard constructor for
   Geom and Stat classes (@teunbrand, #6142).
 * In continuous scales, when `breaks` is a function and `n.breaks` is set, the 
@@ -11,7 +9,6 @@
   only applied to the default break calculation (@teunbrand, #5972)
 * (internal) New `Facet$draw_panel_content()` method for delegating panel 
   assembly (@Yunuuuu, #6406).
->>>>>>> f340b1aa
 * Facet gains a new method `setup_panel_params` to interact with the
   panel_params setted by Coord object (@Yunuuuu, #6397, #6380)
 * `position_fill()` avoids stacking observations of zero (@teunbrand, #6338)

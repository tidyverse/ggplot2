--- conflicted
+++ resolved
@@ -1,9 +1,7 @@
 # ggplot2 (development version)
 
-<<<<<<< HEAD
 * Automatic breaks in `scale_*_binned()` should no longer be out-of-bounds,
   and automatic limits expand to include these (@teunbrand, #5095, #5100).
-=======
 * Renamed computed aesthetic in `stat_ecdf()` to `ecdf`, to prevent incorrect
   scale transformations (@teunbrand, #5113 and #5112).
 * Fixed misbehaviour of `draw_key_boxplot()` and `draw_key_crossbar()` with 
@@ -14,7 +12,6 @@
   (@teunbrand, #4217).
 * `ggsave()` warns when multiple `filename`s are given, and only writes to the
   first file (@teunbrand, #5114)
->>>>>>> bee7034e
 * Fixed a regression in `geom_hex()` where aesthetics were replicated across 
   bins (@thomasp85, #5037 and #5044)
 * Fixed spurious warning when `weight` aesthetic was used in `stat_smooth()` 

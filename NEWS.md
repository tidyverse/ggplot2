--- conflicted
+++ resolved
@@ -1,9 +1,8 @@
 # ggplot2 (development version)
 
-<<<<<<< HEAD
 * The plot's title, subtitle and caption now obey horizontal text margins
   (#5533).
-=======
+
 * New `guide_axis_stack()` to combine other axis guides on top of one another.
 
 * New `guide_custom()` function for drawing custom graphical objects (grobs)
@@ -16,7 +15,6 @@
 * The `legend.key` theme element is set to inherit from the `panel.background`
   theme element. The default themes no longer set the `legend.key` element.
   This causes a visual change with the default `theme_gray()` (#5549).
->>>>>>> 5c7867d6
 
 * Lines where `linewidth = NA` are now dropped in `geom_sf()` (#5204).
 

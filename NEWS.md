# ggplot2 (development version)

<<<<<<< HEAD
* `geom_label()` now uses the `angle` aesthetic (@teunbrand, #2785)
* 'lines' units in `geom_label()`, often used in the `label.padding` argument, 
  are now are relative to the text size. This causes a visual change, but fixes 
  a misalignment issue between the textbox and text (@teunbrand, #4753)
* The `label.padding` argument in `geom_label()` now supports inputs created
  with the `margin()` function (#5030).
=======
* The `translate_shape_string()` internal function is now exported for use in
  extensions of point layers (@teunbrand, #5191).
* Fixed bug in `coord_sf()` where graticule lines didn't obey 
  `panel.grid.major`'s linewidth setting (@teunbrand, #5179)
>>>>>>> e3b7822c
* Fixed bug in `annotation_logticks()` when no suitable tick positions could
  be found (@teunbrand, #5248).
* To improve `width` calculation in bar plots with empty factor levels, 
  `resolution()` considers `mapped_discrete` values as having resolution 1 
  (@teunbrand, #5211)
* When `geom_path()` has aesthetics varying within groups, the `arrow()` is
  applied to groups instead of individual segments (@teunbrand, #4935).
* The default width of `geom_bar()` is now based on panel-wise resolution of
  the data, rather than global resolution (@teunbrand, #4336).
* To apply dodging more consistently in violin plots, `stat_ydensity()` now
  has a `drop` argument to keep or discard groups with 1 observation.
* Aesthetics listed in `geom_*()` and `stat_*()` layers now point to relevant
  documentation (@teunbrand, #5123).
* `coord_flip()` has been marked as superseded. The recommended alternative is
  to swap the `x` and `y` aesthetic and/or using the `orientation` argument in
  a layer (@teunbrand, #5130).
* `stat_align()` is now applied per panel instead of globally, preventing issues
  when facets have different ranges (@teunbrand, #5227).
* A stacking bug in `stat_align()` was fixed (@teunbrand, #5176).
* `stat_contour()` and `stat_contour_filled()` now warn about and remove
  duplicated coordinates (@teunbrand, #5215).

# ggplot2 3.4.2
This is a hotfix release anticipating changes in r-devel, but folds in upkeep
changes and a few bug fixes as well.

## Minor improvements

* Various type checks and their messages have been standardised 
  (@teunbrand, #4834).
  
* ggplot2 now uses `scales::DiscreteRange` and `scales::ContinuousRange`, which
  are available to write scale extensions from scratch (@teunbrand, #2710).
  
* The `layer_data()`, `layer_scales()` and `layer_grob()` now have the default
  `plot = last_plot()` (@teunbrand, #5166).
  
* The `datetime_scale()` scale constructor is now exported for use in extension
  packages (@teunbrand, #4701).
  
## Bug fixes

* `update_geom_defaults()` and `update_stat_defaults()` now return properly 
  classed objects and have updated docs (@dkahle, #5146).

* For the purposes of checking required or non-missing aesthetics, character 
  vectors are no longer considered non-finite (@teunbrand, @4284).

* `annotation_logticks()` skips drawing ticks when the scale range is non-finite
  instead of throwing an error (@teunbrand, #5229).
  
* Fixed spurious warnings when the `weight` was used in `stat_bin_2d()`, 
  `stat_boxplot()`, `stat_contour()`, `stat_bin_hex()` and `stat_quantile()`
  (@teunbrand, #5216).

* To prevent changing the plotting order, `stat_sf()` is now computed per panel 
  instead of per group (@teunbrand, #4340).

* Fixed bug in `coord_sf()` where graticule lines didn't obey 
  `panel.grid.major`'s linewidth setting (@teunbrand, #5179).
  
* `geom_text()` drops observations where `angle = NA` instead of throwing an
  error (@teunbrand, #2757).
  
# ggplot2 3.4.1
This is a small release focusing on fixing regressions in the 3.4.0 release
and minor polishes.

## Breaking changes

* The computed variable `y` in `stat_ecdf()` has been superseded by `ecdf` to 
  prevent incorrect scale transformations (@teunbrand, #5113 and #5112).
  
## New features

* Added `scale_linewidth_manual()` and `scale_linewidth_identity()` to support
  the `linewidth` aesthetic (@teunbrand, #5050).
  
* `ggsave()` warns when multiple `filename`s are given, and only writes to the
  first file (@teunbrand, #5114).

## Bug fixes

* Fixed a regression in `geom_hex()` where aesthetics were replicated across 
  bins (@thomasp85, #5037 and #5044).
  
* Using two ordered factors as facetting variables in 
  `facet_grid(..., as.table = FALSE)` now throws a warning instead of an
  error (@teunbrand, #5109).
  
* Fixed misbehaviour of `draw_key_boxplot()` and `draw_key_crossbar()` with 
  skewed key aspect ratio (@teunbrand, #5082).
  
* Fixed spurious warning when `weight` aesthetic was used in `stat_smooth()` 
  (@teunbrand based on @clauswilke's suggestion, #5053).
  
* The `lwd` alias is now correctly replaced by `linewidth` instead of `size` 
  (@teunbrand based on @clauswilke's suggestion #5051).
  
* Fixed a regression in `Coord$train_panel_guides()` where names of guides were 
  dropped (@maxsutton, #5063).

In binned scales:

* Automatic breaks should no longer be out-of-bounds, and automatic limits are
  adjusted to include breaks (@teunbrand, #5082).
  
* Zero-range limits no longer throw an error and are treated akin to continuous
  scales with zero-range limits (@teunbrand, #5066).
  
* The `trans = "date"` and `trans = "time"` transformations were made compatible
  (@teunbrand, #4217).

# ggplot2 3.4.0
This is a minor release focusing on tightening up the internals and ironing out
some inconsistencies in the API. The biggest change is the addition of the 
`linewidth` aesthetic that takes of sizing the width of any line from `size`. 
This change, while attempting to be as non-breaking as possible, has the 
potential to change the look of some of your plots.

Other notable changes is a complete redo of the error and warning messaging in
ggplot2 using the cli package. Messaging is now better contextualised and it 
should be easier to identify which layer an error is coming from. Last, we have
now made the switch to using the vctrs package internally which means that 
support for vctrs classes as variables should improve, along with some small 
gains in rendering speed.

## Breaking changes

* A `linewidth` aesthetic has been introduced and supersedes the `size` 
  aesthetic for scaling the width of lines in line based geoms. `size` will 
  remain functioning but deprecated for these geoms and it is recommended to 
  update all code to reflect the new aesthetic. For geoms that have _both_ point 
  sizing and linewidth sizing (`geom_pointrange()` and `geom_sf`) `size` now 
  **only** refers to sizing of points which can leads to a visual change in old
  code (@thomasp85, #3672)
  
* The default line width for polygons in `geom_sf()` have been decreased to 0.2 
  to reflect that this is usually used for demarking borders where a thinner 
  line is better suited. This change was made since we already induced a 
  visual change in `geom_sf()` with the introduction of the `linewidth` 
  aesthetic.
  
* The dot-dot notation (`..var..`) and `stat()`, which have been superseded by
  `after_stat()`, are now formally deprecated (@yutannihilation, #3693).

* `qplot()` is now formally deprecated (@yutannihilation, #3956).

* `stage()` now properly refers to the values without scale transformations for
  the stage of `after_stat`. If your code requires the scaled version of the
  values for some reason, you have to apply the same transformation by yourself,
  e.g. `sqrt()` for `scale_{x,y}_sqrt()` (@yutannihilation and @teunbrand, #4155).

* Use `rlang::hash()` instead of `digest::digest()`. This update may lead to 
  changes in the automatic sorting of legends. In order to enforce a specific
  legend order use the `order` argument in the guide. (@thomasp85, #4458)

* referring to `x` in backquoted expressions with `label_bquote()` is no longer
  possible.

* The `ticks.linewidth` and `frame.linewidth` parameters of `guide_colourbar()`
  are now multiplied with `.pt` like elsewhere in ggplot2. It can cause visual
  changes when these arguments are not the defaults and these changes can be 
  restored to their previous behaviour by adding `/ .pt` (@teunbrand #4314).

* `scale_*_viridis_b()` now uses the full range of the viridis scales 
  (@gregleleu, #4737)

## New features

* `geom_col()` and `geom_bar()` gain a new `just` argument. This is set to `0.5`
  by default; use `just = 0`/`just = 1` to place columns on the left/right
  of the axis breaks.
  (@wurli, #4899)

* `geom_density()` and `stat_density()` now support `bounds` argument
  to estimate density with boundary correction (@echasnovski, #4013).

* ggplot now checks during statistical transformations whether any data 
  columns were dropped and warns about this. If stats intend to drop
  data columns they can declare them in the new field `dropped_aes`.
  (@clauswilke, #3250)

* `...` supports `rlang::list2` dynamic dots in all public functions. 
  (@mone27, #4764) 

* `theme()` now has a `strip.clip` argument, that can be set to `"off"` to 
  prevent the clipping of strip text and background borders (@teunbrand, #4118)
  
* `geom_contour()` now accepts a function in the `breaks` argument 
  (@eliocamp, #4652).

## Minor improvements and bug fixes

* Fix a bug in `position_jitter()` where infinity values were dropped (@javlon,
  #4790).

* `geom_linerange()` now respects the `na.rm` argument (#4927, @thomasp85)

* Improve the support for `guide_axis()` on `coord_trans()` 
  (@yutannihilation, #3959)
  
* Added `stat_align()` to align data without common x-coordinates prior to
  stacking. This is now the default stat for `geom_area()` (@thomasp85, #4850)

* Fix a bug in `stat_contour_filled()` where break value differences below a 
  certain number of digits would cause the computations to fail (@thomasp85, 
  #4874)

* Secondary axis ticks are now positioned more precisely, removing small visual
  artefacts with alignment between grid and ticks (@thomasp85, #3576)

* Improve `stat_function` documentation regarding `xlim` argument. 
  (@92amartins, #4474)

* Fix various issues with how `labels`, `breaks`, `limits`, and `show.limits`
  interact in the different binning guides (@thomasp85, #4831)

* Automatic break calculation now squishes the scale limits to the domain
  of the transformation. This allows `scale_{x/y}_sqrt()` to find breaks at 0   
  when appropriate (@teunbrand, #980).

* Using multiple modified aesthetics correctly will no longer trigger warnings. 
  If used incorrectly, the warning will now report the duplicated aesthetic 
  instead of `NA` (@teunbrand, #4707).

* `aes()` now supports the `!!!` operator in its first two arguments
  (#2675). Thanks to @yutannihilation and @teunbrand for draft
  implementations.

* Require rlang >= 1.0.0 (@billybarc, #4797)

* `geom_violin()` no longer issues "collapsing to unique 'x' values" warning
  (@bersbersbers, #4455)

* `annotate()` now documents unsupported geoms (`geom_abline()`, `geom_hline()`
  and `geom_vline()`), and warns when they are requested (@mikmart, #4719)

* `presidential` dataset now includes Trump's presidency (@bkmgit, #4703).

* `position_stack()` now works fully with `geom_text()` (@thomasp85, #4367)

* `geom_tile()` now correctly recognises missing data in `xmin`, `xmax`, `ymin`,
  and `ymax` (@thomasp85 and @sigmapi, #4495)

* `geom_hex()` will now use the binwidth from `stat_bin_hex()` if present, 
  instead of deriving it (@thomasp85, #4580)
  
* `geom_hex()` now works on non-linear coordinate systems (@thomasp85)

* Fixed a bug throwing errors when trying to render an empty plot with secondary
  axes (@thomasp85, #4509)

* Axes are now added correctly in `facet_wrap()` when `as.table = FALSE`
  (@thomasp85, #4553)

* Better compatibility of custom device functions in `ggsave()` 
  (@thomasp85, #4539)

* Binning scales are now more resilient to calculated limits that ends up being
  `NaN` after transformations (@thomasp85, #4510)

* Strip padding in `facet_grid()` is now only in effect if 
  `strip.placement = "outside"` _and_ an axis is present between the strip and 
  the panel (@thomasp85, #4610)

* Aesthetics of length 1 are now recycled to 0 if the length of the data is 0 
  (@thomasp85, #4588)

* Setting `size = NA` will no longer cause `guide_legend()` to error 
  (@thomasp85, #4559)

* Setting `stroke` to `NA` in `geom_point()` will no longer impair the sizing of
  the points (@thomasp85, #4624)

* `stat_bin_2d()` now correctly recognises the `weight` aesthetic 
  (@thomasp85, #4646)
  
* All geoms now have consistent exposure of linejoin and lineend parameters, and
  the guide keys will now respect these settings (@thomasp85, #4653)

* `geom_sf()` now respects `arrow` parameter for lines (@jakeruss, #4659)

* Updated documentation for `print.ggplot` to reflect that it returns
  the original plot, not the result of `ggplot_build()`. (@r2evans, #4390)

* `scale_*_manual()` no longer displays extra legend keys, or changes their 
  order, when a named `values` argument has more items than the data. To display
  all `values` on the legend instead, use
  `scale_*_manual(values = vals, limits = names(vals))`. (@teunbrand, @banfai, 
  #4511, #4534)

* Updated documentation for `geom_contour()` to correctly reflect argument 
  precedence between `bins` and `binwidth`. (@eliocamp, #4651)

* Dots in `geom_dotplot()` are now correctly aligned to the baseline when
  `stackratio != 1` and `stackdir != "up"` (@mjskay, #4614)

* Key glyphs for `geom_boxplot()`, `geom_crossbar()`, `geom_pointrange()`, and
  `geom_linerange()` are now orientation-aware (@mjskay, #4732)
  
* Updated documentation for `geom_smooth()` to more clearly describe effects of 
  the `fullrange` parameter (@thoolihan, #4399).

# ggplot2 3.3.6
This is a very small release only applying an internal change to comply with 
R 4.2 and its deprecation of `default.stringsAsFactors()`. There are no user
facing changes and no breaking changes.

# ggplot2 3.3.5
This is a very small release focusing on fixing a couple of untenable issues 
that surfaced with the 3.3.4 release

* Revert changes made in #4434 (apply transform to intercept in `geom_abline()`) 
  as it introduced undesirable issues far worse than the bug it fixed 
  (@thomasp85, #4514)
* Fixes an issue in `ggsave()` when producing emf/wmf files (@yutannihilation, 
  #4521)
* Warn when grDevices specific arguments are passed to ragg devices (@thomasp85, 
  #4524)
* Fix an issue where `coord_sf()` was reporting that it is non-linear
  even when data is provided in projected coordinates (@clauswilke, #4527)

# ggplot2 3.3.4
This is a larger patch release fixing a huge number of bugs and introduces a 
small selection of feature refinements.

## Features

* Alt-text can now be added to a plot using the `alt` label, i.e 
  `+ labs(alt = ...)`. Currently this alt text is not automatically propagated, 
  but we plan to integrate into Shiny, RMarkdown, and other tools in the future. 
  (@thomasp85, #4477)

* Add support for the BrailleR package for creating descriptions of the plot
  when rendered (@thomasp85, #4459)
  
* `coord_sf()` now has an argument `default_crs` that specifies the coordinate
  reference system (CRS) for non-sf layers and scale/coord limits. This argument
  defaults to `NULL`, which means non-sf layers are assumed to be in projected
  coordinates, as in prior ggplot2 versions. Setting `default_crs = sf::st_crs(4326)`
  provides a simple way to interpret x and y positions as longitude and latitude,
  regardless of the CRS used by `coord_sf()`. Authors of extension packages
  implementing `stat_sf()`-like functionality are encouraged to look at the source
  code of `stat_sf()`'s `compute_group()` function to see how to provide scale-limit
  hints to `coord_sf()` (@clauswilke, #3659).

* `ggsave()` now uses ragg to render raster output if ragg is available. It also
  handles custom devices that sets a default unit (e.g. `ragg::agg_png`) 
  correctly (@thomasp85, #4388)

* `ggsave()` now returns the saved file location invisibly (#3379, @eliocamp).
  Note that, as a side effect, an unofficial hack `<ggplot object> + ggsave()`
  no longer works (#4513).

* The scale arguments `limits`, `breaks`, `minor_breaks`, `labels`, `rescaler`
  and `oob` now accept purrr style lambda notation (@teunbrand, #4427). The same 
  is true for `as_labeller()` (and therefore also `labeller()`) 
  (@netique, #4188).

* Manual scales now allow named vectors passed to `values` to contain fewer 
  elements than existing in the data. Elements not present in values will be set
  to `NA` (@thomasp85, #3451)
  
* Date and datetime position scales support out-of-bounds (oob) arguments to 
  control how limits affect data outside those limits (@teunbrand, #4199).
  
## Fixes

* Fix a bug that `after_stat()` and `after_scale()` cannot refer to aesthetics
  if it's specified in the plot-global mapping (@yutannihilation, #4260).
  
* Fix bug in `annotate_logticks()` that would cause an error when used together
  with `coord_flip()` (@thomasp85, #3954)
  
* Fix a bug in `geom_abline()` that resulted in `intercept` not being subjected
  to the transformation of the y scale (@thomasp85, #3741)
  
* Extent the range of the line created by `geom_abline()` so that line ending
  is not visible for large linewidths (@thomasp85, #4024)

* Fix bug in `geom_dotplot()` where dots would be positioned wrong with 
  `stackgroups = TRUE` (@thomasp85, #1745)

* Fix calculation of confidence interval for locfit smoothing in `geom_smooth()`
  (@topepo, #3806)
  
* Fix bug in `geom_text()` where `"outward"` and `"inward"` justification for 
  some `angle` values was reversed (@aphalo, #4169, #4447)

* `ggsave()` now sets the default background to match the fill value of the
  `plot.background` theme element (@karawoo, #4057)

* It is now deprecated to specify `guides(<scale> = FALSE)` or
  `scale_*(guide = FALSE)` to remove a guide. Please use 
  `guides(<scale> = "none")` or `scale_*(guide = "none")` instead 
  (@yutannihilation, #4097)
  
* Fix a bug in `guide_bins()` where keys would disappear if the guide was 
  reversed (@thomasp85, #4210)
  
* Fix bug in `guide_coloursteps()` that would repeat the terminal bins if the
  breaks coincided with the limits of the scale (@thomasp85, #4019)

* Make sure that default labels from default mappings doesn't overwrite default
  labels from explicit mappings (@thomasp85, #2406)

* Fix bug in `labeller()` where parsing was turned off if `.multiline = FALSE`
  (@thomasp85, #4084)
  
* Make sure `label_bquote()` has access to the calling environment when 
  evaluating the labels (@thomasp85, #4141)

* Fix a bug in the layer implementation that introduced a new state after the 
  first render which could lead to a different look when rendered the second 
  time (@thomasp85, #4204)

* Fix a bug in legend justification where justification was lost of the legend
  dimensions exceeded the available size (@thomasp85, #3635)

* Fix a bug in `position_dodge2()` where `NA` values in thee data would cause an
  error (@thomasp85, #2905)

* Make sure `position_jitter()` creates the same jittering independent of 
  whether it is called by name or with constructor (@thomasp85, #2507)

* Fix a bug in `position_jitter()` where different jitters would be applied to 
  different position aesthetics of the same axis (@thomasp85, #2941)
  
* Fix a bug in `qplot()` when supplying `c(NA, NA)` as axis limits 
  (@thomasp85, #4027)
  
* Remove cross-inheritance of default discrete colour/fill scales and check the
  type and aesthetic of function output if `type` is a function 
  (@thomasp85, #4149)

* Fix bug in `scale_[x|y]_date()` where custom breaks functions that resulted in
  fracional dates would get misaligned (@thomasp85, #3965)
  
* Fix bug in `scale_[x|y]_datetime()` where a specified timezone would be 
  ignored by the scale (@thomasp85, #4007)
  
* Fix issue in `sec_axis()` that would throw warnings in the absence of any 
  secondary breaks (@thomasp85, #4368)

* `stat_bin()`'s computed variable `width` is now documented (#3522).
  
* `stat_count()` now computes width based on the full dataset instead of per 
  group (@thomasp85, #2047)

* Extended `stat_ecdf()` to calculate the cdf from either x or y instead from y 
  only (@jgjl, #4005)
  
* Fix a bug in `stat_summary_bin()` where one more than the requested number of
  bins would be created (@thomasp85, #3824)

* Only drop groups in `stat_ydensity()` when there are fewer than two data 
  points and throw a warning (@andrewwbutler, #4111).

* Fixed a bug in strip assembly when theme has `strip.text = element_blank()`
  and plots are faceted with multi-layered strips (@teunbrand, #4384).
  
* Using `theme(aspect.ratio = ...)` together with free space in `facet_grid()`
  now crrectly throws an error (@thomasp85, #3834)

* Fixed a bug in `labeller()` so that `.default` is passed to `as_labeller()`
  when labellers are specified by naming faceting variables. (@waltersom, #4031)
  
* Updated style for example code (@rjake, #4092)

* ggplot2 now requires R >= 3.3 (#4247).

* ggplot2 now uses `rlang::check_installed()` to check if a suggested package is
  installed, which will offer to install the package before continuing (#4375, 
  @malcolmbarrett)

* Improved error with hint when piping a `ggplot` object into a facet function
  (#4379, @mitchelloharawild).

# ggplot2 3.3.3
This is a small patch release mainly intended to address changes in R and CRAN.
It further changes the licensing model of ggplot2 to an MIT license.

* Update the ggplot2 licence to an MIT license (#4231, #4232, #4233, and #4281)

* Use vdiffr conditionally so ggplot2 can be tested on systems without vdiffr

* Update tests to work with the new `all.equal()` defaults in R >4.0.3

* Fixed a bug that `guide_bins()` mistakenly ignore `override.aes` argument
  (@yutannihilation, #4085).

# ggplot2 3.3.2
This is a small release focusing on fixing regressions introduced in 3.3.1.

* Added an `outside` option to `annotation_logticks()` that places tick marks
  outside of the plot bounds. (#3783, @kbodwin)

* `annotation_raster()` adds support for native rasters. For large rasters,
  native rasters render significantly faster than arrays (@kent37, #3388)
  
* Facet strips now have dedicated position-dependent theme elements 
  (`strip.text.x.top`, `strip.text.x.bottom`, `strip.text.y.left`, 
  `strip.text.y.right`) that inherit from `strip.text.x` and `strip.text.y`, 
  respectively. As a consequence, some theme stylings now need to be applied to 
  the position-dependent elements rather than to the parent elements. This 
  change was already introduced in ggplot2 3.3.0 but not listed in the 
  changelog. (@thomasp85, #3683)

* Facets now handle layers containing no data (@yutannihilation, #3853).
  
* A newly added geom `geom_density_2d_filled()` and associated stat 
  `stat_density_2d_filled()` can draw filled density contours
  (@clauswilke, #3846).

* A newly added `geom_function()` is now recommended to use in conjunction
  with/instead of `stat_function()`. In addition, `stat_function()` now
  works with transformed y axes, e.g. `scale_y_log10()`, and in plots
  containing no other data or layers (@clauswilke, #3611, #3905, #3983).

* Fixed a bug in `geom_sf()` that caused problems with legend-type
  autodetection (@clauswilke, #3963).
  
* Support graphics devices that use the `file` argument instead of `fileneame` 
  in `ggsave()` (@bwiernik, #3810)
  
* Default discrete color scales are now configurable through the `options()` of 
  `ggplot2.discrete.colour` and `ggplot2.discrete.fill`. When set to a character 
  vector of colour codes (or list of character vectors)  with sufficient length, 
  these colours are used for the default scale. See `help(scale_colour_discrete)` 
  for more details and examples (@cpsievert, #3833).

* Default continuous colour scales (i.e., the `options()` 
  `ggplot2.continuous.colour` and `ggplot2.continuous.fill`, which inform the 
  `type` argument of `scale_fill_continuous()` and `scale_colour_continuous()`) 
  now accept a function, which allows more control over these default 
  `continuous_scale()`s (@cpsievert, #3827).

* A bug was fixed in `stat_contour()` when calculating breaks based on 
  the `bins` argument (@clauswilke, #3879, #4004).
  
* Data columns can now contain `Vector` S4 objects, which are widely used in the 
  Bioconductor project. (@teunbrand, #3837)

# ggplot2 3.3.1

This is a small release with no code change. It removes all malicious links to a 
site that got hijacked from the readme and pkgdown site.

# ggplot2 3.3.0

This is a minor release but does contain a range of substantial new features, 
along with the standard bug fixes. The release contains a few visual breaking
changes, along with breaking changes for extension developers due to a shift in
internal representation of the position scales and their axes. No user breaking
changes are included.

This release also adds Dewey Dunnington (@paleolimbot) to the core team.

## Breaking changes
There are no user-facing breaking changes, but a change in some internal 
representations that extension developers may have relied on, along with a few 
breaking visual changes which may cause visual tests in downstream packages to 
fail.

* The `panel_params` field in the `Layout` now contains a list of list of 
  `ViewScale` objects, describing the trained coordinate system scales, instead
  of the list object used before. Any extensions that use this field will likely
  break, as will unit tests that checks aspects of this.

* `element_text()` now issues a warning when vectorized arguments are provided, 
  as in `colour = c("red", "green", "blue")`. Such use is discouraged and not 
  officially supported (@clauswilke, #3492).

* Changed `theme_grey()` setting for legend key so that it creates no border 
  (`NA`) rather than drawing a white one. (@annennenne, #3180)

* `geom_ribbon()` now draws separate lines for the upper and lower intervals if
  `colour` is mapped. Similarly, `geom_area()` and `geom_density()` now draw
  the upper lines only in the same case by default. If you want old-style full
  stroking, use `outline.type = "full"` (@yutannihilation, #3503 / @thomasp85, #3708).

## New features

* The evaluation time of aesthetics can now be controlled to a finer degree. 
  `after_stat()` supersedes the use of `stat()` and `..var..`-notation, and is
  joined by `after_scale()` to allow for mapping to scaled aesthetic values. 
  Remapping of the same aesthetic is now supported with `stage()`, so you can 
  map a data variable to a stat aesthetic, and remap the same aesthetic to 
  something else after statistical transformation (@thomasp85, #3534)

* All `coord_*()` functions with `xlim` and `ylim` arguments now accept
  vectors with `NA` as a placeholder for the minimum or maximum value
  (e.g., `ylim = c(0, NA)` would zoom the y-axis from 0 to the 
  maximum value observed in the data). This mimics the behaviour
  of the `limits` argument in continuous scale functions
  (@paleolimbot, #2907).

* Allowed reversing of discrete scales by re-writing `get_limits()` 
  (@AnneLyng, #3115)
  
* All geoms and stats that had a direction (i.e. where the x and y axes had 
  different interpretation), can now freely choose their direction, instead of
  relying on `coord_flip()`. The direction is deduced from the aesthetic 
  mapping, but can also be specified directly with the new `orientation` 
  argument (@thomasp85, #3506).
  
* Position guides can now be customized using the new `guide_axis()`, which can 
  be passed to position `scale_*()` functions or via `guides()`. The new axis 
  guide (`guide_axis()`) comes with arguments `check.overlap` (automatic removal 
  of overlapping labels), `angle` (easy rotation of axis labels), and
  `n.dodge` (dodge labels into multiple rows/columns) (@paleolimbot, #3322).
  
* A new scale type has been added, that allows binning of aesthetics at the 
  scale level. It has versions for both position and non-position aesthetics and
  comes with two new guides (`guide_bins` and `guide_coloursteps`) 
  (@thomasp85, #3096)
  
* `scale_x_continuous()` and `scale_y_continuous()` gains an `n.breaks` argument
  guiding the number of automatic generated breaks (@thomasp85, #3102)

* Added `stat_contour_filled()` and `geom_contour_filled()`, which compute 
  and draw filled contours of gridded data (@paleolimbot, #3044). 
  `geom_contour()` and `stat_contour()` now use the isoband package
  to compute contour lines. The `complete` parameter (which was undocumented
  and has been unused for at least four years) was removed (@paleolimbot, #3044).
  
* Themes have gained two new parameters, `plot.title.position` and 
  `plot.caption.position`, that can be used to customize how plot
  title/subtitle and plot caption are positioned relative to the overall plot
  (@clauswilke, #3252).

## Extensions
  
* `Geom` now gains a `setup_params()` method in line with the other ggproto
  classes (@thomasp85, #3509)

* The newly added function `register_theme_elements()` now allows developers
  of extension packages to define their own new theme elements and place them
  into the ggplot2 element tree (@clauswilke, #2540).

## Minor improvements and bug fixes

* `coord_trans()` now draws second axes and accepts `xlim`, `ylim`,
  and `expand` arguments to bring it up to feature parity with 
  `coord_cartesian()`. The `xtrans` and `ytrans` arguments that were 
  deprecated in version 1.0.1 in favour of `x` and `y` 
  were removed (@paleolimbot, #2990).

* `coord_trans()` now calculates breaks using the expanded range 
  (previously these were calculated using the unexpanded range, 
  which resulted in differences between plots made with `coord_trans()`
  and those made with `coord_cartesian()`). The expansion for discrete axes 
  in `coord_trans()` was also updated such that it behaves identically
  to that in `coord_cartesian()` (@paleolimbot, #3338).

* `expand_scale()` was deprecated in favour of `expansion()` for setting
  the `expand` argument of `x` and `y` scales (@paleolimbot).

* `geom_abline()`, `geom_hline()`, and `geom_vline()` now issue 
  more informative warnings when supplied with set aesthetics
  (i.e., `slope`, `intercept`, `yintercept`, and/or `xintercept`)
  and mapped aesthetics (i.e., `data` and/or `mapping`).

* Fix a bug in `geom_raster()` that squeezed the image when it went outside 
  scale limits (#3539, @thomasp85)

* `geom_sf()` now determines the legend type automatically (@microly, #3646).
  
* `geom_sf()` now removes rows that can't be plotted due to `NA` aesthetics 
  (#3546, @thomasp85)

* `geom_sf()` now applies alpha to linestring geometries 
  (#3589, @yutannihilation).

* `gg_dep()` was deprecated (@perezp44, #3382).

* Added function `ggplot_add.by()` for lists created with `by()`, allowing such
  lists to be added to ggplot objects (#2734, @Maschette)

* ggplot2 no longer depends on reshape2, which means that it no longer 
  (recursively) needs plyr, stringr, or stringi packages.

* Increase the default `nbin` of `guide_colourbar()` to place the ticks more 
  precisely (#3508, @yutannihilation).

* `manual_scale()` now matches `values` with the order of `breaks` whenever
  `values` is an unnamed vector. Previously, unnamed `values` would match with
  the limits of the scale and ignore the order of any `breaks` provided. Note
  that this may change the appearance of plots that previously relied on the
  unordered behaviour (#2429, @idno0001).

* `scale_manual_*(limits = ...)` now actually limits the scale (#3262,
  @yutannihilation).

* Fix a bug when `show.legend` is a named logical vector 
  (#3461, @yutannihilation).

* Added weight aesthetic option to `stat_density()` and made scaling of 
  weights the default (@annennenne, #2902)
  
* `stat_density2d()` can now take an `adjust` parameter to scale the default 
  bandwidth. (#2860, @haleyjeppson)

* `stat_smooth()` uses `REML` by default, if `method = "gam"` and
  `gam`'s method is not specified (@ikosmidis, #2630).

* stacking text when calculating the labels and the y axis with
  `stat_summary()` now works (@ikosmidis, #2709)
  
* `stat_summary()` and related functions now support rlang-style lambda functions
  (#3568, @dkahle).

* The data mask pronoun, `.data`, is now stripped from default labels.

* Addition of partial themes to plots has been made more predictable;
  stepwise addition of individual partial themes is now equivalent to
  addition of multple theme elements at once (@clauswilke, #3039).

* Facets now don't fail even when some variable in the spec are not available
  in all layers (@yutannihilation, #2963).

# ggplot2 3.2.1

This is a patch release fixing a few regressions introduced in 3.2.0 as well as
fixing some unit tests that broke due to upstream changes.

* `position_stack()` no longer changes the order of the input data. Changes to 
  the internal behaviour of `geom_ribbon()` made this reordering problematic 
  with ribbons that spanned `y = 0` (#3471)
* Using `qplot()` with a single positional aesthetic will no longer title the
  non-specified scale as `"NULL"` (#3473)
* Fixes unit tests for sf graticule labels caused by chages to sf

# ggplot2 3.2.0

This is a minor release with an emphasis on internal changes to make ggplot2 
faster and more consistent. The few interface changes will only affect the 
aesthetics of the plot in minor ways, and will only potentially break code of
extension developers if they have relied on internals that have been changed. 
This release also sees the addition of Hiroaki Yutani (@yutannihilation) to the 
core developer team.

With the release of R 3.6, ggplot2 now requires the R version to be at least 3.2,
as the tidyverse is committed to support 5 major versions of R.

## Breaking changes

* Two patches (#2996 and #3050) fixed minor rendering problems. In most cases,
  the visual changes are so subtle that they are difficult to see with the naked
  eye. However, these changes are detected by the vdiffr package, and therefore
  any package developers who use vdiffr to test for visual correctness of ggplot2
  plots will have to regenerate all reference images.
  
* In some cases, ggplot2 now produces a warning or an error for code that previously
  produced plot output. In all these cases, the previous plot output was accidental,
  and the plotting code uses the ggplot2 API in a way that would lead to undefined
  behavior. Examples include a missing `group` aesthetic in `geom_boxplot()` (#3316),
  annotations across multiple facets (#3305), and not using aesthetic mappings when
  drawing ribbons with `geom_ribbon()` (#3318).

## New features

* This release includes a range of internal changes that speeds up plot 
  generation. None of the changes are user facing and will not break any code,
  but in general ggplot2 should feel much faster. The changes includes, but are
  not limited to:
  
  - Caching ascent and descent dimensions of text to avoid recalculating it for
    every title.
  
  - Using a faster data.frame constructor as well as faster indexing into 
    data.frames
    
  - Removing the plyr dependency, replacing plyr functions with faster 
    equivalents.

* `geom_polygon()` can now draw polygons with holes using the new `subgroup` 
  aesthetic. This functionality requires R 3.6.0 (@thomasp85, #3128)

* Aesthetic mappings now accept functions that return `NULL` (@yutannihilation,
  #2997).

* `stat_function()` now accepts rlang/purrr style anonymous functions for the 
  `fun` parameter (@dkahle, #3159).

* `geom_rug()` gains an "outside" option to allow for moving the rug tassels to 
  outside the plot area (@njtierney, #3085) and a `length` option to allow for 
  changing the length of the rug lines (@daniel-wells, #3109). 
  
* All geoms now take a `key_glyph` paramter that allows users to customize
  how legend keys are drawn (@clauswilke, #3145). In addition, a new key glyph
  `timeseries` is provided to draw nice legends for time series
  (@mitchelloharawild, #3145).

## Extensions

* Layers now have a new member function `setup_layer()` which is called at the
  very beginning of the plot building process and which has access to the 
  original input data and the plot object being built. This function allows the 
  creation of custom layers that autogenerate aesthetic mappings based on the 
  input data or that filter the input data in some form. For the time being, this
  feature is not exported, but it has enabled the development of a new layer type,
  `layer_sf()` (see next item). Other special-purpose layer types may be added
  in the future (@clauswilke, #2872).
  
* A new layer type `layer_sf()` can auto-detect and auto-map sf geometry
  columns in the data. It should be used by extension developers who are writing
  new sf-based geoms or stats (@clauswilke, #3232).

* `x0` and `y0` are now recognized positional aesthetics so they will get scaled 
  if used in extension geoms and stats (@thomasp85, #3168)
  
* Continuous scale limits now accept functions which accept the default
  limits and return adjusted limits. This makes it possible to write
  a function that e.g. ensures the limits are always a multiple of 100,
  regardless of the data (@econandrew, #2307).

## Minor improvements and bug fixes

* `cut_width()` now accepts `...` to pass further arguments to `base::cut.default()`
   like `cut_number()` and `cut_interval()` already did (@cderv, #3055)

* `coord_map()` now can have axes on the top and right (@karawoo, #3042).

* `coord_polar()` now correctly rescales the secondary axis (@linzi-sg, #3278)

* `coord_sf()`, `coord_map()`, and `coord_polar()` now squash `-Inf` and `Inf`
  into the min and max of the plot (@yutannihilation, #2972).

* `coord_sf()` graticule lines are now drawn in the same thickness as panel grid 
  lines in `coord_cartesian()`, and seting panel grid lines to `element_blank()` 
  now also works in `coord_sf()` 
  (@clauswilke, #2991, #2525).

* `economics` data has been regenerated. This leads to some changes in the
  values of all columns (especially in `psavert`), but more importantly, strips 
  the grouping attributes from `economics_long`.

* `element_line()` now fills closed arrows (@yutannihilation, #2924).

* Facet strips on the left side of plots now have clipping turned on, preventing
  text from running out of the strip and borders from looking thicker than for
  other strips (@karawoo, #2772 and #3061).

* ggplot2 now works in Turkish locale (@yutannihilation, #3011).

* Clearer error messages for inappropriate aesthetics (@clairemcwhite, #3060).

* ggplot2 no longer attaches any external packages when using functions that 
  depend on packages that are suggested but not imported by ggplot2. The 
  affected functions include `geom_hex()`, `stat_binhex()`, 
  `stat_summary_hex()`, `geom_quantile()`, `stat_quantile()`, and `map_data()` 
  (@clauswilke, #3126).
  
* `geom_area()` and `geom_ribbon()` now sort the data along the x-axis in the 
  `setup_data()` method rather than as part of `draw_group()` (@thomasp85, 
  #3023)

* `geom_hline()`, `geom_vline()`, and `geom_abline()` now throw a warning if the 
  user supplies both an `xintercept`, `yintercept`, or `slope` value and a 
  mapping (@RichardJActon, #2950).

* `geom_rug()` now works with `coord_flip()` (@has2k1, #2987).

* `geom_violin()` no longer throws an error when quantile lines fall outside 
  the violin polygon (@thomasp85, #3254).

* `guide_legend()` and `guide_colorbar()` now use appropriate spacing between legend
  key glyphs and legend text even if the legend title is missing (@clauswilke, #2943).

* Default labels are now generated more consistently; e.g., symbols no longer
  get backticks, and long expressions are abbreviated with `...`
  (@yutannihilation, #2981).

* All-`Inf` layers are now ignored for picking the scale (@yutannihilation, 
  #3184).
  
* Diverging Brewer colour palette now use the correct mid-point colour 
  (@dariyasydykova, #3072).
  
* `scale_color_continuous()` now points to `scale_colour_continuous()` so that 
  it will handle `type = "viridis"` as the documentation states (@hlendway, 
  #3079).

* `scale_shape_identity()` now works correctly with `guide = "legend"` 
  (@malcolmbarrett, #3029)
  
* `scale_continuous` will now draw axis line even if the length of breaks is 0
  (@thomasp85, #3257)

* `stat_bin()` will now error when the number of bins exceeds 1e6 to avoid 
  accidentally freezing the user session (@thomasp85).
  
* `sec_axis()` now places ticks accurately when using nonlinear transformations (@dpseidel, #2978).

* `facet_wrap()` and `facet_grid()` now automatically remove NULL from facet
  specs, and accept empty specs (@yutannihilation, #3070, #2986).

* `stat_bin()` now handles data with only one unique value (@yutannihilation 
  #3047).

* `sec_axis()` now accepts functions as well as formulas (@yutannihilation, #3031).

*   New theme elements allowing different ticks lengths for each axis. For instance,
    this can be used to have inwards ticks on the x-axis (`axis.ticks.length.x`) and
    outwards ticks on the y-axis (`axis.ticks.length.y`) (@pank, #2935).

* The arguments of `Stat*$compute_layer()` and `Position*$compute_layer()` are
  now renamed to always match the ones of `Stat$compute_layer()` and
  `Position$compute_layer()` (@yutannihilation, #3202).

* `geom_*()` and `stat_*()` now accepts purrr-style lambda notation
  (@yutannihilation, #3138).

* `geom_tile()` and `geom_rect()` now draw rectangles without notches at the
  corners. The style of the corner can be controlled by `linejoin` parameters
  (@yutannihilation, #3050).

# ggplot2 3.1.0

## Breaking changes

This is a minor release and breaking changes have been kept to a minimum. End users of 
ggplot2 are unlikely to encounter any issues. However, there are a few items that developers 
of ggplot2 extensions should be aware of. For additional details, see also the discussion 
accompanying issue #2890.

*   In non-user-facing internal code (specifically in the `aes()` function and in
    the `aesthetics` argument of scale functions), ggplot2 now always uses the British
    spelling for aesthetics containing the word "colour". When users specify a "color"
    aesthetic it is automatically renamed to "colour". This renaming is also applied
    to non-standard aesthetics that contain the word "color". For example, "point_color"
    is renamed to "point_colour". This convention makes it easier to support both
    British and American spelling for novel, non-standard aesthetics, but it may require
    some adjustment for packages that have previously introduced non-standard color
    aesthetics using American spelling. A new function `standardise_aes_names()` is
    provided in case extension writers need to perform this renaming in their own code
    (@clauswilke, #2649).

*   Functions that generate other functions (closures) now force the arguments that are
    used from the generated functions, to avoid hard-to-catch errors. This may affect
    some users of manual scales (such as `scale_colour_manual()`, `scale_fill_manual()`,
    etc.) who depend on incorrect behavior (@krlmlr, #2807).
    
*   `Coord` objects now have a function `backtransform_range()` that returns the
    panel range in data coordinates. This change may affect developers of custom coords,
    who now should implement this function. It may also affect developers of custom
    geoms that use the `range()` function. In some applications, `backtransform_range()`
    may be more appropriate (@clauswilke, #2821).


## New features

*   `coord_sf()` has much improved customization of axis tick labels. Labels can now
    be set manually, and there are two new parameters, `label_graticule` and
    `label_axes`, that can be used to specify which graticules to label on which side
    of the plot (@clauswilke, #2846, #2857, #2881).
    
*   Two new geoms `geom_sf_label()` and `geom_sf_text()` can draw labels and text
    on sf objects. Under the hood, a new `stat_sf_coordinates()` calculates the
    x and y coordinates from the coordinates of the sf geometries. You can customize
    the calculation method via `fun.geometry` argument (@yutannihilation, #2761).
    

## Minor improvements and fixes

*   `benchplot()` now uses tidy evaluation (@dpseidel, #2699).

*   The error message in `compute_aesthetics()` now only provides the names of
    aesthetics with mismatched lengths, rather than all aesthetics (@karawoo,
    #2853).

*   For faceted plots, data is no longer internally reordered. This makes it
    safer to feed data columns into `aes()` or into parameters of geoms or
    stats. However, doing so remains discouraged (@clauswilke, #2694).

*   `coord_sf()` now also understands the `clip` argument, just like the other
    coords (@clauswilke, #2938).

*   `fortify()` now displays a more informative error message for
    `grouped_df()` objects when dplyr is not installed (@jimhester, #2822).

*   All `geom_*()` now display an informative error message when required 
    aesthetics are missing (@dpseidel, #2637 and #2706).

*   `geom_boxplot()` now understands the `width` parameter even when used with
    a non-standard stat, such as `stat_identity()` (@clauswilke, #2893).
    
*  `geom_hex()` now understands the `size` and `linetype` aesthetics
   (@mikmart, #2488).
    
*   `geom_hline()`, `geom_vline()`, and `geom_abline()` now work properly
    with `coord_trans()` (@clauswilke, #2149, #2812).
    
*   `geom_text(..., parse = TRUE)` now correctly renders the expected number of
    items instead of silently dropping items that are empty expressions, e.g.
    the empty string "". If an expression spans multiple lines, we take just
    the first line and drop the rest. This same issue is also fixed for
    `geom_label()` and the axis labels for `geom_sf()` (@slowkow, #2867).

*   `geom_sf()` now respects `lineend`, `linejoin`, and `linemitre` parameters 
    for lines and polygons (@alistaire47, #2826).
    
*   `ggsave()` now exits without creating a new graphics device if previously
    none was open (@clauswilke, #2363).

*   `labs()` now has named arguments `title`, `subtitle`, `caption`, and `tag`.
    Also, `labs()` now accepts tidyeval (@yutannihilation, #2669).

*   `position_nudge()` is now more robust and nudges only in the direction
    requested. This enables, for example, the horizontal nudging of boxplots
    (@clauswilke, #2733).

*   `sec_axis()` and `dup_axis()` now return appropriate breaks for the secondary
    axis when applied to log transformed scales (@dpseidel, #2729).

*   `sec_axis()` now works as expected when used in combination with tidy eval
    (@dpseidel, #2788).

*   `scale_*_date()`, `scale_*_time()` and `scale_*_datetime()` can now display 
    a secondary axis that is a __one-to-one__ transformation of the primary axis,
    implemented using the `sec.axis` argument to the scale constructor 
    (@dpseidel, #2244).
    
*   `stat_contour()`, `stat_density2d()`, `stat_bin2d()`,  `stat_binhex()`
    now calculate normalized statistics including `nlevel`, `ndensity`, and
    `ncount`. Also, `stat_density()` now includes the calculated statistic 
    `nlevel`, an alias for `scaled`, to better match the syntax of `stat_bin()`
    (@bjreisman, #2679).

# ggplot2 3.0.0

## Breaking changes

*   ggplot2 now supports/uses tidy evaluation (as described below). This is a 
    major change and breaks a number of packages; we made this breaking change 
    because it is important to make ggplot2 more programmable, and to be more 
    consistent with the rest of the tidyverse. The best general (and detailed)
    introduction to tidy evaluation can be found in the meta programming
    chapters in [Advanced R](https://adv-r.hadley.nz).
    
    The primary developer facing change is that `aes()` now contains 
    quosures (expression + environment pairs) rather than symbols, and you'll 
    need to take a different approach to extracting the information you need. 
    A common symptom of this change are errors "undefined columns selected" or 
    "invalid 'type' (list) of argument" (#2610). As in the previous version,
    constants (like `aes(x = 1)` or `aes(colour = "smoothed")`) are stored
    as is.
    
    In this version of ggplot2, if you need to describe a mapping in a string, 
    use `quo_name()` (to generate single-line strings; longer expressions may 
    be abbreviated) or `quo_text()` (to generate non-abbreviated strings that
    may span multiple lines). If you do need to extract the value of a variable
    instead use `rlang::eval_tidy()`. You may want to condition on 
    `(packageVersion("ggplot2") <= "2.2.1")` so that your code can work with
    both released and development versions of ggplot2.
    
    We recognise that this is a big change and if you're not already familiar
    with rlang, there's a lot to learn. If you are stuck, or need any help,
    please reach out on <https://community.rstudio.com>.

*   Error: Column `y` must be a 1d atomic vector or a list

    Internally, ggplot2 now uses `as.data.frame(tibble::as_tibble(x))` to
    convert a list into a data frame. This improves ggplot2's support for
    list-columns (needed for sf support), at a small cost: you can no longer
    use matrix-columns. Note that unlike tibble we still allow column vectors
    such as returned by `base::scale()` because of their widespread use.

*   Error: More than one expression parsed
  
    Previously `aes_string(x = c("a", "b", "c"))` silently returned 
    `aes(x = a)`. Now this is a clear error.

*   Error: `data` must be uniquely named but has duplicate columns
  
    If layer data contains columns with identical names an error will be 
    thrown. In earlier versions the first occuring column was chosen silently,
    potentially masking that the wrong data was chosen.

*   Error: Aesthetics must be either length 1 or the same as the data
    
    Layers are stricter about the columns they will combine into a single
    data frame. Each aesthetic now must be either the same length as the data
    frame or a single value. This makes silent recycling errors much less likely.

*   Error: `coord_*` doesn't support free scales 
   
    Free scales only work with selected coordinate systems; previously you'd
    get an incorrect plot.

*   Error in f(...) : unused argument (range = c(0, 1))

    This is because the `oob` argument to scale has been set to a function
    that only takes a single argument; it needs to take two arguments
    (`x`, and `range`). 

*   Error: unused argument (output)
  
    The function `guide_train()` now has an optional parameter `aesthetic`
    that allows you to override the `aesthetic` setting in the scale.
    To make your code work with the both released and development versions of 
    ggplot2 appropriate, add `aesthetic = NULL` to the `guide_train()` method
    signature.
    
    ```R
    # old
    guide_train.legend <- function(guide, scale) {...}
    
    # new 
    guide_train.legend <- function(guide, scale, aesthetic = NULL) {...}
    ```
    
    Then, inside the function, replace `scale$aesthetics[1]`,
    `aesthetic %||% scale$aesthetics[1]`. (The %||% operator is defined in the 
    rlang package).
    
    ```R
    # old
    setNames(list(scale$map(breaks)), scale$aesthetics[1])

    # new
    setNames(list(scale$map(breaks)), aesthetic %||% scale$aesthetics[1])
    ```

*   The long-deprecated `subset` argument to `layer()` has been removed.

## Tidy evaluation

* `aes()` now supports quasiquotation so that you can use `!!`, `!!!`,
  and `:=`. This replaces `aes_()` and `aes_string()` which are now
  soft-deprecated (but will remain around for a long time).

* `facet_wrap()` and `facet_grid()` now support `vars()` inputs. Like
  `dplyr::vars()`, this helper quotes its inputs and supports
  quasiquotation. For instance, you can now supply faceting variables
  like this: `facet_wrap(vars(am, cyl))` instead of 
  `facet_wrap(~am + cyl)`. Note that the formula interface is not going 
  away and will not be deprecated. `vars()` is simply meant to make it 
  easier to create functions around `facet_wrap()` and `facet_grid()`.

  The first two arguments of `facet_grid()` become `rows` and `cols`
  and now support `vars()` inputs. Note however that we took special
  care to ensure complete backward compatibility. With this change
  `facet_grid(vars(cyl), vars(am, vs))` is equivalent to
  `facet_grid(cyl ~ am + vs)`, and `facet_grid(cols = vars(am, vs))` is
  equivalent to `facet_grid(. ~ am + vs)`.

  One nice aspect of the new interface is that you can now easily
  supply names: `facet_grid(vars(Cylinder = cyl), labeller =
  label_both)` will give nice label titles to the facets. Of course,
  those names can be unquoted with the usual tidy eval syntax.

### sf

* ggplot2 now has full support for sf with `geom_sf()` and `coord_sf()`:

  ```r
  nc <- sf::st_read(system.file("shape/nc.shp", package = "sf"), quiet = TRUE)
  ggplot(nc) +
    geom_sf(aes(fill = AREA))
  ```
  It supports all simple features, automatically aligns CRS across layers, sets
  up the correct aspect ratio, and draws a graticule.

## New features

* ggplot2 now works on R 3.1 onwards, and uses the 
  [vdiffr](https://github.com/r-lib/vdiffr) package for visual testing.

* In most cases, accidentally using `%>%` instead of `+` will generate an 
  informative error (#2400).

* New syntax for calculated aesthetics. Instead of using `aes(y = ..count..)` 
  you can (and should!) use `aes(y = stat(count))`. `stat()` is a real function 
  with documentation which hopefully will make this part of ggplot2 less 
  confusing (#2059).
  
  `stat()` is particularly nice for more complex calculations because you 
  only need to specify it once: `aes(y = stat(count / max(count)))`,
  rather than `aes(y = ..count.. / max(..count..))`
  
* New `tag` label for adding identification tags to plots, typically used for 
  labelling a subplot with a letter. Add a tag with `labs(tag = "A")`, style it 
  with the `plot.tag` theme element, and control position with the
  `plot.tag.position` theme setting (@thomasp85).

### Layers: geoms, stats, and position adjustments

* `geom_segment()` and `geom_curve()` have a new `arrow.fill` parameter which 
  allows you to specify a separate fill colour for closed arrowheads 
  (@hrbrmstr and @clauswilke, #2375).

* `geom_point()` and friends can now take shapes as strings instead of integers,
  e.g. `geom_point(shape = "diamond")` (@daniel-barnett, #2075).

* `position_dodge()` gains a `preserve` argument that allows you to control
  whether the `total` width at each `x` value is preserved (the current 
  default), or ensure that the width of a `single` element is preserved
  (what many people want) (#1935).

* New `position_dodge2()` provides enhanced dodging for boxplots. Compared to
  `position_dodge()`, `position_dodge2()` compares `xmin` and `xmax` values  
  to determine which elements overlap, and spreads overlapping elements evenly
  within the region of overlap. `position_dodge2()` is now the default position
  adjustment for `geom_boxplot()`, because it handles `varwidth = TRUE`, and 
  will be considered for other geoms in the future.
  
  The `padding` parameter adds a small amount of padding between elements 
  (@karawoo, #2143) and a `reverse` parameter allows you to reverse the order 
  of placement (@karawoo, #2171).
  
* New `stat_qq_line()` makes it easy to add a simple line to a Q-Q plot, which 
  makes it easier to judge the fit of the theoretical distribution 
  (@nicksolomon).

### Scales and guides

* Improved support for mapping date/time variables to `alpha`, `size`, `colour`, 
  and `fill` aesthetics, including `date_breaks` and `date_labels` arguments 
  (@karawoo, #1526), and new `scale_alpha()` variants (@karawoo, #1526).

* Improved support for ordered factors. Ordered factors throw a warning when 
  mapped to shape (unordered factors do not), and do not throw warnings when 
  mapped to size or alpha (unordered factors do). Viridis is used as the 
  default colour and fill scale for ordered factors (@karawoo, #1526).

* The `expand` argument of `scale_*_continuous()` and `scale_*_discrete()`
  now accepts separate expansion values for the lower and upper range
  limits. The expansion limits can be specified using the convenience
  function `expand_scale()`.
  
  Separate expansion limits may be useful for bar charts, e.g. if one
  wants the bottom of the bars to be flush with the x axis but still 
  leave some (automatically calculated amount of) space above them:
  
    ```r
    ggplot(mtcars) +
        geom_bar(aes(x = factor(cyl))) +
        scale_y_continuous(expand = expand_scale(mult = c(0, .1)))
    ```
  
  It can also be useful for line charts, e.g. for counts over time,
  where one wants to have a ’hard’ lower limit of y = 0 but leave the
  upper limit unspecified (and perhaps differing between panels), with
  some extra space above the highest point on the line (with symmetrical 
  limits, the extra space above the highest point could in some cases 
  cause the lower limit to be negative).
  
  The old syntax for the `expand` argument will, of course, continue
  to work (@huftis, #1669).

* `scale_colour_continuous()` and `scale_colour_gradient()` are now controlled 
  by global options `ggplot2.continuous.colour` and `ggplot2.continuous.fill`. 
  These can be set to `"gradient"` (the default) or `"viridis"` (@karawoo).

* New `scale_colour_viridis_c()`/`scale_fill_viridis_c()` (continuous) and
  `scale_colour_viridis_d()`/`scale_fill_viridis_d()` (discrete) make it
  easy to use Viridis colour scales (@karawoo, #1526).

* Guides for `geom_text()` now accept custom labels with 
  `guide_legend(override.aes = list(label = "foo"))` (@brianwdavis, #2458).

### Margins

* Strips gain margins on all sides by default. This means that to fully justify
  text to the edge of a strip, you will need to also set the margins to 0
  (@karawoo).

* Rotated strip labels now correctly understand `hjust` and `vjust` parameters
  at all angles (@karawoo).

* Strip labels now understand justification relative to the direction of the
  text, meaning that in y facets, the strip text can be placed at either end of
  the strip using `hjust` (@karawoo).

* Legend titles and labels get a little extra space around them, which 
  prevents legend titles from overlapping the legend at large font sizes 
  (@karawoo, #1881).

## Extension points

* New `autolayer()` S3 generic (@mitchelloharawild, #1974). This is similar
  to `autoplot()` but produces layers rather than complete plots.

* Custom objects can now be added using `+` if a `ggplot_add` method has been
  defined for the class of the object (@thomasp85).

* Theme elements can now be subclassed. Add a `merge_element` method to control
  how properties are inherited from the parent element. Add an `element_grob` 
  method to define how elements are rendered into grobs (@thomasp85, #1981).

* Coords have gained new extension mechanisms.
  
    If you have an existing coord extension, you will need to revise the
    specification of the `train()` method. It is now called 
    `setup_panel_params()` (better reflecting what it actually does) and now 
    has arguments `scale_x`, and `scale_y` (the x and y scales respectively) 
    and `param`, a list of plot specific parameters generated by 
    `setup_params()`.

    What was formerly called `scale_details` (in coords), `panel_ranges` 
    (in layout) and `panel_scales` (in geoms) are now consistently called
    `panel_params` (#1311). These are parameters of the coord that vary from
    panel to panel.

* `ggplot_build()` and `ggplot_gtable()` are now generics, so ggplot-subclasses 
  can define additional behavior during the build stage.

* `guide_train()`, `guide_merge()`, `guide_geom()`, and `guide_gengrob()`
  are now exported as they are needed if you want to design your own guide.
  They are not currently documented; use at your own risk (#2528).

* `scale_type()` generic is now exported and documented. Use this if you 
  want to extend ggplot2 to work with a new type of vector.

## Minor bug fixes and improvements

### Faceting

* `facet_grid()` gives a more informative error message if you try to use
  a variable in both rows and cols (#1928).

* `facet_grid()` and `facet_wrap()` both give better error messages if you
  attempt to use an unsupported coord with free scales (#2049).

* `label_parsed()` works once again (#2279).

* You can now style the background of horizontal and vertical strips
  independently with `strip.background.x` and `strip.background.y` 
  theme settings (#2249).

### Scales

* `discrete_scale()` documentation now inherits shared definitions from 
  `continuous_scale()` (@alistaire47, #2052).

* `guide_colorbar()` shows all colours of the scale (@has2k1, #2343).

* `scale_identity()` once again produces legends by default (#2112).

* Tick marks for secondary axes with strong transformations are more 
  accurately placed (@thomasp85, #1992).

* Missing line types now reliably generate missing lines (with standard 
  warning) (#2206).

* Legends now ignore set aesthetics that are not length one (#1932).

* All colour and fill scales now have an `aesthetics` argument that can
  be used to set the aesthetic(s) the scale works with. This makes it
  possible to apply a colour scale to both colour and fill aesthetics
  at the same time, via `aesthetics = c("colour", "fill")` (@clauswilke).
  
* Three new generic scales work with any aesthetic or set of aesthetics: 
  `scale_continuous_identity()`, `scale_discrete_identity()`, and
  `scale_discrete_manual()` (@clauswilke).

* `scale_*_gradient2()` now consistently omits points outside limits by 
  rescaling after the limits are enforced (@foo-bar-baz-qux, #2230).

### Layers

* `geom_label()` now correctly produces unbordered labels when `label.size` 
  is 0, even when saving to PDF (@bfgray3, #2407).

* `layer()` gives considerably better error messages for incorrectly specified
  `geom`, `stat`, or `position` (#2401).

* In all layers that use it, `linemitre` now defaults to 10 (instead of 1)
  to better match base R.

* `geom_boxplot()` now supplies a default value if no `x` aesthetic is present
  (@foo-bar-baz-qux, #2110).

* `geom_density()` drops groups with fewer than two data points and throws a
  warning. For groups with two data points, density values are now calculated 
  with `stats::density` (@karawoo, #2127).

* `geom_segment()` now also takes a `linejoin` parameter. This allows more 
  control over the appearance of the segments, which is especially useful for 
  plotting thick arrows (@Ax3man, #774).

* `geom_smooth()` now reports the formula used when `method = "auto"` 
  (@davharris #1951). `geom_smooth()` now orders by the `x` aesthetic, making it 
  easier to pass pre-computed values without manual ordering (@izahn, #2028). It 
  also now knows it has `ymin` and `ymax` aesthetics (#1939). The legend 
  correctly reflects the status of the `se` argument when used with stats 
  other than the default (@clauswilke, #1546).

* `geom_tile()` now once again interprets `width` and `height` correctly 
  (@malcolmbarrett, #2510).

* `position_jitter()` and `position_jitterdodge()` gain a `seed` argument that
  allows the specification of a random seed for reproducible jittering 
  (@krlmlr, #1996 and @slowkow, #2445).

* `stat_density()` has better behaviour if all groups are dropped because they
  are too small (#2282).

* `stat_summary_bin()` now understands the `breaks` parameter (@karawoo, #2214).

* `stat_bin()` now accepts functions for `binwidth`. This allows better binning 
  when faceting along variables with different ranges (@botanize).

* `stat_bin()` and `geom_histogram()` now sum correctly when using the `weight` 
  aesthetic (@jiho, #1921).

* `stat_bin()` again uses correct scaling for the computed variable `ndensity` 
  (@timgoodman, #2324).

* `stat_bin()` and `stat_bin_2d()` now properly handle the `breaks` parameter 
  when the scales are transformed (@has2k1, #2366).

* `update_geom_defaults()` and `update_stat_defaults()` allow American 
  spelling of aesthetic parameters (@foo-bar-baz-qux, #2299).

* The `show.legend` parameter now accepts a named logical vector to hide/show
  only some aesthetics in the legend (@tutuchan, #1798).

* Layers now silently ignore unknown aesthetics with value `NULL` (#1909).

### Coords

* Clipping to the plot panel is now configurable, through a `clip` argument
  to coordinate systems, e.g. `coord_cartesian(clip = "off")` 
  (@clauswilke, #2536).

* Like scales, coordinate systems now give you a message when you're 
  replacing an existing coordinate system (#2264).

* `coord_polar()` now draws secondary axis ticks and labels 
  (@dylan-stark, #2072), and can draw the radius axis on the right 
  (@thomasp85, #2005).

* `coord_trans()` now generates a warning when a transformation generates 
  non-finite values (@foo-bar-baz-qux, #2147).

### Themes

* Complete themes now always override all elements of the default theme
  (@has2k1, #2058, #2079).

* Themes now set default grid colour in `panel.grid` rather than individually
  in `panel.grid.major` and `panel.grid.minor` individually. This makes it 
  slightly easier to customise the theme (#2352).

* Fixed bug when setting strips to `element_blank()` (@thomasp85). 

* Axes positioned on the top and to the right can now customize their ticks and
  lines separately (@thomasp85, #1899).

* Built-in themes gain parameters `base_line_size` and `base_rect_size` which 
  control the default sizes of line and rectangle elements (@karawoo, #2176).

* Default themes use `rel()` to set line widths (@baptiste).

* Themes were tweaked for visual consistency and more graceful behavior when 
  changing the base font size. All absolute heights or widths were replaced 
  with heights or widths that are proportional to the base font size. One 
  relative font size was eliminated (@clauswilke).
  
* The height of descenders is now calculated solely on font metrics and doesn't
  change with the specific letters in the string. This fixes minor alignment 
  issues with plot titles, subtitles, and legend titles (#2288, @clauswilke).

### Guides

* `guide_colorbar()` is more configurable: tick marks and color bar frame
  can now by styled with arguments `ticks.colour`, `ticks.linewidth`, 
  `frame.colour`, `frame.linewidth`, and `frame.linetype`
  (@clauswilke).
  
* `guide_colorbar()` now uses `legend.spacing.x` and `legend.spacing.y` 
  correctly, and it can handle multi-line titles. Minor tweaks were made to 
  `guide_legend()` to make sure the two legend functions behave as similarly as
  possible (@clauswilke, #2397 and #2398).
  
* The theme elements `legend.title` and `legend.text` now respect the settings 
  of `margin`, `hjust`, and `vjust` (@clauswilke, #2465, #1502).

* Non-angle parameters of `label.theme` or `title.theme` can now be set in 
  `guide_legend()` and `guide_colorbar()` (@clauswilke, #2544).

### Other

* `fortify()` gains a method for tbls (@karawoo, #2218).

* `ggplot` gains a method for `grouped_df`s that adds a `.group` variable,
  which computes a unique value for each group. Use it with 
  `aes(group = .group)` (#2351).

* `ggproto()` produces objects with class `c("ggproto", "gg")`, allowing for
  a more informative error message when adding layers, scales, or other ggproto 
  objects (@jrnold, #2056).

* `ggsave()`'s DPI argument now supports 3 string options: "retina" (320
  DPI), "print" (300 DPI), and "screen" (72 DPI) (@foo-bar-baz-qux, #2156).
  `ggsave()` now uses full argument names to avoid partial match warnings 
  (#2355), and correctly restores the previous graphics device when several
  graphics devices are open (#2363).

* `print.ggplot()` now returns the original ggplot object, instead of the 
  output from `ggplot_build()`. Also, the object returned from 
  `ggplot_build()` now has the class `"ggplot_built"` (#2034).

* `map_data()` now works even when purrr is loaded (tidyverse#66).

* New functions `summarise_layout()`, `summarise_coord()`, and 
  `summarise_layers()` summarise the layout, coordinate systems, and layers 
  of a built ggplot object (#2034, @wch). This provides a tested API that 
  (e.g.) shiny can depend on.

* Updated startup messages reflect new resources (#2410, @mine-cetinkaya-rundel).

# ggplot2 2.2.1

* Fix usage of `structure(NULL)` for R-devel compatibility (#1968).

# ggplot2 2.2.0

## Major new features

### Subtitle and caption

Thanks to @hrbrmstr plots now have subtitles and captions, which can be set with 
the `subtitle`  and `caption` arguments to `ggtitle()` and `labs()`. You can 
control their appearance with the theme settings `plot.caption` and 
`plot.subtitle`. The main plot title is now left-aligned to better work better 
with a subtitle. The caption is right-aligned (@hrbrmstr).

### Stacking

`position_stack()` and `position_fill()` now sort the stacking order to match 
grouping order. This allows you to control the order through grouping, and 
ensures that the default legend matches the plot (#1552, #1593). If you want the 
opposite order (useful if you have horizontal bars and horizontal legend), you 
can request reverse stacking by using `position = position_stack(reverse = TRUE)` 
(#1837).
  
`position_stack()` and `position_fill()` now accepts negative values which will 
create stacks extending below the x-axis (#1691).

`position_stack()` and `position_fill()` gain a `vjust` argument which makes it 
easy to (e.g.) display labels in the middle of stacked bars (#1821).

### Layers

`geom_col()` was added to complement `geom_bar()` (@hrbrmstr). It uses 
`stat="identity"` by default, making the `y` aesthetic mandatory. It does not 
support any other `stat_()` and does not provide fallback support for the 
`binwidth` parameter. Examples and references in other functions were updated to
demonstrate `geom_col()` usage. 

When creating a layer, ggplot2 will warn if you use an unknown aesthetic or an 
unknown parameter. Compared to the previous version, this is stricter for 
aesthetics (previously there was no message), and less strict for parameters 
(previously this threw an error) (#1585).

### Facetting

The facet system, as well as the internal panel class, has been rewritten in 
ggproto. Facets are now extendable in the same manner as geoms and stats, as 
described in `vignette("extending-ggplot2")`.

We have also added the following new fatures.
  
* `facet_grid()` and `facet_wrap()` now allow expressions in their faceting 
  formulas (@DanRuderman, #1596).

* When `facet_wrap()` results in an uneven number of panels, axes will now be
  drawn underneath the hanging panels (fixes #1607)

* Strips can now be freely positioned in `facet_wrap()` using the 
  `strip.position` argument (deprecates `switch`).

* The relative order of panel, strip, and axis can now be controlled with 
  the theme setting `strip.placement` that takes either `inside` (strip between 
  panel and axis) or `outside` (strip after axis).

* The theme option `panel.margin` has been deprecated in favour of 
  `panel.spacing` to more clearly communicate intent.

### Extensions

Unfortunately there was a major oversight in the construction of ggproto which 
lead to extensions capturing the super object at package build time, instead of 
at package run time (#1826). This problem has been fixed, but requires 
re-installation of all extension packages.

## Scales

* The position of x and y axes can now be changed using the `position` argument
  in `scale_x_*`and `scale_y_*` which can take `top` and `bottom`, and `left`
  and `right` respectively. The themes of top and right axes can be modified 
  using the `.top` and `.right` modifiers to `axis.text.*` and `axis.title.*`.

### Continuous scales

* `scale_x_continuous()` and `scale_y_continuous()` can now display a secondary 
  axis that is a __one-to-one__ transformation of the primary axis (e.g. degrees 
  Celcius to degrees Fahrenheit). The secondary axis will be positioned opposite 
  to the primary axis and can be controlled with the `sec.axis` argument to 
  the scale constructor.

* Scales worry less about having breaks. If no breaks can be computed, the
  plot will work instead of throwing an uninformative error (#791). This 
  is particularly helpful when you have facets with free scales, and not
  all panels contain data.

* Scales now warn when transformation introduces infinite values (#1696).

### Date time

* `scale_*_datetime()` now supports time zones. It will use the timezone 
  attached to the varaible by default, but can be overridden with the 
  `timezone` argument.

* New `scale_x_time()` and `scale_y_time()` generate reasonable default
  breaks and labels for hms vectors (#1752).

### Discrete scales

The treatment of missing values by discrete scales has been thoroughly 
overhauled (#1584). The underlying principle is that we can naturally represent 
missing values on discrete variables (by treating just like another level), so 
by default we should. 

This principle applies to:

* character vectors
* factors with implicit NA
* factors with explicit NA

And to all scales (both position and non-position.)

Compared to the previous version of ggplot2, there are three main changes:

1.  `scale_x_discrete()` and `scale_y_discrete()` always show discrete NA,
    regardless of their source

1.  If present, `NA`s are shown in discete legends.

1.  All discrete scales gain a `na.translate` argument that allows you to 
    control whether `NA`s are translated to something that can be visualised,
    or should be left as missing. Note that if you don't translate (i.e. 
    `na.translate = FALSE)` the missing values will passed on to the layer, 
    which will warning that it's dropping missing values. To suppress the
    warnings, you'll also need to add `na.rm = TRUE` to the layer call. 

There were also a number of other smaller changes

* Correctly use scale expansion factors.
* Don't preserve space for dropped levels (#1638).
* Only issue one warning when when asking for too many levels (#1674).
* Unicode labels work better on Windows (#1827).
* Warn when used with only continuous data (#1589)

## Themes

* The `theme()` constructor now has named arguments rather than ellipses. This 
  should make autocomplete substantially more useful. The documentation
  (including examples) has been considerably improved.
  
* Built-in themes are more visually homogeneous, and match `theme_grey` better.
  (@jiho, #1679)
  
* When computing the height of titles, ggplot2 now includes the height of the
  descenders (i.e. the bits of `g` and `y` that hang beneath the baseline). This 
  improves the margins around titles, particularly the y axis label (#1712).
  I have also very slightly increased the inner margins of axis titles, and 
  removed the outer margins. 

* Theme element inheritance is now easier to work with as modification now
  overrides default `element_blank` elements (#1555, #1557, #1565, #1567)
  
* Horizontal legends (i.e. legends on the top or bottom) are horizontally
  aligned by default (#1842). Use `legend.box = "vertical"` to switch back
  to the previous behaviour.
  
* `element_line()` now takes an `arrow` argument to specify arrows at the end of
  lines (#1740)

There were a number of tweaks to the theme elements that control legends:
  
* `legend.justification` now controls appearance will plotting the legend
  outside of the plot area. For example, you can use 
  `theme(legend.justification = "top")` to make the legend align with the 
  top of the plot.

* `panel.margin` and `legend.margin` have been renamed to `panel.spacing` and 
  `legend.spacing` respectively, to better communicate intent (they only
  affect spacing between legends and panels, not the margins around them)

* `legend.margin` now controls margin around individual legends.

* New `legend.box.background`, `legend.box.spacing`, and `legend.box.margin`
  control the background, spacing, and margin of the legend box (the region
  that contains all legends).

## Bug fixes and minor improvements

* ggplot2 now imports tibble. This ensures that all built-in datasets print 
  compactly even if you haven't explicitly loaded tibble or dplyr (#1677).

* Class of aesthetic mapping is preserved when adding `aes()` objects (#1624).

* `+.gg` now works for lists that include data frames.

* `annotation_x()` now works in the absense of global data (#1655)

* `geom_*(show.legend = FALSE)` now works for `guide_colorbar`.

* `geom_boxplot()` gains new `outlier.alpha` (@jonathan-g) and 
  `outlier.fill` (@schloerke, #1787) parameters to control the alpha/fill of
   outlier points independently of the alpha of the boxes. 

* `position_jitter()` (and hence `geom_jitter()`) now correctly computes 
  the jitter width/jitter when supplied by the user (#1775, @has2k1).

* `geom_contour()` more clearly describes what inputs it needs (#1577).

* `geom_curve()` respects the `lineend` paramater (#1852).

* `geom_histogram()` and `stat_bin()` understand the `breaks` parameter once 
  more. (#1665). The floating point adjustment for histogram bins is now 
  actually used - it was previously inadvertently ignored (#1651).

* `geom_violin()` no longer transforms quantile lines with the alpha aesthetic
  (@mnbram, #1714). It no longer errors when quantiles are requested but data
  have zero range (#1687). When `trim = FALSE` it once again has a nice 
  range that allows the density to reach zero (by extending the range 3 
  bandwidths to either side of the data) (#1700).

* `geom_dotplot()` works better when faceting and binning on the y-axis. 
  (#1618, @has2k1).
  
* `geom_hexbin()` once again supports `..density..` (@mikebirdgeneau, #1688).

* `geom_step()` gives useful warning if only one data point in layer (#1645).

* `layer()` gains new `check.aes` and `check.param` arguments. These allow
  geom/stat authors to optional suppress checks for known aesthetics/parameters.
  Currently this is used only in `geom_blank()` which powers `expand_limits()` 
  (#1795).

* All `stat_*()` display a better error message when required aesthetics are
  missing.
  
* `stat_bin()` and `stat_summary_hex()` now accept length 1 `binwidth` (#1610)

* `stat_density()` gains new argument `n`, which is passed to underlying function
  `stats::density` ("number of equally spaced points at which the
  density is to be estimated"). (@hbuschme)

* `stat_binhex()` now again returns `count` rather than `value` (#1747)

* `stat_ecdf()` respects `pad` argument (#1646).

* `stat_smooth()` once again informs you about the method it has chosen.
  It also correctly calculates the size of the largest group within facets.

* `x` and `y` scales are now symmetric regarding the list of
  aesthetics they accept: `xmin_final`, `xmax_final`, `xlower`,
  `xmiddle` and `xupper` are now valid `x` aesthetics.

* `Scale` extensions can now override the `make_title` and `make_sec_title` 
  methods to let the scale modify the axis/legend titles.

* The random stream is now reset after calling `.onAttach()` (#2409).

# ggplot2 2.1.0

## New features

* When mapping an aesthetic to a constant (e.g. 
  `geom_smooth(aes(colour = "loess")))`), the default guide title is the name 
  of the aesthetic (i.e. "colour"), not the value (i.e. "loess") (#1431).

* `layer()` now accepts a function as the data argument. The function will be
  applied to the data passed to the `ggplot()` function and must return a
  data.frame (#1527, @thomasp85). This is a more general version of the 
  deprecated `subset` argument.

* `theme_update()` now uses the `+` operator instead of `%+replace%`, so that
  unspecified values will no longer be `NULL`ed out. `theme_replace()`
  preserves the old behaviour if desired (@oneillkza, #1519). 

* `stat_bin()` has been overhauled to use the same algorithm as ggvis, which 
  has been considerably improved thanks to the advice of Randy Prium (@rpruim).
  This includes:
  
    * Better arguments and a better algorithm for determining the origin.
      You can now specify either `boundary` or the `center` of a bin.
      `origin` has been deprecated in favour of these arguments.
      
    * `drop` is deprecated in favour of `pad`, which adds extra 0-count bins
      at either end (needed for frequency polygons). `geom_histogram()` defaults 
      to `pad = FALSE` which considerably improves the default limits for 
      the histogram, especially when the bins are big (#1477).
      
    * The default algorithm does a (somewhat) better job at picking nice widths 
      and origins across a wider range of input data.
      
    * `bins = n` now gives a histogram with `n` bins, not `n + 1` (#1487).

## Bug fixes

* All `\donttest{}` examples run.

* All `geom_()` and `stat_()` functions now have consistent argument order:
  data + mapping, then geom/stat/position, then `...`, then specific arguments, 
  then arguments common to all layers (#1305). This may break code if you were
  previously relying on partial name matching, but in the long-term should make 
  ggplot2 easier to use. In particular, you can now set the `n` parameter
  in `geom_density2d()` without it partially matching `na.rm` (#1485).

* For geoms with both `colour` and `fill`, `alpha` once again only affects
  fill (Reverts #1371, #1523). This was causing problems for people.

* `facet_wrap()`/`facet_grid()` works with multiple empty panels of data 
  (#1445).

* `facet_wrap()` correctly swaps `nrow` and `ncol` when faceting vertically
  (#1417).

* `ggsave("x.svg")` now uses svglite to produce the svg (#1432).

* `geom_boxplot()` now understands `outlier.color` (#1455).

* `geom_path()` knows that "solid" (not just 1) represents a solid line (#1534).

* `geom_ribbon()` preserves missing values so they correctly generate a 
  gap in the ribbon (#1549).

* `geom_tile()` once again accepts `width` and `height` parameters (#1513). 
  It uses `draw_key_polygon()` for better a legend, including a coloured 
  outline (#1484).

* `layer()` now automatically adds a `na.rm` parameter if none is explicitly
  supplied.

* `position_jitterdodge()` now works on all possible dodge aesthetics, 
  e.g. `color`, `linetype` etc. instead of only based on `fill` (@bleutner)

* `position = "nudge"` now works (although it doesn't do anything useful)
  (#1428).

* The default scale for columns of class "AsIs" is now "identity" (#1518).

* `scale_*_discrete()` has better defaults when used with purely continuous
  data (#1542).

* `scale_size()` warns when used with categorical data.

* `scale_size()`, `scale_colour()`, and `scale_fill()` gain date and date-time
  variants (#1526).

* `stat_bin_hex()` and `stat_bin_summary()` now use the same underlying 
  algorithm so results are consistent (#1383). `stat_bin_hex()` now accepts
  a `weight` aesthetic. To be consistent with related stats, the output variable 
  from `stat_bin_hex()` is now value instead of count.

* `stat_density()` gains a `bw` parameter which makes it easy to get consistent 
   smoothing between facets (@jiho)

* `stat-density-2d()` no longer ignores the `h` parameter, and now accepts 
  `bins` and `binwidth` parameters to control the number of contours 
  (#1448, @has2k1).

* `stat_ecdf()` does a better job of adding padding to -Inf/Inf, and gains
  an argument `pad` to suppress the padding if not needed (#1467).

* `stat_function()` gains an `xlim` parameter (#1528). It once again works 
  with discrete x values (#1509).

* `stat_summary()` preserves sorted x order which avoids artefacts when
  display results with `geom_smooth()` (#1520).

* All elements should now inherit correctly for all themes except `theme_void()`.
  (@Katiedaisey, #1555) 

* `theme_void()` was completely void of text but facets and legends still
  need labels. They are now visible (@jiho). 

* You can once again set legend key and height width to unit arithmetic
  objects (like `2 * unit(1, "cm")`) (#1437).

* Eliminate spurious warning if you have a layer with no data and no aesthetics
  (#1451).

* Removed a superfluous comma in `theme-defaults.r` code (@jschoeley)

* Fixed a compatibility issue with `ggproto` and R versions prior to 3.1.2.
  (#1444)

* Fixed issue where `coord_map()` fails when given an explicit `parameters`
  argument (@tdmcarthur, #1729)
  
* Fixed issue where `geom_errorbarh()` had a required `x` aesthetic (#1933)  

# ggplot2 2.0.0

## Major changes

* ggplot no longer throws an error if your plot has no layers. Instead it 
  automatically adds `geom_blank()` (#1246).
  
* New `cut_width()` is a convenient replacement for the verbose
  `plyr::round_any()`, with the additional benefit of offering finer
  control.

* New `geom_count()` is a convenient alias to `stat_sum()`. Use it when you
  have overlapping points on a scatterplot. `stat_sum()` now defaults to 
  using counts instead of proportions.

* New `geom_curve()` adds curved lines, with a similar specification to 
  `geom_segment()` (@veraanadi, #1088).

* Date and datetime scales now have `date_breaks`, `date_minor_breaks` and
  `date_labels` arguments so that you never need to use the long
  `scales::date_breaks()` or `scales::date_format()`.
  
* `geom_bar()` now has it's own stat, distinct from `stat_bin()` which was
  also used by `geom_histogram()`. `geom_bar()` now uses `stat_count()` 
  which counts values at each distinct value of x (i.e. it does not bin
  the data first). This can be useful when you want to show exactly which 
  values are used in a continuous variable.

* `geom_point()` gains a `stroke` aesthetic which controls the border width of 
  shapes 21-25 (#1133, @SeySayux). `size` and `stroke` are additive so a point 
  with `size = 5` and `stroke = 5` will have a diameter of 10mm. (#1142)

* New `position_nudge()` allows you to slightly offset labels (or other 
  geoms) from their corresponding points (#1109).

* `scale_size()` now maps values to _area_, not radius. Use `scale_radius()`
  if you want the old behaviour (not recommended, except perhaps for lines).

* New `stat_summary_bin()` works like `stat_summary()` but on binned data. 
  It's a generalisation of `stat_bin()` that can compute any aggregate,
  not just counts (#1274). Both default to `mean_se()` if no aggregation
  functions are supplied (#1386).

* Layers are now much stricter about their arguments - you will get an error
  if you've supplied an argument that isn't an aesthetic or a parameter.
  This is likely to cause some short-term pain but in the long-term it will make
  it much easier to spot spelling mistakes and other errors (#1293).
  
    This change does break a handful of geoms/stats that used `...` to pass 
    additional arguments on to the underlying computation. Now 
    `geom_smooth()`/`stat_smooth()` and `geom_quantile()`/`stat_quantile()` 
    use `method.args` instead (#1245, #1289); and `stat_summary()` (#1242), 
    `stat_summary_hex()`, and `stat_summary2d()` use `fun.args`.

### Extensibility

There is now an official mechanism for defining Stats, Geoms, and Positions in 
other packages. See `vignette("extending-ggplot2")` for details.

* All Geoms, Stats and Positions are now exported, so you can inherit from them
  when making your own objects (#989).

* ggplot2 no longer uses proto or reference classes. Instead, we now use 
  ggproto, a new OO system designed specifically for ggplot2. Unlike proto
  and RC, ggproto supports clean cross-package inheritance. Creating a new OO
  system isn't usually the right way to solve a problem, but I'm pretty sure
  it was necessary here. Read more about it in the vignette.

* `aes_()` replaces `aes_q()`. It also supports formulas, so the most concise 
  SE version of `aes(carat, price)` is now `aes_(~carat, ~price)`. You may
  want to use this form in packages, as it will avoid spurious `R CMD check` 
  warnings about undefined global variables.

### Text

* `geom_text()` has been overhauled to make labelling your data a little
  easier. It:
  
    * `nudge_x` and `nudge_y` arguments let you offset labels from their
      corresponding points (#1120). 
      
    * `check_overlap = TRUE` provides a simple way to avoid overplotting 
      of labels: labels that would otherwise overlap are omitted (#1039).
      
    * `hjust` and `vjust` can now be character vectors: "left", "center", 
      "right", "bottom", "middle", "top". New options include "inward" and 
      "outward" which align text towards and away from the center of the plot 
      respectively.

* `geom_label()` works like `geom_text()` but draws a rounded rectangle 
  underneath each label (#1039). This is useful when you want to label plots
  that are dense with data.

### Deprecated features

* The little used `aes_auto()` has been deprecated. 

* `aes_q()` has been replaced with `aes_()` to be consistent with SE versions
  of NSE functions in other packages.

* The `order` aesthetic is officially deprecated. It never really worked, and 
  was poorly documented.

* The `stat` and `position` arguments to `qplot()` have been deprecated.
  `qplot()` is designed for quick plots - if you need to specify position
  or stat, use `ggplot()` instead.

* The theme setting `axis.ticks.margin` has been deprecated: now use the margin 
  property of `axis.text`.
  
* `stat_abline()`, `stat_hline()` and `stat_vline()` have been removed:
  these were never suitable for use other than with `geom_abline()` etc
  and were not documented.

* `show_guide` has been renamed to `show.legend`: this more accurately
  reflects what it does (controls appearance of layer in legend), and uses the 
  same convention as other ggplot2 arguments (i.e. a `.` between names).
  (Yes, I know that's inconsistent with function names with use `_`, but it's
  too late to change now.)

A number of geoms have been renamed to be internally consistent:

* `stat_binhex()` and `stat_bin2d()` have been renamed to `stat_bin_hex()` 
  and `stat_bin_2d()` (#1274). `stat_summary2d()` has been renamed to 
  `stat_summary_2d()`, `geom_density2d()`/`stat_density2d()` has been renamed 
  to `geom_density_2d()`/`stat_density_2d()`.

* `stat_spoke()` is now `geom_spoke()` since I realised it's a
  reparameterisation of `geom_segment()`.

* `stat_bindot()` has been removed because it's so tightly coupled to
  `geom_dotplot()`. If you happened to use `stat_bindot()`, just change to
  `geom_dotplot()` (#1194).

All defunct functions have been removed.

### Default appearance

* The default `theme_grey()` background colour has been changed from "grey90" 
  to "grey92": this makes the background a little less visually prominent.

* Labels and titles have been tweaked for readability:

    * Axes labels are darker.
    
    * Legend and axis titles are given the same visual treatment.
    
    * The default font size dropped from 12 to 11. You might be surprised that 
      I've made the default text size smaller as it was already hard for
      many people to read. It turns out there was a bug in RStudio (fixed in 
      0.99.724), that shrunk the text of all grid based graphics. Once that
      was resolved the defaults seemed too big to my eyes.
    
    * More spacing between titles and borders.
    
    * Default margins scale with the theme font size, so the appearance at 
      larger font sizes should be considerably improved (#1228). 

* `alpha` now affects both fill and colour aesthetics (#1371).

* `element_text()` gains a margins argument which allows you to add additional
  padding around text elements. To help see what's going on use `debug = TRUE` 
  to display the text region and anchors.

* The default font size in `geom_text()` has been decreased from 5mm (14 pts)
  to 3.8 mm (11 pts) to match the new default theme sizes.

* A diagonal line is no longer drawn on bar and rectangle legends. Instead, the
  border has been tweaked to be more visible, and more closely match the size of 
  line drawn on the plot.

* `geom_pointrange()` and `geom_linerange()` get vertical (not horizontal)
  lines in the legend (#1389).

* The default line `size` for `geom_smooth()` has been increased from 0.5 to 1 
  to make it easier to see when overlaid on data.
  
* `geom_bar()` and `geom_rect()` use a slightly paler shade of grey so they
  aren't so visually heavy.
  
* `geom_boxplot()` now colours outliers the same way as the boxes.

* `geom_point()` now uses shape 19 instead of 16. This looks much better on 
  the default Linux graphics device. (It's very slightly smaller than the old 
  point, but it shouldn't affect any graphics significantly)

* Sizes in ggplot2 are measured in mm. Previously they were converted to pts 
  (for use in grid) by multiplying by 72 / 25.4. However, grid uses printer's 
  points, not Adobe (big pts), so sizes are now correctly multiplied by 
  72.27 / 25.4. This is unlikely to noticeably affect display, but it's
  technically correct (<https://youtu.be/hou0lU8WMgo>).

* The default legend will now allocate multiple rows (if vertical) or
  columns (if horizontal) in order to make a legend that is more likely to
  fit on the screen. You can override with the `nrow`/`ncol` arguments
  to `guide_legend()`

    ```R
    p <- ggplot(mpg, aes(displ,hwy, colour = model)) + geom_point()
    p
    p + theme(legend.position = "bottom")
    # Previous behaviour
    p + guides(colour = guide_legend(ncol = 1))
    ```

### New and updated themes

* New `theme_void()` is completely empty. It's useful for plots with non-
  standard coordinates or for drawings (@jiho, #976).

* New `theme_dark()` has a dark background designed to make colours pop out
  (@jiho, #1018)

* `theme_minimal()` became slightly more minimal by removing the axis ticks:
  labels now line up directly beneath grid lines (@tomschloss, #1084)

* New theme setting `panel.ontop` (logical) make it possible to place 
  background elements (i.e., gridlines) on top of data. Best used with 
  transparent `panel.background` (@noamross. #551).

### Labelling

The facet labelling system was updated with many new features and a
more flexible interface (@lionel-). It now works consistently across
grid and wrap facets. The most important user visible changes are:

* `facet_wrap()` gains a `labeller` option (#25).

* `facet_grid()` and `facet_wrap()` gain a `switch` argument to
  display the facet titles near the axes. When switched, the labels
  become axes subtitles. `switch` can be set to "x", "y" or "both"
  (the latter only for grids) to control which margin is switched.

The labellers (such as `label_value()` or `label_both()`) also get
some new features:

* They now offer the `multi_line` argument to control whether to
  display composite facets (those specified as `~var1 + var2`) on one
  or multiple lines.

* In `label_bquote()` you now refer directly to the names of
  variables. With this change, you can create math expressions that
  depend on more than one variable. This math expression can be
  specified either for the rows or the columns and you can also
  provide different expressions to each margin.

  As a consequence of these changes, referring to `x` in backquoted
  expressions is deprecated.

* Similarly to `label_bquote()`, `labeller()` now take `.rows` and
  `.cols` arguments. In addition, it also takes `.default`.
  `labeller()` is useful to customise how particular variables are
  labelled. The three additional arguments specify how to label the
  variables are not specifically mentioned, respectively for rows,
  columns or both. This makes it especially easy to set up a
  project-wide labeller dispatcher that can be reused across all your
  plots. See the documentation for an example.

* The new labeller `label_context()` adapts to the number of factors
  facetted over. With a single factor, it displays only the values,
  just as before. But with multiple factors in a composite margin
  (e.g. with `~cyl + am`), the labels are passed over to
  `label_both()`. This way the variables names are displayed with the
  values to help identifying them.

On the programming side, the labeller API has been rewritten in order
to offer more control when faceting over multiple factors (e.g. with
formulae such as `~cyl + am`). This also means that if you have
written custom labellers, you will need to update them for this
version of ggplot.

* Previously, a labeller function would take `variable` and `value`
  arguments and return a character vector. Now, they take a data frame
  of character vectors and return a list. The input data frame has one
  column per factor facetted over and each column in the returned list
  becomes one line in the strip label. See documentation for more
  details.

* The labels received by a labeller now contain metadata: their margin
  (in the "type" attribute) and whether they come from a wrap or a
  grid facet (in the "facet" attribute).

* Note that the new `as_labeller()` function operator provides an easy
  way to transform an existing function to a labeller function. The
  existing function just needs to take and return a character vector.

## Documentation

* Improved documentation for `aes()`, `layer()` and much much more.

* I've tried to reduce the use of `...` so that you can see all the 
  documentation in one place rather than having to integrate multiple pages.
  In some cases this has involved adding additional arguments to geoms
  to make it more clear what you can do:
  
    *  `geom_smooth()` gains explicit `method`, `se` and `formula` arguments.
    
    * `geom_histogram()` gains `binwidth`, `bins`, `origin` and `right` 
      arguments.
      
    * `geom_jitter()` gains `width` and `height` arguments to make it easier
      to control the amount of jittering without using the lengthy 
      `position_jitter()` function (#1116)

* Use of `qplot()` in examples has been minimised (#1123, @hrbrmstr). This is
  inline with the 2nd edition of the ggplot2 box, which minimises the use of 
  `qplot()` in favour of `ggplot()`.

* Tighly linked geoms and stats (e.g. `geom_boxplot()` and `stat_boxplot()`) 
  are now documented in the same file so you can see all the arguments in one
  place. Variations of the same idea (e.g. `geom_path()`, `geom_line()`, and
  `geom_step()`) are also documented together.

* It's now obvious that you can set the `binwidth` parameter for
  `stat_bin_hex()`, `stat_summary_hex()`, `stat_bin_2d()`, and
  `stat_summary_2d()`. 

* The internals of positions have been cleaned up considerably. You're unlikely
  to notice any external changes, although the documentation should be a little
  less confusing since positions now don't list parameters they never use.

## Data

* All datasets have class `tbl_df` so if you also use dplyr, you get a better
  print method.

* `economics` has been brought up to date to 2015-04-01.

* New `economics_long` is the economics data in long form.

* New `txhousing` dataset containing information about the Texas housing
  market. Useful for examples that need multiple time series, and for
  demonstrating model+vis methods.

* New `luv_colours` dataset which contains the locations of all
  built-in `colors()` in Luv space.

* `movies` has been moved into its own package, ggplot2movies, because it was 
  large and not terribly useful. If you've used the movies dataset, you'll now 
  need to explicitly load the package with `library(ggplot2movies)`.

## Bug fixes and minor improvements

* All partially matched arguments and `$` have been been replaced with 
  full matches (@jimhester, #1134).

* ggplot2 now exports `alpha()` from the scales package (#1107), and `arrow()` 
  and `unit()` from grid (#1225). This means you don't need attach scales/grid 
  or do `scales::`/`grid::` for these commonly used functions.

* `aes_string()` now only parses character inputs. This fixes bugs when
  using it with numbers and non default `OutDec` settings (#1045).

* `annotation_custom()` automatically adds a unique id to each grob name,
  making it easier to plot multiple grobs with the same name (e.g. grobs of
  ggplot2 graphics) in the same plot (#1256).

* `borders()` now accepts xlim and ylim arguments for specifying the geographical 
  region of interest (@markpayneatwork, #1392).

* `coord_cartesian()` applies the same expansion factor to limits as for scales. 
  You can suppress with `expand = FALSE` (#1207).

* `coord_trans()` now works when breaks are suppressed (#1422).

* `cut_number()` gives error message if the number of requested bins can
  be created because there are two few unique values (#1046).

* Character labels in `facet_grid()` are no longer (incorrectly) coerced into
  factors. This caused problems with custom label functions (#1070).

* `facet_wrap()` and `facet_grid()` now allow you to use non-standard
  variable names by surrounding them with backticks (#1067).

* `facet_wrap()` more carefully checks its `nrow` and `ncol` arguments
  to ensure that they're specified correctly (@richierocks, #962)

* `facet_wrap()` gains a `dir` argument to control the direction the
  panels are wrapped in. The default is "h" for horizontal. Use "v" for
  vertical layout (#1260).

* `geom_abline()`, `geom_hline()` and `geom_vline()` have been rewritten to
  have simpler behaviour and be more consistent:

    * `stat_abline()`, `stat_hline()` and `stat_vline()` have been removed:
      these were never suitable for use other than with `geom_abline()` etc
      and were not documented.

    * `geom_abline()`, `geom_vline()` and `geom_hline()` are bound to
      `stat_identity()` and `position_identity()`

    * Intercept parameters can no longer be set to a function.

    * They are all documented in one file, since they are so closely related.

* `geom_bin2d()` will now let you specify one dimension's breaks exactly,
  without touching the other dimension's default breaks at all (#1126).

* `geom_crossbar()` sets grouping correctly so you can display multiple
  crossbars on one plot. It also makes the default `fatten` argument a little
  bigger to make the middle line more obvious (#1125).

* `geom_histogram()` and `geom_smooth()` now only inform you about the
  default values once per layer, rather than once per panel (#1220).

* `geom_pointrange()` gains `fatten` argument so you can control the
  size of the point relative to the size of the line.

* `geom_segment()` annotations were not transforming with scales 
  (@BrianDiggs, #859).

* `geom_smooth()` is no longer so chatty. If you want to know what the deafult
  smoothing method is, look it up in the documentation! (#1247)

* `geom_violin()` now has the ability to draw quantile lines (@DanRuderman).

* `ggplot()` now captures the parent frame to use for evaluation,
  rather than always defaulting to the global environment. This should
  make ggplot more suitable to use in more situations (e.g. with knitr)

* `ggsave()` has been simplified a little to make it easier to maintain.
  It no longer checks that you're printing a ggplot2 object (so now also
  works with any grid grob) (#970), and always requires a filename.
  Parameter `device` now supports character argument to specify which supported
  device to use ('pdf', 'png', 'jpeg', etc.), for when it cannot be correctly
  inferred from the file extension (for example when a temporary filename is
  supplied server side in shiny apps) (@sebkopf, #939). It no longer opens
  a graphics device if one isn't already open - this is annoying when you're
  running from a script (#1326).

* `guide_colorbar()` creates correct legend if only one color (@krlmlr, #943).

* `guide_colorbar()` no longer fails when the legend is empty - previously
  this often masked misspecifications elsewhere in the plot (#967).

* New `layer_data()` function extracts the data used for plotting for a given
  layer. It's mostly useful for testing.

* User supplied `minor_breaks` can now be supplied on the same scale as 
  the data, and will be automatically transformed with by scale (#1385).

* You can now suppress the appearance of an axis/legend title (and the space
  that would allocated for it) with `NULL` in the `scale_` function. To
  use the default lable, use `waiver()` (#1145).

* Position adjustments no longer warn about potentially varying ranges
  because the problem rarely occurs in practice and there are currently a
  lot of false positives since I don't understand exactly what FP criteria
  I should be testing.

* `scale_fill_grey()` now uses red for missing values. This matches
  `scale_colour_grey()` and makes it obvious where missing values lie.
  Override with `na.value`.

* `scale_*_gradient2()` defaults to using Lab colour space.

* `scale_*_gradientn()` now allows `colours` or `colors` (#1290)

* `scale_y_continuous()` now also transforms the `lower`, `middle` and `upper`
  aesthetics used by `geom_boxplot()`: this only affects
  `geom_boxplot(stat = "identity")` (#1020).

* Legends no longer inherit aesthetics if `inherit.aes` is FALSE (#1267).

* `lims()` makes it easy to set the limits of any axis (#1138).

* `labels = NULL` now works with `guide_legend()` and `guide_colorbar()`.
  (#1175, #1183).

* `override.aes` now works with American aesthetic spelling, e.g. color

* Scales no longer round data points to improve performance of colour
  palettes. Instead the scales package now uses a much faster colour
  interpolation algorithm (#1022).

* `scale_*_brewer()` and `scale_*_distiller()` add new `direction` argument of 
  `scales::brewer_pal`, making it easier to change the order of colours 
  (@jiho, #1139).

* `scale_x_date()` now clips dates outside the limits in the same way as
  `scale_x_continuous()` (#1090).

* `stat_bin()` gains `bins` arguments, which denotes the number of bins. Now
  you can set `bins=100` instead of `binwidth=0.5`. Note that `breaks` or
  `binwidth` will override it (@tmshn, #1158, #102).

* `stat_boxplot()` warns if a continuous variable is used for the `x` aesthetic
  without also supplying a `group` aesthetic (#992, @krlmlr).

* `stat_summary_2d()` and `stat_bin_2d()` now share exactly the same code for 
  determining breaks from `bins`, `binwidth`, and `origin`. 
  
* `stat_summary_2d()` and `stat_bin_2d()` now output in tile/raster compatible 
  form instead of rect compatible form. 

* Automatically computed breaks do not lead to an error for transformations like
  "probit" where the inverse can map to infinity (#871, @krlmlr)

* `stat_function()` now always evaluates the function on the original scale.
  Previously it computed the function on transformed scales, giving incorrect
  values (@BrianDiggs, #1011).

* `strip_dots` works with anonymous functions within calculated aesthetics 
  (e.g. `aes(sapply(..density.., function(x) mean(x))))` (#1154, @NikNakk)

* `theme()` gains `validate = FALSE` parameter to turn off validation, and 
  hence store arbitrary additional data in the themes. (@tdhock, #1121)

* Improved the calculation of segments needed to draw the curve representing
  a line when plotted in polar coordinates. In some cases, the last segment
  of a multi-segment line was not drawn (@BrianDiggs, #952)<|MERGE_RESOLUTION|>--- conflicted
+++ resolved
@@ -1,18 +1,15 @@
 # ggplot2 (development version)
 
-<<<<<<< HEAD
 * `geom_label()` now uses the `angle` aesthetic (@teunbrand, #2785)
 * 'lines' units in `geom_label()`, often used in the `label.padding` argument, 
   are now are relative to the text size. This causes a visual change, but fixes 
   a misalignment issue between the textbox and text (@teunbrand, #4753)
 * The `label.padding` argument in `geom_label()` now supports inputs created
   with the `margin()` function (#5030).
-=======
 * The `translate_shape_string()` internal function is now exported for use in
   extensions of point layers (@teunbrand, #5191).
 * Fixed bug in `coord_sf()` where graticule lines didn't obey 
   `panel.grid.major`'s linewidth setting (@teunbrand, #5179)
->>>>>>> e3b7822c
 * Fixed bug in `annotation_logticks()` when no suitable tick positions could
   be found (@teunbrand, #5248).
 * To improve `width` calculation in bar plots with empty factor levels, 

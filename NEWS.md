# ggplot2 (development version)

<<<<<<< HEAD
* `stat_ecdf()` now has an optional `weight` aesthetic (@teunbrand, #5058).
=======
* Position scales combined with `coord_sf()` can now use functions in the 
 `breaks` argument. In addition, `n.breaks` works as intended and 
 `breaks = NULL` removes grid lines and axes (@teunbrand, #4622).
* (Internal) Applying defaults in `geom_sf()` has moved from the internal 
  `sf_grob()` to `GeomSf$use_defaults()` (@teunbrand).
* `facet_wrap()` has new options for the `dir` argument to more precisely
  control panel directions (@teunbrand, #5212)
* Prevented `facet_wrap(..., drop = FALSE)` from throwing spurious errors when
  a character facetting variable contained `NA`s (@teunbrand, #5485).
* When facets coerce the faceting variables to factors, the 'ordered' class
  is dropped (@teunbrand, #5666).
* `geom_curve()` now appropriately removes missing data instead of throwing
  errors (@teunbrand, #5831).
* `update_geom_defaults()` and `update_stat_defaults()` have a reset mechanism
  when using `new = NULL` and invisible return the previous defaults (#4993).
* Fixed regression in axes where `breaks = NULL` caused the axes to disappear
  instead of just rendering the axis line (@teunbrand, #5816).
* `geom_point()` can be dodged vertically by using 
  `position_dodge(..., orientation = "y")` (@teunbrand, #5809).
* Fixed bug where `na.value` was incorrectly mapped to non-`NA` values 
  (@teunbrand, #5756).
* Fixed bug in `guide_custom()` that would throw error with `theme_void()` 
  (@teunbrand, #5856).
* New helper function `ggpar()` to translate ggplot2's interpretation of 
  graphical parameters to {grid}'s interpretation (@teunbrand, #5866).
* `scale_{x/y}_discrete()` can now accept a `sec.axis`. It is recommended to
  only use `dup_axis()` to set custom breaks or labels, as discrete variables 
  cannot be transformed (@teunbrand, #3171).

# ggplot2 3.5.1

This is a small release focusing on fixing regressions from 3.5.0 and 
documentation updates.

## Bug fixes

* Fixed bug where discrete scales could not map aesthetics only consisting of
  `NA`s (#5623)
* Fixed spurious warnings from `sec_axis()` with `breaks = NULL` (#5713).
* Patterns and gradients are now also enabled in `geom_sf()` 
  (@teunbrand, #5716).
* The default behaviour of `resolution()` has been reverted to pre-3.5.0 
  behaviour. Whether mapped discrete vectors should be treated as having 
  resolution of 1 is controlled by the new `discrete` argument.
* Fixed bug in `guide_bins()` and `guide_coloursteps()` where discrete breaks,
  such as the levels produced by `cut()`, were ordered incorrectly 
  (@teunbrand, #5757).
  
## Improvements

* When facets coerce the faceting variables to factors, the 'ordered' class
  is dropped (@teunbrand, #5666).
* `coord_map()` and `coord_polar()` throw informative warnings when used
  with the guide system (#5707).
* When passing a function to `stat_contour(breaks)`, that function is used to
  calculate the breaks even if `bins` and `binwidth` are missing 
  (@teunbrand, #5686).
* `geom_step()` now supports `lineend`, `linejoin` and `linemitre` parameters 
  (@teunbrand, #5705).
* Fixed performance loss when the `.data` pronoun is used in `aes()` (#5730).
* Facet evaluation is better at dealing with inherited errors 
  (@teunbrand, #5670).
* `stat_bin()` deals with non-finite breaks better (@teunbrand, #5665).
* While axes in `coord_radial()` don't neatly fit the top/right/bottom/left
  organisation, specifying `position = "top"` or `position = "right"` 
  in the scale will flip the placement of the radial axis (#5735)
* Theme elements that do not exist now throw warnings instead of errors (#5719).
* Fixed bug in `coord_radial()` where full circles were not treated as such 
  (@teunbrand, #5750).
* When legends detect the presence of values in a layer, `NA` is now detected
  if the data contains values outside the given breaks (@teunbrand, #5749).
* `annotate()` now warns about `stat` or `position` arguments (@teunbrand, #5151)
* `guide_coloursteps(even.steps = FALSE)` now works with discrete data that has 
  been formatted by `cut()` (@teunbrand, #3877).

# ggplot2 3.5.0

This is a minor release that turned out quite beefy. It is focused on 
overhauling the guide system: the system responsible for displaying information 
from scales in the guise of axes and legends. As part of that overhaul, new 
guides have been implemented and existing guides have been refined. The look 
and feel of guides has been mostly preserved, but their internals and 
styling options have changed drastically.

Briefly summarising other highlights, we also welcome `coord_radial()` as a 
successor of  `coord_polar()`. Initial support for newer graphical features, 
such as pattern fills has been added. The API has changed how `I()`/`<AsIs>` 
vectors interact with the scale system, namely: not at all. 

## Breaking changes

* The guide system. As a whole. See 'new features' for more information. 
  While the S3 guide generics are still in place, the S3 methods for 
  `guide_train()`, `guide_merge()`, `guide_geom()`, `guide_transform()`,
  `guide_gengrob()` have been superseded by the respective ggproto methods.
  In practice, this will mean that `NextMethod()` or sub-classing ggplot2's
  guides with the S3 system will no longer work.
  
* By default, `guide_legend()` now only draws a key glyph for a layer when
  the value is in the layer's data. To revert to the old behaviour, you
  can still set `show.legend = c({aesthetic} = TRUE)` (@teunbrand, #3648).

* In the `scale_{colour/fill}_gradient2()` and 
  `scale_{colour/fill}_steps2()` functions, the `midpoint` argument is 
  transformed by the scale transformation (#3198).
  
* The `legend.key` theme element is set to inherit from the `panel.background`
  theme element. The default themes no longer set the `legend.key` element.
  This causes a visual change with the default `theme_gray()` (#5549).
  
* The `scale_name` argument in `continuous_scale()`, `discrete_scale()` and
  `binned_scale()` is soft-deprecated. If you have implemented custom scales,
  be advised to double-check that unnamed arguments ends up where they should 
  (@teunbrand, #1312).  
  
* The `legend.text.align` and `legend.title.align` arguments in `theme()` are 
  deprecated. The `hjust` setting of the `legend.text` and `legend.title` 
  elements continues to fulfill the role of text alignment (@teunbrand, #5347).
  
* 'lines' units in `geom_label()`, often used in the `label.padding` argument, 
  are now are relative to the text size. This causes a visual change, but fixes 
  a misalignment issue between the textbox and text (@teunbrand, #4753)
  
* `coord_flip()` has been marked as superseded. The recommended alternative is
  to swap the `x` and `y` aesthetic and/or using the `orientation` argument in
  a layer (@teunbrand, #5130).
  
* The `trans` argument in scales and secondary axes has been renamed to 
  `transform`. The `trans` argument itself is deprecated. To access the
  transformation from the scale, a new `get_transformation()` method is 
  added to Scale-classes (#5558).
  
* Providing a numeric vector to `theme(legend.position)` has been deprecated.
  To set the default legend position inside the plot use 
  `theme(legend.position = "inside", legend.position.inside = c(...))` instead.

## New features

* Plot scales now ignore `AsIs` objects constructed with `I(x)`, instead of
  invoking the identity scale. This allows these columns to co-exist with other
  layers that need a non-identity scale for the same aesthetic. Also, it makes
  it easy to specify relative positions (@teunbrand, #5142).
  
* The `fill` aesthetic in many geoms now accepts grid's patterns and gradients.
  For developers of layer extensions, this feature can be enabled by switching 
  from `fill = alpha(fill, alpha)` to `fill = fill_alpha(fill, alpha)` when 
  providing fills to `grid::gpar()` (@teunbrand, #3997).
  
* New function `check_device()` for testing the availability of advanced 
  graphics features introduced in R 4.1.0 onward (@teunbrand, #5332).
  
* `coord_radial()` is a successor to `coord_polar()` with more customisation 
  options. `coord_radial()` can:
  
  * integrate with the new guide system via a dedicated `guide_axis_theta()` to
    display the angle coordinate.
  * in addition to drawing full circles, also draw circle sectors by using the 
    `end` argument.
  * avoid data vanishing in the center of the plot by setting the `donut` 
    argument.
  * adjust the `angle` aesthetic of layers, such as `geom_text()`, to align 
    with the coordinate system using the `rotate_angle` argument.
    
### The guide system

The guide system encompassing axes and legends, as the last remaining chunk of 
ggplot2, has been rewritten to use the `<ggproto>` system instead of the S3 
system. This change was a necessary step to officially break open the guide 
system for extension package developers. The axes and legends now inherit from 
a `<Guide>` class, which makes them extensible in the same manner as geoms, 
stats, facets and coords (#3329, @teunbrand)

* The most user-facing change is that the styling of guides is rewired through
  the theme system. Guides now have a `theme` argument that can style 
  individual guides, while `theme()` has gained additional arguments to style
  guides. Theme elements declared in the guide override theme elements set
  through the plot. The new theme elements for guides are: 
  `legend.key.spacing{.x/.y}`, `legend.frame`, `legend.axis.line`, 
  `legend.ticks`, `legend.ticks.length`, `legend.text.position` and 
  `legend.title.position`. Previous style options in the arguments of 
  `guide_*()` functions are soft-deprecated.

* Unfortunately, we could not fully preserve the function of pre-existing
  guide extensions written in the S3 system. A fallback for these old guides
  is encapsulated in the `<GuideOld>` class, which calls the old S3 generics.
  The S3 methods have been removed as part of cleaning up, so the old guides
  will still work if the S3 methods are reimplemented, but we encourage to
  switch to the new system (#2728).
  
* The `order` argument of guides now strictly needs to be a length-1 
  integer (#4958).
  
#### Axes

* New `guide_axis_stack()` to combine other axis guides on top of one another.

* New `guide_axis_theta()` to draw an axis in a circular arc in 
  `coord_radial()`. The guide can be controlled by adding 
  `guides(theta = guide_axis_theta(...))` to a plot.

* New `guide_axis_logticks()` can be used to draw logarithmic tick marks as
  an axis. It supersedes the `annotation_logticks()` function 
  (@teunbrand, #5325).

* `guide_axis()` gains a `minor.ticks` argument to draw minor ticks (#4387).

* `guide_axis()` gains a `cap` argument that can be used to trim the
      axis line to extreme breaks (#4907).

* Primary axis titles are now placed at the primary guide, so that
  `guides(x = guide_axis(position = "top"))` will display the title at the
  top by default (#4650).
  
* The default `vjust` for the `axis.title.y.right` element is now 1 instead of
  0.
  
* Unknown secondary axis guide positions are now inferred as the opposite 
  of the primary axis guide when the latter has a known `position` (#4650).
  
#### Legends

* New `guide_custom()` function for drawing custom graphical objects (grobs)
  unrelated to scales in legend positions (#5416).
  
* All legends have acquired a `position` argument, that allows individual guides
  to deviate from the `legend.position` set in the `theme()` function. This
  means that legends can now be placed at multiple sides of the plot (#5488).
  
* The spacing between legend keys and their labels, in addition to legends
  and their titles, is now controlled by the text's `margin` setting. Not
  specifying margins will automatically add appropriate text margins. To
  control the spacing within a legend between keys, the new 
  `legend.key.spacing.{x/y}` argument can be used in `theme()`. This leaves the 
  `legend.spacing` theme setting dedicated to solely controlling the spacing 
  between different guides (#5455).
  
* `guide_colourbar()` and `guide_coloursteps()` gain an `alpha` argument to
  set the transparency of the bar (#5085).

* New `display` argument in `guide_colourbar()` supplants the `raster` argument.
  In R 4.1.0 and above, `display = "gradient"` will draw a gradient.
  
* Legend keys that can draw arrows have their size adjusted for arrows.

* When legend titles are larger than the legend, title justification extends
  to the placement of keys and labels (#1903).

* Glyph drawing functions of the `draw_key_*()` family can now set `"width"`
  and `"height"` attributes (in centimetres) to the produced keys to control
  their displayed size in the legend.
  
* `coord_sf()` now uses customisable guides provided in the scales or 
  `guides()` function (@teunbrand).

## Improvements

* `guide_coloursteps(even.steps = FALSE)` now draws one rectangle per interval
  instead of many small ones (#5481).

* `draw_key_label()` now better reflects the appearance of labels (#5561).

* `position_stack()` no longer silently removes missing data, which is now
  handled by the geom instead of position (#3532).
  
* The `minor_breaks` function argument in scales can now also take a function 
  with two arguments: the scale's limits and the scale's major breaks (#3583).
  
* Failing to fit or predict in `stat_smooth()` now gives a warning and omits
  the failed group, instead of throwing an error (@teunbrand, #5352).
  
* `labeller()` now handles unspecified entries from lookup tables
  (@92amartins, #4599).
  
* `fortify.default()` now accepts a data-frame-like object granted the object
  exhibits healthy `dim()`, `colnames()`, and `as.data.frame()` behaviours
  (@hpages, #5390).

* `geom_violin()` gains a `bounds` argument analogous to `geom_density()`s 
  (@eliocamp, #5493).

* To apply dodging more consistently in violin plots, `stat_ydensity()` now
  has a `drop` argument to keep or discard groups with 1 observation.
  
* `geom_boxplot()` gains a new argument, `staplewidth` that can draw staples
  at the ends of whiskers (@teunbrand, #5126)
  
* `geom_boxplot()` gains an `outliers` argument to switch outliers on or off,
  in a manner that does affects the scale range. For hiding outliers that does
  not affect the scale range, you can continue to use `outlier.shape = NA` 
  (@teunbrand, #4892).
  
* Nicer error messages for xlim/ylim arguments in coord-* functions
  (@92amartins, #4601, #5297).

* You can now omit either `xend` or `yend` from `geom_segment()` as only one
  of these is now required. If one is missing, it will be filled from the `x`
  and `y` aesthetics respectively. This makes drawing horizontal or vertical
  segments a little bit more convenient (@teunbrand, #5140).
  
* When `geom_path()` has aesthetics varying within groups, the `arrow()` is
  applied to groups instead of individual segments (@teunbrand, #4935).
  
* `geom_text()` and `geom_label()` gained a `size.unit` parameter that set the 
  text size to millimetres, points, centimetres, inches or picas 
  (@teunbrand, #3799).
  
* `geom_label()` now uses the `angle` aesthetic (@teunbrand, #2785)

* The `label.padding` argument in `geom_label()` now supports inputs created
  with the `margin()` function (#5030).
  
* `ScaleContinuous$get_breaks()` now only calls `scales::zero_range()` on limits
  in transformed space, rather than in data space (#5304).
  
* Scales throw more informative messages (@teunbrand, #4185, #4258)
  
* `scale_*_manual()` with a named `values` argument now emits a warning when
  none of those names match the values found in the data (@teunbrand, #5298).
  
* The `name` argument in most scales is now explicitly the first argument 
  (#5535)
  
* The `translate_shape_string()` internal function is now exported for use in
  extensions of point layers (@teunbrand, #5191).
  
>>>>>>> b74570c0
* To improve `width` calculation in bar plots with empty factor levels, 
  `resolution()` considers `mapped_discrete` values as having resolution 1 
  (@teunbrand, #5211)
  
* In `theme()`, some elements can be specified with `rel()` to inherit from
  `unit`-class objects in a relative fashion (@teunbrand, #3951).
  
* `theme()` now supports splicing a list of arguments (#5542).

* In the theme element hierarchy, parent elements that are a strict subclass
  of child elements now confer their subclass upon the children (#5457).
  
* New `plot.tag.location` in `theme()` can control placement of the plot tag
  in the `"margin"`, `"plot"` or the new `"panel"` option (#4297).
  
* `coord_munch()` can now close polygon shapes (@teunbrand, #3271)
  
* Aesthetics listed in `geom_*()` and `stat_*()` layers now point to relevant
  documentation (@teunbrand, #5123).
  
* The new argument `axes` in `facet_grid()` and `facet_wrap()` controls the
  display of axes at interior panel positions. Additionally, the `axis.labels`
  argument can be used to only draw tick marks or fully labelled axes 
  (@teunbrand, #4064).
  
* `coord_polar()` can have free scales in facets (@teunbrand, #2815).

* The `get_guide_data()` function can be used to extract position and label
  information from the plot (#5004).
  
* Improve performance of layers without positional scales (@zeehio, #4990)

* More informative error for mismatched 
  `direction`/`theme(legend.direction = ...)` arguments (#4364, #4930).

## Bug fixes

* Fixed regression in `guide_legend()` where the `linewidth` key size
  wasn't adapted to the width of the lines (#5160).

* In `guide_bins()`, the title no longer arbitrarily becomes offset from
  the guide when it has long labels.
  
* `guide_colourbar()` and `guide_coloursteps()` merge properly when one
  of the aesthetics is dropped (#5324).

* When using `geom_dotplot(binaxis = "x")` with a discrete y-variable, dots are
  now stacked from the y-position rather than from 0 (@teunbrand, #5462)
  
* `stat_count()` treats `x` as unique in the same manner `unique()` does 
  (#4609).
  
* The plot's title, subtitle and caption now obey horizontal text margins
  (#5533).
  
* Contour functions will not fail when `options("OutDec")` is not `.` (@eliocamp, #5555).

* Lines where `linewidth = NA` are now dropped in `geom_sf()` (#5204).

* `ggsave()` no longer sometimes creates new directories, which is now 
  controlled by the new `create.dir` argument (#5489).
  
* Legend titles no longer take up space if they've been removed by setting 
  `legend.title = element_blank()` (@teunbrand, #3587).
  
* `resolution()` has a small tolerance, preventing spuriously small resolutions 
  due to rounding errors (@teunbrand, #2516).
  
* `stage()` now works correctly, even with aesthetics that do not have scales 
  (#5408)
  
* `stat_ydensity()` with incomplete groups calculates the default `width` 
  parameter more stably (@teunbrand, #5396)
  
* The `size` argument in `annotation_logticks()` has been deprecated in favour
  of the `linewidth` argument (#5292).
  
* Binned scales now treat `NA`s in limits the same way continuous scales do 
  (#5355).

* Binned scales work better with `trans = "reverse"` (#5355).

* Integers are once again valid input to theme arguments that expect numeric
  input (@teunbrand, #5369)
  
* Legends in `scale_*_manual()` can show `NA` values again when the `values` is
  a named vector (@teunbrand, #5214, #5286).
  
* Fixed bug in `coord_sf()` where graticule lines didn't obey 
  `panel.grid.major`'s linewidth setting (@teunbrand, #5179)
  
* Fixed bug in `annotation_logticks()` when no suitable tick positions could
  be found (@teunbrand, #5248).
  
* The default width of `geom_bar()` is now based on panel-wise resolution of
  the data, rather than global resolution (@teunbrand, #4336).
  
* `stat_align()` is now applied per panel instead of globally, preventing issues
  when facets have different ranges (@teunbrand, #5227).
  
* A stacking bug in `stat_align()` was fixed (@teunbrand, #5176).

* `stat_contour()` and `stat_contour_filled()` now warn about and remove
  duplicated coordinates (@teunbrand, #5215).
  
* `guide_coloursteps()` and `guide_bins()` sort breaks (#5152). 
  
## Internal changes
  
* The `ScaleContinuous$get_breaks()` method no longer censors
  the computed breaks.
  
* The ggplot object now contains `$layout` which points to the `Layout` ggproto
  object and will be used by the `ggplot_build.ggplot` method. This was exposed
  so that package developers may extend the behaviour of the `Layout` ggproto 
  object without needing to develop an entirely new `ggplot_build` method 
  (@jtlandis, #5077).
  
* Guide building is now part of `ggplot_build()` instead of 
  `ggplot_gtable()` to allow guides to observe unmapped data (#5483).
  
* The `titleGrob()` function has been refactored to be faster and less
  complicated.

* The `scales_*()` functions related to managing the `<ScalesList>` class have
  been implemented as methods in the `<ScalesList>` class, rather than stray
  functions (#1310).
  
# ggplot2 3.4.4

This hotfix release adapts to a change in r-devel's `base::is.atomic()` and 
the upcoming retirement of maptools.

* `fortify()` for sp objects (e.g., `SpatialPolygonsDataFrame`) is now deprecated
  and will be removed soon in support of [the upcoming retirement of rgdal, rgeos,
  and maptools](https://r-spatial.org/r/2023/05/15/evolution4.html). In advance
  of the whole removal, `fortify(<SpatialPolygonsDataFrame>, region = ...)`
  no longer works as of this version (@yutannihilation, #5244).

# ggplot2 3.4.3
This hotfix release addresses a version comparison change in r-devel. There are
no user-facing or breaking changes.

# ggplot2 3.4.2
This is a hotfix release anticipating changes in r-devel, but folds in upkeep
changes and a few bug fixes as well.

## Minor improvements

* Various type checks and their messages have been standardised 
  (@teunbrand, #4834).
  
* ggplot2 now uses `scales::DiscreteRange` and `scales::ContinuousRange`, which
  are available to write scale extensions from scratch (@teunbrand, #2710).
  
* The `layer_data()`, `layer_scales()` and `layer_grob()` now have the default
  `plot = last_plot()` (@teunbrand, #5166).
  
* The `datetime_scale()` scale constructor is now exported for use in extension
  packages (@teunbrand, #4701).
  
## Bug fixes

* `update_geom_defaults()` and `update_stat_defaults()` now return properly 
  classed objects and have updated docs (@dkahle, #5146).

* For the purposes of checking required or non-missing aesthetics, character 
  vectors are no longer considered non-finite (@teunbrand, @4284).

* `annotation_logticks()` skips drawing ticks when the scale range is non-finite
  instead of throwing an error (@teunbrand, #5229).
  
* Fixed spurious warnings when the `weight` was used in `stat_bin_2d()`, 
  `stat_boxplot()`, `stat_contour()`, `stat_bin_hex()` and `stat_quantile()`
  (@teunbrand, #5216).

* To prevent changing the plotting order, `stat_sf()` is now computed per panel 
  instead of per group (@teunbrand, #4340).

* Fixed bug in `coord_sf()` where graticule lines didn't obey 
  `panel.grid.major`'s linewidth setting (@teunbrand, #5179).

* `geom_text()` drops observations where `angle = NA` instead of throwing an
  error (@teunbrand, #2757).
  
# ggplot2 3.4.1
This is a small release focusing on fixing regressions in the 3.4.0 release
and minor polishes.

## Breaking changes

* The computed variable `y` in `stat_ecdf()` has been superseded by `ecdf` to 
  prevent incorrect scale transformations (@teunbrand, #5113 and #5112).
  
## New features

* Added `scale_linewidth_manual()` and `scale_linewidth_identity()` to support
  the `linewidth` aesthetic (@teunbrand, #5050).
  
* `ggsave()` warns when multiple `filename`s are given, and only writes to the
  first file (@teunbrand, #5114).

## Bug fixes

* Fixed a regression in `geom_hex()` where aesthetics were replicated across 
  bins (@thomasp85, #5037 and #5044).
  
* Using two ordered factors as facetting variables in 
  `facet_grid(..., as.table = FALSE)` now throws a warning instead of an
  error (@teunbrand, #5109).
  
* Fixed misbehaviour of `draw_key_boxplot()` and `draw_key_crossbar()` with 
  skewed key aspect ratio (@teunbrand, #5082).
  
* Fixed spurious warning when `weight` aesthetic was used in `stat_smooth()` 
  (@teunbrand based on @clauswilke's suggestion, #5053).
  
* The `lwd` alias is now correctly replaced by `linewidth` instead of `size` 
  (@teunbrand based on @clauswilke's suggestion #5051).
  
* Fixed a regression in `Coord$train_panel_guides()` where names of guides were 
  dropped (@maxsutton, #5063).

In binned scales:

* Automatic breaks should no longer be out-of-bounds, and automatic limits are
  adjusted to include breaks (@teunbrand, #5082).
  
* Zero-range limits no longer throw an error and are treated akin to continuous
  scales with zero-range limits (@teunbrand, #5066).
  
* The `trans = "date"` and `trans = "time"` transformations were made compatible
  (@teunbrand, #4217).

# ggplot2 3.4.0
This is a minor release focusing on tightening up the internals and ironing out
some inconsistencies in the API. The biggest change is the addition of the 
`linewidth` aesthetic that takes of sizing the width of any line from `size`. 
This change, while attempting to be as non-breaking as possible, has the 
potential to change the look of some of your plots.

Other notable changes is a complete redo of the error and warning messaging in
ggplot2 using the cli package. Messaging is now better contextualised and it 
should be easier to identify which layer an error is coming from. Last, we have
now made the switch to using the vctrs package internally which means that 
support for vctrs classes as variables should improve, along with some small 
gains in rendering speed.

## Breaking changes

* A `linewidth` aesthetic has been introduced and supersedes the `size` 
  aesthetic for scaling the width of lines in line based geoms. `size` will 
  remain functioning but deprecated for these geoms and it is recommended to 
  update all code to reflect the new aesthetic. For geoms that have _both_ point 
  sizing and linewidth sizing (`geom_pointrange()` and `geom_sf`) `size` now 
  **only** refers to sizing of points which can leads to a visual change in old
  code (@thomasp85, #3672)
  
* The default line width for polygons in `geom_sf()` have been decreased to 0.2 
  to reflect that this is usually used for demarking borders where a thinner 
  line is better suited. This change was made since we already induced a 
  visual change in `geom_sf()` with the introduction of the `linewidth` 
  aesthetic.
  
* The dot-dot notation (`..var..`) and `stat()`, which have been superseded by
  `after_stat()`, are now formally deprecated (@yutannihilation, #3693).

* `qplot()` is now formally deprecated (@yutannihilation, #3956).

* `stage()` now properly refers to the values without scale transformations for
  the stage of `after_stat`. If your code requires the scaled version of the
  values for some reason, you have to apply the same transformation by yourself,
  e.g. `sqrt()` for `scale_{x,y}_sqrt()` (@yutannihilation and @teunbrand, #4155).

* Use `rlang::hash()` instead of `digest::digest()`. This update may lead to 
  changes in the automatic sorting of legends. In order to enforce a specific
  legend order use the `order` argument in the guide. (@thomasp85, #4458)

* referring to `x` in backquoted expressions with `label_bquote()` is no longer
  possible.

* The `ticks.linewidth` and `frame.linewidth` parameters of `guide_colourbar()`
  are now multiplied with `.pt` like elsewhere in ggplot2. It can cause visual
  changes when these arguments are not the defaults and these changes can be 
  restored to their previous behaviour by adding `/ .pt` (@teunbrand #4314).

* `scale_*_viridis_b()` now uses the full range of the viridis scales 
  (@gregleleu, #4737)

## New features

* `geom_col()` and `geom_bar()` gain a new `just` argument. This is set to `0.5`
  by default; use `just = 0`/`just = 1` to place columns on the left/right
  of the axis breaks.
  (@wurli, #4899)

* `geom_density()` and `stat_density()` now support `bounds` argument
  to estimate density with boundary correction (@echasnovski, #4013).

* ggplot now checks during statistical transformations whether any data 
  columns were dropped and warns about this. If stats intend to drop
  data columns they can declare them in the new field `dropped_aes`.
  (@clauswilke, #3250)

* `...` supports `rlang::list2` dynamic dots in all public functions. 
  (@mone27, #4764) 

* `theme()` now has a `strip.clip` argument, that can be set to `"off"` to 
  prevent the clipping of strip text and background borders (@teunbrand, #4118)
  
* `geom_contour()` now accepts a function in the `breaks` argument 
  (@eliocamp, #4652).

## Minor improvements and bug fixes

* Fix a bug in `position_jitter()` where infinity values were dropped (@javlon,
  #4790).

* `geom_linerange()` now respects the `na.rm` argument (#4927, @thomasp85)

* Improve the support for `guide_axis()` on `coord_trans()` 
  (@yutannihilation, #3959)
  
* Added `stat_align()` to align data without common x-coordinates prior to
  stacking. This is now the default stat for `geom_area()` (@thomasp85, #4850)

* Fix a bug in `stat_contour_filled()` where break value differences below a 
  certain number of digits would cause the computations to fail (@thomasp85, 
  #4874)

* Secondary axis ticks are now positioned more precisely, removing small visual
  artefacts with alignment between grid and ticks (@thomasp85, #3576)

* Improve `stat_function` documentation regarding `xlim` argument. 
  (@92amartins, #4474)

* Fix various issues with how `labels`, `breaks`, `limits`, and `show.limits`
  interact in the different binning guides (@thomasp85, #4831)

* Automatic break calculation now squishes the scale limits to the domain
  of the transformation. This allows `scale_{x/y}_sqrt()` to find breaks at 0   
  when appropriate (@teunbrand, #980).

* Using multiple modified aesthetics correctly will no longer trigger warnings. 
  If used incorrectly, the warning will now report the duplicated aesthetic 
  instead of `NA` (@teunbrand, #4707).

* `aes()` now supports the `!!!` operator in its first two arguments
  (#2675). Thanks to @yutannihilation and @teunbrand for draft
  implementations.

* Require rlang >= 1.0.0 (@billybarc, #4797)

* `geom_violin()` no longer issues "collapsing to unique 'x' values" warning
  (@bersbersbers, #4455)

* `annotate()` now documents unsupported geoms (`geom_abline()`, `geom_hline()`
  and `geom_vline()`), and warns when they are requested (@mikmart, #4719)

* `presidential` dataset now includes Trump's presidency (@bkmgit, #4703).

* `position_stack()` now works fully with `geom_text()` (@thomasp85, #4367)

* `geom_tile()` now correctly recognises missing data in `xmin`, `xmax`, `ymin`,
  and `ymax` (@thomasp85 and @sigmapi, #4495)

* `geom_hex()` will now use the binwidth from `stat_bin_hex()` if present, 
  instead of deriving it (@thomasp85, #4580)
  
* `geom_hex()` now works on non-linear coordinate systems (@thomasp85)

* Fixed a bug throwing errors when trying to render an empty plot with secondary
  axes (@thomasp85, #4509)

* Axes are now added correctly in `facet_wrap()` when `as.table = FALSE`
  (@thomasp85, #4553)

* Better compatibility of custom device functions in `ggsave()` 
  (@thomasp85, #4539)

* Binning scales are now more resilient to calculated limits that ends up being
  `NaN` after transformations (@thomasp85, #4510)

* Strip padding in `facet_grid()` is now only in effect if 
  `strip.placement = "outside"` _and_ an axis is present between the strip and 
  the panel (@thomasp85, #4610)

* Aesthetics of length 1 are now recycled to 0 if the length of the data is 0 
  (@thomasp85, #4588)

* Setting `size = NA` will no longer cause `guide_legend()` to error 
  (@thomasp85, #4559)

* Setting `stroke` to `NA` in `geom_point()` will no longer impair the sizing of
  the points (@thomasp85, #4624)

* `stat_bin_2d()` now correctly recognises the `weight` aesthetic 
  (@thomasp85, #4646)
  
* All geoms now have consistent exposure of linejoin and lineend parameters, and
  the guide keys will now respect these settings (@thomasp85, #4653)

* `geom_sf()` now respects `arrow` parameter for lines (@jakeruss, #4659)

* Updated documentation for `print.ggplot` to reflect that it returns
  the original plot, not the result of `ggplot_build()`. (@r2evans, #4390)

* `scale_*_manual()` no longer displays extra legend keys, or changes their 
  order, when a named `values` argument has more items than the data. To display
  all `values` on the legend instead, use
  `scale_*_manual(values = vals, limits = names(vals))`. (@teunbrand, @banfai, 
  #4511, #4534)

* Updated documentation for `geom_contour()` to correctly reflect argument 
  precedence between `bins` and `binwidth`. (@eliocamp, #4651)

* Dots in `geom_dotplot()` are now correctly aligned to the baseline when
  `stackratio != 1` and `stackdir != "up"` (@mjskay, #4614)

* Key glyphs for `geom_boxplot()`, `geom_crossbar()`, `geom_pointrange()`, and
  `geom_linerange()` are now orientation-aware (@mjskay, #4732)
  
* Updated documentation for `geom_smooth()` to more clearly describe effects of 
  the `fullrange` parameter (@thoolihan, #4399).

# ggplot2 3.3.6
This is a very small release only applying an internal change to comply with 
R 4.2 and its deprecation of `default.stringsAsFactors()`. There are no user
facing changes and no breaking changes.

# ggplot2 3.3.5
This is a very small release focusing on fixing a couple of untenable issues 
that surfaced with the 3.3.4 release

* Revert changes made in #4434 (apply transform to intercept in `geom_abline()`) 
  as it introduced undesirable issues far worse than the bug it fixed 
  (@thomasp85, #4514)
* Fixes an issue in `ggsave()` when producing emf/wmf files (@yutannihilation, 
  #4521)
* Warn when grDevices specific arguments are passed to ragg devices (@thomasp85, 
  #4524)
* Fix an issue where `coord_sf()` was reporting that it is non-linear
  even when data is provided in projected coordinates (@clauswilke, #4527)

# ggplot2 3.3.4
This is a larger patch release fixing a huge number of bugs and introduces a 
small selection of feature refinements.

## Features

* Alt-text can now be added to a plot using the `alt` label, i.e 
  `+ labs(alt = ...)`. Currently this alt text is not automatically propagated, 
  but we plan to integrate into Shiny, RMarkdown, and other tools in the future. 
  (@thomasp85, #4477)

* Add support for the BrailleR package for creating descriptions of the plot
  when rendered (@thomasp85, #4459)
  
* `coord_sf()` now has an argument `default_crs` that specifies the coordinate
  reference system (CRS) for non-sf layers and scale/coord limits. This argument
  defaults to `NULL`, which means non-sf layers are assumed to be in projected
  coordinates, as in prior ggplot2 versions. Setting `default_crs = sf::st_crs(4326)`
  provides a simple way to interpret x and y positions as longitude and latitude,
  regardless of the CRS used by `coord_sf()`. Authors of extension packages
  implementing `stat_sf()`-like functionality are encouraged to look at the source
  code of `stat_sf()`'s `compute_group()` function to see how to provide scale-limit
  hints to `coord_sf()` (@clauswilke, #3659).

* `ggsave()` now uses ragg to render raster output if ragg is available. It also
  handles custom devices that sets a default unit (e.g. `ragg::agg_png`) 
  correctly (@thomasp85, #4388)

* `ggsave()` now returns the saved file location invisibly (#3379, @eliocamp).
  Note that, as a side effect, an unofficial hack `<ggplot object> + ggsave()`
  no longer works (#4513).

* The scale arguments `limits`, `breaks`, `minor_breaks`, `labels`, `rescaler`
  and `oob` now accept purrr style lambda notation (@teunbrand, #4427). The same 
  is true for `as_labeller()` (and therefore also `labeller()`) 
  (@netique, #4188).

* Manual scales now allow named vectors passed to `values` to contain fewer 
  elements than existing in the data. Elements not present in values will be set
  to `NA` (@thomasp85, #3451)
  
* Date and datetime position scales support out-of-bounds (oob) arguments to 
  control how limits affect data outside those limits (@teunbrand, #4199).
  
## Fixes

* Fix a bug that `after_stat()` and `after_scale()` cannot refer to aesthetics
  if it's specified in the plot-global mapping (@yutannihilation, #4260).
  
* Fix bug in `annotate_logticks()` that would cause an error when used together
  with `coord_flip()` (@thomasp85, #3954)
  
* Fix a bug in `geom_abline()` that resulted in `intercept` not being subjected
  to the transformation of the y scale (@thomasp85, #3741)
  
* Extent the range of the line created by `geom_abline()` so that line ending
  is not visible for large linewidths (@thomasp85, #4024)

* Fix bug in `geom_dotplot()` where dots would be positioned wrong with 
  `stackgroups = TRUE` (@thomasp85, #1745)

* Fix calculation of confidence interval for locfit smoothing in `geom_smooth()`
  (@topepo, #3806)
  
* Fix bug in `geom_text()` where `"outward"` and `"inward"` justification for 
  some `angle` values was reversed (@aphalo, #4169, #4447)

* `ggsave()` now sets the default background to match the fill value of the
  `plot.background` theme element (@karawoo, #4057)

* It is now deprecated to specify `guides(<scale> = FALSE)` or
  `scale_*(guide = FALSE)` to remove a guide. Please use 
  `guides(<scale> = "none")` or `scale_*(guide = "none")` instead 
  (@yutannihilation, #4097)
  
* Fix a bug in `guide_bins()` where keys would disappear if the guide was 
  reversed (@thomasp85, #4210)
  
* Fix bug in `guide_coloursteps()` that would repeat the terminal bins if the
  breaks coincided with the limits of the scale (@thomasp85, #4019)

* Make sure that default labels from default mappings doesn't overwrite default
  labels from explicit mappings (@thomasp85, #2406)

* Fix bug in `labeller()` where parsing was turned off if `.multiline = FALSE`
  (@thomasp85, #4084)
  
* Make sure `label_bquote()` has access to the calling environment when 
  evaluating the labels (@thomasp85, #4141)

* Fix a bug in the layer implementation that introduced a new state after the 
  first render which could lead to a different look when rendered the second 
  time (@thomasp85, #4204)

* Fix a bug in legend justification where justification was lost of the legend
  dimensions exceeded the available size (@thomasp85, #3635)

* Fix a bug in `position_dodge2()` where `NA` values in thee data would cause an
  error (@thomasp85, #2905)

* Make sure `position_jitter()` creates the same jittering independent of 
  whether it is called by name or with constructor (@thomasp85, #2507)

* Fix a bug in `position_jitter()` where different jitters would be applied to 
  different position aesthetics of the same axis (@thomasp85, #2941)
  
* Fix a bug in `qplot()` when supplying `c(NA, NA)` as axis limits 
  (@thomasp85, #4027)
  
* Remove cross-inheritance of default discrete colour/fill scales and check the
  type and aesthetic of function output if `type` is a function 
  (@thomasp85, #4149)

* Fix bug in `scale_[x|y]_date()` where custom breaks functions that resulted in
  fractional dates would get misaligned (@thomasp85, #3965)
  
* Fix bug in `scale_[x|y]_datetime()` where a specified timezone would be 
  ignored by the scale (@thomasp85, #4007)
  
* Fix issue in `sec_axis()` that would throw warnings in the absence of any 
  secondary breaks (@thomasp85, #4368)

* `stat_bin()`'s computed variable `width` is now documented (#3522).
  
* `stat_count()` now computes width based on the full dataset instead of per 
  group (@thomasp85, #2047)

* Extended `stat_ecdf()` to calculate the cdf from either x or y instead from y 
  only (@jgjl, #4005)
  
* Fix a bug in `stat_summary_bin()` where one more than the requested number of
  bins would be created (@thomasp85, #3824)

* Only drop groups in `stat_ydensity()` when there are fewer than two data 
  points and throw a warning (@andrewwbutler, #4111).

* Fixed a bug in strip assembly when theme has `strip.text = element_blank()`
  and plots are faceted with multi-layered strips (@teunbrand, #4384).
  
* Using `theme(aspect.ratio = ...)` together with free space in `facet_grid()`
  now correctly throws an error (@thomasp85, #3834)

* Fixed a bug in `labeller()` so that `.default` is passed to `as_labeller()`
  when labellers are specified by naming faceting variables. (@waltersom, #4031)
  
* Updated style for example code (@rjake, #4092)

* ggplot2 now requires R >= 3.3 (#4247).

* ggplot2 now uses `rlang::check_installed()` to check if a suggested package is
  installed, which will offer to install the package before continuing (#4375, 
  @malcolmbarrett)

* Improved error with hint when piping a `ggplot` object into a facet function
  (#4379, @mitchelloharawild).

# ggplot2 3.3.3
This is a small patch release mainly intended to address changes in R and CRAN.
It further changes the licensing model of ggplot2 to an MIT license.

* Update the ggplot2 licence to an MIT license (#4231, #4232, #4233, and #4281)

* Use vdiffr conditionally so ggplot2 can be tested on systems without vdiffr

* Update tests to work with the new `all.equal()` defaults in R >4.0.3

* Fixed a bug that `guide_bins()` mistakenly ignore `override.aes` argument
  (@yutannihilation, #4085).

# ggplot2 3.3.2
This is a small release focusing on fixing regressions introduced in 3.3.1.

* Added an `outside` option to `annotation_logticks()` that places tick marks
  outside of the plot bounds. (#3783, @kbodwin)

* `annotation_raster()` adds support for native rasters. For large rasters,
  native rasters render significantly faster than arrays (@kent37, #3388)
  
* Facet strips now have dedicated position-dependent theme elements 
  (`strip.text.x.top`, `strip.text.x.bottom`, `strip.text.y.left`, 
  `strip.text.y.right`) that inherit from `strip.text.x` and `strip.text.y`, 
  respectively. As a consequence, some theme stylings now need to be applied to 
  the position-dependent elements rather than to the parent elements. This 
  change was already introduced in ggplot2 3.3.0 but not listed in the 
  changelog. (@thomasp85, #3683)

* Facets now handle layers containing no data (@yutannihilation, #3853).
  
* A newly added geom `geom_density_2d_filled()` and associated stat 
  `stat_density_2d_filled()` can draw filled density contours
  (@clauswilke, #3846).

* A newly added `geom_function()` is now recommended to use in conjunction
  with/instead of `stat_function()`. In addition, `stat_function()` now
  works with transformed y axes, e.g. `scale_y_log10()`, and in plots
  containing no other data or layers (@clauswilke, #3611, #3905, #3983).

* Fixed a bug in `geom_sf()` that caused problems with legend-type
  autodetection (@clauswilke, #3963).
  
* Support graphics devices that use the `file` argument instead of `fileneame` 
  in `ggsave()` (@bwiernik, #3810)
  
* Default discrete color scales are now configurable through the `options()` of 
  `ggplot2.discrete.colour` and `ggplot2.discrete.fill`. When set to a character 
  vector of colour codes (or list of character vectors)  with sufficient length, 
  these colours are used for the default scale. See `help(scale_colour_discrete)` 
  for more details and examples (@cpsievert, #3833).

* Default continuous colour scales (i.e., the `options()` 
  `ggplot2.continuous.colour` and `ggplot2.continuous.fill`, which inform the 
  `type` argument of `scale_fill_continuous()` and `scale_colour_continuous()`) 
  now accept a function, which allows more control over these default 
  `continuous_scale()`s (@cpsievert, #3827).

* A bug was fixed in `stat_contour()` when calculating breaks based on 
  the `bins` argument (@clauswilke, #3879, #4004).
  
* Data columns can now contain `Vector` S4 objects, which are widely used in the 
  Bioconductor project. (@teunbrand, #3837)

# ggplot2 3.3.1

This is a small release with no code change. It removes all malicious links to a 
site that got hijacked from the readme and pkgdown site.

# ggplot2 3.3.0

This is a minor release but does contain a range of substantial new features, 
along with the standard bug fixes. The release contains a few visual breaking
changes, along with breaking changes for extension developers due to a shift in
internal representation of the position scales and their axes. No user breaking
changes are included.

This release also adds Dewey Dunnington (@paleolimbot) to the core team.

## Breaking changes
There are no user-facing breaking changes, but a change in some internal 
representations that extension developers may have relied on, along with a few 
breaking visual changes which may cause visual tests in downstream packages to 
fail.

* The `panel_params` field in the `Layout` now contains a list of list of 
  `ViewScale` objects, describing the trained coordinate system scales, instead
  of the list object used before. Any extensions that use this field will likely
  break, as will unit tests that checks aspects of this.

* `element_text()` now issues a warning when vectorized arguments are provided, 
  as in `colour = c("red", "green", "blue")`. Such use is discouraged and not 
  officially supported (@clauswilke, #3492).

* Changed `theme_grey()` setting for legend key so that it creates no border 
  (`NA`) rather than drawing a white one. (@annennenne, #3180)

* `geom_ribbon()` now draws separate lines for the upper and lower intervals if
  `colour` is mapped. Similarly, `geom_area()` and `geom_density()` now draw
  the upper lines only in the same case by default. If you want old-style full
  stroking, use `outline.type = "full"` (@yutannihilation, #3503 / @thomasp85, #3708).

## New features

* The evaluation time of aesthetics can now be controlled to a finer degree. 
  `after_stat()` supersedes the use of `stat()` and `..var..`-notation, and is
  joined by `after_scale()` to allow for mapping to scaled aesthetic values. 
  Remapping of the same aesthetic is now supported with `stage()`, so you can 
  map a data variable to a stat aesthetic, and remap the same aesthetic to 
  something else after statistical transformation (@thomasp85, #3534)

* All `coord_*()` functions with `xlim` and `ylim` arguments now accept
  vectors with `NA` as a placeholder for the minimum or maximum value
  (e.g., `ylim = c(0, NA)` would zoom the y-axis from 0 to the 
  maximum value observed in the data). This mimics the behaviour
  of the `limits` argument in continuous scale functions
  (@paleolimbot, #2907).

* Allowed reversing of discrete scales by re-writing `get_limits()` 
  (@AnneLyng, #3115)
  
* All geoms and stats that had a direction (i.e. where the x and y axes had 
  different interpretation), can now freely choose their direction, instead of
  relying on `coord_flip()`. The direction is deduced from the aesthetic 
  mapping, but can also be specified directly with the new `orientation` 
  argument (@thomasp85, #3506).
  
* Position guides can now be customized using the new `guide_axis()`, which can 
  be passed to position `scale_*()` functions or via `guides()`. The new axis 
  guide (`guide_axis()`) comes with arguments `check.overlap` (automatic removal 
  of overlapping labels), `angle` (easy rotation of axis labels), and
  `n.dodge` (dodge labels into multiple rows/columns) (@paleolimbot, #3322).
  
* A new scale type has been added, that allows binning of aesthetics at the 
  scale level. It has versions for both position and non-position aesthetics and
  comes with two new guides (`guide_bins` and `guide_coloursteps`) 
  (@thomasp85, #3096)
  
* `scale_x_continuous()` and `scale_y_continuous()` gains an `n.breaks` argument
  guiding the number of automatic generated breaks (@thomasp85, #3102)

* Added `stat_contour_filled()` and `geom_contour_filled()`, which compute 
  and draw filled contours of gridded data (@paleolimbot, #3044). 
  `geom_contour()` and `stat_contour()` now use the isoband package
  to compute contour lines. The `complete` parameter (which was undocumented
  and has been unused for at least four years) was removed (@paleolimbot, #3044).
  
* Themes have gained two new parameters, `plot.title.position` and 
  `plot.caption.position`, that can be used to customize how plot
  title/subtitle and plot caption are positioned relative to the overall plot
  (@clauswilke, #3252).

## Extensions
  
* `Geom` now gains a `setup_params()` method in line with the other ggproto
  classes (@thomasp85, #3509)

* The newly added function `register_theme_elements()` now allows developers
  of extension packages to define their own new theme elements and place them
  into the ggplot2 element tree (@clauswilke, #2540).

## Minor improvements and bug fixes

* `coord_trans()` now draws second axes and accepts `xlim`, `ylim`,
  and `expand` arguments to bring it up to feature parity with 
  `coord_cartesian()`. The `xtrans` and `ytrans` arguments that were 
  deprecated in version 1.0.1 in favour of `x` and `y` 
  were removed (@paleolimbot, #2990).

* `coord_trans()` now calculates breaks using the expanded range 
  (previously these were calculated using the unexpanded range, 
  which resulted in differences between plots made with `coord_trans()`
  and those made with `coord_cartesian()`). The expansion for discrete axes 
  in `coord_trans()` was also updated such that it behaves identically
  to that in `coord_cartesian()` (@paleolimbot, #3338).

* `expand_scale()` was deprecated in favour of `expansion()` for setting
  the `expand` argument of `x` and `y` scales (@paleolimbot).

* `geom_abline()`, `geom_hline()`, and `geom_vline()` now issue 
  more informative warnings when supplied with set aesthetics
  (i.e., `slope`, `intercept`, `yintercept`, and/or `xintercept`)
  and mapped aesthetics (i.e., `data` and/or `mapping`).

* Fix a bug in `geom_raster()` that squeezed the image when it went outside 
  scale limits (#3539, @thomasp85)

* `geom_sf()` now determines the legend type automatically (@microly, #3646).
  
* `geom_sf()` now removes rows that can't be plotted due to `NA` aesthetics 
  (#3546, @thomasp85)

* `geom_sf()` now applies alpha to linestring geometries 
  (#3589, @yutannihilation).

* `gg_dep()` was deprecated (@perezp44, #3382).

* Added function `ggplot_add.by()` for lists created with `by()`, allowing such
  lists to be added to ggplot objects (#2734, @Maschette)

* ggplot2 no longer depends on reshape2, which means that it no longer 
  (recursively) needs plyr, stringr, or stringi packages.

* Increase the default `nbin` of `guide_colourbar()` to place the ticks more 
  precisely (#3508, @yutannihilation).

* `manual_scale()` now matches `values` with the order of `breaks` whenever
  `values` is an unnamed vector. Previously, unnamed `values` would match with
  the limits of the scale and ignore the order of any `breaks` provided. Note
  that this may change the appearance of plots that previously relied on the
  unordered behaviour (#2429, @idno0001).

* `scale_manual_*(limits = ...)` now actually limits the scale (#3262,
  @yutannihilation).

* Fix a bug when `show.legend` is a named logical vector 
  (#3461, @yutannihilation).

* Added weight aesthetic option to `stat_density()` and made scaling of 
  weights the default (@annennenne, #2902)
  
* `stat_density2d()` can now take an `adjust` parameter to scale the default 
  bandwidth. (#2860, @haleyjeppson)

* `stat_smooth()` uses `REML` by default, if `method = "gam"` and
  `gam`'s method is not specified (@ikosmidis, #2630).

* stacking text when calculating the labels and the y axis with
  `stat_summary()` now works (@ikosmidis, #2709)
  
* `stat_summary()` and related functions now support rlang-style lambda functions
  (#3568, @dkahle).

* The data mask pronoun, `.data`, is now stripped from default labels.

* Addition of partial themes to plots has been made more predictable;
  stepwise addition of individual partial themes is now equivalent to
  addition of multple theme elements at once (@clauswilke, #3039).

* Facets now don't fail even when some variable in the spec are not available
  in all layers (@yutannihilation, #2963).

# ggplot2 3.2.1

This is a patch release fixing a few regressions introduced in 3.2.0 as well as
fixing some unit tests that broke due to upstream changes.

* `position_stack()` no longer changes the order of the input data. Changes to 
  the internal behaviour of `geom_ribbon()` made this reordering problematic 
  with ribbons that spanned `y = 0` (#3471)
* Using `qplot()` with a single positional aesthetic will no longer title the
  non-specified scale as `"NULL"` (#3473)
* Fixes unit tests for sf graticule labels caused by changes to sf

# ggplot2 3.2.0

This is a minor release with an emphasis on internal changes to make ggplot2 
faster and more consistent. The few interface changes will only affect the 
aesthetics of the plot in minor ways, and will only potentially break code of
extension developers if they have relied on internals that have been changed. 
This release also sees the addition of Hiroaki Yutani (@yutannihilation) to the 
core developer team.

With the release of R 3.6, ggplot2 now requires the R version to be at least 3.2,
as the tidyverse is committed to support 5 major versions of R.

## Breaking changes

* Two patches (#2996 and #3050) fixed minor rendering problems. In most cases,
  the visual changes are so subtle that they are difficult to see with the naked
  eye. However, these changes are detected by the vdiffr package, and therefore
  any package developers who use vdiffr to test for visual correctness of ggplot2
  plots will have to regenerate all reference images.
  
* In some cases, ggplot2 now produces a warning or an error for code that previously
  produced plot output. In all these cases, the previous plot output was accidental,
  and the plotting code uses the ggplot2 API in a way that would lead to undefined
  behavior. Examples include a missing `group` aesthetic in `geom_boxplot()` (#3316),
  annotations across multiple facets (#3305), and not using aesthetic mappings when
  drawing ribbons with `geom_ribbon()` (#3318).

## New features

* This release includes a range of internal changes that speeds up plot 
  generation. None of the changes are user facing and will not break any code,
  but in general ggplot2 should feel much faster. The changes includes, but are
  not limited to:
  
  - Caching ascent and descent dimensions of text to avoid recalculating it for
    every title.
  
  - Using a faster data.frame constructor as well as faster indexing into 
    data.frames
    
  - Removing the plyr dependency, replacing plyr functions with faster 
    equivalents.

* `geom_polygon()` can now draw polygons with holes using the new `subgroup` 
  aesthetic. This functionality requires R 3.6.0 (@thomasp85, #3128)

* Aesthetic mappings now accept functions that return `NULL` (@yutannihilation,
  #2997).

* `stat_function()` now accepts rlang/purrr style anonymous functions for the 
  `fun` parameter (@dkahle, #3159).

* `geom_rug()` gains an "outside" option to allow for moving the rug tassels to 
  outside the plot area (@njtierney, #3085) and a `length` option to allow for 
  changing the length of the rug lines (@daniel-wells, #3109). 
  
* All geoms now take a `key_glyph` paramter that allows users to customize
  how legend keys are drawn (@clauswilke, #3145). In addition, a new key glyph
  `timeseries` is provided to draw nice legends for time series
  (@mitchelloharawild, #3145).

## Extensions

* Layers now have a new member function `setup_layer()` which is called at the
  very beginning of the plot building process and which has access to the 
  original input data and the plot object being built. This function allows the 
  creation of custom layers that autogenerate aesthetic mappings based on the 
  input data or that filter the input data in some form. For the time being, this
  feature is not exported, but it has enabled the development of a new layer type,
  `layer_sf()` (see next item). Other special-purpose layer types may be added
  in the future (@clauswilke, #2872).
  
* A new layer type `layer_sf()` can auto-detect and auto-map sf geometry
  columns in the data. It should be used by extension developers who are writing
  new sf-based geoms or stats (@clauswilke, #3232).

* `x0` and `y0` are now recognized positional aesthetics so they will get scaled 
  if used in extension geoms and stats (@thomasp85, #3168)
  
* Continuous scale limits now accept functions which accept the default
  limits and return adjusted limits. This makes it possible to write
  a function that e.g. ensures the limits are always a multiple of 100,
  regardless of the data (@econandrew, #2307).

## Minor improvements and bug fixes

* `cut_width()` now accepts `...` to pass further arguments to `base::cut.default()`
   like `cut_number()` and `cut_interval()` already did (@cderv, #3055)

* `coord_map()` now can have axes on the top and right (@karawoo, #3042).

* `coord_polar()` now correctly rescales the secondary axis (@linzi-sg, #3278)

* `coord_sf()`, `coord_map()`, and `coord_polar()` now squash `-Inf` and `Inf`
  into the min and max of the plot (@yutannihilation, #2972).

* `coord_sf()` graticule lines are now drawn in the same thickness as panel grid 
  lines in `coord_cartesian()`, and seting panel grid lines to `element_blank()` 
  now also works in `coord_sf()` 
  (@clauswilke, #2991, #2525).

* `economics` data has been regenerated. This leads to some changes in the
  values of all columns (especially in `psavert`), but more importantly, strips 
  the grouping attributes from `economics_long`.

* `element_line()` now fills closed arrows (@yutannihilation, #2924).

* Facet strips on the left side of plots now have clipping turned on, preventing
  text from running out of the strip and borders from looking thicker than for
  other strips (@karawoo, #2772 and #3061).

* ggplot2 now works in Turkish locale (@yutannihilation, #3011).

* Clearer error messages for inappropriate aesthetics (@clairemcwhite, #3060).

* ggplot2 no longer attaches any external packages when using functions that 
  depend on packages that are suggested but not imported by ggplot2. The 
  affected functions include `geom_hex()`, `stat_binhex()`, 
  `stat_summary_hex()`, `geom_quantile()`, `stat_quantile()`, and `map_data()` 
  (@clauswilke, #3126).
  
* `geom_area()` and `geom_ribbon()` now sort the data along the x-axis in the 
  `setup_data()` method rather than as part of `draw_group()` (@thomasp85, 
  #3023)

* `geom_hline()`, `geom_vline()`, and `geom_abline()` now throw a warning if the 
  user supplies both an `xintercept`, `yintercept`, or `slope` value and a 
  mapping (@RichardJActon, #2950).

* `geom_rug()` now works with `coord_flip()` (@has2k1, #2987).

* `geom_violin()` no longer throws an error when quantile lines fall outside 
  the violin polygon (@thomasp85, #3254).

* `guide_legend()` and `guide_colorbar()` now use appropriate spacing between legend
  key glyphs and legend text even if the legend title is missing (@clauswilke, #2943).

* Default labels are now generated more consistently; e.g., symbols no longer
  get backticks, and long expressions are abbreviated with `...`
  (@yutannihilation, #2981).

* All-`Inf` layers are now ignored for picking the scale (@yutannihilation, 
  #3184).
  
* Diverging Brewer colour palette now use the correct mid-point colour 
  (@dariyasydykova, #3072).
  
* `scale_color_continuous()` now points to `scale_colour_continuous()` so that 
  it will handle `type = "viridis"` as the documentation states (@hlendway, 
  #3079).

* `scale_shape_identity()` now works correctly with `guide = "legend"` 
  (@malcolmbarrett, #3029)
  
* `scale_continuous` will now draw axis line even if the length of breaks is 0
  (@thomasp85, #3257)

* `stat_bin()` will now error when the number of bins exceeds 1e6 to avoid 
  accidentally freezing the user session (@thomasp85).
  
* `sec_axis()` now places ticks accurately when using nonlinear transformations (@dpseidel, #2978).

* `facet_wrap()` and `facet_grid()` now automatically remove NULL from facet
  specs, and accept empty specs (@yutannihilation, #3070, #2986).

* `stat_bin()` now handles data with only one unique value (@yutannihilation 
  #3047).

* `sec_axis()` now accepts functions as well as formulas (@yutannihilation, #3031).

*   New theme elements allowing different ticks lengths for each axis. For instance,
    this can be used to have inwards ticks on the x-axis (`axis.ticks.length.x`) and
    outwards ticks on the y-axis (`axis.ticks.length.y`) (@pank, #2935).

* The arguments of `Stat*$compute_layer()` and `Position*$compute_layer()` are
  now renamed to always match the ones of `Stat$compute_layer()` and
  `Position$compute_layer()` (@yutannihilation, #3202).

* `geom_*()` and `stat_*()` now accepts purrr-style lambda notation
  (@yutannihilation, #3138).

* `geom_tile()` and `geom_rect()` now draw rectangles without notches at the
  corners. The style of the corner can be controlled by `linejoin` parameters
  (@yutannihilation, #3050).

# ggplot2 3.1.0

## Breaking changes

This is a minor release and breaking changes have been kept to a minimum. End users of 
ggplot2 are unlikely to encounter any issues. However, there are a few items that developers 
of ggplot2 extensions should be aware of. For additional details, see also the discussion 
accompanying issue #2890.

*   In non-user-facing internal code (specifically in the `aes()` function and in
    the `aesthetics` argument of scale functions), ggplot2 now always uses the British
    spelling for aesthetics containing the word "colour". When users specify a "color"
    aesthetic it is automatically renamed to "colour". This renaming is also applied
    to non-standard aesthetics that contain the word "color". For example, "point_color"
    is renamed to "point_colour". This convention makes it easier to support both
    British and American spelling for novel, non-standard aesthetics, but it may require
    some adjustment for packages that have previously introduced non-standard color
    aesthetics using American spelling. A new function `standardise_aes_names()` is
    provided in case extension writers need to perform this renaming in their own code
    (@clauswilke, #2649).

*   Functions that generate other functions (closures) now force the arguments that are
    used from the generated functions, to avoid hard-to-catch errors. This may affect
    some users of manual scales (such as `scale_colour_manual()`, `scale_fill_manual()`,
    etc.) who depend on incorrect behavior (@krlmlr, #2807).
    
*   `Coord` objects now have a function `backtransform_range()` that returns the
    panel range in data coordinates. This change may affect developers of custom coords,
    who now should implement this function. It may also affect developers of custom
    geoms that use the `range()` function. In some applications, `backtransform_range()`
    may be more appropriate (@clauswilke, #2821).


## New features

*   `coord_sf()` has much improved customization of axis tick labels. Labels can now
    be set manually, and there are two new parameters, `label_graticule` and
    `label_axes`, that can be used to specify which graticules to label on which side
    of the plot (@clauswilke, #2846, #2857, #2881).
    
*   Two new geoms `geom_sf_label()` and `geom_sf_text()` can draw labels and text
    on sf objects. Under the hood, a new `stat_sf_coordinates()` calculates the
    x and y coordinates from the coordinates of the sf geometries. You can customize
    the calculation method via `fun.geometry` argument (@yutannihilation, #2761).
    

## Minor improvements and fixes

*   `benchplot()` now uses tidy evaluation (@dpseidel, #2699).

*   The error message in `compute_aesthetics()` now only provides the names of
    aesthetics with mismatched lengths, rather than all aesthetics (@karawoo,
    #2853).

*   For faceted plots, data is no longer internally reordered. This makes it
    safer to feed data columns into `aes()` or into parameters of geoms or
    stats. However, doing so remains discouraged (@clauswilke, #2694).

*   `coord_sf()` now also understands the `clip` argument, just like the other
    coords (@clauswilke, #2938).

*   `fortify()` now displays a more informative error message for
    `grouped_df()` objects when dplyr is not installed (@jimhester, #2822).

*   All `geom_*()` now display an informative error message when required 
    aesthetics are missing (@dpseidel, #2637 and #2706).

*   `geom_boxplot()` now understands the `width` parameter even when used with
    a non-standard stat, such as `stat_identity()` (@clauswilke, #2893).
    
*  `geom_hex()` now understands the `size` and `linetype` aesthetics
   (@mikmart, #2488).
    
*   `geom_hline()`, `geom_vline()`, and `geom_abline()` now work properly
    with `coord_trans()` (@clauswilke, #2149, #2812).
    
*   `geom_text(..., parse = TRUE)` now correctly renders the expected number of
    items instead of silently dropping items that are empty expressions, e.g.
    the empty string "". If an expression spans multiple lines, we take just
    the first line and drop the rest. This same issue is also fixed for
    `geom_label()` and the axis labels for `geom_sf()` (@slowkow, #2867).

*   `geom_sf()` now respects `lineend`, `linejoin`, and `linemitre` parameters 
    for lines and polygons (@alistaire47, #2826).
    
*   `ggsave()` now exits without creating a new graphics device if previously
    none was open (@clauswilke, #2363).

*   `labs()` now has named arguments `title`, `subtitle`, `caption`, and `tag`.
    Also, `labs()` now accepts tidyeval (@yutannihilation, #2669).

*   `position_nudge()` is now more robust and nudges only in the direction
    requested. This enables, for example, the horizontal nudging of boxplots
    (@clauswilke, #2733).

*   `sec_axis()` and `dup_axis()` now return appropriate breaks for the secondary
    axis when applied to log transformed scales (@dpseidel, #2729).

*   `sec_axis()` now works as expected when used in combination with tidy eval
    (@dpseidel, #2788).

*   `scale_*_date()`, `scale_*_time()` and `scale_*_datetime()` can now display 
    a secondary axis that is a __one-to-one__ transformation of the primary axis,
    implemented using the `sec.axis` argument to the scale constructor 
    (@dpseidel, #2244).
    
*   `stat_contour()`, `stat_density2d()`, `stat_bin2d()`,  `stat_binhex()`
    now calculate normalized statistics including `nlevel`, `ndensity`, and
    `ncount`. Also, `stat_density()` now includes the calculated statistic 
    `nlevel`, an alias for `scaled`, to better match the syntax of `stat_bin()`
    (@bjreisman, #2679).

# ggplot2 3.0.0

## Breaking changes

*   ggplot2 now supports/uses tidy evaluation (as described below). This is a 
    major change and breaks a number of packages; we made this breaking change 
    because it is important to make ggplot2 more programmable, and to be more 
    consistent with the rest of the tidyverse. The best general (and detailed)
    introduction to tidy evaluation can be found in the meta programming
    chapters in [Advanced R](https://adv-r.hadley.nz).
    
    The primary developer facing change is that `aes()` now contains 
    quosures (expression + environment pairs) rather than symbols, and you'll 
    need to take a different approach to extracting the information you need. 
    A common symptom of this change are errors "undefined columns selected" or 
    "invalid 'type' (list) of argument" (#2610). As in the previous version,
    constants (like `aes(x = 1)` or `aes(colour = "smoothed")`) are stored
    as is.
    
    In this version of ggplot2, if you need to describe a mapping in a string, 
    use `quo_name()` (to generate single-line strings; longer expressions may 
    be abbreviated) or `quo_text()` (to generate non-abbreviated strings that
    may span multiple lines). If you do need to extract the value of a variable
    instead use `rlang::eval_tidy()`. You may want to condition on 
    `(packageVersion("ggplot2") <= "2.2.1")` so that your code can work with
    both released and development versions of ggplot2.
    
    We recognise that this is a big change and if you're not already familiar
    with rlang, there's a lot to learn. If you are stuck, or need any help,
    please reach out on <https://forum.posit.co/>.

*   Error: Column `y` must be a 1d atomic vector or a list

    Internally, ggplot2 now uses `as.data.frame(tibble::as_tibble(x))` to
    convert a list into a data frame. This improves ggplot2's support for
    list-columns (needed for sf support), at a small cost: you can no longer
    use matrix-columns. Note that unlike tibble we still allow column vectors
    such as returned by `base::scale()` because of their widespread use.

*   Error: More than one expression parsed
  
    Previously `aes_string(x = c("a", "b", "c"))` silently returned 
    `aes(x = a)`. Now this is a clear error.

*   Error: `data` must be uniquely named but has duplicate columns
  
    If layer data contains columns with identical names an error will be 
    thrown. In earlier versions the first occurring column was chosen silently,
    potentially masking that the wrong data was chosen.

*   Error: Aesthetics must be either length 1 or the same as the data
    
    Layers are stricter about the columns they will combine into a single
    data frame. Each aesthetic now must be either the same length as the data
    frame or a single value. This makes silent recycling errors much less likely.

*   Error: `coord_*` doesn't support free scales 
   
    Free scales only work with selected coordinate systems; previously you'd
    get an incorrect plot.

*   Error in f(...) : unused argument (range = c(0, 1))

    This is because the `oob` argument to scale has been set to a function
    that only takes a single argument; it needs to take two arguments
    (`x`, and `range`). 

*   Error: unused argument (output)
  
    The function `guide_train()` now has an optional parameter `aesthetic`
    that allows you to override the `aesthetic` setting in the scale.
    To make your code work with the both released and development versions of 
    ggplot2 appropriate, add `aesthetic = NULL` to the `guide_train()` method
    signature.
    
    ```R
    # old
    guide_train.legend <- function(guide, scale) {...}
    
    # new 
    guide_train.legend <- function(guide, scale, aesthetic = NULL) {...}
    ```
    
    Then, inside the function, replace `scale$aesthetics[1]`,
    `aesthetic %||% scale$aesthetics[1]`. (The %||% operator is defined in the 
    rlang package).
    
    ```R
    # old
    setNames(list(scale$map(breaks)), scale$aesthetics[1])

    # new
    setNames(list(scale$map(breaks)), aesthetic %||% scale$aesthetics[1])
    ```

*   The long-deprecated `subset` argument to `layer()` has been removed.

## Tidy evaluation

* `aes()` now supports quasiquotation so that you can use `!!`, `!!!`,
  and `:=`. This replaces `aes_()` and `aes_string()` which are now
  soft-deprecated (but will remain around for a long time).

* `facet_wrap()` and `facet_grid()` now support `vars()` inputs. Like
  `dplyr::vars()`, this helper quotes its inputs and supports
  quasiquotation. For instance, you can now supply faceting variables
  like this: `facet_wrap(vars(am, cyl))` instead of 
  `facet_wrap(~am + cyl)`. Note that the formula interface is not going 
  away and will not be deprecated. `vars()` is simply meant to make it 
  easier to create functions around `facet_wrap()` and `facet_grid()`.

  The first two arguments of `facet_grid()` become `rows` and `cols`
  and now support `vars()` inputs. Note however that we took special
  care to ensure complete backward compatibility. With this change
  `facet_grid(vars(cyl), vars(am, vs))` is equivalent to
  `facet_grid(cyl ~ am + vs)`, and `facet_grid(cols = vars(am, vs))` is
  equivalent to `facet_grid(. ~ am + vs)`.

  One nice aspect of the new interface is that you can now easily
  supply names: `facet_grid(vars(Cylinder = cyl), labeller =
  label_both)` will give nice label titles to the facets. Of course,
  those names can be unquoted with the usual tidy eval syntax.

### sf

* ggplot2 now has full support for sf with `geom_sf()` and `coord_sf()`:

  ```r
  nc <- sf::st_read(system.file("shape/nc.shp", package = "sf"), quiet = TRUE)
  ggplot(nc) +
    geom_sf(aes(fill = AREA))
  ```
  It supports all simple features, automatically aligns CRS across layers, sets
  up the correct aspect ratio, and draws a graticule.

## New features

* ggplot2 now works on R 3.1 onwards, and uses the 
  [vdiffr](https://github.com/r-lib/vdiffr) package for visual testing.

* In most cases, accidentally using `%>%` instead of `+` will generate an 
  informative error (#2400).

* New syntax for calculated aesthetics. Instead of using `aes(y = ..count..)` 
  you can (and should!) use `aes(y = stat(count))`. `stat()` is a real function 
  with documentation which hopefully will make this part of ggplot2 less 
  confusing (#2059).
  
  `stat()` is particularly nice for more complex calculations because you 
  only need to specify it once: `aes(y = stat(count / max(count)))`,
  rather than `aes(y = ..count.. / max(..count..))`
  
* New `tag` label for adding identification tags to plots, typically used for 
  labelling a subplot with a letter. Add a tag with `labs(tag = "A")`, style it 
  with the `plot.tag` theme element, and control position with the
  `plot.tag.position` theme setting (@thomasp85).

### Layers: geoms, stats, and position adjustments

* `geom_segment()` and `geom_curve()` have a new `arrow.fill` parameter which 
  allows you to specify a separate fill colour for closed arrowheads 
  (@hrbrmstr and @clauswilke, #2375).

* `geom_point()` and friends can now take shapes as strings instead of integers,
  e.g. `geom_point(shape = "diamond")` (@daniel-barnett, #2075).

* `position_dodge()` gains a `preserve` argument that allows you to control
  whether the `total` width at each `x` value is preserved (the current 
  default), or ensure that the width of a `single` element is preserved
  (what many people want) (#1935).

* New `position_dodge2()` provides enhanced dodging for boxplots. Compared to
  `position_dodge()`, `position_dodge2()` compares `xmin` and `xmax` values  
  to determine which elements overlap, and spreads overlapping elements evenly
  within the region of overlap. `position_dodge2()` is now the default position
  adjustment for `geom_boxplot()`, because it handles `varwidth = TRUE`, and 
  will be considered for other geoms in the future.
  
  The `padding` parameter adds a small amount of padding between elements 
  (@karawoo, #2143) and a `reverse` parameter allows you to reverse the order 
  of placement (@karawoo, #2171).
  
* New `stat_qq_line()` makes it easy to add a simple line to a Q-Q plot, which 
  makes it easier to judge the fit of the theoretical distribution 
  (@nicksolomon).

### Scales and guides

* Improved support for mapping date/time variables to `alpha`, `size`, `colour`, 
  and `fill` aesthetics, including `date_breaks` and `date_labels` arguments 
  (@karawoo, #1526), and new `scale_alpha()` variants (@karawoo, #1526).

* Improved support for ordered factors. Ordered factors throw a warning when 
  mapped to shape (unordered factors do not), and do not throw warnings when 
  mapped to size or alpha (unordered factors do). Viridis is used as the 
  default colour and fill scale for ordered factors (@karawoo, #1526).

* The `expand` argument of `scale_*_continuous()` and `scale_*_discrete()`
  now accepts separate expansion values for the lower and upper range
  limits. The expansion limits can be specified using the convenience
  function `expand_scale()`.
  
  Separate expansion limits may be useful for bar charts, e.g. if one
  wants the bottom of the bars to be flush with the x axis but still 
  leave some (automatically calculated amount of) space above them:
  
    ```r
    ggplot(mtcars) +
        geom_bar(aes(x = factor(cyl))) +
        scale_y_continuous(expand = expand_scale(mult = c(0, .1)))
    ```
  
  It can also be useful for line charts, e.g. for counts over time,
  where one wants to have a ’hard’ lower limit of y = 0 but leave the
  upper limit unspecified (and perhaps differing between panels), with
  some extra space above the highest point on the line (with symmetrical 
  limits, the extra space above the highest point could in some cases 
  cause the lower limit to be negative).
  
  The old syntax for the `expand` argument will, of course, continue
  to work (@huftis, #1669).

* `scale_colour_continuous()` and `scale_colour_gradient()` are now controlled 
  by global options `ggplot2.continuous.colour` and `ggplot2.continuous.fill`. 
  These can be set to `"gradient"` (the default) or `"viridis"` (@karawoo).

* New `scale_colour_viridis_c()`/`scale_fill_viridis_c()` (continuous) and
  `scale_colour_viridis_d()`/`scale_fill_viridis_d()` (discrete) make it
  easy to use Viridis colour scales (@karawoo, #1526).

* Guides for `geom_text()` now accept custom labels with 
  `guide_legend(override.aes = list(label = "foo"))` (@brianwdavis, #2458).

### Margins

* Strips gain margins on all sides by default. This means that to fully justify
  text to the edge of a strip, you will need to also set the margins to 0
  (@karawoo).

* Rotated strip labels now correctly understand `hjust` and `vjust` parameters
  at all angles (@karawoo).

* Strip labels now understand justification relative to the direction of the
  text, meaning that in y facets, the strip text can be placed at either end of
  the strip using `hjust` (@karawoo).

* Legend titles and labels get a little extra space around them, which 
  prevents legend titles from overlapping the legend at large font sizes 
  (@karawoo, #1881).

## Extension points

* New `autolayer()` S3 generic (@mitchelloharawild, #1974). This is similar
  to `autoplot()` but produces layers rather than complete plots.

* Custom objects can now be added using `+` if a `ggplot_add` method has been
  defined for the class of the object (@thomasp85).

* Theme elements can now be subclassed. Add a `merge_element` method to control
  how properties are inherited from the parent element. Add an `element_grob` 
  method to define how elements are rendered into grobs (@thomasp85, #1981).

* Coords have gained new extension mechanisms.
  
    If you have an existing coord extension, you will need to revise the
    specification of the `train()` method. It is now called 
    `setup_panel_params()` (better reflecting what it actually does) and now 
    has arguments `scale_x`, and `scale_y` (the x and y scales respectively) 
    and `param`, a list of plot specific parameters generated by 
    `setup_params()`.

    What was formerly called `scale_details` (in coords), `panel_ranges` 
    (in layout) and `panel_scales` (in geoms) are now consistently called
    `panel_params` (#1311). These are parameters of the coord that vary from
    panel to panel.

* `ggplot_build()` and `ggplot_gtable()` are now generics, so ggplot-subclasses 
  can define additional behavior during the build stage.

* `guide_train()`, `guide_merge()`, `guide_geom()`, and `guide_gengrob()`
  are now exported as they are needed if you want to design your own guide.
  They are not currently documented; use at your own risk (#2528).

* `scale_type()` generic is now exported and documented. Use this if you 
  want to extend ggplot2 to work with a new type of vector.

## Minor bug fixes and improvements

### Faceting

* `facet_grid()` gives a more informative error message if you try to use
  a variable in both rows and cols (#1928).

* `facet_grid()` and `facet_wrap()` both give better error messages if you
  attempt to use an unsupported coord with free scales (#2049).

* `label_parsed()` works once again (#2279).

* You can now style the background of horizontal and vertical strips
  independently with `strip.background.x` and `strip.background.y` 
  theme settings (#2249).

### Scales

* `discrete_scale()` documentation now inherits shared definitions from 
  `continuous_scale()` (@alistaire47, #2052).

* `guide_colorbar()` shows all colours of the scale (@has2k1, #2343).

* `scale_identity()` once again produces legends by default (#2112).

* Tick marks for secondary axes with strong transformations are more 
  accurately placed (@thomasp85, #1992).

* Missing line types now reliably generate missing lines (with standard 
  warning) (#2206).

* Legends now ignore set aesthetics that are not length one (#1932).

* All colour and fill scales now have an `aesthetics` argument that can
  be used to set the aesthetic(s) the scale works with. This makes it
  possible to apply a colour scale to both colour and fill aesthetics
  at the same time, via `aesthetics = c("colour", "fill")` (@clauswilke).
  
* Three new generic scales work with any aesthetic or set of aesthetics: 
  `scale_continuous_identity()`, `scale_discrete_identity()`, and
  `scale_discrete_manual()` (@clauswilke).

* `scale_*_gradient2()` now consistently omits points outside limits by 
  rescaling after the limits are enforced (@foo-bar-baz-qux, #2230).

### Layers

* `geom_label()` now correctly produces unbordered labels when `label.size` 
  is 0, even when saving to PDF (@bfgray3, #2407).

* `layer()` gives considerably better error messages for incorrectly specified
  `geom`, `stat`, or `position` (#2401).

* In all layers that use it, `linemitre` now defaults to 10 (instead of 1)
  to better match base R.

* `geom_boxplot()` now supplies a default value if no `x` aesthetic is present
  (@foo-bar-baz-qux, #2110).

* `geom_density()` drops groups with fewer than two data points and throws a
  warning. For groups with two data points, density values are now calculated 
  with `stats::density` (@karawoo, #2127).

* `geom_segment()` now also takes a `linejoin` parameter. This allows more 
  control over the appearance of the segments, which is especially useful for 
  plotting thick arrows (@Ax3man, #774).

* `geom_smooth()` now reports the formula used when `method = "auto"` 
  (@davharris #1951). `geom_smooth()` now orders by the `x` aesthetic, making it 
  easier to pass pre-computed values without manual ordering (@izahn, #2028). It 
  also now knows it has `ymin` and `ymax` aesthetics (#1939). The legend 
  correctly reflects the status of the `se` argument when used with stats 
  other than the default (@clauswilke, #1546).

* `geom_tile()` now once again interprets `width` and `height` correctly 
  (@malcolmbarrett, #2510).

* `position_jitter()` and `position_jitterdodge()` gain a `seed` argument that
  allows the specification of a random seed for reproducible jittering 
  (@krlmlr, #1996 and @slowkow, #2445).

* `stat_density()` has better behaviour if all groups are dropped because they
  are too small (#2282).

* `stat_summary_bin()` now understands the `breaks` parameter (@karawoo, #2214).

* `stat_bin()` now accepts functions for `binwidth`. This allows better binning 
  when faceting along variables with different ranges (@botanize).

* `stat_bin()` and `geom_histogram()` now sum correctly when using the `weight` 
  aesthetic (@jiho, #1921).

* `stat_bin()` again uses correct scaling for the computed variable `ndensity` 
  (@timgoodman, #2324).

* `stat_bin()` and `stat_bin_2d()` now properly handle the `breaks` parameter 
  when the scales are transformed (@has2k1, #2366).

* `update_geom_defaults()` and `update_stat_defaults()` allow American 
  spelling of aesthetic parameters (@foo-bar-baz-qux, #2299).

* The `show.legend` parameter now accepts a named logical vector to hide/show
  only some aesthetics in the legend (@tutuchan, #1798).

* Layers now silently ignore unknown aesthetics with value `NULL` (#1909).

### Coords

* Clipping to the plot panel is now configurable, through a `clip` argument
  to coordinate systems, e.g. `coord_cartesian(clip = "off")` 
  (@clauswilke, #2536).

* Like scales, coordinate systems now give you a message when you're 
  replacing an existing coordinate system (#2264).

* `coord_polar()` now draws secondary axis ticks and labels 
  (@dylan-stark, #2072), and can draw the radius axis on the right 
  (@thomasp85, #2005).

* `coord_trans()` now generates a warning when a transformation generates 
  non-finite values (@foo-bar-baz-qux, #2147).

### Themes

* Complete themes now always override all elements of the default theme
  (@has2k1, #2058, #2079).

* Themes now set default grid colour in `panel.grid` rather than individually
  in `panel.grid.major` and `panel.grid.minor` individually. This makes it 
  slightly easier to customise the theme (#2352).

* Fixed bug when setting strips to `element_blank()` (@thomasp85). 

* Axes positioned on the top and to the right can now customize their ticks and
  lines separately (@thomasp85, #1899).

* Built-in themes gain parameters `base_line_size` and `base_rect_size` which 
  control the default sizes of line and rectangle elements (@karawoo, #2176).

* Default themes use `rel()` to set line widths (@baptiste).

* Themes were tweaked for visual consistency and more graceful behavior when 
  changing the base font size. All absolute heights or widths were replaced 
  with heights or widths that are proportional to the base font size. One 
  relative font size was eliminated (@clauswilke).
  
* The height of descenders is now calculated solely on font metrics and doesn't
  change with the specific letters in the string. This fixes minor alignment 
  issues with plot titles, subtitles, and legend titles (#2288, @clauswilke).

### Guides

* `guide_colorbar()` is more configurable: tick marks and color bar frame
  can now by styled with arguments `ticks.colour`, `ticks.linewidth`, 
  `frame.colour`, `frame.linewidth`, and `frame.linetype`
  (@clauswilke).
  
* `guide_colorbar()` now uses `legend.spacing.x` and `legend.spacing.y` 
  correctly, and it can handle multi-line titles. Minor tweaks were made to 
  `guide_legend()` to make sure the two legend functions behave as similarly as
  possible (@clauswilke, #2397 and #2398).
  
* The theme elements `legend.title` and `legend.text` now respect the settings 
  of `margin`, `hjust`, and `vjust` (@clauswilke, #2465, #1502).

* Non-angle parameters of `label.theme` or `title.theme` can now be set in 
  `guide_legend()` and `guide_colorbar()` (@clauswilke, #2544).

### Other

* `fortify()` gains a method for tbls (@karawoo, #2218).

* `ggplot` gains a method for `grouped_df`s that adds a `.group` variable,
  which computes a unique value for each group. Use it with 
  `aes(group = .group)` (#2351).

* `ggproto()` produces objects with class `c("ggproto", "gg")`, allowing for
  a more informative error message when adding layers, scales, or other ggproto 
  objects (@jrnold, #2056).

* `ggsave()`'s DPI argument now supports 3 string options: "retina" (320
  DPI), "print" (300 DPI), and "screen" (72 DPI) (@foo-bar-baz-qux, #2156).
  `ggsave()` now uses full argument names to avoid partial match warnings 
  (#2355), and correctly restores the previous graphics device when several
  graphics devices are open (#2363).

* `print.ggplot()` now returns the original ggplot object, instead of the 
  output from `ggplot_build()`. Also, the object returned from 
  `ggplot_build()` now has the class `"ggplot_built"` (#2034).

* `map_data()` now works even when purrr is loaded (tidyverse#66).

* New functions `summarise_layout()`, `summarise_coord()`, and 
  `summarise_layers()` summarise the layout, coordinate systems, and layers 
  of a built ggplot object (#2034, @wch). This provides a tested API that 
  (e.g.) shiny can depend on.

* Updated startup messages reflect new resources (#2410, @mine-cetinkaya-rundel).

# ggplot2 2.2.1

* Fix usage of `structure(NULL)` for R-devel compatibility (#1968).

# ggplot2 2.2.0

## Major new features

### Subtitle and caption

Thanks to @hrbrmstr plots now have subtitles and captions, which can be set with 
the `subtitle`  and `caption` arguments to `ggtitle()` and `labs()`. You can 
control their appearance with the theme settings `plot.caption` and 
`plot.subtitle`. The main plot title is now left-aligned to better work better 
with a subtitle. The caption is right-aligned (@hrbrmstr).

### Stacking

`position_stack()` and `position_fill()` now sort the stacking order to match 
grouping order. This allows you to control the order through grouping, and 
ensures that the default legend matches the plot (#1552, #1593). If you want the 
opposite order (useful if you have horizontal bars and horizontal legend), you 
can request reverse stacking by using `position = position_stack(reverse = TRUE)` 
(#1837).
  
`position_stack()` and `position_fill()` now accepts negative values which will 
create stacks extending below the x-axis (#1691).

`position_stack()` and `position_fill()` gain a `vjust` argument which makes it 
easy to (e.g.) display labels in the middle of stacked bars (#1821).

### Layers

`geom_col()` was added to complement `geom_bar()` (@hrbrmstr). It uses 
`stat="identity"` by default, making the `y` aesthetic mandatory. It does not 
support any other `stat_()` and does not provide fallback support for the 
`binwidth` parameter. Examples and references in other functions were updated to
demonstrate `geom_col()` usage. 

When creating a layer, ggplot2 will warn if you use an unknown aesthetic or an 
unknown parameter. Compared to the previous version, this is stricter for 
aesthetics (previously there was no message), and less strict for parameters 
(previously this threw an error) (#1585).

### Facetting

The facet system, as well as the internal panel class, has been rewritten in 
ggproto. Facets are now extendable in the same manner as geoms and stats, as 
described in `vignette("extending-ggplot2")`.

We have also added the following new features.
  
* `facet_grid()` and `facet_wrap()` now allow expressions in their faceting 
  formulas (@DanRuderman, #1596).

* When `facet_wrap()` results in an uneven number of panels, axes will now be
  drawn underneath the hanging panels (fixes #1607)

* Strips can now be freely positioned in `facet_wrap()` using the 
  `strip.position` argument (deprecates `switch`).

* The relative order of panel, strip, and axis can now be controlled with 
  the theme setting `strip.placement` that takes either `inside` (strip between 
  panel and axis) or `outside` (strip after axis).

* The theme option `panel.margin` has been deprecated in favour of 
  `panel.spacing` to more clearly communicate intent.

### Extensions

Unfortunately there was a major oversight in the construction of ggproto which 
lead to extensions capturing the super object at package build time, instead of 
at package run time (#1826). This problem has been fixed, but requires 
re-installation of all extension packages.

## Scales

* The position of x and y axes can now be changed using the `position` argument
  in `scale_x_*`and `scale_y_*` which can take `top` and `bottom`, and `left`
  and `right` respectively. The themes of top and right axes can be modified 
  using the `.top` and `.right` modifiers to `axis.text.*` and `axis.title.*`.

### Continuous scales

* `scale_x_continuous()` and `scale_y_continuous()` can now display a secondary 
  axis that is a __one-to-one__ transformation of the primary axis (e.g. degrees 
  Celcius to degrees Fahrenheit). The secondary axis will be positioned opposite 
  to the primary axis and can be controlled with the `sec.axis` argument to 
  the scale constructor.

* Scales worry less about having breaks. If no breaks can be computed, the
  plot will work instead of throwing an uninformative error (#791). This 
  is particularly helpful when you have facets with free scales, and not
  all panels contain data.

* Scales now warn when transformation introduces infinite values (#1696).

### Date time

* `scale_*_datetime()` now supports time zones. It will use the timezone 
  attached to the variable by default, but can be overridden with the 
  `timezone` argument.

* New `scale_x_time()` and `scale_y_time()` generate reasonable default
  breaks and labels for hms vectors (#1752).

### Discrete scales

The treatment of missing values by discrete scales has been thoroughly 
overhauled (#1584). The underlying principle is that we can naturally represent 
missing values on discrete variables (by treating just like another level), so 
by default we should. 

This principle applies to:

* character vectors
* factors with implicit NA
* factors with explicit NA

And to all scales (both position and non-position.)

Compared to the previous version of ggplot2, there are three main changes:

1.  `scale_x_discrete()` and `scale_y_discrete()` always show discrete NA,
    regardless of their source

1.  If present, `NA`s are shown in discrete legends.

1.  All discrete scales gain a `na.translate` argument that allows you to 
    control whether `NA`s are translated to something that can be visualised,
    or should be left as missing. Note that if you don't translate (i.e. 
    `na.translate = FALSE)` the missing values will passed on to the layer, 
    which will warning that it's dropping missing values. To suppress the
    warnings, you'll also need to add `na.rm = TRUE` to the layer call. 

There were also a number of other smaller changes

* Correctly use scale expansion factors.
* Don't preserve space for dropped levels (#1638).
* Only issue one warning when when asking for too many levels (#1674).
* Unicode labels work better on Windows (#1827).
* Warn when used with only continuous data (#1589)

## Themes

* The `theme()` constructor now has named arguments rather than ellipses. This 
  should make autocomplete substantially more useful. The documentation
  (including examples) has been considerably improved.
  
* Built-in themes are more visually homogeneous, and match `theme_grey` better.
  (@jiho, #1679)
  
* When computing the height of titles, ggplot2 now includes the height of the
  descenders (i.e. the bits of `g` and `y` that hang beneath the baseline). This 
  improves the margins around titles, particularly the y axis label (#1712).
  I have also very slightly increased the inner margins of axis titles, and 
  removed the outer margins. 

* Theme element inheritance is now easier to work with as modification now
  overrides default `element_blank` elements (#1555, #1557, #1565, #1567)
  
* Horizontal legends (i.e. legends on the top or bottom) are horizontally
  aligned by default (#1842). Use `legend.box = "vertical"` to switch back
  to the previous behaviour.
  
* `element_line()` now takes an `arrow` argument to specify arrows at the end of
  lines (#1740)

There were a number of tweaks to the theme elements that control legends:
  
* `legend.justification` now controls appearance will plotting the legend
  outside of the plot area. For example, you can use 
  `theme(legend.justification = "top")` to make the legend align with the 
  top of the plot.

* `panel.margin` and `legend.margin` have been renamed to `panel.spacing` and 
  `legend.spacing` respectively, to better communicate intent (they only
  affect spacing between legends and panels, not the margins around them)

* `legend.margin` now controls margin around individual legends.

* New `legend.box.background`, `legend.box.spacing`, and `legend.box.margin`
  control the background, spacing, and margin of the legend box (the region
  that contains all legends).

## Bug fixes and minor improvements

* ggplot2 now imports tibble. This ensures that all built-in datasets print 
  compactly even if you haven't explicitly loaded tibble or dplyr (#1677).

* Class of aesthetic mapping is preserved when adding `aes()` objects (#1624).

* `+.gg` now works for lists that include data frames.

* `annotation_x()` now works in the absense of global data (#1655)

* `geom_*(show.legend = FALSE)` now works for `guide_colorbar`.

* `geom_boxplot()` gains new `outlier.alpha` (@jonathan-g) and 
  `outlier.fill` (@schloerke, #1787) parameters to control the alpha/fill of
   outlier points independently of the alpha of the boxes. 

* `position_jitter()` (and hence `geom_jitter()`) now correctly computes 
  the jitter width/jitter when supplied by the user (#1775, @has2k1).

* `geom_contour()` more clearly describes what inputs it needs (#1577).

* `geom_curve()` respects the `lineend` parameter (#1852).

* `geom_histogram()` and `stat_bin()` understand the `breaks` parameter once 
  more. (#1665). The floating point adjustment for histogram bins is now 
  actually used - it was previously inadvertently ignored (#1651).

* `geom_violin()` no longer transforms quantile lines with the alpha aesthetic
  (@mnbram, #1714). It no longer errors when quantiles are requested but data
  have zero range (#1687). When `trim = FALSE` it once again has a nice 
  range that allows the density to reach zero (by extending the range 3 
  bandwidths to either side of the data) (#1700).

* `geom_dotplot()` works better when faceting and binning on the y-axis. 
  (#1618, @has2k1).
  
* `geom_hexbin()` once again supports `..density..` (@mikebirdgeneau, #1688).

* `geom_step()` gives useful warning if only one data point in layer (#1645).

* `layer()` gains new `check.aes` and `check.param` arguments. These allow
  geom/stat authors to optional suppress checks for known aesthetics/parameters.
  Currently this is used only in `geom_blank()` which powers `expand_limits()` 
  (#1795).

* All `stat_*()` display a better error message when required aesthetics are
  missing.
  
* `stat_bin()` and `stat_summary_hex()` now accept length 1 `binwidth` (#1610)

* `stat_density()` gains new argument `n`, which is passed to underlying function
  `stats::density` ("number of equally spaced points at which the
  density is to be estimated"). (@hbuschme)

* `stat_binhex()` now again returns `count` rather than `value` (#1747)

* `stat_ecdf()` respects `pad` argument (#1646).

* `stat_smooth()` once again informs you about the method it has chosen.
  It also correctly calculates the size of the largest group within facets.

* `x` and `y` scales are now symmetric regarding the list of
  aesthetics they accept: `xmin_final`, `xmax_final`, `xlower`,
  `xmiddle` and `xupper` are now valid `x` aesthetics.

* `Scale` extensions can now override the `make_title` and `make_sec_title` 
  methods to let the scale modify the axis/legend titles.

* The random stream is now reset after calling `.onAttach()` (#2409).

# ggplot2 2.1.0

## New features

* When mapping an aesthetic to a constant (e.g. 
  `geom_smooth(aes(colour = "loess")))`), the default guide title is the name 
  of the aesthetic (i.e. "colour"), not the value (i.e. "loess") (#1431).

* `layer()` now accepts a function as the data argument. The function will be
  applied to the data passed to the `ggplot()` function and must return a
  data.frame (#1527, @thomasp85). This is a more general version of the 
  deprecated `subset` argument.

* `theme_update()` now uses the `+` operator instead of `%+replace%`, so that
  unspecified values will no longer be `NULL`ed out. `theme_replace()`
  preserves the old behaviour if desired (@oneillkza, #1519). 

* `stat_bin()` has been overhauled to use the same algorithm as ggvis, which 
  has been considerably improved thanks to the advice of Randy Prium (@rpruim).
  This includes:
  
    * Better arguments and a better algorithm for determining the origin.
      You can now specify either `boundary` or the `center` of a bin.
      `origin` has been deprecated in favour of these arguments.
      
    * `drop` is deprecated in favour of `pad`, which adds extra 0-count bins
      at either end (needed for frequency polygons). `geom_histogram()` defaults 
      to `pad = FALSE` which considerably improves the default limits for 
      the histogram, especially when the bins are big (#1477).
      
    * The default algorithm does a (somewhat) better job at picking nice widths 
      and origins across a wider range of input data.
      
    * `bins = n` now gives a histogram with `n` bins, not `n + 1` (#1487).

## Bug fixes

* All `\donttest{}` examples run.

* All `geom_()` and `stat_()` functions now have consistent argument order:
  data + mapping, then geom/stat/position, then `...`, then specific arguments, 
  then arguments common to all layers (#1305). This may break code if you were
  previously relying on partial name matching, but in the long-term should make 
  ggplot2 easier to use. In particular, you can now set the `n` parameter
  in `geom_density2d()` without it partially matching `na.rm` (#1485).

* For geoms with both `colour` and `fill`, `alpha` once again only affects
  fill (Reverts #1371, #1523). This was causing problems for people.

* `facet_wrap()`/`facet_grid()` works with multiple empty panels of data 
  (#1445).

* `facet_wrap()` correctly swaps `nrow` and `ncol` when faceting vertically
  (#1417).

* `ggsave("x.svg")` now uses svglite to produce the svg (#1432).

* `geom_boxplot()` now understands `outlier.color` (#1455).

* `geom_path()` knows that "solid" (not just 1) represents a solid line (#1534).

* `geom_ribbon()` preserves missing values so they correctly generate a 
  gap in the ribbon (#1549).

* `geom_tile()` once again accepts `width` and `height` parameters (#1513). 
  It uses `draw_key_polygon()` for better a legend, including a coloured 
  outline (#1484).

* `layer()` now automatically adds a `na.rm` parameter if none is explicitly
  supplied.

* `position_jitterdodge()` now works on all possible dodge aesthetics, 
  e.g. `color`, `linetype` etc. instead of only based on `fill` (@bleutner)

* `position = "nudge"` now works (although it doesn't do anything useful)
  (#1428).

* The default scale for columns of class "AsIs" is now "identity" (#1518).

* `scale_*_discrete()` has better defaults when used with purely continuous
  data (#1542).

* `scale_size()` warns when used with categorical data.

* `scale_size()`, `scale_colour()`, and `scale_fill()` gain date and date-time
  variants (#1526).

* `stat_bin_hex()` and `stat_bin_summary()` now use the same underlying 
  algorithm so results are consistent (#1383). `stat_bin_hex()` now accepts
  a `weight` aesthetic. To be consistent with related stats, the output variable 
  from `stat_bin_hex()` is now value instead of count.

* `stat_density()` gains a `bw` parameter which makes it easy to get consistent 
   smoothing between facets (@jiho)

* `stat-density-2d()` no longer ignores the `h` parameter, and now accepts 
  `bins` and `binwidth` parameters to control the number of contours 
  (#1448, @has2k1).

* `stat_ecdf()` does a better job of adding padding to -Inf/Inf, and gains
  an argument `pad` to suppress the padding if not needed (#1467).

* `stat_function()` gains an `xlim` parameter (#1528). It once again works 
  with discrete x values (#1509).

* `stat_summary()` preserves sorted x order which avoids artefacts when
  display results with `geom_smooth()` (#1520).

* All elements should now inherit correctly for all themes except `theme_void()`.
  (@Katiedaisey, #1555) 

* `theme_void()` was completely void of text but facets and legends still
  need labels. They are now visible (@jiho). 

* You can once again set legend key and height width to unit arithmetic
  objects (like `2 * unit(1, "cm")`) (#1437).

* Eliminate spurious warning if you have a layer with no data and no aesthetics
  (#1451).

* Removed a superfluous comma in `theme-defaults.r` code (@jschoeley)

* Fixed a compatibility issue with `ggproto` and R versions prior to 3.1.2.
  (#1444)

* Fixed issue where `coord_map()` fails when given an explicit `parameters`
  argument (@tdmcarthur, #1729)
  
* Fixed issue where `geom_errorbarh()` had a required `x` aesthetic (#1933)  

# ggplot2 2.0.0

## Major changes

* ggplot no longer throws an error if your plot has no layers. Instead it 
  automatically adds `geom_blank()` (#1246).
  
* New `cut_width()` is a convenient replacement for the verbose
  `plyr::round_any()`, with the additional benefit of offering finer
  control.

* New `geom_count()` is a convenient alias to `stat_sum()`. Use it when you
  have overlapping points on a scatterplot. `stat_sum()` now defaults to 
  using counts instead of proportions.

* New `geom_curve()` adds curved lines, with a similar specification to 
  `geom_segment()` (@veraanadi, #1088).

* Date and datetime scales now have `date_breaks`, `date_minor_breaks` and
  `date_labels` arguments so that you never need to use the long
  `scales::date_breaks()` or `scales::date_format()`.
  
* `geom_bar()` now has it's own stat, distinct from `stat_bin()` which was
  also used by `geom_histogram()`. `geom_bar()` now uses `stat_count()` 
  which counts values at each distinct value of x (i.e. it does not bin
  the data first). This can be useful when you want to show exactly which 
  values are used in a continuous variable.

* `geom_point()` gains a `stroke` aesthetic which controls the border width of 
  shapes 21-25 (#1133, @SeySayux). `size` and `stroke` are additive so a point 
  with `size = 5` and `stroke = 5` will have a diameter of 10mm. (#1142)

* New `position_nudge()` allows you to slightly offset labels (or other 
  geoms) from their corresponding points (#1109).

* `scale_size()` now maps values to _area_, not radius. Use `scale_radius()`
  if you want the old behaviour (not recommended, except perhaps for lines).

* New `stat_summary_bin()` works like `stat_summary()` but on binned data. 
  It's a generalisation of `stat_bin()` that can compute any aggregate,
  not just counts (#1274). Both default to `mean_se()` if no aggregation
  functions are supplied (#1386).

* Layers are now much stricter about their arguments - you will get an error
  if you've supplied an argument that isn't an aesthetic or a parameter.
  This is likely to cause some short-term pain but in the long-term it will make
  it much easier to spot spelling mistakes and other errors (#1293).
  
    This change does break a handful of geoms/stats that used `...` to pass 
    additional arguments on to the underlying computation. Now 
    `geom_smooth()`/`stat_smooth()` and `geom_quantile()`/`stat_quantile()` 
    use `method.args` instead (#1245, #1289); and `stat_summary()` (#1242), 
    `stat_summary_hex()`, and `stat_summary2d()` use `fun.args`.

### Extensibility

There is now an official mechanism for defining Stats, Geoms, and Positions in 
other packages. See `vignette("extending-ggplot2")` for details.

* All Geoms, Stats and Positions are now exported, so you can inherit from them
  when making your own objects (#989).

* ggplot2 no longer uses proto or reference classes. Instead, we now use 
  ggproto, a new OO system designed specifically for ggplot2. Unlike proto
  and RC, ggproto supports clean cross-package inheritance. Creating a new OO
  system isn't usually the right way to solve a problem, but I'm pretty sure
  it was necessary here. Read more about it in the vignette.

* `aes_()` replaces `aes_q()`. It also supports formulas, so the most concise 
  SE version of `aes(carat, price)` is now `aes_(~carat, ~price)`. You may
  want to use this form in packages, as it will avoid spurious `R CMD check` 
  warnings about undefined global variables.

### Text

* `geom_text()` has been overhauled to make labelling your data a little
  easier. It:
  
    * `nudge_x` and `nudge_y` arguments let you offset labels from their
      corresponding points (#1120). 
      
    * `check_overlap = TRUE` provides a simple way to avoid overplotting 
      of labels: labels that would otherwise overlap are omitted (#1039).
      
    * `hjust` and `vjust` can now be character vectors: "left", "center", 
      "right", "bottom", "middle", "top". New options include "inward" and 
      "outward" which align text towards and away from the center of the plot 
      respectively.

* `geom_label()` works like `geom_text()` but draws a rounded rectangle 
  underneath each label (#1039). This is useful when you want to label plots
  that are dense with data.

### Deprecated features

* The little used `aes_auto()` has been deprecated. 

* `aes_q()` has been replaced with `aes_()` to be consistent with SE versions
  of NSE functions in other packages.

* The `order` aesthetic is officially deprecated. It never really worked, and 
  was poorly documented.

* The `stat` and `position` arguments to `qplot()` have been deprecated.
  `qplot()` is designed for quick plots - if you need to specify position
  or stat, use `ggplot()` instead.

* The theme setting `axis.ticks.margin` has been deprecated: now use the margin 
  property of `axis.text`.
  
* `stat_abline()`, `stat_hline()` and `stat_vline()` have been removed:
  these were never suitable for use other than with `geom_abline()` etc
  and were not documented.

* `show_guide` has been renamed to `show.legend`: this more accurately
  reflects what it does (controls appearance of layer in legend), and uses the 
  same convention as other ggplot2 arguments (i.e. a `.` between names).
  (Yes, I know that's inconsistent with function names with use `_`, but it's
  too late to change now.)

A number of geoms have been renamed to be internally consistent:

* `stat_binhex()` and `stat_bin2d()` have been renamed to `stat_bin_hex()` 
  and `stat_bin_2d()` (#1274). `stat_summary2d()` has been renamed to 
  `stat_summary_2d()`, `geom_density2d()`/`stat_density2d()` has been renamed 
  to `geom_density_2d()`/`stat_density_2d()`.

* `stat_spoke()` is now `geom_spoke()` since I realised it's a
  reparameterisation of `geom_segment()`.

* `stat_bindot()` has been removed because it's so tightly coupled to
  `geom_dotplot()`. If you happened to use `stat_bindot()`, just change to
  `geom_dotplot()` (#1194).

All defunct functions have been removed.

### Default appearance

* The default `theme_grey()` background colour has been changed from "grey90" 
  to "grey92": this makes the background a little less visually prominent.

* Labels and titles have been tweaked for readability:

    * Axes labels are darker.
    
    * Legend and axis titles are given the same visual treatment.
    
    * The default font size dropped from 12 to 11. You might be surprised that 
      I've made the default text size smaller as it was already hard for
      many people to read. It turns out there was a bug in RStudio (fixed in 
      0.99.724), that shrunk the text of all grid based graphics. Once that
      was resolved the defaults seemed too big to my eyes.
    
    * More spacing between titles and borders.
    
    * Default margins scale with the theme font size, so the appearance at 
      larger font sizes should be considerably improved (#1228). 

* `alpha` now affects both fill and colour aesthetics (#1371).

* `element_text()` gains a margins argument which allows you to add additional
  padding around text elements. To help see what's going on use `debug = TRUE` 
  to display the text region and anchors.

* The default font size in `geom_text()` has been decreased from 5mm (14 pts)
  to 3.8 mm (11 pts) to match the new default theme sizes.

* A diagonal line is no longer drawn on bar and rectangle legends. Instead, the
  border has been tweaked to be more visible, and more closely match the size of 
  line drawn on the plot.

* `geom_pointrange()` and `geom_linerange()` get vertical (not horizontal)
  lines in the legend (#1389).

* The default line `size` for `geom_smooth()` has been increased from 0.5 to 1 
  to make it easier to see when overlaid on data.
  
* `geom_bar()` and `geom_rect()` use a slightly paler shade of grey so they
  aren't so visually heavy.
  
* `geom_boxplot()` now colours outliers the same way as the boxes.

* `geom_point()` now uses shape 19 instead of 16. This looks much better on 
  the default Linux graphics device. (It's very slightly smaller than the old 
  point, but it shouldn't affect any graphics significantly)

* Sizes in ggplot2 are measured in mm. Previously they were converted to pts 
  (for use in grid) by multiplying by 72 / 25.4. However, grid uses printer's 
  points, not Adobe (big pts), so sizes are now correctly multiplied by 
  72.27 / 25.4. This is unlikely to noticeably affect display, but it's
  technically correct (<https://youtu.be/hou0lU8WMgo>).

* The default legend will now allocate multiple rows (if vertical) or
  columns (if horizontal) in order to make a legend that is more likely to
  fit on the screen. You can override with the `nrow`/`ncol` arguments
  to `guide_legend()`

    ```R
    p <- ggplot(mpg, aes(displ,hwy, colour = model)) + geom_point()
    p
    p + theme(legend.position = "bottom")
    # Previous behaviour
    p + guides(colour = guide_legend(ncol = 1))
    ```

### New and updated themes

* New `theme_void()` is completely empty. It's useful for plots with non-
  standard coordinates or for drawings (@jiho, #976).

* New `theme_dark()` has a dark background designed to make colours pop out
  (@jiho, #1018)

* `theme_minimal()` became slightly more minimal by removing the axis ticks:
  labels now line up directly beneath grid lines (@tomschloss, #1084)

* New theme setting `panel.ontop` (logical) make it possible to place 
  background elements (i.e., gridlines) on top of data. Best used with 
  transparent `panel.background` (@noamross. #551).

### Labelling

The facet labelling system was updated with many new features and a
more flexible interface (@lionel-). It now works consistently across
grid and wrap facets. The most important user visible changes are:

* `facet_wrap()` gains a `labeller` option (#25).

* `facet_grid()` and `facet_wrap()` gain a `switch` argument to
  display the facet titles near the axes. When switched, the labels
  become axes subtitles. `switch` can be set to "x", "y" or "both"
  (the latter only for grids) to control which margin is switched.

The labellers (such as `label_value()` or `label_both()`) also get
some new features:

* They now offer the `multi_line` argument to control whether to
  display composite facets (those specified as `~var1 + var2`) on one
  or multiple lines.

* In `label_bquote()` you now refer directly to the names of
  variables. With this change, you can create math expressions that
  depend on more than one variable. This math expression can be
  specified either for the rows or the columns and you can also
  provide different expressions to each margin.

  As a consequence of these changes, referring to `x` in backquoted
  expressions is deprecated.

* Similarly to `label_bquote()`, `labeller()` now take `.rows` and
  `.cols` arguments. In addition, it also takes `.default`.
  `labeller()` is useful to customise how particular variables are
  labelled. The three additional arguments specify how to label the
  variables are not specifically mentioned, respectively for rows,
  columns or both. This makes it especially easy to set up a
  project-wide labeller dispatcher that can be reused across all your
  plots. See the documentation for an example.

* The new labeller `label_context()` adapts to the number of factors
  facetted over. With a single factor, it displays only the values,
  just as before. But with multiple factors in a composite margin
  (e.g. with `~cyl + am`), the labels are passed over to
  `label_both()`. This way the variables names are displayed with the
  values to help identifying them.

On the programming side, the labeller API has been rewritten in order
to offer more control when faceting over multiple factors (e.g. with
formulae such as `~cyl + am`). This also means that if you have
written custom labellers, you will need to update them for this
version of ggplot.

* Previously, a labeller function would take `variable` and `value`
  arguments and return a character vector. Now, they take a data frame
  of character vectors and return a list. The input data frame has one
  column per factor facetted over and each column in the returned list
  becomes one line in the strip label. See documentation for more
  details.

* The labels received by a labeller now contain metadata: their margin
  (in the "type" attribute) and whether they come from a wrap or a
  grid facet (in the "facet" attribute).

* Note that the new `as_labeller()` function operator provides an easy
  way to transform an existing function to a labeller function. The
  existing function just needs to take and return a character vector.

## Documentation

* Improved documentation for `aes()`, `layer()` and much much more.

* I've tried to reduce the use of `...` so that you can see all the 
  documentation in one place rather than having to integrate multiple pages.
  In some cases this has involved adding additional arguments to geoms
  to make it more clear what you can do:
  
    *  `geom_smooth()` gains explicit `method`, `se` and `formula` arguments.
    
    * `geom_histogram()` gains `binwidth`, `bins`, `origin` and `right` 
      arguments.
      
    * `geom_jitter()` gains `width` and `height` arguments to make it easier
      to control the amount of jittering without using the lengthy 
      `position_jitter()` function (#1116)

* Use of `qplot()` in examples has been minimised (#1123, @hrbrmstr). This is
  inline with the 2nd edition of the ggplot2 box, which minimises the use of 
  `qplot()` in favour of `ggplot()`.

* Tightly linked geoms and stats (e.g. `geom_boxplot()` and `stat_boxplot()`) 
  are now documented in the same file so you can see all the arguments in one
  place. Variations of the same idea (e.g. `geom_path()`, `geom_line()`, and
  `geom_step()`) are also documented together.

* It's now obvious that you can set the `binwidth` parameter for
  `stat_bin_hex()`, `stat_summary_hex()`, `stat_bin_2d()`, and
  `stat_summary_2d()`. 

* The internals of positions have been cleaned up considerably. You're unlikely
  to notice any external changes, although the documentation should be a little
  less confusing since positions now don't list parameters they never use.

## Data

* All datasets have class `tbl_df` so if you also use dplyr, you get a better
  print method.

* `economics` has been brought up to date to 2015-04-01.

* New `economics_long` is the economics data in long form.

* New `txhousing` dataset containing information about the Texas housing
  market. Useful for examples that need multiple time series, and for
  demonstrating model+vis methods.

* New `luv_colours` dataset which contains the locations of all
  built-in `colors()` in Luv space.

* `movies` has been moved into its own package, ggplot2movies, because it was 
  large and not terribly useful. If you've used the movies dataset, you'll now 
  need to explicitly load the package with `library(ggplot2movies)`.

## Bug fixes and minor improvements

* All partially matched arguments and `$` have been been replaced with 
  full matches (@jimhester, #1134).

* ggplot2 now exports `alpha()` from the scales package (#1107), and `arrow()` 
  and `unit()` from grid (#1225). This means you don't need attach scales/grid 
  or do `scales::`/`grid::` for these commonly used functions.

* `aes_string()` now only parses character inputs. This fixes bugs when
  using it with numbers and non default `OutDec` settings (#1045).

* `annotation_custom()` automatically adds a unique id to each grob name,
  making it easier to plot multiple grobs with the same name (e.g. grobs of
  ggplot2 graphics) in the same plot (#1256).

* `borders()` now accepts xlim and ylim arguments for specifying the geographical 
  region of interest (@markpayneatwork, #1392).

* `coord_cartesian()` applies the same expansion factor to limits as for scales. 
  You can suppress with `expand = FALSE` (#1207).

* `coord_trans()` now works when breaks are suppressed (#1422).

* `cut_number()` gives error message if the number of requested bins can
  be created because there are two few unique values (#1046).

* Character labels in `facet_grid()` are no longer (incorrectly) coerced into
  factors. This caused problems with custom label functions (#1070).

* `facet_wrap()` and `facet_grid()` now allow you to use non-standard
  variable names by surrounding them with backticks (#1067).

* `facet_wrap()` more carefully checks its `nrow` and `ncol` arguments
  to ensure that they're specified correctly (@richierocks, #962)

* `facet_wrap()` gains a `dir` argument to control the direction the
  panels are wrapped in. The default is "h" for horizontal. Use "v" for
  vertical layout (#1260).

* `geom_abline()`, `geom_hline()` and `geom_vline()` have been rewritten to
  have simpler behaviour and be more consistent:

    * `stat_abline()`, `stat_hline()` and `stat_vline()` have been removed:
      these were never suitable for use other than with `geom_abline()` etc
      and were not documented.

    * `geom_abline()`, `geom_vline()` and `geom_hline()` are bound to
      `stat_identity()` and `position_identity()`

    * Intercept parameters can no longer be set to a function.

    * They are all documented in one file, since they are so closely related.

* `geom_bin2d()` will now let you specify one dimension's breaks exactly,
  without touching the other dimension's default breaks at all (#1126).

* `geom_crossbar()` sets grouping correctly so you can display multiple
  crossbars on one plot. It also makes the default `fatten` argument a little
  bigger to make the middle line more obvious (#1125).

* `geom_histogram()` and `geom_smooth()` now only inform you about the
  default values once per layer, rather than once per panel (#1220).

* `geom_pointrange()` gains `fatten` argument so you can control the
  size of the point relative to the size of the line.

* `geom_segment()` annotations were not transforming with scales 
  (@BrianDiggs, #859).

* `geom_smooth()` is no longer so chatty. If you want to know what the default
  smoothing method is, look it up in the documentation! (#1247)

* `geom_violin()` now has the ability to draw quantile lines (@DanRuderman).

* `ggplot()` now captures the parent frame to use for evaluation,
  rather than always defaulting to the global environment. This should
  make ggplot more suitable to use in more situations (e.g. with knitr)

* `ggsave()` has been simplified a little to make it easier to maintain.
  It no longer checks that you're printing a ggplot2 object (so now also
  works with any grid grob) (#970), and always requires a filename.
  Parameter `device` now supports character argument to specify which supported
  device to use ('pdf', 'png', 'jpeg', etc.), for when it cannot be correctly
  inferred from the file extension (for example when a temporary filename is
  supplied server side in shiny apps) (@sebkopf, #939). It no longer opens
  a graphics device if one isn't already open - this is annoying when you're
  running from a script (#1326).

* `guide_colorbar()` creates correct legend if only one color (@krlmlr, #943).

* `guide_colorbar()` no longer fails when the legend is empty - previously
  this often masked misspecifications elsewhere in the plot (#967).

* New `layer_data()` function extracts the data used for plotting for a given
  layer. It's mostly useful for testing.

* User supplied `minor_breaks` can now be supplied on the same scale as 
  the data, and will be automatically transformed with by scale (#1385).

* You can now suppress the appearance of an axis/legend title (and the space
  that would allocated for it) with `NULL` in the `scale_` function. To
  use the default label, use `waiver()` (#1145).

* Position adjustments no longer warn about potentially varying ranges
  because the problem rarely occurs in practice and there are currently a
  lot of false positives since I don't understand exactly what FP criteria
  I should be testing.

* `scale_fill_grey()` now uses red for missing values. This matches
  `scale_colour_grey()` and makes it obvious where missing values lie.
  Override with `na.value`.

* `scale_*_gradient2()` defaults to using Lab colour space.

* `scale_*_gradientn()` now allows `colours` or `colors` (#1290)

* `scale_y_continuous()` now also transforms the `lower`, `middle` and `upper`
  aesthetics used by `geom_boxplot()`: this only affects
  `geom_boxplot(stat = "identity")` (#1020).

* Legends no longer inherit aesthetics if `inherit.aes` is FALSE (#1267).

* `lims()` makes it easy to set the limits of any axis (#1138).

* `labels = NULL` now works with `guide_legend()` and `guide_colorbar()`.
  (#1175, #1183).

* `override.aes` now works with American aesthetic spelling, e.g. color

* Scales no longer round data points to improve performance of colour
  palettes. Instead the scales package now uses a much faster colour
  interpolation algorithm (#1022).

* `scale_*_brewer()` and `scale_*_distiller()` add new `direction` argument of 
  `scales::brewer_pal`, making it easier to change the order of colours 
  (@jiho, #1139).

* `scale_x_date()` now clips dates outside the limits in the same way as
  `scale_x_continuous()` (#1090).

* `stat_bin()` gains `bins` arguments, which denotes the number of bins. Now
  you can set `bins=100` instead of `binwidth=0.5`. Note that `breaks` or
  `binwidth` will override it (@tmshn, #1158, #102).

* `stat_boxplot()` warns if a continuous variable is used for the `x` aesthetic
  without also supplying a `group` aesthetic (#992, @krlmlr).

* `stat_summary_2d()` and `stat_bin_2d()` now share exactly the same code for 
  determining breaks from `bins`, `binwidth`, and `origin`. 
  
* `stat_summary_2d()` and `stat_bin_2d()` now output in tile/raster compatible 
  form instead of rect compatible form. 

* Automatically computed breaks do not lead to an error for transformations like
  "probit" where the inverse can map to infinity (#871, @krlmlr)

* `stat_function()` now always evaluates the function on the original scale.
  Previously it computed the function on transformed scales, giving incorrect
  values (@BrianDiggs, #1011).

* `strip_dots` works with anonymous functions within calculated aesthetics 
  (e.g. `aes(sapply(..density.., function(x) mean(x))))` (#1154, @NikNakk)

* `theme()` gains `validate = FALSE` parameter to turn off validation, and 
  hence store arbitrary additional data in the themes. (@tdhock, #1121)

* Improved the calculation of segments needed to draw the curve representing
  a line when plotted in polar coordinates. In some cases, the last segment
  of a multi-segment line was not drawn (@BrianDiggs, #952)<|MERGE_RESOLUTION|>--- conflicted
+++ resolved
@@ -1,8 +1,17 @@
 # ggplot2 (development version)
 
-<<<<<<< HEAD
 * `stat_ecdf()` now has an optional `weight` aesthetic (@teunbrand, #5058).
-=======
+* To improve `width` calculation in bar plots with empty factor levels, 
+  `resolution()` considers `mapped_discrete` values as having resolution 1 
+  (@teunbrand, #5211)
+* When `geom_path()` has aesthetics varying within groups, the `arrow()` is
+  applied to groups instead of individual segments (@teunbrand, #4935).
+* The default width of `geom_bar()` is now based on panel-wise resolution of
+  the data, rather than global resolution (@teunbrand, #4336).
+* To apply dodging more consistently in violin plots, `stat_ydensity()` now
+  has a `drop` argument to keep or discard groups with 1 observation.
+* Aesthetics listed in `geom_*()` and `stat_*()` layers now point to relevant
+  documentation (@teunbrand, #5123).
 * Position scales combined with `coord_sf()` can now use functions in the 
  `breaks` argument. In addition, `n.breaks` works as intended and 
  `breaks = NULL` removes grid lines and axes (@teunbrand, #4622).
@@ -328,7 +337,6 @@
 * The `translate_shape_string()` internal function is now exported for use in
   extensions of point layers (@teunbrand, #5191).
   
->>>>>>> b74570c0
 * To improve `width` calculation in bar plots with empty factor levels, 
   `resolution()` considers `mapped_discrete` values as having resolution 1 
   (@teunbrand, #5211)

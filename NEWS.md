# ggplot2 (development version)

<<<<<<< HEAD
* `linetype = NA` is now interpreted to mean 'no line' instead of raising errors
  (@teunbrand, #6269).
=======
* (internal) layer data can be attenuated with parameter attributes 
  (@teunbrand, #3175).
* Date scales silently coerce <POSIXct> to <Date> and datetime scales silently
  coerce <Date> to <POSIXct> (@laurabrianna, #3533)
>>>>>>> 5b99d3ce
* New parameters for `geom_label()` (@teunbrand and @steveharoz, #5365):
  * The `linewidth` aesthetic is now applied and replaces the `label.size` 
    argument.
  * The `linetype` aesthetic is now applied.
  * New `border.colour` argument to set the colour of borders.
  * New `text.colour` argument to set the colour of text.
* New `element_point()` and `element_polygon()` that can be given to 
  `theme(point, polygon)` as an extension point (@teunbrand, #6248).
* Turned off fallback for `size` to `linewidth` translation in 
  `geom_bar()`/`geom_col()` (#4848).
* `coord_radial()` now displays no axis instead of throwing an error when
  a scale has no breaks (@teunbrand, #6271).
* The `fatten` argument has been deprecated in `geom_boxplot()`, 
  `geom_crossbar()` and `geom_pointrange()` (@teunbrand, #4881).
* Axis labels are now preserved better when using `coord_sf(expand = TRUE)` and
  graticule lines are straight but do not meet the edge (@teunbrand, #2985).
* Attempt to boost detail in `coord_polar()` and `coord_radial()` near the 
  center (@teunbrand, #5023)
* Scale names, guide titles and aesthetic labels can now accept functions 
  (@teunbrand, #4313)
* Binned scales with zero-width data expand the default limits by 0.1 
  (@teunbrand, #5066)
* New default `geom_qq_line(geom = "abline")` for better clipping in the 
  vertical direction. In addition, `slope` and `intercept` are new computed
  variables in `stat_qq_line()` (@teunbrand, #6087).
* Position adjustments can now have auxiliary aesthetics (@teunbrand).
    * `position_nudge()` gains `nudge_x` and `nudge_y` aesthetics (#3026, #5445).
    * `position_dodge()` gains `order` aesthetic (#3022, #3345)
* More stability for vctrs-based palettes (@teunbrand, #6117).
* Fixed regression in `guide_bins(reverse = TRUE)` (@teunbrand, #6183).
* New function family for setting parts of a theme. For example, you can now use 
  `theme_sub_axis(line, text, ticks, ticks.length, line)` as a substitute for
  `theme(axis.line, axis.text, axis.ticks, axis.ticks.length, axis.line)`. This
  should allow slightly terser and more organised theme declarations 
  (@teunbrand, #5301).
* `scale_{x/y}_discrete(continuous.limits)` is a new argument to control the
  display range of discrete scales (@teunbrand, #4174, #6259).
* `geom_ribbon()` now appropriately warns about, and removes, missing values 
  (@teunbrand, #6243).
* `guide_*()` can now accept two inside legend theme elements:
  `legend.position.inside` and `legend.justification.inside`, allowing inside
  legends to be placed at different positions. Only inside legends with the same
  position and justification will be merged (@Yunuuuu, #6210).
* New stat: `stat_manual()` for arbitrary computations (@teunbrand, #3501)
* Reversal of a dimension, typically 'x' or 'y', is now controlled by the 
  `reverse` argument in `coord_cartesian()`, `coord_fixed()`, `coord_radial()`
  and `coord_sf()`. In `coord_radial()`, this replaces the older `direction` 
  argument (#4021, @teunbrand).
* `coord_radial()` displays minor gridlines now (@teunbrand).
* (internal) `continuous_scale()` and `binned_scale()` sort the `limits` 
  argument internally (@teunbrand).
* Theme margins can have NA-units to inherit from parent elements. The new
  function `margin_part()` has NA-units as default (@teunbrand, #6115)
* New `margin_auto()` specification for theme margins.
* New argument `labs(dictionary)` to label based on variable name rather than 
  based on aesthetic (@teunbrand, #5178)
* Fixed bug in out-of-bounds binned breaks (@teunbrand, #6054)
* Binned guides now accept expressions as labels (@teunbrand, #6005)
* (internal) `Scale$get_labels()` format expressions as lists.
* In non-orthogonal coordinate systems (`coord_sf()`, `coord_polar()` and 
  `coord_radial()`), using 'AsIs' variables escape transformation when
  both `x` and `y` is an 'AsIs' variable (@teunbrand, #6205).
* The following methods have been deprecated: `fortify.lm()`, `fortify.glht()`,
  `fortify.confint.glht()`, `fortify.summary.glht()` and `fortify.cld()`. It
  is recommend to use `broom::augment()` and `broom::tidy()` instead 
  (@teunbrand, #3816).
* Custom and raster annotation now respond to scale transformations, and can
  use AsIs variables for relative placement (@teunbrand based on 
  @yutannihilation's prior work, #3120)
* When discrete breaks have names, they'll be used as labels by default 
  (@teunbrand, #6147).
* The helper function `is.waiver()` is now exported to help extensions to work
  with `waiver()` objects (@arcresu, #6173).
* Date(time) scales now throw appropriate errors when `date_breaks`, 
  `date_minor_breaks` or `date_labels` are not strings (@RodDalBen, #5880)
* `geom_errorbarh()` is deprecated in favour of 
  `geom_errorbar(orientation = "y")` (@teunbrand, #5961).
* `geom_contour()` should be able to recognise a rotated grid of points 
  (@teunbrand, #4320)
* `geom_boxplot()` gains additional arguments to style the colour, linetype and
  linewidths of the box, whiskers, median line and staples (@teunbrand, #5126)
* `geom_violin()` gains additional arguments to style the colour, linetype and
  linewidths of the quantiles, which replace the now-deprecated `draw_quantiles` 
  argument (#5912).
* (breaking) `geom_violin(quantiles)` now has actual quantiles based on
  the data, rather than inferred quantiles based on the computed density. The
  `quantiles` parameter that replaces `draw_quantiles` now belongs to 
  `stat_ydensity()` instead of `geom_violin()` (@teunbrand, #4120).
* (internal) Using `after_scale()` in the `Geom*$default_aes()` field is now
  evaluated in the context of data (@teunbrand, #6135)
* Fixed bug where binned scales wouldn't simultaneously accept transformations
  and function-limits (@teunbrand, #6144).
* Fixed bug where the `ggplot2::`-prefix did not work with `stage()` 
  (@teunbrand, #6104).
* New `get_labs()` function for retrieving completed plot labels 
  (@teunbrand, #6008).
* Built-in `theme_*()` functions now have `ink` and `paper` arguments to control
  foreground and background colours respectively (@teunbrand)
* The `summary()` method for ggplots is now more terse about facets 
  (@teunbrand, #5989).
* `guide_bins()`, `guide_colourbar()` and `guide_coloursteps()` gain an `angle`
  argument to overrule theme settings, similar to `guide_axis(angle)` 
  (@teunbrand, #4594).
* `coord_*(expand)` can now take a logical vector to control expansion at any
  side of the panel (top, right, bottom, left) (@teunbrand, #6020)
* (Breaking) The defaults for all geoms can be set at one in the theme. 
  (@teunbrand based on pioneering work by @dpseidel, #2239)
    * A new `theme(geom)` argument is used to track these defaults.
    * The `element_geom()` function can be used to populate that argument.
    * The `from_theme()` function allows access to the theme default fields from
      inside the `aes()` function.
* Passing empty unmapped aesthetics to layers raises a warning instead of
  throwing an error (@teunbrand, #6009).
* Moved {mgcv} from Imports to Suggests (@teunbrand, #5986)
* New `reset_geom_defaults()` and `reset_stat_defaults()` to restore all geom or
  stat default aesthetics at once (@teunbrand, #5975).
* `facet_wrap()` can have `space = "free_x"` with 1-row layouts and 
  `space = "free_y"` with 1-column layouts (@teunbrand)
* Secondary axes respect `n.breaks` setting in continuous scales (@teunbrand, #4483).
* Layers can have names (@teunbrand, #4066).
* (internal) improvements to `pal_qualitative()` (@teunbrand, #5013)
* `coord_radial(clip = "on")` clips to the panel area when the graphics device
  supports clipping paths (@teunbrand, #5952).
* (internal) Panel clipping responsibility moved from Facet class to Coord 
  class through new `Coord$draw_panel()` method.
* `theme(strip.clip)` now defaults to `"on"` and is independent of Coord 
  clipping (@teunbrand, 5952).
* (internal) rearranged the code of `Facet$draw_panels()` method (@teunbrand).
* Axis labels are now justified across facet panels (@teunbrand, #5820)
* Fixed bug in `stat_function()` so x-axis title now produced automatically 
  when no data added. (@phispu, #5647).
* geom_sf now accepts shape names (@sierrajohnson, #5808)
* Added `gg` class to `labs()` (@phispu, #5553).
* Missing values from discrete palettes are no longer translated 
  (@teunbrand, #5929).
* Fixed bug in `facet_grid(margins = TRUE)` when using expresssions 
  (@teunbrand, #1864).
* `geom_step()` now supports the `orientation` argument (@teunbrand, #5936).
* `position_dodge()` and `position_jitterdodge()` now have a `reverse` argument 
  (@teunbrand, #3610)
* `coord_radial(r.axis.inside)` can now take a numeric value to control 
  placement of internally placed radius axes (@teunbrand, #5805).
* (internal) default labels are derived in `ggplot_build()` rather than
  in `ggplot_add.Layer()` (@teunbrand, #5894)
* An attempt is made to use a variable's label attribute as default label 
  (@teunbrand, #4631)
* Themes gain an additional `header_family` argument to easily set the font
  for headers and titles (#5886).
* The `plot.subtitle`, `plot.caption` and `plot.tag` theme elements now inherit 
  from the root `text` element instead of the `title` element (#5886).
* ggplot2 no longer imports {glue} (@teunbrand, #5986).
* `geom_rect()` can now derive the required corners positions from `x`/`width`
  or `y`/`height` parameterisation (@teunbrand, #5861).
* All position scales now use the same definition of `x` and `y` aesthetics.
  This lets uncommon aesthetics like `xintercept` expand scales as usual.
  (#3342, #4966, @teunbrand)
* Bare numeric values provided to Date or Datetime scales get inversely 
  transformed (cast to Date/POSIXct) with a warning (@teunbrand).
* `stat_bin()` now accepts functions for argument `breaks` (@aijordan, #4561)
* (internal) The plot's layout now has a coord parameter that is used to 
  prevent setting up identical panel parameters (#5427)
* (internal) rearranged the code of `Facet$draw_panels()` method (@teunbrand).
* `geom_rug()` prints a warning when `na.rm = FALSE`, as per documentation (@pn317, #5905)
* `position_dodge(preserve = "single")` now handles multi-row geoms better,
  such as `geom_violin()` (@teunbrand based on @clauswilke's work, #2801).
* `position_jitterdodge()` now dodges by `group` (@teunbrand, #3656)
* The `arrow.fill` parameter is now applied to more line-based functions: 
  `geom_path()`, `geom_line()`, `geom_step()` `geom_function()`, line 
   geometries in `geom_sf()` and `element_line()`.
* Fixed bug where binned guides would keep out-of-bounds breaks 
  (@teunbrand, #5870).
* The size of the `draw_key_polygon()` glyph now reflects the `linewidth` 
  aesthetic (#4852).
* New function `complete_theme()` to replicate how themes are handled during
  plot building (#5801).
* Special getter and setter functions have been renamed for consistency, allowing
  for better tab-completion with `get_*`- and `set_*`-prefixes. The old names 
  remain available for backward compatibility (@teunbrand, #5568).
  
  | New name             | Old name          |
  | -------------------- | ----------------- |
  | `get_theme()`        | `theme_get()`     |
  | `set_theme()`        | `theme_set()`     |
  | `replace_theme()`    | `theme_replace()` |
  | `update_theme()`     | `theme_update()`  |
  | `get_last_plot()`    | `last_plot()`     |
  | `get_layer_data()`   | `layer_data()`    |
  | `get_layer_grob()`   | `layer_grob()`    |
  | `get_panel_scales()` | `layer_scales()`  |

* Discrete scales now support `minor_breaks`. This may only make sense in
  discrete position scales, where it affects the placement of minor ticks
  and minor gridlines (#5434).
* Discrete position scales now expose the `palette` argument, which can be used 
  to customise spacings between levels (@teunbrand, #5770).
* The default `se` parameter in layers with `geom = "smooth"` will be `TRUE` 
  when the data has `ymin` and `ymax` parameters and `FALSE` if these are 
  absent. Note that this does not affect the default of `geom_smooth()` or
  `stat_smooth()` (@teunbrand, #5572).
* The bounded density option in `stat_density()` uses a wider range to
  prevent discontinuities (#5641).
* `geom_raster()` now falls back to rendering as `geom_rect()` when coordinates
  are not Cartesian (#5503).
* `stat_ecdf()` now has an optional `weight` aesthetic (@teunbrand, #5058).
* Position scales combined with `coord_sf()` can now use functions in the 
 `breaks` argument. In addition, `n.breaks` works as intended and 
 `breaks = NULL` removes grid lines and axes (@teunbrand, #4622).
* (Internal) Applying defaults in `geom_sf()` has moved from the internal 
  `sf_grob()` to `GeomSf$use_defaults()` (@teunbrand).
* `facet_wrap()` has new options for the `dir` argument to more precisely
  control panel directions. Internally `dir = "h"` or `dir = "v"` is deprecated 
  (@teunbrand, #5212).
* Prevented `facet_wrap(..., drop = FALSE)` from throwing spurious errors when
  a character facetting variable contained `NA`s (@teunbrand, #5485).
* When facets coerce the faceting variables to factors, the 'ordered' class
  is dropped (@teunbrand, #5666).
* `geom_curve()` now appropriately removes missing data instead of throwing
  errors (@teunbrand, #5831).
* `update_geom_defaults()` and `update_stat_defaults()` have a reset mechanism
  when using `new = NULL` and invisible return the previous defaults (#4993).
* Fixed regression in axes where `breaks = NULL` caused the axes to disappear
  instead of just rendering the axis line (@teunbrand, #5816).
* `geom_point()` can be dodged vertically by using 
  `position_dodge(..., orientation = "y")` (@teunbrand, #5809).
* Fixed bug where `na.value` was incorrectly mapped to non-`NA` values 
  (@teunbrand, #5756).
* Fixed bug in `guide_custom()` that would throw error with `theme_void()` 
  (@teunbrand, #5856).
* New helper function `gg_par()` to translate ggplot2's interpretation of 
  graphical parameters to {grid}'s interpretation (@teunbrand, #5866).
* `scale_{x/y}_discrete()` can now accept a `sec.axis`. It is recommended to
  only use `dup_axis()` to set custom breaks or labels, as discrete variables 
  cannot be transformed (@teunbrand, #3171).
* `stat_density()` has the new computed variable: `wdensity`, which is
  calculated as the density times the sum of weights (@teunbrand, #4176).
* `theme()` gets new `spacing` and `margins` arguments that all other spacings
  and (non-text) margins inherit from (@teunbrand, #5622).
* `geom_ribbon()` can have varying `fill` or `alpha` in linear coordinate
  systems (@teunbrand, #4690).
* `geom_tile()` computes default widths and heights per panel instead of
  per layer (@teunbrand, #5740).
* The `fill` of the `panel.border` theme setting is ignored and forced to be
  transparent (#5782).
* `stat_align()` skips computation when there is only 1 group and therefore
  alignment is not necessary (#5788).
* `position_stack()` skips computation when all `x` values are unique and 
  therefore stacking is not necessary (#5788).
* A new `ggplot_build()` S3 method for <ggplot_built> classes was added, which
  returns input unaltered (@teunbrand, #5800).
* `width` is implemented as aesthetic instead of parameter in `geom_col()` and
  `geom_bar()` (#3142).
* Fix a bug in `position_jitterdodge()` where different jitters would be applied
  to different position aesthetics of the same axis (@teunbrand, #5818).
* In `stat_bin()`, the default `boundary` is now chosen to better adhere to 
  the `nbin` argument (@teunbrand, #5882, #5036)
* `after_stat()` and `after_scale()` throw warnings when the computed aesthetics
  are not of the correct length (#5901).
* `guide_colourbar()` now correctly hands off `position` and `available_aes`
  parameters downstream (@teunbrand, #5930)
* `geom_hline()` and `geom_vline()` now have `position` argument
  (@yutannihilation, #4285).
* New function `get_strip_labels()` to retrieve facet labels (@teunbrand, #4979)
* Fixed bug in `position_dodge2()`'s identification of range overlaps 
  (@teunbrand, #5938, #4327).
* Fixed bug where empty discrete scales weren't recognised as such 
  (@teunbrand, #5945).
* (internal) The summary function of `stat_summary()` and `stat_summary_bin()` 
  is setup once in total instead of once per group (@teunbrand, #5971)
* `facet_grid(space = "free")` can now be combined with `coord_fixed()` 
  (@teunbrand, #4584).
* `theme_classic()` now has black ticks and text instead of dark gray. In 
  addition, `theme_classic()`'s axis line end is `"square"` (@teunbrand, #5978).
* {tibble} is now suggested instead of imported (@teunbrand, #5986)
* The ellipsis argument is now checked in `fortify()`, `get_alt_text()`, 
  `labs()` and several guides (@teunbrand, #3196).
* `stat_summary_bin()` no longer ignores `width` parameter (@teunbrand, #4647).
* Reintroduced `drop` argument to `stat_bin()` (@teunbrand, #3449)
* (internal) removed barriers for using 2D structures as aesthetics 
  (@teunbrand, #4189).
* `coord_sf()` no longer errors when dealing with empty graticules (@teunbrand, #6052)
* Added `theme_transparent()` with transparent backgrounds (@topepo).
* New theme elements `palette.{aes}.discrete` and `palette.{aes}.continuous`. 
  Theme palettes replace palettes in scales where `palette = NULL`, which is 
  the new default in many scales (@teunbrand, #4696).
* `guide_axis()` no longer reserves space for blank ticks 
  (@teunbrand, #4722, #6069).
* `geom_abline()` clips to the panel range in the vertical direction too
  (@teunbrand, #6086).
* Added `panel.widths` and `panel.heights` to `theme()` (#5338, @teunbrand).
* Standardised the calculation of `width`, which are now implemented as
  aesthetics (@teunbrand, #2800).
* Stricter check on `register_theme_elements(element_tree)` (@teunbrand, #6162)
* Added `weight` aesthetic for `stat_ellipse()` (@teunbrand, #5272)
* Fixed a bug where the `guide_custom(order)` wasn't working (@teunbrand, #6195)
* All binning stats now use the `boundary`/`center` parametrisation rather
  than `origin`, following in `stat_bin()`'s footsteps (@teunbrand).
* `stat_summary_2d()` and `stat_bin_2d()` now deal with zero-range data
  more elegantly (@teunbrand, #6207).
* Munching in `coord_polar()` and `coord_radial()` now adds more detail, 
  particularly for data-points with a low radius near the center 
  (@teunbrand, #5023).
* All scales now expose the `aesthetics` parameter (@teunbrand, #5841)
* Staged expressions are handled more gracefully if legends cannot resolve them 
  (@teunbrand, #6264).
* New `theme(legend.key.justification)` to control the alignment of legend keys 
  (@teunbrand, #3669). 
* Added `scale_{x/y}_time(date_breaks, date_minor_breaks, date_labels)` 
  (@teunbrand, #4335).
* `ggsave()` can write a multi-page pdf file when provided with a list of plots 
  (@teunbrand, #5093).

# ggplot2 3.5.1

This is a small release focusing on fixing regressions from 3.5.0 and 
documentation updates.

## Bug fixes

* Fixed bug where discrete scales could not map aesthetics only consisting of
  `NA`s (#5623)
* Fixed spurious warnings from `sec_axis()` with `breaks = NULL` (#5713).
* Patterns and gradients are now also enabled in `geom_sf()` 
  (@teunbrand, #5716).
* The default behaviour of `resolution()` has been reverted to pre-3.5.0 
  behaviour. Whether mapped discrete vectors should be treated as having 
  resolution of 1 is controlled by the new `discrete` argument.
* Fixed bug in `guide_bins()` and `guide_coloursteps()` where discrete breaks,
  such as the levels produced by `cut()`, were ordered incorrectly 
  (@teunbrand, #5757).
  
## Improvements

* When facets coerce the faceting variables to factors, the 'ordered' class
  is dropped (@teunbrand, #5666).
* `coord_map()` and `coord_polar()` throw informative warnings when used
  with the guide system (#5707).
* When passing a function to `stat_contour(breaks)`, that function is used to
  calculate the breaks even if `bins` and `binwidth` are missing 
  (@teunbrand, #5686).
* `geom_step()` now supports `lineend`, `linejoin` and `linemitre` parameters 
  (@teunbrand, #5705).
* Fixed performance loss when the `.data` pronoun is used in `aes()` (#5730).
* Facet evaluation is better at dealing with inherited errors 
  (@teunbrand, #5670).
* `stat_bin()` deals with non-finite breaks better (@teunbrand, #5665).
* While axes in `coord_radial()` don't neatly fit the top/right/bottom/left
  organisation, specifying `position = "top"` or `position = "right"` 
  in the scale will flip the placement of the radial axis (#5735)
* Theme elements that do not exist now throw warnings instead of errors (#5719).
* Fixed bug in `coord_radial()` where full circles were not treated as such 
  (@teunbrand, #5750).
* When legends detect the presence of values in a layer, `NA` is now detected
  if the data contains values outside the given breaks (@teunbrand, #5749).
* `annotate()` now warns about `stat` or `position` arguments (@teunbrand, #5151)
* `guide_coloursteps(even.steps = FALSE)` now works with discrete data that has 
  been formatted by `cut()` (@teunbrand, #3877).
* `ggsave()` now offers to install svglite if needed (@eliocamp, #6166).

# ggplot2 3.5.0

This is a minor release that turned out quite beefy. It is focused on 
overhauling the guide system: the system responsible for displaying information 
from scales in the guise of axes and legends. As part of that overhaul, new 
guides have been implemented and existing guides have been refined. The look 
and feel of guides has been mostly preserved, but their internals and 
styling options have changed drastically.

Briefly summarising other highlights, we also welcome `coord_radial()` as a 
successor of  `coord_polar()`. Initial support for newer graphical features, 
such as pattern fills has been added. The API has changed how `I()`/`<AsIs>` 
vectors interact with the scale system, namely: not at all. 

## Breaking changes

* The guide system. As a whole. See 'new features' for more information. 
  While the S3 guide generics are still in place, the S3 methods for 
  `guide_train()`, `guide_merge()`, `guide_geom()`, `guide_transform()`,
  `guide_gengrob()` have been superseded by the respective ggproto methods.
  In practice, this will mean that `NextMethod()` or sub-classing ggplot2's
  guides with the S3 system will no longer work.
  
* By default, `guide_legend()` now only draws a key glyph for a layer when
  the value is in the layer's data. To revert to the old behaviour, you
  can still set `show.legend = c({aesthetic} = TRUE)` (@teunbrand, #3648).

* In the `scale_{colour/fill}_gradient2()` and 
  `scale_{colour/fill}_steps2()` functions, the `midpoint` argument is 
  transformed by the scale transformation (#3198).
  
* The `legend.key` theme element is set to inherit from the `panel.background`
  theme element. The default themes no longer set the `legend.key` element.
  This causes a visual change with the default `theme_gray()` (#5549).
  
* The `scale_name` argument in `continuous_scale()`, `discrete_scale()` and
  `binned_scale()` is soft-deprecated. If you have implemented custom scales,
  be advised to double-check that unnamed arguments ends up where they should 
  (@teunbrand, #1312).  
  
* The `legend.text.align` and `legend.title.align` arguments in `theme()` are 
  deprecated. The `hjust` setting of the `legend.text` and `legend.title` 
  elements continues to fulfill the role of text alignment (@teunbrand, #5347).
  
* 'lines' units in `geom_label()`, often used in the `label.padding` argument, 
  are now are relative to the text size. This causes a visual change, but fixes 
  a misalignment issue between the textbox and text (@teunbrand, #4753)
  
* `coord_flip()` has been marked as superseded. The recommended alternative is
  to swap the `x` and `y` aesthetic and/or using the `orientation` argument in
  a layer (@teunbrand, #5130).
  
* The `trans` argument in scales and secondary axes has been renamed to 
  `transform`. The `trans` argument itself is deprecated. To access the
  transformation from the scale, a new `get_transformation()` method is 
  added to Scale-classes (#5558).
  
* Providing a numeric vector to `theme(legend.position)` has been deprecated.
  To set the default legend position inside the plot use 
  `theme(legend.position = "inside", legend.position.inside = c(...))` instead.

## New features

* Plot scales now ignore `AsIs` objects constructed with `I(x)`, instead of
  invoking the identity scale. This allows these columns to co-exist with other
  layers that need a non-identity scale for the same aesthetic. Also, it makes
  it easy to specify relative positions (@teunbrand, #5142).
  
* The `fill` aesthetic in many geoms now accepts grid's patterns and gradients.
  For developers of layer extensions, this feature can be enabled by switching 
  from `fill = alpha(fill, alpha)` to `fill = fill_alpha(fill, alpha)` when 
  providing fills to `grid::gpar()` (@teunbrand, #3997).
  
* New function `check_device()` for testing the availability of advanced 
  graphics features introduced in R 4.1.0 onward (@teunbrand, #5332).
  
* `coord_radial()` is a successor to `coord_polar()` with more customisation 
  options. `coord_radial()` can:
  
  * integrate with the new guide system via a dedicated `guide_axis_theta()` to
    display the angle coordinate.
  * in addition to drawing full circles, also draw circle sectors by using the 
    `end` argument.
  * avoid data vanishing in the center of the plot by setting the `donut` 
    argument.
  * adjust the `angle` aesthetic of layers, such as `geom_text()`, to align 
    with the coordinate system using the `rotate_angle` argument.
    
### The guide system

The guide system encompassing axes and legends, as the last remaining chunk of 
ggplot2, has been rewritten to use the `<ggproto>` system instead of the S3 
system. This change was a necessary step to officially break open the guide 
system for extension package developers. The axes and legends now inherit from 
a `<Guide>` class, which makes them extensible in the same manner as geoms, 
stats, facets and coords (#3329, @teunbrand)

* The most user-facing change is that the styling of guides is rewired through
  the theme system. Guides now have a `theme` argument that can style 
  individual guides, while `theme()` has gained additional arguments to style
  guides. Theme elements declared in the guide override theme elements set
  through the plot. The new theme elements for guides are: 
  `legend.key.spacing{.x/.y}`, `legend.frame`, `legend.axis.line`, 
  `legend.ticks`, `legend.ticks.length`, `legend.text.position` and 
  `legend.title.position`. Previous style options in the arguments of 
  `guide_*()` functions are soft-deprecated.

* Unfortunately, we could not fully preserve the function of pre-existing
  guide extensions written in the S3 system. A fallback for these old guides
  is encapsulated in the `<GuideOld>` class, which calls the old S3 generics.
  The S3 methods have been removed as part of cleaning up, so the old guides
  will still work if the S3 methods are reimplemented, but we encourage to
  switch to the new system (#2728).
  
* The `order` argument of guides now strictly needs to be a length-1 
  integer (#4958).
  
#### Axes

* New `guide_axis_stack()` to combine other axis guides on top of one another.

* New `guide_axis_theta()` to draw an axis in a circular arc in 
  `coord_radial()`. The guide can be controlled by adding 
  `guides(theta = guide_axis_theta(...))` to a plot.

* New `guide_axis_logticks()` can be used to draw logarithmic tick marks as
  an axis. It supersedes the `annotation_logticks()` function 
  (@teunbrand, #5325).

* `guide_axis()` gains a `minor.ticks` argument to draw minor ticks (#4387).

* `guide_axis()` gains a `cap` argument that can be used to trim the
      axis line to extreme breaks (#4907).

* Primary axis titles are now placed at the primary guide, so that
  `guides(x = guide_axis(position = "top"))` will display the title at the
  top by default (#4650).
  
* The default `vjust` for the `axis.title.y.right` element is now 1 instead of
  0.
  
* Unknown secondary axis guide positions are now inferred as the opposite 
  of the primary axis guide when the latter has a known `position` (#4650).
  
#### Legends

* New `guide_custom()` function for drawing custom graphical objects (grobs)
  unrelated to scales in legend positions (#5416).
  
* All legends have acquired a `position` argument, that allows individual guides
  to deviate from the `legend.position` set in the `theme()` function. This
  means that legends can now be placed at multiple sides of the plot (#5488).
  
* The spacing between legend keys and their labels, in addition to legends
  and their titles, is now controlled by the text's `margin` setting. Not
  specifying margins will automatically add appropriate text margins. To
  control the spacing within a legend between keys, the new 
  `legend.key.spacing.{x/y}` argument can be used in `theme()`. This leaves the 
  `legend.spacing` theme setting dedicated to solely controlling the spacing 
  between different guides (#5455).
  
* `guide_colourbar()` and `guide_coloursteps()` gain an `alpha` argument to
  set the transparency of the bar (#5085).

* New `display` argument in `guide_colourbar()` supplants the `raster` argument.
  In R 4.1.0 and above, `display = "gradient"` will draw a gradient.
  
* Legend keys that can draw arrows have their size adjusted for arrows.

* When legend titles are larger than the legend, title justification extends
  to the placement of keys and labels (#1903).

* Glyph drawing functions of the `draw_key_*()` family can now set `"width"`
  and `"height"` attributes (in centimetres) to the produced keys to control
  their displayed size in the legend.
  
* `coord_sf()` now uses customisable guides provided in the scales or 
  `guides()` function (@teunbrand).

## Improvements

* `guide_coloursteps(even.steps = FALSE)` now draws one rectangle per interval
  instead of many small ones (#5481).

* `draw_key_label()` now better reflects the appearance of labels (#5561).

* `position_stack()` no longer silently removes missing data, which is now
  handled by the geom instead of position (#3532).
  
* The `minor_breaks` function argument in scales can now also take a function 
  with two arguments: the scale's limits and the scale's major breaks (#3583).
  
* Failing to fit or predict in `stat_smooth()` now gives a warning and omits
  the failed group, instead of throwing an error (@teunbrand, #5352).
  
* `labeller()` now handles unspecified entries from lookup tables
  (@92amartins, #4599).
  
* `fortify.default()` now accepts a data-frame-like object granted the object
  exhibits healthy `dim()`, `colnames()`, and `as.data.frame()` behaviours
  (@hpages, #5390).

* `geom_violin()` gains a `bounds` argument analogous to `geom_density()`s 
  (@eliocamp, #5493).

* To apply dodging more consistently in violin plots, `stat_ydensity()` now
  has a `drop` argument to keep or discard groups with 1 observation.
  
* `geom_boxplot()` gains a new argument, `staplewidth` that can draw staples
  at the ends of whiskers (@teunbrand, #5126)
  
* `geom_boxplot()` gains an `outliers` argument to switch outliers on or off,
  in a manner that does affects the scale range. For hiding outliers that does
  not affect the scale range, you can continue to use `outlier.shape = NA` 
  (@teunbrand, #4892).
  
* Nicer error messages for xlim/ylim arguments in coord-* functions
  (@92amartins, #4601, #5297).

* You can now omit either `xend` or `yend` from `geom_segment()` as only one
  of these is now required. If one is missing, it will be filled from the `x`
  and `y` aesthetics respectively. This makes drawing horizontal or vertical
  segments a little bit more convenient (@teunbrand, #5140).
  
* When `geom_path()` has aesthetics varying within groups, the `arrow()` is
  applied to groups instead of individual segments (@teunbrand, #4935).
  
* `geom_text()` and `geom_label()` gained a `size.unit` parameter that set the 
  text size to millimetres, points, centimetres, inches or picas 
  (@teunbrand, #3799).
  
* `geom_label()` now uses the `angle` aesthetic (@teunbrand, #2785)

* The `label.padding` argument in `geom_label()` now supports inputs created
  with the `margin()` function (#5030).
  
* `ScaleContinuous$get_breaks()` now only calls `scales::zero_range()` on limits
  in transformed space, rather than in data space (#5304).
  
* Scales throw more informative messages (@teunbrand, #4185, #4258)
  
* `scale_*_manual()` with a named `values` argument now emits a warning when
  none of those names match the values found in the data (@teunbrand, #5298).
  
* The `name` argument in most scales is now explicitly the first argument 
  (#5535)
  
* The `translate_shape_string()` internal function is now exported for use in
  extensions of point layers (@teunbrand, #5191).
  
* To improve `width` calculation in bar plots with empty factor levels, 
  `resolution()` considers `mapped_discrete` values as having resolution 1 
  (@teunbrand, #5211)
  
* In `theme()`, some elements can be specified with `rel()` to inherit from
  `unit`-class objects in a relative fashion (@teunbrand, #3951).
  
* `theme()` now supports splicing a list of arguments (#5542).

* In the theme element hierarchy, parent elements that are a strict subclass
  of child elements now confer their subclass upon the children (#5457).
  
* New `plot.tag.location` in `theme()` can control placement of the plot tag
  in the `"margin"`, `"plot"` or the new `"panel"` option (#4297).
  
* `coord_munch()` can now close polygon shapes (@teunbrand, #3271)
  
* Aesthetics listed in `geom_*()` and `stat_*()` layers now point to relevant
  documentation (@teunbrand, #5123).
  
* The new argument `axes` in `facet_grid()` and `facet_wrap()` controls the
  display of axes at interior panel positions. Additionally, the `axis.labels`
  argument can be used to only draw tick marks or fully labelled axes 
  (@teunbrand, #4064).
  
* `coord_polar()` can have free scales in facets (@teunbrand, #2815).

* The `get_guide_data()` function can be used to extract position and label
  information from the plot (#5004).
  
* Improve performance of layers without positional scales (@zeehio, #4990)

* More informative error for mismatched 
  `direction`/`theme(legend.direction = ...)` arguments (#4364, #4930).

## Bug fixes

* Fixed regression in `guide_legend()` where the `linewidth` key size
  wasn't adapted to the width of the lines (#5160).

* In `guide_bins()`, the title no longer arbitrarily becomes offset from
  the guide when it has long labels.
  
* `guide_colourbar()` and `guide_coloursteps()` merge properly when one
  of the aesthetics is dropped (#5324).

* When using `geom_dotplot(binaxis = "x")` with a discrete y-variable, dots are
  now stacked from the y-position rather than from 0 (@teunbrand, #5462)
  
* `stat_count()` treats `x` as unique in the same manner `unique()` does 
  (#4609).
  
* The plot's title, subtitle and caption now obey horizontal text margins
  (#5533).
  
* Contour functions will not fail when `options("OutDec")` is not `.` (@eliocamp, #5555).

* Lines where `linewidth = NA` are now dropped in `geom_sf()` (#5204).

* `ggsave()` no longer sometimes creates new directories, which is now 
  controlled by the new `create.dir` argument (#5489).
  
* Legend titles no longer take up space if they've been removed by setting 
  `legend.title = element_blank()` (@teunbrand, #3587).
  
* `resolution()` has a small tolerance, preventing spuriously small resolutions 
  due to rounding errors (@teunbrand, #2516).
  
* `stage()` now works correctly, even with aesthetics that do not have scales 
  (#5408)
  
* `stat_ydensity()` with incomplete groups calculates the default `width` 
  parameter more stably (@teunbrand, #5396)
  
* The `size` argument in `annotation_logticks()` has been deprecated in favour
  of the `linewidth` argument (#5292).
  
* Binned scales now treat `NA`s in limits the same way continuous scales do 
  (#5355).

* Binned scales work better with `trans = "reverse"` (#5355).

* Integers are once again valid input to theme arguments that expect numeric
  input (@teunbrand, #5369)
  
* Legends in `scale_*_manual()` can show `NA` values again when the `values` is
  a named vector (@teunbrand, #5214, #5286).
  
* Fixed bug in `coord_sf()` where graticule lines didn't obey 
  `panel.grid.major`'s linewidth setting (@teunbrand, #5179)
  
* Fixed bug in `annotation_logticks()` when no suitable tick positions could
  be found (@teunbrand, #5248).
  
* The default width of `geom_bar()` is now based on panel-wise resolution of
  the data, rather than global resolution (@teunbrand, #4336).
  
* `stat_align()` is now applied per panel instead of globally, preventing issues
  when facets have different ranges (@teunbrand, #5227).
  
* A stacking bug in `stat_align()` was fixed (@teunbrand, #5176).

* `stat_contour()` and `stat_contour_filled()` now warn about and remove
  duplicated coordinates (@teunbrand, #5215).
  
* `guide_coloursteps()` and `guide_bins()` sort breaks (#5152). 
  
## Internal changes
  
* The `ScaleContinuous$get_breaks()` method no longer censors
  the computed breaks.
  
* The ggplot object now contains `$layout` which points to the `Layout` ggproto
  object and will be used by the `ggplot_build.ggplot` method. This was exposed
  so that package developers may extend the behaviour of the `Layout` ggproto 
  object without needing to develop an entirely new `ggplot_build` method 
  (@jtlandis, #5077).
  
* Guide building is now part of `ggplot_build()` instead of 
  `ggplot_gtable()` to allow guides to observe unmapped data (#5483).
  
* The `titleGrob()` function has been refactored to be faster and less
  complicated.

* The `scales_*()` functions related to managing the `<ScalesList>` class have
  been implemented as methods in the `<ScalesList>` class, rather than stray
  functions (#1310).
  
# ggplot2 3.4.4

This hotfix release adapts to a change in r-devel's `base::is.atomic()` and 
the upcoming retirement of maptools.

* `fortify()` for sp objects (e.g., `SpatialPolygonsDataFrame`) is now deprecated
  and will be removed soon in support of [the upcoming retirement of rgdal, rgeos,
  and maptools](https://r-spatial.org/r/2023/05/15/evolution4.html). In advance
  of the whole removal, `fortify(<SpatialPolygonsDataFrame>, region = ...)`
  no longer works as of this version (@yutannihilation, #5244).

# ggplot2 3.4.3
This hotfix release addresses a version comparison change in r-devel. There are
no user-facing or breaking changes.

# ggplot2 3.4.2
This is a hotfix release anticipating changes in r-devel, but folds in upkeep
changes and a few bug fixes as well.

## Minor improvements

* Various type checks and their messages have been standardised 
  (@teunbrand, #4834).
  
* ggplot2 now uses `scales::DiscreteRange` and `scales::ContinuousRange`, which
  are available to write scale extensions from scratch (@teunbrand, #2710).
  
* The `layer_data()`, `layer_scales()` and `layer_grob()` now have the default
  `plot = last_plot()` (@teunbrand, #5166).
  
* The `datetime_scale()` scale constructor is now exported for use in extension
  packages (@teunbrand, #4701).
  
## Bug fixes

* `update_geom_defaults()` and `update_stat_defaults()` now return properly 
  classed objects and have updated docs (@dkahle, #5146).

* For the purposes of checking required or non-missing aesthetics, character 
  vectors are no longer considered non-finite (@teunbrand, @4284).

* `annotation_logticks()` skips drawing ticks when the scale range is non-finite
  instead of throwing an error (@teunbrand, #5229).
  
* Fixed spurious warnings when the `weight` was used in `stat_bin_2d()`, 
  `stat_boxplot()`, `stat_contour()`, `stat_bin_hex()` and `stat_quantile()`
  (@teunbrand, #5216).

* To prevent changing the plotting order, `stat_sf()` is now computed per panel 
  instead of per group (@teunbrand, #4340).

* Fixed bug in `coord_sf()` where graticule lines didn't obey 
  `panel.grid.major`'s linewidth setting (@teunbrand, #5179).

* `geom_text()` drops observations where `angle = NA` instead of throwing an
  error (@teunbrand, #2757).
  
# ggplot2 3.4.1
This is a small release focusing on fixing regressions in the 3.4.0 release
and minor polishes.

## Breaking changes

* The computed variable `y` in `stat_ecdf()` has been superseded by `ecdf` to 
  prevent incorrect scale transformations (@teunbrand, #5113 and #5112).
  
## New features

* Added `scale_linewidth_manual()` and `scale_linewidth_identity()` to support
  the `linewidth` aesthetic (@teunbrand, #5050).
  
* `ggsave()` warns when multiple `filename`s are given, and only writes to the
  first file (@teunbrand, #5114).

## Bug fixes

* Fixed a regression in `geom_hex()` where aesthetics were replicated across 
  bins (@thomasp85, #5037 and #5044).
  
* Using two ordered factors as facetting variables in 
  `facet_grid(..., as.table = FALSE)` now throws a warning instead of an
  error (@teunbrand, #5109).
  
* Fixed misbehaviour of `draw_key_boxplot()` and `draw_key_crossbar()` with 
  skewed key aspect ratio (@teunbrand, #5082).
  
* Fixed spurious warning when `weight` aesthetic was used in `stat_smooth()` 
  (@teunbrand based on @clauswilke's suggestion, #5053).
  
* The `lwd` alias is now correctly replaced by `linewidth` instead of `size` 
  (@teunbrand based on @clauswilke's suggestion #5051).
  
* Fixed a regression in `Coord$train_panel_guides()` where names of guides were 
  dropped (@maxsutton, #5063).

In binned scales:

* Automatic breaks should no longer be out-of-bounds, and automatic limits are
  adjusted to include breaks (@teunbrand, #5082).
  
* Zero-range limits no longer throw an error and are treated akin to continuous
  scales with zero-range limits (@teunbrand, #5066).
  
* The `trans = "date"` and `trans = "time"` transformations were made compatible
  (@teunbrand, #4217).

# ggplot2 3.4.0
This is a minor release focusing on tightening up the internals and ironing out
some inconsistencies in the API. The biggest change is the addition of the 
`linewidth` aesthetic that takes of sizing the width of any line from `size`. 
This change, while attempting to be as non-breaking as possible, has the 
potential to change the look of some of your plots.

Other notable changes is a complete redo of the error and warning messaging in
ggplot2 using the cli package. Messaging is now better contextualised and it 
should be easier to identify which layer an error is coming from. Last, we have
now made the switch to using the vctrs package internally which means that 
support for vctrs classes as variables should improve, along with some small 
gains in rendering speed.

## Breaking changes

* A `linewidth` aesthetic has been introduced and supersedes the `size` 
  aesthetic for scaling the width of lines in line based geoms. `size` will 
  remain functioning but deprecated for these geoms and it is recommended to 
  update all code to reflect the new aesthetic. For geoms that have _both_ point 
  sizing and linewidth sizing (`geom_pointrange()` and `geom_sf`) `size` now 
  **only** refers to sizing of points which can leads to a visual change in old
  code (@thomasp85, #3672)
  
* The default line width for polygons in `geom_sf()` have been decreased to 0.2 
  to reflect that this is usually used for demarking borders where a thinner 
  line is better suited. This change was made since we already induced a 
  visual change in `geom_sf()` with the introduction of the `linewidth` 
  aesthetic.
  
* The dot-dot notation (`..var..`) and `stat()`, which have been superseded by
  `after_stat()`, are now formally deprecated (@yutannihilation, #3693).

* `qplot()` is now formally deprecated (@yutannihilation, #3956).

* `stage()` now properly refers to the values without scale transformations for
  the stage of `after_stat`. If your code requires the scaled version of the
  values for some reason, you have to apply the same transformation by yourself,
  e.g. `sqrt()` for `scale_{x,y}_sqrt()` (@yutannihilation and @teunbrand, #4155).

* Use `rlang::hash()` instead of `digest::digest()`. This update may lead to 
  changes in the automatic sorting of legends. In order to enforce a specific
  legend order use the `order` argument in the guide. (@thomasp85, #4458)

* referring to `x` in backquoted expressions with `label_bquote()` is no longer
  possible.

* The `ticks.linewidth` and `frame.linewidth` parameters of `guide_colourbar()`
  are now multiplied with `.pt` like elsewhere in ggplot2. It can cause visual
  changes when these arguments are not the defaults and these changes can be 
  restored to their previous behaviour by adding `/ .pt` (@teunbrand #4314).

* `scale_*_viridis_b()` now uses the full range of the viridis scales 
  (@gregleleu, #4737)

## New features

* `geom_col()` and `geom_bar()` gain a new `just` argument. This is set to `0.5`
  by default; use `just = 0`/`just = 1` to place columns on the left/right
  of the axis breaks.
  (@wurli, #4899)

* `geom_density()` and `stat_density()` now support `bounds` argument
  to estimate density with boundary correction (@echasnovski, #4013).

* ggplot now checks during statistical transformations whether any data 
  columns were dropped and warns about this. If stats intend to drop
  data columns they can declare them in the new field `dropped_aes`.
  (@clauswilke, #3250)

* `...` supports `rlang::list2` dynamic dots in all public functions. 
  (@mone27, #4764) 

* `theme()` now has a `strip.clip` argument, that can be set to `"off"` to 
  prevent the clipping of strip text and background borders (@teunbrand, #4118)
  
* `geom_contour()` now accepts a function in the `breaks` argument 
  (@eliocamp, #4652).

## Minor improvements and bug fixes

* Fix a bug in `position_jitter()` where infinity values were dropped (@javlon,
  #4790).

* `geom_linerange()` now respects the `na.rm` argument (#4927, @thomasp85)

* Improve the support for `guide_axis()` on `coord_trans()` 
  (@yutannihilation, #3959)
  
* Added `stat_align()` to align data without common x-coordinates prior to
  stacking. This is now the default stat for `geom_area()` (@thomasp85, #4850)

* Fix a bug in `stat_contour_filled()` where break value differences below a 
  certain number of digits would cause the computations to fail (@thomasp85, 
  #4874)

* Secondary axis ticks are now positioned more precisely, removing small visual
  artefacts with alignment between grid and ticks (@thomasp85, #3576)

* Improve `stat_function` documentation regarding `xlim` argument. 
  (@92amartins, #4474)

* Fix various issues with how `labels`, `breaks`, `limits`, and `show.limits`
  interact in the different binning guides (@thomasp85, #4831)

* Automatic break calculation now squishes the scale limits to the domain
  of the transformation. This allows `scale_{x/y}_sqrt()` to find breaks at 0   
  when appropriate (@teunbrand, #980).

* Using multiple modified aesthetics correctly will no longer trigger warnings. 
  If used incorrectly, the warning will now report the duplicated aesthetic 
  instead of `NA` (@teunbrand, #4707).

* `aes()` now supports the `!!!` operator in its first two arguments
  (#2675). Thanks to @yutannihilation and @teunbrand for draft
  implementations.

* Require rlang >= 1.0.0 (@billybarc, #4797)

* `geom_violin()` no longer issues "collapsing to unique 'x' values" warning
  (@bersbersbers, #4455)

* `annotate()` now documents unsupported geoms (`geom_abline()`, `geom_hline()`
  and `geom_vline()`), and warns when they are requested (@mikmart, #4719)

* `presidential` dataset now includes Trump's presidency (@bkmgit, #4703).

* `position_stack()` now works fully with `geom_text()` (@thomasp85, #4367)

* `geom_tile()` now correctly recognises missing data in `xmin`, `xmax`, `ymin`,
  and `ymax` (@thomasp85 and @sigmapi, #4495)

* `geom_hex()` will now use the binwidth from `stat_bin_hex()` if present, 
  instead of deriving it (@thomasp85, #4580)
  
* `geom_hex()` now works on non-linear coordinate systems (@thomasp85)

* Fixed a bug throwing errors when trying to render an empty plot with secondary
  axes (@thomasp85, #4509)

* Axes are now added correctly in `facet_wrap()` when `as.table = FALSE`
  (@thomasp85, #4553)

* Better compatibility of custom device functions in `ggsave()` 
  (@thomasp85, #4539)

* Binning scales are now more resilient to calculated limits that ends up being
  `NaN` after transformations (@thomasp85, #4510)

* Strip padding in `facet_grid()` is now only in effect if 
  `strip.placement = "outside"` _and_ an axis is present between the strip and 
  the panel (@thomasp85, #4610)

* Aesthetics of length 1 are now recycled to 0 if the length of the data is 0 
  (@thomasp85, #4588)

* Setting `size = NA` will no longer cause `guide_legend()` to error 
  (@thomasp85, #4559)

* Setting `stroke` to `NA` in `geom_point()` will no longer impair the sizing of
  the points (@thomasp85, #4624)

* `stat_bin_2d()` now correctly recognises the `weight` aesthetic 
  (@thomasp85, #4646)
  
* All geoms now have consistent exposure of linejoin and lineend parameters, and
  the guide keys will now respect these settings (@thomasp85, #4653)

* `geom_sf()` now respects `arrow` parameter for lines (@jakeruss, #4659)

* Updated documentation for `print.ggplot` to reflect that it returns
  the original plot, not the result of `ggplot_build()`. (@r2evans, #4390)

* `scale_*_manual()` no longer displays extra legend keys, or changes their 
  order, when a named `values` argument has more items than the data. To display
  all `values` on the legend instead, use
  `scale_*_manual(values = vals, limits = names(vals))`. (@teunbrand, @banfai, 
  #4511, #4534)

* Updated documentation for `geom_contour()` to correctly reflect argument 
  precedence between `bins` and `binwidth`. (@eliocamp, #4651)

* Dots in `geom_dotplot()` are now correctly aligned to the baseline when
  `stackratio != 1` and `stackdir != "up"` (@mjskay, #4614)

* Key glyphs for `geom_boxplot()`, `geom_crossbar()`, `geom_pointrange()`, and
  `geom_linerange()` are now orientation-aware (@mjskay, #4732)
  
* Updated documentation for `geom_smooth()` to more clearly describe effects of 
  the `fullrange` parameter (@thoolihan, #4399).

# ggplot2 3.3.6
This is a very small release only applying an internal change to comply with 
R 4.2 and its deprecation of `default.stringsAsFactors()`. There are no user
facing changes and no breaking changes.

# ggplot2 3.3.5
This is a very small release focusing on fixing a couple of untenable issues 
that surfaced with the 3.3.4 release

* Revert changes made in #4434 (apply transform to intercept in `geom_abline()`) 
  as it introduced undesirable issues far worse than the bug it fixed 
  (@thomasp85, #4514)
* Fixes an issue in `ggsave()` when producing emf/wmf files (@yutannihilation, 
  #4521)
* Warn when grDevices specific arguments are passed to ragg devices (@thomasp85, 
  #4524)
* Fix an issue where `coord_sf()` was reporting that it is non-linear
  even when data is provided in projected coordinates (@clauswilke, #4527)

# ggplot2 3.3.4
This is a larger patch release fixing a huge number of bugs and introduces a 
small selection of feature refinements.

## Features

* Alt-text can now be added to a plot using the `alt` label, i.e 
  `+ labs(alt = ...)`. Currently this alt text is not automatically propagated, 
  but we plan to integrate into Shiny, RMarkdown, and other tools in the future. 
  (@thomasp85, #4477)

* Add support for the BrailleR package for creating descriptions of the plot
  when rendered (@thomasp85, #4459)
  
* `coord_sf()` now has an argument `default_crs` that specifies the coordinate
  reference system (CRS) for non-sf layers and scale/coord limits. This argument
  defaults to `NULL`, which means non-sf layers are assumed to be in projected
  coordinates, as in prior ggplot2 versions. Setting `default_crs = sf::st_crs(4326)`
  provides a simple way to interpret x and y positions as longitude and latitude,
  regardless of the CRS used by `coord_sf()`. Authors of extension packages
  implementing `stat_sf()`-like functionality are encouraged to look at the source
  code of `stat_sf()`'s `compute_group()` function to see how to provide scale-limit
  hints to `coord_sf()` (@clauswilke, #3659).

* `ggsave()` now uses ragg to render raster output if ragg is available. It also
  handles custom devices that sets a default unit (e.g. `ragg::agg_png`) 
  correctly (@thomasp85, #4388)

* `ggsave()` now returns the saved file location invisibly (#3379, @eliocamp).
  Note that, as a side effect, an unofficial hack `<ggplot object> + ggsave()`
  no longer works (#4513).

* The scale arguments `limits`, `breaks`, `minor_breaks`, `labels`, `rescaler`
  and `oob` now accept purrr style lambda notation (@teunbrand, #4427). The same 
  is true for `as_labeller()` (and therefore also `labeller()`) 
  (@netique, #4188).

* Manual scales now allow named vectors passed to `values` to contain fewer 
  elements than existing in the data. Elements not present in values will be set
  to `NA` (@thomasp85, #3451)
  
* Date and datetime position scales support out-of-bounds (oob) arguments to 
  control how limits affect data outside those limits (@teunbrand, #4199).
  
## Fixes

* Fix a bug that `after_stat()` and `after_scale()` cannot refer to aesthetics
  if it's specified in the plot-global mapping (@yutannihilation, #4260).
  
* Fix bug in `annotate_logticks()` that would cause an error when used together
  with `coord_flip()` (@thomasp85, #3954)
  
* Fix a bug in `geom_abline()` that resulted in `intercept` not being subjected
  to the transformation of the y scale (@thomasp85, #3741)
  
* Extent the range of the line created by `geom_abline()` so that line ending
  is not visible for large linewidths (@thomasp85, #4024)

* Fix bug in `geom_dotplot()` where dots would be positioned wrong with 
  `stackgroups = TRUE` (@thomasp85, #1745)

* Fix calculation of confidence interval for locfit smoothing in `geom_smooth()`
  (@topepo, #3806)
  
* Fix bug in `geom_text()` where `"outward"` and `"inward"` justification for 
  some `angle` values was reversed (@aphalo, #4169, #4447)

* `ggsave()` now sets the default background to match the fill value of the
  `plot.background` theme element (@karawoo, #4057)

* It is now deprecated to specify `guides(<scale> = FALSE)` or
  `scale_*(guide = FALSE)` to remove a guide. Please use 
  `guides(<scale> = "none")` or `scale_*(guide = "none")` instead 
  (@yutannihilation, #4097)
  
* Fix a bug in `guide_bins()` where keys would disappear if the guide was 
  reversed (@thomasp85, #4210)
  
* Fix bug in `guide_coloursteps()` that would repeat the terminal bins if the
  breaks coincided with the limits of the scale (@thomasp85, #4019)

* Make sure that default labels from default mappings doesn't overwrite default
  labels from explicit mappings (@thomasp85, #2406)

* Fix bug in `labeller()` where parsing was turned off if `.multiline = FALSE`
  (@thomasp85, #4084)
  
* Make sure `label_bquote()` has access to the calling environment when 
  evaluating the labels (@thomasp85, #4141)

* Fix a bug in the layer implementation that introduced a new state after the 
  first render which could lead to a different look when rendered the second 
  time (@thomasp85, #4204)

* Fix a bug in legend justification where justification was lost of the legend
  dimensions exceeded the available size (@thomasp85, #3635)

* Fix a bug in `position_dodge2()` where `NA` values in thee data would cause an
  error (@thomasp85, #2905)

* Make sure `position_jitter()` creates the same jittering independent of 
  whether it is called by name or with constructor (@thomasp85, #2507)

* Fix a bug in `position_jitter()` where different jitters would be applied to 
  different position aesthetics of the same axis (@thomasp85, #2941)
  
* Fix a bug in `qplot()` when supplying `c(NA, NA)` as axis limits 
  (@thomasp85, #4027)
  
* Remove cross-inheritance of default discrete colour/fill scales and check the
  type and aesthetic of function output if `type` is a function 
  (@thomasp85, #4149)

* Fix bug in `scale_[x|y]_date()` where custom breaks functions that resulted in
  fractional dates would get misaligned (@thomasp85, #3965)
  
* Fix bug in `scale_[x|y]_datetime()` where a specified timezone would be 
  ignored by the scale (@thomasp85, #4007)
  
* Fix issue in `sec_axis()` that would throw warnings in the absence of any 
  secondary breaks (@thomasp85, #4368)

* `stat_bin()`'s computed variable `width` is now documented (#3522).
  
* `stat_count()` now computes width based on the full dataset instead of per 
  group (@thomasp85, #2047)

* Extended `stat_ecdf()` to calculate the cdf from either x or y instead from y 
  only (@jgjl, #4005)
  
* Fix a bug in `stat_summary_bin()` where one more than the requested number of
  bins would be created (@thomasp85, #3824)

* Only drop groups in `stat_ydensity()` when there are fewer than two data 
  points and throw a warning (@andrewwbutler, #4111).

* Fixed a bug in strip assembly when theme has `strip.text = element_blank()`
  and plots are faceted with multi-layered strips (@teunbrand, #4384).
  
* Using `theme(aspect.ratio = ...)` together with free space in `facet_grid()`
  now correctly throws an error (@thomasp85, #3834)

* Fixed a bug in `labeller()` so that `.default` is passed to `as_labeller()`
  when labellers are specified by naming faceting variables. (@waltersom, #4031)
  
* Updated style for example code (@rjake, #4092)

* ggplot2 now requires R >= 3.3 (#4247).

* ggplot2 now uses `rlang::check_installed()` to check if a suggested package is
  installed, which will offer to install the package before continuing (#4375, 
  @malcolmbarrett)

* Improved error with hint when piping a `ggplot` object into a facet function
  (#4379, @mitchelloharawild).

# ggplot2 3.3.3
This is a small patch release mainly intended to address changes in R and CRAN.
It further changes the licensing model of ggplot2 to an MIT license.

* Update the ggplot2 licence to an MIT license (#4231, #4232, #4233, and #4281)

* Use vdiffr conditionally so ggplot2 can be tested on systems without vdiffr

* Update tests to work with the new `all.equal()` defaults in R >4.0.3

* Fixed a bug that `guide_bins()` mistakenly ignore `override.aes` argument
  (@yutannihilation, #4085).

# ggplot2 3.3.2
This is a small release focusing on fixing regressions introduced in 3.3.1.

* Added an `outside` option to `annotation_logticks()` that places tick marks
  outside of the plot bounds. (#3783, @kbodwin)

* `annotation_raster()` adds support for native rasters. For large rasters,
  native rasters render significantly faster than arrays (@kent37, #3388)
  
* Facet strips now have dedicated position-dependent theme elements 
  (`strip.text.x.top`, `strip.text.x.bottom`, `strip.text.y.left`, 
  `strip.text.y.right`) that inherit from `strip.text.x` and `strip.text.y`, 
  respectively. As a consequence, some theme stylings now need to be applied to 
  the position-dependent elements rather than to the parent elements. This 
  change was already introduced in ggplot2 3.3.0 but not listed in the 
  changelog. (@thomasp85, #3683)

* Facets now handle layers containing no data (@yutannihilation, #3853).
  
* A newly added geom `geom_density_2d_filled()` and associated stat 
  `stat_density_2d_filled()` can draw filled density contours
  (@clauswilke, #3846).

* A newly added `geom_function()` is now recommended to use in conjunction
  with/instead of `stat_function()`. In addition, `stat_function()` now
  works with transformed y axes, e.g. `scale_y_log10()`, and in plots
  containing no other data or layers (@clauswilke, #3611, #3905, #3983).

* Fixed a bug in `geom_sf()` that caused problems with legend-type
  autodetection (@clauswilke, #3963).
  
* Support graphics devices that use the `file` argument instead of `fileneame` 
  in `ggsave()` (@bwiernik, #3810)
  
* Default discrete color scales are now configurable through the `options()` of 
  `ggplot2.discrete.colour` and `ggplot2.discrete.fill`. When set to a character 
  vector of colour codes (or list of character vectors)  with sufficient length, 
  these colours are used for the default scale. See `help(scale_colour_discrete)` 
  for more details and examples (@cpsievert, #3833).

* Default continuous colour scales (i.e., the `options()` 
  `ggplot2.continuous.colour` and `ggplot2.continuous.fill`, which inform the 
  `type` argument of `scale_fill_continuous()` and `scale_colour_continuous()`) 
  now accept a function, which allows more control over these default 
  `continuous_scale()`s (@cpsievert, #3827).

* A bug was fixed in `stat_contour()` when calculating breaks based on 
  the `bins` argument (@clauswilke, #3879, #4004).
  
* Data columns can now contain `Vector` S4 objects, which are widely used in the 
  Bioconductor project. (@teunbrand, #3837)

# ggplot2 3.3.1

This is a small release with no code change. It removes all malicious links to a 
site that got hijacked from the readme and pkgdown site.

# ggplot2 3.3.0

This is a minor release but does contain a range of substantial new features, 
along with the standard bug fixes. The release contains a few visual breaking
changes, along with breaking changes for extension developers due to a shift in
internal representation of the position scales and their axes. No user breaking
changes are included.

This release also adds Dewey Dunnington (@paleolimbot) to the core team.

## Breaking changes
There are no user-facing breaking changes, but a change in some internal 
representations that extension developers may have relied on, along with a few 
breaking visual changes which may cause visual tests in downstream packages to 
fail.

* The `panel_params` field in the `Layout` now contains a list of list of 
  `ViewScale` objects, describing the trained coordinate system scales, instead
  of the list object used before. Any extensions that use this field will likely
  break, as will unit tests that checks aspects of this.

* `element_text()` now issues a warning when vectorized arguments are provided, 
  as in `colour = c("red", "green", "blue")`. Such use is discouraged and not 
  officially supported (@clauswilke, #3492).

* Changed `theme_grey()` setting for legend key so that it creates no border 
  (`NA`) rather than drawing a white one. (@annennenne, #3180)

* `geom_ribbon()` now draws separate lines for the upper and lower intervals if
  `colour` is mapped. Similarly, `geom_area()` and `geom_density()` now draw
  the upper lines only in the same case by default. If you want old-style full
  stroking, use `outline.type = "full"` (@yutannihilation, #3503 / @thomasp85, #3708).

## New features

* The evaluation time of aesthetics can now be controlled to a finer degree. 
  `after_stat()` supersedes the use of `stat()` and `..var..`-notation, and is
  joined by `after_scale()` to allow for mapping to scaled aesthetic values. 
  Remapping of the same aesthetic is now supported with `stage()`, so you can 
  map a data variable to a stat aesthetic, and remap the same aesthetic to 
  something else after statistical transformation (@thomasp85, #3534)

* All `coord_*()` functions with `xlim` and `ylim` arguments now accept
  vectors with `NA` as a placeholder for the minimum or maximum value
  (e.g., `ylim = c(0, NA)` would zoom the y-axis from 0 to the 
  maximum value observed in the data). This mimics the behaviour
  of the `limits` argument in continuous scale functions
  (@paleolimbot, #2907).

* Allowed reversing of discrete scales by re-writing `get_limits()` 
  (@AnneLyng, #3115)
  
* All geoms and stats that had a direction (i.e. where the x and y axes had 
  different interpretation), can now freely choose their direction, instead of
  relying on `coord_flip()`. The direction is deduced from the aesthetic 
  mapping, but can also be specified directly with the new `orientation` 
  argument (@thomasp85, #3506).
  
* Position guides can now be customized using the new `guide_axis()`, which can 
  be passed to position `scale_*()` functions or via `guides()`. The new axis 
  guide (`guide_axis()`) comes with arguments `check.overlap` (automatic removal 
  of overlapping labels), `angle` (easy rotation of axis labels), and
  `n.dodge` (dodge labels into multiple rows/columns) (@paleolimbot, #3322).
  
* A new scale type has been added, that allows binning of aesthetics at the 
  scale level. It has versions for both position and non-position aesthetics and
  comes with two new guides (`guide_bins` and `guide_coloursteps`) 
  (@thomasp85, #3096)
  
* `scale_x_continuous()` and `scale_y_continuous()` gains an `n.breaks` argument
  guiding the number of automatic generated breaks (@thomasp85, #3102)

* Added `stat_contour_filled()` and `geom_contour_filled()`, which compute 
  and draw filled contours of gridded data (@paleolimbot, #3044). 
  `geom_contour()` and `stat_contour()` now use the isoband package
  to compute contour lines. The `complete` parameter (which was undocumented
  and has been unused for at least four years) was removed (@paleolimbot, #3044).
  
* Themes have gained two new parameters, `plot.title.position` and 
  `plot.caption.position`, that can be used to customize how plot
  title/subtitle and plot caption are positioned relative to the overall plot
  (@clauswilke, #3252).

## Extensions
  
* `Geom` now gains a `setup_params()` method in line with the other ggproto
  classes (@thomasp85, #3509)

* The newly added function `register_theme_elements()` now allows developers
  of extension packages to define their own new theme elements and place them
  into the ggplot2 element tree (@clauswilke, #2540).

## Minor improvements and bug fixes

* `coord_trans()` now draws second axes and accepts `xlim`, `ylim`,
  and `expand` arguments to bring it up to feature parity with 
  `coord_cartesian()`. The `xtrans` and `ytrans` arguments that were 
  deprecated in version 1.0.1 in favour of `x` and `y` 
  were removed (@paleolimbot, #2990).

* `coord_trans()` now calculates breaks using the expanded range 
  (previously these were calculated using the unexpanded range, 
  which resulted in differences between plots made with `coord_trans()`
  and those made with `coord_cartesian()`). The expansion for discrete axes 
  in `coord_trans()` was also updated such that it behaves identically
  to that in `coord_cartesian()` (@paleolimbot, #3338).

* `expand_scale()` was deprecated in favour of `expansion()` for setting
  the `expand` argument of `x` and `y` scales (@paleolimbot).

* `geom_abline()`, `geom_hline()`, and `geom_vline()` now issue 
  more informative warnings when supplied with set aesthetics
  (i.e., `slope`, `intercept`, `yintercept`, and/or `xintercept`)
  and mapped aesthetics (i.e., `data` and/or `mapping`).

* Fix a bug in `geom_raster()` that squeezed the image when it went outside 
  scale limits (#3539, @thomasp85)

* `geom_sf()` now determines the legend type automatically (@microly, #3646).
  
* `geom_sf()` now removes rows that can't be plotted due to `NA` aesthetics 
  (#3546, @thomasp85)

* `geom_sf()` now applies alpha to linestring geometries 
  (#3589, @yutannihilation).

* `gg_dep()` was deprecated (@perezp44, #3382).

* Added function `ggplot_add.by()` for lists created with `by()`, allowing such
  lists to be added to ggplot objects (#2734, @Maschette)

* ggplot2 no longer depends on reshape2, which means that it no longer 
  (recursively) needs plyr, stringr, or stringi packages.

* Increase the default `nbin` of `guide_colourbar()` to place the ticks more 
  precisely (#3508, @yutannihilation).

* `manual_scale()` now matches `values` with the order of `breaks` whenever
  `values` is an unnamed vector. Previously, unnamed `values` would match with
  the limits of the scale and ignore the order of any `breaks` provided. Note
  that this may change the appearance of plots that previously relied on the
  unordered behaviour (#2429, @idno0001).

* `scale_manual_*(limits = ...)` now actually limits the scale (#3262,
  @yutannihilation).

* Fix a bug when `show.legend` is a named logical vector 
  (#3461, @yutannihilation).

* Added weight aesthetic option to `stat_density()` and made scaling of 
  weights the default (@annennenne, #2902)
  
* `stat_density2d()` can now take an `adjust` parameter to scale the default 
  bandwidth. (#2860, @haleyjeppson)

* `stat_smooth()` uses `REML` by default, if `method = "gam"` and
  `gam`'s method is not specified (@ikosmidis, #2630).

* stacking text when calculating the labels and the y axis with
  `stat_summary()` now works (@ikosmidis, #2709)
  
* `stat_summary()` and related functions now support rlang-style lambda functions
  (#3568, @dkahle).

* The data mask pronoun, `.data`, is now stripped from default labels.

* Addition of partial themes to plots has been made more predictable;
  stepwise addition of individual partial themes is now equivalent to
  addition of multple theme elements at once (@clauswilke, #3039).

* Facets now don't fail even when some variable in the spec are not available
  in all layers (@yutannihilation, #2963).

# ggplot2 3.2.1

This is a patch release fixing a few regressions introduced in 3.2.0 as well as
fixing some unit tests that broke due to upstream changes.

* `position_stack()` no longer changes the order of the input data. Changes to 
  the internal behaviour of `geom_ribbon()` made this reordering problematic 
  with ribbons that spanned `y = 0` (#3471)
* Using `qplot()` with a single positional aesthetic will no longer title the
  non-specified scale as `"NULL"` (#3473)
* Fixes unit tests for sf graticule labels caused by changes to sf

# ggplot2 3.2.0

This is a minor release with an emphasis on internal changes to make ggplot2 
faster and more consistent. The few interface changes will only affect the 
aesthetics of the plot in minor ways, and will only potentially break code of
extension developers if they have relied on internals that have been changed. 
This release also sees the addition of Hiroaki Yutani (@yutannihilation) to the 
core developer team.

With the release of R 3.6, ggplot2 now requires the R version to be at least 3.2,
as the tidyverse is committed to support 5 major versions of R.

## Breaking changes

* Two patches (#2996 and #3050) fixed minor rendering problems. In most cases,
  the visual changes are so subtle that they are difficult to see with the naked
  eye. However, these changes are detected by the vdiffr package, and therefore
  any package developers who use vdiffr to test for visual correctness of ggplot2
  plots will have to regenerate all reference images.
  
* In some cases, ggplot2 now produces a warning or an error for code that previously
  produced plot output. In all these cases, the previous plot output was accidental,
  and the plotting code uses the ggplot2 API in a way that would lead to undefined
  behavior. Examples include a missing `group` aesthetic in `geom_boxplot()` (#3316),
  annotations across multiple facets (#3305), and not using aesthetic mappings when
  drawing ribbons with `geom_ribbon()` (#3318).

## New features

* This release includes a range of internal changes that speeds up plot 
  generation. None of the changes are user facing and will not break any code,
  but in general ggplot2 should feel much faster. The changes includes, but are
  not limited to:
  
  - Caching ascent and descent dimensions of text to avoid recalculating it for
    every title.
  
  - Using a faster data.frame constructor as well as faster indexing into 
    data.frames
    
  - Removing the plyr dependency, replacing plyr functions with faster 
    equivalents.

* `geom_polygon()` can now draw polygons with holes using the new `subgroup` 
  aesthetic. This functionality requires R 3.6.0 (@thomasp85, #3128)

* Aesthetic mappings now accept functions that return `NULL` (@yutannihilation,
  #2997).

* `stat_function()` now accepts rlang/purrr style anonymous functions for the 
  `fun` parameter (@dkahle, #3159).

* `geom_rug()` gains an "outside" option to allow for moving the rug tassels to 
  outside the plot area (@njtierney, #3085) and a `length` option to allow for 
  changing the length of the rug lines (@daniel-wells, #3109). 
  
* All geoms now take a `key_glyph` paramter that allows users to customize
  how legend keys are drawn (@clauswilke, #3145). In addition, a new key glyph
  `timeseries` is provided to draw nice legends for time series
  (@mitchelloharawild, #3145).

## Extensions

* Layers now have a new member function `setup_layer()` which is called at the
  very beginning of the plot building process and which has access to the 
  original input data and the plot object being built. This function allows the 
  creation of custom layers that autogenerate aesthetic mappings based on the 
  input data or that filter the input data in some form. For the time being, this
  feature is not exported, but it has enabled the development of a new layer type,
  `layer_sf()` (see next item). Other special-purpose layer types may be added
  in the future (@clauswilke, #2872).
  
* A new layer type `layer_sf()` can auto-detect and auto-map sf geometry
  columns in the data. It should be used by extension developers who are writing
  new sf-based geoms or stats (@clauswilke, #3232).

* `x0` and `y0` are now recognized positional aesthetics so they will get scaled 
  if used in extension geoms and stats (@thomasp85, #3168)
  
* Continuous scale limits now accept functions which accept the default
  limits and return adjusted limits. This makes it possible to write
  a function that e.g. ensures the limits are always a multiple of 100,
  regardless of the data (@econandrew, #2307).

## Minor improvements and bug fixes

* `cut_width()` now accepts `...` to pass further arguments to `base::cut.default()`
   like `cut_number()` and `cut_interval()` already did (@cderv, #3055)

* `coord_map()` now can have axes on the top and right (@karawoo, #3042).

* `coord_polar()` now correctly rescales the secondary axis (@linzi-sg, #3278)

* `coord_sf()`, `coord_map()`, and `coord_polar()` now squash `-Inf` and `Inf`
  into the min and max of the plot (@yutannihilation, #2972).

* `coord_sf()` graticule lines are now drawn in the same thickness as panel grid 
  lines in `coord_cartesian()`, and seting panel grid lines to `element_blank()` 
  now also works in `coord_sf()` 
  (@clauswilke, #2991, #2525).

* `economics` data has been regenerated. This leads to some changes in the
  values of all columns (especially in `psavert`), but more importantly, strips 
  the grouping attributes from `economics_long`.

* `element_line()` now fills closed arrows (@yutannihilation, #2924).

* Facet strips on the left side of plots now have clipping turned on, preventing
  text from running out of the strip and borders from looking thicker than for
  other strips (@karawoo, #2772 and #3061).

* ggplot2 now works in Turkish locale (@yutannihilation, #3011).

* Clearer error messages for inappropriate aesthetics (@clairemcwhite, #3060).

* ggplot2 no longer attaches any external packages when using functions that 
  depend on packages that are suggested but not imported by ggplot2. The 
  affected functions include `geom_hex()`, `stat_binhex()`, 
  `stat_summary_hex()`, `geom_quantile()`, `stat_quantile()`, and `map_data()` 
  (@clauswilke, #3126).
  
* `geom_area()` and `geom_ribbon()` now sort the data along the x-axis in the 
  `setup_data()` method rather than as part of `draw_group()` (@thomasp85, 
  #3023)

* `geom_hline()`, `geom_vline()`, and `geom_abline()` now throw a warning if the 
  user supplies both an `xintercept`, `yintercept`, or `slope` value and a 
  mapping (@RichardJActon, #2950).

* `geom_rug()` now works with `coord_flip()` (@has2k1, #2987).

* `geom_violin()` no longer throws an error when quantile lines fall outside 
  the violin polygon (@thomasp85, #3254).

* `guide_legend()` and `guide_colorbar()` now use appropriate spacing between legend
  key glyphs and legend text even if the legend title is missing (@clauswilke, #2943).

* Default labels are now generated more consistently; e.g., symbols no longer
  get backticks, and long expressions are abbreviated with `...`
  (@yutannihilation, #2981).

* All-`Inf` layers are now ignored for picking the scale (@yutannihilation, 
  #3184).
  
* Diverging Brewer colour palette now use the correct mid-point colour 
  (@dariyasydykova, #3072).
  
* `scale_color_continuous()` now points to `scale_colour_continuous()` so that 
  it will handle `type = "viridis"` as the documentation states (@hlendway, 
  #3079).

* `scale_shape_identity()` now works correctly with `guide = "legend"` 
  (@malcolmbarrett, #3029)
  
* `scale_continuous` will now draw axis line even if the length of breaks is 0
  (@thomasp85, #3257)

* `stat_bin()` will now error when the number of bins exceeds 1e6 to avoid 
  accidentally freezing the user session (@thomasp85).
  
* `sec_axis()` now places ticks accurately when using nonlinear transformations (@dpseidel, #2978).

* `facet_wrap()` and `facet_grid()` now automatically remove NULL from facet
  specs, and accept empty specs (@yutannihilation, #3070, #2986).

* `stat_bin()` now handles data with only one unique value (@yutannihilation 
  #3047).

* `sec_axis()` now accepts functions as well as formulas (@yutannihilation, #3031).

*   New theme elements allowing different ticks lengths for each axis. For instance,
    this can be used to have inwards ticks on the x-axis (`axis.ticks.length.x`) and
    outwards ticks on the y-axis (`axis.ticks.length.y`) (@pank, #2935).

* The arguments of `Stat*$compute_layer()` and `Position*$compute_layer()` are
  now renamed to always match the ones of `Stat$compute_layer()` and
  `Position$compute_layer()` (@yutannihilation, #3202).

* `geom_*()` and `stat_*()` now accepts purrr-style lambda notation
  (@yutannihilation, #3138).

* `geom_tile()` and `geom_rect()` now draw rectangles without notches at the
  corners. The style of the corner can be controlled by `linejoin` parameters
  (@yutannihilation, #3050).

# ggplot2 3.1.0

## Breaking changes

This is a minor release and breaking changes have been kept to a minimum. End users of 
ggplot2 are unlikely to encounter any issues. However, there are a few items that developers 
of ggplot2 extensions should be aware of. For additional details, see also the discussion 
accompanying issue #2890.

*   In non-user-facing internal code (specifically in the `aes()` function and in
    the `aesthetics` argument of scale functions), ggplot2 now always uses the British
    spelling for aesthetics containing the word "colour". When users specify a "color"
    aesthetic it is automatically renamed to "colour". This renaming is also applied
    to non-standard aesthetics that contain the word "color". For example, "point_color"
    is renamed to "point_colour". This convention makes it easier to support both
    British and American spelling for novel, non-standard aesthetics, but it may require
    some adjustment for packages that have previously introduced non-standard color
    aesthetics using American spelling. A new function `standardise_aes_names()` is
    provided in case extension writers need to perform this renaming in their own code
    (@clauswilke, #2649).

*   Functions that generate other functions (closures) now force the arguments that are
    used from the generated functions, to avoid hard-to-catch errors. This may affect
    some users of manual scales (such as `scale_colour_manual()`, `scale_fill_manual()`,
    etc.) who depend on incorrect behavior (@krlmlr, #2807).
    
*   `Coord` objects now have a function `backtransform_range()` that returns the
    panel range in data coordinates. This change may affect developers of custom coords,
    who now should implement this function. It may also affect developers of custom
    geoms that use the `range()` function. In some applications, `backtransform_range()`
    may be more appropriate (@clauswilke, #2821).


## New features

*   `coord_sf()` has much improved customization of axis tick labels. Labels can now
    be set manually, and there are two new parameters, `label_graticule` and
    `label_axes`, that can be used to specify which graticules to label on which side
    of the plot (@clauswilke, #2846, #2857, #2881).
    
*   Two new geoms `geom_sf_label()` and `geom_sf_text()` can draw labels and text
    on sf objects. Under the hood, a new `stat_sf_coordinates()` calculates the
    x and y coordinates from the coordinates of the sf geometries. You can customize
    the calculation method via `fun.geometry` argument (@yutannihilation, #2761).
    

## Minor improvements and fixes

*   `benchplot()` now uses tidy evaluation (@dpseidel, #2699).

*   The error message in `compute_aesthetics()` now only provides the names of
    aesthetics with mismatched lengths, rather than all aesthetics (@karawoo,
    #2853).

*   For faceted plots, data is no longer internally reordered. This makes it
    safer to feed data columns into `aes()` or into parameters of geoms or
    stats. However, doing so remains discouraged (@clauswilke, #2694).

*   `coord_sf()` now also understands the `clip` argument, just like the other
    coords (@clauswilke, #2938).

*   `fortify()` now displays a more informative error message for
    `grouped_df()` objects when dplyr is not installed (@jimhester, #2822).

*   All `geom_*()` now display an informative error message when required 
    aesthetics are missing (@dpseidel, #2637 and #2706).

*   `geom_boxplot()` now understands the `width` parameter even when used with
    a non-standard stat, such as `stat_identity()` (@clauswilke, #2893).
    
*  `geom_hex()` now understands the `size` and `linetype` aesthetics
   (@mikmart, #2488).
    
*   `geom_hline()`, `geom_vline()`, and `geom_abline()` now work properly
    with `coord_trans()` (@clauswilke, #2149, #2812).
    
*   `geom_text(..., parse = TRUE)` now correctly renders the expected number of
    items instead of silently dropping items that are empty expressions, e.g.
    the empty string "". If an expression spans multiple lines, we take just
    the first line and drop the rest. This same issue is also fixed for
    `geom_label()` and the axis labels for `geom_sf()` (@slowkow, #2867).

*   `geom_sf()` now respects `lineend`, `linejoin`, and `linemitre` parameters 
    for lines and polygons (@alistaire47, #2826).
    
*   `ggsave()` now exits without creating a new graphics device if previously
    none was open (@clauswilke, #2363).

*   `labs()` now has named arguments `title`, `subtitle`, `caption`, and `tag`.
    Also, `labs()` now accepts tidyeval (@yutannihilation, #2669).

*   `position_nudge()` is now more robust and nudges only in the direction
    requested. This enables, for example, the horizontal nudging of boxplots
    (@clauswilke, #2733).

*   `sec_axis()` and `dup_axis()` now return appropriate breaks for the secondary
    axis when applied to log transformed scales (@dpseidel, #2729).

*   `sec_axis()` now works as expected when used in combination with tidy eval
    (@dpseidel, #2788).

*   `scale_*_date()`, `scale_*_time()` and `scale_*_datetime()` can now display 
    a secondary axis that is a __one-to-one__ transformation of the primary axis,
    implemented using the `sec.axis` argument to the scale constructor 
    (@dpseidel, #2244).
    
*   `stat_contour()`, `stat_density2d()`, `stat_bin2d()`,  `stat_binhex()`
    now calculate normalized statistics including `nlevel`, `ndensity`, and
    `ncount`. Also, `stat_density()` now includes the calculated statistic 
    `nlevel`, an alias for `scaled`, to better match the syntax of `stat_bin()`
    (@bjreisman, #2679).

# ggplot2 3.0.0

## Breaking changes

*   ggplot2 now supports/uses tidy evaluation (as described below). This is a 
    major change and breaks a number of packages; we made this breaking change 
    because it is important to make ggplot2 more programmable, and to be more 
    consistent with the rest of the tidyverse. The best general (and detailed)
    introduction to tidy evaluation can be found in the meta programming
    chapters in [Advanced R](https://adv-r.hadley.nz).
    
    The primary developer facing change is that `aes()` now contains 
    quosures (expression + environment pairs) rather than symbols, and you'll 
    need to take a different approach to extracting the information you need. 
    A common symptom of this change are errors "undefined columns selected" or 
    "invalid 'type' (list) of argument" (#2610). As in the previous version,
    constants (like `aes(x = 1)` or `aes(colour = "smoothed")`) are stored
    as is.
    
    In this version of ggplot2, if you need to describe a mapping in a string, 
    use `quo_name()` (to generate single-line strings; longer expressions may 
    be abbreviated) or `quo_text()` (to generate non-abbreviated strings that
    may span multiple lines). If you do need to extract the value of a variable
    instead use `rlang::eval_tidy()`. You may want to condition on 
    `(packageVersion("ggplot2") <= "2.2.1")` so that your code can work with
    both released and development versions of ggplot2.
    
    We recognise that this is a big change and if you're not already familiar
    with rlang, there's a lot to learn. If you are stuck, or need any help,
    please reach out on <https://forum.posit.co/>.

*   Error: Column `y` must be a 1d atomic vector or a list

    Internally, ggplot2 now uses `as.data.frame(tibble::as_tibble(x))` to
    convert a list into a data frame. This improves ggplot2's support for
    list-columns (needed for sf support), at a small cost: you can no longer
    use matrix-columns. Note that unlike tibble we still allow column vectors
    such as returned by `base::scale()` because of their widespread use.

*   Error: More than one expression parsed
  
    Previously `aes_string(x = c("a", "b", "c"))` silently returned 
    `aes(x = a)`. Now this is a clear error.

*   Error: `data` must be uniquely named but has duplicate columns
  
    If layer data contains columns with identical names an error will be 
    thrown. In earlier versions the first occurring column was chosen silently,
    potentially masking that the wrong data was chosen.

*   Error: Aesthetics must be either length 1 or the same as the data
    
    Layers are stricter about the columns they will combine into a single
    data frame. Each aesthetic now must be either the same length as the data
    frame or a single value. This makes silent recycling errors much less likely.

*   Error: `coord_*` doesn't support free scales 
   
    Free scales only work with selected coordinate systems; previously you'd
    get an incorrect plot.

*   Error in f(...) : unused argument (range = c(0, 1))

    This is because the `oob` argument to scale has been set to a function
    that only takes a single argument; it needs to take two arguments
    (`x`, and `range`). 

*   Error: unused argument (output)
  
    The function `guide_train()` now has an optional parameter `aesthetic`
    that allows you to override the `aesthetic` setting in the scale.
    To make your code work with the both released and development versions of 
    ggplot2 appropriate, add `aesthetic = NULL` to the `guide_train()` method
    signature.
    
    ```R
    # old
    guide_train.legend <- function(guide, scale) {...}
    
    # new 
    guide_train.legend <- function(guide, scale, aesthetic = NULL) {...}
    ```
    
    Then, inside the function, replace `scale$aesthetics[1]`,
    `aesthetic %||% scale$aesthetics[1]`. (The %||% operator is defined in the 
    rlang package).
    
    ```R
    # old
    setNames(list(scale$map(breaks)), scale$aesthetics[1])

    # new
    setNames(list(scale$map(breaks)), aesthetic %||% scale$aesthetics[1])
    ```

*   The long-deprecated `subset` argument to `layer()` has been removed.

## Tidy evaluation

* `aes()` now supports quasiquotation so that you can use `!!`, `!!!`,
  and `:=`. This replaces `aes_()` and `aes_string()` which are now
  soft-deprecated (but will remain around for a long time).

* `facet_wrap()` and `facet_grid()` now support `vars()` inputs. Like
  `dplyr::vars()`, this helper quotes its inputs and supports
  quasiquotation. For instance, you can now supply faceting variables
  like this: `facet_wrap(vars(am, cyl))` instead of 
  `facet_wrap(~am + cyl)`. Note that the formula interface is not going 
  away and will not be deprecated. `vars()` is simply meant to make it 
  easier to create functions around `facet_wrap()` and `facet_grid()`.

  The first two arguments of `facet_grid()` become `rows` and `cols`
  and now support `vars()` inputs. Note however that we took special
  care to ensure complete backward compatibility. With this change
  `facet_grid(vars(cyl), vars(am, vs))` is equivalent to
  `facet_grid(cyl ~ am + vs)`, and `facet_grid(cols = vars(am, vs))` is
  equivalent to `facet_grid(. ~ am + vs)`.

  One nice aspect of the new interface is that you can now easily
  supply names: `facet_grid(vars(Cylinder = cyl), labeller =
  label_both)` will give nice label titles to the facets. Of course,
  those names can be unquoted with the usual tidy eval syntax.

### sf

* ggplot2 now has full support for sf with `geom_sf()` and `coord_sf()`:

  ```r
  nc <- sf::st_read(system.file("shape/nc.shp", package = "sf"), quiet = TRUE)
  ggplot(nc) +
    geom_sf(aes(fill = AREA))
  ```
  It supports all simple features, automatically aligns CRS across layers, sets
  up the correct aspect ratio, and draws a graticule.

## New features

* ggplot2 now works on R 3.1 onwards, and uses the 
  [vdiffr](https://github.com/r-lib/vdiffr) package for visual testing.

* In most cases, accidentally using `%>%` instead of `+` will generate an 
  informative error (#2400).

* New syntax for calculated aesthetics. Instead of using `aes(y = ..count..)` 
  you can (and should!) use `aes(y = stat(count))`. `stat()` is a real function 
  with documentation which hopefully will make this part of ggplot2 less 
  confusing (#2059).
  
  `stat()` is particularly nice for more complex calculations because you 
  only need to specify it once: `aes(y = stat(count / max(count)))`,
  rather than `aes(y = ..count.. / max(..count..))`
  
* New `tag` label for adding identification tags to plots, typically used for 
  labelling a subplot with a letter. Add a tag with `labs(tag = "A")`, style it 
  with the `plot.tag` theme element, and control position with the
  `plot.tag.position` theme setting (@thomasp85).

### Layers: geoms, stats, and position adjustments

* `geom_segment()` and `geom_curve()` have a new `arrow.fill` parameter which 
  allows you to specify a separate fill colour for closed arrowheads 
  (@hrbrmstr and @clauswilke, #2375).

* `geom_point()` and friends can now take shapes as strings instead of integers,
  e.g. `geom_point(shape = "diamond")` (@daniel-barnett, #2075).

* `position_dodge()` gains a `preserve` argument that allows you to control
  whether the `total` width at each `x` value is preserved (the current 
  default), or ensure that the width of a `single` element is preserved
  (what many people want) (#1935).

* New `position_dodge2()` provides enhanced dodging for boxplots. Compared to
  `position_dodge()`, `position_dodge2()` compares `xmin` and `xmax` values  
  to determine which elements overlap, and spreads overlapping elements evenly
  within the region of overlap. `position_dodge2()` is now the default position
  adjustment for `geom_boxplot()`, because it handles `varwidth = TRUE`, and 
  will be considered for other geoms in the future.
  
  The `padding` parameter adds a small amount of padding between elements 
  (@karawoo, #2143) and a `reverse` parameter allows you to reverse the order 
  of placement (@karawoo, #2171).
  
* New `stat_qq_line()` makes it easy to add a simple line to a Q-Q plot, which 
  makes it easier to judge the fit of the theoretical distribution 
  (@nicksolomon).

### Scales and guides

* Improved support for mapping date/time variables to `alpha`, `size`, `colour`, 
  and `fill` aesthetics, including `date_breaks` and `date_labels` arguments 
  (@karawoo, #1526), and new `scale_alpha()` variants (@karawoo, #1526).

* Improved support for ordered factors. Ordered factors throw a warning when 
  mapped to shape (unordered factors do not), and do not throw warnings when 
  mapped to size or alpha (unordered factors do). Viridis is used as the 
  default colour and fill scale for ordered factors (@karawoo, #1526).

* The `expand` argument of `scale_*_continuous()` and `scale_*_discrete()`
  now accepts separate expansion values for the lower and upper range
  limits. The expansion limits can be specified using the convenience
  function `expand_scale()`.
  
  Separate expansion limits may be useful for bar charts, e.g. if one
  wants the bottom of the bars to be flush with the x axis but still 
  leave some (automatically calculated amount of) space above them:
  
    ```r
    ggplot(mtcars) +
        geom_bar(aes(x = factor(cyl))) +
        scale_y_continuous(expand = expand_scale(mult = c(0, .1)))
    ```
  
  It can also be useful for line charts, e.g. for counts over time,
  where one wants to have a ’hard’ lower limit of y = 0 but leave the
  upper limit unspecified (and perhaps differing between panels), with
  some extra space above the highest point on the line (with symmetrical 
  limits, the extra space above the highest point could in some cases 
  cause the lower limit to be negative).
  
  The old syntax for the `expand` argument will, of course, continue
  to work (@huftis, #1669).

* `scale_colour_continuous()` and `scale_colour_gradient()` are now controlled 
  by global options `ggplot2.continuous.colour` and `ggplot2.continuous.fill`. 
  These can be set to `"gradient"` (the default) or `"viridis"` (@karawoo).

* New `scale_colour_viridis_c()`/`scale_fill_viridis_c()` (continuous) and
  `scale_colour_viridis_d()`/`scale_fill_viridis_d()` (discrete) make it
  easy to use Viridis colour scales (@karawoo, #1526).

* Guides for `geom_text()` now accept custom labels with 
  `guide_legend(override.aes = list(label = "foo"))` (@brianwdavis, #2458).

### Margins

* Strips gain margins on all sides by default. This means that to fully justify
  text to the edge of a strip, you will need to also set the margins to 0
  (@karawoo).

* Rotated strip labels now correctly understand `hjust` and `vjust` parameters
  at all angles (@karawoo).

* Strip labels now understand justification relative to the direction of the
  text, meaning that in y facets, the strip text can be placed at either end of
  the strip using `hjust` (@karawoo).

* Legend titles and labels get a little extra space around them, which 
  prevents legend titles from overlapping the legend at large font sizes 
  (@karawoo, #1881).

## Extension points

* New `autolayer()` S3 generic (@mitchelloharawild, #1974). This is similar
  to `autoplot()` but produces layers rather than complete plots.

* Custom objects can now be added using `+` if a `ggplot_add` method has been
  defined for the class of the object (@thomasp85).

* Theme elements can now be subclassed. Add a `merge_element` method to control
  how properties are inherited from the parent element. Add an `element_grob` 
  method to define how elements are rendered into grobs (@thomasp85, #1981).

* Coords have gained new extension mechanisms.
  
    If you have an existing coord extension, you will need to revise the
    specification of the `train()` method. It is now called 
    `setup_panel_params()` (better reflecting what it actually does) and now 
    has arguments `scale_x`, and `scale_y` (the x and y scales respectively) 
    and `param`, a list of plot specific parameters generated by 
    `setup_params()`.

    What was formerly called `scale_details` (in coords), `panel_ranges` 
    (in layout) and `panel_scales` (in geoms) are now consistently called
    `panel_params` (#1311). These are parameters of the coord that vary from
    panel to panel.

* `ggplot_build()` and `ggplot_gtable()` are now generics, so ggplot-subclasses 
  can define additional behavior during the build stage.

* `guide_train()`, `guide_merge()`, `guide_geom()`, and `guide_gengrob()`
  are now exported as they are needed if you want to design your own guide.
  They are not currently documented; use at your own risk (#2528).

* `scale_type()` generic is now exported and documented. Use this if you 
  want to extend ggplot2 to work with a new type of vector.

## Minor bug fixes and improvements

### Faceting

* `facet_grid()` gives a more informative error message if you try to use
  a variable in both rows and cols (#1928).

* `facet_grid()` and `facet_wrap()` both give better error messages if you
  attempt to use an unsupported coord with free scales (#2049).

* `label_parsed()` works once again (#2279).

* You can now style the background of horizontal and vertical strips
  independently with `strip.background.x` and `strip.background.y` 
  theme settings (#2249).

### Scales

* `discrete_scale()` documentation now inherits shared definitions from 
  `continuous_scale()` (@alistaire47, #2052).

* `guide_colorbar()` shows all colours of the scale (@has2k1, #2343).

* `scale_identity()` once again produces legends by default (#2112).

* Tick marks for secondary axes with strong transformations are more 
  accurately placed (@thomasp85, #1992).

* Missing line types now reliably generate missing lines (with standard 
  warning) (#2206).

* Legends now ignore set aesthetics that are not length one (#1932).

* All colour and fill scales now have an `aesthetics` argument that can
  be used to set the aesthetic(s) the scale works with. This makes it
  possible to apply a colour scale to both colour and fill aesthetics
  at the same time, via `aesthetics = c("colour", "fill")` (@clauswilke).
  
* Three new generic scales work with any aesthetic or set of aesthetics: 
  `scale_continuous_identity()`, `scale_discrete_identity()`, and
  `scale_discrete_manual()` (@clauswilke).

* `scale_*_gradient2()` now consistently omits points outside limits by 
  rescaling after the limits are enforced (@foo-bar-baz-qux, #2230).

### Layers

* `geom_label()` now correctly produces unbordered labels when `label.size` 
  is 0, even when saving to PDF (@bfgray3, #2407).

* `layer()` gives considerably better error messages for incorrectly specified
  `geom`, `stat`, or `position` (#2401).

* In all layers that use it, `linemitre` now defaults to 10 (instead of 1)
  to better match base R.

* `geom_boxplot()` now supplies a default value if no `x` aesthetic is present
  (@foo-bar-baz-qux, #2110).

* `geom_density()` drops groups with fewer than two data points and throws a
  warning. For groups with two data points, density values are now calculated 
  with `stats::density` (@karawoo, #2127).

* `geom_segment()` now also takes a `linejoin` parameter. This allows more 
  control over the appearance of the segments, which is especially useful for 
  plotting thick arrows (@Ax3man, #774).

* `geom_smooth()` now reports the formula used when `method = "auto"` 
  (@davharris #1951). `geom_smooth()` now orders by the `x` aesthetic, making it 
  easier to pass pre-computed values without manual ordering (@izahn, #2028). It 
  also now knows it has `ymin` and `ymax` aesthetics (#1939). The legend 
  correctly reflects the status of the `se` argument when used with stats 
  other than the default (@clauswilke, #1546).

* `geom_tile()` now once again interprets `width` and `height` correctly 
  (@malcolmbarrett, #2510).

* `position_jitter()` and `position_jitterdodge()` gain a `seed` argument that
  allows the specification of a random seed for reproducible jittering 
  (@krlmlr, #1996 and @slowkow, #2445).

* `stat_density()` has better behaviour if all groups are dropped because they
  are too small (#2282).

* `stat_summary_bin()` now understands the `breaks` parameter (@karawoo, #2214).

* `stat_bin()` now accepts functions for `binwidth`. This allows better binning 
  when faceting along variables with different ranges (@botanize).

* `stat_bin()` and `geom_histogram()` now sum correctly when using the `weight` 
  aesthetic (@jiho, #1921).

* `stat_bin()` again uses correct scaling for the computed variable `ndensity` 
  (@timgoodman, #2324).

* `stat_bin()` and `stat_bin_2d()` now properly handle the `breaks` parameter 
  when the scales are transformed (@has2k1, #2366).

* `update_geom_defaults()` and `update_stat_defaults()` allow American 
  spelling of aesthetic parameters (@foo-bar-baz-qux, #2299).

* The `show.legend` parameter now accepts a named logical vector to hide/show
  only some aesthetics in the legend (@tutuchan, #1798).

* Layers now silently ignore unknown aesthetics with value `NULL` (#1909).

### Coords

* Clipping to the plot panel is now configurable, through a `clip` argument
  to coordinate systems, e.g. `coord_cartesian(clip = "off")` 
  (@clauswilke, #2536).

* Like scales, coordinate systems now give you a message when you're 
  replacing an existing coordinate system (#2264).

* `coord_polar()` now draws secondary axis ticks and labels 
  (@dylan-stark, #2072), and can draw the radius axis on the right 
  (@thomasp85, #2005).

* `coord_trans()` now generates a warning when a transformation generates 
  non-finite values (@foo-bar-baz-qux, #2147).

### Themes

* Complete themes now always override all elements of the default theme
  (@has2k1, #2058, #2079).

* Themes now set default grid colour in `panel.grid` rather than individually
  in `panel.grid.major` and `panel.grid.minor` individually. This makes it 
  slightly easier to customise the theme (#2352).

* Fixed bug when setting strips to `element_blank()` (@thomasp85). 

* Axes positioned on the top and to the right can now customize their ticks and
  lines separately (@thomasp85, #1899).

* Built-in themes gain parameters `base_line_size` and `base_rect_size` which 
  control the default sizes of line and rectangle elements (@karawoo, #2176).

* Default themes use `rel()` to set line widths (@baptiste).

* Themes were tweaked for visual consistency and more graceful behavior when 
  changing the base font size. All absolute heights or widths were replaced 
  with heights or widths that are proportional to the base font size. One 
  relative font size was eliminated (@clauswilke).
  
* The height of descenders is now calculated solely on font metrics and doesn't
  change with the specific letters in the string. This fixes minor alignment 
  issues with plot titles, subtitles, and legend titles (#2288, @clauswilke).

### Guides

* `guide_colorbar()` is more configurable: tick marks and color bar frame
  can now by styled with arguments `ticks.colour`, `ticks.linewidth`, 
  `frame.colour`, `frame.linewidth`, and `frame.linetype`
  (@clauswilke).
  
* `guide_colorbar()` now uses `legend.spacing.x` and `legend.spacing.y` 
  correctly, and it can handle multi-line titles. Minor tweaks were made to 
  `guide_legend()` to make sure the two legend functions behave as similarly as
  possible (@clauswilke, #2397 and #2398).
  
* The theme elements `legend.title` and `legend.text` now respect the settings 
  of `margin`, `hjust`, and `vjust` (@clauswilke, #2465, #1502).

* Non-angle parameters of `label.theme` or `title.theme` can now be set in 
  `guide_legend()` and `guide_colorbar()` (@clauswilke, #2544).

### Other

* `fortify()` gains a method for tbls (@karawoo, #2218).

* `ggplot` gains a method for `grouped_df`s that adds a `.group` variable,
  which computes a unique value for each group. Use it with 
  `aes(group = .group)` (#2351).

* `ggproto()` produces objects with class `c("ggproto", "gg")`, allowing for
  a more informative error message when adding layers, scales, or other ggproto 
  objects (@jrnold, #2056).

* `ggsave()`'s DPI argument now supports 3 string options: "retina" (320
  DPI), "print" (300 DPI), and "screen" (72 DPI) (@foo-bar-baz-qux, #2156).
  `ggsave()` now uses full argument names to avoid partial match warnings 
  (#2355), and correctly restores the previous graphics device when several
  graphics devices are open (#2363).

* `print.ggplot()` now returns the original ggplot object, instead of the 
  output from `ggplot_build()`. Also, the object returned from 
  `ggplot_build()` now has the class `"ggplot_built"` (#2034).

* `map_data()` now works even when purrr is loaded (tidyverse#66).

* New functions `summarise_layout()`, `summarise_coord()`, and 
  `summarise_layers()` summarise the layout, coordinate systems, and layers 
  of a built ggplot object (#2034, @wch). This provides a tested API that 
  (e.g.) shiny can depend on.

* Updated startup messages reflect new resources (#2410, @mine-cetinkaya-rundel).

# ggplot2 2.2.1

* Fix usage of `structure(NULL)` for R-devel compatibility (#1968).

# ggplot2 2.2.0

## Major new features

### Subtitle and caption

Thanks to @hrbrmstr plots now have subtitles and captions, which can be set with 
the `subtitle`  and `caption` arguments to `ggtitle()` and `labs()`. You can 
control their appearance with the theme settings `plot.caption` and 
`plot.subtitle`. The main plot title is now left-aligned to better work better 
with a subtitle. The caption is right-aligned (@hrbrmstr).

### Stacking

`position_stack()` and `position_fill()` now sort the stacking order to match 
grouping order. This allows you to control the order through grouping, and 
ensures that the default legend matches the plot (#1552, #1593). If you want the 
opposite order (useful if you have horizontal bars and horizontal legend), you 
can request reverse stacking by using `position = position_stack(reverse = TRUE)` 
(#1837).
  
`position_stack()` and `position_fill()` now accepts negative values which will 
create stacks extending below the x-axis (#1691).

`position_stack()` and `position_fill()` gain a `vjust` argument which makes it 
easy to (e.g.) display labels in the middle of stacked bars (#1821).

### Layers

`geom_col()` was added to complement `geom_bar()` (@hrbrmstr). It uses 
`stat="identity"` by default, making the `y` aesthetic mandatory. It does not 
support any other `stat_()` and does not provide fallback support for the 
`binwidth` parameter. Examples and references in other functions were updated to
demonstrate `geom_col()` usage. 

When creating a layer, ggplot2 will warn if you use an unknown aesthetic or an 
unknown parameter. Compared to the previous version, this is stricter for 
aesthetics (previously there was no message), and less strict for parameters 
(previously this threw an error) (#1585).

### Facetting

The facet system, as well as the internal panel class, has been rewritten in 
ggproto. Facets are now extendable in the same manner as geoms and stats, as 
described in `vignette("extending-ggplot2")`.

We have also added the following new features.
  
* `facet_grid()` and `facet_wrap()` now allow expressions in their faceting 
  formulas (@DanRuderman, #1596).

* When `facet_wrap()` results in an uneven number of panels, axes will now be
  drawn underneath the hanging panels (fixes #1607)

* Strips can now be freely positioned in `facet_wrap()` using the 
  `strip.position` argument (deprecates `switch`).

* The relative order of panel, strip, and axis can now be controlled with 
  the theme setting `strip.placement` that takes either `inside` (strip between 
  panel and axis) or `outside` (strip after axis).

* The theme option `panel.margin` has been deprecated in favour of 
  `panel.spacing` to more clearly communicate intent.

### Extensions

Unfortunately there was a major oversight in the construction of ggproto which 
lead to extensions capturing the super object at package build time, instead of 
at package run time (#1826). This problem has been fixed, but requires 
re-installation of all extension packages.

## Scales

* The position of x and y axes can now be changed using the `position` argument
  in `scale_x_*`and `scale_y_*` which can take `top` and `bottom`, and `left`
  and `right` respectively. The themes of top and right axes can be modified 
  using the `.top` and `.right` modifiers to `axis.text.*` and `axis.title.*`.

### Continuous scales

* `scale_x_continuous()` and `scale_y_continuous()` can now display a secondary 
  axis that is a __one-to-one__ transformation of the primary axis (e.g. degrees 
  Celcius to degrees Fahrenheit). The secondary axis will be positioned opposite 
  to the primary axis and can be controlled with the `sec.axis` argument to 
  the scale constructor.

* Scales worry less about having breaks. If no breaks can be computed, the
  plot will work instead of throwing an uninformative error (#791). This 
  is particularly helpful when you have facets with free scales, and not
  all panels contain data.

* Scales now warn when transformation introduces infinite values (#1696).

### Date time

* `scale_*_datetime()` now supports time zones. It will use the timezone 
  attached to the variable by default, but can be overridden with the 
  `timezone` argument.

* New `scale_x_time()` and `scale_y_time()` generate reasonable default
  breaks and labels for hms vectors (#1752).

### Discrete scales

The treatment of missing values by discrete scales has been thoroughly 
overhauled (#1584). The underlying principle is that we can naturally represent 
missing values on discrete variables (by treating just like another level), so 
by default we should. 

This principle applies to:

* character vectors
* factors with implicit NA
* factors with explicit NA

And to all scales (both position and non-position.)

Compared to the previous version of ggplot2, there are three main changes:

1.  `scale_x_discrete()` and `scale_y_discrete()` always show discrete NA,
    regardless of their source

1.  If present, `NA`s are shown in discrete legends.

1.  All discrete scales gain a `na.translate` argument that allows you to 
    control whether `NA`s are translated to something that can be visualised,
    or should be left as missing. Note that if you don't translate (i.e. 
    `na.translate = FALSE)` the missing values will passed on to the layer, 
    which will warning that it's dropping missing values. To suppress the
    warnings, you'll also need to add `na.rm = TRUE` to the layer call. 

There were also a number of other smaller changes

* Correctly use scale expansion factors.
* Don't preserve space for dropped levels (#1638).
* Only issue one warning when when asking for too many levels (#1674).
* Unicode labels work better on Windows (#1827).
* Warn when used with only continuous data (#1589)

## Themes

* The `theme()` constructor now has named arguments rather than ellipses. This 
  should make autocomplete substantially more useful. The documentation
  (including examples) has been considerably improved.
  
* Built-in themes are more visually homogeneous, and match `theme_grey` better.
  (@jiho, #1679)
  
* When computing the height of titles, ggplot2 now includes the height of the
  descenders (i.e. the bits of `g` and `y` that hang beneath the baseline). This 
  improves the margins around titles, particularly the y axis label (#1712).
  I have also very slightly increased the inner margins of axis titles, and 
  removed the outer margins. 

* Theme element inheritance is now easier to work with as modification now
  overrides default `element_blank` elements (#1555, #1557, #1565, #1567)
  
* Horizontal legends (i.e. legends on the top or bottom) are horizontally
  aligned by default (#1842). Use `legend.box = "vertical"` to switch back
  to the previous behaviour.
  
* `element_line()` now takes an `arrow` argument to specify arrows at the end of
  lines (#1740)

There were a number of tweaks to the theme elements that control legends:
  
* `legend.justification` now controls appearance will plotting the legend
  outside of the plot area. For example, you can use 
  `theme(legend.justification = "top")` to make the legend align with the 
  top of the plot.

* `panel.margin` and `legend.margin` have been renamed to `panel.spacing` and 
  `legend.spacing` respectively, to better communicate intent (they only
  affect spacing between legends and panels, not the margins around them)

* `legend.margin` now controls margin around individual legends.

* New `legend.box.background`, `legend.box.spacing`, and `legend.box.margin`
  control the background, spacing, and margin of the legend box (the region
  that contains all legends).

## Bug fixes and minor improvements

* ggplot2 now imports tibble. This ensures that all built-in datasets print 
  compactly even if you haven't explicitly loaded tibble or dplyr (#1677).

* Class of aesthetic mapping is preserved when adding `aes()` objects (#1624).

* `+.gg` now works for lists that include data frames.

* `annotation_x()` now works in the absense of global data (#1655)

* `geom_*(show.legend = FALSE)` now works for `guide_colorbar`.

* `geom_boxplot()` gains new `outlier.alpha` (@jonathan-g) and 
  `outlier.fill` (@schloerke, #1787) parameters to control the alpha/fill of
   outlier points independently of the alpha of the boxes. 

* `position_jitter()` (and hence `geom_jitter()`) now correctly computes 
  the jitter width/jitter when supplied by the user (#1775, @has2k1).

* `geom_contour()` more clearly describes what inputs it needs (#1577).

* `geom_curve()` respects the `lineend` parameter (#1852).

* `geom_histogram()` and `stat_bin()` understand the `breaks` parameter once 
  more. (#1665). The floating point adjustment for histogram bins is now 
  actually used - it was previously inadvertently ignored (#1651).

* `geom_violin()` no longer transforms quantile lines with the alpha aesthetic
  (@mnbram, #1714). It no longer errors when quantiles are requested but data
  have zero range (#1687). When `trim = FALSE` it once again has a nice 
  range that allows the density to reach zero (by extending the range 3 
  bandwidths to either side of the data) (#1700).

* `geom_dotplot()` works better when faceting and binning on the y-axis. 
  (#1618, @has2k1).
  
* `geom_hexbin()` once again supports `..density..` (@mikebirdgeneau, #1688).

* `geom_step()` gives useful warning if only one data point in layer (#1645).

* `layer()` gains new `check.aes` and `check.param` arguments. These allow
  geom/stat authors to optional suppress checks for known aesthetics/parameters.
  Currently this is used only in `geom_blank()` which powers `expand_limits()` 
  (#1795).

* All `stat_*()` display a better error message when required aesthetics are
  missing.
  
* `stat_bin()` and `stat_summary_hex()` now accept length 1 `binwidth` (#1610)

* `stat_density()` gains new argument `n`, which is passed to underlying function
  `stats::density` ("number of equally spaced points at which the
  density is to be estimated"). (@hbuschme)

* `stat_binhex()` now again returns `count` rather than `value` (#1747)

* `stat_ecdf()` respects `pad` argument (#1646).

* `stat_smooth()` once again informs you about the method it has chosen.
  It also correctly calculates the size of the largest group within facets.

* `x` and `y` scales are now symmetric regarding the list of
  aesthetics they accept: `xmin_final`, `xmax_final`, `xlower`,
  `xmiddle` and `xupper` are now valid `x` aesthetics.

* `Scale` extensions can now override the `make_title` and `make_sec_title` 
  methods to let the scale modify the axis/legend titles.

* The random stream is now reset after calling `.onAttach()` (#2409).

# ggplot2 2.1.0

## New features

* When mapping an aesthetic to a constant (e.g. 
  `geom_smooth(aes(colour = "loess")))`), the default guide title is the name 
  of the aesthetic (i.e. "colour"), not the value (i.e. "loess") (#1431).

* `layer()` now accepts a function as the data argument. The function will be
  applied to the data passed to the `ggplot()` function and must return a
  data.frame (#1527, @thomasp85). This is a more general version of the 
  deprecated `subset` argument.

* `theme_update()` now uses the `+` operator instead of `%+replace%`, so that
  unspecified values will no longer be `NULL`ed out. `theme_replace()`
  preserves the old behaviour if desired (@oneillkza, #1519). 

* `stat_bin()` has been overhauled to use the same algorithm as ggvis, which 
  has been considerably improved thanks to the advice of Randy Prium (@rpruim).
  This includes:
  
    * Better arguments and a better algorithm for determining the origin.
      You can now specify either `boundary` or the `center` of a bin.
      `origin` has been deprecated in favour of these arguments.
      
    * `drop` is deprecated in favour of `pad`, which adds extra 0-count bins
      at either end (needed for frequency polygons). `geom_histogram()` defaults 
      to `pad = FALSE` which considerably improves the default limits for 
      the histogram, especially when the bins are big (#1477).
      
    * The default algorithm does a (somewhat) better job at picking nice widths 
      and origins across a wider range of input data.
      
    * `bins = n` now gives a histogram with `n` bins, not `n + 1` (#1487).

## Bug fixes

* All `\donttest{}` examples run.

* All `geom_()` and `stat_()` functions now have consistent argument order:
  data + mapping, then geom/stat/position, then `...`, then specific arguments, 
  then arguments common to all layers (#1305). This may break code if you were
  previously relying on partial name matching, but in the long-term should make 
  ggplot2 easier to use. In particular, you can now set the `n` parameter
  in `geom_density2d()` without it partially matching `na.rm` (#1485).

* For geoms with both `colour` and `fill`, `alpha` once again only affects
  fill (Reverts #1371, #1523). This was causing problems for people.

* `facet_wrap()`/`facet_grid()` works with multiple empty panels of data 
  (#1445).

* `facet_wrap()` correctly swaps `nrow` and `ncol` when faceting vertically
  (#1417).

* `ggsave("x.svg")` now uses svglite to produce the svg (#1432).

* `geom_boxplot()` now understands `outlier.color` (#1455).

* `geom_path()` knows that "solid" (not just 1) represents a solid line (#1534).

* `geom_ribbon()` preserves missing values so they correctly generate a 
  gap in the ribbon (#1549).

* `geom_tile()` once again accepts `width` and `height` parameters (#1513). 
  It uses `draw_key_polygon()` for better a legend, including a coloured 
  outline (#1484).

* `layer()` now automatically adds a `na.rm` parameter if none is explicitly
  supplied.

* `position_jitterdodge()` now works on all possible dodge aesthetics, 
  e.g. `color`, `linetype` etc. instead of only based on `fill` (@bleutner)

* `position = "nudge"` now works (although it doesn't do anything useful)
  (#1428).

* The default scale for columns of class "AsIs" is now "identity" (#1518).

* `scale_*_discrete()` has better defaults when used with purely continuous
  data (#1542).

* `scale_size()` warns when used with categorical data.

* `scale_size()`, `scale_colour()`, and `scale_fill()` gain date and date-time
  variants (#1526).

* `stat_bin_hex()` and `stat_bin_summary()` now use the same underlying 
  algorithm so results are consistent (#1383). `stat_bin_hex()` now accepts
  a `weight` aesthetic. To be consistent with related stats, the output variable 
  from `stat_bin_hex()` is now value instead of count.

* `stat_density()` gains a `bw` parameter which makes it easy to get consistent 
   smoothing between facets (@jiho)

* `stat-density-2d()` no longer ignores the `h` parameter, and now accepts 
  `bins` and `binwidth` parameters to control the number of contours 
  (#1448, @has2k1).

* `stat_ecdf()` does a better job of adding padding to -Inf/Inf, and gains
  an argument `pad` to suppress the padding if not needed (#1467).

* `stat_function()` gains an `xlim` parameter (#1528). It once again works 
  with discrete x values (#1509).

* `stat_summary()` preserves sorted x order which avoids artefacts when
  display results with `geom_smooth()` (#1520).

* All elements should now inherit correctly for all themes except `theme_void()`.
  (@Katiedaisey, #1555) 

* `theme_void()` was completely void of text but facets and legends still
  need labels. They are now visible (@jiho). 

* You can once again set legend key and height width to unit arithmetic
  objects (like `2 * unit(1, "cm")`) (#1437).

* Eliminate spurious warning if you have a layer with no data and no aesthetics
  (#1451).

* Removed a superfluous comma in `theme-defaults.r` code (@jschoeley)

* Fixed a compatibility issue with `ggproto` and R versions prior to 3.1.2.
  (#1444)

* Fixed issue where `coord_map()` fails when given an explicit `parameters`
  argument (@tdmcarthur, #1729)
  
* Fixed issue where `geom_errorbarh()` had a required `x` aesthetic (#1933)  

# ggplot2 2.0.0

## Major changes

* ggplot no longer throws an error if your plot has no layers. Instead it 
  automatically adds `geom_blank()` (#1246).
  
* New `cut_width()` is a convenient replacement for the verbose
  `plyr::round_any()`, with the additional benefit of offering finer
  control.

* New `geom_count()` is a convenient alias to `stat_sum()`. Use it when you
  have overlapping points on a scatterplot. `stat_sum()` now defaults to 
  using counts instead of proportions.

* New `geom_curve()` adds curved lines, with a similar specification to 
  `geom_segment()` (@veraanadi, #1088).

* Date and datetime scales now have `date_breaks`, `date_minor_breaks` and
  `date_labels` arguments so that you never need to use the long
  `scales::date_breaks()` or `scales::date_format()`.
  
* `geom_bar()` now has it's own stat, distinct from `stat_bin()` which was
  also used by `geom_histogram()`. `geom_bar()` now uses `stat_count()` 
  which counts values at each distinct value of x (i.e. it does not bin
  the data first). This can be useful when you want to show exactly which 
  values are used in a continuous variable.

* `geom_point()` gains a `stroke` aesthetic which controls the border width of 
  shapes 21-25 (#1133, @SeySayux). `size` and `stroke` are additive so a point 
  with `size = 5` and `stroke = 5` will have a diameter of 10mm. (#1142)

* New `position_nudge()` allows you to slightly offset labels (or other 
  geoms) from their corresponding points (#1109).

* `scale_size()` now maps values to _area_, not radius. Use `scale_radius()`
  if you want the old behaviour (not recommended, except perhaps for lines).

* New `stat_summary_bin()` works like `stat_summary()` but on binned data. 
  It's a generalisation of `stat_bin()` that can compute any aggregate,
  not just counts (#1274). Both default to `mean_se()` if no aggregation
  functions are supplied (#1386).

* Layers are now much stricter about their arguments - you will get an error
  if you've supplied an argument that isn't an aesthetic or a parameter.
  This is likely to cause some short-term pain but in the long-term it will make
  it much easier to spot spelling mistakes and other errors (#1293).
  
    This change does break a handful of geoms/stats that used `...` to pass 
    additional arguments on to the underlying computation. Now 
    `geom_smooth()`/`stat_smooth()` and `geom_quantile()`/`stat_quantile()` 
    use `method.args` instead (#1245, #1289); and `stat_summary()` (#1242), 
    `stat_summary_hex()`, and `stat_summary2d()` use `fun.args`.

### Extensibility

There is now an official mechanism for defining Stats, Geoms, and Positions in 
other packages. See `vignette("extending-ggplot2")` for details.

* All Geoms, Stats and Positions are now exported, so you can inherit from them
  when making your own objects (#989).

* ggplot2 no longer uses proto or reference classes. Instead, we now use 
  ggproto, a new OO system designed specifically for ggplot2. Unlike proto
  and RC, ggproto supports clean cross-package inheritance. Creating a new OO
  system isn't usually the right way to solve a problem, but I'm pretty sure
  it was necessary here. Read more about it in the vignette.

* `aes_()` replaces `aes_q()`. It also supports formulas, so the most concise 
  SE version of `aes(carat, price)` is now `aes_(~carat, ~price)`. You may
  want to use this form in packages, as it will avoid spurious `R CMD check` 
  warnings about undefined global variables.

### Text

* `geom_text()` has been overhauled to make labelling your data a little
  easier. It:
  
    * `nudge_x` and `nudge_y` arguments let you offset labels from their
      corresponding points (#1120). 
      
    * `check_overlap = TRUE` provides a simple way to avoid overplotting 
      of labels: labels that would otherwise overlap are omitted (#1039).
      
    * `hjust` and `vjust` can now be character vectors: "left", "center", 
      "right", "bottom", "middle", "top". New options include "inward" and 
      "outward" which align text towards and away from the center of the plot 
      respectively.

* `geom_label()` works like `geom_text()` but draws a rounded rectangle 
  underneath each label (#1039). This is useful when you want to label plots
  that are dense with data.

### Deprecated features

* The little used `aes_auto()` has been deprecated. 

* `aes_q()` has been replaced with `aes_()` to be consistent with SE versions
  of NSE functions in other packages.

* The `order` aesthetic is officially deprecated. It never really worked, and 
  was poorly documented.

* The `stat` and `position` arguments to `qplot()` have been deprecated.
  `qplot()` is designed for quick plots - if you need to specify position
  or stat, use `ggplot()` instead.

* The theme setting `axis.ticks.margin` has been deprecated: now use the margin 
  property of `axis.text`.
  
* `stat_abline()`, `stat_hline()` and `stat_vline()` have been removed:
  these were never suitable for use other than with `geom_abline()` etc
  and were not documented.

* `show_guide` has been renamed to `show.legend`: this more accurately
  reflects what it does (controls appearance of layer in legend), and uses the 
  same convention as other ggplot2 arguments (i.e. a `.` between names).
  (Yes, I know that's inconsistent with function names with use `_`, but it's
  too late to change now.)

A number of geoms have been renamed to be internally consistent:

* `stat_binhex()` and `stat_bin2d()` have been renamed to `stat_bin_hex()` 
  and `stat_bin_2d()` (#1274). `stat_summary2d()` has been renamed to 
  `stat_summary_2d()`, `geom_density2d()`/`stat_density2d()` has been renamed 
  to `geom_density_2d()`/`stat_density_2d()`.

* `stat_spoke()` is now `geom_spoke()` since I realised it's a
  reparameterisation of `geom_segment()`.

* `stat_bindot()` has been removed because it's so tightly coupled to
  `geom_dotplot()`. If you happened to use `stat_bindot()`, just change to
  `geom_dotplot()` (#1194).

All defunct functions have been removed.

### Default appearance

* The default `theme_grey()` background colour has been changed from "grey90" 
  to "grey92": this makes the background a little less visually prominent.

* Labels and titles have been tweaked for readability:

    * Axes labels are darker.
    
    * Legend and axis titles are given the same visual treatment.
    
    * The default font size dropped from 12 to 11. You might be surprised that 
      I've made the default text size smaller as it was already hard for
      many people to read. It turns out there was a bug in RStudio (fixed in 
      0.99.724), that shrunk the text of all grid based graphics. Once that
      was resolved the defaults seemed too big to my eyes.
    
    * More spacing between titles and borders.
    
    * Default margins scale with the theme font size, so the appearance at 
      larger font sizes should be considerably improved (#1228). 

* `alpha` now affects both fill and colour aesthetics (#1371).

* `element_text()` gains a margins argument which allows you to add additional
  padding around text elements. To help see what's going on use `debug = TRUE` 
  to display the text region and anchors.

* The default font size in `geom_text()` has been decreased from 5mm (14 pts)
  to 3.8 mm (11 pts) to match the new default theme sizes.

* A diagonal line is no longer drawn on bar and rectangle legends. Instead, the
  border has been tweaked to be more visible, and more closely match the size of 
  line drawn on the plot.

* `geom_pointrange()` and `geom_linerange()` get vertical (not horizontal)
  lines in the legend (#1389).

* The default line `size` for `geom_smooth()` has been increased from 0.5 to 1 
  to make it easier to see when overlaid on data.
  
* `geom_bar()` and `geom_rect()` use a slightly paler shade of grey so they
  aren't so visually heavy.
  
* `geom_boxplot()` now colours outliers the same way as the boxes.

* `geom_point()` now uses shape 19 instead of 16. This looks much better on 
  the default Linux graphics device. (It's very slightly smaller than the old 
  point, but it shouldn't affect any graphics significantly)

* Sizes in ggplot2 are measured in mm. Previously they were converted to pts 
  (for use in grid) by multiplying by 72 / 25.4. However, grid uses printer's 
  points, not Adobe (big pts), so sizes are now correctly multiplied by 
  72.27 / 25.4. This is unlikely to noticeably affect display, but it's
  technically correct (<https://youtu.be/hou0lU8WMgo>).

* The default legend will now allocate multiple rows (if vertical) or
  columns (if horizontal) in order to make a legend that is more likely to
  fit on the screen. You can override with the `nrow`/`ncol` arguments
  to `guide_legend()`

    ```R
    p <- ggplot(mpg, aes(displ,hwy, colour = model)) + geom_point()
    p
    p + theme(legend.position = "bottom")
    # Previous behaviour
    p + guides(colour = guide_legend(ncol = 1))
    ```

### New and updated themes

* New `theme_void()` is completely empty. It's useful for plots with non-
  standard coordinates or for drawings (@jiho, #976).

* New `theme_dark()` has a dark background designed to make colours pop out
  (@jiho, #1018)

* `theme_minimal()` became slightly more minimal by removing the axis ticks:
  labels now line up directly beneath grid lines (@tomschloss, #1084)

* New theme setting `panel.ontop` (logical) make it possible to place 
  background elements (i.e., gridlines) on top of data. Best used with 
  transparent `panel.background` (@noamross. #551).

### Labelling

The facet labelling system was updated with many new features and a
more flexible interface (@lionel-). It now works consistently across
grid and wrap facets. The most important user visible changes are:

* `facet_wrap()` gains a `labeller` option (#25).

* `facet_grid()` and `facet_wrap()` gain a `switch` argument to
  display the facet titles near the axes. When switched, the labels
  become axes subtitles. `switch` can be set to "x", "y" or "both"
  (the latter only for grids) to control which margin is switched.

The labellers (such as `label_value()` or `label_both()`) also get
some new features:

* They now offer the `multi_line` argument to control whether to
  display composite facets (those specified as `~var1 + var2`) on one
  or multiple lines.

* In `label_bquote()` you now refer directly to the names of
  variables. With this change, you can create math expressions that
  depend on more than one variable. This math expression can be
  specified either for the rows or the columns and you can also
  provide different expressions to each margin.

  As a consequence of these changes, referring to `x` in backquoted
  expressions is deprecated.

* Similarly to `label_bquote()`, `labeller()` now take `.rows` and
  `.cols` arguments. In addition, it also takes `.default`.
  `labeller()` is useful to customise how particular variables are
  labelled. The three additional arguments specify how to label the
  variables are not specifically mentioned, respectively for rows,
  columns or both. This makes it especially easy to set up a
  project-wide labeller dispatcher that can be reused across all your
  plots. See the documentation for an example.

* The new labeller `label_context()` adapts to the number of factors
  facetted over. With a single factor, it displays only the values,
  just as before. But with multiple factors in a composite margin
  (e.g. with `~cyl + am`), the labels are passed over to
  `label_both()`. This way the variables names are displayed with the
  values to help identifying them.

On the programming side, the labeller API has been rewritten in order
to offer more control when faceting over multiple factors (e.g. with
formulae such as `~cyl + am`). This also means that if you have
written custom labellers, you will need to update them for this
version of ggplot.

* Previously, a labeller function would take `variable` and `value`
  arguments and return a character vector. Now, they take a data frame
  of character vectors and return a list. The input data frame has one
  column per factor facetted over and each column in the returned list
  becomes one line in the strip label. See documentation for more
  details.

* The labels received by a labeller now contain metadata: their margin
  (in the "type" attribute) and whether they come from a wrap or a
  grid facet (in the "facet" attribute).

* Note that the new `as_labeller()` function operator provides an easy
  way to transform an existing function to a labeller function. The
  existing function just needs to take and return a character vector.

## Documentation

* Improved documentation for `aes()`, `layer()` and much much more.

* I've tried to reduce the use of `...` so that you can see all the 
  documentation in one place rather than having to integrate multiple pages.
  In some cases this has involved adding additional arguments to geoms
  to make it more clear what you can do:
  
    *  `geom_smooth()` gains explicit `method`, `se` and `formula` arguments.
    
    * `geom_histogram()` gains `binwidth`, `bins`, `origin` and `right` 
      arguments.
      
    * `geom_jitter()` gains `width` and `height` arguments to make it easier
      to control the amount of jittering without using the lengthy 
      `position_jitter()` function (#1116)

* Use of `qplot()` in examples has been minimised (#1123, @hrbrmstr). This is
  inline with the 2nd edition of the ggplot2 box, which minimises the use of 
  `qplot()` in favour of `ggplot()`.

* Tightly linked geoms and stats (e.g. `geom_boxplot()` and `stat_boxplot()`) 
  are now documented in the same file so you can see all the arguments in one
  place. Variations of the same idea (e.g. `geom_path()`, `geom_line()`, and
  `geom_step()`) are also documented together.

* It's now obvious that you can set the `binwidth` parameter for
  `stat_bin_hex()`, `stat_summary_hex()`, `stat_bin_2d()`, and
  `stat_summary_2d()`. 

* The internals of positions have been cleaned up considerably. You're unlikely
  to notice any external changes, although the documentation should be a little
  less confusing since positions now don't list parameters they never use.

## Data

* All datasets have class `tbl_df` so if you also use dplyr, you get a better
  print method.

* `economics` has been brought up to date to 2015-04-01.

* New `economics_long` is the economics data in long form.

* New `txhousing` dataset containing information about the Texas housing
  market. Useful for examples that need multiple time series, and for
  demonstrating model+vis methods.

* New `luv_colours` dataset which contains the locations of all
  built-in `colors()` in Luv space.

* `movies` has been moved into its own package, ggplot2movies, because it was 
  large and not terribly useful. If you've used the movies dataset, you'll now 
  need to explicitly load the package with `library(ggplot2movies)`.

## Bug fixes and minor improvements

* All partially matched arguments and `$` have been been replaced with 
  full matches (@jimhester, #1134).

* ggplot2 now exports `alpha()` from the scales package (#1107), and `arrow()` 
  and `unit()` from grid (#1225). This means you don't need attach scales/grid 
  or do `scales::`/`grid::` for these commonly used functions.

* `aes_string()` now only parses character inputs. This fixes bugs when
  using it with numbers and non default `OutDec` settings (#1045).

* `annotation_custom()` automatically adds a unique id to each grob name,
  making it easier to plot multiple grobs with the same name (e.g. grobs of
  ggplot2 graphics) in the same plot (#1256).

* `borders()` now accepts xlim and ylim arguments for specifying the geographical 
  region of interest (@markpayneatwork, #1392).

* `coord_cartesian()` applies the same expansion factor to limits as for scales. 
  You can suppress with `expand = FALSE` (#1207).

* `coord_trans()` now works when breaks are suppressed (#1422).

* `cut_number()` gives error message if the number of requested bins can
  be created because there are two few unique values (#1046).

* Character labels in `facet_grid()` are no longer (incorrectly) coerced into
  factors. This caused problems with custom label functions (#1070).

* `facet_wrap()` and `facet_grid()` now allow you to use non-standard
  variable names by surrounding them with backticks (#1067).

* `facet_wrap()` more carefully checks its `nrow` and `ncol` arguments
  to ensure that they're specified correctly (@richierocks, #962)

* `facet_wrap()` gains a `dir` argument to control the direction the
  panels are wrapped in. The default is "h" for horizontal. Use "v" for
  vertical layout (#1260).

* `geom_abline()`, `geom_hline()` and `geom_vline()` have been rewritten to
  have simpler behaviour and be more consistent:

    * `stat_abline()`, `stat_hline()` and `stat_vline()` have been removed:
      these were never suitable for use other than with `geom_abline()` etc
      and were not documented.

    * `geom_abline()`, `geom_vline()` and `geom_hline()` are bound to
      `stat_identity()` and `position_identity()`

    * Intercept parameters can no longer be set to a function.

    * They are all documented in one file, since they are so closely related.

* `geom_bin2d()` will now let you specify one dimension's breaks exactly,
  without touching the other dimension's default breaks at all (#1126).

* `geom_crossbar()` sets grouping correctly so you can display multiple
  crossbars on one plot. It also makes the default `fatten` argument a little
  bigger to make the middle line more obvious (#1125).

* `geom_histogram()` and `geom_smooth()` now only inform you about the
  default values once per layer, rather than once per panel (#1220).

* `geom_pointrange()` gains `fatten` argument so you can control the
  size of the point relative to the size of the line.

* `geom_segment()` annotations were not transforming with scales 
  (@BrianDiggs, #859).

* `geom_smooth()` is no longer so chatty. If you want to know what the default
  smoothing method is, look it up in the documentation! (#1247)

* `geom_violin()` now has the ability to draw quantile lines (@DanRuderman).

* `ggplot()` now captures the parent frame to use for evaluation,
  rather than always defaulting to the global environment. This should
  make ggplot more suitable to use in more situations (e.g. with knitr)

* `ggsave()` has been simplified a little to make it easier to maintain.
  It no longer checks that you're printing a ggplot2 object (so now also
  works with any grid grob) (#970), and always requires a filename.
  Parameter `device` now supports character argument to specify which supported
  device to use ('pdf', 'png', 'jpeg', etc.), for when it cannot be correctly
  inferred from the file extension (for example when a temporary filename is
  supplied server side in shiny apps) (@sebkopf, #939). It no longer opens
  a graphics device if one isn't already open - this is annoying when you're
  running from a script (#1326).

* `guide_colorbar()` creates correct legend if only one color (@krlmlr, #943).

* `guide_colorbar()` no longer fails when the legend is empty - previously
  this often masked misspecifications elsewhere in the plot (#967).

* New `layer_data()` function extracts the data used for plotting for a given
  layer. It's mostly useful for testing.

* User supplied `minor_breaks` can now be supplied on the same scale as 
  the data, and will be automatically transformed with by scale (#1385).

* You can now suppress the appearance of an axis/legend title (and the space
  that would allocated for it) with `NULL` in the `scale_` function. To
  use the default label, use `waiver()` (#1145).

* Position adjustments no longer warn about potentially varying ranges
  because the problem rarely occurs in practice and there are currently a
  lot of false positives since I don't understand exactly what FP criteria
  I should be testing.

* `scale_fill_grey()` now uses red for missing values. This matches
  `scale_colour_grey()` and makes it obvious where missing values lie.
  Override with `na.value`.

* `scale_*_gradient2()` defaults to using Lab colour space.

* `scale_*_gradientn()` now allows `colours` or `colors` (#1290)

* `scale_y_continuous()` now also transforms the `lower`, `middle` and `upper`
  aesthetics used by `geom_boxplot()`: this only affects
  `geom_boxplot(stat = "identity")` (#1020).

* Legends no longer inherit aesthetics if `inherit.aes` is FALSE (#1267).

* `lims()` makes it easy to set the limits of any axis (#1138).

* `labels = NULL` now works with `guide_legend()` and `guide_colorbar()`.
  (#1175, #1183).

* `override.aes` now works with American aesthetic spelling, e.g. color

* Scales no longer round data points to improve performance of colour
  palettes. Instead the scales package now uses a much faster colour
  interpolation algorithm (#1022).

* `scale_*_brewer()` and `scale_*_distiller()` add new `direction` argument of 
  `scales::brewer_pal`, making it easier to change the order of colours 
  (@jiho, #1139).

* `scale_x_date()` now clips dates outside the limits in the same way as
  `scale_x_continuous()` (#1090).

* `stat_bin()` gains `bins` arguments, which denotes the number of bins. Now
  you can set `bins=100` instead of `binwidth=0.5`. Note that `breaks` or
  `binwidth` will override it (@tmshn, #1158, #102).

* `stat_boxplot()` warns if a continuous variable is used for the `x` aesthetic
  without also supplying a `group` aesthetic (#992, @krlmlr).

* `stat_summary_2d()` and `stat_bin_2d()` now share exactly the same code for 
  determining breaks from `bins`, `binwidth`, and `origin`. 
  
* `stat_summary_2d()` and `stat_bin_2d()` now output in tile/raster compatible 
  form instead of rect compatible form. 

* Automatically computed breaks do not lead to an error for transformations like
  "probit" where the inverse can map to infinity (#871, @krlmlr)

* `stat_function()` now always evaluates the function on the original scale.
  Previously it computed the function on transformed scales, giving incorrect
  values (@BrianDiggs, #1011).

* `strip_dots` works with anonymous functions within calculated aesthetics 
  (e.g. `aes(sapply(..density.., function(x) mean(x))))` (#1154, @NikNakk)

* `theme()` gains `validate = FALSE` parameter to turn off validation, and 
  hence store arbitrary additional data in the themes. (@tdhock, #1121)

* Improved the calculation of segments needed to draw the curve representing
  a line when plotted in polar coordinates. In some cases, the last segment
  of a multi-segment line was not drawn (@BrianDiggs, #952)<|MERGE_RESOLUTION|>--- conflicted
+++ resolved
@@ -1,14 +1,11 @@
 # ggplot2 (development version)
 
-<<<<<<< HEAD
 * `linetype = NA` is now interpreted to mean 'no line' instead of raising errors
   (@teunbrand, #6269).
-=======
 * (internal) layer data can be attenuated with parameter attributes 
   (@teunbrand, #3175).
 * Date scales silently coerce <POSIXct> to <Date> and datetime scales silently
   coerce <Date> to <POSIXct> (@laurabrianna, #3533)
->>>>>>> 5b99d3ce
 * New parameters for `geom_label()` (@teunbrand and @steveharoz, #5365):
   * The `linewidth` aesthetic is now applied and replaces the `label.size` 
     argument.

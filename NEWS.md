# ggplot2 (development version)

<<<<<<< HEAD
* When legend titles are larger than the legend, title justification extends
  to the placement of keys and labels (#1903).
=======
* `draw_key_label()` now better reflects the appearance of labels.

* The `minor_breaks` function argument in scales can now take a function with
  two arguments: the scale's limits and the scale's major breaks (#3583).
  
* (internal) The `ScaleContinuous$get_breaks()` method no longer censors
  the computed breaks.
>>>>>>> e51ca467

* Plot scales now ignore `AsIs` objects constructed with `I(x)`, instead of
  invoking the identity scale. This allows these columns to co-exist with other
  layers that need a non-identity scale for the same aesthetic. Also, it makes
  it easy to specify relative positions (@teunbrand, #5142).

* The `fill` aesthetic in many geoms now accepts grid's patterns and gradients.
  For developers of layer extensions, this feature can be enabled by switching 
  from `fill = alpha(fill, alpha)` to `fill = fill_alpha(fill, alpha)` when 
  providing fills to `grid::gpar()` (@teunbrand, #3997).

* The plot's title, subtitle and caption now obey horizontal text margins
  (#5533).

* New `guide_axis_stack()` to combine other axis guides on top of one another.

* New `guide_custom()` function for drawing custom graphical objects (grobs)
  unrelated to scales in legend positions (#5416).
  
* `theme()` now supports splicing a list of arguments (#5542).

* Contour functions will not fail when `options("OutDec")` is not `.` (@eliocamp, #5555).

* The `legend.key` theme element is set to inherit from the `panel.background`
  theme element. The default themes no longer set the `legend.key` element.
  This causes a visual change with the default `theme_gray()` (#5549).

* Lines where `linewidth = NA` are now dropped in `geom_sf()` (#5204).

* New `guide_axis_logticks()` can be used to draw logarithmic tick marks as
  an axis. It supersedes the `annotation_logticks()` function 
  (@teunbrand, #5325).

* Glyphs drawing functions of the `draw_key_*()` family can now set `"width"`
  and `"height"` attributes (in centimetres) to the produced keys to control
  their displayed size in the legend.

* `coord_radial()` is a successor to `coord_polar()` with more customisation 
  options. `coord_radial()` can:
  
  * integrate with the new guide system via a dedicated `guide_axis_theta()` to
    display the angle coordinate.
  * in addition to drawing full circles, also draw circle sectors by using the 
    `end` argument.
  * avoid data vanishing in the center of the plot by setting the `donut` 
    argument.
  * adjust the `angle` aesthetic of layers, such as `geom_text()`, to align 
    with the coordinate system using the `rotate_angle` argument.

* By default, `guide_legend()` now only draws a key glyph for a layer when
  the value is is the layer's data. To revert to the old behaviour, you
  can still set `show.legend = c({aesthetic} = TRUE)` (@teunbrand, #3648).

* The spacing between legend keys and their labels, in addition to legends
  and their titles, is now controlled by the text's `margin` setting. Not
  specifying margins will automatically add appropriate text margins. To
  control the spacing within a legend between keys, the new 
  `key.spacing.{x/y}` argument can be used. This leaves the 
  `legend.spacing` dedicated to controlling the spacing between
  different guides (#5455).

* In the theme element hierarchy, parent elements that are a strict subclass
  of child elements now confer their subclass upon the children (#5457).

* `ggsave()` no longer sometimes creates new directories, which is now 
  controlled by the new `create.dir` argument (#5489).

* `guide_coloursteps(even.steps = FALSE)` now draws one rectangle per interval
  instead of many small ones (#5481).

* (internal) guide building is now part of `ggplot_build()` instead of 
  `ggplot_gtable()` to allow guides to observe unmapped data (#5483).

* `geom_violin()` gains a `bounds` argument analogous to `geom_density()`s (@eliocamp, #5493).

* Legend titles no longer take up space if they've been removed by setting 
  `legend.title = element_blank()` (@teunbrand, #3587).

* New function `check_device()` for testing the availability of advanced 
  graphics features introduced in R 4.1.0 onwards (@teunbrand, #5332).

* Failing to fit or predict in `stat_smooth()` now gives a warning and omits
  the failed group, instead of throwing an error (@teunbrand, #5352).
  
* `resolution()` has a small tolerance, preventing spuriously small resolutions 
  due to rounding errors (@teunbrand, #2516).

* `stage()` now works correctly, even with aesthetics that do not have scales 
  (#5408)

* `labeller()` now handles unspecified entries from lookup tables
  (@92amartins, #4599).

* `fortify.default()` now accepts a data-frame-like object granted the object
  exhibits healthy `dim()`, `colnames()`, and `as.data.frame()` behaviors
  (@hpages, #5390).

* `ScaleContinuous$get_breaks()` now only calls `scales::zero_range()` on limits
  in transformed space, rather than in data space (#5304).

* Scales throw more informative messages (@teunbrand, #4185, #4258)

* The `scale_name` argument in `continuous_scale()`, `discrete_scale()` and
  `binned_scale()` is soft-deprecated (@teunbrand, #1312).

* In `theme()`, some elements can be specified with `rel()` to inherit from
  `unit`-class objects in a relative fashion (@teunbrand, #3951).

* `stat_ydensity()` with incomplete groups calculates the default `width` 
  parameter more stably (@teunbrand, #5396)

* `geom_boxplot()` gains a new argument, `staplewidth` that can draw staples
  at the ends of whiskers (@teunbrand, #5126)

* The `size` argument in `annotation_logticks()` has been deprecated in favour
  of the `linewidth` argument (#5292).

* `geom_boxplot()` gains an `outliers` argument to switch outliers on or off,
  in a manner that does affects the scale range. For hiding outliers that does
  not affect the scale range, you can continue to use `outlier.shape = NA` 
  (@teunbrand, #4892).

* Binned scales now treat `NA`s in limits the same way continuous scales do 
  (#5355).

* Binned scales work better with `trans = "reverse"` (#5355).

* The `legend.text.align` and `legend.title.align` arguments in `theme()` are 
  deprecated. The `hjust` setting of the `legend.text` and `legend.title` 
  elements continues to fulfil the role of text alignment (@teunbrand, #5347).

* Integers are once again valid input to theme arguments that expect numeric
  input (@teunbrand, #5369)

* Nicer error messages for xlim/ylim arguments in coord-* functions
  (@92amartins, #4601, #5297).

* `coord_sf()` now uses customisable guides provided in the scales or 
  `guides()` function (@teunbrand).

* Legends in `scale_*_manual()` can show `NA` values again when the `values` is
  a named vector (@teunbrand, #5214, #5286).
  
* `scale_*_manual()` with a named `values` argument now emits a warning when
  none of those names match the values found in the data (@teunbrand, #5298).

* `coord_munch()` can now close polygon shapes (@teunbrand, #3271)

* You can now omit either `xend` or `yend` from `geom_segment()` as only one
  of these is now required. If one is missing, it will be filled from the `x`
  and `y` aesthetics respectively. This makes drawing horizontal or vertical
  segments a little bit more convenient (@teunbrand, #5140).
  
* New `plot.tag.location` in `theme()` can control placement of the plot tag
  in the `"margin"`, `"plot"` or the new `"panel"` option (#4297).

* `geom_text()` and `geom_label()` gained a `size.unit` parameter that set the 
  text size to millimetres, points, centimetres, inches or picas 
  (@teunbrand, #3799).

* The guide system, as the last remaining chunk of ggplot2, has been rewritten 
  in ggproto. The axes and legends now inherit from a <Guide> class, which makes
  them extensible in the same manner as geoms, stats, facets and coords 
  (#3329, @teunbrand). In addition, the following changes were made:
    * A fallback for old S3 guides is encapsulated in the `GuideOld` ggproto
      class, which mostly just calls the old S3 generics.
    * While the S3 guide generics are still in place, the S3 methods for 
      `guide_train()`, `guide_merge()`, `guide_geom()`, `guide_transform()`,
      `guide_gengrob()` have been superseded by the respective ggproto methods.
      In practise, this will mean that `NextMethod()` or sub-classing ggplot2's
      guides with the S3 system will no longer work.
    * Styling theme parts of the guide now inherit from the plot's theme 
      (#2728). 
    * Styling non-theme parts of the guides accept <element> objects, so that
      the following is possible: `guide_colourbar(frame = element_rect(...))`.
    * Primary axis titles are now placed at the primary guide, so that
      `guides(x = guide_axis(position = "top"))` will display the title at the
      top by default (#4650).
    * Unknown secondary axis guide positions are now inferred as the opposite 
      of the primary axis guide when the latter has a known `position` (#4650).
    * `guide_colourbar()`, `guide_coloursteps()` and `guide_bins()` gain a
      `ticks.length` argument.
    * In `guide_bins()`, the title no longer arbitrarily becomes offset from
      the guide when it has long labels.
    * The `order` argument of guides now strictly needs to be a length-1 
      integer (#4958).
    * More informative error for mismatched 
     `direction`/`theme(legend.direction = ...)` arguments (#4364, #4930).
    * `guide_coloursteps()` and `guide_bins()` sort breaks (#5152).
    * `guide_axis()` gains a `minor.ticks` argument to draw minor ticks (#4387).
    * `guide_axis()` gains a `cap` argument that can be used to trim the
      axis line to extreme breaks (#4907).
    * `guide_colourbar()` and `guide_coloursteps()` merge properly when one
      of aesthetics is dropped (#5324).
    * Fixed regression in `guide_legend()` where the `linewidth` key size
      wasn't adapted to the width of the lines (#5160).

* `geom_label()` now uses the `angle` aesthetic (@teunbrand, #2785)
* 'lines' units in `geom_label()`, often used in the `label.padding` argument, 
  are now are relative to the text size. This causes a visual change, but fixes 
  a misalignment issue between the textbox and text (@teunbrand, #4753)
* The `label.padding` argument in `geom_label()` now supports inputs created
  with the `margin()` function (#5030).
* As an internal change, the `titleGrob()` has been refactored to be faster.
* The `translate_shape_string()` internal function is now exported for use in
  extensions of point layers (@teunbrand, #5191).
* Fixed bug in `coord_sf()` where graticule lines didn't obey 
  `panel.grid.major`'s linewidth setting (@teunbrand, #5179)
* Fixed bug in `annotation_logticks()` when no suitable tick positions could
  be found (@teunbrand, #5248).
* To improve `width` calculation in bar plots with empty factor levels, 
  `resolution()` considers `mapped_discrete` values as having resolution 1 
  (@teunbrand, #5211)
* When `geom_path()` has aesthetics varying within groups, the `arrow()` is
  applied to groups instead of individual segments (@teunbrand, #4935).
* The default width of `geom_bar()` is now based on panel-wise resolution of
  the data, rather than global resolution (@teunbrand, #4336).
* To apply dodging more consistently in violin plots, `stat_ydensity()` now
  has a `drop` argument to keep or discard groups with 1 observation.
* Aesthetics listed in `geom_*()` and `stat_*()` layers now point to relevant
  documentation (@teunbrand, #5123).
* `coord_flip()` has been marked as superseded. The recommended alternative is
  to swap the `x` and `y` aesthetic and/or using the `orientation` argument in
  a layer (@teunbrand, #5130).
* `stat_align()` is now applied per panel instead of globally, preventing issues
  when facets have different ranges (@teunbrand, #5227).
* A stacking bug in `stat_align()` was fixed (@teunbrand, #5176).
* `stat_contour()` and `stat_contour_filled()` now warn about and remove
  duplicated coordinates (@teunbrand, #5215).
* Improve performance of layers without positional scales (@zeehio, #4990)

# ggplot2 3.4.4

This hotfix release adapts to a change in r-devel's `base::is.atomic()` and 
the upcoming retirement of maptools.

* `fortify()` for sp objects (e.g., `SpatialPolygonsDataFrame`) is now deprecated
  and will be removed soon in support of [the upcoming retirement of rgdal, rgeos,
  and maptools](https://r-spatial.org/r/2023/05/15/evolution4.html). In advance
  of the whole removal, `fortify(<SpatialPolygonsDataFrame>, region = ...)`
  no longer works as of this version (@yutannihilation, #5244).

# ggplot2 3.4.3
This hotfix release addresses a version comparison change in r-devel. There are
no user-facing or breaking changes.

# ggplot2 3.4.2
This is a hotfix release anticipating changes in r-devel, but folds in upkeep
changes and a few bug fixes as well.

## Minor improvements

* Various type checks and their messages have been standardised 
  (@teunbrand, #4834).
  
* ggplot2 now uses `scales::DiscreteRange` and `scales::ContinuousRange`, which
  are available to write scale extensions from scratch (@teunbrand, #2710).
  
* The `layer_data()`, `layer_scales()` and `layer_grob()` now have the default
  `plot = last_plot()` (@teunbrand, #5166).
  
* The `datetime_scale()` scale constructor is now exported for use in extension
  packages (@teunbrand, #4701).
  
## Bug fixes

* `update_geom_defaults()` and `update_stat_defaults()` now return properly 
  classed objects and have updated docs (@dkahle, #5146).

* For the purposes of checking required or non-missing aesthetics, character 
  vectors are no longer considered non-finite (@teunbrand, @4284).

* `annotation_logticks()` skips drawing ticks when the scale range is non-finite
  instead of throwing an error (@teunbrand, #5229).
  
* Fixed spurious warnings when the `weight` was used in `stat_bin_2d()`, 
  `stat_boxplot()`, `stat_contour()`, `stat_bin_hex()` and `stat_quantile()`
  (@teunbrand, #5216).

* To prevent changing the plotting order, `stat_sf()` is now computed per panel 
  instead of per group (@teunbrand, #4340).

* Fixed bug in `coord_sf()` where graticule lines didn't obey 
  `panel.grid.major`'s linewidth setting (@teunbrand, #5179).

* `geom_text()` drops observations where `angle = NA` instead of throwing an
  error (@teunbrand, #2757).
  
# ggplot2 3.4.1
This is a small release focusing on fixing regressions in the 3.4.0 release
and minor polishes.

## Breaking changes

* The computed variable `y` in `stat_ecdf()` has been superseded by `ecdf` to 
  prevent incorrect scale transformations (@teunbrand, #5113 and #5112).
  
## New features

* Added `scale_linewidth_manual()` and `scale_linewidth_identity()` to support
  the `linewidth` aesthetic (@teunbrand, #5050).
  
* `ggsave()` warns when multiple `filename`s are given, and only writes to the
  first file (@teunbrand, #5114).

## Bug fixes

* Fixed a regression in `geom_hex()` where aesthetics were replicated across 
  bins (@thomasp85, #5037 and #5044).
  
* Using two ordered factors as facetting variables in 
  `facet_grid(..., as.table = FALSE)` now throws a warning instead of an
  error (@teunbrand, #5109).
  
* Fixed misbehaviour of `draw_key_boxplot()` and `draw_key_crossbar()` with 
  skewed key aspect ratio (@teunbrand, #5082).
  
* Fixed spurious warning when `weight` aesthetic was used in `stat_smooth()` 
  (@teunbrand based on @clauswilke's suggestion, #5053).
  
* The `lwd` alias is now correctly replaced by `linewidth` instead of `size` 
  (@teunbrand based on @clauswilke's suggestion #5051).
  
* Fixed a regression in `Coord$train_panel_guides()` where names of guides were 
  dropped (@maxsutton, #5063).

In binned scales:

* Automatic breaks should no longer be out-of-bounds, and automatic limits are
  adjusted to include breaks (@teunbrand, #5082).
  
* Zero-range limits no longer throw an error and are treated akin to continuous
  scales with zero-range limits (@teunbrand, #5066).
  
* The `trans = "date"` and `trans = "time"` transformations were made compatible
  (@teunbrand, #4217).

# ggplot2 3.4.0
This is a minor release focusing on tightening up the internals and ironing out
some inconsistencies in the API. The biggest change is the addition of the 
`linewidth` aesthetic that takes of sizing the width of any line from `size`. 
This change, while attempting to be as non-breaking as possible, has the 
potential to change the look of some of your plots.

Other notable changes is a complete redo of the error and warning messaging in
ggplot2 using the cli package. Messaging is now better contextualised and it 
should be easier to identify which layer an error is coming from. Last, we have
now made the switch to using the vctrs package internally which means that 
support for vctrs classes as variables should improve, along with some small 
gains in rendering speed.

## Breaking changes

* A `linewidth` aesthetic has been introduced and supersedes the `size` 
  aesthetic for scaling the width of lines in line based geoms. `size` will 
  remain functioning but deprecated for these geoms and it is recommended to 
  update all code to reflect the new aesthetic. For geoms that have _both_ point 
  sizing and linewidth sizing (`geom_pointrange()` and `geom_sf`) `size` now 
  **only** refers to sizing of points which can leads to a visual change in old
  code (@thomasp85, #3672)
  
* The default line width for polygons in `geom_sf()` have been decreased to 0.2 
  to reflect that this is usually used for demarking borders where a thinner 
  line is better suited. This change was made since we already induced a 
  visual change in `geom_sf()` with the introduction of the `linewidth` 
  aesthetic.
  
* The dot-dot notation (`..var..`) and `stat()`, which have been superseded by
  `after_stat()`, are now formally deprecated (@yutannihilation, #3693).

* `qplot()` is now formally deprecated (@yutannihilation, #3956).

* `stage()` now properly refers to the values without scale transformations for
  the stage of `after_stat`. If your code requires the scaled version of the
  values for some reason, you have to apply the same transformation by yourself,
  e.g. `sqrt()` for `scale_{x,y}_sqrt()` (@yutannihilation and @teunbrand, #4155).

* Use `rlang::hash()` instead of `digest::digest()`. This update may lead to 
  changes in the automatic sorting of legends. In order to enforce a specific
  legend order use the `order` argument in the guide. (@thomasp85, #4458)

* referring to `x` in backquoted expressions with `label_bquote()` is no longer
  possible.

* The `ticks.linewidth` and `frame.linewidth` parameters of `guide_colourbar()`
  are now multiplied with `.pt` like elsewhere in ggplot2. It can cause visual
  changes when these arguments are not the defaults and these changes can be 
  restored to their previous behaviour by adding `/ .pt` (@teunbrand #4314).

* `scale_*_viridis_b()` now uses the full range of the viridis scales 
  (@gregleleu, #4737)

## New features

* `geom_col()` and `geom_bar()` gain a new `just` argument. This is set to `0.5`
  by default; use `just = 0`/`just = 1` to place columns on the left/right
  of the axis breaks.
  (@wurli, #4899)

* `geom_density()` and `stat_density()` now support `bounds` argument
  to estimate density with boundary correction (@echasnovski, #4013).

* ggplot now checks during statistical transformations whether any data 
  columns were dropped and warns about this. If stats intend to drop
  data columns they can declare them in the new field `dropped_aes`.
  (@clauswilke, #3250)

* `...` supports `rlang::list2` dynamic dots in all public functions. 
  (@mone27, #4764) 

* `theme()` now has a `strip.clip` argument, that can be set to `"off"` to 
  prevent the clipping of strip text and background borders (@teunbrand, #4118)
  
* `geom_contour()` now accepts a function in the `breaks` argument 
  (@eliocamp, #4652).

## Minor improvements and bug fixes

* Fix a bug in `position_jitter()` where infinity values were dropped (@javlon,
  #4790).

* `geom_linerange()` now respects the `na.rm` argument (#4927, @thomasp85)

* Improve the support for `guide_axis()` on `coord_trans()` 
  (@yutannihilation, #3959)
  
* Added `stat_align()` to align data without common x-coordinates prior to
  stacking. This is now the default stat for `geom_area()` (@thomasp85, #4850)

* Fix a bug in `stat_contour_filled()` where break value differences below a 
  certain number of digits would cause the computations to fail (@thomasp85, 
  #4874)

* Secondary axis ticks are now positioned more precisely, removing small visual
  artefacts with alignment between grid and ticks (@thomasp85, #3576)

* Improve `stat_function` documentation regarding `xlim` argument. 
  (@92amartins, #4474)

* Fix various issues with how `labels`, `breaks`, `limits`, and `show.limits`
  interact in the different binning guides (@thomasp85, #4831)

* Automatic break calculation now squishes the scale limits to the domain
  of the transformation. This allows `scale_{x/y}_sqrt()` to find breaks at 0   
  when appropriate (@teunbrand, #980).

* Using multiple modified aesthetics correctly will no longer trigger warnings. 
  If used incorrectly, the warning will now report the duplicated aesthetic 
  instead of `NA` (@teunbrand, #4707).

* `aes()` now supports the `!!!` operator in its first two arguments
  (#2675). Thanks to @yutannihilation and @teunbrand for draft
  implementations.

* Require rlang >= 1.0.0 (@billybarc, #4797)

* `geom_violin()` no longer issues "collapsing to unique 'x' values" warning
  (@bersbersbers, #4455)

* `annotate()` now documents unsupported geoms (`geom_abline()`, `geom_hline()`
  and `geom_vline()`), and warns when they are requested (@mikmart, #4719)

* `presidential` dataset now includes Trump's presidency (@bkmgit, #4703).

* `position_stack()` now works fully with `geom_text()` (@thomasp85, #4367)

* `geom_tile()` now correctly recognises missing data in `xmin`, `xmax`, `ymin`,
  and `ymax` (@thomasp85 and @sigmapi, #4495)

* `geom_hex()` will now use the binwidth from `stat_bin_hex()` if present, 
  instead of deriving it (@thomasp85, #4580)
  
* `geom_hex()` now works on non-linear coordinate systems (@thomasp85)

* Fixed a bug throwing errors when trying to render an empty plot with secondary
  axes (@thomasp85, #4509)

* Axes are now added correctly in `facet_wrap()` when `as.table = FALSE`
  (@thomasp85, #4553)

* Better compatibility of custom device functions in `ggsave()` 
  (@thomasp85, #4539)

* Binning scales are now more resilient to calculated limits that ends up being
  `NaN` after transformations (@thomasp85, #4510)

* Strip padding in `facet_grid()` is now only in effect if 
  `strip.placement = "outside"` _and_ an axis is present between the strip and 
  the panel (@thomasp85, #4610)

* Aesthetics of length 1 are now recycled to 0 if the length of the data is 0 
  (@thomasp85, #4588)

* Setting `size = NA` will no longer cause `guide_legend()` to error 
  (@thomasp85, #4559)

* Setting `stroke` to `NA` in `geom_point()` will no longer impair the sizing of
  the points (@thomasp85, #4624)

* `stat_bin_2d()` now correctly recognises the `weight` aesthetic 
  (@thomasp85, #4646)
  
* All geoms now have consistent exposure of linejoin and lineend parameters, and
  the guide keys will now respect these settings (@thomasp85, #4653)

* `geom_sf()` now respects `arrow` parameter for lines (@jakeruss, #4659)

* Updated documentation for `print.ggplot` to reflect that it returns
  the original plot, not the result of `ggplot_build()`. (@r2evans, #4390)

* `scale_*_manual()` no longer displays extra legend keys, or changes their 
  order, when a named `values` argument has more items than the data. To display
  all `values` on the legend instead, use
  `scale_*_manual(values = vals, limits = names(vals))`. (@teunbrand, @banfai, 
  #4511, #4534)

* Updated documentation for `geom_contour()` to correctly reflect argument 
  precedence between `bins` and `binwidth`. (@eliocamp, #4651)

* Dots in `geom_dotplot()` are now correctly aligned to the baseline when
  `stackratio != 1` and `stackdir != "up"` (@mjskay, #4614)

* Key glyphs for `geom_boxplot()`, `geom_crossbar()`, `geom_pointrange()`, and
  `geom_linerange()` are now orientation-aware (@mjskay, #4732)
  
* Updated documentation for `geom_smooth()` to more clearly describe effects of 
  the `fullrange` parameter (@thoolihan, #4399).

# ggplot2 3.3.6
This is a very small release only applying an internal change to comply with 
R 4.2 and its deprecation of `default.stringsAsFactors()`. There are no user
facing changes and no breaking changes.

# ggplot2 3.3.5
This is a very small release focusing on fixing a couple of untenable issues 
that surfaced with the 3.3.4 release

* Revert changes made in #4434 (apply transform to intercept in `geom_abline()`) 
  as it introduced undesirable issues far worse than the bug it fixed 
  (@thomasp85, #4514)
* Fixes an issue in `ggsave()` when producing emf/wmf files (@yutannihilation, 
  #4521)
* Warn when grDevices specific arguments are passed to ragg devices (@thomasp85, 
  #4524)
* Fix an issue where `coord_sf()` was reporting that it is non-linear
  even when data is provided in projected coordinates (@clauswilke, #4527)

# ggplot2 3.3.4
This is a larger patch release fixing a huge number of bugs and introduces a 
small selection of feature refinements.

## Features

* Alt-text can now be added to a plot using the `alt` label, i.e 
  `+ labs(alt = ...)`. Currently this alt text is not automatically propagated, 
  but we plan to integrate into Shiny, RMarkdown, and other tools in the future. 
  (@thomasp85, #4477)

* Add support for the BrailleR package for creating descriptions of the plot
  when rendered (@thomasp85, #4459)
  
* `coord_sf()` now has an argument `default_crs` that specifies the coordinate
  reference system (CRS) for non-sf layers and scale/coord limits. This argument
  defaults to `NULL`, which means non-sf layers are assumed to be in projected
  coordinates, as in prior ggplot2 versions. Setting `default_crs = sf::st_crs(4326)`
  provides a simple way to interpret x and y positions as longitude and latitude,
  regardless of the CRS used by `coord_sf()`. Authors of extension packages
  implementing `stat_sf()`-like functionality are encouraged to look at the source
  code of `stat_sf()`'s `compute_group()` function to see how to provide scale-limit
  hints to `coord_sf()` (@clauswilke, #3659).

* `ggsave()` now uses ragg to render raster output if ragg is available. It also
  handles custom devices that sets a default unit (e.g. `ragg::agg_png`) 
  correctly (@thomasp85, #4388)

* `ggsave()` now returns the saved file location invisibly (#3379, @eliocamp).
  Note that, as a side effect, an unofficial hack `<ggplot object> + ggsave()`
  no longer works (#4513).

* The scale arguments `limits`, `breaks`, `minor_breaks`, `labels`, `rescaler`
  and `oob` now accept purrr style lambda notation (@teunbrand, #4427). The same 
  is true for `as_labeller()` (and therefore also `labeller()`) 
  (@netique, #4188).

* Manual scales now allow named vectors passed to `values` to contain fewer 
  elements than existing in the data. Elements not present in values will be set
  to `NA` (@thomasp85, #3451)
  
* Date and datetime position scales support out-of-bounds (oob) arguments to 
  control how limits affect data outside those limits (@teunbrand, #4199).
  
## Fixes

* Fix a bug that `after_stat()` and `after_scale()` cannot refer to aesthetics
  if it's specified in the plot-global mapping (@yutannihilation, #4260).
  
* Fix bug in `annotate_logticks()` that would cause an error when used together
  with `coord_flip()` (@thomasp85, #3954)
  
* Fix a bug in `geom_abline()` that resulted in `intercept` not being subjected
  to the transformation of the y scale (@thomasp85, #3741)
  
* Extent the range of the line created by `geom_abline()` so that line ending
  is not visible for large linewidths (@thomasp85, #4024)

* Fix bug in `geom_dotplot()` where dots would be positioned wrong with 
  `stackgroups = TRUE` (@thomasp85, #1745)

* Fix calculation of confidence interval for locfit smoothing in `geom_smooth()`
  (@topepo, #3806)
  
* Fix bug in `geom_text()` where `"outward"` and `"inward"` justification for 
  some `angle` values was reversed (@aphalo, #4169, #4447)

* `ggsave()` now sets the default background to match the fill value of the
  `plot.background` theme element (@karawoo, #4057)

* It is now deprecated to specify `guides(<scale> = FALSE)` or
  `scale_*(guide = FALSE)` to remove a guide. Please use 
  `guides(<scale> = "none")` or `scale_*(guide = "none")` instead 
  (@yutannihilation, #4097)
  
* Fix a bug in `guide_bins()` where keys would disappear if the guide was 
  reversed (@thomasp85, #4210)
  
* Fix bug in `guide_coloursteps()` that would repeat the terminal bins if the
  breaks coincided with the limits of the scale (@thomasp85, #4019)

* Make sure that default labels from default mappings doesn't overwrite default
  labels from explicit mappings (@thomasp85, #2406)

* Fix bug in `labeller()` where parsing was turned off if `.multiline = FALSE`
  (@thomasp85, #4084)
  
* Make sure `label_bquote()` has access to the calling environment when 
  evaluating the labels (@thomasp85, #4141)

* Fix a bug in the layer implementation that introduced a new state after the 
  first render which could lead to a different look when rendered the second 
  time (@thomasp85, #4204)

* Fix a bug in legend justification where justification was lost of the legend
  dimensions exceeded the available size (@thomasp85, #3635)

* Fix a bug in `position_dodge2()` where `NA` values in thee data would cause an
  error (@thomasp85, #2905)

* Make sure `position_jitter()` creates the same jittering independent of 
  whether it is called by name or with constructor (@thomasp85, #2507)

* Fix a bug in `position_jitter()` where different jitters would be applied to 
  different position aesthetics of the same axis (@thomasp85, #2941)
  
* Fix a bug in `qplot()` when supplying `c(NA, NA)` as axis limits 
  (@thomasp85, #4027)
  
* Remove cross-inheritance of default discrete colour/fill scales and check the
  type and aesthetic of function output if `type` is a function 
  (@thomasp85, #4149)

* Fix bug in `scale_[x|y]_date()` where custom breaks functions that resulted in
  fractional dates would get misaligned (@thomasp85, #3965)
  
* Fix bug in `scale_[x|y]_datetime()` where a specified timezone would be 
  ignored by the scale (@thomasp85, #4007)
  
* Fix issue in `sec_axis()` that would throw warnings in the absence of any 
  secondary breaks (@thomasp85, #4368)

* `stat_bin()`'s computed variable `width` is now documented (#3522).
  
* `stat_count()` now computes width based on the full dataset instead of per 
  group (@thomasp85, #2047)

* Extended `stat_ecdf()` to calculate the cdf from either x or y instead from y 
  only (@jgjl, #4005)
  
* Fix a bug in `stat_summary_bin()` where one more than the requested number of
  bins would be created (@thomasp85, #3824)

* Only drop groups in `stat_ydensity()` when there are fewer than two data 
  points and throw a warning (@andrewwbutler, #4111).

* Fixed a bug in strip assembly when theme has `strip.text = element_blank()`
  and plots are faceted with multi-layered strips (@teunbrand, #4384).
  
* Using `theme(aspect.ratio = ...)` together with free space in `facet_grid()`
  now correctly throws an error (@thomasp85, #3834)

* Fixed a bug in `labeller()` so that `.default` is passed to `as_labeller()`
  when labellers are specified by naming faceting variables. (@waltersom, #4031)
  
* Updated style for example code (@rjake, #4092)

* ggplot2 now requires R >= 3.3 (#4247).

* ggplot2 now uses `rlang::check_installed()` to check if a suggested package is
  installed, which will offer to install the package before continuing (#4375, 
  @malcolmbarrett)

* Improved error with hint when piping a `ggplot` object into a facet function
  (#4379, @mitchelloharawild).

# ggplot2 3.3.3
This is a small patch release mainly intended to address changes in R and CRAN.
It further changes the licensing model of ggplot2 to an MIT license.

* Update the ggplot2 licence to an MIT license (#4231, #4232, #4233, and #4281)

* Use vdiffr conditionally so ggplot2 can be tested on systems without vdiffr

* Update tests to work with the new `all.equal()` defaults in R >4.0.3

* Fixed a bug that `guide_bins()` mistakenly ignore `override.aes` argument
  (@yutannihilation, #4085).

# ggplot2 3.3.2
This is a small release focusing on fixing regressions introduced in 3.3.1.

* Added an `outside` option to `annotation_logticks()` that places tick marks
  outside of the plot bounds. (#3783, @kbodwin)

* `annotation_raster()` adds support for native rasters. For large rasters,
  native rasters render significantly faster than arrays (@kent37, #3388)
  
* Facet strips now have dedicated position-dependent theme elements 
  (`strip.text.x.top`, `strip.text.x.bottom`, `strip.text.y.left`, 
  `strip.text.y.right`) that inherit from `strip.text.x` and `strip.text.y`, 
  respectively. As a consequence, some theme stylings now need to be applied to 
  the position-dependent elements rather than to the parent elements. This 
  change was already introduced in ggplot2 3.3.0 but not listed in the 
  changelog. (@thomasp85, #3683)

* Facets now handle layers containing no data (@yutannihilation, #3853).
  
* A newly added geom `geom_density_2d_filled()` and associated stat 
  `stat_density_2d_filled()` can draw filled density contours
  (@clauswilke, #3846).

* A newly added `geom_function()` is now recommended to use in conjunction
  with/instead of `stat_function()`. In addition, `stat_function()` now
  works with transformed y axes, e.g. `scale_y_log10()`, and in plots
  containing no other data or layers (@clauswilke, #3611, #3905, #3983).

* Fixed a bug in `geom_sf()` that caused problems with legend-type
  autodetection (@clauswilke, #3963).
  
* Support graphics devices that use the `file` argument instead of `fileneame` 
  in `ggsave()` (@bwiernik, #3810)
  
* Default discrete color scales are now configurable through the `options()` of 
  `ggplot2.discrete.colour` and `ggplot2.discrete.fill`. When set to a character 
  vector of colour codes (or list of character vectors)  with sufficient length, 
  these colours are used for the default scale. See `help(scale_colour_discrete)` 
  for more details and examples (@cpsievert, #3833).

* Default continuous colour scales (i.e., the `options()` 
  `ggplot2.continuous.colour` and `ggplot2.continuous.fill`, which inform the 
  `type` argument of `scale_fill_continuous()` and `scale_colour_continuous()`) 
  now accept a function, which allows more control over these default 
  `continuous_scale()`s (@cpsievert, #3827).

* A bug was fixed in `stat_contour()` when calculating breaks based on 
  the `bins` argument (@clauswilke, #3879, #4004).
  
* Data columns can now contain `Vector` S4 objects, which are widely used in the 
  Bioconductor project. (@teunbrand, #3837)

# ggplot2 3.3.1

This is a small release with no code change. It removes all malicious links to a 
site that got hijacked from the readme and pkgdown site.

# ggplot2 3.3.0

This is a minor release but does contain a range of substantial new features, 
along with the standard bug fixes. The release contains a few visual breaking
changes, along with breaking changes for extension developers due to a shift in
internal representation of the position scales and their axes. No user breaking
changes are included.

This release also adds Dewey Dunnington (@paleolimbot) to the core team.

## Breaking changes
There are no user-facing breaking changes, but a change in some internal 
representations that extension developers may have relied on, along with a few 
breaking visual changes which may cause visual tests in downstream packages to 
fail.

* The `panel_params` field in the `Layout` now contains a list of list of 
  `ViewScale` objects, describing the trained coordinate system scales, instead
  of the list object used before. Any extensions that use this field will likely
  break, as will unit tests that checks aspects of this.

* `element_text()` now issues a warning when vectorized arguments are provided, 
  as in `colour = c("red", "green", "blue")`. Such use is discouraged and not 
  officially supported (@clauswilke, #3492).

* Changed `theme_grey()` setting for legend key so that it creates no border 
  (`NA`) rather than drawing a white one. (@annennenne, #3180)

* `geom_ribbon()` now draws separate lines for the upper and lower intervals if
  `colour` is mapped. Similarly, `geom_area()` and `geom_density()` now draw
  the upper lines only in the same case by default. If you want old-style full
  stroking, use `outline.type = "full"` (@yutannihilation, #3503 / @thomasp85, #3708).

## New features

* The evaluation time of aesthetics can now be controlled to a finer degree. 
  `after_stat()` supersedes the use of `stat()` and `..var..`-notation, and is
  joined by `after_scale()` to allow for mapping to scaled aesthetic values. 
  Remapping of the same aesthetic is now supported with `stage()`, so you can 
  map a data variable to a stat aesthetic, and remap the same aesthetic to 
  something else after statistical transformation (@thomasp85, #3534)

* All `coord_*()` functions with `xlim` and `ylim` arguments now accept
  vectors with `NA` as a placeholder for the minimum or maximum value
  (e.g., `ylim = c(0, NA)` would zoom the y-axis from 0 to the 
  maximum value observed in the data). This mimics the behaviour
  of the `limits` argument in continuous scale functions
  (@paleolimbot, #2907).

* Allowed reversing of discrete scales by re-writing `get_limits()` 
  (@AnneLyng, #3115)
  
* All geoms and stats that had a direction (i.e. where the x and y axes had 
  different interpretation), can now freely choose their direction, instead of
  relying on `coord_flip()`. The direction is deduced from the aesthetic 
  mapping, but can also be specified directly with the new `orientation` 
  argument (@thomasp85, #3506).
  
* Position guides can now be customized using the new `guide_axis()`, which can 
  be passed to position `scale_*()` functions or via `guides()`. The new axis 
  guide (`guide_axis()`) comes with arguments `check.overlap` (automatic removal 
  of overlapping labels), `angle` (easy rotation of axis labels), and
  `n.dodge` (dodge labels into multiple rows/columns) (@paleolimbot, #3322).
  
* A new scale type has been added, that allows binning of aesthetics at the 
  scale level. It has versions for both position and non-position aesthetics and
  comes with two new guides (`guide_bins` and `guide_coloursteps`) 
  (@thomasp85, #3096)
  
* `scale_x_continuous()` and `scale_y_continuous()` gains an `n.breaks` argument
  guiding the number of automatic generated breaks (@thomasp85, #3102)

* Added `stat_contour_filled()` and `geom_contour_filled()`, which compute 
  and draw filled contours of gridded data (@paleolimbot, #3044). 
  `geom_contour()` and `stat_contour()` now use the isoband package
  to compute contour lines. The `complete` parameter (which was undocumented
  and has been unused for at least four years) was removed (@paleolimbot, #3044).
  
* Themes have gained two new parameters, `plot.title.position` and 
  `plot.caption.position`, that can be used to customize how plot
  title/subtitle and plot caption are positioned relative to the overall plot
  (@clauswilke, #3252).

## Extensions
  
* `Geom` now gains a `setup_params()` method in line with the other ggproto
  classes (@thomasp85, #3509)

* The newly added function `register_theme_elements()` now allows developers
  of extension packages to define their own new theme elements and place them
  into the ggplot2 element tree (@clauswilke, #2540).

## Minor improvements and bug fixes

* `coord_trans()` now draws second axes and accepts `xlim`, `ylim`,
  and `expand` arguments to bring it up to feature parity with 
  `coord_cartesian()`. The `xtrans` and `ytrans` arguments that were 
  deprecated in version 1.0.1 in favour of `x` and `y` 
  were removed (@paleolimbot, #2990).

* `coord_trans()` now calculates breaks using the expanded range 
  (previously these were calculated using the unexpanded range, 
  which resulted in differences between plots made with `coord_trans()`
  and those made with `coord_cartesian()`). The expansion for discrete axes 
  in `coord_trans()` was also updated such that it behaves identically
  to that in `coord_cartesian()` (@paleolimbot, #3338).

* `expand_scale()` was deprecated in favour of `expansion()` for setting
  the `expand` argument of `x` and `y` scales (@paleolimbot).

* `geom_abline()`, `geom_hline()`, and `geom_vline()` now issue 
  more informative warnings when supplied with set aesthetics
  (i.e., `slope`, `intercept`, `yintercept`, and/or `xintercept`)
  and mapped aesthetics (i.e., `data` and/or `mapping`).

* Fix a bug in `geom_raster()` that squeezed the image when it went outside 
  scale limits (#3539, @thomasp85)

* `geom_sf()` now determines the legend type automatically (@microly, #3646).
  
* `geom_sf()` now removes rows that can't be plotted due to `NA` aesthetics 
  (#3546, @thomasp85)

* `geom_sf()` now applies alpha to linestring geometries 
  (#3589, @yutannihilation).

* `gg_dep()` was deprecated (@perezp44, #3382).

* Added function `ggplot_add.by()` for lists created with `by()`, allowing such
  lists to be added to ggplot objects (#2734, @Maschette)

* ggplot2 no longer depends on reshape2, which means that it no longer 
  (recursively) needs plyr, stringr, or stringi packages.

* Increase the default `nbin` of `guide_colourbar()` to place the ticks more 
  precisely (#3508, @yutannihilation).

* `manual_scale()` now matches `values` with the order of `breaks` whenever
  `values` is an unnamed vector. Previously, unnamed `values` would match with
  the limits of the scale and ignore the order of any `breaks` provided. Note
  that this may change the appearance of plots that previously relied on the
  unordered behaviour (#2429, @idno0001).

* `scale_manual_*(limits = ...)` now actually limits the scale (#3262,
  @yutannihilation).

* Fix a bug when `show.legend` is a named logical vector 
  (#3461, @yutannihilation).

* Added weight aesthetic option to `stat_density()` and made scaling of 
  weights the default (@annennenne, #2902)
  
* `stat_density2d()` can now take an `adjust` parameter to scale the default 
  bandwidth. (#2860, @haleyjeppson)

* `stat_smooth()` uses `REML` by default, if `method = "gam"` and
  `gam`'s method is not specified (@ikosmidis, #2630).

* stacking text when calculating the labels and the y axis with
  `stat_summary()` now works (@ikosmidis, #2709)
  
* `stat_summary()` and related functions now support rlang-style lambda functions
  (#3568, @dkahle).

* The data mask pronoun, `.data`, is now stripped from default labels.

* Addition of partial themes to plots has been made more predictable;
  stepwise addition of individual partial themes is now equivalent to
  addition of multple theme elements at once (@clauswilke, #3039).

* Facets now don't fail even when some variable in the spec are not available
  in all layers (@yutannihilation, #2963).

# ggplot2 3.2.1

This is a patch release fixing a few regressions introduced in 3.2.0 as well as
fixing some unit tests that broke due to upstream changes.

* `position_stack()` no longer changes the order of the input data. Changes to 
  the internal behaviour of `geom_ribbon()` made this reordering problematic 
  with ribbons that spanned `y = 0` (#3471)
* Using `qplot()` with a single positional aesthetic will no longer title the
  non-specified scale as `"NULL"` (#3473)
* Fixes unit tests for sf graticule labels caused by changes to sf

# ggplot2 3.2.0

This is a minor release with an emphasis on internal changes to make ggplot2 
faster and more consistent. The few interface changes will only affect the 
aesthetics of the plot in minor ways, and will only potentially break code of
extension developers if they have relied on internals that have been changed. 
This release also sees the addition of Hiroaki Yutani (@yutannihilation) to the 
core developer team.

With the release of R 3.6, ggplot2 now requires the R version to be at least 3.2,
as the tidyverse is committed to support 5 major versions of R.

## Breaking changes

* Two patches (#2996 and #3050) fixed minor rendering problems. In most cases,
  the visual changes are so subtle that they are difficult to see with the naked
  eye. However, these changes are detected by the vdiffr package, and therefore
  any package developers who use vdiffr to test for visual correctness of ggplot2
  plots will have to regenerate all reference images.
  
* In some cases, ggplot2 now produces a warning or an error for code that previously
  produced plot output. In all these cases, the previous plot output was accidental,
  and the plotting code uses the ggplot2 API in a way that would lead to undefined
  behavior. Examples include a missing `group` aesthetic in `geom_boxplot()` (#3316),
  annotations across multiple facets (#3305), and not using aesthetic mappings when
  drawing ribbons with `geom_ribbon()` (#3318).

## New features

* This release includes a range of internal changes that speeds up plot 
  generation. None of the changes are user facing and will not break any code,
  but in general ggplot2 should feel much faster. The changes includes, but are
  not limited to:
  
  - Caching ascent and descent dimensions of text to avoid recalculating it for
    every title.
  
  - Using a faster data.frame constructor as well as faster indexing into 
    data.frames
    
  - Removing the plyr dependency, replacing plyr functions with faster 
    equivalents.

* `geom_polygon()` can now draw polygons with holes using the new `subgroup` 
  aesthetic. This functionality requires R 3.6.0 (@thomasp85, #3128)

* Aesthetic mappings now accept functions that return `NULL` (@yutannihilation,
  #2997).

* `stat_function()` now accepts rlang/purrr style anonymous functions for the 
  `fun` parameter (@dkahle, #3159).

* `geom_rug()` gains an "outside" option to allow for moving the rug tassels to 
  outside the plot area (@njtierney, #3085) and a `length` option to allow for 
  changing the length of the rug lines (@daniel-wells, #3109). 
  
* All geoms now take a `key_glyph` paramter that allows users to customize
  how legend keys are drawn (@clauswilke, #3145). In addition, a new key glyph
  `timeseries` is provided to draw nice legends for time series
  (@mitchelloharawild, #3145).

## Extensions

* Layers now have a new member function `setup_layer()` which is called at the
  very beginning of the plot building process and which has access to the 
  original input data and the plot object being built. This function allows the 
  creation of custom layers that autogenerate aesthetic mappings based on the 
  input data or that filter the input data in some form. For the time being, this
  feature is not exported, but it has enabled the development of a new layer type,
  `layer_sf()` (see next item). Other special-purpose layer types may be added
  in the future (@clauswilke, #2872).
  
* A new layer type `layer_sf()` can auto-detect and auto-map sf geometry
  columns in the data. It should be used by extension developers who are writing
  new sf-based geoms or stats (@clauswilke, #3232).

* `x0` and `y0` are now recognized positional aesthetics so they will get scaled 
  if used in extension geoms and stats (@thomasp85, #3168)
  
* Continuous scale limits now accept functions which accept the default
  limits and return adjusted limits. This makes it possible to write
  a function that e.g. ensures the limits are always a multiple of 100,
  regardless of the data (@econandrew, #2307).

## Minor improvements and bug fixes

* `cut_width()` now accepts `...` to pass further arguments to `base::cut.default()`
   like `cut_number()` and `cut_interval()` already did (@cderv, #3055)

* `coord_map()` now can have axes on the top and right (@karawoo, #3042).

* `coord_polar()` now correctly rescales the secondary axis (@linzi-sg, #3278)

* `coord_sf()`, `coord_map()`, and `coord_polar()` now squash `-Inf` and `Inf`
  into the min and max of the plot (@yutannihilation, #2972).

* `coord_sf()` graticule lines are now drawn in the same thickness as panel grid 
  lines in `coord_cartesian()`, and seting panel grid lines to `element_blank()` 
  now also works in `coord_sf()` 
  (@clauswilke, #2991, #2525).

* `economics` data has been regenerated. This leads to some changes in the
  values of all columns (especially in `psavert`), but more importantly, strips 
  the grouping attributes from `economics_long`.

* `element_line()` now fills closed arrows (@yutannihilation, #2924).

* Facet strips on the left side of plots now have clipping turned on, preventing
  text from running out of the strip and borders from looking thicker than for
  other strips (@karawoo, #2772 and #3061).

* ggplot2 now works in Turkish locale (@yutannihilation, #3011).

* Clearer error messages for inappropriate aesthetics (@clairemcwhite, #3060).

* ggplot2 no longer attaches any external packages when using functions that 
  depend on packages that are suggested but not imported by ggplot2. The 
  affected functions include `geom_hex()`, `stat_binhex()`, 
  `stat_summary_hex()`, `geom_quantile()`, `stat_quantile()`, and `map_data()` 
  (@clauswilke, #3126).
  
* `geom_area()` and `geom_ribbon()` now sort the data along the x-axis in the 
  `setup_data()` method rather than as part of `draw_group()` (@thomasp85, 
  #3023)

* `geom_hline()`, `geom_vline()`, and `geom_abline()` now throw a warning if the 
  user supplies both an `xintercept`, `yintercept`, or `slope` value and a 
  mapping (@RichardJActon, #2950).

* `geom_rug()` now works with `coord_flip()` (@has2k1, #2987).

* `geom_violin()` no longer throws an error when quantile lines fall outside 
  the violin polygon (@thomasp85, #3254).

* `guide_legend()` and `guide_colorbar()` now use appropriate spacing between legend
  key glyphs and legend text even if the legend title is missing (@clauswilke, #2943).

* Default labels are now generated more consistently; e.g., symbols no longer
  get backticks, and long expressions are abbreviated with `...`
  (@yutannihilation, #2981).

* All-`Inf` layers are now ignored for picking the scale (@yutannihilation, 
  #3184).
  
* Diverging Brewer colour palette now use the correct mid-point colour 
  (@dariyasydykova, #3072).
  
* `scale_color_continuous()` now points to `scale_colour_continuous()` so that 
  it will handle `type = "viridis"` as the documentation states (@hlendway, 
  #3079).

* `scale_shape_identity()` now works correctly with `guide = "legend"` 
  (@malcolmbarrett, #3029)
  
* `scale_continuous` will now draw axis line even if the length of breaks is 0
  (@thomasp85, #3257)

* `stat_bin()` will now error when the number of bins exceeds 1e6 to avoid 
  accidentally freezing the user session (@thomasp85).
  
* `sec_axis()` now places ticks accurately when using nonlinear transformations (@dpseidel, #2978).

* `facet_wrap()` and `facet_grid()` now automatically remove NULL from facet
  specs, and accept empty specs (@yutannihilation, #3070, #2986).

* `stat_bin()` now handles data with only one unique value (@yutannihilation 
  #3047).

* `sec_axis()` now accepts functions as well as formulas (@yutannihilation, #3031).

*   New theme elements allowing different ticks lengths for each axis. For instance,
    this can be used to have inwards ticks on the x-axis (`axis.ticks.length.x`) and
    outwards ticks on the y-axis (`axis.ticks.length.y`) (@pank, #2935).

* The arguments of `Stat*$compute_layer()` and `Position*$compute_layer()` are
  now renamed to always match the ones of `Stat$compute_layer()` and
  `Position$compute_layer()` (@yutannihilation, #3202).

* `geom_*()` and `stat_*()` now accepts purrr-style lambda notation
  (@yutannihilation, #3138).

* `geom_tile()` and `geom_rect()` now draw rectangles without notches at the
  corners. The style of the corner can be controlled by `linejoin` parameters
  (@yutannihilation, #3050).

# ggplot2 3.1.0

## Breaking changes

This is a minor release and breaking changes have been kept to a minimum. End users of 
ggplot2 are unlikely to encounter any issues. However, there are a few items that developers 
of ggplot2 extensions should be aware of. For additional details, see also the discussion 
accompanying issue #2890.

*   In non-user-facing internal code (specifically in the `aes()` function and in
    the `aesthetics` argument of scale functions), ggplot2 now always uses the British
    spelling for aesthetics containing the word "colour". When users specify a "color"
    aesthetic it is automatically renamed to "colour". This renaming is also applied
    to non-standard aesthetics that contain the word "color". For example, "point_color"
    is renamed to "point_colour". This convention makes it easier to support both
    British and American spelling for novel, non-standard aesthetics, but it may require
    some adjustment for packages that have previously introduced non-standard color
    aesthetics using American spelling. A new function `standardise_aes_names()` is
    provided in case extension writers need to perform this renaming in their own code
    (@clauswilke, #2649).

*   Functions that generate other functions (closures) now force the arguments that are
    used from the generated functions, to avoid hard-to-catch errors. This may affect
    some users of manual scales (such as `scale_colour_manual()`, `scale_fill_manual()`,
    etc.) who depend on incorrect behavior (@krlmlr, #2807).
    
*   `Coord` objects now have a function `backtransform_range()` that returns the
    panel range in data coordinates. This change may affect developers of custom coords,
    who now should implement this function. It may also affect developers of custom
    geoms that use the `range()` function. In some applications, `backtransform_range()`
    may be more appropriate (@clauswilke, #2821).


## New features

*   `coord_sf()` has much improved customization of axis tick labels. Labels can now
    be set manually, and there are two new parameters, `label_graticule` and
    `label_axes`, that can be used to specify which graticules to label on which side
    of the plot (@clauswilke, #2846, #2857, #2881).
    
*   Two new geoms `geom_sf_label()` and `geom_sf_text()` can draw labels and text
    on sf objects. Under the hood, a new `stat_sf_coordinates()` calculates the
    x and y coordinates from the coordinates of the sf geometries. You can customize
    the calculation method via `fun.geometry` argument (@yutannihilation, #2761).
    

## Minor improvements and fixes

*   `benchplot()` now uses tidy evaluation (@dpseidel, #2699).

*   The error message in `compute_aesthetics()` now only provides the names of
    aesthetics with mismatched lengths, rather than all aesthetics (@karawoo,
    #2853).

*   For faceted plots, data is no longer internally reordered. This makes it
    safer to feed data columns into `aes()` or into parameters of geoms or
    stats. However, doing so remains discouraged (@clauswilke, #2694).

*   `coord_sf()` now also understands the `clip` argument, just like the other
    coords (@clauswilke, #2938).

*   `fortify()` now displays a more informative error message for
    `grouped_df()` objects when dplyr is not installed (@jimhester, #2822).

*   All `geom_*()` now display an informative error message when required 
    aesthetics are missing (@dpseidel, #2637 and #2706).

*   `geom_boxplot()` now understands the `width` parameter even when used with
    a non-standard stat, such as `stat_identity()` (@clauswilke, #2893).
    
*  `geom_hex()` now understands the `size` and `linetype` aesthetics
   (@mikmart, #2488).
    
*   `geom_hline()`, `geom_vline()`, and `geom_abline()` now work properly
    with `coord_trans()` (@clauswilke, #2149, #2812).
    
*   `geom_text(..., parse = TRUE)` now correctly renders the expected number of
    items instead of silently dropping items that are empty expressions, e.g.
    the empty string "". If an expression spans multiple lines, we take just
    the first line and drop the rest. This same issue is also fixed for
    `geom_label()` and the axis labels for `geom_sf()` (@slowkow, #2867).

*   `geom_sf()` now respects `lineend`, `linejoin`, and `linemitre` parameters 
    for lines and polygons (@alistaire47, #2826).
    
*   `ggsave()` now exits without creating a new graphics device if previously
    none was open (@clauswilke, #2363).

*   `labs()` now has named arguments `title`, `subtitle`, `caption`, and `tag`.
    Also, `labs()` now accepts tidyeval (@yutannihilation, #2669).

*   `position_nudge()` is now more robust and nudges only in the direction
    requested. This enables, for example, the horizontal nudging of boxplots
    (@clauswilke, #2733).

*   `sec_axis()` and `dup_axis()` now return appropriate breaks for the secondary
    axis when applied to log transformed scales (@dpseidel, #2729).

*   `sec_axis()` now works as expected when used in combination with tidy eval
    (@dpseidel, #2788).

*   `scale_*_date()`, `scale_*_time()` and `scale_*_datetime()` can now display 
    a secondary axis that is a __one-to-one__ transformation of the primary axis,
    implemented using the `sec.axis` argument to the scale constructor 
    (@dpseidel, #2244).
    
*   `stat_contour()`, `stat_density2d()`, `stat_bin2d()`,  `stat_binhex()`
    now calculate normalized statistics including `nlevel`, `ndensity`, and
    `ncount`. Also, `stat_density()` now includes the calculated statistic 
    `nlevel`, an alias for `scaled`, to better match the syntax of `stat_bin()`
    (@bjreisman, #2679).

# ggplot2 3.0.0

## Breaking changes

*   ggplot2 now supports/uses tidy evaluation (as described below). This is a 
    major change and breaks a number of packages; we made this breaking change 
    because it is important to make ggplot2 more programmable, and to be more 
    consistent with the rest of the tidyverse. The best general (and detailed)
    introduction to tidy evaluation can be found in the meta programming
    chapters in [Advanced R](https://adv-r.hadley.nz).
    
    The primary developer facing change is that `aes()` now contains 
    quosures (expression + environment pairs) rather than symbols, and you'll 
    need to take a different approach to extracting the information you need. 
    A common symptom of this change are errors "undefined columns selected" or 
    "invalid 'type' (list) of argument" (#2610). As in the previous version,
    constants (like `aes(x = 1)` or `aes(colour = "smoothed")`) are stored
    as is.
    
    In this version of ggplot2, if you need to describe a mapping in a string, 
    use `quo_name()` (to generate single-line strings; longer expressions may 
    be abbreviated) or `quo_text()` (to generate non-abbreviated strings that
    may span multiple lines). If you do need to extract the value of a variable
    instead use `rlang::eval_tidy()`. You may want to condition on 
    `(packageVersion("ggplot2") <= "2.2.1")` so that your code can work with
    both released and development versions of ggplot2.
    
    We recognise that this is a big change and if you're not already familiar
    with rlang, there's a lot to learn. If you are stuck, or need any help,
    please reach out on <https://community.rstudio.com>.

*   Error: Column `y` must be a 1d atomic vector or a list

    Internally, ggplot2 now uses `as.data.frame(tibble::as_tibble(x))` to
    convert a list into a data frame. This improves ggplot2's support for
    list-columns (needed for sf support), at a small cost: you can no longer
    use matrix-columns. Note that unlike tibble we still allow column vectors
    such as returned by `base::scale()` because of their widespread use.

*   Error: More than one expression parsed
  
    Previously `aes_string(x = c("a", "b", "c"))` silently returned 
    `aes(x = a)`. Now this is a clear error.

*   Error: `data` must be uniquely named but has duplicate columns
  
    If layer data contains columns with identical names an error will be 
    thrown. In earlier versions the first occurring column was chosen silently,
    potentially masking that the wrong data was chosen.

*   Error: Aesthetics must be either length 1 or the same as the data
    
    Layers are stricter about the columns they will combine into a single
    data frame. Each aesthetic now must be either the same length as the data
    frame or a single value. This makes silent recycling errors much less likely.

*   Error: `coord_*` doesn't support free scales 
   
    Free scales only work with selected coordinate systems; previously you'd
    get an incorrect plot.

*   Error in f(...) : unused argument (range = c(0, 1))

    This is because the `oob` argument to scale has been set to a function
    that only takes a single argument; it needs to take two arguments
    (`x`, and `range`). 

*   Error: unused argument (output)
  
    The function `guide_train()` now has an optional parameter `aesthetic`
    that allows you to override the `aesthetic` setting in the scale.
    To make your code work with the both released and development versions of 
    ggplot2 appropriate, add `aesthetic = NULL` to the `guide_train()` method
    signature.
    
    ```R
    # old
    guide_train.legend <- function(guide, scale) {...}
    
    # new 
    guide_train.legend <- function(guide, scale, aesthetic = NULL) {...}
    ```
    
    Then, inside the function, replace `scale$aesthetics[1]`,
    `aesthetic %||% scale$aesthetics[1]`. (The %||% operator is defined in the 
    rlang package).
    
    ```R
    # old
    setNames(list(scale$map(breaks)), scale$aesthetics[1])

    # new
    setNames(list(scale$map(breaks)), aesthetic %||% scale$aesthetics[1])
    ```

*   The long-deprecated `subset` argument to `layer()` has been removed.

## Tidy evaluation

* `aes()` now supports quasiquotation so that you can use `!!`, `!!!`,
  and `:=`. This replaces `aes_()` and `aes_string()` which are now
  soft-deprecated (but will remain around for a long time).

* `facet_wrap()` and `facet_grid()` now support `vars()` inputs. Like
  `dplyr::vars()`, this helper quotes its inputs and supports
  quasiquotation. For instance, you can now supply faceting variables
  like this: `facet_wrap(vars(am, cyl))` instead of 
  `facet_wrap(~am + cyl)`. Note that the formula interface is not going 
  away and will not be deprecated. `vars()` is simply meant to make it 
  easier to create functions around `facet_wrap()` and `facet_grid()`.

  The first two arguments of `facet_grid()` become `rows` and `cols`
  and now support `vars()` inputs. Note however that we took special
  care to ensure complete backward compatibility. With this change
  `facet_grid(vars(cyl), vars(am, vs))` is equivalent to
  `facet_grid(cyl ~ am + vs)`, and `facet_grid(cols = vars(am, vs))` is
  equivalent to `facet_grid(. ~ am + vs)`.

  One nice aspect of the new interface is that you can now easily
  supply names: `facet_grid(vars(Cylinder = cyl), labeller =
  label_both)` will give nice label titles to the facets. Of course,
  those names can be unquoted with the usual tidy eval syntax.

### sf

* ggplot2 now has full support for sf with `geom_sf()` and `coord_sf()`:

  ```r
  nc <- sf::st_read(system.file("shape/nc.shp", package = "sf"), quiet = TRUE)
  ggplot(nc) +
    geom_sf(aes(fill = AREA))
  ```
  It supports all simple features, automatically aligns CRS across layers, sets
  up the correct aspect ratio, and draws a graticule.

## New features

* ggplot2 now works on R 3.1 onwards, and uses the 
  [vdiffr](https://github.com/r-lib/vdiffr) package for visual testing.

* In most cases, accidentally using `%>%` instead of `+` will generate an 
  informative error (#2400).

* New syntax for calculated aesthetics. Instead of using `aes(y = ..count..)` 
  you can (and should!) use `aes(y = stat(count))`. `stat()` is a real function 
  with documentation which hopefully will make this part of ggplot2 less 
  confusing (#2059).
  
  `stat()` is particularly nice for more complex calculations because you 
  only need to specify it once: `aes(y = stat(count / max(count)))`,
  rather than `aes(y = ..count.. / max(..count..))`
  
* New `tag` label for adding identification tags to plots, typically used for 
  labelling a subplot with a letter. Add a tag with `labs(tag = "A")`, style it 
  with the `plot.tag` theme element, and control position with the
  `plot.tag.position` theme setting (@thomasp85).

### Layers: geoms, stats, and position adjustments

* `geom_segment()` and `geom_curve()` have a new `arrow.fill` parameter which 
  allows you to specify a separate fill colour for closed arrowheads 
  (@hrbrmstr and @clauswilke, #2375).

* `geom_point()` and friends can now take shapes as strings instead of integers,
  e.g. `geom_point(shape = "diamond")` (@daniel-barnett, #2075).

* `position_dodge()` gains a `preserve` argument that allows you to control
  whether the `total` width at each `x` value is preserved (the current 
  default), or ensure that the width of a `single` element is preserved
  (what many people want) (#1935).

* New `position_dodge2()` provides enhanced dodging for boxplots. Compared to
  `position_dodge()`, `position_dodge2()` compares `xmin` and `xmax` values  
  to determine which elements overlap, and spreads overlapping elements evenly
  within the region of overlap. `position_dodge2()` is now the default position
  adjustment for `geom_boxplot()`, because it handles `varwidth = TRUE`, and 
  will be considered for other geoms in the future.
  
  The `padding` parameter adds a small amount of padding between elements 
  (@karawoo, #2143) and a `reverse` parameter allows you to reverse the order 
  of placement (@karawoo, #2171).
  
* New `stat_qq_line()` makes it easy to add a simple line to a Q-Q plot, which 
  makes it easier to judge the fit of the theoretical distribution 
  (@nicksolomon).

### Scales and guides

* Improved support for mapping date/time variables to `alpha`, `size`, `colour`, 
  and `fill` aesthetics, including `date_breaks` and `date_labels` arguments 
  (@karawoo, #1526), and new `scale_alpha()` variants (@karawoo, #1526).

* Improved support for ordered factors. Ordered factors throw a warning when 
  mapped to shape (unordered factors do not), and do not throw warnings when 
  mapped to size or alpha (unordered factors do). Viridis is used as the 
  default colour and fill scale for ordered factors (@karawoo, #1526).

* The `expand` argument of `scale_*_continuous()` and `scale_*_discrete()`
  now accepts separate expansion values for the lower and upper range
  limits. The expansion limits can be specified using the convenience
  function `expand_scale()`.
  
  Separate expansion limits may be useful for bar charts, e.g. if one
  wants the bottom of the bars to be flush with the x axis but still 
  leave some (automatically calculated amount of) space above them:
  
    ```r
    ggplot(mtcars) +
        geom_bar(aes(x = factor(cyl))) +
        scale_y_continuous(expand = expand_scale(mult = c(0, .1)))
    ```
  
  It can also be useful for line charts, e.g. for counts over time,
  where one wants to have a ’hard’ lower limit of y = 0 but leave the
  upper limit unspecified (and perhaps differing between panels), with
  some extra space above the highest point on the line (with symmetrical 
  limits, the extra space above the highest point could in some cases 
  cause the lower limit to be negative).
  
  The old syntax for the `expand` argument will, of course, continue
  to work (@huftis, #1669).

* `scale_colour_continuous()` and `scale_colour_gradient()` are now controlled 
  by global options `ggplot2.continuous.colour` and `ggplot2.continuous.fill`. 
  These can be set to `"gradient"` (the default) or `"viridis"` (@karawoo).

* New `scale_colour_viridis_c()`/`scale_fill_viridis_c()` (continuous) and
  `scale_colour_viridis_d()`/`scale_fill_viridis_d()` (discrete) make it
  easy to use Viridis colour scales (@karawoo, #1526).

* Guides for `geom_text()` now accept custom labels with 
  `guide_legend(override.aes = list(label = "foo"))` (@brianwdavis, #2458).

### Margins

* Strips gain margins on all sides by default. This means that to fully justify
  text to the edge of a strip, you will need to also set the margins to 0
  (@karawoo).

* Rotated strip labels now correctly understand `hjust` and `vjust` parameters
  at all angles (@karawoo).

* Strip labels now understand justification relative to the direction of the
  text, meaning that in y facets, the strip text can be placed at either end of
  the strip using `hjust` (@karawoo).

* Legend titles and labels get a little extra space around them, which 
  prevents legend titles from overlapping the legend at large font sizes 
  (@karawoo, #1881).

## Extension points

* New `autolayer()` S3 generic (@mitchelloharawild, #1974). This is similar
  to `autoplot()` but produces layers rather than complete plots.

* Custom objects can now be added using `+` if a `ggplot_add` method has been
  defined for the class of the object (@thomasp85).

* Theme elements can now be subclassed. Add a `merge_element` method to control
  how properties are inherited from the parent element. Add an `element_grob` 
  method to define how elements are rendered into grobs (@thomasp85, #1981).

* Coords have gained new extension mechanisms.
  
    If you have an existing coord extension, you will need to revise the
    specification of the `train()` method. It is now called 
    `setup_panel_params()` (better reflecting what it actually does) and now 
    has arguments `scale_x`, and `scale_y` (the x and y scales respectively) 
    and `param`, a list of plot specific parameters generated by 
    `setup_params()`.

    What was formerly called `scale_details` (in coords), `panel_ranges` 
    (in layout) and `panel_scales` (in geoms) are now consistently called
    `panel_params` (#1311). These are parameters of the coord that vary from
    panel to panel.

* `ggplot_build()` and `ggplot_gtable()` are now generics, so ggplot-subclasses 
  can define additional behavior during the build stage.

* `guide_train()`, `guide_merge()`, `guide_geom()`, and `guide_gengrob()`
  are now exported as they are needed if you want to design your own guide.
  They are not currently documented; use at your own risk (#2528).

* `scale_type()` generic is now exported and documented. Use this if you 
  want to extend ggplot2 to work with a new type of vector.

## Minor bug fixes and improvements

### Faceting

* `facet_grid()` gives a more informative error message if you try to use
  a variable in both rows and cols (#1928).

* `facet_grid()` and `facet_wrap()` both give better error messages if you
  attempt to use an unsupported coord with free scales (#2049).

* `label_parsed()` works once again (#2279).

* You can now style the background of horizontal and vertical strips
  independently with `strip.background.x` and `strip.background.y` 
  theme settings (#2249).

### Scales

* `discrete_scale()` documentation now inherits shared definitions from 
  `continuous_scale()` (@alistaire47, #2052).

* `guide_colorbar()` shows all colours of the scale (@has2k1, #2343).

* `scale_identity()` once again produces legends by default (#2112).

* Tick marks for secondary axes with strong transformations are more 
  accurately placed (@thomasp85, #1992).

* Missing line types now reliably generate missing lines (with standard 
  warning) (#2206).

* Legends now ignore set aesthetics that are not length one (#1932).

* All colour and fill scales now have an `aesthetics` argument that can
  be used to set the aesthetic(s) the scale works with. This makes it
  possible to apply a colour scale to both colour and fill aesthetics
  at the same time, via `aesthetics = c("colour", "fill")` (@clauswilke).
  
* Three new generic scales work with any aesthetic or set of aesthetics: 
  `scale_continuous_identity()`, `scale_discrete_identity()`, and
  `scale_discrete_manual()` (@clauswilke).

* `scale_*_gradient2()` now consistently omits points outside limits by 
  rescaling after the limits are enforced (@foo-bar-baz-qux, #2230).

### Layers

* `geom_label()` now correctly produces unbordered labels when `label.size` 
  is 0, even when saving to PDF (@bfgray3, #2407).

* `layer()` gives considerably better error messages for incorrectly specified
  `geom`, `stat`, or `position` (#2401).

* In all layers that use it, `linemitre` now defaults to 10 (instead of 1)
  to better match base R.

* `geom_boxplot()` now supplies a default value if no `x` aesthetic is present
  (@foo-bar-baz-qux, #2110).

* `geom_density()` drops groups with fewer than two data points and throws a
  warning. For groups with two data points, density values are now calculated 
  with `stats::density` (@karawoo, #2127).

* `geom_segment()` now also takes a `linejoin` parameter. This allows more 
  control over the appearance of the segments, which is especially useful for 
  plotting thick arrows (@Ax3man, #774).

* `geom_smooth()` now reports the formula used when `method = "auto"` 
  (@davharris #1951). `geom_smooth()` now orders by the `x` aesthetic, making it 
  easier to pass pre-computed values without manual ordering (@izahn, #2028). It 
  also now knows it has `ymin` and `ymax` aesthetics (#1939). The legend 
  correctly reflects the status of the `se` argument when used with stats 
  other than the default (@clauswilke, #1546).

* `geom_tile()` now once again interprets `width` and `height` correctly 
  (@malcolmbarrett, #2510).

* `position_jitter()` and `position_jitterdodge()` gain a `seed` argument that
  allows the specification of a random seed for reproducible jittering 
  (@krlmlr, #1996 and @slowkow, #2445).

* `stat_density()` has better behaviour if all groups are dropped because they
  are too small (#2282).

* `stat_summary_bin()` now understands the `breaks` parameter (@karawoo, #2214).

* `stat_bin()` now accepts functions for `binwidth`. This allows better binning 
  when faceting along variables with different ranges (@botanize).

* `stat_bin()` and `geom_histogram()` now sum correctly when using the `weight` 
  aesthetic (@jiho, #1921).

* `stat_bin()` again uses correct scaling for the computed variable `ndensity` 
  (@timgoodman, #2324).

* `stat_bin()` and `stat_bin_2d()` now properly handle the `breaks` parameter 
  when the scales are transformed (@has2k1, #2366).

* `update_geom_defaults()` and `update_stat_defaults()` allow American 
  spelling of aesthetic parameters (@foo-bar-baz-qux, #2299).

* The `show.legend` parameter now accepts a named logical vector to hide/show
  only some aesthetics in the legend (@tutuchan, #1798).

* Layers now silently ignore unknown aesthetics with value `NULL` (#1909).

### Coords

* Clipping to the plot panel is now configurable, through a `clip` argument
  to coordinate systems, e.g. `coord_cartesian(clip = "off")` 
  (@clauswilke, #2536).

* Like scales, coordinate systems now give you a message when you're 
  replacing an existing coordinate system (#2264).

* `coord_polar()` now draws secondary axis ticks and labels 
  (@dylan-stark, #2072), and can draw the radius axis on the right 
  (@thomasp85, #2005).

* `coord_trans()` now generates a warning when a transformation generates 
  non-finite values (@foo-bar-baz-qux, #2147).

### Themes

* Complete themes now always override all elements of the default theme
  (@has2k1, #2058, #2079).

* Themes now set default grid colour in `panel.grid` rather than individually
  in `panel.grid.major` and `panel.grid.minor` individually. This makes it 
  slightly easier to customise the theme (#2352).

* Fixed bug when setting strips to `element_blank()` (@thomasp85). 

* Axes positioned on the top and to the right can now customize their ticks and
  lines separately (@thomasp85, #1899).

* Built-in themes gain parameters `base_line_size` and `base_rect_size` which 
  control the default sizes of line and rectangle elements (@karawoo, #2176).

* Default themes use `rel()` to set line widths (@baptiste).

* Themes were tweaked for visual consistency and more graceful behavior when 
  changing the base font size. All absolute heights or widths were replaced 
  with heights or widths that are proportional to the base font size. One 
  relative font size was eliminated (@clauswilke).
  
* The height of descenders is now calculated solely on font metrics and doesn't
  change with the specific letters in the string. This fixes minor alignment 
  issues with plot titles, subtitles, and legend titles (#2288, @clauswilke).

### Guides

* `guide_colorbar()` is more configurable: tick marks and color bar frame
  can now by styled with arguments `ticks.colour`, `ticks.linewidth`, 
  `frame.colour`, `frame.linewidth`, and `frame.linetype`
  (@clauswilke).
  
* `guide_colorbar()` now uses `legend.spacing.x` and `legend.spacing.y` 
  correctly, and it can handle multi-line titles. Minor tweaks were made to 
  `guide_legend()` to make sure the two legend functions behave as similarly as
  possible (@clauswilke, #2397 and #2398).
  
* The theme elements `legend.title` and `legend.text` now respect the settings 
  of `margin`, `hjust`, and `vjust` (@clauswilke, #2465, #1502).

* Non-angle parameters of `label.theme` or `title.theme` can now be set in 
  `guide_legend()` and `guide_colorbar()` (@clauswilke, #2544).

### Other

* `fortify()` gains a method for tbls (@karawoo, #2218).

* `ggplot` gains a method for `grouped_df`s that adds a `.group` variable,
  which computes a unique value for each group. Use it with 
  `aes(group = .group)` (#2351).

* `ggproto()` produces objects with class `c("ggproto", "gg")`, allowing for
  a more informative error message when adding layers, scales, or other ggproto 
  objects (@jrnold, #2056).

* `ggsave()`'s DPI argument now supports 3 string options: "retina" (320
  DPI), "print" (300 DPI), and "screen" (72 DPI) (@foo-bar-baz-qux, #2156).
  `ggsave()` now uses full argument names to avoid partial match warnings 
  (#2355), and correctly restores the previous graphics device when several
  graphics devices are open (#2363).

* `print.ggplot()` now returns the original ggplot object, instead of the 
  output from `ggplot_build()`. Also, the object returned from 
  `ggplot_build()` now has the class `"ggplot_built"` (#2034).

* `map_data()` now works even when purrr is loaded (tidyverse#66).

* New functions `summarise_layout()`, `summarise_coord()`, and 
  `summarise_layers()` summarise the layout, coordinate systems, and layers 
  of a built ggplot object (#2034, @wch). This provides a tested API that 
  (e.g.) shiny can depend on.

* Updated startup messages reflect new resources (#2410, @mine-cetinkaya-rundel).

# ggplot2 2.2.1

* Fix usage of `structure(NULL)` for R-devel compatibility (#1968).

# ggplot2 2.2.0

## Major new features

### Subtitle and caption

Thanks to @hrbrmstr plots now have subtitles and captions, which can be set with 
the `subtitle`  and `caption` arguments to `ggtitle()` and `labs()`. You can 
control their appearance with the theme settings `plot.caption` and 
`plot.subtitle`. The main plot title is now left-aligned to better work better 
with a subtitle. The caption is right-aligned (@hrbrmstr).

### Stacking

`position_stack()` and `position_fill()` now sort the stacking order to match 
grouping order. This allows you to control the order through grouping, and 
ensures that the default legend matches the plot (#1552, #1593). If you want the 
opposite order (useful if you have horizontal bars and horizontal legend), you 
can request reverse stacking by using `position = position_stack(reverse = TRUE)` 
(#1837).
  
`position_stack()` and `position_fill()` now accepts negative values which will 
create stacks extending below the x-axis (#1691).

`position_stack()` and `position_fill()` gain a `vjust` argument which makes it 
easy to (e.g.) display labels in the middle of stacked bars (#1821).

### Layers

`geom_col()` was added to complement `geom_bar()` (@hrbrmstr). It uses 
`stat="identity"` by default, making the `y` aesthetic mandatory. It does not 
support any other `stat_()` and does not provide fallback support for the 
`binwidth` parameter. Examples and references in other functions were updated to
demonstrate `geom_col()` usage. 

When creating a layer, ggplot2 will warn if you use an unknown aesthetic or an 
unknown parameter. Compared to the previous version, this is stricter for 
aesthetics (previously there was no message), and less strict for parameters 
(previously this threw an error) (#1585).

### Facetting

The facet system, as well as the internal panel class, has been rewritten in 
ggproto. Facets are now extendable in the same manner as geoms and stats, as 
described in `vignette("extending-ggplot2")`.

We have also added the following new features.
  
* `facet_grid()` and `facet_wrap()` now allow expressions in their faceting 
  formulas (@DanRuderman, #1596).

* When `facet_wrap()` results in an uneven number of panels, axes will now be
  drawn underneath the hanging panels (fixes #1607)

* Strips can now be freely positioned in `facet_wrap()` using the 
  `strip.position` argument (deprecates `switch`).

* The relative order of panel, strip, and axis can now be controlled with 
  the theme setting `strip.placement` that takes either `inside` (strip between 
  panel and axis) or `outside` (strip after axis).

* The theme option `panel.margin` has been deprecated in favour of 
  `panel.spacing` to more clearly communicate intent.

### Extensions

Unfortunately there was a major oversight in the construction of ggproto which 
lead to extensions capturing the super object at package build time, instead of 
at package run time (#1826). This problem has been fixed, but requires 
re-installation of all extension packages.

## Scales

* The position of x and y axes can now be changed using the `position` argument
  in `scale_x_*`and `scale_y_*` which can take `top` and `bottom`, and `left`
  and `right` respectively. The themes of top and right axes can be modified 
  using the `.top` and `.right` modifiers to `axis.text.*` and `axis.title.*`.

### Continuous scales

* `scale_x_continuous()` and `scale_y_continuous()` can now display a secondary 
  axis that is a __one-to-one__ transformation of the primary axis (e.g. degrees 
  Celcius to degrees Fahrenheit). The secondary axis will be positioned opposite 
  to the primary axis and can be controlled with the `sec.axis` argument to 
  the scale constructor.

* Scales worry less about having breaks. If no breaks can be computed, the
  plot will work instead of throwing an uninformative error (#791). This 
  is particularly helpful when you have facets with free scales, and not
  all panels contain data.

* Scales now warn when transformation introduces infinite values (#1696).

### Date time

* `scale_*_datetime()` now supports time zones. It will use the timezone 
  attached to the variable by default, but can be overridden with the 
  `timezone` argument.

* New `scale_x_time()` and `scale_y_time()` generate reasonable default
  breaks and labels for hms vectors (#1752).

### Discrete scales

The treatment of missing values by discrete scales has been thoroughly 
overhauled (#1584). The underlying principle is that we can naturally represent 
missing values on discrete variables (by treating just like another level), so 
by default we should. 

This principle applies to:

* character vectors
* factors with implicit NA
* factors with explicit NA

And to all scales (both position and non-position.)

Compared to the previous version of ggplot2, there are three main changes:

1.  `scale_x_discrete()` and `scale_y_discrete()` always show discrete NA,
    regardless of their source

1.  If present, `NA`s are shown in discrete legends.

1.  All discrete scales gain a `na.translate` argument that allows you to 
    control whether `NA`s are translated to something that can be visualised,
    or should be left as missing. Note that if you don't translate (i.e. 
    `na.translate = FALSE)` the missing values will passed on to the layer, 
    which will warning that it's dropping missing values. To suppress the
    warnings, you'll also need to add `na.rm = TRUE` to the layer call. 

There were also a number of other smaller changes

* Correctly use scale expansion factors.
* Don't preserve space for dropped levels (#1638).
* Only issue one warning when when asking for too many levels (#1674).
* Unicode labels work better on Windows (#1827).
* Warn when used with only continuous data (#1589)

## Themes

* The `theme()` constructor now has named arguments rather than ellipses. This 
  should make autocomplete substantially more useful. The documentation
  (including examples) has been considerably improved.
  
* Built-in themes are more visually homogeneous, and match `theme_grey` better.
  (@jiho, #1679)
  
* When computing the height of titles, ggplot2 now includes the height of the
  descenders (i.e. the bits of `g` and `y` that hang beneath the baseline). This 
  improves the margins around titles, particularly the y axis label (#1712).
  I have also very slightly increased the inner margins of axis titles, and 
  removed the outer margins. 

* Theme element inheritance is now easier to work with as modification now
  overrides default `element_blank` elements (#1555, #1557, #1565, #1567)
  
* Horizontal legends (i.e. legends on the top or bottom) are horizontally
  aligned by default (#1842). Use `legend.box = "vertical"` to switch back
  to the previous behaviour.
  
* `element_line()` now takes an `arrow` argument to specify arrows at the end of
  lines (#1740)

There were a number of tweaks to the theme elements that control legends:
  
* `legend.justification` now controls appearance will plotting the legend
  outside of the plot area. For example, you can use 
  `theme(legend.justification = "top")` to make the legend align with the 
  top of the plot.

* `panel.margin` and `legend.margin` have been renamed to `panel.spacing` and 
  `legend.spacing` respectively, to better communicate intent (they only
  affect spacing between legends and panels, not the margins around them)

* `legend.margin` now controls margin around individual legends.

* New `legend.box.background`, `legend.box.spacing`, and `legend.box.margin`
  control the background, spacing, and margin of the legend box (the region
  that contains all legends).

## Bug fixes and minor improvements

* ggplot2 now imports tibble. This ensures that all built-in datasets print 
  compactly even if you haven't explicitly loaded tibble or dplyr (#1677).

* Class of aesthetic mapping is preserved when adding `aes()` objects (#1624).

* `+.gg` now works for lists that include data frames.

* `annotation_x()` now works in the absense of global data (#1655)

* `geom_*(show.legend = FALSE)` now works for `guide_colorbar`.

* `geom_boxplot()` gains new `outlier.alpha` (@jonathan-g) and 
  `outlier.fill` (@schloerke, #1787) parameters to control the alpha/fill of
   outlier points independently of the alpha of the boxes. 

* `position_jitter()` (and hence `geom_jitter()`) now correctly computes 
  the jitter width/jitter when supplied by the user (#1775, @has2k1).

* `geom_contour()` more clearly describes what inputs it needs (#1577).

* `geom_curve()` respects the `lineend` parameter (#1852).

* `geom_histogram()` and `stat_bin()` understand the `breaks` parameter once 
  more. (#1665). The floating point adjustment for histogram bins is now 
  actually used - it was previously inadvertently ignored (#1651).

* `geom_violin()` no longer transforms quantile lines with the alpha aesthetic
  (@mnbram, #1714). It no longer errors when quantiles are requested but data
  have zero range (#1687). When `trim = FALSE` it once again has a nice 
  range that allows the density to reach zero (by extending the range 3 
  bandwidths to either side of the data) (#1700).

* `geom_dotplot()` works better when faceting and binning on the y-axis. 
  (#1618, @has2k1).
  
* `geom_hexbin()` once again supports `..density..` (@mikebirdgeneau, #1688).

* `geom_step()` gives useful warning if only one data point in layer (#1645).

* `layer()` gains new `check.aes` and `check.param` arguments. These allow
  geom/stat authors to optional suppress checks for known aesthetics/parameters.
  Currently this is used only in `geom_blank()` which powers `expand_limits()` 
  (#1795).

* All `stat_*()` display a better error message when required aesthetics are
  missing.
  
* `stat_bin()` and `stat_summary_hex()` now accept length 1 `binwidth` (#1610)

* `stat_density()` gains new argument `n`, which is passed to underlying function
  `stats::density` ("number of equally spaced points at which the
  density is to be estimated"). (@hbuschme)

* `stat_binhex()` now again returns `count` rather than `value` (#1747)

* `stat_ecdf()` respects `pad` argument (#1646).

* `stat_smooth()` once again informs you about the method it has chosen.
  It also correctly calculates the size of the largest group within facets.

* `x` and `y` scales are now symmetric regarding the list of
  aesthetics they accept: `xmin_final`, `xmax_final`, `xlower`,
  `xmiddle` and `xupper` are now valid `x` aesthetics.

* `Scale` extensions can now override the `make_title` and `make_sec_title` 
  methods to let the scale modify the axis/legend titles.

* The random stream is now reset after calling `.onAttach()` (#2409).

# ggplot2 2.1.0

## New features

* When mapping an aesthetic to a constant (e.g. 
  `geom_smooth(aes(colour = "loess")))`), the default guide title is the name 
  of the aesthetic (i.e. "colour"), not the value (i.e. "loess") (#1431).

* `layer()` now accepts a function as the data argument. The function will be
  applied to the data passed to the `ggplot()` function and must return a
  data.frame (#1527, @thomasp85). This is a more general version of the 
  deprecated `subset` argument.

* `theme_update()` now uses the `+` operator instead of `%+replace%`, so that
  unspecified values will no longer be `NULL`ed out. `theme_replace()`
  preserves the old behaviour if desired (@oneillkza, #1519). 

* `stat_bin()` has been overhauled to use the same algorithm as ggvis, which 
  has been considerably improved thanks to the advice of Randy Prium (@rpruim).
  This includes:
  
    * Better arguments and a better algorithm for determining the origin.
      You can now specify either `boundary` or the `center` of a bin.
      `origin` has been deprecated in favour of these arguments.
      
    * `drop` is deprecated in favour of `pad`, which adds extra 0-count bins
      at either end (needed for frequency polygons). `geom_histogram()` defaults 
      to `pad = FALSE` which considerably improves the default limits for 
      the histogram, especially when the bins are big (#1477).
      
    * The default algorithm does a (somewhat) better job at picking nice widths 
      and origins across a wider range of input data.
      
    * `bins = n` now gives a histogram with `n` bins, not `n + 1` (#1487).

## Bug fixes

* All `\donttest{}` examples run.

* All `geom_()` and `stat_()` functions now have consistent argument order:
  data + mapping, then geom/stat/position, then `...`, then specific arguments, 
  then arguments common to all layers (#1305). This may break code if you were
  previously relying on partial name matching, but in the long-term should make 
  ggplot2 easier to use. In particular, you can now set the `n` parameter
  in `geom_density2d()` without it partially matching `na.rm` (#1485).

* For geoms with both `colour` and `fill`, `alpha` once again only affects
  fill (Reverts #1371, #1523). This was causing problems for people.

* `facet_wrap()`/`facet_grid()` works with multiple empty panels of data 
  (#1445).

* `facet_wrap()` correctly swaps `nrow` and `ncol` when faceting vertically
  (#1417).

* `ggsave("x.svg")` now uses svglite to produce the svg (#1432).

* `geom_boxplot()` now understands `outlier.color` (#1455).

* `geom_path()` knows that "solid" (not just 1) represents a solid line (#1534).

* `geom_ribbon()` preserves missing values so they correctly generate a 
  gap in the ribbon (#1549).

* `geom_tile()` once again accepts `width` and `height` parameters (#1513). 
  It uses `draw_key_polygon()` for better a legend, including a coloured 
  outline (#1484).

* `layer()` now automatically adds a `na.rm` parameter if none is explicitly
  supplied.

* `position_jitterdodge()` now works on all possible dodge aesthetics, 
  e.g. `color`, `linetype` etc. instead of only based on `fill` (@bleutner)

* `position = "nudge"` now works (although it doesn't do anything useful)
  (#1428).

* The default scale for columns of class "AsIs" is now "identity" (#1518).

* `scale_*_discrete()` has better defaults when used with purely continuous
  data (#1542).

* `scale_size()` warns when used with categorical data.

* `scale_size()`, `scale_colour()`, and `scale_fill()` gain date and date-time
  variants (#1526).

* `stat_bin_hex()` and `stat_bin_summary()` now use the same underlying 
  algorithm so results are consistent (#1383). `stat_bin_hex()` now accepts
  a `weight` aesthetic. To be consistent with related stats, the output variable 
  from `stat_bin_hex()` is now value instead of count.

* `stat_density()` gains a `bw` parameter which makes it easy to get consistent 
   smoothing between facets (@jiho)

* `stat-density-2d()` no longer ignores the `h` parameter, and now accepts 
  `bins` and `binwidth` parameters to control the number of contours 
  (#1448, @has2k1).

* `stat_ecdf()` does a better job of adding padding to -Inf/Inf, and gains
  an argument `pad` to suppress the padding if not needed (#1467).

* `stat_function()` gains an `xlim` parameter (#1528). It once again works 
  with discrete x values (#1509).

* `stat_summary()` preserves sorted x order which avoids artefacts when
  display results with `geom_smooth()` (#1520).

* All elements should now inherit correctly for all themes except `theme_void()`.
  (@Katiedaisey, #1555) 

* `theme_void()` was completely void of text but facets and legends still
  need labels. They are now visible (@jiho). 

* You can once again set legend key and height width to unit arithmetic
  objects (like `2 * unit(1, "cm")`) (#1437).

* Eliminate spurious warning if you have a layer with no data and no aesthetics
  (#1451).

* Removed a superfluous comma in `theme-defaults.r` code (@jschoeley)

* Fixed a compatibility issue with `ggproto` and R versions prior to 3.1.2.
  (#1444)

* Fixed issue where `coord_map()` fails when given an explicit `parameters`
  argument (@tdmcarthur, #1729)
  
* Fixed issue where `geom_errorbarh()` had a required `x` aesthetic (#1933)  

# ggplot2 2.0.0

## Major changes

* ggplot no longer throws an error if your plot has no layers. Instead it 
  automatically adds `geom_blank()` (#1246).
  
* New `cut_width()` is a convenient replacement for the verbose
  `plyr::round_any()`, with the additional benefit of offering finer
  control.

* New `geom_count()` is a convenient alias to `stat_sum()`. Use it when you
  have overlapping points on a scatterplot. `stat_sum()` now defaults to 
  using counts instead of proportions.

* New `geom_curve()` adds curved lines, with a similar specification to 
  `geom_segment()` (@veraanadi, #1088).

* Date and datetime scales now have `date_breaks`, `date_minor_breaks` and
  `date_labels` arguments so that you never need to use the long
  `scales::date_breaks()` or `scales::date_format()`.
  
* `geom_bar()` now has it's own stat, distinct from `stat_bin()` which was
  also used by `geom_histogram()`. `geom_bar()` now uses `stat_count()` 
  which counts values at each distinct value of x (i.e. it does not bin
  the data first). This can be useful when you want to show exactly which 
  values are used in a continuous variable.

* `geom_point()` gains a `stroke` aesthetic which controls the border width of 
  shapes 21-25 (#1133, @SeySayux). `size` and `stroke` are additive so a point 
  with `size = 5` and `stroke = 5` will have a diameter of 10mm. (#1142)

* New `position_nudge()` allows you to slightly offset labels (or other 
  geoms) from their corresponding points (#1109).

* `scale_size()` now maps values to _area_, not radius. Use `scale_radius()`
  if you want the old behaviour (not recommended, except perhaps for lines).

* New `stat_summary_bin()` works like `stat_summary()` but on binned data. 
  It's a generalisation of `stat_bin()` that can compute any aggregate,
  not just counts (#1274). Both default to `mean_se()` if no aggregation
  functions are supplied (#1386).

* Layers are now much stricter about their arguments - you will get an error
  if you've supplied an argument that isn't an aesthetic or a parameter.
  This is likely to cause some short-term pain but in the long-term it will make
  it much easier to spot spelling mistakes and other errors (#1293).
  
    This change does break a handful of geoms/stats that used `...` to pass 
    additional arguments on to the underlying computation. Now 
    `geom_smooth()`/`stat_smooth()` and `geom_quantile()`/`stat_quantile()` 
    use `method.args` instead (#1245, #1289); and `stat_summary()` (#1242), 
    `stat_summary_hex()`, and `stat_summary2d()` use `fun.args`.

### Extensibility

There is now an official mechanism for defining Stats, Geoms, and Positions in 
other packages. See `vignette("extending-ggplot2")` for details.

* All Geoms, Stats and Positions are now exported, so you can inherit from them
  when making your own objects (#989).

* ggplot2 no longer uses proto or reference classes. Instead, we now use 
  ggproto, a new OO system designed specifically for ggplot2. Unlike proto
  and RC, ggproto supports clean cross-package inheritance. Creating a new OO
  system isn't usually the right way to solve a problem, but I'm pretty sure
  it was necessary here. Read more about it in the vignette.

* `aes_()` replaces `aes_q()`. It also supports formulas, so the most concise 
  SE version of `aes(carat, price)` is now `aes_(~carat, ~price)`. You may
  want to use this form in packages, as it will avoid spurious `R CMD check` 
  warnings about undefined global variables.

### Text

* `geom_text()` has been overhauled to make labelling your data a little
  easier. It:
  
    * `nudge_x` and `nudge_y` arguments let you offset labels from their
      corresponding points (#1120). 
      
    * `check_overlap = TRUE` provides a simple way to avoid overplotting 
      of labels: labels that would otherwise overlap are omitted (#1039).
      
    * `hjust` and `vjust` can now be character vectors: "left", "center", 
      "right", "bottom", "middle", "top". New options include "inward" and 
      "outward" which align text towards and away from the center of the plot 
      respectively.

* `geom_label()` works like `geom_text()` but draws a rounded rectangle 
  underneath each label (#1039). This is useful when you want to label plots
  that are dense with data.

### Deprecated features

* The little used `aes_auto()` has been deprecated. 

* `aes_q()` has been replaced with `aes_()` to be consistent with SE versions
  of NSE functions in other packages.

* The `order` aesthetic is officially deprecated. It never really worked, and 
  was poorly documented.

* The `stat` and `position` arguments to `qplot()` have been deprecated.
  `qplot()` is designed for quick plots - if you need to specify position
  or stat, use `ggplot()` instead.

* The theme setting `axis.ticks.margin` has been deprecated: now use the margin 
  property of `axis.text`.
  
* `stat_abline()`, `stat_hline()` and `stat_vline()` have been removed:
  these were never suitable for use other than with `geom_abline()` etc
  and were not documented.

* `show_guide` has been renamed to `show.legend`: this more accurately
  reflects what it does (controls appearance of layer in legend), and uses the 
  same convention as other ggplot2 arguments (i.e. a `.` between names).
  (Yes, I know that's inconsistent with function names with use `_`, but it's
  too late to change now.)

A number of geoms have been renamed to be internally consistent:

* `stat_binhex()` and `stat_bin2d()` have been renamed to `stat_bin_hex()` 
  and `stat_bin_2d()` (#1274). `stat_summary2d()` has been renamed to 
  `stat_summary_2d()`, `geom_density2d()`/`stat_density2d()` has been renamed 
  to `geom_density_2d()`/`stat_density_2d()`.

* `stat_spoke()` is now `geom_spoke()` since I realised it's a
  reparameterisation of `geom_segment()`.

* `stat_bindot()` has been removed because it's so tightly coupled to
  `geom_dotplot()`. If you happened to use `stat_bindot()`, just change to
  `geom_dotplot()` (#1194).

All defunct functions have been removed.

### Default appearance

* The default `theme_grey()` background colour has been changed from "grey90" 
  to "grey92": this makes the background a little less visually prominent.

* Labels and titles have been tweaked for readability:

    * Axes labels are darker.
    
    * Legend and axis titles are given the same visual treatment.
    
    * The default font size dropped from 12 to 11. You might be surprised that 
      I've made the default text size smaller as it was already hard for
      many people to read. It turns out there was a bug in RStudio (fixed in 
      0.99.724), that shrunk the text of all grid based graphics. Once that
      was resolved the defaults seemed too big to my eyes.
    
    * More spacing between titles and borders.
    
    * Default margins scale with the theme font size, so the appearance at 
      larger font sizes should be considerably improved (#1228). 

* `alpha` now affects both fill and colour aesthetics (#1371).

* `element_text()` gains a margins argument which allows you to add additional
  padding around text elements. To help see what's going on use `debug = TRUE` 
  to display the text region and anchors.

* The default font size in `geom_text()` has been decreased from 5mm (14 pts)
  to 3.8 mm (11 pts) to match the new default theme sizes.

* A diagonal line is no longer drawn on bar and rectangle legends. Instead, the
  border has been tweaked to be more visible, and more closely match the size of 
  line drawn on the plot.

* `geom_pointrange()` and `geom_linerange()` get vertical (not horizontal)
  lines in the legend (#1389).

* The default line `size` for `geom_smooth()` has been increased from 0.5 to 1 
  to make it easier to see when overlaid on data.
  
* `geom_bar()` and `geom_rect()` use a slightly paler shade of grey so they
  aren't so visually heavy.
  
* `geom_boxplot()` now colours outliers the same way as the boxes.

* `geom_point()` now uses shape 19 instead of 16. This looks much better on 
  the default Linux graphics device. (It's very slightly smaller than the old 
  point, but it shouldn't affect any graphics significantly)

* Sizes in ggplot2 are measured in mm. Previously they were converted to pts 
  (for use in grid) by multiplying by 72 / 25.4. However, grid uses printer's 
  points, not Adobe (big pts), so sizes are now correctly multiplied by 
  72.27 / 25.4. This is unlikely to noticeably affect display, but it's
  technically correct (<https://youtu.be/hou0lU8WMgo>).

* The default legend will now allocate multiple rows (if vertical) or
  columns (if horizontal) in order to make a legend that is more likely to
  fit on the screen. You can override with the `nrow`/`ncol` arguments
  to `guide_legend()`

    ```R
    p <- ggplot(mpg, aes(displ,hwy, colour = model)) + geom_point()
    p
    p + theme(legend.position = "bottom")
    # Previous behaviour
    p + guides(colour = guide_legend(ncol = 1))
    ```

### New and updated themes

* New `theme_void()` is completely empty. It's useful for plots with non-
  standard coordinates or for drawings (@jiho, #976).

* New `theme_dark()` has a dark background designed to make colours pop out
  (@jiho, #1018)

* `theme_minimal()` became slightly more minimal by removing the axis ticks:
  labels now line up directly beneath grid lines (@tomschloss, #1084)

* New theme setting `panel.ontop` (logical) make it possible to place 
  background elements (i.e., gridlines) on top of data. Best used with 
  transparent `panel.background` (@noamross. #551).

### Labelling

The facet labelling system was updated with many new features and a
more flexible interface (@lionel-). It now works consistently across
grid and wrap facets. The most important user visible changes are:

* `facet_wrap()` gains a `labeller` option (#25).

* `facet_grid()` and `facet_wrap()` gain a `switch` argument to
  display the facet titles near the axes. When switched, the labels
  become axes subtitles. `switch` can be set to "x", "y" or "both"
  (the latter only for grids) to control which margin is switched.

The labellers (such as `label_value()` or `label_both()`) also get
some new features:

* They now offer the `multi_line` argument to control whether to
  display composite facets (those specified as `~var1 + var2`) on one
  or multiple lines.

* In `label_bquote()` you now refer directly to the names of
  variables. With this change, you can create math expressions that
  depend on more than one variable. This math expression can be
  specified either for the rows or the columns and you can also
  provide different expressions to each margin.

  As a consequence of these changes, referring to `x` in backquoted
  expressions is deprecated.

* Similarly to `label_bquote()`, `labeller()` now take `.rows` and
  `.cols` arguments. In addition, it also takes `.default`.
  `labeller()` is useful to customise how particular variables are
  labelled. The three additional arguments specify how to label the
  variables are not specifically mentioned, respectively for rows,
  columns or both. This makes it especially easy to set up a
  project-wide labeller dispatcher that can be reused across all your
  plots. See the documentation for an example.

* The new labeller `label_context()` adapts to the number of factors
  facetted over. With a single factor, it displays only the values,
  just as before. But with multiple factors in a composite margin
  (e.g. with `~cyl + am`), the labels are passed over to
  `label_both()`. This way the variables names are displayed with the
  values to help identifying them.

On the programming side, the labeller API has been rewritten in order
to offer more control when faceting over multiple factors (e.g. with
formulae such as `~cyl + am`). This also means that if you have
written custom labellers, you will need to update them for this
version of ggplot.

* Previously, a labeller function would take `variable` and `value`
  arguments and return a character vector. Now, they take a data frame
  of character vectors and return a list. The input data frame has one
  column per factor facetted over and each column in the returned list
  becomes one line in the strip label. See documentation for more
  details.

* The labels received by a labeller now contain metadata: their margin
  (in the "type" attribute) and whether they come from a wrap or a
  grid facet (in the "facet" attribute).

* Note that the new `as_labeller()` function operator provides an easy
  way to transform an existing function to a labeller function. The
  existing function just needs to take and return a character vector.

## Documentation

* Improved documentation for `aes()`, `layer()` and much much more.

* I've tried to reduce the use of `...` so that you can see all the 
  documentation in one place rather than having to integrate multiple pages.
  In some cases this has involved adding additional arguments to geoms
  to make it more clear what you can do:
  
    *  `geom_smooth()` gains explicit `method`, `se` and `formula` arguments.
    
    * `geom_histogram()` gains `binwidth`, `bins`, `origin` and `right` 
      arguments.
      
    * `geom_jitter()` gains `width` and `height` arguments to make it easier
      to control the amount of jittering without using the lengthy 
      `position_jitter()` function (#1116)

* Use of `qplot()` in examples has been minimised (#1123, @hrbrmstr). This is
  inline with the 2nd edition of the ggplot2 box, which minimises the use of 
  `qplot()` in favour of `ggplot()`.

* Tightly linked geoms and stats (e.g. `geom_boxplot()` and `stat_boxplot()`) 
  are now documented in the same file so you can see all the arguments in one
  place. Variations of the same idea (e.g. `geom_path()`, `geom_line()`, and
  `geom_step()`) are also documented together.

* It's now obvious that you can set the `binwidth` parameter for
  `stat_bin_hex()`, `stat_summary_hex()`, `stat_bin_2d()`, and
  `stat_summary_2d()`. 

* The internals of positions have been cleaned up considerably. You're unlikely
  to notice any external changes, although the documentation should be a little
  less confusing since positions now don't list parameters they never use.

## Data

* All datasets have class `tbl_df` so if you also use dplyr, you get a better
  print method.

* `economics` has been brought up to date to 2015-04-01.

* New `economics_long` is the economics data in long form.

* New `txhousing` dataset containing information about the Texas housing
  market. Useful for examples that need multiple time series, and for
  demonstrating model+vis methods.

* New `luv_colours` dataset which contains the locations of all
  built-in `colors()` in Luv space.

* `movies` has been moved into its own package, ggplot2movies, because it was 
  large and not terribly useful. If you've used the movies dataset, you'll now 
  need to explicitly load the package with `library(ggplot2movies)`.

## Bug fixes and minor improvements

* All partially matched arguments and `$` have been been replaced with 
  full matches (@jimhester, #1134).

* ggplot2 now exports `alpha()` from the scales package (#1107), and `arrow()` 
  and `unit()` from grid (#1225). This means you don't need attach scales/grid 
  or do `scales::`/`grid::` for these commonly used functions.

* `aes_string()` now only parses character inputs. This fixes bugs when
  using it with numbers and non default `OutDec` settings (#1045).

* `annotation_custom()` automatically adds a unique id to each grob name,
  making it easier to plot multiple grobs with the same name (e.g. grobs of
  ggplot2 graphics) in the same plot (#1256).

* `borders()` now accepts xlim and ylim arguments for specifying the geographical 
  region of interest (@markpayneatwork, #1392).

* `coord_cartesian()` applies the same expansion factor to limits as for scales. 
  You can suppress with `expand = FALSE` (#1207).

* `coord_trans()` now works when breaks are suppressed (#1422).

* `cut_number()` gives error message if the number of requested bins can
  be created because there are two few unique values (#1046).

* Character labels in `facet_grid()` are no longer (incorrectly) coerced into
  factors. This caused problems with custom label functions (#1070).

* `facet_wrap()` and `facet_grid()` now allow you to use non-standard
  variable names by surrounding them with backticks (#1067).

* `facet_wrap()` more carefully checks its `nrow` and `ncol` arguments
  to ensure that they're specified correctly (@richierocks, #962)

* `facet_wrap()` gains a `dir` argument to control the direction the
  panels are wrapped in. The default is "h" for horizontal. Use "v" for
  vertical layout (#1260).

* `geom_abline()`, `geom_hline()` and `geom_vline()` have been rewritten to
  have simpler behaviour and be more consistent:

    * `stat_abline()`, `stat_hline()` and `stat_vline()` have been removed:
      these were never suitable for use other than with `geom_abline()` etc
      and were not documented.

    * `geom_abline()`, `geom_vline()` and `geom_hline()` are bound to
      `stat_identity()` and `position_identity()`

    * Intercept parameters can no longer be set to a function.

    * They are all documented in one file, since they are so closely related.

* `geom_bin2d()` will now let you specify one dimension's breaks exactly,
  without touching the other dimension's default breaks at all (#1126).

* `geom_crossbar()` sets grouping correctly so you can display multiple
  crossbars on one plot. It also makes the default `fatten` argument a little
  bigger to make the middle line more obvious (#1125).

* `geom_histogram()` and `geom_smooth()` now only inform you about the
  default values once per layer, rather than once per panel (#1220).

* `geom_pointrange()` gains `fatten` argument so you can control the
  size of the point relative to the size of the line.

* `geom_segment()` annotations were not transforming with scales 
  (@BrianDiggs, #859).

* `geom_smooth()` is no longer so chatty. If you want to know what the default
  smoothing method is, look it up in the documentation! (#1247)

* `geom_violin()` now has the ability to draw quantile lines (@DanRuderman).

* `ggplot()` now captures the parent frame to use for evaluation,
  rather than always defaulting to the global environment. This should
  make ggplot more suitable to use in more situations (e.g. with knitr)

* `ggsave()` has been simplified a little to make it easier to maintain.
  It no longer checks that you're printing a ggplot2 object (so now also
  works with any grid grob) (#970), and always requires a filename.
  Parameter `device` now supports character argument to specify which supported
  device to use ('pdf', 'png', 'jpeg', etc.), for when it cannot be correctly
  inferred from the file extension (for example when a temporary filename is
  supplied server side in shiny apps) (@sebkopf, #939). It no longer opens
  a graphics device if one isn't already open - this is annoying when you're
  running from a script (#1326).

* `guide_colorbar()` creates correct legend if only one color (@krlmlr, #943).

* `guide_colorbar()` no longer fails when the legend is empty - previously
  this often masked misspecifications elsewhere in the plot (#967).

* New `layer_data()` function extracts the data used for plotting for a given
  layer. It's mostly useful for testing.

* User supplied `minor_breaks` can now be supplied on the same scale as 
  the data, and will be automatically transformed with by scale (#1385).

* You can now suppress the appearance of an axis/legend title (and the space
  that would allocated for it) with `NULL` in the `scale_` function. To
  use the default label, use `waiver()` (#1145).

* Position adjustments no longer warn about potentially varying ranges
  because the problem rarely occurs in practice and there are currently a
  lot of false positives since I don't understand exactly what FP criteria
  I should be testing.

* `scale_fill_grey()` now uses red for missing values. This matches
  `scale_colour_grey()` and makes it obvious where missing values lie.
  Override with `na.value`.

* `scale_*_gradient2()` defaults to using Lab colour space.

* `scale_*_gradientn()` now allows `colours` or `colors` (#1290)

* `scale_y_continuous()` now also transforms the `lower`, `middle` and `upper`
  aesthetics used by `geom_boxplot()`: this only affects
  `geom_boxplot(stat = "identity")` (#1020).

* Legends no longer inherit aesthetics if `inherit.aes` is FALSE (#1267).

* `lims()` makes it easy to set the limits of any axis (#1138).

* `labels = NULL` now works with `guide_legend()` and `guide_colorbar()`.
  (#1175, #1183).

* `override.aes` now works with American aesthetic spelling, e.g. color

* Scales no longer round data points to improve performance of colour
  palettes. Instead the scales package now uses a much faster colour
  interpolation algorithm (#1022).

* `scale_*_brewer()` and `scale_*_distiller()` add new `direction` argument of 
  `scales::brewer_pal`, making it easier to change the order of colours 
  (@jiho, #1139).

* `scale_x_date()` now clips dates outside the limits in the same way as
  `scale_x_continuous()` (#1090).

* `stat_bin()` gains `bins` arguments, which denotes the number of bins. Now
  you can set `bins=100` instead of `binwidth=0.5`. Note that `breaks` or
  `binwidth` will override it (@tmshn, #1158, #102).

* `stat_boxplot()` warns if a continuous variable is used for the `x` aesthetic
  without also supplying a `group` aesthetic (#992, @krlmlr).

* `stat_summary_2d()` and `stat_bin_2d()` now share exactly the same code for 
  determining breaks from `bins`, `binwidth`, and `origin`. 
  
* `stat_summary_2d()` and `stat_bin_2d()` now output in tile/raster compatible 
  form instead of rect compatible form. 

* Automatically computed breaks do not lead to an error for transformations like
  "probit" where the inverse can map to infinity (#871, @krlmlr)

* `stat_function()` now always evaluates the function on the original scale.
  Previously it computed the function on transformed scales, giving incorrect
  values (@BrianDiggs, #1011).

* `strip_dots` works with anonymous functions within calculated aesthetics 
  (e.g. `aes(sapply(..density.., function(x) mean(x))))` (#1154, @NikNakk)

* `theme()` gains `validate = FALSE` parameter to turn off validation, and 
  hence store arbitrary additional data in the themes. (@tdhock, #1121)

* Improved the calculation of segments needed to draw the curve representing
  a line when plotted in polar coordinates. In some cases, the last segment
  of a multi-segment line was not drawn (@BrianDiggs, #952)<|MERGE_RESOLUTION|>--- conflicted
+++ resolved
@@ -1,9 +1,8 @@
 # ggplot2 (development version)
 
-<<<<<<< HEAD
 * When legend titles are larger than the legend, title justification extends
   to the placement of keys and labels (#1903).
-=======
+
 * `draw_key_label()` now better reflects the appearance of labels.
 
 * The `minor_breaks` function argument in scales can now take a function with
@@ -11,7 +10,6 @@
   
 * (internal) The `ScaleContinuous$get_breaks()` method no longer censors
   the computed breaks.
->>>>>>> e51ca467
 
 * Plot scales now ignore `AsIs` objects constructed with `I(x)`, instead of
   invoking the identity scale. This allows these columns to co-exist with other

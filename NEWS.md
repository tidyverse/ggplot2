# ggplot2 (development version)

<<<<<<< HEAD
* Aesthetics listed in `geom_*()` and `stat_*()` layers now point to relevant
  documentation (@teunbrand, #5123).
=======
* `ggsave()` warns when multiple `filename`s are given, and only writes to the
  first file (@teunbrand, #5114).
>>>>>>> ef00be7e
* Fixed a regression in `geom_hex()` where aesthetics were replicated across 
  bins (@thomasp85, #5037 and #5044)
* Fixed spurious warning when `weight` aesthetic was used in `stat_smooth()` 
  (@teunbrand based on @clauswilke's suggestion, #5053).
* The `lwd` alias now correctly replaced by `linewidth` instead of `size` 
  (@teunbrand based on @clauswilke's suggestion #5051).
* Fixed a regression in `Coord$train_panel_guides()` where names of guides were 
  dropped (@maxsutton, #5063)
  
# ggplot2 3.4.0
This is a minor release focusing on tightening up the internals and ironing out
some inconsistencies in the API. The biggest change is the addition of the 
`linewidth` aesthetic that takes of sizing the width of any line from `size`. 
This change, while attempting to be as non-breaking as possible, has the 
potential to change the look of some of your plots.

Other notable changes is a complete redo of the error and warning messaging in
ggplot2 using the cli package. Messaging is now better contextualised and it 
should be easier to identify which layer an error is coming from. Last, we have
now made the switch to using the vctrs package internally which means that 
support for vctrs classes as variables should improve, along with some small 
gains in rendering speed.

## Breaking changes

* A `linewidth` aesthetic has been introduced and supersedes the `size` 
  aesthetic for scaling the width of lines in line based geoms. `size` will 
  remain functioning but deprecated for these geoms and it is recommended to 
  update all code to reflect the new aesthetic. For geoms that have _both_ point 
  sizing and linewidth sizing (`geom_pointrange()` and `geom_sf`) `size` now 
  **only** refers to sizing of points which can leads to a visual change in old
  code (@thomasp85, #3672)
  
* The default line width for polygons in `geom_sf()` have been decreased to 0.2 
  to reflect that this is usually used for demarking borders where a thinner 
  line is better suited. This change was made since we already induced a 
  visual change in `geom_sf()` with the introduction of the `linewidth` 
  aesthetic.
  
* The dot-dot notation (`..var..`) and `stat()`, which have been superseded by
  `after_stat()`, are now formally deprecated (@yutannihilation, #3693).

* `qplot()` is now formally deprecated (@yutannihilation, #3956).

* `stage()` now properly refers to the values without scale transformations for
  the stage of `after_stat`. If your code requires the scaled version of the
  values for some reason, you have to apply the same transformation by yourself,
  e.g. `sqrt()` for `scale_{x,y}_sqrt()` (@yutannihilation and @teunbrand, #4155).

* Use `rlang::hash()` instead of `digest::digest()`. This update may lead to 
  changes in the automatic sorting of legends. In order to enforce a specific
  legend order use the `order` argument in the guide. (@thomasp85, #4458)

* referring to `x` in backquoted expressions with `label_bquote()` is no longer
  possible.

* The `ticks.linewidth` and `frame.linewidth` parameters of `guide_colourbar()`
  are now multiplied with `.pt` like elsewhere in ggplot2. It can cause visual
  changes when these arguments are not the defaults and these changes can be 
  restored to their previous behaviour by adding `/ .pt` (@teunbrand #4314).

* `scale_*_viridis_b()` now uses the full range of the viridis scales 
  (@gregleleu, #4737)

## New features

* `geom_col()` and `geom_bar()` gain a new `just` argument. This is set to `0.5`
  by default; use `just = 0`/`just = 1` to place columns on the left/right
  of the axis breaks.
  (@wurli, #4899)

* `geom_density()` and `stat_density()` now support `bounds` argument
  to estimate density with boundary correction (@echasnovski, #4013).

* ggplot now checks during statistical transformations whether any data 
  columns were dropped and warns about this. If stats intend to drop
  data columns they can declare them in the new field `dropped_aes`.
  (@clauswilke, #3250)

* `...` supports `rlang::list2` dynamic dots in all public functions. 
  (@mone27, #4764) 

* `theme()` now has a `strip.clip` argument, that can be set to `"off"` to 
  prevent the clipping of strip text and background borders (@teunbrand, #4118)
  
* `geom_contour()` now accepts a function in the `breaks` argument 
  (@eliocamp, #4652).

## Minor improvements and bug fixes

* Fix a bug in `position_jitter()` where infinity values were dropped (@javlon,
  #4790).

* `geom_linerange()` now respects the `na.rm` argument (#4927, @thomasp85)

* Improve the support for `guide_axis()` on `coord_trans()` 
  (@yutannihilation, #3959)
  
* Added `stat_align()` to align data without common x-coordinates prior to
  stacking. This is now the default stat for `geom_area()` (@thomasp85, #4850)

* Fix a bug in `stat_contour_filled()` where break value differences below a 
  certain number of digits would cause the computations to fail (@thomasp85, 
  #4874)

* Secondary axis ticks are now positioned more precisely, removing small visual
  artefacts with alignment between grid and ticks (@thomasp85, #3576)

* Improve `stat_function` documentation regarding `xlim` argument. 
  (@92amartins, #4474)

* Fix various issues with how `labels`, `breaks`, `limits`, and `show.limits`
  interact in the different binning guides (@thomasp85, #4831)

* Automatic break calculation now squishes the scale limits to the domain
  of the transformation. This allows `scale_{x/y}_sqrt()` to find breaks at 0   
  when appropriate (@teunbrand, #980).

* Using multiple modified aesthetics correctly will no longer trigger warnings. 
  If used incorrectly, the warning will now report the duplicated aesthetic 
  instead of `NA` (@teunbrand, #4707).

* `aes()` now supports the `!!!` operator in its first two arguments
  (#2675). Thanks to @yutannihilation and @teunbrand for draft
  implementations.

* Require rlang >= 1.0.0 (@billybarc, #4797)

* `geom_violin()` no longer issues "collapsing to unique 'x' values" warning
  (@bersbersbers, #4455)

* `annotate()` now documents unsupported geoms (`geom_abline()`, `geom_hline()`
  and `geom_vline()`), and warns when they are requested (@mikmart, #4719)

* `presidential` dataset now includes Trump's presidency (@bkmgit, #4703).

* `position_stack()` now works fully with `geom_text()` (@thomasp85, #4367)

* `geom_tile()` now correctly recognises missing data in `xmin`, `xmax`, `ymin`,
  and `ymax` (@thomasp85 and @sigmapi, #4495)

* `geom_hex()` will now use the binwidth from `stat_bin_hex()` if present, 
  instead of deriving it (@thomasp85, #4580)
  
* `geom_hex()` now works on non-linear coordinate systems (@thomasp85)

* Fixed a bug throwing errors when trying to render an empty plot with secondary
  axes (@thomasp85, #4509)

* Axes are now added correctly in `facet_wrap()` when `as.table = FALSE`
  (@thomasp85, #4553)

* Better compatibility of custom device functions in `ggsave()` 
  (@thomasp85, #4539)

* Binning scales are now more resilient to calculated limits that ends up being
  `NaN` after transformations (@thomasp85, #4510)

* Strip padding in `facet_grid()` is now only in effect if 
  `strip.placement = "outside"` _and_ an axis is present between the strip and 
  the panel (@thomasp85, #4610)

* Aesthetics of length 1 are now recycled to 0 if the length of the data is 0 
  (@thomasp85, #4588)

* Setting `size = NA` will no longer cause `guide_legend()` to error 
  (@thomasp85, #4559)

* Setting `stroke` to `NA` in `geom_point()` will no longer impair the sizing of
  the points (@thomasp85, #4624)

* `stat_bin_2d()` now correctly recognises the `weight` aesthetic 
  (@thomasp85, #4646)
  
* All geoms now have consistent exposure of linejoin and lineend parameters, and
  the guide keys will now respect these settings (@thomasp85, #4653)

* `geom_sf()` now respects `arrow` parameter for lines (@jakeruss, #4659)

* Updated documentation for `print.ggplot` to reflect that it returns
  the original plot, not the result of `ggplot_build()`. (@r2evans, #4390)

* `scale_*_manual()` no longer displays extra legend keys, or changes their 
  order, when a named `values` argument has more items than the data. To display
  all `values` on the legend instead, use
  `scale_*_manual(values = vals, limits = names(vals))`. (@teunbrand, @banfai, 
  #4511, #4534)

* Updated documentation for `geom_contour()` to correctly reflect argument 
  precedence between `bins` and `binwidth`. (@eliocamp, #4651)

* Dots in `geom_dotplot()` are now correctly aligned to the baseline when
  `stackratio != 1` and `stackdir != "up"` (@mjskay, #4614)

* Key glyphs for `geom_boxplot()`, `geom_crossbar()`, `geom_pointrange()`, and
  `geom_linerange()` are now orientation-aware (@mjskay, #4732)
  
* Updated documentation for `geom_smooth()` to more clearly describe effects of 
  the `fullrange` parameter (@thoolihan, #4399).

# ggplot2 3.3.6
This is a very small release only applying an internal change to comply with 
R 4.2 and its deprecation of `default.stringsAsFactors()`. There are no user
facing changes and no breaking changes.

# ggplot2 3.3.5
This is a very small release focusing on fixing a couple of untenable issues 
that surfaced with the 3.3.4 release

* Revert changes made in #4434 (apply transform to intercept in `geom_abline()`) 
  as it introduced undesirable issues far worse than the bug it fixed 
  (@thomasp85, #4514)
* Fixes an issue in `ggsave()` when producing emf/wmf files (@yutannihilation, 
  #4521)
* Warn when grDevices specific arguments are passed to ragg devices (@thomasp85, 
  #4524)
* Fix an issue where `coord_sf()` was reporting that it is non-linear
  even when data is provided in projected coordinates (@clauswilke, #4527)

# ggplot2 3.3.4
This is a larger patch release fixing a huge number of bugs and introduces a 
small selection of feature refinements.

## Features

* Alt-text can now be added to a plot using the `alt` label, i.e 
  `+ labs(alt = ...)`. Currently this alt text is not automatically propagated, 
  but we plan to integrate into Shiny, RMarkdown, and other tools in the future. 
  (@thomasp85, #4477)

* Add support for the BrailleR package for creating descriptions of the plot
  when rendered (@thomasp85, #4459)
  
* `coord_sf()` now has an argument `default_crs` that specifies the coordinate
  reference system (CRS) for non-sf layers and scale/coord limits. This argument
  defaults to `NULL`, which means non-sf layers are assumed to be in projected
  coordinates, as in prior ggplot2 versions. Setting `default_crs = sf::st_crs(4326)`
  provides a simple way to interpret x and y positions as longitude and latitude,
  regardless of the CRS used by `coord_sf()`. Authors of extension packages
  implementing `stat_sf()`-like functionality are encouraged to look at the source
  code of `stat_sf()`'s `compute_group()` function to see how to provide scale-limit
  hints to `coord_sf()` (@clauswilke, #3659).

* `ggsave()` now uses ragg to render raster output if ragg is available. It also
  handles custom devices that sets a default unit (e.g. `ragg::agg_png`) 
  correctly (@thomasp85, #4388)

* `ggsave()` now returns the saved file location invisibly (#3379, @eliocamp).
  Note that, as a side effect, an unofficial hack `<ggplot object> + ggsave()`
  no longer works (#4513).

* The scale arguments `limits`, `breaks`, `minor_breaks`, `labels`, `rescaler`
  and `oob` now accept purrr style lambda notation (@teunbrand, #4427). The same 
  is true for `as_labeller()` (and therefore also `labeller()`) 
  (@netique, #4188).

* Manual scales now allow named vectors passed to `values` to contain fewer 
  elements than existing in the data. Elements not present in values will be set
  to `NA` (@thomasp85, #3451)
  
* Date and datetime position scales support out-of-bounds (oob) arguments to 
  control how limits affect data outside those limits (@teunbrand, #4199).
  
## Fixes

* Fix a bug that `after_stat()` and `after_scale()` cannot refer to aesthetics
  if it's specified in the plot-global mapping (@yutannihilation, #4260).
  
* Fix bug in `annotate_logticks()` that would cause an error when used together
  with `coord_flip()` (@thomasp85, #3954)
  
* Fix a bug in `geom_abline()` that resulted in `intercept` not being subjected
  to the transformation of the y scale (@thomasp85, #3741)
  
* Extent the range of the line created by `geom_abline()` so that line ending
  is not visible for large linewidths (@thomasp85, #4024)

* Fix bug in `geom_dotplot()` where dots would be positioned wrong with 
  `stackgroups = TRUE` (@thomasp85, #1745)

* Fix calculation of confidence interval for locfit smoothing in `geom_smooth()`
  (@topepo, #3806)
  
* Fix bug in `geom_text()` where `"outward"` and `"inward"` justification for 
  some `angle` values was reversed (@aphalo, #4169, #4447)

* `ggsave()` now sets the default background to match the fill value of the
  `plot.background` theme element (@karawoo, #4057)

* It is now deprecated to specify `guides(<scale> = FALSE)` or
  `scale_*(guide = FALSE)` to remove a guide. Please use 
  `guides(<scale> = "none")` or `scale_*(guide = "none")` instead 
  (@yutannihilation, #4097)
  
* Fix a bug in `guide_bins()` where keys would disappear if the guide was 
  reversed (@thomasp85, #4210)
  
* Fix bug in `guide_coloursteps()` that would repeat the terminal bins if the
  breaks coincided with the limits of the scale (@thomasp85, #4019)

* Make sure that default labels from default mappings doesn't overwrite default
  labels from explicit mappings (@thomasp85, #2406)

* Fix bug in `labeller()` where parsing was turned off if `.multiline = FALSE`
  (@thomasp85, #4084)
  
* Make sure `label_bquote()` has access to the calling environment when 
  evaluating the labels (@thomasp85, #4141)

* Fix a bug in the layer implementation that introduced a new state after the 
  first render which could lead to a different look when rendered the second 
  time (@thomasp85, #4204)

* Fix a bug in legend justification where justification was lost of the legend
  dimensions exceeded the available size (@thomasp85, #3635)

* Fix a bug in `position_dodge2()` where `NA` values in thee data would cause an
  error (@thomasp85, #2905)

* Make sure `position_jitter()` creates the same jittering independent of 
  whether it is called by name or with constructor (@thomasp85, #2507)

* Fix a bug in `position_jitter()` where different jitters would be applied to 
  different position aesthetics of the same axis (@thomasp85, #2941)
  
* Fix a bug in `qplot()` when supplying `c(NA, NA)` as axis limits 
  (@thomasp85, #4027)
  
* Remove cross-inheritance of default discrete colour/fill scales and check the
  type and aesthetic of function output if `type` is a function 
  (@thomasp85, #4149)

* Fix bug in `scale_[x|y]_date()` where custom breaks functions that resulted in
  fracional dates would get misaligned (@thomasp85, #3965)
  
* Fix bug in `scale_[x|y]_datetime()` where a specified timezone would be 
  ignored by the scale (@thomasp85, #4007)
  
* Fix issue in `sec_axis()` that would throw warnings in the absence of any 
  secondary breaks (@thomasp85, #4368)

* `stat_bin()`'s computed variable `width` is now documented (#3522).
  
* `stat_count()` now computes width based on the full dataset instead of per 
  group (@thomasp85, #2047)

* Extended `stat_ecdf()` to calculate the cdf from either x or y instead from y 
  only (@jgjl, #4005)
  
* Fix a bug in `stat_summary_bin()` where one more than the requested number of
  bins would be created (@thomasp85, #3824)

* Only drop groups in `stat_ydensity()` when there are fewer than two data 
  points and throw a warning (@andrewwbutler, #4111).

* Fixed a bug in strip assembly when theme has `strip.text = element_blank()`
  and plots are faceted with multi-layered strips (@teunbrand, #4384).
  
* Using `theme(aspect.ratio = ...)` together with free space in `facet_grid()`
  now crrectly throws an error (@thomasp85, #3834)

* Fixed a bug in `labeller()` so that `.default` is passed to `as_labeller()`
  when labellers are specified by naming faceting variables. (@waltersom, #4031)
  
* Updated style for example code (@rjake, #4092)

* ggplot2 now requires R >= 3.3 (#4247).

* ggplot2 now uses `rlang::check_installed()` to check if a suggested package is
  installed, which will offer to install the package before continuing (#4375, 
  @malcolmbarrett)

* Improved error with hint when piping a `ggplot` object into a facet function
  (#4379, @mitchelloharawild).

# ggplot2 3.3.3
This is a small patch release mainly intended to address changes in R and CRAN.
It further changes the licensing model of ggplot2 to an MIT license.

* Update the ggplot2 licence to an MIT license (#4231, #4232, #4233, and #4281)

* Use vdiffr conditionally so ggplot2 can be tested on systems without vdiffr

* Update tests to work with the new `all.equal()` defaults in R >4.0.3

* Fixed a bug that `guide_bins()` mistakenly ignore `override.aes` argument
  (@yutannihilation, #4085).

# ggplot2 3.3.2
This is a small release focusing on fixing regressions introduced in 3.3.1.

* Added an `outside` option to `annotation_logticks()` that places tick marks
  outside of the plot bounds. (#3783, @kbodwin)

* `annotation_raster()` adds support for native rasters. For large rasters,
  native rasters render significantly faster than arrays (@kent37, #3388)
  
* Facet strips now have dedicated position-dependent theme elements 
  (`strip.text.x.top`, `strip.text.x.bottom`, `strip.text.y.left`, 
  `strip.text.y.right`) that inherit from `strip.text.x` and `strip.text.y`, 
  respectively. As a consequence, some theme stylings now need to be applied to 
  the position-dependent elements rather than to the parent elements. This 
  change was already introduced in ggplot2 3.3.0 but not listed in the 
  changelog. (@thomasp85, #3683)

* Facets now handle layers containing no data (@yutannihilation, #3853).
  
* A newly added geom `geom_density_2d_filled()` and associated stat 
  `stat_density_2d_filled()` can draw filled density contours
  (@clauswilke, #3846).

* A newly added `geom_function()` is now recommended to use in conjunction
  with/instead of `stat_function()`. In addition, `stat_function()` now
  works with transformed y axes, e.g. `scale_y_log10()`, and in plots
  containing no other data or layers (@clauswilke, #3611, #3905, #3983).

* Fixed a bug in `geom_sf()` that caused problems with legend-type
  autodetection (@clauswilke, #3963).
  
* Support graphics devices that use the `file` argument instead of `fileneame` 
  in `ggsave()` (@bwiernik, #3810)
  
* Default discrete color scales are now configurable through the `options()` of 
  `ggplot2.discrete.colour` and `ggplot2.discrete.fill`. When set to a character 
  vector of colour codes (or list of character vectors)  with sufficient length, 
  these colours are used for the default scale. See `help(scale_colour_discrete)` 
  for more details and examples (@cpsievert, #3833).

* Default continuous colour scales (i.e., the `options()` 
  `ggplot2.continuous.colour` and `ggplot2.continuous.fill`, which inform the 
  `type` argument of `scale_fill_continuous()` and `scale_colour_continuous()`) 
  now accept a function, which allows more control over these default 
  `continuous_scale()`s (@cpsievert, #3827).

* A bug was fixed in `stat_contour()` when calculating breaks based on 
  the `bins` argument (@clauswilke, #3879, #4004).
  
* Data columns can now contain `Vector` S4 objects, which are widely used in the 
  Bioconductor project. (@teunbrand, #3837)

# ggplot2 3.3.1

This is a small release with no code change. It removes all malicious links to a 
site that got hijacked from the readme and pkgdown site.

# ggplot2 3.3.0

This is a minor release but does contain a range of substantial new features, 
along with the standard bug fixes. The release contains a few visual breaking
changes, along with breaking changes for extension developers due to a shift in
internal representation of the position scales and their axes. No user breaking
changes are included.

This release also adds Dewey Dunnington (@paleolimbot) to the core team.

## Breaking changes
There are no user-facing breaking changes, but a change in some internal 
representations that extension developers may have relied on, along with a few 
breaking visual changes which may cause visual tests in downstream packages to 
fail.

* The `panel_params` field in the `Layout` now contains a list of list of 
  `ViewScale` objects, describing the trained coordinate system scales, instead
  of the list object used before. Any extensions that use this field will likely
  break, as will unit tests that checks aspects of this.

* `element_text()` now issues a warning when vectorized arguments are provided, 
  as in `colour = c("red", "green", "blue")`. Such use is discouraged and not 
  officially supported (@clauswilke, #3492).

* Changed `theme_grey()` setting for legend key so that it creates no border 
  (`NA`) rather than drawing a white one. (@annennenne, #3180)

* `geom_ribbon()` now draws separate lines for the upper and lower intervals if
  `colour` is mapped. Similarly, `geom_area()` and `geom_density()` now draw
  the upper lines only in the same case by default. If you want old-style full
  stroking, use `outline.type = "full"` (@yutannihilation, #3503 / @thomasp85, #3708).

## New features

* The evaluation time of aesthetics can now be controlled to a finer degree. 
  `after_stat()` supersedes the use of `stat()` and `..var..`-notation, and is
  joined by `after_scale()` to allow for mapping to scaled aesthetic values. 
  Remapping of the same aesthetic is now supported with `stage()`, so you can 
  map a data variable to a stat aesthetic, and remap the same aesthetic to 
  something else after statistical transformation (@thomasp85, #3534)

* All `coord_*()` functions with `xlim` and `ylim` arguments now accept
  vectors with `NA` as a placeholder for the minimum or maximum value
  (e.g., `ylim = c(0, NA)` would zoom the y-axis from 0 to the 
  maximum value observed in the data). This mimics the behaviour
  of the `limits` argument in continuous scale functions
  (@paleolimbot, #2907).

* Allowed reversing of discrete scales by re-writing `get_limits()` 
  (@AnneLyng, #3115)
  
* All geoms and stats that had a direction (i.e. where the x and y axes had 
  different interpretation), can now freely choose their direction, instead of
  relying on `coord_flip()`. The direction is deduced from the aesthetic 
  mapping, but can also be specified directly with the new `orientation` 
  argument (@thomasp85, #3506).
  
* Position guides can now be customized using the new `guide_axis()`, which can 
  be passed to position `scale_*()` functions or via `guides()`. The new axis 
  guide (`guide_axis()`) comes with arguments `check.overlap` (automatic removal 
  of overlapping labels), `angle` (easy rotation of axis labels), and
  `n.dodge` (dodge labels into multiple rows/columns) (@paleolimbot, #3322).
  
* A new scale type has been added, that allows binning of aesthetics at the 
  scale level. It has versions for both position and non-position aesthetics and
  comes with two new guides (`guide_bins` and `guide_coloursteps`) 
  (@thomasp85, #3096)
  
* `scale_x_continuous()` and `scale_y_continuous()` gains an `n.breaks` argument
  guiding the number of automatic generated breaks (@thomasp85, #3102)

* Added `stat_contour_filled()` and `geom_contour_filled()`, which compute 
  and draw filled contours of gridded data (@paleolimbot, #3044). 
  `geom_contour()` and `stat_contour()` now use the isoband package
  to compute contour lines. The `complete` parameter (which was undocumented
  and has been unused for at least four years) was removed (@paleolimbot, #3044).
  
* Themes have gained two new parameters, `plot.title.position` and 
  `plot.caption.position`, that can be used to customize how plot
  title/subtitle and plot caption are positioned relative to the overall plot
  (@clauswilke, #3252).

## Extensions
  
* `Geom` now gains a `setup_params()` method in line with the other ggproto
  classes (@thomasp85, #3509)

* The newly added function `register_theme_elements()` now allows developers
  of extension packages to define their own new theme elements and place them
  into the ggplot2 element tree (@clauswilke, #2540).

## Minor improvements and bug fixes

* `coord_trans()` now draws second axes and accepts `xlim`, `ylim`,
  and `expand` arguments to bring it up to feature parity with 
  `coord_cartesian()`. The `xtrans` and `ytrans` arguments that were 
  deprecated in version 1.0.1 in favour of `x` and `y` 
  were removed (@paleolimbot, #2990).

* `coord_trans()` now calculates breaks using the expanded range 
  (previously these were calculated using the unexpanded range, 
  which resulted in differences between plots made with `coord_trans()`
  and those made with `coord_cartesian()`). The expansion for discrete axes 
  in `coord_trans()` was also updated such that it behaves identically
  to that in `coord_cartesian()` (@paleolimbot, #3338).

* `expand_scale()` was deprecated in favour of `expansion()` for setting
  the `expand` argument of `x` and `y` scales (@paleolimbot).

* `geom_abline()`, `geom_hline()`, and `geom_vline()` now issue 
  more informative warnings when supplied with set aesthetics
  (i.e., `slope`, `intercept`, `yintercept`, and/or `xintercept`)
  and mapped aesthetics (i.e., `data` and/or `mapping`).

* Fix a bug in `geom_raster()` that squeezed the image when it went outside 
  scale limits (#3539, @thomasp85)

* `geom_sf()` now determines the legend type automatically (@microly, #3646).
  
* `geom_sf()` now removes rows that can't be plotted due to `NA` aesthetics 
  (#3546, @thomasp85)

* `geom_sf()` now applies alpha to linestring geometries 
  (#3589, @yutannihilation).

* `gg_dep()` was deprecated (@perezp44, #3382).

* Added function `ggplot_add.by()` for lists created with `by()`, allowing such
  lists to be added to ggplot objects (#2734, @Maschette)

* ggplot2 no longer depends on reshape2, which means that it no longer 
  (recursively) needs plyr, stringr, or stringi packages.

* Increase the default `nbin` of `guide_colourbar()` to place the ticks more 
  precisely (#3508, @yutannihilation).

* `manual_scale()` now matches `values` with the order of `breaks` whenever
  `values` is an unnamed vector. Previously, unnamed `values` would match with
  the limits of the scale and ignore the order of any `breaks` provided. Note
  that this may change the appearance of plots that previously relied on the
  unordered behaviour (#2429, @idno0001).

* `scale_manual_*(limits = ...)` now actually limits the scale (#3262,
  @yutannihilation).

* Fix a bug when `show.legend` is a named logical vector 
  (#3461, @yutannihilation).

* Added weight aesthetic option to `stat_density()` and made scaling of 
  weights the default (@annennenne, #2902)
  
* `stat_density2d()` can now take an `adjust` parameter to scale the default 
  bandwidth. (#2860, @haleyjeppson)

* `stat_smooth()` uses `REML` by default, if `method = "gam"` and
  `gam`'s method is not specified (@ikosmidis, #2630).

* stacking text when calculating the labels and the y axis with
  `stat_summary()` now works (@ikosmidis, #2709)
  
* `stat_summary()` and related functions now support rlang-style lambda functions
  (#3568, @dkahle).

* The data mask pronoun, `.data`, is now stripped from default labels.

* Addition of partial themes to plots has been made more predictable;
  stepwise addition of individual partial themes is now equivalent to
  addition of multple theme elements at once (@clauswilke, #3039).

* Facets now don't fail even when some variable in the spec are not available
  in all layers (@yutannihilation, #2963).

# ggplot2 3.2.1

This is a patch release fixing a few regressions introduced in 3.2.0 as well as
fixing some unit tests that broke due to upstream changes.

* `position_stack()` no longer changes the order of the input data. Changes to 
  the internal behaviour of `geom_ribbon()` made this reordering problematic 
  with ribbons that spanned `y = 0` (#3471)
* Using `qplot()` with a single positional aesthetic will no longer title the
  non-specified scale as `"NULL"` (#3473)
* Fixes unit tests for sf graticule labels caused by chages to sf

# ggplot2 3.2.0

This is a minor release with an emphasis on internal changes to make ggplot2 
faster and more consistent. The few interface changes will only affect the 
aesthetics of the plot in minor ways, and will only potentially break code of
extension developers if they have relied on internals that have been changed. 
This release also sees the addition of Hiroaki Yutani (@yutannihilation) to the 
core developer team.

With the release of R 3.6, ggplot2 now requires the R version to be at least 3.2,
as the tidyverse is committed to support 5 major versions of R.

## Breaking changes

* Two patches (#2996 and #3050) fixed minor rendering problems. In most cases,
  the visual changes are so subtle that they are difficult to see with the naked
  eye. However, these changes are detected by the vdiffr package, and therefore
  any package developers who use vdiffr to test for visual correctness of ggplot2
  plots will have to regenerate all reference images.
  
* In some cases, ggplot2 now produces a warning or an error for code that previously
  produced plot output. In all these cases, the previous plot output was accidental,
  and the plotting code uses the ggplot2 API in a way that would lead to undefined
  behavior. Examples include a missing `group` aesthetic in `geom_boxplot()` (#3316),
  annotations across multiple facets (#3305), and not using aesthetic mappings when
  drawing ribbons with `geom_ribbon()` (#3318).

## New features

* This release includes a range of internal changes that speeds up plot 
  generation. None of the changes are user facing and will not break any code,
  but in general ggplot2 should feel much faster. The changes includes, but are
  not limited to:
  
  - Caching ascent and descent dimensions of text to avoid recalculating it for
    every title.
  
  - Using a faster data.frame constructor as well as faster indexing into 
    data.frames
    
  - Removing the plyr dependency, replacing plyr functions with faster 
    equivalents.

* `geom_polygon()` can now draw polygons with holes using the new `subgroup` 
  aesthetic. This functionality requires R 3.6.0 (@thomasp85, #3128)

* Aesthetic mappings now accept functions that return `NULL` (@yutannihilation,
  #2997).

* `stat_function()` now accepts rlang/purrr style anonymous functions for the 
  `fun` parameter (@dkahle, #3159).

* `geom_rug()` gains an "outside" option to allow for moving the rug tassels to 
  outside the plot area (@njtierney, #3085) and a `length` option to allow for 
  changing the length of the rug lines (@daniel-wells, #3109). 
  
* All geoms now take a `key_glyph` paramter that allows users to customize
  how legend keys are drawn (@clauswilke, #3145). In addition, a new key glyph
  `timeseries` is provided to draw nice legends for time series
  (@mitchelloharawild, #3145).

## Extensions

* Layers now have a new member function `setup_layer()` which is called at the
  very beginning of the plot building process and which has access to the 
  original input data and the plot object being built. This function allows the 
  creation of custom layers that autogenerate aesthetic mappings based on the 
  input data or that filter the input data in some form. For the time being, this
  feature is not exported, but it has enabled the development of a new layer type,
  `layer_sf()` (see next item). Other special-purpose layer types may be added
  in the future (@clauswilke, #2872).
  
* A new layer type `layer_sf()` can auto-detect and auto-map sf geometry
  columns in the data. It should be used by extension developers who are writing
  new sf-based geoms or stats (@clauswilke, #3232).

* `x0` and `y0` are now recognized positional aesthetics so they will get scaled 
  if used in extension geoms and stats (@thomasp85, #3168)
  
* Continuous scale limits now accept functions which accept the default
  limits and return adjusted limits. This makes it possible to write
  a function that e.g. ensures the limits are always a multiple of 100,
  regardless of the data (@econandrew, #2307).

## Minor improvements and bug fixes

* `cut_width()` now accepts `...` to pass further arguments to `base::cut.default()`
   like `cut_number()` and `cut_interval()` already did (@cderv, #3055)

* `coord_map()` now can have axes on the top and right (@karawoo, #3042).

* `coord_polar()` now correctly rescales the secondary axis (@linzi-sg, #3278)

* `coord_sf()`, `coord_map()`, and `coord_polar()` now squash `-Inf` and `Inf`
  into the min and max of the plot (@yutannihilation, #2972).

* `coord_sf()` graticule lines are now drawn in the same thickness as panel grid 
  lines in `coord_cartesian()`, and seting panel grid lines to `element_blank()` 
  now also works in `coord_sf()` 
  (@clauswilke, #2991, #2525).

* `economics` data has been regenerated. This leads to some changes in the
  values of all columns (especially in `psavert`), but more importantly, strips 
  the grouping attributes from `economics_long`.

* `element_line()` now fills closed arrows (@yutannihilation, #2924).

* Facet strips on the left side of plots now have clipping turned on, preventing
  text from running out of the strip and borders from looking thicker than for
  other strips (@karawoo, #2772 and #3061).

* ggplot2 now works in Turkish locale (@yutannihilation, #3011).

* Clearer error messages for inappropriate aesthetics (@clairemcwhite, #3060).

* ggplot2 no longer attaches any external packages when using functions that 
  depend on packages that are suggested but not imported by ggplot2. The 
  affected functions include `geom_hex()`, `stat_binhex()`, 
  `stat_summary_hex()`, `geom_quantile()`, `stat_quantile()`, and `map_data()` 
  (@clauswilke, #3126).
  
* `geom_area()` and `geom_ribbon()` now sort the data along the x-axis in the 
  `setup_data()` method rather than as part of `draw_group()` (@thomasp85, 
  #3023)

* `geom_hline()`, `geom_vline()`, and `geom_abline()` now throw a warning if the 
  user supplies both an `xintercept`, `yintercept`, or `slope` value and a 
  mapping (@RichardJActon, #2950).

* `geom_rug()` now works with `coord_flip()` (@has2k1, #2987).

* `geom_violin()` no longer throws an error when quantile lines fall outside 
  the violin polygon (@thomasp85, #3254).

* `guide_legend()` and `guide_colorbar()` now use appropriate spacing between legend
  key glyphs and legend text even if the legend title is missing (@clauswilke, #2943).

* Default labels are now generated more consistently; e.g., symbols no longer
  get backticks, and long expressions are abbreviated with `...`
  (@yutannihilation, #2981).

* All-`Inf` layers are now ignored for picking the scale (@yutannihilation, 
  #3184).
  
* Diverging Brewer colour palette now use the correct mid-point colour 
  (@dariyasydykova, #3072).
  
* `scale_color_continuous()` now points to `scale_colour_continuous()` so that 
  it will handle `type = "viridis"` as the documentation states (@hlendway, 
  #3079).

* `scale_shape_identity()` now works correctly with `guide = "legend"` 
  (@malcolmbarrett, #3029)
  
* `scale_continuous` will now draw axis line even if the length of breaks is 0
  (@thomasp85, #3257)

* `stat_bin()` will now error when the number of bins exceeds 1e6 to avoid 
  accidentally freezing the user session (@thomasp85).
  
* `sec_axis()` now places ticks accurately when using nonlinear transformations (@dpseidel, #2978).

* `facet_wrap()` and `facet_grid()` now automatically remove NULL from facet
  specs, and accept empty specs (@yutannihilation, #3070, #2986).

* `stat_bin()` now handles data with only one unique value (@yutannihilation 
  #3047).

* `sec_axis()` now accepts functions as well as formulas (@yutannihilation, #3031).

*   New theme elements allowing different ticks lengths for each axis. For instance,
    this can be used to have inwards ticks on the x-axis (`axis.ticks.length.x`) and
    outwards ticks on the y-axis (`axis.ticks.length.y`) (@pank, #2935).

* The arguments of `Stat*$compute_layer()` and `Position*$compute_layer()` are
  now renamed to always match the ones of `Stat$compute_layer()` and
  `Position$compute_layer()` (@yutannihilation, #3202).

* `geom_*()` and `stat_*()` now accepts purrr-style lambda notation
  (@yutannihilation, #3138).

* `geom_tile()` and `geom_rect()` now draw rectangles without notches at the
  corners. The style of the corner can be controlled by `linejoin` parameters
  (@yutannihilation, #3050).

# ggplot2 3.1.0

## Breaking changes

This is a minor release and breaking changes have been kept to a minimum. End users of 
ggplot2 are unlikely to encounter any issues. However, there are a few items that developers 
of ggplot2 extensions should be aware of. For additional details, see also the discussion 
accompanying issue #2890.

*   In non-user-facing internal code (specifically in the `aes()` function and in
    the `aesthetics` argument of scale functions), ggplot2 now always uses the British
    spelling for aesthetics containing the word "colour". When users specify a "color"
    aesthetic it is automatically renamed to "colour". This renaming is also applied
    to non-standard aesthetics that contain the word "color". For example, "point_color"
    is renamed to "point_colour". This convention makes it easier to support both
    British and American spelling for novel, non-standard aesthetics, but it may require
    some adjustment for packages that have previously introduced non-standard color
    aesthetics using American spelling. A new function `standardise_aes_names()` is
    provided in case extension writers need to perform this renaming in their own code
    (@clauswilke, #2649).

*   Functions that generate other functions (closures) now force the arguments that are
    used from the generated functions, to avoid hard-to-catch errors. This may affect
    some users of manual scales (such as `scale_colour_manual()`, `scale_fill_manual()`,
    etc.) who depend on incorrect behavior (@krlmlr, #2807).
    
*   `Coord` objects now have a function `backtransform_range()` that returns the
    panel range in data coordinates. This change may affect developers of custom coords,
    who now should implement this function. It may also affect developers of custom
    geoms that use the `range()` function. In some applications, `backtransform_range()`
    may be more appropriate (@clauswilke, #2821).


## New features

*   `coord_sf()` has much improved customization of axis tick labels. Labels can now
    be set manually, and there are two new parameters, `label_graticule` and
    `label_axes`, that can be used to specify which graticules to label on which side
    of the plot (@clauswilke, #2846, #2857, #2881).
    
*   Two new geoms `geom_sf_label()` and `geom_sf_text()` can draw labels and text
    on sf objects. Under the hood, a new `stat_sf_coordinates()` calculates the
    x and y coordinates from the coordinates of the sf geometries. You can customize
    the calculation method via `fun.geometry` argument (@yutannihilation, #2761).
    

## Minor improvements and fixes

*   `benchplot()` now uses tidy evaluation (@dpseidel, #2699).

*   The error message in `compute_aesthetics()` now only provides the names of
    aesthetics with mismatched lengths, rather than all aesthetics (@karawoo,
    #2853).

*   For faceted plots, data is no longer internally reordered. This makes it
    safer to feed data columns into `aes()` or into parameters of geoms or
    stats. However, doing so remains discouraged (@clauswilke, #2694).

*   `coord_sf()` now also understands the `clip` argument, just like the other
    coords (@clauswilke, #2938).

*   `fortify()` now displays a more informative error message for
    `grouped_df()` objects when dplyr is not installed (@jimhester, #2822).

*   All `geom_*()` now display an informative error message when required 
    aesthetics are missing (@dpseidel, #2637 and #2706).

*   `geom_boxplot()` now understands the `width` parameter even when used with
    a non-standard stat, such as `stat_identity()` (@clauswilke, #2893).
    
*  `geom_hex()` now understands the `size` and `linetype` aesthetics
   (@mikmart, #2488).
    
*   `geom_hline()`, `geom_vline()`, and `geom_abline()` now work properly
    with `coord_trans()` (@clauswilke, #2149, #2812).
    
*   `geom_text(..., parse = TRUE)` now correctly renders the expected number of
    items instead of silently dropping items that are empty expressions, e.g.
    the empty string "". If an expression spans multiple lines, we take just
    the first line and drop the rest. This same issue is also fixed for
    `geom_label()` and the axis labels for `geom_sf()` (@slowkow, #2867).

*   `geom_sf()` now respects `lineend`, `linejoin`, and `linemitre` parameters 
    for lines and polygons (@alistaire47, #2826).
    
*   `ggsave()` now exits without creating a new graphics device if previously
    none was open (@clauswilke, #2363).

*   `labs()` now has named arguments `title`, `subtitle`, `caption`, and `tag`.
    Also, `labs()` now accepts tidyeval (@yutannihilation, #2669).

*   `position_nudge()` is now more robust and nudges only in the direction
    requested. This enables, for example, the horizontal nudging of boxplots
    (@clauswilke, #2733).

*   `sec_axis()` and `dup_axis()` now return appropriate breaks for the secondary
    axis when applied to log transformed scales (@dpseidel, #2729).

*   `sec_axis()` now works as expected when used in combination with tidy eval
    (@dpseidel, #2788).

*   `scale_*_date()`, `scale_*_time()` and `scale_*_datetime()` can now display 
    a secondary axis that is a __one-to-one__ transformation of the primary axis,
    implemented using the `sec.axis` argument to the scale constructor 
    (@dpseidel, #2244).
    
*   `stat_contour()`, `stat_density2d()`, `stat_bin2d()`,  `stat_binhex()`
    now calculate normalized statistics including `nlevel`, `ndensity`, and
    `ncount`. Also, `stat_density()` now includes the calculated statistic 
    `nlevel`, an alias for `scaled`, to better match the syntax of `stat_bin()`
    (@bjreisman, #2679).

# ggplot2 3.0.0

## Breaking changes

*   ggplot2 now supports/uses tidy evaluation (as described below). This is a 
    major change and breaks a number of packages; we made this breaking change 
    because it is important to make ggplot2 more programmable, and to be more 
    consistent with the rest of the tidyverse. The best general (and detailed)
    introduction to tidy evaluation can be found in the meta programming
    chapters in [Advanced R](https://adv-r.hadley.nz).
    
    The primary developer facing change is that `aes()` now contains 
    quosures (expression + environment pairs) rather than symbols, and you'll 
    need to take a different approach to extracting the information you need. 
    A common symptom of this change are errors "undefined columns selected" or 
    "invalid 'type' (list) of argument" (#2610). As in the previous version,
    constants (like `aes(x = 1)` or `aes(colour = "smoothed")`) are stored
    as is.
    
    In this version of ggplot2, if you need to describe a mapping in a string, 
    use `quo_name()` (to generate single-line strings; longer expressions may 
    be abbreviated) or `quo_text()` (to generate non-abbreviated strings that
    may span multiple lines). If you do need to extract the value of a variable
    instead use `rlang::eval_tidy()`. You may want to condition on 
    `(packageVersion("ggplot2") <= "2.2.1")` so that your code can work with
    both released and development versions of ggplot2.
    
    We recognise that this is a big change and if you're not already familiar
    with rlang, there's a lot to learn. If you are stuck, or need any help,
    please reach out on <https://community.rstudio.com>.

*   Error: Column `y` must be a 1d atomic vector or a list

    Internally, ggplot2 now uses `as.data.frame(tibble::as_tibble(x))` to
    convert a list into a data frame. This improves ggplot2's support for
    list-columns (needed for sf support), at a small cost: you can no longer
    use matrix-columns. Note that unlike tibble we still allow column vectors
    such as returned by `base::scale()` because of their widespread use.

*   Error: More than one expression parsed
  
    Previously `aes_string(x = c("a", "b", "c"))` silently returned 
    `aes(x = a)`. Now this is a clear error.

*   Error: `data` must be uniquely named but has duplicate columns
  
    If layer data contains columns with identical names an error will be 
    thrown. In earlier versions the first occuring column was chosen silently,
    potentially masking that the wrong data was chosen.

*   Error: Aesthetics must be either length 1 or the same as the data
    
    Layers are stricter about the columns they will combine into a single
    data frame. Each aesthetic now must be either the same length as the data
    frame or a single value. This makes silent recycling errors much less likely.

*   Error: `coord_*` doesn't support free scales 
   
    Free scales only work with selected coordinate systems; previously you'd
    get an incorrect plot.

*   Error in f(...) : unused argument (range = c(0, 1))

    This is because the `oob` argument to scale has been set to a function
    that only takes a single argument; it needs to take two arguments
    (`x`, and `range`). 

*   Error: unused argument (output)
  
    The function `guide_train()` now has an optional parameter `aesthetic`
    that allows you to override the `aesthetic` setting in the scale.
    To make your code work with the both released and development versions of 
    ggplot2 appropriate, add `aesthetic = NULL` to the `guide_train()` method
    signature.
    
    ```R
    # old
    guide_train.legend <- function(guide, scale) {...}
    
    # new 
    guide_train.legend <- function(guide, scale, aesthetic = NULL) {...}
    ```
    
    Then, inside the function, replace `scale$aesthetics[1]`,
    `aesthetic %||% scale$aesthetics[1]`. (The %||% operator is defined in the 
    rlang package).
    
    ```R
    # old
    setNames(list(scale$map(breaks)), scale$aesthetics[1])

    # new
    setNames(list(scale$map(breaks)), aesthetic %||% scale$aesthetics[1])
    ```

*   The long-deprecated `subset` argument to `layer()` has been removed.

## Tidy evaluation

* `aes()` now supports quasiquotation so that you can use `!!`, `!!!`,
  and `:=`. This replaces `aes_()` and `aes_string()` which are now
  soft-deprecated (but will remain around for a long time).

* `facet_wrap()` and `facet_grid()` now support `vars()` inputs. Like
  `dplyr::vars()`, this helper quotes its inputs and supports
  quasiquotation. For instance, you can now supply faceting variables
  like this: `facet_wrap(vars(am, cyl))` instead of 
  `facet_wrap(~am + cyl)`. Note that the formula interface is not going 
  away and will not be deprecated. `vars()` is simply meant to make it 
  easier to create functions around `facet_wrap()` and `facet_grid()`.

  The first two arguments of `facet_grid()` become `rows` and `cols`
  and now support `vars()` inputs. Note however that we took special
  care to ensure complete backward compatibility. With this change
  `facet_grid(vars(cyl), vars(am, vs))` is equivalent to
  `facet_grid(cyl ~ am + vs)`, and `facet_grid(cols = vars(am, vs))` is
  equivalent to `facet_grid(. ~ am + vs)`.

  One nice aspect of the new interface is that you can now easily
  supply names: `facet_grid(vars(Cylinder = cyl), labeller =
  label_both)` will give nice label titles to the facets. Of course,
  those names can be unquoted with the usual tidy eval syntax.

### sf

* ggplot2 now has full support for sf with `geom_sf()` and `coord_sf()`:

  ```r
  nc <- sf::st_read(system.file("shape/nc.shp", package = "sf"), quiet = TRUE)
  ggplot(nc) +
    geom_sf(aes(fill = AREA))
  ```
  It supports all simple features, automatically aligns CRS across layers, sets
  up the correct aspect ratio, and draws a graticule.

## New features

* ggplot2 now works on R 3.1 onwards, and uses the 
  [vdiffr](https://github.com/r-lib/vdiffr) package for visual testing.

* In most cases, accidentally using `%>%` instead of `+` will generate an 
  informative error (#2400).

* New syntax for calculated aesthetics. Instead of using `aes(y = ..count..)` 
  you can (and should!) use `aes(y = stat(count))`. `stat()` is a real function 
  with documentation which hopefully will make this part of ggplot2 less 
  confusing (#2059).
  
  `stat()` is particularly nice for more complex calculations because you 
  only need to specify it once: `aes(y = stat(count / max(count)))`,
  rather than `aes(y = ..count.. / max(..count..))`
  
* New `tag` label for adding identification tags to plots, typically used for 
  labelling a subplot with a letter. Add a tag with `labs(tag = "A")`, style it 
  with the `plot.tag` theme element, and control position with the
  `plot.tag.position` theme setting (@thomasp85).

### Layers: geoms, stats, and position adjustments

* `geom_segment()` and `geom_curve()` have a new `arrow.fill` parameter which 
  allows you to specify a separate fill colour for closed arrowheads 
  (@hrbrmstr and @clauswilke, #2375).

* `geom_point()` and friends can now take shapes as strings instead of integers,
  e.g. `geom_point(shape = "diamond")` (@daniel-barnett, #2075).

* `position_dodge()` gains a `preserve` argument that allows you to control
  whether the `total` width at each `x` value is preserved (the current 
  default), or ensure that the width of a `single` element is preserved
  (what many people want) (#1935).

* New `position_dodge2()` provides enhanced dodging for boxplots. Compared to
  `position_dodge()`, `position_dodge2()` compares `xmin` and `xmax` values  
  to determine which elements overlap, and spreads overlapping elements evenly
  within the region of overlap. `position_dodge2()` is now the default position
  adjustment for `geom_boxplot()`, because it handles `varwidth = TRUE`, and 
  will be considered for other geoms in the future.
  
  The `padding` parameter adds a small amount of padding between elements 
  (@karawoo, #2143) and a `reverse` parameter allows you to reverse the order 
  of placement (@karawoo, #2171).
  
* New `stat_qq_line()` makes it easy to add a simple line to a Q-Q plot, which 
  makes it easier to judge the fit of the theoretical distribution 
  (@nicksolomon).

### Scales and guides

* Improved support for mapping date/time variables to `alpha`, `size`, `colour`, 
  and `fill` aesthetics, including `date_breaks` and `date_labels` arguments 
  (@karawoo, #1526), and new `scale_alpha()` variants (@karawoo, #1526).

* Improved support for ordered factors. Ordered factors throw a warning when 
  mapped to shape (unordered factors do not), and do not throw warnings when 
  mapped to size or alpha (unordered factors do). Viridis is used as the 
  default colour and fill scale for ordered factors (@karawoo, #1526).

* The `expand` argument of `scale_*_continuous()` and `scale_*_discrete()`
  now accepts separate expansion values for the lower and upper range
  limits. The expansion limits can be specified using the convenience
  function `expand_scale()`.
  
  Separate expansion limits may be useful for bar charts, e.g. if one
  wants the bottom of the bars to be flush with the x axis but still 
  leave some (automatically calculated amount of) space above them:
  
    ```r
    ggplot(mtcars) +
        geom_bar(aes(x = factor(cyl))) +
        scale_y_continuous(expand = expand_scale(mult = c(0, .1)))
    ```
  
  It can also be useful for line charts, e.g. for counts over time,
  where one wants to have a ’hard’ lower limit of y = 0 but leave the
  upper limit unspecified (and perhaps differing between panels), with
  some extra space above the highest point on the line (with symmetrical 
  limits, the extra space above the highest point could in some cases 
  cause the lower limit to be negative).
  
  The old syntax for the `expand` argument will, of course, continue
  to work (@huftis, #1669).

* `scale_colour_continuous()` and `scale_colour_gradient()` are now controlled 
  by global options `ggplot2.continuous.colour` and `ggplot2.continuous.fill`. 
  These can be set to `"gradient"` (the default) or `"viridis"` (@karawoo).

* New `scale_colour_viridis_c()`/`scale_fill_viridis_c()` (continuous) and
  `scale_colour_viridis_d()`/`scale_fill_viridis_d()` (discrete) make it
  easy to use Viridis colour scales (@karawoo, #1526).

* Guides for `geom_text()` now accept custom labels with 
  `guide_legend(override.aes = list(label = "foo"))` (@brianwdavis, #2458).

### Margins

* Strips gain margins on all sides by default. This means that to fully justify
  text to the edge of a strip, you will need to also set the margins to 0
  (@karawoo).

* Rotated strip labels now correctly understand `hjust` and `vjust` parameters
  at all angles (@karawoo).

* Strip labels now understand justification relative to the direction of the
  text, meaning that in y facets, the strip text can be placed at either end of
  the strip using `hjust` (@karawoo).

* Legend titles and labels get a little extra space around them, which 
  prevents legend titles from overlapping the legend at large font sizes 
  (@karawoo, #1881).

## Extension points

* New `autolayer()` S3 generic (@mitchelloharawild, #1974). This is similar
  to `autoplot()` but produces layers rather than complete plots.

* Custom objects can now be added using `+` if a `ggplot_add` method has been
  defined for the class of the object (@thomasp85).

* Theme elements can now be subclassed. Add a `merge_element` method to control
  how properties are inherited from the parent element. Add an `element_grob` 
  method to define how elements are rendered into grobs (@thomasp85, #1981).

* Coords have gained new extension mechanisms.
  
    If you have an existing coord extension, you will need to revise the
    specification of the `train()` method. It is now called 
    `setup_panel_params()` (better reflecting what it actually does) and now 
    has arguments `scale_x`, and `scale_y` (the x and y scales respectively) 
    and `param`, a list of plot specific parameters generated by 
    `setup_params()`.

    What was formerly called `scale_details` (in coords), `panel_ranges` 
    (in layout) and `panel_scales` (in geoms) are now consistently called
    `panel_params` (#1311). These are parameters of the coord that vary from
    panel to panel.

* `ggplot_build()` and `ggplot_gtable()` are now generics, so ggplot-subclasses 
  can define additional behavior during the build stage.

* `guide_train()`, `guide_merge()`, `guide_geom()`, and `guide_gengrob()`
  are now exported as they are needed if you want to design your own guide.
  They are not currently documented; use at your own risk (#2528).

* `scale_type()` generic is now exported and documented. Use this if you 
  want to extend ggplot2 to work with a new type of vector.

## Minor bug fixes and improvements

### Faceting

* `facet_grid()` gives a more informative error message if you try to use
  a variable in both rows and cols (#1928).

* `facet_grid()` and `facet_wrap()` both give better error messages if you
  attempt to use an unsupported coord with free scales (#2049).

* `label_parsed()` works once again (#2279).

* You can now style the background of horizontal and vertical strips
  independently with `strip.background.x` and `strip.background.y` 
  theme settings (#2249).

### Scales

* `discrete_scale()` documentation now inherits shared definitions from 
  `continuous_scale()` (@alistaire47, #2052).

* `guide_colorbar()` shows all colours of the scale (@has2k1, #2343).

* `scale_identity()` once again produces legends by default (#2112).

* Tick marks for secondary axes with strong transformations are more 
  accurately placed (@thomasp85, #1992).

* Missing line types now reliably generate missing lines (with standard 
  warning) (#2206).

* Legends now ignore set aesthetics that are not length one (#1932).

* All colour and fill scales now have an `aesthetics` argument that can
  be used to set the aesthetic(s) the scale works with. This makes it
  possible to apply a colour scale to both colour and fill aesthetics
  at the same time, via `aesthetics = c("colour", "fill")` (@clauswilke).
  
* Three new generic scales work with any aesthetic or set of aesthetics: 
  `scale_continuous_identity()`, `scale_discrete_identity()`, and
  `scale_discrete_manual()` (@clauswilke).

* `scale_*_gradient2()` now consistently omits points outside limits by 
  rescaling after the limits are enforced (@foo-bar-baz-qux, #2230).

### Layers

* `geom_label()` now correctly produces unbordered labels when `label.size` 
  is 0, even when saving to PDF (@bfgray3, #2407).

* `layer()` gives considerably better error messages for incorrectly specified
  `geom`, `stat`, or `position` (#2401).

* In all layers that use it, `linemitre` now defaults to 10 (instead of 1)
  to better match base R.

* `geom_boxplot()` now supplies a default value if no `x` aesthetic is present
  (@foo-bar-baz-qux, #2110).

* `geom_density()` drops groups with fewer than two data points and throws a
  warning. For groups with two data points, density values are now calculated 
  with `stats::density` (@karawoo, #2127).

* `geom_segment()` now also takes a `linejoin` parameter. This allows more 
  control over the appearance of the segments, which is especially useful for 
  plotting thick arrows (@Ax3man, #774).

* `geom_smooth()` now reports the formula used when `method = "auto"` 
  (@davharris #1951). `geom_smooth()` now orders by the `x` aesthetic, making it 
  easier to pass pre-computed values without manual ordering (@izahn, #2028). It 
  also now knows it has `ymin` and `ymax` aesthetics (#1939). The legend 
  correctly reflects the status of the `se` argument when used with stats 
  other than the default (@clauswilke, #1546).

* `geom_tile()` now once again interprets `width` and `height` correctly 
  (@malcolmbarrett, #2510).

* `position_jitter()` and `position_jitterdodge()` gain a `seed` argument that
  allows the specification of a random seed for reproducible jittering 
  (@krlmlr, #1996 and @slowkow, #2445).

* `stat_density()` has better behaviour if all groups are dropped because they
  are too small (#2282).

* `stat_summary_bin()` now understands the `breaks` parameter (@karawoo, #2214).

* `stat_bin()` now accepts functions for `binwidth`. This allows better binning 
  when faceting along variables with different ranges (@botanize).

* `stat_bin()` and `geom_histogram()` now sum correctly when using the `weight` 
  aesthetic (@jiho, #1921).

* `stat_bin()` again uses correct scaling for the computed variable `ndensity` 
  (@timgoodman, #2324).

* `stat_bin()` and `stat_bin_2d()` now properly handle the `breaks` parameter 
  when the scales are transformed (@has2k1, #2366).

* `update_geom_defaults()` and `update_stat_defaults()` allow American 
  spelling of aesthetic parameters (@foo-bar-baz-qux, #2299).

* The `show.legend` parameter now accepts a named logical vector to hide/show
  only some aesthetics in the legend (@tutuchan, #1798).

* Layers now silently ignore unknown aesthetics with value `NULL` (#1909).

### Coords

* Clipping to the plot panel is now configurable, through a `clip` argument
  to coordinate systems, e.g. `coord_cartesian(clip = "off")` 
  (@clauswilke, #2536).

* Like scales, coordinate systems now give you a message when you're 
  replacing an existing coordinate system (#2264).

* `coord_polar()` now draws secondary axis ticks and labels 
  (@dylan-stark, #2072), and can draw the radius axis on the right 
  (@thomasp85, #2005).

* `coord_trans()` now generates a warning when a transformation generates 
  non-finite values (@foo-bar-baz-qux, #2147).

### Themes

* Complete themes now always override all elements of the default theme
  (@has2k1, #2058, #2079).

* Themes now set default grid colour in `panel.grid` rather than individually
  in `panel.grid.major` and `panel.grid.minor` individually. This makes it 
  slightly easier to customise the theme (#2352).

* Fixed bug when setting strips to `element_blank()` (@thomasp85). 

* Axes positioned on the top and to the right can now customize their ticks and
  lines separately (@thomasp85, #1899).

* Built-in themes gain parameters `base_line_size` and `base_rect_size` which 
  control the default sizes of line and rectangle elements (@karawoo, #2176).

* Default themes use `rel()` to set line widths (@baptiste).

* Themes were tweaked for visual consistency and more graceful behavior when 
  changing the base font size. All absolute heights or widths were replaced 
  with heights or widths that are proportional to the base font size. One 
  relative font size was eliminated (@clauswilke).
  
* The height of descenders is now calculated solely on font metrics and doesn't
  change with the specific letters in the string. This fixes minor alignment 
  issues with plot titles, subtitles, and legend titles (#2288, @clauswilke).

### Guides

* `guide_colorbar()` is more configurable: tick marks and color bar frame
  can now by styled with arguments `ticks.colour`, `ticks.linewidth`, 
  `frame.colour`, `frame.linewidth`, and `frame.linetype`
  (@clauswilke).
  
* `guide_colorbar()` now uses `legend.spacing.x` and `legend.spacing.y` 
  correctly, and it can handle multi-line titles. Minor tweaks were made to 
  `guide_legend()` to make sure the two legend functions behave as similarly as
  possible (@clauswilke, #2397 and #2398).
  
* The theme elements `legend.title` and `legend.text` now respect the settings 
  of `margin`, `hjust`, and `vjust` (@clauswilke, #2465, #1502).

* Non-angle parameters of `label.theme` or `title.theme` can now be set in 
  `guide_legend()` and `guide_colorbar()` (@clauswilke, #2544).

### Other

* `fortify()` gains a method for tbls (@karawoo, #2218).

* `ggplot` gains a method for `grouped_df`s that adds a `.group` variable,
  which computes a unique value for each group. Use it with 
  `aes(group = .group)` (#2351).

* `ggproto()` produces objects with class `c("ggproto", "gg")`, allowing for
  a more informative error message when adding layers, scales, or other ggproto 
  objects (@jrnold, #2056).

* `ggsave()`'s DPI argument now supports 3 string options: "retina" (320
  DPI), "print" (300 DPI), and "screen" (72 DPI) (@foo-bar-baz-qux, #2156).
  `ggsave()` now uses full argument names to avoid partial match warnings 
  (#2355), and correctly restores the previous graphics device when several
  graphics devices are open (#2363).

* `print.ggplot()` now returns the original ggplot object, instead of the 
  output from `ggplot_build()`. Also, the object returned from 
  `ggplot_build()` now has the class `"ggplot_built"` (#2034).

* `map_data()` now works even when purrr is loaded (tidyverse#66).

* New functions `summarise_layout()`, `summarise_coord()`, and 
  `summarise_layers()` summarise the layout, coordinate systems, and layers 
  of a built ggplot object (#2034, @wch). This provides a tested API that 
  (e.g.) shiny can depend on.

* Updated startup messages reflect new resources (#2410, @mine-cetinkaya-rundel).

# ggplot2 2.2.1

* Fix usage of `structure(NULL)` for R-devel compatibility (#1968).

# ggplot2 2.2.0

## Major new features

### Subtitle and caption

Thanks to @hrbrmstr plots now have subtitles and captions, which can be set with 
the `subtitle`  and `caption` arguments to `ggtitle()` and `labs()`. You can 
control their appearance with the theme settings `plot.caption` and 
`plot.subtitle`. The main plot title is now left-aligned to better work better 
with a subtitle. The caption is right-aligned (@hrbrmstr).

### Stacking

`position_stack()` and `position_fill()` now sort the stacking order to match 
grouping order. This allows you to control the order through grouping, and 
ensures that the default legend matches the plot (#1552, #1593). If you want the 
opposite order (useful if you have horizontal bars and horizontal legend), you 
can request reverse stacking by using `position = position_stack(reverse = TRUE)` 
(#1837).
  
`position_stack()` and `position_fill()` now accepts negative values which will 
create stacks extending below the x-axis (#1691).

`position_stack()` and `position_fill()` gain a `vjust` argument which makes it 
easy to (e.g.) display labels in the middle of stacked bars (#1821).

### Layers

`geom_col()` was added to complement `geom_bar()` (@hrbrmstr). It uses 
`stat="identity"` by default, making the `y` aesthetic mandatory. It does not 
support any other `stat_()` and does not provide fallback support for the 
`binwidth` parameter. Examples and references in other functions were updated to
demonstrate `geom_col()` usage. 

When creating a layer, ggplot2 will warn if you use an unknown aesthetic or an 
unknown parameter. Compared to the previous version, this is stricter for 
aesthetics (previously there was no message), and less strict for parameters 
(previously this threw an error) (#1585).

### Facetting

The facet system, as well as the internal panel class, has been rewritten in 
ggproto. Facets are now extendable in the same manner as geoms and stats, as 
described in `vignette("extending-ggplot2")`.

We have also added the following new fatures.
  
* `facet_grid()` and `facet_wrap()` now allow expressions in their faceting 
  formulas (@DanRuderman, #1596).

* When `facet_wrap()` results in an uneven number of panels, axes will now be
  drawn underneath the hanging panels (fixes #1607)

* Strips can now be freely positioned in `facet_wrap()` using the 
  `strip.position` argument (deprecates `switch`).

* The relative order of panel, strip, and axis can now be controlled with 
  the theme setting `strip.placement` that takes either `inside` (strip between 
  panel and axis) or `outside` (strip after axis).

* The theme option `panel.margin` has been deprecated in favour of 
  `panel.spacing` to more clearly communicate intent.

### Extensions

Unfortunately there was a major oversight in the construction of ggproto which 
lead to extensions capturing the super object at package build time, instead of 
at package run time (#1826). This problem has been fixed, but requires 
re-installation of all extension packages.

## Scales

* The position of x and y axes can now be changed using the `position` argument
  in `scale_x_*`and `scale_y_*` which can take `top` and `bottom`, and `left`
  and `right` respectively. The themes of top and right axes can be modified 
  using the `.top` and `.right` modifiers to `axis.text.*` and `axis.title.*`.

### Continuous scales

* `scale_x_continuous()` and `scale_y_continuous()` can now display a secondary 
  axis that is a __one-to-one__ transformation of the primary axis (e.g. degrees 
  Celcius to degrees Fahrenheit). The secondary axis will be positioned opposite 
  to the primary axis and can be controlled with the `sec.axis` argument to 
  the scale constructor.

* Scales worry less about having breaks. If no breaks can be computed, the
  plot will work instead of throwing an uninformative error (#791). This 
  is particularly helpful when you have facets with free scales, and not
  all panels contain data.

* Scales now warn when transformation introduces infinite values (#1696).

### Date time

* `scale_*_datetime()` now supports time zones. It will use the timezone 
  attached to the varaible by default, but can be overridden with the 
  `timezone` argument.

* New `scale_x_time()` and `scale_y_time()` generate reasonable default
  breaks and labels for hms vectors (#1752).

### Discrete scales

The treatment of missing values by discrete scales has been thoroughly 
overhauled (#1584). The underlying principle is that we can naturally represent 
missing values on discrete variables (by treating just like another level), so 
by default we should. 

This principle applies to:

* character vectors
* factors with implicit NA
* factors with explicit NA

And to all scales (both position and non-position.)

Compared to the previous version of ggplot2, there are three main changes:

1.  `scale_x_discrete()` and `scale_y_discrete()` always show discrete NA,
    regardless of their source

1.  If present, `NA`s are shown in discete legends.

1.  All discrete scales gain a `na.translate` argument that allows you to 
    control whether `NA`s are translated to something that can be visualised,
    or should be left as missing. Note that if you don't translate (i.e. 
    `na.translate = FALSE)` the missing values will passed on to the layer, 
    which will warning that it's dropping missing values. To suppress the
    warnings, you'll also need to add `na.rm = TRUE` to the layer call. 

There were also a number of other smaller changes

* Correctly use scale expansion factors.
* Don't preserve space for dropped levels (#1638).
* Only issue one warning when when asking for too many levels (#1674).
* Unicode labels work better on Windows (#1827).
* Warn when used with only continuous data (#1589)

## Themes

* The `theme()` constructor now has named arguments rather than ellipses. This 
  should make autocomplete substantially more useful. The documentation
  (including examples) has been considerably improved.
  
* Built-in themes are more visually homogeneous, and match `theme_grey` better.
  (@jiho, #1679)
  
* When computing the height of titles, ggplot2 now includes the height of the
  descenders (i.e. the bits of `g` and `y` that hang beneath the baseline). This 
  improves the margins around titles, particularly the y axis label (#1712).
  I have also very slightly increased the inner margins of axis titles, and 
  removed the outer margins. 

* Theme element inheritance is now easier to work with as modification now
  overrides default `element_blank` elements (#1555, #1557, #1565, #1567)
  
* Horizontal legends (i.e. legends on the top or bottom) are horizontally
  aligned by default (#1842). Use `legend.box = "vertical"` to switch back
  to the previous behaviour.
  
* `element_line()` now takes an `arrow` argument to specify arrows at the end of
  lines (#1740)

There were a number of tweaks to the theme elements that control legends:
  
* `legend.justification` now controls appearance will plotting the legend
  outside of the plot area. For example, you can use 
  `theme(legend.justification = "top")` to make the legend align with the 
  top of the plot.

* `panel.margin` and `legend.margin` have been renamed to `panel.spacing` and 
  `legend.spacing` respectively, to better communicate intent (they only
  affect spacing between legends and panels, not the margins around them)

* `legend.margin` now controls margin around individual legends.

* New `legend.box.background`, `legend.box.spacing`, and `legend.box.margin`
  control the background, spacing, and margin of the legend box (the region
  that contains all legends).

## Bug fixes and minor improvements

* ggplot2 now imports tibble. This ensures that all built-in datasets print 
  compactly even if you haven't explicitly loaded tibble or dplyr (#1677).

* Class of aesthetic mapping is preserved when adding `aes()` objects (#1624).

* `+.gg` now works for lists that include data frames.

* `annotation_x()` now works in the absense of global data (#1655)

* `geom_*(show.legend = FALSE)` now works for `guide_colorbar`.

* `geom_boxplot()` gains new `outlier.alpha` (@jonathan-g) and 
  `outlier.fill` (@schloerke, #1787) parameters to control the alpha/fill of
   outlier points independently of the alpha of the boxes. 

* `position_jitter()` (and hence `geom_jitter()`) now correctly computes 
  the jitter width/jitter when supplied by the user (#1775, @has2k1).

* `geom_contour()` more clearly describes what inputs it needs (#1577).

* `geom_curve()` respects the `lineend` paramater (#1852).

* `geom_histogram()` and `stat_bin()` understand the `breaks` parameter once 
  more. (#1665). The floating point adjustment for histogram bins is now 
  actually used - it was previously inadvertently ignored (#1651).

* `geom_violin()` no longer transforms quantile lines with the alpha aesthetic
  (@mnbram, #1714). It no longer errors when quantiles are requested but data
  have zero range (#1687). When `trim = FALSE` it once again has a nice 
  range that allows the density to reach zero (by extending the range 3 
  bandwidths to either side of the data) (#1700).

* `geom_dotplot()` works better when faceting and binning on the y-axis. 
  (#1618, @has2k1).
  
* `geom_hexbin()` once again supports `..density..` (@mikebirdgeneau, #1688).

* `geom_step()` gives useful warning if only one data point in layer (#1645).

* `layer()` gains new `check.aes` and `check.param` arguments. These allow
  geom/stat authors to optional suppress checks for known aesthetics/parameters.
  Currently this is used only in `geom_blank()` which powers `expand_limits()` 
  (#1795).

* All `stat_*()` display a better error message when required aesthetics are
  missing.
  
* `stat_bin()` and `stat_summary_hex()` now accept length 1 `binwidth` (#1610)

* `stat_density()` gains new argument `n`, which is passed to underlying function
  `stats::density` ("number of equally spaced points at which the
  density is to be estimated"). (@hbuschme)

* `stat_binhex()` now again returns `count` rather than `value` (#1747)

* `stat_ecdf()` respects `pad` argument (#1646).

* `stat_smooth()` once again informs you about the method it has chosen.
  It also correctly calculates the size of the largest group within facets.

* `x` and `y` scales are now symmetric regarding the list of
  aesthetics they accept: `xmin_final`, `xmax_final`, `xlower`,
  `xmiddle` and `xupper` are now valid `x` aesthetics.

* `Scale` extensions can now override the `make_title` and `make_sec_title` 
  methods to let the scale modify the axis/legend titles.

* The random stream is now reset after calling `.onAttach()` (#2409).

# ggplot2 2.1.0

## New features

* When mapping an aesthetic to a constant (e.g. 
  `geom_smooth(aes(colour = "loess")))`), the default guide title is the name 
  of the aesthetic (i.e. "colour"), not the value (i.e. "loess") (#1431).

* `layer()` now accepts a function as the data argument. The function will be
  applied to the data passed to the `ggplot()` function and must return a
  data.frame (#1527, @thomasp85). This is a more general version of the 
  deprecated `subset` argument.

* `theme_update()` now uses the `+` operator instead of `%+replace%`, so that
  unspecified values will no longer be `NULL`ed out. `theme_replace()`
  preserves the old behaviour if desired (@oneillkza, #1519). 

* `stat_bin()` has been overhauled to use the same algorithm as ggvis, which 
  has been considerably improved thanks to the advice of Randy Prium (@rpruim).
  This includes:
  
    * Better arguments and a better algorithm for determining the origin.
      You can now specify either `boundary` or the `center` of a bin.
      `origin` has been deprecated in favour of these arguments.
      
    * `drop` is deprecated in favour of `pad`, which adds extra 0-count bins
      at either end (needed for frequency polygons). `geom_histogram()` defaults 
      to `pad = FALSE` which considerably improves the default limits for 
      the histogram, especially when the bins are big (#1477).
      
    * The default algorithm does a (somewhat) better job at picking nice widths 
      and origins across a wider range of input data.
      
    * `bins = n` now gives a histogram with `n` bins, not `n + 1` (#1487).

## Bug fixes

* All `\donttest{}` examples run.

* All `geom_()` and `stat_()` functions now have consistent argument order:
  data + mapping, then geom/stat/position, then `...`, then specific arguments, 
  then arguments common to all layers (#1305). This may break code if you were
  previously relying on partial name matching, but in the long-term should make 
  ggplot2 easier to use. In particular, you can now set the `n` parameter
  in `geom_density2d()` without it partially matching `na.rm` (#1485).

* For geoms with both `colour` and `fill`, `alpha` once again only affects
  fill (Reverts #1371, #1523). This was causing problems for people.

* `facet_wrap()`/`facet_grid()` works with multiple empty panels of data 
  (#1445).

* `facet_wrap()` correctly swaps `nrow` and `ncol` when faceting vertically
  (#1417).

* `ggsave("x.svg")` now uses svglite to produce the svg (#1432).

* `geom_boxplot()` now understands `outlier.color` (#1455).

* `geom_path()` knows that "solid" (not just 1) represents a solid line (#1534).

* `geom_ribbon()` preserves missing values so they correctly generate a 
  gap in the ribbon (#1549).

* `geom_tile()` once again accepts `width` and `height` parameters (#1513). 
  It uses `draw_key_polygon()` for better a legend, including a coloured 
  outline (#1484).

* `layer()` now automatically adds a `na.rm` parameter if none is explicitly
  supplied.

* `position_jitterdodge()` now works on all possible dodge aesthetics, 
  e.g. `color`, `linetype` etc. instead of only based on `fill` (@bleutner)

* `position = "nudge"` now works (although it doesn't do anything useful)
  (#1428).

* The default scale for columns of class "AsIs" is now "identity" (#1518).

* `scale_*_discrete()` has better defaults when used with purely continuous
  data (#1542).

* `scale_size()` warns when used with categorical data.

* `scale_size()`, `scale_colour()`, and `scale_fill()` gain date and date-time
  variants (#1526).

* `stat_bin_hex()` and `stat_bin_summary()` now use the same underlying 
  algorithm so results are consistent (#1383). `stat_bin_hex()` now accepts
  a `weight` aesthetic. To be consistent with related stats, the output variable 
  from `stat_bin_hex()` is now value instead of count.

* `stat_density()` gains a `bw` parameter which makes it easy to get consistent 
   smoothing between facets (@jiho)

* `stat-density-2d()` no longer ignores the `h` parameter, and now accepts 
  `bins` and `binwidth` parameters to control the number of contours 
  (#1448, @has2k1).

* `stat_ecdf()` does a better job of adding padding to -Inf/Inf, and gains
  an argument `pad` to suppress the padding if not needed (#1467).

* `stat_function()` gains an `xlim` parameter (#1528). It once again works 
  with discrete x values (#1509).

* `stat_summary()` preserves sorted x order which avoids artefacts when
  display results with `geom_smooth()` (#1520).

* All elements should now inherit correctly for all themes except `theme_void()`.
  (@Katiedaisey, #1555) 

* `theme_void()` was completely void of text but facets and legends still
  need labels. They are now visible (@jiho). 

* You can once again set legend key and height width to unit arithmetic
  objects (like `2 * unit(1, "cm")`) (#1437).

* Eliminate spurious warning if you have a layer with no data and no aesthetics
  (#1451).

* Removed a superfluous comma in `theme-defaults.r` code (@jschoeley)

* Fixed a compatibility issue with `ggproto` and R versions prior to 3.1.2.
  (#1444)

* Fixed issue where `coord_map()` fails when given an explicit `parameters`
  argument (@tdmcarthur, #1729)
  
* Fixed issue where `geom_errorbarh()` had a required `x` aesthetic (#1933)  

# ggplot2 2.0.0

## Major changes

* ggplot no longer throws an error if your plot has no layers. Instead it 
  automatically adds `geom_blank()` (#1246).
  
* New `cut_width()` is a convenient replacement for the verbose
  `plyr::round_any()`, with the additional benefit of offering finer
  control.

* New `geom_count()` is a convenient alias to `stat_sum()`. Use it when you
  have overlapping points on a scatterplot. `stat_sum()` now defaults to 
  using counts instead of proportions.

* New `geom_curve()` adds curved lines, with a similar specification to 
  `geom_segment()` (@veraanadi, #1088).

* Date and datetime scales now have `date_breaks`, `date_minor_breaks` and
  `date_labels` arguments so that you never need to use the long
  `scales::date_breaks()` or `scales::date_format()`.
  
* `geom_bar()` now has it's own stat, distinct from `stat_bin()` which was
  also used by `geom_histogram()`. `geom_bar()` now uses `stat_count()` 
  which counts values at each distinct value of x (i.e. it does not bin
  the data first). This can be useful when you want to show exactly which 
  values are used in a continuous variable.

* `geom_point()` gains a `stroke` aesthetic which controls the border width of 
  shapes 21-25 (#1133, @SeySayux). `size` and `stroke` are additive so a point 
  with `size = 5` and `stroke = 5` will have a diameter of 10mm. (#1142)

* New `position_nudge()` allows you to slightly offset labels (or other 
  geoms) from their corresponding points (#1109).

* `scale_size()` now maps values to _area_, not radius. Use `scale_radius()`
  if you want the old behaviour (not recommended, except perhaps for lines).

* New `stat_summary_bin()` works like `stat_summary()` but on binned data. 
  It's a generalisation of `stat_bin()` that can compute any aggregate,
  not just counts (#1274). Both default to `mean_se()` if no aggregation
  functions are supplied (#1386).

* Layers are now much stricter about their arguments - you will get an error
  if you've supplied an argument that isn't an aesthetic or a parameter.
  This is likely to cause some short-term pain but in the long-term it will make
  it much easier to spot spelling mistakes and other errors (#1293).
  
    This change does break a handful of geoms/stats that used `...` to pass 
    additional arguments on to the underlying computation. Now 
    `geom_smooth()`/`stat_smooth()` and `geom_quantile()`/`stat_quantile()` 
    use `method.args` instead (#1245, #1289); and `stat_summary()` (#1242), 
    `stat_summary_hex()`, and `stat_summary2d()` use `fun.args`.

### Extensibility

There is now an official mechanism for defining Stats, Geoms, and Positions in 
other packages. See `vignette("extending-ggplot2")` for details.

* All Geoms, Stats and Positions are now exported, so you can inherit from them
  when making your own objects (#989).

* ggplot2 no longer uses proto or reference classes. Instead, we now use 
  ggproto, a new OO system designed specifically for ggplot2. Unlike proto
  and RC, ggproto supports clean cross-package inheritance. Creating a new OO
  system isn't usually the right way to solve a problem, but I'm pretty sure
  it was necessary here. Read more about it in the vignette.

* `aes_()` replaces `aes_q()`. It also supports formulas, so the most concise 
  SE version of `aes(carat, price)` is now `aes_(~carat, ~price)`. You may
  want to use this form in packages, as it will avoid spurious `R CMD check` 
  warnings about undefined global variables.

### Text

* `geom_text()` has been overhauled to make labelling your data a little
  easier. It:
  
    * `nudge_x` and `nudge_y` arguments let you offset labels from their
      corresponding points (#1120). 
      
    * `check_overlap = TRUE` provides a simple way to avoid overplotting 
      of labels: labels that would otherwise overlap are omitted (#1039).
      
    * `hjust` and `vjust` can now be character vectors: "left", "center", 
      "right", "bottom", "middle", "top". New options include "inward" and 
      "outward" which align text towards and away from the center of the plot 
      respectively.

* `geom_label()` works like `geom_text()` but draws a rounded rectangle 
  underneath each label (#1039). This is useful when you want to label plots
  that are dense with data.

### Deprecated features

* The little used `aes_auto()` has been deprecated. 

* `aes_q()` has been replaced with `aes_()` to be consistent with SE versions
  of NSE functions in other packages.

* The `order` aesthetic is officially deprecated. It never really worked, and 
  was poorly documented.

* The `stat` and `position` arguments to `qplot()` have been deprecated.
  `qplot()` is designed for quick plots - if you need to specify position
  or stat, use `ggplot()` instead.

* The theme setting `axis.ticks.margin` has been deprecated: now use the margin 
  property of `axis.text`.
  
* `stat_abline()`, `stat_hline()` and `stat_vline()` have been removed:
  these were never suitable for use other than with `geom_abline()` etc
  and were not documented.

* `show_guide` has been renamed to `show.legend`: this more accurately
  reflects what it does (controls appearance of layer in legend), and uses the 
  same convention as other ggplot2 arguments (i.e. a `.` between names).
  (Yes, I know that's inconsistent with function names with use `_`, but it's
  too late to change now.)

A number of geoms have been renamed to be internally consistent:

* `stat_binhex()` and `stat_bin2d()` have been renamed to `stat_bin_hex()` 
  and `stat_bin_2d()` (#1274). `stat_summary2d()` has been renamed to 
  `stat_summary_2d()`, `geom_density2d()`/`stat_density2d()` has been renamed 
  to `geom_density_2d()`/`stat_density_2d()`.

* `stat_spoke()` is now `geom_spoke()` since I realised it's a
  reparameterisation of `geom_segment()`.

* `stat_bindot()` has been removed because it's so tightly coupled to
  `geom_dotplot()`. If you happened to use `stat_bindot()`, just change to
  `geom_dotplot()` (#1194).

All defunct functions have been removed.

### Default appearance

* The default `theme_grey()` background colour has been changed from "grey90" 
  to "grey92": this makes the background a little less visually prominent.

* Labels and titles have been tweaked for readability:

    * Axes labels are darker.
    
    * Legend and axis titles are given the same visual treatment.
    
    * The default font size dropped from 12 to 11. You might be surprised that 
      I've made the default text size smaller as it was already hard for
      many people to read. It turns out there was a bug in RStudio (fixed in 
      0.99.724), that shrunk the text of all grid based graphics. Once that
      was resolved the defaults seemed too big to my eyes.
    
    * More spacing between titles and borders.
    
    * Default margins scale with the theme font size, so the appearance at 
      larger font sizes should be considerably improved (#1228). 

* `alpha` now affects both fill and colour aesthetics (#1371).

* `element_text()` gains a margins argument which allows you to add additional
  padding around text elements. To help see what's going on use `debug = TRUE` 
  to display the text region and anchors.

* The default font size in `geom_text()` has been decreased from 5mm (14 pts)
  to 3.8 mm (11 pts) to match the new default theme sizes.

* A diagonal line is no longer drawn on bar and rectangle legends. Instead, the
  border has been tweaked to be more visible, and more closely match the size of 
  line drawn on the plot.

* `geom_pointrange()` and `geom_linerange()` get vertical (not horizontal)
  lines in the legend (#1389).

* The default line `size` for `geom_smooth()` has been increased from 0.5 to 1 
  to make it easier to see when overlaid on data.
  
* `geom_bar()` and `geom_rect()` use a slightly paler shade of grey so they
  aren't so visually heavy.
  
* `geom_boxplot()` now colours outliers the same way as the boxes.

* `geom_point()` now uses shape 19 instead of 16. This looks much better on 
  the default Linux graphics device. (It's very slightly smaller than the old 
  point, but it shouldn't affect any graphics significantly)

* Sizes in ggplot2 are measured in mm. Previously they were converted to pts 
  (for use in grid) by multiplying by 72 / 25.4. However, grid uses printer's 
  points, not Adobe (big pts), so sizes are now correctly multiplied by 
  72.27 / 25.4. This is unlikely to noticeably affect display, but it's
  technically correct (<https://youtu.be/hou0lU8WMgo>).

* The default legend will now allocate multiple rows (if vertical) or
  columns (if horizontal) in order to make a legend that is more likely to
  fit on the screen. You can override with the `nrow`/`ncol` arguments
  to `guide_legend()`

    ```R
    p <- ggplot(mpg, aes(displ,hwy, colour = model)) + geom_point()
    p
    p + theme(legend.position = "bottom")
    # Previous behaviour
    p + guides(colour = guide_legend(ncol = 1))
    ```

### New and updated themes

* New `theme_void()` is completely empty. It's useful for plots with non-
  standard coordinates or for drawings (@jiho, #976).

* New `theme_dark()` has a dark background designed to make colours pop out
  (@jiho, #1018)

* `theme_minimal()` became slightly more minimal by removing the axis ticks:
  labels now line up directly beneath grid lines (@tomschloss, #1084)

* New theme setting `panel.ontop` (logical) make it possible to place 
  background elements (i.e., gridlines) on top of data. Best used with 
  transparent `panel.background` (@noamross. #551).

### Labelling

The facet labelling system was updated with many new features and a
more flexible interface (@lionel-). It now works consistently across
grid and wrap facets. The most important user visible changes are:

* `facet_wrap()` gains a `labeller` option (#25).

* `facet_grid()` and `facet_wrap()` gain a `switch` argument to
  display the facet titles near the axes. When switched, the labels
  become axes subtitles. `switch` can be set to "x", "y" or "both"
  (the latter only for grids) to control which margin is switched.

The labellers (such as `label_value()` or `label_both()`) also get
some new features:

* They now offer the `multi_line` argument to control whether to
  display composite facets (those specified as `~var1 + var2`) on one
  or multiple lines.

* In `label_bquote()` you now refer directly to the names of
  variables. With this change, you can create math expressions that
  depend on more than one variable. This math expression can be
  specified either for the rows or the columns and you can also
  provide different expressions to each margin.

  As a consequence of these changes, referring to `x` in backquoted
  expressions is deprecated.

* Similarly to `label_bquote()`, `labeller()` now take `.rows` and
  `.cols` arguments. In addition, it also takes `.default`.
  `labeller()` is useful to customise how particular variables are
  labelled. The three additional arguments specify how to label the
  variables are not specifically mentioned, respectively for rows,
  columns or both. This makes it especially easy to set up a
  project-wide labeller dispatcher that can be reused across all your
  plots. See the documentation for an example.

* The new labeller `label_context()` adapts to the number of factors
  facetted over. With a single factor, it displays only the values,
  just as before. But with multiple factors in a composite margin
  (e.g. with `~cyl + am`), the labels are passed over to
  `label_both()`. This way the variables names are displayed with the
  values to help identifying them.

On the programming side, the labeller API has been rewritten in order
to offer more control when faceting over multiple factors (e.g. with
formulae such as `~cyl + am`). This also means that if you have
written custom labellers, you will need to update them for this
version of ggplot.

* Previously, a labeller function would take `variable` and `value`
  arguments and return a character vector. Now, they take a data frame
  of character vectors and return a list. The input data frame has one
  column per factor facetted over and each column in the returned list
  becomes one line in the strip label. See documentation for more
  details.

* The labels received by a labeller now contain metadata: their margin
  (in the "type" attribute) and whether they come from a wrap or a
  grid facet (in the "facet" attribute).

* Note that the new `as_labeller()` function operator provides an easy
  way to transform an existing function to a labeller function. The
  existing function just needs to take and return a character vector.

## Documentation

* Improved documentation for `aes()`, `layer()` and much much more.

* I've tried to reduce the use of `...` so that you can see all the 
  documentation in one place rather than having to integrate multiple pages.
  In some cases this has involved adding additional arguments to geoms
  to make it more clear what you can do:
  
    *  `geom_smooth()` gains explicit `method`, `se` and `formula` arguments.
    
    * `geom_histogram()` gains `binwidth`, `bins`, `origin` and `right` 
      arguments.
      
    * `geom_jitter()` gains `width` and `height` arguments to make it easier
      to control the amount of jittering without using the lengthy 
      `position_jitter()` function (#1116)

* Use of `qplot()` in examples has been minimised (#1123, @hrbrmstr). This is
  inline with the 2nd edition of the ggplot2 box, which minimises the use of 
  `qplot()` in favour of `ggplot()`.

* Tighly linked geoms and stats (e.g. `geom_boxplot()` and `stat_boxplot()`) 
  are now documented in the same file so you can see all the arguments in one
  place. Variations of the same idea (e.g. `geom_path()`, `geom_line()`, and
  `geom_step()`) are also documented together.

* It's now obvious that you can set the `binwidth` parameter for
  `stat_bin_hex()`, `stat_summary_hex()`, `stat_bin_2d()`, and
  `stat_summary_2d()`. 

* The internals of positions have been cleaned up considerably. You're unlikely
  to notice any external changes, although the documentation should be a little
  less confusing since positions now don't list parameters they never use.

## Data

* All datasets have class `tbl_df` so if you also use dplyr, you get a better
  print method.

* `economics` has been brought up to date to 2015-04-01.

* New `economics_long` is the economics data in long form.

* New `txhousing` dataset containing information about the Texas housing
  market. Useful for examples that need multiple time series, and for
  demonstrating model+vis methods.

* New `luv_colours` dataset which contains the locations of all
  built-in `colors()` in Luv space.

* `movies` has been moved into its own package, ggplot2movies, because it was 
  large and not terribly useful. If you've used the movies dataset, you'll now 
  need to explicitly load the package with `library(ggplot2movies)`.

## Bug fixes and minor improvements

* All partially matched arguments and `$` have been been replaced with 
  full matches (@jimhester, #1134).

* ggplot2 now exports `alpha()` from the scales package (#1107), and `arrow()` 
  and `unit()` from grid (#1225). This means you don't need attach scales/grid 
  or do `scales::`/`grid::` for these commonly used functions.

* `aes_string()` now only parses character inputs. This fixes bugs when
  using it with numbers and non default `OutDec` settings (#1045).

* `annotation_custom()` automatically adds a unique id to each grob name,
  making it easier to plot multiple grobs with the same name (e.g. grobs of
  ggplot2 graphics) in the same plot (#1256).

* `borders()` now accepts xlim and ylim arguments for specifying the geographical 
  region of interest (@markpayneatwork, #1392).

* `coord_cartesian()` applies the same expansion factor to limits as for scales. 
  You can suppress with `expand = FALSE` (#1207).

* `coord_trans()` now works when breaks are suppressed (#1422).

* `cut_number()` gives error message if the number of requested bins can
  be created because there are two few unique values (#1046).

* Character labels in `facet_grid()` are no longer (incorrectly) coerced into
  factors. This caused problems with custom label functions (#1070).

* `facet_wrap()` and `facet_grid()` now allow you to use non-standard
  variable names by surrounding them with backticks (#1067).

* `facet_wrap()` more carefully checks its `nrow` and `ncol` arguments
  to ensure that they're specified correctly (@richierocks, #962)

* `facet_wrap()` gains a `dir` argument to control the direction the
  panels are wrapped in. The default is "h" for horizontal. Use "v" for
  vertical layout (#1260).

* `geom_abline()`, `geom_hline()` and `geom_vline()` have been rewritten to
  have simpler behaviour and be more consistent:

    * `stat_abline()`, `stat_hline()` and `stat_vline()` have been removed:
      these were never suitable for use other than with `geom_abline()` etc
      and were not documented.

    * `geom_abline()`, `geom_vline()` and `geom_hline()` are bound to
      `stat_identity()` and `position_identity()`

    * Intercept parameters can no longer be set to a function.

    * They are all documented in one file, since they are so closely related.

* `geom_bin2d()` will now let you specify one dimension's breaks exactly,
  without touching the other dimension's default breaks at all (#1126).

* `geom_crossbar()` sets grouping correctly so you can display multiple
  crossbars on one plot. It also makes the default `fatten` argument a little
  bigger to make the middle line more obvious (#1125).

* `geom_histogram()` and `geom_smooth()` now only inform you about the
  default values once per layer, rather than once per panel (#1220).

* `geom_pointrange()` gains `fatten` argument so you can control the
  size of the point relative to the size of the line.

* `geom_segment()` annotations were not transforming with scales 
  (@BrianDiggs, #859).

* `geom_smooth()` is no longer so chatty. If you want to know what the deafult
  smoothing method is, look it up in the documentation! (#1247)

* `geom_violin()` now has the ability to draw quantile lines (@DanRuderman).

* `ggplot()` now captures the parent frame to use for evaluation,
  rather than always defaulting to the global environment. This should
  make ggplot more suitable to use in more situations (e.g. with knitr)

* `ggsave()` has been simplified a little to make it easier to maintain.
  It no longer checks that you're printing a ggplot2 object (so now also
  works with any grid grob) (#970), and always requires a filename.
  Parameter `device` now supports character argument to specify which supported
  device to use ('pdf', 'png', 'jpeg', etc.), for when it cannot be correctly
  inferred from the file extension (for example when a temporary filename is
  supplied server side in shiny apps) (@sebkopf, #939). It no longer opens
  a graphics device if one isn't already open - this is annoying when you're
  running from a script (#1326).

* `guide_colorbar()` creates correct legend if only one color (@krlmlr, #943).

* `guide_colorbar()` no longer fails when the legend is empty - previously
  this often masked misspecifications elsewhere in the plot (#967).

* New `layer_data()` function extracts the data used for plotting for a given
  layer. It's mostly useful for testing.

* User supplied `minor_breaks` can now be supplied on the same scale as 
  the data, and will be automatically transformed with by scale (#1385).

* You can now suppress the appearance of an axis/legend title (and the space
  that would allocated for it) with `NULL` in the `scale_` function. To
  use the default lable, use `waiver()` (#1145).

* Position adjustments no longer warn about potentially varying ranges
  because the problem rarely occurs in practice and there are currently a
  lot of false positives since I don't understand exactly what FP criteria
  I should be testing.

* `scale_fill_grey()` now uses red for missing values. This matches
  `scale_colour_grey()` and makes it obvious where missing values lie.
  Override with `na.value`.

* `scale_*_gradient2()` defaults to using Lab colour space.

* `scale_*_gradientn()` now allows `colours` or `colors` (#1290)

* `scale_y_continuous()` now also transforms the `lower`, `middle` and `upper`
  aesthetics used by `geom_boxplot()`: this only affects
  `geom_boxplot(stat = "identity")` (#1020).

* Legends no longer inherit aesthetics if `inherit.aes` is FALSE (#1267).

* `lims()` makes it easy to set the limits of any axis (#1138).

* `labels = NULL` now works with `guide_legend()` and `guide_colorbar()`.
  (#1175, #1183).

* `override.aes` now works with American aesthetic spelling, e.g. color

* Scales no longer round data points to improve performance of colour
  palettes. Instead the scales package now uses a much faster colour
  interpolation algorithm (#1022).

* `scale_*_brewer()` and `scale_*_distiller()` add new `direction` argument of 
  `scales::brewer_pal`, making it easier to change the order of colours 
  (@jiho, #1139).

* `scale_x_date()` now clips dates outside the limits in the same way as
  `scale_x_continuous()` (#1090).

* `stat_bin()` gains `bins` arguments, which denotes the number of bins. Now
  you can set `bins=100` instead of `binwidth=0.5`. Note that `breaks` or
  `binwidth` will override it (@tmshn, #1158, #102).

* `stat_boxplot()` warns if a continuous variable is used for the `x` aesthetic
  without also supplying a `group` aesthetic (#992, @krlmlr).

* `stat_summary_2d()` and `stat_bin_2d()` now share exactly the same code for 
  determining breaks from `bins`, `binwidth`, and `origin`. 
  
* `stat_summary_2d()` and `stat_bin_2d()` now output in tile/raster compatible 
  form instead of rect compatible form. 

* Automatically computed breaks do not lead to an error for transformations like
  "probit" where the inverse can map to infinity (#871, @krlmlr)

* `stat_function()` now always evaluates the function on the original scale.
  Previously it computed the function on transformed scales, giving incorrect
  values (@BrianDiggs, #1011).

* `strip_dots` works with anonymous functions within calculated aesthetics 
  (e.g. `aes(sapply(..density.., function(x) mean(x))))` (#1154, @NikNakk)

* `theme()` gains `validate = FALSE` parameter to turn off validation, and 
  hence store arbitrary additional data in the themes. (@tdhock, #1121)

* Improved the calculation of segments needed to draw the curve representing
  a line when plotted in polar coordinates. In some cases, the last segment
  of a multi-segment line was not drawn (@BrianDiggs, #952)<|MERGE_RESOLUTION|>--- conflicted
+++ resolved
@@ -1,12 +1,9 @@
 # ggplot2 (development version)
 
-<<<<<<< HEAD
 * Aesthetics listed in `geom_*()` and `stat_*()` layers now point to relevant
   documentation (@teunbrand, #5123).
-=======
 * `ggsave()` warns when multiple `filename`s are given, and only writes to the
   first file (@teunbrand, #5114).
->>>>>>> ef00be7e
 * Fixed a regression in `geom_hex()` where aesthetics were replicated across 
   bins (@thomasp85, #5037 and #5044)
 * Fixed spurious warning when `weight` aesthetic was used in `stat_smooth()` 

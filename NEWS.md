# ggplot2 (development version)

<<<<<<< HEAD
* Fixed spurious warnings when the `weight` was used in `stat_bin_2d()`, 
  `stat_boxplot()`, `stat_contour()`, `stat_bin_hex()` and `stat_quantile()`
  (@teunbrand, #5216).
=======
* Various type checks and their messages have been standardised 
  (@teunbrand, #4834).
>>>>>>> 06ca5777
* The `layer_data()`, `layer_scales()` and `layer_grob()` now have the default
  `plot = last_plot()` (@teunbrand, #5166).
* To prevent changing the plotting order, `stat_sf()` is now computed per panel 
  instead of per group (@teunbrand, #4340).
* ggplot2 now uses `scales::DiscreteRange` and `scales::ContinuousRange`, which
  are available to write scale extensions from scratch (@teunbrand, #2710).
* For the purposes of checking required or non-missing aesthetics, character 
  vectors are no longer considered non-finite (@teunbrand, @4284).
* Fixed bug in `coord_sf()` where graticule lines didn't obey 
  `panel.grid.major`'s linewidth setting (@teunbrand, #5179)
* The `datetime_scale()` scale constructor is now exported for use in extension
  packages (@teunbrand, #4701).
* `geom_text()` drops observations where `angle = NA` instead of throwing an
  error (@teunbrand, #2757).
* `update_geom_defaults()` and `update_stat_defaults()` now return properly 
  classed objects and have updated docs (@dkahle, #5146)
  
# ggplot2 3.4.1
This is a small release focusing on fixing regressions in the 3.4.0 release
and minor polishes.

## Breaking changes

* The computed variable `y` in `stat_ecdf()` has been superseded by `ecdf` to 
  prevent incorrect scale transformations (@teunbrand, #5113 and #5112).
  
## New features

* Added `scale_linewidth_manual()` and `scale_linewidth_identity()` to support
  the `linewidth` aesthetic (@teunbrand, #5050).
  
* `ggsave()` warns when multiple `filename`s are given, and only writes to the
  first file (@teunbrand, #5114).

## Bug fixes

* Fixed a regression in `geom_hex()` where aesthetics were replicated across 
  bins (@thomasp85, #5037 and #5044).
  
* Using two ordered factors as facetting variables in 
  `facet_grid(..., as.table = FALSE)` now throws a warning instead of an
  error (@teunbrand, #5109).
  
* Fixed misbehaviour of `draw_key_boxplot()` and `draw_key_crossbar()` with 
  skewed key aspect ratio (@teunbrand, #5082).
  
* Fixed spurious warning when `weight` aesthetic was used in `stat_smooth()` 
  (@teunbrand based on @clauswilke's suggestion, #5053).
  
* The `lwd` alias is now correctly replaced by `linewidth` instead of `size` 
  (@teunbrand based on @clauswilke's suggestion #5051).
  
* Fixed a regression in `Coord$train_panel_guides()` where names of guides were 
  dropped (@maxsutton, #5063).

In binned scales:

* Automatic breaks should no longer be out-of-bounds, and automatic limits are
  adjusted to include breaks (@teunbrand, #5082).
  
* Zero-range limits no longer throw an error and are treated akin to continuous
  scales with zero-range limits (@teunbrand, #5066).
  
* The `trans = "date"` and `trans = "time"` transformations were made compatible
  (@teunbrand, #4217).

# ggplot2 3.4.0
This is a minor release focusing on tightening up the internals and ironing out
some inconsistencies in the API. The biggest change is the addition of the 
`linewidth` aesthetic that takes of sizing the width of any line from `size`. 
This change, while attempting to be as non-breaking as possible, has the 
potential to change the look of some of your plots.

Other notable changes is a complete redo of the error and warning messaging in
ggplot2 using the cli package. Messaging is now better contextualised and it 
should be easier to identify which layer an error is coming from. Last, we have
now made the switch to using the vctrs package internally which means that 
support for vctrs classes as variables should improve, along with some small 
gains in rendering speed.

## Breaking changes

* A `linewidth` aesthetic has been introduced and supersedes the `size` 
  aesthetic for scaling the width of lines in line based geoms. `size` will 
  remain functioning but deprecated for these geoms and it is recommended to 
  update all code to reflect the new aesthetic. For geoms that have _both_ point 
  sizing and linewidth sizing (`geom_pointrange()` and `geom_sf`) `size` now 
  **only** refers to sizing of points which can leads to a visual change in old
  code (@thomasp85, #3672)
  
* The default line width for polygons in `geom_sf()` have been decreased to 0.2 
  to reflect that this is usually used for demarking borders where a thinner 
  line is better suited. This change was made since we already induced a 
  visual change in `geom_sf()` with the introduction of the `linewidth` 
  aesthetic.
  
* The dot-dot notation (`..var..`) and `stat()`, which have been superseded by
  `after_stat()`, are now formally deprecated (@yutannihilation, #3693).

* `qplot()` is now formally deprecated (@yutannihilation, #3956).

* `stage()` now properly refers to the values without scale transformations for
  the stage of `after_stat`. If your code requires the scaled version of the
  values for some reason, you have to apply the same transformation by yourself,
  e.g. `sqrt()` for `scale_{x,y}_sqrt()` (@yutannihilation and @teunbrand, #4155).

* Use `rlang::hash()` instead of `digest::digest()`. This update may lead to 
  changes in the automatic sorting of legends. In order to enforce a specific
  legend order use the `order` argument in the guide. (@thomasp85, #4458)

* referring to `x` in backquoted expressions with `label_bquote()` is no longer
  possible.

* The `ticks.linewidth` and `frame.linewidth` parameters of `guide_colourbar()`
  are now multiplied with `.pt` like elsewhere in ggplot2. It can cause visual
  changes when these arguments are not the defaults and these changes can be 
  restored to their previous behaviour by adding `/ .pt` (@teunbrand #4314).

* `scale_*_viridis_b()` now uses the full range of the viridis scales 
  (@gregleleu, #4737)

## New features

* `geom_col()` and `geom_bar()` gain a new `just` argument. This is set to `0.5`
  by default; use `just = 0`/`just = 1` to place columns on the left/right
  of the axis breaks.
  (@wurli, #4899)

* `geom_density()` and `stat_density()` now support `bounds` argument
  to estimate density with boundary correction (@echasnovski, #4013).

* ggplot now checks during statistical transformations whether any data 
  columns were dropped and warns about this. If stats intend to drop
  data columns they can declare them in the new field `dropped_aes`.
  (@clauswilke, #3250)

* `...` supports `rlang::list2` dynamic dots in all public functions. 
  (@mone27, #4764) 

* `theme()` now has a `strip.clip` argument, that can be set to `"off"` to 
  prevent the clipping of strip text and background borders (@teunbrand, #4118)
  
* `geom_contour()` now accepts a function in the `breaks` argument 
  (@eliocamp, #4652).

## Minor improvements and bug fixes

* Fix a bug in `position_jitter()` where infinity values were dropped (@javlon,
  #4790).

* `geom_linerange()` now respects the `na.rm` argument (#4927, @thomasp85)

* Improve the support for `guide_axis()` on `coord_trans()` 
  (@yutannihilation, #3959)
  
* Added `stat_align()` to align data without common x-coordinates prior to
  stacking. This is now the default stat for `geom_area()` (@thomasp85, #4850)

* Fix a bug in `stat_contour_filled()` where break value differences below a 
  certain number of digits would cause the computations to fail (@thomasp85, 
  #4874)

* Secondary axis ticks are now positioned more precisely, removing small visual
  artefacts with alignment between grid and ticks (@thomasp85, #3576)

* Improve `stat_function` documentation regarding `xlim` argument. 
  (@92amartins, #4474)

* Fix various issues with how `labels`, `breaks`, `limits`, and `show.limits`
  interact in the different binning guides (@thomasp85, #4831)

* Automatic break calculation now squishes the scale limits to the domain
  of the transformation. This allows `scale_{x/y}_sqrt()` to find breaks at 0   
  when appropriate (@teunbrand, #980).

* Using multiple modified aesthetics correctly will no longer trigger warnings. 
  If used incorrectly, the warning will now report the duplicated aesthetic 
  instead of `NA` (@teunbrand, #4707).

* `aes()` now supports the `!!!` operator in its first two arguments
  (#2675). Thanks to @yutannihilation and @teunbrand for draft
  implementations.

* Require rlang >= 1.0.0 (@billybarc, #4797)

* `geom_violin()` no longer issues "collapsing to unique 'x' values" warning
  (@bersbersbers, #4455)

* `annotate()` now documents unsupported geoms (`geom_abline()`, `geom_hline()`
  and `geom_vline()`), and warns when they are requested (@mikmart, #4719)

* `presidential` dataset now includes Trump's presidency (@bkmgit, #4703).

* `position_stack()` now works fully with `geom_text()` (@thomasp85, #4367)

* `geom_tile()` now correctly recognises missing data in `xmin`, `xmax`, `ymin`,
  and `ymax` (@thomasp85 and @sigmapi, #4495)

* `geom_hex()` will now use the binwidth from `stat_bin_hex()` if present, 
  instead of deriving it (@thomasp85, #4580)
  
* `geom_hex()` now works on non-linear coordinate systems (@thomasp85)

* Fixed a bug throwing errors when trying to render an empty plot with secondary
  axes (@thomasp85, #4509)

* Axes are now added correctly in `facet_wrap()` when `as.table = FALSE`
  (@thomasp85, #4553)

* Better compatibility of custom device functions in `ggsave()` 
  (@thomasp85, #4539)

* Binning scales are now more resilient to calculated limits that ends up being
  `NaN` after transformations (@thomasp85, #4510)

* Strip padding in `facet_grid()` is now only in effect if 
  `strip.placement = "outside"` _and_ an axis is present between the strip and 
  the panel (@thomasp85, #4610)

* Aesthetics of length 1 are now recycled to 0 if the length of the data is 0 
  (@thomasp85, #4588)

* Setting `size = NA` will no longer cause `guide_legend()` to error 
  (@thomasp85, #4559)

* Setting `stroke` to `NA` in `geom_point()` will no longer impair the sizing of
  the points (@thomasp85, #4624)

* `stat_bin_2d()` now correctly recognises the `weight` aesthetic 
  (@thomasp85, #4646)
  
* All geoms now have consistent exposure of linejoin and lineend parameters, and
  the guide keys will now respect these settings (@thomasp85, #4653)

* `geom_sf()` now respects `arrow` parameter for lines (@jakeruss, #4659)

* Updated documentation for `print.ggplot` to reflect that it returns
  the original plot, not the result of `ggplot_build()`. (@r2evans, #4390)

* `scale_*_manual()` no longer displays extra legend keys, or changes their 
  order, when a named `values` argument has more items than the data. To display
  all `values` on the legend instead, use
  `scale_*_manual(values = vals, limits = names(vals))`. (@teunbrand, @banfai, 
  #4511, #4534)

* Updated documentation for `geom_contour()` to correctly reflect argument 
  precedence between `bins` and `binwidth`. (@eliocamp, #4651)

* Dots in `geom_dotplot()` are now correctly aligned to the baseline when
  `stackratio != 1` and `stackdir != "up"` (@mjskay, #4614)

* Key glyphs for `geom_boxplot()`, `geom_crossbar()`, `geom_pointrange()`, and
  `geom_linerange()` are now orientation-aware (@mjskay, #4732)
  
* Updated documentation for `geom_smooth()` to more clearly describe effects of 
  the `fullrange` parameter (@thoolihan, #4399).

# ggplot2 3.3.6
This is a very small release only applying an internal change to comply with 
R 4.2 and its deprecation of `default.stringsAsFactors()`. There are no user
facing changes and no breaking changes.

# ggplot2 3.3.5
This is a very small release focusing on fixing a couple of untenable issues 
that surfaced with the 3.3.4 release

* Revert changes made in #4434 (apply transform to intercept in `geom_abline()`) 
  as it introduced undesirable issues far worse than the bug it fixed 
  (@thomasp85, #4514)
* Fixes an issue in `ggsave()` when producing emf/wmf files (@yutannihilation, 
  #4521)
* Warn when grDevices specific arguments are passed to ragg devices (@thomasp85, 
  #4524)
* Fix an issue where `coord_sf()` was reporting that it is non-linear
  even when data is provided in projected coordinates (@clauswilke, #4527)

# ggplot2 3.3.4
This is a larger patch release fixing a huge number of bugs and introduces a 
small selection of feature refinements.

## Features

* Alt-text can now be added to a plot using the `alt` label, i.e 
  `+ labs(alt = ...)`. Currently this alt text is not automatically propagated, 
  but we plan to integrate into Shiny, RMarkdown, and other tools in the future. 
  (@thomasp85, #4477)

* Add support for the BrailleR package for creating descriptions of the plot
  when rendered (@thomasp85, #4459)
  
* `coord_sf()` now has an argument `default_crs` that specifies the coordinate
  reference system (CRS) for non-sf layers and scale/coord limits. This argument
  defaults to `NULL`, which means non-sf layers are assumed to be in projected
  coordinates, as in prior ggplot2 versions. Setting `default_crs = sf::st_crs(4326)`
  provides a simple way to interpret x and y positions as longitude and latitude,
  regardless of the CRS used by `coord_sf()`. Authors of extension packages
  implementing `stat_sf()`-like functionality are encouraged to look at the source
  code of `stat_sf()`'s `compute_group()` function to see how to provide scale-limit
  hints to `coord_sf()` (@clauswilke, #3659).

* `ggsave()` now uses ragg to render raster output if ragg is available. It also
  handles custom devices that sets a default unit (e.g. `ragg::agg_png`) 
  correctly (@thomasp85, #4388)

* `ggsave()` now returns the saved file location invisibly (#3379, @eliocamp).
  Note that, as a side effect, an unofficial hack `<ggplot object> + ggsave()`
  no longer works (#4513).

* The scale arguments `limits`, `breaks`, `minor_breaks`, `labels`, `rescaler`
  and `oob` now accept purrr style lambda notation (@teunbrand, #4427). The same 
  is true for `as_labeller()` (and therefore also `labeller()`) 
  (@netique, #4188).

* Manual scales now allow named vectors passed to `values` to contain fewer 
  elements than existing in the data. Elements not present in values will be set
  to `NA` (@thomasp85, #3451)
  
* Date and datetime position scales support out-of-bounds (oob) arguments to 
  control how limits affect data outside those limits (@teunbrand, #4199).
  
## Fixes

* Fix a bug that `after_stat()` and `after_scale()` cannot refer to aesthetics
  if it's specified in the plot-global mapping (@yutannihilation, #4260).
  
* Fix bug in `annotate_logticks()` that would cause an error when used together
  with `coord_flip()` (@thomasp85, #3954)
  
* Fix a bug in `geom_abline()` that resulted in `intercept` not being subjected
  to the transformation of the y scale (@thomasp85, #3741)
  
* Extent the range of the line created by `geom_abline()` so that line ending
  is not visible for large linewidths (@thomasp85, #4024)

* Fix bug in `geom_dotplot()` where dots would be positioned wrong with 
  `stackgroups = TRUE` (@thomasp85, #1745)

* Fix calculation of confidence interval for locfit smoothing in `geom_smooth()`
  (@topepo, #3806)
  
* Fix bug in `geom_text()` where `"outward"` and `"inward"` justification for 
  some `angle` values was reversed (@aphalo, #4169, #4447)

* `ggsave()` now sets the default background to match the fill value of the
  `plot.background` theme element (@karawoo, #4057)

* It is now deprecated to specify `guides(<scale> = FALSE)` or
  `scale_*(guide = FALSE)` to remove a guide. Please use 
  `guides(<scale> = "none")` or `scale_*(guide = "none")` instead 
  (@yutannihilation, #4097)
  
* Fix a bug in `guide_bins()` where keys would disappear if the guide was 
  reversed (@thomasp85, #4210)
  
* Fix bug in `guide_coloursteps()` that would repeat the terminal bins if the
  breaks coincided with the limits of the scale (@thomasp85, #4019)

* Make sure that default labels from default mappings doesn't overwrite default
  labels from explicit mappings (@thomasp85, #2406)

* Fix bug in `labeller()` where parsing was turned off if `.multiline = FALSE`
  (@thomasp85, #4084)
  
* Make sure `label_bquote()` has access to the calling environment when 
  evaluating the labels (@thomasp85, #4141)

* Fix a bug in the layer implementation that introduced a new state after the 
  first render which could lead to a different look when rendered the second 
  time (@thomasp85, #4204)

* Fix a bug in legend justification where justification was lost of the legend
  dimensions exceeded the available size (@thomasp85, #3635)

* Fix a bug in `position_dodge2()` where `NA` values in thee data would cause an
  error (@thomasp85, #2905)

* Make sure `position_jitter()` creates the same jittering independent of 
  whether it is called by name or with constructor (@thomasp85, #2507)

* Fix a bug in `position_jitter()` where different jitters would be applied to 
  different position aesthetics of the same axis (@thomasp85, #2941)
  
* Fix a bug in `qplot()` when supplying `c(NA, NA)` as axis limits 
  (@thomasp85, #4027)
  
* Remove cross-inheritance of default discrete colour/fill scales and check the
  type and aesthetic of function output if `type` is a function 
  (@thomasp85, #4149)

* Fix bug in `scale_[x|y]_date()` where custom breaks functions that resulted in
  fracional dates would get misaligned (@thomasp85, #3965)
  
* Fix bug in `scale_[x|y]_datetime()` where a specified timezone would be 
  ignored by the scale (@thomasp85, #4007)
  
* Fix issue in `sec_axis()` that would throw warnings in the absence of any 
  secondary breaks (@thomasp85, #4368)

* `stat_bin()`'s computed variable `width` is now documented (#3522).
  
* `stat_count()` now computes width based on the full dataset instead of per 
  group (@thomasp85, #2047)

* Extended `stat_ecdf()` to calculate the cdf from either x or y instead from y 
  only (@jgjl, #4005)
  
* Fix a bug in `stat_summary_bin()` where one more than the requested number of
  bins would be created (@thomasp85, #3824)

* Only drop groups in `stat_ydensity()` when there are fewer than two data 
  points and throw a warning (@andrewwbutler, #4111).

* Fixed a bug in strip assembly when theme has `strip.text = element_blank()`
  and plots are faceted with multi-layered strips (@teunbrand, #4384).
  
* Using `theme(aspect.ratio = ...)` together with free space in `facet_grid()`
  now crrectly throws an error (@thomasp85, #3834)

* Fixed a bug in `labeller()` so that `.default` is passed to `as_labeller()`
  when labellers are specified by naming faceting variables. (@waltersom, #4031)
  
* Updated style for example code (@rjake, #4092)

* ggplot2 now requires R >= 3.3 (#4247).

* ggplot2 now uses `rlang::check_installed()` to check if a suggested package is
  installed, which will offer to install the package before continuing (#4375, 
  @malcolmbarrett)

* Improved error with hint when piping a `ggplot` object into a facet function
  (#4379, @mitchelloharawild).

# ggplot2 3.3.3
This is a small patch release mainly intended to address changes in R and CRAN.
It further changes the licensing model of ggplot2 to an MIT license.

* Update the ggplot2 licence to an MIT license (#4231, #4232, #4233, and #4281)

* Use vdiffr conditionally so ggplot2 can be tested on systems without vdiffr

* Update tests to work with the new `all.equal()` defaults in R >4.0.3

* Fixed a bug that `guide_bins()` mistakenly ignore `override.aes` argument
  (@yutannihilation, #4085).

# ggplot2 3.3.2
This is a small release focusing on fixing regressions introduced in 3.3.1.

* Added an `outside` option to `annotation_logticks()` that places tick marks
  outside of the plot bounds. (#3783, @kbodwin)

* `annotation_raster()` adds support for native rasters. For large rasters,
  native rasters render significantly faster than arrays (@kent37, #3388)
  
* Facet strips now have dedicated position-dependent theme elements 
  (`strip.text.x.top`, `strip.text.x.bottom`, `strip.text.y.left`, 
  `strip.text.y.right`) that inherit from `strip.text.x` and `strip.text.y`, 
  respectively. As a consequence, some theme stylings now need to be applied to 
  the position-dependent elements rather than to the parent elements. This 
  change was already introduced in ggplot2 3.3.0 but not listed in the 
  changelog. (@thomasp85, #3683)

* Facets now handle layers containing no data (@yutannihilation, #3853).
  
* A newly added geom `geom_density_2d_filled()` and associated stat 
  `stat_density_2d_filled()` can draw filled density contours
  (@clauswilke, #3846).

* A newly added `geom_function()` is now recommended to use in conjunction
  with/instead of `stat_function()`. In addition, `stat_function()` now
  works with transformed y axes, e.g. `scale_y_log10()`, and in plots
  containing no other data or layers (@clauswilke, #3611, #3905, #3983).

* Fixed a bug in `geom_sf()` that caused problems with legend-type
  autodetection (@clauswilke, #3963).
  
* Support graphics devices that use the `file` argument instead of `fileneame` 
  in `ggsave()` (@bwiernik, #3810)
  
* Default discrete color scales are now configurable through the `options()` of 
  `ggplot2.discrete.colour` and `ggplot2.discrete.fill`. When set to a character 
  vector of colour codes (or list of character vectors)  with sufficient length, 
  these colours are used for the default scale. See `help(scale_colour_discrete)` 
  for more details and examples (@cpsievert, #3833).

* Default continuous colour scales (i.e., the `options()` 
  `ggplot2.continuous.colour` and `ggplot2.continuous.fill`, which inform the 
  `type` argument of `scale_fill_continuous()` and `scale_colour_continuous()`) 
  now accept a function, which allows more control over these default 
  `continuous_scale()`s (@cpsievert, #3827).

* A bug was fixed in `stat_contour()` when calculating breaks based on 
  the `bins` argument (@clauswilke, #3879, #4004).
  
* Data columns can now contain `Vector` S4 objects, which are widely used in the 
  Bioconductor project. (@teunbrand, #3837)

# ggplot2 3.3.1

This is a small release with no code change. It removes all malicious links to a 
site that got hijacked from the readme and pkgdown site.

# ggplot2 3.3.0

This is a minor release but does contain a range of substantial new features, 
along with the standard bug fixes. The release contains a few visual breaking
changes, along with breaking changes for extension developers due to a shift in
internal representation of the position scales and their axes. No user breaking
changes are included.

This release also adds Dewey Dunnington (@paleolimbot) to the core team.

## Breaking changes
There are no user-facing breaking changes, but a change in some internal 
representations that extension developers may have relied on, along with a few 
breaking visual changes which may cause visual tests in downstream packages to 
fail.

* The `panel_params` field in the `Layout` now contains a list of list of 
  `ViewScale` objects, describing the trained coordinate system scales, instead
  of the list object used before. Any extensions that use this field will likely
  break, as will unit tests that checks aspects of this.

* `element_text()` now issues a warning when vectorized arguments are provided, 
  as in `colour = c("red", "green", "blue")`. Such use is discouraged and not 
  officially supported (@clauswilke, #3492).

* Changed `theme_grey()` setting for legend key so that it creates no border 
  (`NA`) rather than drawing a white one. (@annennenne, #3180)

* `geom_ribbon()` now draws separate lines for the upper and lower intervals if
  `colour` is mapped. Similarly, `geom_area()` and `geom_density()` now draw
  the upper lines only in the same case by default. If you want old-style full
  stroking, use `outline.type = "full"` (@yutannihilation, #3503 / @thomasp85, #3708).

## New features

* The evaluation time of aesthetics can now be controlled to a finer degree. 
  `after_stat()` supersedes the use of `stat()` and `..var..`-notation, and is
  joined by `after_scale()` to allow for mapping to scaled aesthetic values. 
  Remapping of the same aesthetic is now supported with `stage()`, so you can 
  map a data variable to a stat aesthetic, and remap the same aesthetic to 
  something else after statistical transformation (@thomasp85, #3534)

* All `coord_*()` functions with `xlim` and `ylim` arguments now accept
  vectors with `NA` as a placeholder for the minimum or maximum value
  (e.g., `ylim = c(0, NA)` would zoom the y-axis from 0 to the 
  maximum value observed in the data). This mimics the behaviour
  of the `limits` argument in continuous scale functions
  (@paleolimbot, #2907).

* Allowed reversing of discrete scales by re-writing `get_limits()` 
  (@AnneLyng, #3115)
  
* All geoms and stats that had a direction (i.e. where the x and y axes had 
  different interpretation), can now freely choose their direction, instead of
  relying on `coord_flip()`. The direction is deduced from the aesthetic 
  mapping, but can also be specified directly with the new `orientation` 
  argument (@thomasp85, #3506).
  
* Position guides can now be customized using the new `guide_axis()`, which can 
  be passed to position `scale_*()` functions or via `guides()`. The new axis 
  guide (`guide_axis()`) comes with arguments `check.overlap` (automatic removal 
  of overlapping labels), `angle` (easy rotation of axis labels), and
  `n.dodge` (dodge labels into multiple rows/columns) (@paleolimbot, #3322).
  
* A new scale type has been added, that allows binning of aesthetics at the 
  scale level. It has versions for both position and non-position aesthetics and
  comes with two new guides (`guide_bins` and `guide_coloursteps`) 
  (@thomasp85, #3096)
  
* `scale_x_continuous()` and `scale_y_continuous()` gains an `n.breaks` argument
  guiding the number of automatic generated breaks (@thomasp85, #3102)

* Added `stat_contour_filled()` and `geom_contour_filled()`, which compute 
  and draw filled contours of gridded data (@paleolimbot, #3044). 
  `geom_contour()` and `stat_contour()` now use the isoband package
  to compute contour lines. The `complete` parameter (which was undocumented
  and has been unused for at least four years) was removed (@paleolimbot, #3044).
  
* Themes have gained two new parameters, `plot.title.position` and 
  `plot.caption.position`, that can be used to customize how plot
  title/subtitle and plot caption are positioned relative to the overall plot
  (@clauswilke, #3252).

## Extensions
  
* `Geom` now gains a `setup_params()` method in line with the other ggproto
  classes (@thomasp85, #3509)

* The newly added function `register_theme_elements()` now allows developers
  of extension packages to define their own new theme elements and place them
  into the ggplot2 element tree (@clauswilke, #2540).

## Minor improvements and bug fixes

* `coord_trans()` now draws second axes and accepts `xlim`, `ylim`,
  and `expand` arguments to bring it up to feature parity with 
  `coord_cartesian()`. The `xtrans` and `ytrans` arguments that were 
  deprecated in version 1.0.1 in favour of `x` and `y` 
  were removed (@paleolimbot, #2990).

* `coord_trans()` now calculates breaks using the expanded range 
  (previously these were calculated using the unexpanded range, 
  which resulted in differences between plots made with `coord_trans()`
  and those made with `coord_cartesian()`). The expansion for discrete axes 
  in `coord_trans()` was also updated such that it behaves identically
  to that in `coord_cartesian()` (@paleolimbot, #3338).

* `expand_scale()` was deprecated in favour of `expansion()` for setting
  the `expand` argument of `x` and `y` scales (@paleolimbot).

* `geom_abline()`, `geom_hline()`, and `geom_vline()` now issue 
  more informative warnings when supplied with set aesthetics
  (i.e., `slope`, `intercept`, `yintercept`, and/or `xintercept`)
  and mapped aesthetics (i.e., `data` and/or `mapping`).

* Fix a bug in `geom_raster()` that squeezed the image when it went outside 
  scale limits (#3539, @thomasp85)

* `geom_sf()` now determines the legend type automatically (@microly, #3646).
  
* `geom_sf()` now removes rows that can't be plotted due to `NA` aesthetics 
  (#3546, @thomasp85)

* `geom_sf()` now applies alpha to linestring geometries 
  (#3589, @yutannihilation).

* `gg_dep()` was deprecated (@perezp44, #3382).

* Added function `ggplot_add.by()` for lists created with `by()`, allowing such
  lists to be added to ggplot objects (#2734, @Maschette)

* ggplot2 no longer depends on reshape2, which means that it no longer 
  (recursively) needs plyr, stringr, or stringi packages.

* Increase the default `nbin` of `guide_colourbar()` to place the ticks more 
  precisely (#3508, @yutannihilation).

* `manual_scale()` now matches `values` with the order of `breaks` whenever
  `values` is an unnamed vector. Previously, unnamed `values` would match with
  the limits of the scale and ignore the order of any `breaks` provided. Note
  that this may change the appearance of plots that previously relied on the
  unordered behaviour (#2429, @idno0001).

* `scale_manual_*(limits = ...)` now actually limits the scale (#3262,
  @yutannihilation).

* Fix a bug when `show.legend` is a named logical vector 
  (#3461, @yutannihilation).

* Added weight aesthetic option to `stat_density()` and made scaling of 
  weights the default (@annennenne, #2902)
  
* `stat_density2d()` can now take an `adjust` parameter to scale the default 
  bandwidth. (#2860, @haleyjeppson)

* `stat_smooth()` uses `REML` by default, if `method = "gam"` and
  `gam`'s method is not specified (@ikosmidis, #2630).

* stacking text when calculating the labels and the y axis with
  `stat_summary()` now works (@ikosmidis, #2709)
  
* `stat_summary()` and related functions now support rlang-style lambda functions
  (#3568, @dkahle).

* The data mask pronoun, `.data`, is now stripped from default labels.

* Addition of partial themes to plots has been made more predictable;
  stepwise addition of individual partial themes is now equivalent to
  addition of multple theme elements at once (@clauswilke, #3039).

* Facets now don't fail even when some variable in the spec are not available
  in all layers (@yutannihilation, #2963).

# ggplot2 3.2.1

This is a patch release fixing a few regressions introduced in 3.2.0 as well as
fixing some unit tests that broke due to upstream changes.

* `position_stack()` no longer changes the order of the input data. Changes to 
  the internal behaviour of `geom_ribbon()` made this reordering problematic 
  with ribbons that spanned `y = 0` (#3471)
* Using `qplot()` with a single positional aesthetic will no longer title the
  non-specified scale as `"NULL"` (#3473)
* Fixes unit tests for sf graticule labels caused by chages to sf

# ggplot2 3.2.0

This is a minor release with an emphasis on internal changes to make ggplot2 
faster and more consistent. The few interface changes will only affect the 
aesthetics of the plot in minor ways, and will only potentially break code of
extension developers if they have relied on internals that have been changed. 
This release also sees the addition of Hiroaki Yutani (@yutannihilation) to the 
core developer team.

With the release of R 3.6, ggplot2 now requires the R version to be at least 3.2,
as the tidyverse is committed to support 5 major versions of R.

## Breaking changes

* Two patches (#2996 and #3050) fixed minor rendering problems. In most cases,
  the visual changes are so subtle that they are difficult to see with the naked
  eye. However, these changes are detected by the vdiffr package, and therefore
  any package developers who use vdiffr to test for visual correctness of ggplot2
  plots will have to regenerate all reference images.
  
* In some cases, ggplot2 now produces a warning or an error for code that previously
  produced plot output. In all these cases, the previous plot output was accidental,
  and the plotting code uses the ggplot2 API in a way that would lead to undefined
  behavior. Examples include a missing `group` aesthetic in `geom_boxplot()` (#3316),
  annotations across multiple facets (#3305), and not using aesthetic mappings when
  drawing ribbons with `geom_ribbon()` (#3318).

## New features

* This release includes a range of internal changes that speeds up plot 
  generation. None of the changes are user facing and will not break any code,
  but in general ggplot2 should feel much faster. The changes includes, but are
  not limited to:
  
  - Caching ascent and descent dimensions of text to avoid recalculating it for
    every title.
  
  - Using a faster data.frame constructor as well as faster indexing into 
    data.frames
    
  - Removing the plyr dependency, replacing plyr functions with faster 
    equivalents.

* `geom_polygon()` can now draw polygons with holes using the new `subgroup` 
  aesthetic. This functionality requires R 3.6.0 (@thomasp85, #3128)

* Aesthetic mappings now accept functions that return `NULL` (@yutannihilation,
  #2997).

* `stat_function()` now accepts rlang/purrr style anonymous functions for the 
  `fun` parameter (@dkahle, #3159).

* `geom_rug()` gains an "outside" option to allow for moving the rug tassels to 
  outside the plot area (@njtierney, #3085) and a `length` option to allow for 
  changing the length of the rug lines (@daniel-wells, #3109). 
  
* All geoms now take a `key_glyph` paramter that allows users to customize
  how legend keys are drawn (@clauswilke, #3145). In addition, a new key glyph
  `timeseries` is provided to draw nice legends for time series
  (@mitchelloharawild, #3145).

## Extensions

* Layers now have a new member function `setup_layer()` which is called at the
  very beginning of the plot building process and which has access to the 
  original input data and the plot object being built. This function allows the 
  creation of custom layers that autogenerate aesthetic mappings based on the 
  input data or that filter the input data in some form. For the time being, this
  feature is not exported, but it has enabled the development of a new layer type,
  `layer_sf()` (see next item). Other special-purpose layer types may be added
  in the future (@clauswilke, #2872).
  
* A new layer type `layer_sf()` can auto-detect and auto-map sf geometry
  columns in the data. It should be used by extension developers who are writing
  new sf-based geoms or stats (@clauswilke, #3232).

* `x0` and `y0` are now recognized positional aesthetics so they will get scaled 
  if used in extension geoms and stats (@thomasp85, #3168)
  
* Continuous scale limits now accept functions which accept the default
  limits and return adjusted limits. This makes it possible to write
  a function that e.g. ensures the limits are always a multiple of 100,
  regardless of the data (@econandrew, #2307).

## Minor improvements and bug fixes

* `cut_width()` now accepts `...` to pass further arguments to `base::cut.default()`
   like `cut_number()` and `cut_interval()` already did (@cderv, #3055)

* `coord_map()` now can have axes on the top and right (@karawoo, #3042).

* `coord_polar()` now correctly rescales the secondary axis (@linzi-sg, #3278)

* `coord_sf()`, `coord_map()`, and `coord_polar()` now squash `-Inf` and `Inf`
  into the min and max of the plot (@yutannihilation, #2972).

* `coord_sf()` graticule lines are now drawn in the same thickness as panel grid 
  lines in `coord_cartesian()`, and seting panel grid lines to `element_blank()` 
  now also works in `coord_sf()` 
  (@clauswilke, #2991, #2525).

* `economics` data has been regenerated. This leads to some changes in the
  values of all columns (especially in `psavert`), but more importantly, strips 
  the grouping attributes from `economics_long`.

* `element_line()` now fills closed arrows (@yutannihilation, #2924).

* Facet strips on the left side of plots now have clipping turned on, preventing
  text from running out of the strip and borders from looking thicker than for
  other strips (@karawoo, #2772 and #3061).

* ggplot2 now works in Turkish locale (@yutannihilation, #3011).

* Clearer error messages for inappropriate aesthetics (@clairemcwhite, #3060).

* ggplot2 no longer attaches any external packages when using functions that 
  depend on packages that are suggested but not imported by ggplot2. The 
  affected functions include `geom_hex()`, `stat_binhex()`, 
  `stat_summary_hex()`, `geom_quantile()`, `stat_quantile()`, and `map_data()` 
  (@clauswilke, #3126).
  
* `geom_area()` and `geom_ribbon()` now sort the data along the x-axis in the 
  `setup_data()` method rather than as part of `draw_group()` (@thomasp85, 
  #3023)

* `geom_hline()`, `geom_vline()`, and `geom_abline()` now throw a warning if the 
  user supplies both an `xintercept`, `yintercept`, or `slope` value and a 
  mapping (@RichardJActon, #2950).

* `geom_rug()` now works with `coord_flip()` (@has2k1, #2987).

* `geom_violin()` no longer throws an error when quantile lines fall outside 
  the violin polygon (@thomasp85, #3254).

* `guide_legend()` and `guide_colorbar()` now use appropriate spacing between legend
  key glyphs and legend text even if the legend title is missing (@clauswilke, #2943).

* Default labels are now generated more consistently; e.g., symbols no longer
  get backticks, and long expressions are abbreviated with `...`
  (@yutannihilation, #2981).

* All-`Inf` layers are now ignored for picking the scale (@yutannihilation, 
  #3184).
  
* Diverging Brewer colour palette now use the correct mid-point colour 
  (@dariyasydykova, #3072).
  
* `scale_color_continuous()` now points to `scale_colour_continuous()` so that 
  it will handle `type = "viridis"` as the documentation states (@hlendway, 
  #3079).

* `scale_shape_identity()` now works correctly with `guide = "legend"` 
  (@malcolmbarrett, #3029)
  
* `scale_continuous` will now draw axis line even if the length of breaks is 0
  (@thomasp85, #3257)

* `stat_bin()` will now error when the number of bins exceeds 1e6 to avoid 
  accidentally freezing the user session (@thomasp85).
  
* `sec_axis()` now places ticks accurately when using nonlinear transformations (@dpseidel, #2978).

* `facet_wrap()` and `facet_grid()` now automatically remove NULL from facet
  specs, and accept empty specs (@yutannihilation, #3070, #2986).

* `stat_bin()` now handles data with only one unique value (@yutannihilation 
  #3047).

* `sec_axis()` now accepts functions as well as formulas (@yutannihilation, #3031).

*   New theme elements allowing different ticks lengths for each axis. For instance,
    this can be used to have inwards ticks on the x-axis (`axis.ticks.length.x`) and
    outwards ticks on the y-axis (`axis.ticks.length.y`) (@pank, #2935).

* The arguments of `Stat*$compute_layer()` and `Position*$compute_layer()` are
  now renamed to always match the ones of `Stat$compute_layer()` and
  `Position$compute_layer()` (@yutannihilation, #3202).

* `geom_*()` and `stat_*()` now accepts purrr-style lambda notation
  (@yutannihilation, #3138).

* `geom_tile()` and `geom_rect()` now draw rectangles without notches at the
  corners. The style of the corner can be controlled by `linejoin` parameters
  (@yutannihilation, #3050).

# ggplot2 3.1.0

## Breaking changes

This is a minor release and breaking changes have been kept to a minimum. End users of 
ggplot2 are unlikely to encounter any issues. However, there are a few items that developers 
of ggplot2 extensions should be aware of. For additional details, see also the discussion 
accompanying issue #2890.

*   In non-user-facing internal code (specifically in the `aes()` function and in
    the `aesthetics` argument of scale functions), ggplot2 now always uses the British
    spelling for aesthetics containing the word "colour". When users specify a "color"
    aesthetic it is automatically renamed to "colour". This renaming is also applied
    to non-standard aesthetics that contain the word "color". For example, "point_color"
    is renamed to "point_colour". This convention makes it easier to support both
    British and American spelling for novel, non-standard aesthetics, but it may require
    some adjustment for packages that have previously introduced non-standard color
    aesthetics using American spelling. A new function `standardise_aes_names()` is
    provided in case extension writers need to perform this renaming in their own code
    (@clauswilke, #2649).

*   Functions that generate other functions (closures) now force the arguments that are
    used from the generated functions, to avoid hard-to-catch errors. This may affect
    some users of manual scales (such as `scale_colour_manual()`, `scale_fill_manual()`,
    etc.) who depend on incorrect behavior (@krlmlr, #2807).
    
*   `Coord` objects now have a function `backtransform_range()` that returns the
    panel range in data coordinates. This change may affect developers of custom coords,
    who now should implement this function. It may also affect developers of custom
    geoms that use the `range()` function. In some applications, `backtransform_range()`
    may be more appropriate (@clauswilke, #2821).


## New features

*   `coord_sf()` has much improved customization of axis tick labels. Labels can now
    be set manually, and there are two new parameters, `label_graticule` and
    `label_axes`, that can be used to specify which graticules to label on which side
    of the plot (@clauswilke, #2846, #2857, #2881).
    
*   Two new geoms `geom_sf_label()` and `geom_sf_text()` can draw labels and text
    on sf objects. Under the hood, a new `stat_sf_coordinates()` calculates the
    x and y coordinates from the coordinates of the sf geometries. You can customize
    the calculation method via `fun.geometry` argument (@yutannihilation, #2761).
    

## Minor improvements and fixes

*   `benchplot()` now uses tidy evaluation (@dpseidel, #2699).

*   The error message in `compute_aesthetics()` now only provides the names of
    aesthetics with mismatched lengths, rather than all aesthetics (@karawoo,
    #2853).

*   For faceted plots, data is no longer internally reordered. This makes it
    safer to feed data columns into `aes()` or into parameters of geoms or
    stats. However, doing so remains discouraged (@clauswilke, #2694).

*   `coord_sf()` now also understands the `clip` argument, just like the other
    coords (@clauswilke, #2938).

*   `fortify()` now displays a more informative error message for
    `grouped_df()` objects when dplyr is not installed (@jimhester, #2822).

*   All `geom_*()` now display an informative error message when required 
    aesthetics are missing (@dpseidel, #2637 and #2706).

*   `geom_boxplot()` now understands the `width` parameter even when used with
    a non-standard stat, such as `stat_identity()` (@clauswilke, #2893).
    
*  `geom_hex()` now understands the `size` and `linetype` aesthetics
   (@mikmart, #2488).
    
*   `geom_hline()`, `geom_vline()`, and `geom_abline()` now work properly
    with `coord_trans()` (@clauswilke, #2149, #2812).
    
*   `geom_text(..., parse = TRUE)` now correctly renders the expected number of
    items instead of silently dropping items that are empty expressions, e.g.
    the empty string "". If an expression spans multiple lines, we take just
    the first line and drop the rest. This same issue is also fixed for
    `geom_label()` and the axis labels for `geom_sf()` (@slowkow, #2867).

*   `geom_sf()` now respects `lineend`, `linejoin`, and `linemitre` parameters 
    for lines and polygons (@alistaire47, #2826).
    
*   `ggsave()` now exits without creating a new graphics device if previously
    none was open (@clauswilke, #2363).

*   `labs()` now has named arguments `title`, `subtitle`, `caption`, and `tag`.
    Also, `labs()` now accepts tidyeval (@yutannihilation, #2669).

*   `position_nudge()` is now more robust and nudges only in the direction
    requested. This enables, for example, the horizontal nudging of boxplots
    (@clauswilke, #2733).

*   `sec_axis()` and `dup_axis()` now return appropriate breaks for the secondary
    axis when applied to log transformed scales (@dpseidel, #2729).

*   `sec_axis()` now works as expected when used in combination with tidy eval
    (@dpseidel, #2788).

*   `scale_*_date()`, `scale_*_time()` and `scale_*_datetime()` can now display 
    a secondary axis that is a __one-to-one__ transformation of the primary axis,
    implemented using the `sec.axis` argument to the scale constructor 
    (@dpseidel, #2244).
    
*   `stat_contour()`, `stat_density2d()`, `stat_bin2d()`,  `stat_binhex()`
    now calculate normalized statistics including `nlevel`, `ndensity`, and
    `ncount`. Also, `stat_density()` now includes the calculated statistic 
    `nlevel`, an alias for `scaled`, to better match the syntax of `stat_bin()`
    (@bjreisman, #2679).

# ggplot2 3.0.0

## Breaking changes

*   ggplot2 now supports/uses tidy evaluation (as described below). This is a 
    major change and breaks a number of packages; we made this breaking change 
    because it is important to make ggplot2 more programmable, and to be more 
    consistent with the rest of the tidyverse. The best general (and detailed)
    introduction to tidy evaluation can be found in the meta programming
    chapters in [Advanced R](https://adv-r.hadley.nz).
    
    The primary developer facing change is that `aes()` now contains 
    quosures (expression + environment pairs) rather than symbols, and you'll 
    need to take a different approach to extracting the information you need. 
    A common symptom of this change are errors "undefined columns selected" or 
    "invalid 'type' (list) of argument" (#2610). As in the previous version,
    constants (like `aes(x = 1)` or `aes(colour = "smoothed")`) are stored
    as is.
    
    In this version of ggplot2, if you need to describe a mapping in a string, 
    use `quo_name()` (to generate single-line strings; longer expressions may 
    be abbreviated) or `quo_text()` (to generate non-abbreviated strings that
    may span multiple lines). If you do need to extract the value of a variable
    instead use `rlang::eval_tidy()`. You may want to condition on 
    `(packageVersion("ggplot2") <= "2.2.1")` so that your code can work with
    both released and development versions of ggplot2.
    
    We recognise that this is a big change and if you're not already familiar
    with rlang, there's a lot to learn. If you are stuck, or need any help,
    please reach out on <https://community.rstudio.com>.

*   Error: Column `y` must be a 1d atomic vector or a list

    Internally, ggplot2 now uses `as.data.frame(tibble::as_tibble(x))` to
    convert a list into a data frame. This improves ggplot2's support for
    list-columns (needed for sf support), at a small cost: you can no longer
    use matrix-columns. Note that unlike tibble we still allow column vectors
    such as returned by `base::scale()` because of their widespread use.

*   Error: More than one expression parsed
  
    Previously `aes_string(x = c("a", "b", "c"))` silently returned 
    `aes(x = a)`. Now this is a clear error.

*   Error: `data` must be uniquely named but has duplicate columns
  
    If layer data contains columns with identical names an error will be 
    thrown. In earlier versions the first occuring column was chosen silently,
    potentially masking that the wrong data was chosen.

*   Error: Aesthetics must be either length 1 or the same as the data
    
    Layers are stricter about the columns they will combine into a single
    data frame. Each aesthetic now must be either the same length as the data
    frame or a single value. This makes silent recycling errors much less likely.

*   Error: `coord_*` doesn't support free scales 
   
    Free scales only work with selected coordinate systems; previously you'd
    get an incorrect plot.

*   Error in f(...) : unused argument (range = c(0, 1))

    This is because the `oob` argument to scale has been set to a function
    that only takes a single argument; it needs to take two arguments
    (`x`, and `range`). 

*   Error: unused argument (output)
  
    The function `guide_train()` now has an optional parameter `aesthetic`
    that allows you to override the `aesthetic` setting in the scale.
    To make your code work with the both released and development versions of 
    ggplot2 appropriate, add `aesthetic = NULL` to the `guide_train()` method
    signature.
    
    ```R
    # old
    guide_train.legend <- function(guide, scale) {...}
    
    # new 
    guide_train.legend <- function(guide, scale, aesthetic = NULL) {...}
    ```
    
    Then, inside the function, replace `scale$aesthetics[1]`,
    `aesthetic %||% scale$aesthetics[1]`. (The %||% operator is defined in the 
    rlang package).
    
    ```R
    # old
    setNames(list(scale$map(breaks)), scale$aesthetics[1])

    # new
    setNames(list(scale$map(breaks)), aesthetic %||% scale$aesthetics[1])
    ```

*   The long-deprecated `subset` argument to `layer()` has been removed.

## Tidy evaluation

* `aes()` now supports quasiquotation so that you can use `!!`, `!!!`,
  and `:=`. This replaces `aes_()` and `aes_string()` which are now
  soft-deprecated (but will remain around for a long time).

* `facet_wrap()` and `facet_grid()` now support `vars()` inputs. Like
  `dplyr::vars()`, this helper quotes its inputs and supports
  quasiquotation. For instance, you can now supply faceting variables
  like this: `facet_wrap(vars(am, cyl))` instead of 
  `facet_wrap(~am + cyl)`. Note that the formula interface is not going 
  away and will not be deprecated. `vars()` is simply meant to make it 
  easier to create functions around `facet_wrap()` and `facet_grid()`.

  The first two arguments of `facet_grid()` become `rows` and `cols`
  and now support `vars()` inputs. Note however that we took special
  care to ensure complete backward compatibility. With this change
  `facet_grid(vars(cyl), vars(am, vs))` is equivalent to
  `facet_grid(cyl ~ am + vs)`, and `facet_grid(cols = vars(am, vs))` is
  equivalent to `facet_grid(. ~ am + vs)`.

  One nice aspect of the new interface is that you can now easily
  supply names: `facet_grid(vars(Cylinder = cyl), labeller =
  label_both)` will give nice label titles to the facets. Of course,
  those names can be unquoted with the usual tidy eval syntax.

### sf

* ggplot2 now has full support for sf with `geom_sf()` and `coord_sf()`:

  ```r
  nc <- sf::st_read(system.file("shape/nc.shp", package = "sf"), quiet = TRUE)
  ggplot(nc) +
    geom_sf(aes(fill = AREA))
  ```
  It supports all simple features, automatically aligns CRS across layers, sets
  up the correct aspect ratio, and draws a graticule.

## New features

* ggplot2 now works on R 3.1 onwards, and uses the 
  [vdiffr](https://github.com/r-lib/vdiffr) package for visual testing.

* In most cases, accidentally using `%>%` instead of `+` will generate an 
  informative error (#2400).

* New syntax for calculated aesthetics. Instead of using `aes(y = ..count..)` 
  you can (and should!) use `aes(y = stat(count))`. `stat()` is a real function 
  with documentation which hopefully will make this part of ggplot2 less 
  confusing (#2059).
  
  `stat()` is particularly nice for more complex calculations because you 
  only need to specify it once: `aes(y = stat(count / max(count)))`,
  rather than `aes(y = ..count.. / max(..count..))`
  
* New `tag` label for adding identification tags to plots, typically used for 
  labelling a subplot with a letter. Add a tag with `labs(tag = "A")`, style it 
  with the `plot.tag` theme element, and control position with the
  `plot.tag.position` theme setting (@thomasp85).

### Layers: geoms, stats, and position adjustments

* `geom_segment()` and `geom_curve()` have a new `arrow.fill` parameter which 
  allows you to specify a separate fill colour for closed arrowheads 
  (@hrbrmstr and @clauswilke, #2375).

* `geom_point()` and friends can now take shapes as strings instead of integers,
  e.g. `geom_point(shape = "diamond")` (@daniel-barnett, #2075).

* `position_dodge()` gains a `preserve` argument that allows you to control
  whether the `total` width at each `x` value is preserved (the current 
  default), or ensure that the width of a `single` element is preserved
  (what many people want) (#1935).

* New `position_dodge2()` provides enhanced dodging for boxplots. Compared to
  `position_dodge()`, `position_dodge2()` compares `xmin` and `xmax` values  
  to determine which elements overlap, and spreads overlapping elements evenly
  within the region of overlap. `position_dodge2()` is now the default position
  adjustment for `geom_boxplot()`, because it handles `varwidth = TRUE`, and 
  will be considered for other geoms in the future.
  
  The `padding` parameter adds a small amount of padding between elements 
  (@karawoo, #2143) and a `reverse` parameter allows you to reverse the order 
  of placement (@karawoo, #2171).
  
* New `stat_qq_line()` makes it easy to add a simple line to a Q-Q plot, which 
  makes it easier to judge the fit of the theoretical distribution 
  (@nicksolomon).

### Scales and guides

* Improved support for mapping date/time variables to `alpha`, `size`, `colour`, 
  and `fill` aesthetics, including `date_breaks` and `date_labels` arguments 
  (@karawoo, #1526), and new `scale_alpha()` variants (@karawoo, #1526).

* Improved support for ordered factors. Ordered factors throw a warning when 
  mapped to shape (unordered factors do not), and do not throw warnings when 
  mapped to size or alpha (unordered factors do). Viridis is used as the 
  default colour and fill scale for ordered factors (@karawoo, #1526).

* The `expand` argument of `scale_*_continuous()` and `scale_*_discrete()`
  now accepts separate expansion values for the lower and upper range
  limits. The expansion limits can be specified using the convenience
  function `expand_scale()`.
  
  Separate expansion limits may be useful for bar charts, e.g. if one
  wants the bottom of the bars to be flush with the x axis but still 
  leave some (automatically calculated amount of) space above them:
  
    ```r
    ggplot(mtcars) +
        geom_bar(aes(x = factor(cyl))) +
        scale_y_continuous(expand = expand_scale(mult = c(0, .1)))
    ```
  
  It can also be useful for line charts, e.g. for counts over time,
  where one wants to have a ’hard’ lower limit of y = 0 but leave the
  upper limit unspecified (and perhaps differing between panels), with
  some extra space above the highest point on the line (with symmetrical 
  limits, the extra space above the highest point could in some cases 
  cause the lower limit to be negative).
  
  The old syntax for the `expand` argument will, of course, continue
  to work (@huftis, #1669).

* `scale_colour_continuous()` and `scale_colour_gradient()` are now controlled 
  by global options `ggplot2.continuous.colour` and `ggplot2.continuous.fill`. 
  These can be set to `"gradient"` (the default) or `"viridis"` (@karawoo).

* New `scale_colour_viridis_c()`/`scale_fill_viridis_c()` (continuous) and
  `scale_colour_viridis_d()`/`scale_fill_viridis_d()` (discrete) make it
  easy to use Viridis colour scales (@karawoo, #1526).

* Guides for `geom_text()` now accept custom labels with 
  `guide_legend(override.aes = list(label = "foo"))` (@brianwdavis, #2458).

### Margins

* Strips gain margins on all sides by default. This means that to fully justify
  text to the edge of a strip, you will need to also set the margins to 0
  (@karawoo).

* Rotated strip labels now correctly understand `hjust` and `vjust` parameters
  at all angles (@karawoo).

* Strip labels now understand justification relative to the direction of the
  text, meaning that in y facets, the strip text can be placed at either end of
  the strip using `hjust` (@karawoo).

* Legend titles and labels get a little extra space around them, which 
  prevents legend titles from overlapping the legend at large font sizes 
  (@karawoo, #1881).

## Extension points

* New `autolayer()` S3 generic (@mitchelloharawild, #1974). This is similar
  to `autoplot()` but produces layers rather than complete plots.

* Custom objects can now be added using `+` if a `ggplot_add` method has been
  defined for the class of the object (@thomasp85).

* Theme elements can now be subclassed. Add a `merge_element` method to control
  how properties are inherited from the parent element. Add an `element_grob` 
  method to define how elements are rendered into grobs (@thomasp85, #1981).

* Coords have gained new extension mechanisms.
  
    If you have an existing coord extension, you will need to revise the
    specification of the `train()` method. It is now called 
    `setup_panel_params()` (better reflecting what it actually does) and now 
    has arguments `scale_x`, and `scale_y` (the x and y scales respectively) 
    and `param`, a list of plot specific parameters generated by 
    `setup_params()`.

    What was formerly called `scale_details` (in coords), `panel_ranges` 
    (in layout) and `panel_scales` (in geoms) are now consistently called
    `panel_params` (#1311). These are parameters of the coord that vary from
    panel to panel.

* `ggplot_build()` and `ggplot_gtable()` are now generics, so ggplot-subclasses 
  can define additional behavior during the build stage.

* `guide_train()`, `guide_merge()`, `guide_geom()`, and `guide_gengrob()`
  are now exported as they are needed if you want to design your own guide.
  They are not currently documented; use at your own risk (#2528).

* `scale_type()` generic is now exported and documented. Use this if you 
  want to extend ggplot2 to work with a new type of vector.

## Minor bug fixes and improvements

### Faceting

* `facet_grid()` gives a more informative error message if you try to use
  a variable in both rows and cols (#1928).

* `facet_grid()` and `facet_wrap()` both give better error messages if you
  attempt to use an unsupported coord with free scales (#2049).

* `label_parsed()` works once again (#2279).

* You can now style the background of horizontal and vertical strips
  independently with `strip.background.x` and `strip.background.y` 
  theme settings (#2249).

### Scales

* `discrete_scale()` documentation now inherits shared definitions from 
  `continuous_scale()` (@alistaire47, #2052).

* `guide_colorbar()` shows all colours of the scale (@has2k1, #2343).

* `scale_identity()` once again produces legends by default (#2112).

* Tick marks for secondary axes with strong transformations are more 
  accurately placed (@thomasp85, #1992).

* Missing line types now reliably generate missing lines (with standard 
  warning) (#2206).

* Legends now ignore set aesthetics that are not length one (#1932).

* All colour and fill scales now have an `aesthetics` argument that can
  be used to set the aesthetic(s) the scale works with. This makes it
  possible to apply a colour scale to both colour and fill aesthetics
  at the same time, via `aesthetics = c("colour", "fill")` (@clauswilke).
  
* Three new generic scales work with any aesthetic or set of aesthetics: 
  `scale_continuous_identity()`, `scale_discrete_identity()`, and
  `scale_discrete_manual()` (@clauswilke).

* `scale_*_gradient2()` now consistently omits points outside limits by 
  rescaling after the limits are enforced (@foo-bar-baz-qux, #2230).

### Layers

* `geom_label()` now correctly produces unbordered labels when `label.size` 
  is 0, even when saving to PDF (@bfgray3, #2407).

* `layer()` gives considerably better error messages for incorrectly specified
  `geom`, `stat`, or `position` (#2401).

* In all layers that use it, `linemitre` now defaults to 10 (instead of 1)
  to better match base R.

* `geom_boxplot()` now supplies a default value if no `x` aesthetic is present
  (@foo-bar-baz-qux, #2110).

* `geom_density()` drops groups with fewer than two data points and throws a
  warning. For groups with two data points, density values are now calculated 
  with `stats::density` (@karawoo, #2127).

* `geom_segment()` now also takes a `linejoin` parameter. This allows more 
  control over the appearance of the segments, which is especially useful for 
  plotting thick arrows (@Ax3man, #774).

* `geom_smooth()` now reports the formula used when `method = "auto"` 
  (@davharris #1951). `geom_smooth()` now orders by the `x` aesthetic, making it 
  easier to pass pre-computed values without manual ordering (@izahn, #2028). It 
  also now knows it has `ymin` and `ymax` aesthetics (#1939). The legend 
  correctly reflects the status of the `se` argument when used with stats 
  other than the default (@clauswilke, #1546).

* `geom_tile()` now once again interprets `width` and `height` correctly 
  (@malcolmbarrett, #2510).

* `position_jitter()` and `position_jitterdodge()` gain a `seed` argument that
  allows the specification of a random seed for reproducible jittering 
  (@krlmlr, #1996 and @slowkow, #2445).

* `stat_density()` has better behaviour if all groups are dropped because they
  are too small (#2282).

* `stat_summary_bin()` now understands the `breaks` parameter (@karawoo, #2214).

* `stat_bin()` now accepts functions for `binwidth`. This allows better binning 
  when faceting along variables with different ranges (@botanize).

* `stat_bin()` and `geom_histogram()` now sum correctly when using the `weight` 
  aesthetic (@jiho, #1921).

* `stat_bin()` again uses correct scaling for the computed variable `ndensity` 
  (@timgoodman, #2324).

* `stat_bin()` and `stat_bin_2d()` now properly handle the `breaks` parameter 
  when the scales are transformed (@has2k1, #2366).

* `update_geom_defaults()` and `update_stat_defaults()` allow American 
  spelling of aesthetic parameters (@foo-bar-baz-qux, #2299).

* The `show.legend` parameter now accepts a named logical vector to hide/show
  only some aesthetics in the legend (@tutuchan, #1798).

* Layers now silently ignore unknown aesthetics with value `NULL` (#1909).

### Coords

* Clipping to the plot panel is now configurable, through a `clip` argument
  to coordinate systems, e.g. `coord_cartesian(clip = "off")` 
  (@clauswilke, #2536).

* Like scales, coordinate systems now give you a message when you're 
  replacing an existing coordinate system (#2264).

* `coord_polar()` now draws secondary axis ticks and labels 
  (@dylan-stark, #2072), and can draw the radius axis on the right 
  (@thomasp85, #2005).

* `coord_trans()` now generates a warning when a transformation generates 
  non-finite values (@foo-bar-baz-qux, #2147).

### Themes

* Complete themes now always override all elements of the default theme
  (@has2k1, #2058, #2079).

* Themes now set default grid colour in `panel.grid` rather than individually
  in `panel.grid.major` and `panel.grid.minor` individually. This makes it 
  slightly easier to customise the theme (#2352).

* Fixed bug when setting strips to `element_blank()` (@thomasp85). 

* Axes positioned on the top and to the right can now customize their ticks and
  lines separately (@thomasp85, #1899).

* Built-in themes gain parameters `base_line_size` and `base_rect_size` which 
  control the default sizes of line and rectangle elements (@karawoo, #2176).

* Default themes use `rel()` to set line widths (@baptiste).

* Themes were tweaked for visual consistency and more graceful behavior when 
  changing the base font size. All absolute heights or widths were replaced 
  with heights or widths that are proportional to the base font size. One 
  relative font size was eliminated (@clauswilke).
  
* The height of descenders is now calculated solely on font metrics and doesn't
  change with the specific letters in the string. This fixes minor alignment 
  issues with plot titles, subtitles, and legend titles (#2288, @clauswilke).

### Guides

* `guide_colorbar()` is more configurable: tick marks and color bar frame
  can now by styled with arguments `ticks.colour`, `ticks.linewidth`, 
  `frame.colour`, `frame.linewidth`, and `frame.linetype`
  (@clauswilke).
  
* `guide_colorbar()` now uses `legend.spacing.x` and `legend.spacing.y` 
  correctly, and it can handle multi-line titles. Minor tweaks were made to 
  `guide_legend()` to make sure the two legend functions behave as similarly as
  possible (@clauswilke, #2397 and #2398).
  
* The theme elements `legend.title` and `legend.text` now respect the settings 
  of `margin`, `hjust`, and `vjust` (@clauswilke, #2465, #1502).

* Non-angle parameters of `label.theme` or `title.theme` can now be set in 
  `guide_legend()` and `guide_colorbar()` (@clauswilke, #2544).

### Other

* `fortify()` gains a method for tbls (@karawoo, #2218).

* `ggplot` gains a method for `grouped_df`s that adds a `.group` variable,
  which computes a unique value for each group. Use it with 
  `aes(group = .group)` (#2351).

* `ggproto()` produces objects with class `c("ggproto", "gg")`, allowing for
  a more informative error message when adding layers, scales, or other ggproto 
  objects (@jrnold, #2056).

* `ggsave()`'s DPI argument now supports 3 string options: "retina" (320
  DPI), "print" (300 DPI), and "screen" (72 DPI) (@foo-bar-baz-qux, #2156).
  `ggsave()` now uses full argument names to avoid partial match warnings 
  (#2355), and correctly restores the previous graphics device when several
  graphics devices are open (#2363).

* `print.ggplot()` now returns the original ggplot object, instead of the 
  output from `ggplot_build()`. Also, the object returned from 
  `ggplot_build()` now has the class `"ggplot_built"` (#2034).

* `map_data()` now works even when purrr is loaded (tidyverse#66).

* New functions `summarise_layout()`, `summarise_coord()`, and 
  `summarise_layers()` summarise the layout, coordinate systems, and layers 
  of a built ggplot object (#2034, @wch). This provides a tested API that 
  (e.g.) shiny can depend on.

* Updated startup messages reflect new resources (#2410, @mine-cetinkaya-rundel).

# ggplot2 2.2.1

* Fix usage of `structure(NULL)` for R-devel compatibility (#1968).

# ggplot2 2.2.0

## Major new features

### Subtitle and caption

Thanks to @hrbrmstr plots now have subtitles and captions, which can be set with 
the `subtitle`  and `caption` arguments to `ggtitle()` and `labs()`. You can 
control their appearance with the theme settings `plot.caption` and 
`plot.subtitle`. The main plot title is now left-aligned to better work better 
with a subtitle. The caption is right-aligned (@hrbrmstr).

### Stacking

`position_stack()` and `position_fill()` now sort the stacking order to match 
grouping order. This allows you to control the order through grouping, and 
ensures that the default legend matches the plot (#1552, #1593). If you want the 
opposite order (useful if you have horizontal bars and horizontal legend), you 
can request reverse stacking by using `position = position_stack(reverse = TRUE)` 
(#1837).
  
`position_stack()` and `position_fill()` now accepts negative values which will 
create stacks extending below the x-axis (#1691).

`position_stack()` and `position_fill()` gain a `vjust` argument which makes it 
easy to (e.g.) display labels in the middle of stacked bars (#1821).

### Layers

`geom_col()` was added to complement `geom_bar()` (@hrbrmstr). It uses 
`stat="identity"` by default, making the `y` aesthetic mandatory. It does not 
support any other `stat_()` and does not provide fallback support for the 
`binwidth` parameter. Examples and references in other functions were updated to
demonstrate `geom_col()` usage. 

When creating a layer, ggplot2 will warn if you use an unknown aesthetic or an 
unknown parameter. Compared to the previous version, this is stricter for 
aesthetics (previously there was no message), and less strict for parameters 
(previously this threw an error) (#1585).

### Facetting

The facet system, as well as the internal panel class, has been rewritten in 
ggproto. Facets are now extendable in the same manner as geoms and stats, as 
described in `vignette("extending-ggplot2")`.

We have also added the following new fatures.
  
* `facet_grid()` and `facet_wrap()` now allow expressions in their faceting 
  formulas (@DanRuderman, #1596).

* When `facet_wrap()` results in an uneven number of panels, axes will now be
  drawn underneath the hanging panels (fixes #1607)

* Strips can now be freely positioned in `facet_wrap()` using the 
  `strip.position` argument (deprecates `switch`).

* The relative order of panel, strip, and axis can now be controlled with 
  the theme setting `strip.placement` that takes either `inside` (strip between 
  panel and axis) or `outside` (strip after axis).

* The theme option `panel.margin` has been deprecated in favour of 
  `panel.spacing` to more clearly communicate intent.

### Extensions

Unfortunately there was a major oversight in the construction of ggproto which 
lead to extensions capturing the super object at package build time, instead of 
at package run time (#1826). This problem has been fixed, but requires 
re-installation of all extension packages.

## Scales

* The position of x and y axes can now be changed using the `position` argument
  in `scale_x_*`and `scale_y_*` which can take `top` and `bottom`, and `left`
  and `right` respectively. The themes of top and right axes can be modified 
  using the `.top` and `.right` modifiers to `axis.text.*` and `axis.title.*`.

### Continuous scales

* `scale_x_continuous()` and `scale_y_continuous()` can now display a secondary 
  axis that is a __one-to-one__ transformation of the primary axis (e.g. degrees 
  Celcius to degrees Fahrenheit). The secondary axis will be positioned opposite 
  to the primary axis and can be controlled with the `sec.axis` argument to 
  the scale constructor.

* Scales worry less about having breaks. If no breaks can be computed, the
  plot will work instead of throwing an uninformative error (#791). This 
  is particularly helpful when you have facets with free scales, and not
  all panels contain data.

* Scales now warn when transformation introduces infinite values (#1696).

### Date time

* `scale_*_datetime()` now supports time zones. It will use the timezone 
  attached to the varaible by default, but can be overridden with the 
  `timezone` argument.

* New `scale_x_time()` and `scale_y_time()` generate reasonable default
  breaks and labels for hms vectors (#1752).

### Discrete scales

The treatment of missing values by discrete scales has been thoroughly 
overhauled (#1584). The underlying principle is that we can naturally represent 
missing values on discrete variables (by treating just like another level), so 
by default we should. 

This principle applies to:

* character vectors
* factors with implicit NA
* factors with explicit NA

And to all scales (both position and non-position.)

Compared to the previous version of ggplot2, there are three main changes:

1.  `scale_x_discrete()` and `scale_y_discrete()` always show discrete NA,
    regardless of their source

1.  If present, `NA`s are shown in discete legends.

1.  All discrete scales gain a `na.translate` argument that allows you to 
    control whether `NA`s are translated to something that can be visualised,
    or should be left as missing. Note that if you don't translate (i.e. 
    `na.translate = FALSE)` the missing values will passed on to the layer, 
    which will warning that it's dropping missing values. To suppress the
    warnings, you'll also need to add `na.rm = TRUE` to the layer call. 

There were also a number of other smaller changes

* Correctly use scale expansion factors.
* Don't preserve space for dropped levels (#1638).
* Only issue one warning when when asking for too many levels (#1674).
* Unicode labels work better on Windows (#1827).
* Warn when used with only continuous data (#1589)

## Themes

* The `theme()` constructor now has named arguments rather than ellipses. This 
  should make autocomplete substantially more useful. The documentation
  (including examples) has been considerably improved.
  
* Built-in themes are more visually homogeneous, and match `theme_grey` better.
  (@jiho, #1679)
  
* When computing the height of titles, ggplot2 now includes the height of the
  descenders (i.e. the bits of `g` and `y` that hang beneath the baseline). This 
  improves the margins around titles, particularly the y axis label (#1712).
  I have also very slightly increased the inner margins of axis titles, and 
  removed the outer margins. 

* Theme element inheritance is now easier to work with as modification now
  overrides default `element_blank` elements (#1555, #1557, #1565, #1567)
  
* Horizontal legends (i.e. legends on the top or bottom) are horizontally
  aligned by default (#1842). Use `legend.box = "vertical"` to switch back
  to the previous behaviour.
  
* `element_line()` now takes an `arrow` argument to specify arrows at the end of
  lines (#1740)

There were a number of tweaks to the theme elements that control legends:
  
* `legend.justification` now controls appearance will plotting the legend
  outside of the plot area. For example, you can use 
  `theme(legend.justification = "top")` to make the legend align with the 
  top of the plot.

* `panel.margin` and `legend.margin` have been renamed to `panel.spacing` and 
  `legend.spacing` respectively, to better communicate intent (they only
  affect spacing between legends and panels, not the margins around them)

* `legend.margin` now controls margin around individual legends.

* New `legend.box.background`, `legend.box.spacing`, and `legend.box.margin`
  control the background, spacing, and margin of the legend box (the region
  that contains all legends).

## Bug fixes and minor improvements

* ggplot2 now imports tibble. This ensures that all built-in datasets print 
  compactly even if you haven't explicitly loaded tibble or dplyr (#1677).

* Class of aesthetic mapping is preserved when adding `aes()` objects (#1624).

* `+.gg` now works for lists that include data frames.

* `annotation_x()` now works in the absense of global data (#1655)

* `geom_*(show.legend = FALSE)` now works for `guide_colorbar`.

* `geom_boxplot()` gains new `outlier.alpha` (@jonathan-g) and 
  `outlier.fill` (@schloerke, #1787) parameters to control the alpha/fill of
   outlier points independently of the alpha of the boxes. 

* `position_jitter()` (and hence `geom_jitter()`) now correctly computes 
  the jitter width/jitter when supplied by the user (#1775, @has2k1).

* `geom_contour()` more clearly describes what inputs it needs (#1577).

* `geom_curve()` respects the `lineend` paramater (#1852).

* `geom_histogram()` and `stat_bin()` understand the `breaks` parameter once 
  more. (#1665). The floating point adjustment for histogram bins is now 
  actually used - it was previously inadvertently ignored (#1651).

* `geom_violin()` no longer transforms quantile lines with the alpha aesthetic
  (@mnbram, #1714). It no longer errors when quantiles are requested but data
  have zero range (#1687). When `trim = FALSE` it once again has a nice 
  range that allows the density to reach zero (by extending the range 3 
  bandwidths to either side of the data) (#1700).

* `geom_dotplot()` works better when faceting and binning on the y-axis. 
  (#1618, @has2k1).
  
* `geom_hexbin()` once again supports `..density..` (@mikebirdgeneau, #1688).

* `geom_step()` gives useful warning if only one data point in layer (#1645).

* `layer()` gains new `check.aes` and `check.param` arguments. These allow
  geom/stat authors to optional suppress checks for known aesthetics/parameters.
  Currently this is used only in `geom_blank()` which powers `expand_limits()` 
  (#1795).

* All `stat_*()` display a better error message when required aesthetics are
  missing.
  
* `stat_bin()` and `stat_summary_hex()` now accept length 1 `binwidth` (#1610)

* `stat_density()` gains new argument `n`, which is passed to underlying function
  `stats::density` ("number of equally spaced points at which the
  density is to be estimated"). (@hbuschme)

* `stat_binhex()` now again returns `count` rather than `value` (#1747)

* `stat_ecdf()` respects `pad` argument (#1646).

* `stat_smooth()` once again informs you about the method it has chosen.
  It also correctly calculates the size of the largest group within facets.

* `x` and `y` scales are now symmetric regarding the list of
  aesthetics they accept: `xmin_final`, `xmax_final`, `xlower`,
  `xmiddle` and `xupper` are now valid `x` aesthetics.

* `Scale` extensions can now override the `make_title` and `make_sec_title` 
  methods to let the scale modify the axis/legend titles.

* The random stream is now reset after calling `.onAttach()` (#2409).

# ggplot2 2.1.0

## New features

* When mapping an aesthetic to a constant (e.g. 
  `geom_smooth(aes(colour = "loess")))`), the default guide title is the name 
  of the aesthetic (i.e. "colour"), not the value (i.e. "loess") (#1431).

* `layer()` now accepts a function as the data argument. The function will be
  applied to the data passed to the `ggplot()` function and must return a
  data.frame (#1527, @thomasp85). This is a more general version of the 
  deprecated `subset` argument.

* `theme_update()` now uses the `+` operator instead of `%+replace%`, so that
  unspecified values will no longer be `NULL`ed out. `theme_replace()`
  preserves the old behaviour if desired (@oneillkza, #1519). 

* `stat_bin()` has been overhauled to use the same algorithm as ggvis, which 
  has been considerably improved thanks to the advice of Randy Prium (@rpruim).
  This includes:
  
    * Better arguments and a better algorithm for determining the origin.
      You can now specify either `boundary` or the `center` of a bin.
      `origin` has been deprecated in favour of these arguments.
      
    * `drop` is deprecated in favour of `pad`, which adds extra 0-count bins
      at either end (needed for frequency polygons). `geom_histogram()` defaults 
      to `pad = FALSE` which considerably improves the default limits for 
      the histogram, especially when the bins are big (#1477).
      
    * The default algorithm does a (somewhat) better job at picking nice widths 
      and origins across a wider range of input data.
      
    * `bins = n` now gives a histogram with `n` bins, not `n + 1` (#1487).

## Bug fixes

* All `\donttest{}` examples run.

* All `geom_()` and `stat_()` functions now have consistent argument order:
  data + mapping, then geom/stat/position, then `...`, then specific arguments, 
  then arguments common to all layers (#1305). This may break code if you were
  previously relying on partial name matching, but in the long-term should make 
  ggplot2 easier to use. In particular, you can now set the `n` parameter
  in `geom_density2d()` without it partially matching `na.rm` (#1485).

* For geoms with both `colour` and `fill`, `alpha` once again only affects
  fill (Reverts #1371, #1523). This was causing problems for people.

* `facet_wrap()`/`facet_grid()` works with multiple empty panels of data 
  (#1445).

* `facet_wrap()` correctly swaps `nrow` and `ncol` when faceting vertically
  (#1417).

* `ggsave("x.svg")` now uses svglite to produce the svg (#1432).

* `geom_boxplot()` now understands `outlier.color` (#1455).

* `geom_path()` knows that "solid" (not just 1) represents a solid line (#1534).

* `geom_ribbon()` preserves missing values so they correctly generate a 
  gap in the ribbon (#1549).

* `geom_tile()` once again accepts `width` and `height` parameters (#1513). 
  It uses `draw_key_polygon()` for better a legend, including a coloured 
  outline (#1484).

* `layer()` now automatically adds a `na.rm` parameter if none is explicitly
  supplied.

* `position_jitterdodge()` now works on all possible dodge aesthetics, 
  e.g. `color`, `linetype` etc. instead of only based on `fill` (@bleutner)

* `position = "nudge"` now works (although it doesn't do anything useful)
  (#1428).

* The default scale for columns of class "AsIs" is now "identity" (#1518).

* `scale_*_discrete()` has better defaults when used with purely continuous
  data (#1542).

* `scale_size()` warns when used with categorical data.

* `scale_size()`, `scale_colour()`, and `scale_fill()` gain date and date-time
  variants (#1526).

* `stat_bin_hex()` and `stat_bin_summary()` now use the same underlying 
  algorithm so results are consistent (#1383). `stat_bin_hex()` now accepts
  a `weight` aesthetic. To be consistent with related stats, the output variable 
  from `stat_bin_hex()` is now value instead of count.

* `stat_density()` gains a `bw` parameter which makes it easy to get consistent 
   smoothing between facets (@jiho)

* `stat-density-2d()` no longer ignores the `h` parameter, and now accepts 
  `bins` and `binwidth` parameters to control the number of contours 
  (#1448, @has2k1).

* `stat_ecdf()` does a better job of adding padding to -Inf/Inf, and gains
  an argument `pad` to suppress the padding if not needed (#1467).

* `stat_function()` gains an `xlim` parameter (#1528). It once again works 
  with discrete x values (#1509).

* `stat_summary()` preserves sorted x order which avoids artefacts when
  display results with `geom_smooth()` (#1520).

* All elements should now inherit correctly for all themes except `theme_void()`.
  (@Katiedaisey, #1555) 

* `theme_void()` was completely void of text but facets and legends still
  need labels. They are now visible (@jiho). 

* You can once again set legend key and height width to unit arithmetic
  objects (like `2 * unit(1, "cm")`) (#1437).

* Eliminate spurious warning if you have a layer with no data and no aesthetics
  (#1451).

* Removed a superfluous comma in `theme-defaults.r` code (@jschoeley)

* Fixed a compatibility issue with `ggproto` and R versions prior to 3.1.2.
  (#1444)

* Fixed issue where `coord_map()` fails when given an explicit `parameters`
  argument (@tdmcarthur, #1729)
  
* Fixed issue where `geom_errorbarh()` had a required `x` aesthetic (#1933)  

# ggplot2 2.0.0

## Major changes

* ggplot no longer throws an error if your plot has no layers. Instead it 
  automatically adds `geom_blank()` (#1246).
  
* New `cut_width()` is a convenient replacement for the verbose
  `plyr::round_any()`, with the additional benefit of offering finer
  control.

* New `geom_count()` is a convenient alias to `stat_sum()`. Use it when you
  have overlapping points on a scatterplot. `stat_sum()` now defaults to 
  using counts instead of proportions.

* New `geom_curve()` adds curved lines, with a similar specification to 
  `geom_segment()` (@veraanadi, #1088).

* Date and datetime scales now have `date_breaks`, `date_minor_breaks` and
  `date_labels` arguments so that you never need to use the long
  `scales::date_breaks()` or `scales::date_format()`.
  
* `geom_bar()` now has it's own stat, distinct from `stat_bin()` which was
  also used by `geom_histogram()`. `geom_bar()` now uses `stat_count()` 
  which counts values at each distinct value of x (i.e. it does not bin
  the data first). This can be useful when you want to show exactly which 
  values are used in a continuous variable.

* `geom_point()` gains a `stroke` aesthetic which controls the border width of 
  shapes 21-25 (#1133, @SeySayux). `size` and `stroke` are additive so a point 
  with `size = 5` and `stroke = 5` will have a diameter of 10mm. (#1142)

* New `position_nudge()` allows you to slightly offset labels (or other 
  geoms) from their corresponding points (#1109).

* `scale_size()` now maps values to _area_, not radius. Use `scale_radius()`
  if you want the old behaviour (not recommended, except perhaps for lines).

* New `stat_summary_bin()` works like `stat_summary()` but on binned data. 
  It's a generalisation of `stat_bin()` that can compute any aggregate,
  not just counts (#1274). Both default to `mean_se()` if no aggregation
  functions are supplied (#1386).

* Layers are now much stricter about their arguments - you will get an error
  if you've supplied an argument that isn't an aesthetic or a parameter.
  This is likely to cause some short-term pain but in the long-term it will make
  it much easier to spot spelling mistakes and other errors (#1293).
  
    This change does break a handful of geoms/stats that used `...` to pass 
    additional arguments on to the underlying computation. Now 
    `geom_smooth()`/`stat_smooth()` and `geom_quantile()`/`stat_quantile()` 
    use `method.args` instead (#1245, #1289); and `stat_summary()` (#1242), 
    `stat_summary_hex()`, and `stat_summary2d()` use `fun.args`.

### Extensibility

There is now an official mechanism for defining Stats, Geoms, and Positions in 
other packages. See `vignette("extending-ggplot2")` for details.

* All Geoms, Stats and Positions are now exported, so you can inherit from them
  when making your own objects (#989).

* ggplot2 no longer uses proto or reference classes. Instead, we now use 
  ggproto, a new OO system designed specifically for ggplot2. Unlike proto
  and RC, ggproto supports clean cross-package inheritance. Creating a new OO
  system isn't usually the right way to solve a problem, but I'm pretty sure
  it was necessary here. Read more about it in the vignette.

* `aes_()` replaces `aes_q()`. It also supports formulas, so the most concise 
  SE version of `aes(carat, price)` is now `aes_(~carat, ~price)`. You may
  want to use this form in packages, as it will avoid spurious `R CMD check` 
  warnings about undefined global variables.

### Text

* `geom_text()` has been overhauled to make labelling your data a little
  easier. It:
  
    * `nudge_x` and `nudge_y` arguments let you offset labels from their
      corresponding points (#1120). 
      
    * `check_overlap = TRUE` provides a simple way to avoid overplotting 
      of labels: labels that would otherwise overlap are omitted (#1039).
      
    * `hjust` and `vjust` can now be character vectors: "left", "center", 
      "right", "bottom", "middle", "top". New options include "inward" and 
      "outward" which align text towards and away from the center of the plot 
      respectively.

* `geom_label()` works like `geom_text()` but draws a rounded rectangle 
  underneath each label (#1039). This is useful when you want to label plots
  that are dense with data.

### Deprecated features

* The little used `aes_auto()` has been deprecated. 

* `aes_q()` has been replaced with `aes_()` to be consistent with SE versions
  of NSE functions in other packages.

* The `order` aesthetic is officially deprecated. It never really worked, and 
  was poorly documented.

* The `stat` and `position` arguments to `qplot()` have been deprecated.
  `qplot()` is designed for quick plots - if you need to specify position
  or stat, use `ggplot()` instead.

* The theme setting `axis.ticks.margin` has been deprecated: now use the margin 
  property of `axis.text`.
  
* `stat_abline()`, `stat_hline()` and `stat_vline()` have been removed:
  these were never suitable for use other than with `geom_abline()` etc
  and were not documented.

* `show_guide` has been renamed to `show.legend`: this more accurately
  reflects what it does (controls appearance of layer in legend), and uses the 
  same convention as other ggplot2 arguments (i.e. a `.` between names).
  (Yes, I know that's inconsistent with function names with use `_`, but it's
  too late to change now.)

A number of geoms have been renamed to be internally consistent:

* `stat_binhex()` and `stat_bin2d()` have been renamed to `stat_bin_hex()` 
  and `stat_bin_2d()` (#1274). `stat_summary2d()` has been renamed to 
  `stat_summary_2d()`, `geom_density2d()`/`stat_density2d()` has been renamed 
  to `geom_density_2d()`/`stat_density_2d()`.

* `stat_spoke()` is now `geom_spoke()` since I realised it's a
  reparameterisation of `geom_segment()`.

* `stat_bindot()` has been removed because it's so tightly coupled to
  `geom_dotplot()`. If you happened to use `stat_bindot()`, just change to
  `geom_dotplot()` (#1194).

All defunct functions have been removed.

### Default appearance

* The default `theme_grey()` background colour has been changed from "grey90" 
  to "grey92": this makes the background a little less visually prominent.

* Labels and titles have been tweaked for readability:

    * Axes labels are darker.
    
    * Legend and axis titles are given the same visual treatment.
    
    * The default font size dropped from 12 to 11. You might be surprised that 
      I've made the default text size smaller as it was already hard for
      many people to read. It turns out there was a bug in RStudio (fixed in 
      0.99.724), that shrunk the text of all grid based graphics. Once that
      was resolved the defaults seemed too big to my eyes.
    
    * More spacing between titles and borders.
    
    * Default margins scale with the theme font size, so the appearance at 
      larger font sizes should be considerably improved (#1228). 

* `alpha` now affects both fill and colour aesthetics (#1371).

* `element_text()` gains a margins argument which allows you to add additional
  padding around text elements. To help see what's going on use `debug = TRUE` 
  to display the text region and anchors.

* The default font size in `geom_text()` has been decreased from 5mm (14 pts)
  to 3.8 mm (11 pts) to match the new default theme sizes.

* A diagonal line is no longer drawn on bar and rectangle legends. Instead, the
  border has been tweaked to be more visible, and more closely match the size of 
  line drawn on the plot.

* `geom_pointrange()` and `geom_linerange()` get vertical (not horizontal)
  lines in the legend (#1389).

* The default line `size` for `geom_smooth()` has been increased from 0.5 to 1 
  to make it easier to see when overlaid on data.
  
* `geom_bar()` and `geom_rect()` use a slightly paler shade of grey so they
  aren't so visually heavy.
  
* `geom_boxplot()` now colours outliers the same way as the boxes.

* `geom_point()` now uses shape 19 instead of 16. This looks much better on 
  the default Linux graphics device. (It's very slightly smaller than the old 
  point, but it shouldn't affect any graphics significantly)

* Sizes in ggplot2 are measured in mm. Previously they were converted to pts 
  (for use in grid) by multiplying by 72 / 25.4. However, grid uses printer's 
  points, not Adobe (big pts), so sizes are now correctly multiplied by 
  72.27 / 25.4. This is unlikely to noticeably affect display, but it's
  technically correct (<https://youtu.be/hou0lU8WMgo>).

* The default legend will now allocate multiple rows (if vertical) or
  columns (if horizontal) in order to make a legend that is more likely to
  fit on the screen. You can override with the `nrow`/`ncol` arguments
  to `guide_legend()`

    ```R
    p <- ggplot(mpg, aes(displ,hwy, colour = model)) + geom_point()
    p
    p + theme(legend.position = "bottom")
    # Previous behaviour
    p + guides(colour = guide_legend(ncol = 1))
    ```

### New and updated themes

* New `theme_void()` is completely empty. It's useful for plots with non-
  standard coordinates or for drawings (@jiho, #976).

* New `theme_dark()` has a dark background designed to make colours pop out
  (@jiho, #1018)

* `theme_minimal()` became slightly more minimal by removing the axis ticks:
  labels now line up directly beneath grid lines (@tomschloss, #1084)

* New theme setting `panel.ontop` (logical) make it possible to place 
  background elements (i.e., gridlines) on top of data. Best used with 
  transparent `panel.background` (@noamross. #551).

### Labelling

The facet labelling system was updated with many new features and a
more flexible interface (@lionel-). It now works consistently across
grid and wrap facets. The most important user visible changes are:

* `facet_wrap()` gains a `labeller` option (#25).

* `facet_grid()` and `facet_wrap()` gain a `switch` argument to
  display the facet titles near the axes. When switched, the labels
  become axes subtitles. `switch` can be set to "x", "y" or "both"
  (the latter only for grids) to control which margin is switched.

The labellers (such as `label_value()` or `label_both()`) also get
some new features:

* They now offer the `multi_line` argument to control whether to
  display composite facets (those specified as `~var1 + var2`) on one
  or multiple lines.

* In `label_bquote()` you now refer directly to the names of
  variables. With this change, you can create math expressions that
  depend on more than one variable. This math expression can be
  specified either for the rows or the columns and you can also
  provide different expressions to each margin.

  As a consequence of these changes, referring to `x` in backquoted
  expressions is deprecated.

* Similarly to `label_bquote()`, `labeller()` now take `.rows` and
  `.cols` arguments. In addition, it also takes `.default`.
  `labeller()` is useful to customise how particular variables are
  labelled. The three additional arguments specify how to label the
  variables are not specifically mentioned, respectively for rows,
  columns or both. This makes it especially easy to set up a
  project-wide labeller dispatcher that can be reused across all your
  plots. See the documentation for an example.

* The new labeller `label_context()` adapts to the number of factors
  facetted over. With a single factor, it displays only the values,
  just as before. But with multiple factors in a composite margin
  (e.g. with `~cyl + am`), the labels are passed over to
  `label_both()`. This way the variables names are displayed with the
  values to help identifying them.

On the programming side, the labeller API has been rewritten in order
to offer more control when faceting over multiple factors (e.g. with
formulae such as `~cyl + am`). This also means that if you have
written custom labellers, you will need to update them for this
version of ggplot.

* Previously, a labeller function would take `variable` and `value`
  arguments and return a character vector. Now, they take a data frame
  of character vectors and return a list. The input data frame has one
  column per factor facetted over and each column in the returned list
  becomes one line in the strip label. See documentation for more
  details.

* The labels received by a labeller now contain metadata: their margin
  (in the "type" attribute) and whether they come from a wrap or a
  grid facet (in the "facet" attribute).

* Note that the new `as_labeller()` function operator provides an easy
  way to transform an existing function to a labeller function. The
  existing function just needs to take and return a character vector.

## Documentation

* Improved documentation for `aes()`, `layer()` and much much more.

* I've tried to reduce the use of `...` so that you can see all the 
  documentation in one place rather than having to integrate multiple pages.
  In some cases this has involved adding additional arguments to geoms
  to make it more clear what you can do:
  
    *  `geom_smooth()` gains explicit `method`, `se` and `formula` arguments.
    
    * `geom_histogram()` gains `binwidth`, `bins`, `origin` and `right` 
      arguments.
      
    * `geom_jitter()` gains `width` and `height` arguments to make it easier
      to control the amount of jittering without using the lengthy 
      `position_jitter()` function (#1116)

* Use of `qplot()` in examples has been minimised (#1123, @hrbrmstr). This is
  inline with the 2nd edition of the ggplot2 box, which minimises the use of 
  `qplot()` in favour of `ggplot()`.

* Tighly linked geoms and stats (e.g. `geom_boxplot()` and `stat_boxplot()`) 
  are now documented in the same file so you can see all the arguments in one
  place. Variations of the same idea (e.g. `geom_path()`, `geom_line()`, and
  `geom_step()`) are also documented together.

* It's now obvious that you can set the `binwidth` parameter for
  `stat_bin_hex()`, `stat_summary_hex()`, `stat_bin_2d()`, and
  `stat_summary_2d()`. 

* The internals of positions have been cleaned up considerably. You're unlikely
  to notice any external changes, although the documentation should be a little
  less confusing since positions now don't list parameters they never use.

## Data

* All datasets have class `tbl_df` so if you also use dplyr, you get a better
  print method.

* `economics` has been brought up to date to 2015-04-01.

* New `economics_long` is the economics data in long form.

* New `txhousing` dataset containing information about the Texas housing
  market. Useful for examples that need multiple time series, and for
  demonstrating model+vis methods.

* New `luv_colours` dataset which contains the locations of all
  built-in `colors()` in Luv space.

* `movies` has been moved into its own package, ggplot2movies, because it was 
  large and not terribly useful. If you've used the movies dataset, you'll now 
  need to explicitly load the package with `library(ggplot2movies)`.

## Bug fixes and minor improvements

* All partially matched arguments and `$` have been been replaced with 
  full matches (@jimhester, #1134).

* ggplot2 now exports `alpha()` from the scales package (#1107), and `arrow()` 
  and `unit()` from grid (#1225). This means you don't need attach scales/grid 
  or do `scales::`/`grid::` for these commonly used functions.

* `aes_string()` now only parses character inputs. This fixes bugs when
  using it with numbers and non default `OutDec` settings (#1045).

* `annotation_custom()` automatically adds a unique id to each grob name,
  making it easier to plot multiple grobs with the same name (e.g. grobs of
  ggplot2 graphics) in the same plot (#1256).

* `borders()` now accepts xlim and ylim arguments for specifying the geographical 
  region of interest (@markpayneatwork, #1392).

* `coord_cartesian()` applies the same expansion factor to limits as for scales. 
  You can suppress with `expand = FALSE` (#1207).

* `coord_trans()` now works when breaks are suppressed (#1422).

* `cut_number()` gives error message if the number of requested bins can
  be created because there are two few unique values (#1046).

* Character labels in `facet_grid()` are no longer (incorrectly) coerced into
  factors. This caused problems with custom label functions (#1070).

* `facet_wrap()` and `facet_grid()` now allow you to use non-standard
  variable names by surrounding them with backticks (#1067).

* `facet_wrap()` more carefully checks its `nrow` and `ncol` arguments
  to ensure that they're specified correctly (@richierocks, #962)

* `facet_wrap()` gains a `dir` argument to control the direction the
  panels are wrapped in. The default is "h" for horizontal. Use "v" for
  vertical layout (#1260).

* `geom_abline()`, `geom_hline()` and `geom_vline()` have been rewritten to
  have simpler behaviour and be more consistent:

    * `stat_abline()`, `stat_hline()` and `stat_vline()` have been removed:
      these were never suitable for use other than with `geom_abline()` etc
      and were not documented.

    * `geom_abline()`, `geom_vline()` and `geom_hline()` are bound to
      `stat_identity()` and `position_identity()`

    * Intercept parameters can no longer be set to a function.

    * They are all documented in one file, since they are so closely related.

* `geom_bin2d()` will now let you specify one dimension's breaks exactly,
  without touching the other dimension's default breaks at all (#1126).

* `geom_crossbar()` sets grouping correctly so you can display multiple
  crossbars on one plot. It also makes the default `fatten` argument a little
  bigger to make the middle line more obvious (#1125).

* `geom_histogram()` and `geom_smooth()` now only inform you about the
  default values once per layer, rather than once per panel (#1220).

* `geom_pointrange()` gains `fatten` argument so you can control the
  size of the point relative to the size of the line.

* `geom_segment()` annotations were not transforming with scales 
  (@BrianDiggs, #859).

* `geom_smooth()` is no longer so chatty. If you want to know what the deafult
  smoothing method is, look it up in the documentation! (#1247)

* `geom_violin()` now has the ability to draw quantile lines (@DanRuderman).

* `ggplot()` now captures the parent frame to use for evaluation,
  rather than always defaulting to the global environment. This should
  make ggplot more suitable to use in more situations (e.g. with knitr)

* `ggsave()` has been simplified a little to make it easier to maintain.
  It no longer checks that you're printing a ggplot2 object (so now also
  works with any grid grob) (#970), and always requires a filename.
  Parameter `device` now supports character argument to specify which supported
  device to use ('pdf', 'png', 'jpeg', etc.), for when it cannot be correctly
  inferred from the file extension (for example when a temporary filename is
  supplied server side in shiny apps) (@sebkopf, #939). It no longer opens
  a graphics device if one isn't already open - this is annoying when you're
  running from a script (#1326).

* `guide_colorbar()` creates correct legend if only one color (@krlmlr, #943).

* `guide_colorbar()` no longer fails when the legend is empty - previously
  this often masked misspecifications elsewhere in the plot (#967).

* New `layer_data()` function extracts the data used for plotting for a given
  layer. It's mostly useful for testing.

* User supplied `minor_breaks` can now be supplied on the same scale as 
  the data, and will be automatically transformed with by scale (#1385).

* You can now suppress the appearance of an axis/legend title (and the space
  that would allocated for it) with `NULL` in the `scale_` function. To
  use the default lable, use `waiver()` (#1145).

* Position adjustments no longer warn about potentially varying ranges
  because the problem rarely occurs in practice and there are currently a
  lot of false positives since I don't understand exactly what FP criteria
  I should be testing.

* `scale_fill_grey()` now uses red for missing values. This matches
  `scale_colour_grey()` and makes it obvious where missing values lie.
  Override with `na.value`.

* `scale_*_gradient2()` defaults to using Lab colour space.

* `scale_*_gradientn()` now allows `colours` or `colors` (#1290)

* `scale_y_continuous()` now also transforms the `lower`, `middle` and `upper`
  aesthetics used by `geom_boxplot()`: this only affects
  `geom_boxplot(stat = "identity")` (#1020).

* Legends no longer inherit aesthetics if `inherit.aes` is FALSE (#1267).

* `lims()` makes it easy to set the limits of any axis (#1138).

* `labels = NULL` now works with `guide_legend()` and `guide_colorbar()`.
  (#1175, #1183).

* `override.aes` now works with American aesthetic spelling, e.g. color

* Scales no longer round data points to improve performance of colour
  palettes. Instead the scales package now uses a much faster colour
  interpolation algorithm (#1022).

* `scale_*_brewer()` and `scale_*_distiller()` add new `direction` argument of 
  `scales::brewer_pal`, making it easier to change the order of colours 
  (@jiho, #1139).

* `scale_x_date()` now clips dates outside the limits in the same way as
  `scale_x_continuous()` (#1090).

* `stat_bin()` gains `bins` arguments, which denotes the number of bins. Now
  you can set `bins=100` instead of `binwidth=0.5`. Note that `breaks` or
  `binwidth` will override it (@tmshn, #1158, #102).

* `stat_boxplot()` warns if a continuous variable is used for the `x` aesthetic
  without also supplying a `group` aesthetic (#992, @krlmlr).

* `stat_summary_2d()` and `stat_bin_2d()` now share exactly the same code for 
  determining breaks from `bins`, `binwidth`, and `origin`. 
  
* `stat_summary_2d()` and `stat_bin_2d()` now output in tile/raster compatible 
  form instead of rect compatible form. 

* Automatically computed breaks do not lead to an error for transformations like
  "probit" where the inverse can map to infinity (#871, @krlmlr)

* `stat_function()` now always evaluates the function on the original scale.
  Previously it computed the function on transformed scales, giving incorrect
  values (@BrianDiggs, #1011).

* `strip_dots` works with anonymous functions within calculated aesthetics 
  (e.g. `aes(sapply(..density.., function(x) mean(x))))` (#1154, @NikNakk)

* `theme()` gains `validate = FALSE` parameter to turn off validation, and 
  hence store arbitrary additional data in the themes. (@tdhock, #1121)

* Improved the calculation of segments needed to draw the curve representing
  a line when plotted in polar coordinates. In some cases, the last segment
  of a multi-segment line was not drawn (@BrianDiggs, #952)<|MERGE_RESOLUTION|>--- conflicted
+++ resolved
@@ -1,13 +1,10 @@
 # ggplot2 (development version)
 
-<<<<<<< HEAD
 * Fixed spurious warnings when the `weight` was used in `stat_bin_2d()`, 
   `stat_boxplot()`, `stat_contour()`, `stat_bin_hex()` and `stat_quantile()`
   (@teunbrand, #5216).
-=======
 * Various type checks and their messages have been standardised 
   (@teunbrand, #4834).
->>>>>>> 06ca5777
 * The `layer_data()`, `layer_scales()` and `layer_grob()` now have the default
   `plot = last_plot()` (@teunbrand, #5166).
 * To prevent changing the plotting order, `stat_sf()` is now computed per panel 

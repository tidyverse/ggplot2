# ggplot2 (development version)

<<<<<<< HEAD
* Fix bug in `annotate_logticks()` that would cause an error when used together
  with `coord_flip()` (@thomasp85, #3954)

=======
* Fix a bug in `guide_bins()` where keys would disappear if the guide was 
  reversed (@thomasp85, #4210)

* Fix a bug in legend justification where justification was lost of the legend
  dimensions exceeded the available size (@thomasp85, #3635)

* Fix calculation of confidence interval for locfit smoothing (@topepo, #3806)

* Fix bug in `scale_[x|y]_date()` where custom breaks functions that resulted in
  fracional dates would get misaligned (@thomasp85, #3965)
  
* Fix bug in `scale_[x|y]_datetime()` where a specified timezone would be 
  ignored by the scale (@thomasp85, #4007)
  
* Using `theme(aspect.ratio = ...)` together with free space in `facet_grid()`
  now crrectly throws an error (@thomasp85, #3834)
  
* Fix a bug in `stat_summary_bin()` where one more than the requested number of
  bins would be created (@thomasp85, #3824)
  
* Fix issue in `sec_axis()` that would throw warnings in the absence of any 
  secondary breaks (@thomasp85, #4368)
  
* Fix a bug in `geom_abline()` that resulted in `intercept` not being subjected
  to the transformation of the y scale (@thomasp85, #3741)
  
>>>>>>> 6872bf66
* Fix bug in `guide_coloursteps()` that would repeat the terminal bins if the
  breaks coincided with the limits of the scale (@thomasp85, #4019)
  
* Extent the range of the line created by `geom_abline()` so that line ending
  is not visible for large linewidths (@thomasp85, #4024)

* Make sure that default labels from default mappings doesn't overwrite default
  labels from explicit mappings (@thomasp85, #2406)
  
* `stat_count()` now computes width based on the full dataset instead of per 
  group (@thomasp85, #2047)

* Fix bug in `labeller()` where parsing was turned off if `.multiline = FALSE`
  (@thomasp85, #4084)
  
* Fix a bug in `qplot()` when supplying `c(NA, NA)` as axis limits 
  (@thomasp85, #4027)

* Fix bug in `geom_dotplot()` where dots would be positioned wrong with 
  `stackgroups = TRUE` (@thomasp85, #1745)

* Make sure position_jitter creates the same jittering independent of whether it
  is called by name or with constructor (@thomasp85, #2507)

* Fix a bug in `position_dodge2()` where `NA` values in thee data would cause an
  error (@thomasp85, #2905)

* Fix a bug in `position_jitter()` where different jitters would be applied to 
  different position aesthetics of the same axis (@thomasp85, #2941)

* `ggsave()` now uses ragg to render raster output if ragg is available 
  (@thomasp85, #4388)
  
* `coord_sf()` now has an argument `default_crs` that specifies the coordinate
  reference system (CRS) for non-sf layers and scale/coord limits. This argument
  defaults to the World Geodetic System 1984 (WGS84), which means x and y positions
  are interpreted as longitude and latitude. This is a potentially breaking change
  for users who use projected coordinates in non-sf layers or in limits. Setting
  `default_crs = NULL` recovers the old behavior. Further, authors of extension
  packages implementing `stat_sf()`-like functionality are encouraged to look at the
  source code of `stat_sf()`'s `compute_group()` function to see how to provide
  scale-limit hints to `coord_sf()` (@clauswilke, #3659).

* `ggsave()` now sets the default background to match the fill value of the
  `plot.background` theme element (@karawoo, #4057)

* Extended `stat_ecdf()` to calculate the cdf from either x or y instead from y only (@jgjl, #4005).

* Fixed a bug in `labeller()` so that `.default` is passed to `as_labeller()`
  when labellers are specified by naming faceting variables. (@waltersom, #4031)
  
* Updated style for example code (@rjake, #4092)

* Only drop groups in `stat_ydensity()` when there are fewer than two data points and throw a warning (@andrewwbutler, #4111).

* It is now deprecated to specify `guides(<scale> = FALSE)` or
  `scale_*(guide = FALSE)` to remove a guide. Please use 
  `guides(<scale> = "none")` or `scale_*(guide = "none")` instead 
  (@yutannihilation, #4094).
  
* Date and datetime position scales support out-of-bounds (oob) arguments to 
  control how limits affect data outside those limits (@teunbrand, #4199).

* `stat_bin()`'s computed variable `width` is now documented (#3522).

* Fixed a bug in strip assembly when theme has `strip.text = element_blank()`
  and plots are faceted with multi-layered strips (@teunbrand, #4384).

* ggplot2 now requires R >= 3.3 (#4247).

* ggplot2 now uses `rlang::check_installed()` to check if a suggested package is
  installed, which will offer to install the package before continuing (#4375, 
  @malcolmbarrett)

* Improved error with hint when piping a `ggplot` object into a facet function
  (#4379, @mitchelloharawild).

* Fix a bug that `after_stat()` and `after_scale()` cannot refer to aesthetics
  if it's specified in the plot-global mapping (@yutannihilation, #4260).

* `ggsave()` now returns the saved file location invisibly (#3379, @eliocamp).

# ggplot2 3.3.3
This is a small patch release mainly intended to address changes in R and CRAN.
It further changes the licensing model of ggplot2 to an MIT license.

* Update the ggplot2 licence to an MIT license (#4231, #4232, #4233, and #4281)

* Use vdiffr conditionally so ggplot2 can be tested on systems without vdiffr

* Update tests to work with the new `all.equal()` defaults in R >4.0.3

* Fixed a bug that `guide_bins()` mistakenly ignore `override.aes` argument
  (@yutannihilation, #4085).

# ggplot2 3.3.2
This is a small release focusing on fixing regressions introduced in 3.3.1.

* Added an `outside` option to `annotation_logticks()` that places tick marks
  outside of the plot bounds. (#3783, @kbodwin)

* `annotation_raster()` adds support for native rasters. For large rasters,
  native rasters render significantly faster than arrays (@kent37, #3388)
  
* Facet strips now have dedicated position-dependent theme elements 
  (`strip.text.x.top`, `strip.text.x.bottom`, `strip.text.y.left`, 
  `strip.text.y.right`) that inherit from `strip.text.x` and `strip.text.y`, 
  respectively. As a consequence, some theme stylings now need to be applied to 
  the position-dependent elements rather than to the parent elements. This 
  change was already introduced in ggplot2 3.3.0 but not listed in the 
  changelog. (@thomasp85, #3683)

* Facets now handle layers containing no data (@yutannihilation, #3853).
  
* A newly added geom `geom_density_2d_filled()` and associated stat 
  `stat_density_2d_filled()` can draw filled density contours
  (@clauswilke, #3846).

* A newly added `geom_function()` is now recommended to use in conjunction
  with/instead of `stat_function()`. In addition, `stat_function()` now
  works with transformed y axes, e.g. `scale_y_log10()`, and in plots
  containing no other data or layers (@clauswilke, #3611, #3905, #3983).

* Fixed a bug in `geom_sf()` that caused problems with legend-type
  autodetection (@clauswilke, #3963).
  
* Support graphics devices that use the `file` argument instead of `fileneame` 
  in `ggsave()` (@bwiernik, #3810)
  
* Default discrete color scales are now configurable through the `options()` of 
  `ggplot2.discrete.colour` and `ggplot2.discrete.fill`. When set to a character 
  vector of colour codes (or list of character vectors)  with sufficient length, 
  these colours are used for the default scale. See `help(scale_colour_discrete)` 
  for more details and examples (@cpsievert, #3833).

* Default continuous colour scales (i.e., the `options()` 
  `ggplot2.continuous.colour` and `ggplot2.continuous.fill`, which inform the 
  `type` argument of `scale_fill_continuous()` and `scale_colour_continuous()`) 
  now accept a function, which allows more control over these default 
  `continuous_scale()`s (@cpsievert, #3827).

* A bug was fixed in `stat_contour()` when calculating breaks based on 
  the `bins` argument (@clauswilke, #3879, #4004).
  
* Data columns can now contain `Vector` S4 objects, which are widely used in the 
  Bioconductor project. (@teunbrand, #3837)

# ggplot2 3.3.1

This is a small release with no code change. It removes all malicious links to a 
site that got hijacked from the readme and pkgdown site.

# ggplot2 3.3.0

This is a minor release but does contain a range of substantial new features, 
along with the standard bug fixes. The release contains a few visual breaking
changes, along with breaking changes for extension developers due to a shift in
internal representation of the position scales and their axes. No user breaking
changes are included.

This release also adds Dewey Dunnington (@paleolimbot) to the core team.

## Breaking changes
There are no user-facing breaking changes, but a change in some internal 
representations that extension developers may have relied on, along with a few 
breaking visual changes which may cause visual tests in downstream packages to 
fail.

* The `panel_params` field in the `Layout` now contains a list of list of 
  `ViewScale` objects, describing the trained coordinate system scales, instead
  of the list object used before. Any extensions that use this field will likely
  break, as will unit tests that checks aspects of this.

* `element_text()` now issues a warning when vectorized arguments are provided, 
  as in `colour = c("red", "green", "blue")`. Such use is discouraged and not 
  officially supported (@clauswilke, #3492).

* Changed `theme_grey()` setting for legend key so that it creates no border 
  (`NA`) rather than drawing a white one. (@annennenne, #3180)

* `geom_ribbon()` now draws separate lines for the upper and lower intervals if
  `colour` is mapped. Similarly, `geom_area()` and `geom_density()` now draw
  the upper lines only in the same case by default. If you want old-style full
  stroking, use `outline.type = "full"` (@yutannihilation, #3503 / @thomasp85, #3708).

## New features

* The evaluation time of aesthetics can now be controlled to a finer degree. 
  `after_stat()` supersedes the use of `stat()` and `..var..`-notation, and is
  joined by `after_scale()` to allow for mapping to scaled aesthetic values. 
  Remapping of the same aesthetic is now supported with `stage()`, so you can 
  map a data variable to a stat aesthetic, and remap the same aesthetic to 
  something else after statistical transformation (@thomasp85, #3534)

* All `coord_*()` functions with `xlim` and `ylim` arguments now accept
  vectors with `NA` as a placeholder for the minimum or maximum value
  (e.g., `ylim = c(0, NA)` would zoom the y-axis from 0 to the 
  maximum value observed in the data). This mimics the behaviour
  of the `limits` argument in continuous scale functions
  (@paleolimbot, #2907).

* Allowed reversing of discrete scales by re-writing `get_limits()` 
  (@AnneLyng, #3115)
  
* All geoms and stats that had a direction (i.e. where the x and y axes had 
  different interpretation), can now freely choose their direction, instead of
  relying on `coord_flip()`. The direction is deduced from the aesthetic 
  mapping, but can also be specified directly with the new `orientation` 
  argument (@thomasp85, #3506).
  
* Position guides can now be customized using the new `guide_axis()`, which can 
  be passed to position `scale_*()` functions or via `guides()`. The new axis 
  guide (`guide_axis()`) comes with arguments `check.overlap` (automatic removal 
  of overlapping labels), `angle` (easy rotation of axis labels), and
  `n.dodge` (dodge labels into multiple rows/columns) (@paleolimbot, #3322).
  
* A new scale type has been added, that allows binning of aesthetics at the 
  scale level. It has versions for both position and non-position aesthetics and
  comes with two new guides (`guide_bins` and `guide_coloursteps`) 
  (@thomasp85, #3096)
  
* `scale_x_continuous()` and `scale_y_continuous()` gains an `n.breaks` argument
  guiding the number of automatic generated breaks (@thomasp85, #3102)

* Added `stat_contour_filled()` and `geom_contour_filled()`, which compute 
  and draw filled contours of gridded data (@paleolimbot, #3044). 
  `geom_contour()` and `stat_contour()` now use the isoband package
  to compute contour lines. The `complete` parameter (which was undocumented
  and has been unused for at least four years) was removed (@paleolimbot, #3044).
  
* Themes have gained two new parameters, `plot.title.position` and 
  `plot.caption.position`, that can be used to customize how plot
  title/subtitle and plot caption are positioned relative to the overall plot
  (@clauswilke, #3252).

## Extensions
  
* `Geom` now gains a `setup_params()` method in line with the other ggproto
  classes (@thomasp85, #3509)

* The newly added function `register_theme_elements()` now allows developers
  of extension packages to define their own new theme elements and place them
  into the ggplot2 element tree (@clauswilke, #2540).

## Minor improvements and bug fixes

* `coord_trans()` now draws second axes and accepts `xlim`, `ylim`,
  and `expand` arguments to bring it up to feature parity with 
  `coord_cartesian()`. The `xtrans` and `ytrans` arguments that were 
  deprecated in version 1.0.1 in favour of `x` and `y` 
  were removed (@paleolimbot, #2990).

* `coord_trans()` now calculates breaks using the expanded range 
  (previously these were calculated using the unexpanded range, 
  which resulted in differences between plots made with `coord_trans()`
  and those made with `coord_cartesian()`). The expansion for discrete axes 
  in `coord_trans()` was also updated such that it behaves identically
  to that in `coord_cartesian()` (@paleolimbot, #3338).

* `expand_scale()` was deprecated in favour of `expansion()` for setting
  the `expand` argument of `x` and `y` scales (@paleolimbot).

* `geom_abline()`, `geom_hline()`, and `geom_vline()` now issue 
  more informative warnings when supplied with set aesthetics
  (i.e., `slope`, `intercept`, `yintercept`, and/or `xintercept`)
  and mapped aesthetics (i.e., `data` and/or `mapping`).

* Fix a bug in `geom_raster()` that squeezed the image when it went outside 
  scale limits (#3539, @thomasp85)

* `geom_sf()` now determines the legend type automatically (@microly, #3646).
  
* `geom_sf()` now removes rows that can't be plotted due to `NA` aesthetics 
  (#3546, @thomasp85)

* `geom_sf()` now applies alpha to linestring geometries 
  (#3589, @yutannihilation).

* `gg_dep()` was deprecated (@perezp44, #3382).

* Added function `ggplot_add.by()` for lists created with `by()`, allowing such
  lists to be added to ggplot objects (#2734, @Maschette)

* ggplot2 no longer depends on reshape2, which means that it no longer 
  (recursively) needs plyr, stringr, or stringi packages.

* Increase the default `nbin` of `guide_colourbar()` to place the ticks more 
  precisely (#3508, @yutannihilation).

* `manual_scale()` now matches `values` with the order of `breaks` whenever
  `values` is an unnamed vector. Previously, unnamed `values` would match with
  the limits of the scale and ignore the order of any `breaks` provided. Note
  that this may change the appearance of plots that previously relied on the
  unordered behaviour (#2429, @idno0001).

* `scale_manual_*(limits = ...)` now actually limits the scale (#3262,
  @yutannihilation).

* Fix a bug when `show.legend` is a named logical vector 
  (#3461, @yutannihilation).

* Added weight aesthetic option to `stat_density()` and made scaling of 
  weights the default (@annennenne, #2902)
  
* `stat_density2d()` can now take an `adjust` parameter to scale the default 
  bandwidth. (#2860, @haleyjeppson)

* `stat_smooth()` uses `REML` by default, if `method = "gam"` and
  `gam`'s method is not specified (@ikosmidis, #2630).

* stacking text when calculating the labels and the y axis with
  `stat_summary()` now works (@ikosmidis, #2709)
  
* `stat_summary()` and related functions now support rlang-style lambda functions
  (#3568, @dkahle).

* The data mask pronoun, `.data`, is now stripped from default labels.

* Addition of partial themes to plots has been made more predictable;
  stepwise addition of individual partial themes is now equivalent to
  addition of multple theme elements at once (@clauswilke, #3039).

* Facets now don't fail even when some variable in the spec are not available
  in all layers (@yutannihilation, #2963).

# ggplot2 3.2.1

This is a patch release fixing a few regressions introduced in 3.2.0 as well as
fixing some unit tests that broke due to upstream changes.

* `position_stack()` no longer changes the order of the input data. Changes to 
  the internal behaviour of `geom_ribbon()` made this reordering problematic 
  with ribbons that spanned `y = 0` (#3471)
* Using `qplot()` with a single positional aesthetic will no longer title the
  non-specified scale as `"NULL"` (#3473)
* Fixes unit tests for sf graticule labels caused by chages to sf

# ggplot2 3.2.0

This is a minor release with an emphasis on internal changes to make ggplot2 
faster and more consistent. The few interface changes will only affect the 
aesthetics of the plot in minor ways, and will only potentially break code of
extension developers if they have relied on internals that have been changed. 
This release also sees the addition of Hiroaki Yutani (@yutannihilation) to the 
core developer team.

With the release of R 3.6, ggplot2 now requires the R version to be at least 3.2,
as the tidyverse is committed to support 5 major versions of R.

## Breaking changes

* Two patches (#2996 and #3050) fixed minor rendering problems. In most cases,
  the visual changes are so subtle that they are difficult to see with the naked
  eye. However, these changes are detected by the vdiffr package, and therefore
  any package developers who use vdiffr to test for visual correctness of ggplot2
  plots will have to regenerate all reference images.
  
* In some cases, ggplot2 now produces a warning or an error for code that previously
  produced plot output. In all these cases, the previous plot output was accidental,
  and the plotting code uses the ggplot2 API in a way that would lead to undefined
  behavior. Examples include a missing `group` aesthetic in `geom_boxplot()` (#3316),
  annotations across multiple facets (#3305), and not using aesthetic mappings when
  drawing ribbons with `geom_ribbon()` (#3318).

## New features

* This release includes a range of internal changes that speeds up plot 
  generation. None of the changes are user facing and will not break any code,
  but in general ggplot2 should feel much faster. The changes includes, but are
  not limited to:
  
  - Caching ascent and descent dimensions of text to avoid recalculating it for
    every title.
  
  - Using a faster data.frame constructor as well as faster indexing into 
    data.frames
    
  - Removing the plyr dependency, replacing plyr functions with faster 
    equivalents.

* `geom_polygon()` can now draw polygons with holes using the new `subgroup` 
  aesthetic. This functionality requires R 3.6.0 (@thomasp85, #3128)

* Aesthetic mappings now accept functions that return `NULL` (@yutannihilation,
  #2997).

* `stat_function()` now accepts rlang/purrr style anonymous functions for the 
  `fun` parameter (@dkahle, #3159).

* `geom_rug()` gains an "outside" option to allow for moving the rug tassels to 
  outside the plot area (@njtierney, #3085) and a `length` option to allow for 
  changing the length of the rug lines (@daniel-wells, #3109). 
  
* All geoms now take a `key_glyph` paramter that allows users to customize
  how legend keys are drawn (@clauswilke, #3145). In addition, a new key glyph
  `timeseries` is provided to draw nice legends for time series
  (@mitchelloharawild, #3145).

## Extensions

* Layers now have a new member function `setup_layer()` which is called at the
  very beginning of the plot building process and which has access to the 
  original input data and the plot object being built. This function allows the 
  creation of custom layers that autogenerate aesthetic mappings based on the 
  input data or that filter the input data in some form. For the time being, this
  feature is not exported, but it has enabled the development of a new layer type,
  `layer_sf()` (see next item). Other special-purpose layer types may be added
  in the future (@clauswilke, #2872).
  
* A new layer type `layer_sf()` can auto-detect and auto-map sf geometry
  columns in the data. It should be used by extension developers who are writing
  new sf-based geoms or stats (@clauswilke, #3232).

* `x0` and `y0` are now recognized positional aesthetics so they will get scaled 
  if used in extension geoms and stats (@thomasp85, #3168)
  
* Continuous scale limits now accept functions which accept the default
  limits and return adjusted limits. This makes it possible to write
  a function that e.g. ensures the limits are always a multiple of 100,
  regardless of the data (@econandrew, #2307).

## Minor improvements and bug fixes

* `cut_width()` now accepts `...` to pass further arguments to `base::cut.default()`
   like `cut_number()` and `cut_interval()` already did (@cderv, #3055)

* `coord_map()` now can have axes on the top and right (@karawoo, #3042).

* `coord_polar()` now correctly rescales the secondary axis (@linzi-sg, #3278)

* `coord_sf()`, `coord_map()`, and `coord_polar()` now squash `-Inf` and `Inf`
  into the min and max of the plot (@yutannihilation, #2972).

* `coord_sf()` graticule lines are now drawn in the same thickness as panel grid 
  lines in `coord_cartesian()`, and seting panel grid lines to `element_blank()` 
  now also works in `coord_sf()` 
  (@clauswilke, #2991, #2525).

* `economics` data has been regenerated. This leads to some changes in the
  values of all columns (especially in `psavert`), but more importantly, strips 
  the grouping attributes from `economics_long`.

* `element_line()` now fills closed arrows (@yutannihilation, #2924).

* Facet strips on the left side of plots now have clipping turned on, preventing
  text from running out of the strip and borders from looking thicker than for
  other strips (@karawoo, #2772 and #3061).

* ggplot2 now works in Turkish locale (@yutannihilation, #3011).

* Clearer error messages for inappropriate aesthetics (@clairemcwhite, #3060).

* ggplot2 no longer attaches any external packages when using functions that 
  depend on packages that are suggested but not imported by ggplot2. The 
  affected functions include `geom_hex()`, `stat_binhex()`, 
  `stat_summary_hex()`, `geom_quantile()`, `stat_quantile()`, and `map_data()` 
  (@clauswilke, #3126).
  
* `geom_area()` and `geom_ribbon()` now sort the data along the x-axis in the 
  `setup_data()` method rather than as part of `draw_group()` (@thomasp85, 
  #3023)

* `geom_hline()`, `geom_vline()`, and `geom_abline()` now throw a warning if the 
  user supplies both an `xintercept`, `yintercept`, or `slope` value and a 
  mapping (@RichardJActon, #2950).

* `geom_rug()` now works with `coord_flip()` (@has2k1, #2987).

* `geom_violin()` no longer throws an error when quantile lines fall outside 
  the violin polygon (@thomasp85, #3254).

* `guide_legend()` and `guide_colorbar()` now use appropriate spacing between legend
  key glyphs and legend text even if the legend title is missing (@clauswilke, #2943).

* Default labels are now generated more consistently; e.g., symbols no longer
  get backticks, and long expressions are abbreviated with `...`
  (@yutannihilation, #2981).

* All-`Inf` layers are now ignored for picking the scale (@yutannihilation, 
  #3184).
  
* Diverging Brewer colour palette now use the correct mid-point colour 
  (@dariyasydykova, #3072).
  
* `scale_color_continuous()` now points to `scale_colour_continuous()` so that 
  it will handle `type = "viridis"` as the documentation states (@hlendway, 
  #3079).

* `scale_shape_identity()` now works correctly with `guide = "legend"` 
  (@malcolmbarrett, #3029)
  
* `scale_continuous` will now draw axis line even if the length of breaks is 0
  (@thomasp85, #3257)

* `stat_bin()` will now error when the number of bins exceeds 1e6 to avoid 
  accidentally freezing the user session (@thomasp85).
  
* `sec_axis()` now places ticks accurately when using nonlinear transformations (@dpseidel, #2978).

* `facet_wrap()` and `facet_grid()` now automatically remove NULL from facet
  specs, and accept empty specs (@yutannihilation, #3070, #2986).

* `stat_bin()` now handles data with only one unique value (@yutannihilation 
  #3047).

* `sec_axis()` now accepts functions as well as formulas (@yutannihilation, #3031).

*   New theme elements allowing different ticks lengths for each axis. For instance,
    this can be used to have inwards ticks on the x-axis (`axis.ticks.length.x`) and
    outwards ticks on the y-axis (`axis.ticks.length.y`) (@pank, #2935).

* The arguments of `Stat*$compute_layer()` and `Position*$compute_layer()` are
  now renamed to always match the ones of `Stat$compute_layer()` and
  `Position$compute_layer()` (@yutannihilation, #3202).

* `geom_*()` and `stat_*()` now accepts purrr-style lambda notation
  (@yutannihilation, #3138).

* `geom_tile()` and `geom_rect()` now draw rectangles without notches at the
  corners. The style of the corner can be controlled by `linejoin` parameters
  (@yutannihilation, #3050).

# ggplot2 3.1.0

## Breaking changes

This is a minor release and breaking changes have been kept to a minimum. End users of 
ggplot2 are unlikely to encounter any issues. However, there are a few items that developers 
of ggplot2 extensions should be aware of. For additional details, see also the discussion 
accompanying issue #2890.

*   In non-user-facing internal code (specifically in the `aes()` function and in
    the `aesthetics` argument of scale functions), ggplot2 now always uses the British
    spelling for aesthetics containing the word "colour". When users specify a "color"
    aesthetic it is automatically renamed to "colour". This renaming is also applied
    to non-standard aesthetics that contain the word "color". For example, "point_color"
    is renamed to "point_colour". This convention makes it easier to support both
    British and American spelling for novel, non-standard aesthetics, but it may require
    some adjustment for packages that have previously introduced non-standard color
    aesthetics using American spelling. A new function `standardise_aes_names()` is
    provided in case extension writers need to perform this renaming in their own code
    (@clauswilke, #2649).

*   Functions that generate other functions (closures) now force the arguments that are
    used from the generated functions, to avoid hard-to-catch errors. This may affect
    some users of manual scales (such as `scale_colour_manual()`, `scale_fill_manual()`,
    etc.) who depend on incorrect behavior (@krlmlr, #2807).
    
*   `Coord` objects now have a function `backtransform_range()` that returns the
    panel range in data coordinates. This change may affect developers of custom coords,
    who now should implement this function. It may also affect developers of custom
    geoms that use the `range()` function. In some applications, `backtransform_range()`
    may be more appropriate (@clauswilke, #2821).


## New features

*   `coord_sf()` has much improved customization of axis tick labels. Labels can now
    be set manually, and there are two new parameters, `label_graticule` and
    `label_axes`, that can be used to specify which graticules to label on which side
    of the plot (@clauswilke, #2846, #2857, #2881).
    
*   Two new geoms `geom_sf_label()` and `geom_sf_text()` can draw labels and text
    on sf objects. Under the hood, a new `stat_sf_coordinates()` calculates the
    x and y coordinates from the coordinates of the sf geometries. You can customize
    the calculation method via `fun.geometry` argument (@yutannihilation, #2761).
    

## Minor improvements and fixes

*   `benchplot()` now uses tidy evaluation (@dpseidel, #2699).

*   The error message in `compute_aesthetics()` now only provides the names of
    aesthetics with mismatched lengths, rather than all aesthetics (@karawoo,
    #2853).

*   For faceted plots, data is no longer internally reordered. This makes it
    safer to feed data columns into `aes()` or into parameters of geoms or
    stats. However, doing so remains discouraged (@clauswilke, #2694).

*   `coord_sf()` now also understands the `clip` argument, just like the other
    coords (@clauswilke, #2938).

*   `fortify()` now displays a more informative error message for
    `grouped_df()` objects when dplyr is not installed (@jimhester, #2822).

*   All `geom_*()` now display an informative error message when required 
    aesthetics are missing (@dpseidel, #2637 and #2706).

*   `geom_boxplot()` now understands the `width` parameter even when used with
    a non-standard stat, such as `stat_identity()` (@clauswilke, #2893).
    
*  `geom_hex()` now understands the `size` and `linetype` aesthetics
   (@mikmart, #2488).
    
*   `geom_hline()`, `geom_vline()`, and `geom_abline()` now work properly
    with `coord_trans()` (@clauswilke, #2149, #2812).
    
*   `geom_text(..., parse = TRUE)` now correctly renders the expected number of
    items instead of silently dropping items that are empty expressions, e.g.
    the empty string "". If an expression spans multiple lines, we take just
    the first line and drop the rest. This same issue is also fixed for
    `geom_label()` and the axis labels for `geom_sf()` (@slowkow, #2867).

*   `geom_sf()` now respects `lineend`, `linejoin`, and `linemitre` parameters 
    for lines and polygons (@alistaire47, #2826).
    
*   `ggsave()` now exits without creating a new graphics device if previously
    none was open (@clauswilke, #2363).

*   `labs()` now has named arguments `title`, `subtitle`, `caption`, and `tag`.
    Also, `labs()` now accepts tidyeval (@yutannihilation, #2669).

*   `position_nudge()` is now more robust and nudges only in the direction
    requested. This enables, for example, the horizontal nudging of boxplots
    (@clauswilke, #2733).

*   `sec_axis()` and `dup_axis()` now return appropriate breaks for the secondary
    axis when applied to log transformed scales (@dpseidel, #2729).

*   `sec_axis()` now works as expected when used in combination with tidy eval
    (@dpseidel, #2788).

*   `scale_*_date()`, `scale_*_time()` and `scale_*_datetime()` can now display 
    a secondary axis that is a __one-to-one__ transformation of the primary axis,
    implemented using the `sec.axis` argument to the scale constructor 
    (@dpseidel, #2244).
    
*   `stat_contour()`, `stat_density2d()`, `stat_bin2d()`,  `stat_binhex()`
    now calculate normalized statistics including `nlevel`, `ndensity`, and
    `ncount`. Also, `stat_density()` now includes the calculated statistic 
    `nlevel`, an alias for `scaled`, to better match the syntax of `stat_bin()`
    (@bjreisman, #2679).

# ggplot2 3.0.0

## Breaking changes

*   ggplot2 now supports/uses tidy evaluation (as described below). This is a 
    major change and breaks a number of packages; we made this breaking change 
    because it is important to make ggplot2 more programmable, and to be more 
    consistent with the rest of the tidyverse. The best general (and detailed)
    introduction to tidy evaluation can be found in the meta programming
    chapters in [Advanced R](https://adv-r.hadley.nz).
    
    The primary developer facing change is that `aes()` now contains 
    quosures (expression + environment pairs) rather than symbols, and you'll 
    need to take a different approach to extracting the information you need. 
    A common symptom of this change are errors "undefined columns selected" or 
    "invalid 'type' (list) of argument" (#2610). As in the previous version,
    constants (like `aes(x = 1)` or `aes(colour = "smoothed")`) are stored
    as is.
    
    In this version of ggplot2, if you need to describe a mapping in a string, 
    use `quo_name()` (to generate single-line strings; longer expressions may 
    be abbreviated) or `quo_text()` (to generate non-abbreviated strings that
    may span multiple lines). If you do need to extract the value of a variable
    instead use `rlang::eval_tidy()`. You may want to condition on 
    `(packageVersion("ggplot2") <= "2.2.1")` so that your code can work with
    both released and development versions of ggplot2.
    
    We recognise that this is a big change and if you're not already familiar
    with rlang, there's a lot to learn. If you are stuck, or need any help,
    please reach out on <https://community.rstudio.com>.

*   Error: Column `y` must be a 1d atomic vector or a list

    Internally, ggplot2 now uses `as.data.frame(tibble::as_tibble(x))` to
    convert a list into a data frame. This improves ggplot2's support for
    list-columns (needed for sf support), at a small cost: you can no longer
    use matrix-columns. Note that unlike tibble we still allow column vectors
    such as returned by `base::scale()` because of their widespread use.

*   Error: More than one expression parsed
  
    Previously `aes_string(x = c("a", "b", "c"))` silently returned 
    `aes(x = a)`. Now this is a clear error.

*   Error: `data` must be uniquely named but has duplicate columns
  
    If layer data contains columns with identical names an error will be 
    thrown. In earlier versions the first occuring column was chosen silently,
    potentially masking that the wrong data was chosen.

*   Error: Aesthetics must be either length 1 or the same as the data
    
    Layers are stricter about the columns they will combine into a single
    data frame. Each aesthetic now must be either the same length as the data
    frame or a single value. This makes silent recycling errors much less likely.

*   Error: `coord_*` doesn't support free scales 
   
    Free scales only work with selected coordinate systems; previously you'd
    get an incorrect plot.

*   Error in f(...) : unused argument (range = c(0, 1))

    This is because the `oob` argument to scale has been set to a function
    that only takes a single argument; it needs to take two arguments
    (`x`, and `range`). 

*   Error: unused argument (output)
  
    The function `guide_train()` now has an optional parameter `aesthetic`
    that allows you to override the `aesthetic` setting in the scale.
    To make your code work with the both released and development versions of 
    ggplot2 appropriate, add `aesthetic = NULL` to the `guide_train()` method
    signature.
    
    ```R
    # old
    guide_train.legend <- function(guide, scale) {...}
    
    # new 
    guide_train.legend <- function(guide, scale, aesthetic = NULL) {...}
    ```
    
    Then, inside the function, replace `scale$aesthetics[1]`,
    `aesthetic %||% scale$aesthetics[1]`. (The %||% operator is defined in the 
    rlang package).
    
    ```R
    # old
    setNames(list(scale$map(breaks)), scale$aesthetics[1])

    # new
    setNames(list(scale$map(breaks)), aesthetic %||% scale$aesthetics[1])
    ```

*   The long-deprecated `subset` argument to `layer()` has been removed.

## Tidy evaluation

* `aes()` now supports quasiquotation so that you can use `!!`, `!!!`,
  and `:=`. This replaces `aes_()` and `aes_string()` which are now
  soft-deprecated (but will remain around for a long time).

* `facet_wrap()` and `facet_grid()` now support `vars()` inputs. Like
  `dplyr::vars()`, this helper quotes its inputs and supports
  quasiquotation. For instance, you can now supply faceting variables
  like this: `facet_wrap(vars(am, cyl))` instead of 
  `facet_wrap(~am + cyl)`. Note that the formula interface is not going 
  away and will not be deprecated. `vars()` is simply meant to make it 
  easier to create functions around `facet_wrap()` and `facet_grid()`.

  The first two arguments of `facet_grid()` become `rows` and `cols`
  and now support `vars()` inputs. Note however that we took special
  care to ensure complete backward compatibility. With this change
  `facet_grid(vars(cyl), vars(am, vs))` is equivalent to
  `facet_grid(cyl ~ am + vs)`, and `facet_grid(cols = vars(am, vs))` is
  equivalent to `facet_grid(. ~ am + vs)`.

  One nice aspect of the new interface is that you can now easily
  supply names: `facet_grid(vars(Cylinder = cyl), labeller =
  label_both)` will give nice label titles to the facets. Of course,
  those names can be unquoted with the usual tidy eval syntax.

### sf

* ggplot2 now has full support for sf with `geom_sf()` and `coord_sf()`:

  ```r
  nc <- sf::st_read(system.file("shape/nc.shp", package = "sf"), quiet = TRUE)
  ggplot(nc) +
    geom_sf(aes(fill = AREA))
  ```
  It supports all simple features, automatically aligns CRS across layers, sets
  up the correct aspect ratio, and draws a graticule.

## New features

* ggplot2 now works on R 3.1 onwards, and uses the 
  [vdiffr](https://github.com/r-lib/vdiffr) package for visual testing.

* In most cases, accidentally using `%>%` instead of `+` will generate an 
  informative error (#2400).

* New syntax for calculated aesthetics. Instead of using `aes(y = ..count..)` 
  you can (and should!) use `aes(y = stat(count))`. `stat()` is a real function 
  with documentation which hopefully will make this part of ggplot2 less 
  confusing (#2059).
  
  `stat()` is particularly nice for more complex calculations because you 
  only need to specify it once: `aes(y = stat(count / max(count)))`,
  rather than `aes(y = ..count.. / max(..count..))`
  
* New `tag` label for adding identification tags to plots, typically used for 
  labelling a subplot with a letter. Add a tag with `labs(tag = "A")`, style it 
  with the `plot.tag` theme element, and control position with the
  `plot.tag.position` theme setting (@thomasp85).

### Layers: geoms, stats, and position adjustments

* `geom_segment()` and `geom_curve()` have a new `arrow.fill` parameter which 
  allows you to specify a separate fill colour for closed arrowheads 
  (@hrbrmstr and @clauswilke, #2375).

* `geom_point()` and friends can now take shapes as strings instead of integers,
  e.g. `geom_point(shape = "diamond")` (@daniel-barnett, #2075).

* `position_dodge()` gains a `preserve` argument that allows you to control
  whether the `total` width at each `x` value is preserved (the current 
  default), or ensure that the width of a `single` element is preserved
  (what many people want) (#1935).

* New `position_dodge2()` provides enhanced dodging for boxplots. Compared to
  `position_dodge()`, `position_dodge2()` compares `xmin` and `xmax` values  
  to determine which elements overlap, and spreads overlapping elements evenly
  within the region of overlap. `position_dodge2()` is now the default position
  adjustment for `geom_boxplot()`, because it handles `varwidth = TRUE`, and 
  will be considered for other geoms in the future.
  
  The `padding` parameter adds a small amount of padding between elements 
  (@karawoo, #2143) and a `reverse` parameter allows you to reverse the order 
  of placement (@karawoo, #2171).
  
* New `stat_qq_line()` makes it easy to add a simple line to a Q-Q plot, which 
  makes it easier to judge the fit of the theoretical distribution 
  (@nicksolomon).

### Scales and guides

* Improved support for mapping date/time variables to `alpha`, `size`, `colour`, 
  and `fill` aesthetics, including `date_breaks` and `date_labels` arguments 
  (@karawoo, #1526), and new `scale_alpha()` variants (@karawoo, #1526).

* Improved support for ordered factors. Ordered factors throw a warning when 
  mapped to shape (unordered factors do not), and do not throw warnings when 
  mapped to size or alpha (unordered factors do). Viridis is used as the 
  default colour and fill scale for ordered factors (@karawoo, #1526).

* The `expand` argument of `scale_*_continuous()` and `scale_*_discrete()`
  now accepts separate expansion values for the lower and upper range
  limits. The expansion limits can be specified using the convenience
  function `expand_scale()`.
  
  Separate expansion limits may be useful for bar charts, e.g. if one
  wants the bottom of the bars to be flush with the x axis but still 
  leave some (automatically calculated amount of) space above them:
  
    ```r
    ggplot(mtcars) +
        geom_bar(aes(x = factor(cyl))) +
        scale_y_continuous(expand = expand_scale(mult = c(0, .1)))
    ```
  
  It can also be useful for line charts, e.g. for counts over time,
  where one wants to have a ’hard’ lower limit of y = 0 but leave the
  upper limit unspecified (and perhaps differing between panels), with
  some extra space above the highest point on the line (with symmetrical 
  limits, the extra space above the highest point could in some cases 
  cause the lower limit to be negative).
  
  The old syntax for the `expand` argument will, of course, continue
  to work (@huftis, #1669).

* `scale_colour_continuous()` and `scale_colour_gradient()` are now controlled 
  by global options `ggplot2.continuous.colour` and `ggplot2.continuous.fill`. 
  These can be set to `"gradient"` (the default) or `"viridis"` (@karawoo).

* New `scale_colour_viridis_c()`/`scale_fill_viridis_c()` (continuous) and
  `scale_colour_viridis_d()`/`scale_fill_viridis_d()` (discrete) make it
  easy to use Viridis colour scales (@karawoo, #1526).

* Guides for `geom_text()` now accept custom labels with 
  `guide_legend(override.aes = list(label = "foo"))` (@brianwdavis, #2458).

### Margins

* Strips gain margins on all sides by default. This means that to fully justify
  text to the edge of a strip, you will need to also set the margins to 0
  (@karawoo).

* Rotated strip labels now correctly understand `hjust` and `vjust` parameters
  at all angles (@karawoo).

* Strip labels now understand justification relative to the direction of the
  text, meaning that in y facets, the strip text can be placed at either end of
  the strip using `hjust` (@karawoo).

* Legend titles and labels get a little extra space around them, which 
  prevents legend titles from overlapping the legend at large font sizes 
  (@karawoo, #1881).

## Extension points

* New `autolayer()` S3 generic (@mitchelloharawild, #1974). This is similar
  to `autoplot()` but produces layers rather than complete plots.

* Custom objects can now be added using `+` if a `ggplot_add` method has been
  defined for the class of the object (@thomasp85).

* Theme elements can now be subclassed. Add a `merge_element` method to control
  how properties are inherited from the parent element. Add an `element_grob` 
  method to define how elements are rendered into grobs (@thomasp85, #1981).

* Coords have gained new extension mechanisms.
  
    If you have an existing coord extension, you will need to revise the
    specification of the `train()` method. It is now called 
    `setup_panel_params()` (better reflecting what it actually does) and now 
    has arguments `scale_x`, and `scale_y` (the x and y scales respectively) 
    and `param`, a list of plot specific parameters generated by 
    `setup_params()`.

    What was formerly called `scale_details` (in coords), `panel_ranges` 
    (in layout) and `panel_scales` (in geoms) are now consistently called
    `panel_params` (#1311). These are parameters of the coord that vary from
    panel to panel.

* `ggplot_build()` and `ggplot_gtable()` are now generics, so ggplot-subclasses 
  can define additional behavior during the build stage.

* `guide_train()`, `guide_merge()`, `guide_geom()`, and `guide_gengrob()`
  are now exported as they are needed if you want to design your own guide.
  They are not currently documented; use at your own risk (#2528).

* `scale_type()` generic is now exported and documented. Use this if you 
  want to extend ggplot2 to work with a new type of vector.

## Minor bug fixes and improvements

### Faceting

* `facet_grid()` gives a more informative error message if you try to use
  a variable in both rows and cols (#1928).

* `facet_grid()` and `facet_wrap()` both give better error messages if you
  attempt to use an unsupported coord with free scales (#2049).

* `label_parsed()` works once again (#2279).

* You can now style the background of horizontal and vertical strips
  independently with `strip.background.x` and `strip.background.y` 
  theme settings (#2249).

### Scales

* `discrete_scale()` documentation now inherits shared definitions from 
  `continuous_scale()` (@alistaire47, #2052).

* `guide_colorbar()` shows all colours of the scale (@has2k1, #2343).

* `scale_identity()` once again produces legends by default (#2112).

* Tick marks for secondary axes with strong transformations are more 
  accurately placed (@thomasp85, #1992).

* Missing line types now reliably generate missing lines (with standard 
  warning) (#2206).

* Legends now ignore set aesthetics that are not length one (#1932).

* All colour and fill scales now have an `aesthetics` argument that can
  be used to set the aesthetic(s) the scale works with. This makes it
  possible to apply a colour scale to both colour and fill aesthetics
  at the same time, via `aesthetics = c("colour", "fill")` (@clauswilke).
  
* Three new generic scales work with any aesthetic or set of aesthetics: 
  `scale_continuous_identity()`, `scale_discrete_identity()`, and
  `scale_discrete_manual()` (@clauswilke).

* `scale_*_gradient2()` now consistently omits points outside limits by 
  rescaling after the limits are enforced (@foo-bar-baz-qux, #2230).

### Layers

* `geom_label()` now correctly produces unbordered labels when `label.size` 
  is 0, even when saving to PDF (@bfgray3, #2407).

* `layer()` gives considerably better error messages for incorrectly specified
  `geom`, `stat`, or `position` (#2401).

* In all layers that use it, `linemitre` now defaults to 10 (instead of 1)
  to better match base R.

* `geom_boxplot()` now supplies a default value if no `x` aesthetic is present
  (@foo-bar-baz-qux, #2110).

* `geom_density()` drops groups with fewer than two data points and throws a
  warning. For groups with two data points, density values are now calculated 
  with `stats::density` (@karawoo, #2127).

* `geom_segment()` now also takes a `linejoin` parameter. This allows more 
  control over the appearance of the segments, which is especially useful for 
  plotting thick arrows (@Ax3man, #774).

* `geom_smooth()` now reports the formula used when `method = "auto"` 
  (@davharris #1951). `geom_smooth()` now orders by the `x` aesthetic, making it 
  easier to pass pre-computed values without manual ordering (@izahn, #2028). It 
  also now knows it has `ymin` and `ymax` aesthetics (#1939). The legend 
  correctly reflects the status of the `se` argument when used with stats 
  other than the default (@clauswilke, #1546).

* `geom_tile()` now once again interprets `width` and `height` correctly 
  (@malcolmbarrett, #2510).

* `position_jitter()` and `position_jitterdodge()` gain a `seed` argument that
  allows the specification of a random seed for reproducible jittering 
  (@krlmlr, #1996 and @slowkow, #2445).

* `stat_density()` has better behaviour if all groups are dropped because they
  are too small (#2282).

* `stat_summary_bin()` now understands the `breaks` parameter (@karawoo, #2214).

* `stat_bin()` now accepts functions for `binwidth`. This allows better binning 
  when faceting along variables with different ranges (@botanize).

* `stat_bin()` and `geom_histogram()` now sum correctly when using the `weight` 
  aesthetic (@jiho, #1921).

* `stat_bin()` again uses correct scaling for the computed variable `ndensity` 
  (@timgoodman, #2324).

* `stat_bin()` and `stat_bin_2d()` now properly handle the `breaks` parameter 
  when the scales are transformed (@has2k1, #2366).

* `update_geom_defaults()` and `update_stat_defaults()` allow American 
  spelling of aesthetic parameters (@foo-bar-baz-qux, #2299).

* The `show.legend` parameter now accepts a named logical vector to hide/show
  only some aesthetics in the legend (@tutuchan, #1798).

* Layers now silently ignore unknown aesthetics with value `NULL` (#1909).

### Coords

* Clipping to the plot panel is now configurable, through a `clip` argument
  to coordinate systems, e.g. `coord_cartesian(clip = "off")` 
  (@clauswilke, #2536).

* Like scales, coordinate systems now give you a message when you're 
  replacing an existing coordinate system (#2264).

* `coord_polar()` now draws secondary axis ticks and labels 
  (@dylan-stark, #2072), and can draw the radius axis on the right 
  (@thomasp85, #2005).

* `coord_trans()` now generates a warning when a transformation generates 
  non-finite values (@foo-bar-baz-qux, #2147).

### Themes

* Complete themes now always override all elements of the default theme
  (@has2k1, #2058, #2079).

* Themes now set default grid colour in `panel.grid` rather than individually
  in `panel.grid.major` and `panel.grid.minor` individually. This makes it 
  slightly easier to customise the theme (#2352).

* Fixed bug when setting strips to `element_blank()` (@thomasp85). 

* Axes positioned on the top and to the right can now customize their ticks and
  lines separately (@thomasp85, #1899).

* Built-in themes gain parameters `base_line_size` and `base_rect_size` which 
  control the default sizes of line and rectangle elements (@karawoo, #2176).

* Default themes use `rel()` to set line widths (@baptiste).

* Themes were tweaked for visual consistency and more graceful behavior when 
  changing the base font size. All absolute heights or widths were replaced 
  with heights or widths that are proportional to the base font size. One 
  relative font size was eliminated (@clauswilke).
  
* The height of descenders is now calculated solely on font metrics and doesn't
  change with the specific letters in the string. This fixes minor alignment 
  issues with plot titles, subtitles, and legend titles (#2288, @clauswilke).

### Guides

* `guide_colorbar()` is more configurable: tick marks and color bar frame
  can now by styled with arguments `ticks.colour`, `ticks.linewidth`, 
  `frame.colour`, `frame.linewidth`, and `frame.linetype`
  (@clauswilke).
  
* `guide_colorbar()` now uses `legend.spacing.x` and `legend.spacing.y` 
  correctly, and it can handle multi-line titles. Minor tweaks were made to 
  `guide_legend()` to make sure the two legend functions behave as similarly as
  possible (@clauswilke, #2397 and #2398).
  
* The theme elements `legend.title` and `legend.text` now respect the settings 
  of `margin`, `hjust`, and `vjust` (@clauswilke, #2465, #1502).

* Non-angle parameters of `label.theme` or `title.theme` can now be set in 
  `guide_legend()` and `guide_colorbar()` (@clauswilke, #2544).

### Other

* `fortify()` gains a method for tbls (@karawoo, #2218).

* `ggplot` gains a method for `grouped_df`s that adds a `.group` variable,
  which computes a unique value for each group. Use it with 
  `aes(group = .group)` (#2351).

* `ggproto()` produces objects with class `c("ggproto", "gg")`, allowing for
  a more informative error message when adding layers, scales, or other ggproto 
  objects (@jrnold, #2056).

* `ggsave()`'s DPI argument now supports 3 string options: "retina" (320
  DPI), "print" (300 DPI), and "screen" (72 DPI) (@foo-bar-baz-qux, #2156).
  `ggsave()` now uses full argument names to avoid partial match warnings 
  (#2355), and correctly restores the previous graphics device when several
  graphics devices are open (#2363).

* `print.ggplot()` now returns the original ggplot object, instead of the 
  output from `ggplot_build()`. Also, the object returned from 
  `ggplot_build()` now has the class `"ggplot_built"` (#2034).

* `map_data()` now works even when purrr is loaded (tidyverse#66).

* New functions `summarise_layout()`, `summarise_coord()`, and 
  `summarise_layers()` summarise the layout, coordinate systems, and layers 
  of a built ggplot object (#2034, @wch). This provides a tested API that 
  (e.g.) shiny can depend on.

* Updated startup messages reflect new resources (#2410, @mine-cetinkaya-rundel).

# ggplot2 2.2.1

* Fix usage of `structure(NULL)` for R-devel compatibility (#1968).

# ggplot2 2.2.0

## Major new features

### Subtitle and caption

Thanks to @hrbrmstr plots now have subtitles and captions, which can be set with 
the `subtitle`  and `caption` arguments to `ggtitle()` and `labs()`. You can 
control their appearance with the theme settings `plot.caption` and 
`plot.subtitle`. The main plot title is now left-aligned to better work better 
with a subtitle. The caption is right-aligned (@hrbrmstr).

### Stacking

`position_stack()` and `position_fill()` now sort the stacking order to match 
grouping order. This allows you to control the order through grouping, and 
ensures that the default legend matches the plot (#1552, #1593). If you want the 
opposite order (useful if you have horizontal bars and horizontal legend), you 
can request reverse stacking by using `position = position_stack(reverse = TRUE)` 
(#1837).
  
`position_stack()` and `position_fill()` now accepts negative values which will 
create stacks extending below the x-axis (#1691).

`position_stack()` and `position_fill()` gain a `vjust` argument which makes it 
easy to (e.g.) display labels in the middle of stacked bars (#1821).

### Layers

`geom_col()` was added to complement `geom_bar()` (@hrbrmstr). It uses 
`stat="identity"` by default, making the `y` aesthetic mandatory. It does not 
support any other `stat_()` and does not provide fallback support for the 
`binwidth` parameter. Examples and references in other functions were updated to
demonstrate `geom_col()` usage. 

When creating a layer, ggplot2 will warn if you use an unknown aesthetic or an 
unknown parameter. Compared to the previous version, this is stricter for 
aesthetics (previously there was no message), and less strict for parameters 
(previously this threw an error) (#1585).

### Facetting

The facet system, as well as the internal panel class, has been rewritten in 
ggproto. Facets are now extendable in the same manner as geoms and stats, as 
described in `vignette("extending-ggplot2")`.

We have also added the following new fatures.
  
* `facet_grid()` and `facet_wrap()` now allow expressions in their faceting 
  formulas (@DanRuderman, #1596).

* When `facet_wrap()` results in an uneven number of panels, axes will now be
  drawn underneath the hanging panels (fixes #1607)

* Strips can now be freely positioned in `facet_wrap()` using the 
  `strip.position` argument (deprecates `switch`).

* The relative order of panel, strip, and axis can now be controlled with 
  the theme setting `strip.placement` that takes either `inside` (strip between 
  panel and axis) or `outside` (strip after axis).

* The theme option `panel.margin` has been deprecated in favour of 
  `panel.spacing` to more clearly communicate intent.

### Extensions

Unfortunately there was a major oversight in the construction of ggproto which 
lead to extensions capturing the super object at package build time, instead of 
at package run time (#1826). This problem has been fixed, but requires 
re-installation of all extension packages.

## Scales

* The position of x and y axes can now be changed using the `position` argument
  in `scale_x_*`and `scale_y_*` which can take `top` and `bottom`, and `left`
  and `right` respectively. The themes of top and right axes can be modified 
  using the `.top` and `.right` modifiers to `axis.text.*` and `axis.title.*`.

### Continuous scales

* `scale_x_continuous()` and `scale_y_continuous()` can now display a secondary 
  axis that is a __one-to-one__ transformation of the primary axis (e.g. degrees 
  Celcius to degrees Fahrenheit). The secondary axis will be positioned opposite 
  to the primary axis and can be controlled with the `sec.axis` argument to 
  the scale constructor.

* Scales worry less about having breaks. If no breaks can be computed, the
  plot will work instead of throwing an uninformative error (#791). This 
  is particularly helpful when you have facets with free scales, and not
  all panels contain data.

* Scales now warn when transformation introduces infinite values (#1696).

### Date time

* `scale_*_datetime()` now supports time zones. It will use the timezone 
  attached to the varaible by default, but can be overridden with the 
  `timezone` argument.

* New `scale_x_time()` and `scale_y_time()` generate reasonable default
  breaks and labels for hms vectors (#1752).

### Discrete scales

The treatment of missing values by discrete scales has been thoroughly 
overhauled (#1584). The underlying principle is that we can naturally represent 
missing values on discrete variables (by treating just like another level), so 
by default we should. 

This principle applies to:

* character vectors
* factors with implicit NA
* factors with explicit NA

And to all scales (both position and non-position.)

Compared to the previous version of ggplot2, there are three main changes:

1.  `scale_x_discrete()` and `scale_y_discrete()` always show discrete NA,
    regardless of their source

1.  If present, `NA`s are shown in discete legends.

1.  All discrete scales gain a `na.translate` argument that allows you to 
    control whether `NA`s are translated to something that can be visualised,
    or should be left as missing. Note that if you don't translate (i.e. 
    `na.translate = FALSE)` the missing values will passed on to the layer, 
    which will warning that it's dropping missing values. To suppress the
    warnings, you'll also need to add `na.rm = TRUE` to the layer call. 

There were also a number of other smaller changes

* Correctly use scale expansion factors.
* Don't preserve space for dropped levels (#1638).
* Only issue one warning when when asking for too many levels (#1674).
* Unicode labels work better on Windows (#1827).
* Warn when used with only continuous data (#1589)

## Themes

* The `theme()` constructor now has named arguments rather than ellipses. This 
  should make autocomplete substantially more useful. The documentation
  (including examples) has been considerably improved.
  
* Built-in themes are more visually homogeneous, and match `theme_grey` better.
  (@jiho, #1679)
  
* When computing the height of titles, ggplot2 now includes the height of the
  descenders (i.e. the bits of `g` and `y` that hang beneath the baseline). This 
  improves the margins around titles, particularly the y axis label (#1712).
  I have also very slightly increased the inner margins of axis titles, and 
  removed the outer margins. 

* Theme element inheritance is now easier to work with as modification now
  overrides default `element_blank` elements (#1555, #1557, #1565, #1567)
  
* Horizontal legends (i.e. legends on the top or bottom) are horizontally
  aligned by default (#1842). Use `legend.box = "vertical"` to switch back
  to the previous behaviour.
  
* `element_line()` now takes an `arrow` argument to specify arrows at the end of
  lines (#1740)

There were a number of tweaks to the theme elements that control legends:
  
* `legend.justification` now controls appearance will plotting the legend
  outside of the plot area. For example, you can use 
  `theme(legend.justification = "top")` to make the legend align with the 
  top of the plot.

* `panel.margin` and `legend.margin` have been renamed to `panel.spacing` and 
  `legend.spacing` respectively, to better communicate intent (they only
  affect spacing between legends and panels, not the margins around them)

* `legend.margin` now controls margin around individual legends.

* New `legend.box.background`, `legend.box.spacing`, and `legend.box.margin`
  control the background, spacing, and margin of the legend box (the region
  that contains all legends).

## Bug fixes and minor improvements

* ggplot2 now imports tibble. This ensures that all built-in datasets print 
  compactly even if you haven't explicitly loaded tibble or dplyr (#1677).

* Class of aesthetic mapping is preserved when adding `aes()` objects (#1624).

* `+.gg` now works for lists that include data frames.

* `annotation_x()` now works in the absense of global data (#1655)

* `geom_*(show.legend = FALSE)` now works for `guide_colorbar`.

* `geom_boxplot()` gains new `outlier.alpha` (@jonathan-g) and 
  `outlier.fill` (@schloerke, #1787) parameters to control the alpha/fill of
   outlier points independently of the alpha of the boxes. 

* `position_jitter()` (and hence `geom_jitter()`) now correctly computes 
  the jitter width/jitter when supplied by the user (#1775, @has2k1).

* `geom_contour()` more clearly describes what inputs it needs (#1577).

* `geom_curve()` respects the `lineend` paramater (#1852).

* `geom_histogram()` and `stat_bin()` understand the `breaks` parameter once 
  more. (#1665). The floating point adjustment for histogram bins is now 
  actually used - it was previously inadvertently ignored (#1651).

* `geom_violin()` no longer transforms quantile lines with the alpha aesthetic
  (@mnbram, #1714). It no longer errors when quantiles are requested but data
  have zero range (#1687). When `trim = FALSE` it once again has a nice 
  range that allows the density to reach zero (by extending the range 3 
  bandwidths to either side of the data) (#1700).

* `geom_dotplot()` works better when faceting and binning on the y-axis. 
  (#1618, @has2k1).
  
* `geom_hexbin()` once again supports `..density..` (@mikebirdgeneau, #1688).

* `geom_step()` gives useful warning if only one data point in layer (#1645).

* `layer()` gains new `check.aes` and `check.param` arguments. These allow
  geom/stat authors to optional suppress checks for known aesthetics/parameters.
  Currently this is used only in `geom_blank()` which powers `expand_limits()` 
  (#1795).

* All `stat_*()` display a better error message when required aesthetics are
  missing.
  
* `stat_bin()` and `stat_summary_hex()` now accept length 1 `binwidth` (#1610)

* `stat_density()` gains new argument `n`, which is passed to underlying function
  `stats::density` ("number of equally spaced points at which the
  density is to be estimated"). (@hbuschme)

* `stat_binhex()` now again returns `count` rather than `value` (#1747)

* `stat_ecdf()` respects `pad` argument (#1646).

* `stat_smooth()` once again informs you about the method it has chosen.
  It also correctly calculates the size of the largest group within facets.

* `x` and `y` scales are now symmetric regarding the list of
  aesthetics they accept: `xmin_final`, `xmax_final`, `xlower`,
  `xmiddle` and `xupper` are now valid `x` aesthetics.

* `Scale` extensions can now override the `make_title` and `make_sec_title` 
  methods to let the scale modify the axis/legend titles.

* The random stream is now reset after calling `.onAttach()` (#2409).

# ggplot2 2.1.0

## New features

* When mapping an aesthetic to a constant (e.g. 
  `geom_smooth(aes(colour = "loess")))`), the default guide title is the name 
  of the aesthetic (i.e. "colour"), not the value (i.e. "loess") (#1431).

* `layer()` now accepts a function as the data argument. The function will be
  applied to the data passed to the `ggplot()` function and must return a
  data.frame (#1527, @thomasp85). This is a more general version of the 
  deprecated `subset` argument.

* `theme_update()` now uses the `+` operator instead of `%+replace%`, so that
  unspecified values will no longer be `NULL`ed out. `theme_replace()`
  preserves the old behaviour if desired (@oneillkza, #1519). 

* `stat_bin()` has been overhauled to use the same algorithm as ggvis, which 
  has been considerably improved thanks to the advice of Randy Prium (@rpruim).
  This includes:
  
    * Better arguments and a better algorithm for determining the origin.
      You can now specify either `boundary` or the `center` of a bin.
      `origin` has been deprecated in favour of these arguments.
      
    * `drop` is deprecated in favour of `pad`, which adds extra 0-count bins
      at either end (needed for frequency polygons). `geom_histogram()` defaults 
      to `pad = FALSE` which considerably improves the default limits for 
      the histogram, especially when the bins are big (#1477).
      
    * The default algorithm does a (somewhat) better job at picking nice widths 
      and origins across a wider range of input data.
      
    * `bins = n` now gives a histogram with `n` bins, not `n + 1` (#1487).

## Bug fixes

* All `\donttest{}` examples run.

* All `geom_()` and `stat_()` functions now have consistent argument order:
  data + mapping, then geom/stat/position, then `...`, then specific arguments, 
  then arguments common to all layers (#1305). This may break code if you were
  previously relying on partial name matching, but in the long-term should make 
  ggplot2 easier to use. In particular, you can now set the `n` parameter
  in `geom_density2d()` without it partially matching `na.rm` (#1485).

* For geoms with both `colour` and `fill`, `alpha` once again only affects
  fill (Reverts #1371, #1523). This was causing problems for people.

* `facet_wrap()`/`facet_grid()` works with multiple empty panels of data 
  (#1445).

* `facet_wrap()` correctly swaps `nrow` and `ncol` when faceting vertically
  (#1417).

* `ggsave("x.svg")` now uses svglite to produce the svg (#1432).

* `geom_boxplot()` now understands `outlier.color` (#1455).

* `geom_path()` knows that "solid" (not just 1) represents a solid line (#1534).

* `geom_ribbon()` preserves missing values so they correctly generate a 
  gap in the ribbon (#1549).

* `geom_tile()` once again accepts `width` and `height` parameters (#1513). 
  It uses `draw_key_polygon()` for better a legend, including a coloured 
  outline (#1484).

* `layer()` now automatically adds a `na.rm` parameter if none is explicitly
  supplied.

* `position_jitterdodge()` now works on all possible dodge aesthetics, 
  e.g. `color`, `linetype` etc. instead of only based on `fill` (@bleutner)

* `position = "nudge"` now works (although it doesn't do anything useful)
  (#1428).

* The default scale for columns of class "AsIs" is now "identity" (#1518).

* `scale_*_discrete()` has better defaults when used with purely continuous
  data (#1542).

* `scale_size()` warns when used with categorical data.

* `scale_size()`, `scale_colour()`, and `scale_fill()` gain date and date-time
  variants (#1526).

* `stat_bin_hex()` and `stat_bin_summary()` now use the same underlying 
  algorithm so results are consistent (#1383). `stat_bin_hex()` now accepts
  a `weight` aesthetic. To be consistent with related stats, the output variable 
  from `stat_bin_hex()` is now value instead of count.

* `stat_density()` gains a `bw` parameter which makes it easy to get consistent 
   smoothing between facets (@jiho)

* `stat-density-2d()` no longer ignores the `h` parameter, and now accepts 
  `bins` and `binwidth` parameters to control the number of contours 
  (#1448, @has2k1).

* `stat_ecdf()` does a better job of adding padding to -Inf/Inf, and gains
  an argument `pad` to suppress the padding if not needed (#1467).

* `stat_function()` gains an `xlim` parameter (#1528). It once again works 
  with discrete x values (#1509).

* `stat_summary()` preserves sorted x order which avoids artefacts when
  display results with `geom_smooth()` (#1520).

* All elements should now inherit correctly for all themes except `theme_void()`.
  (@Katiedaisey, #1555) 

* `theme_void()` was completely void of text but facets and legends still
  need labels. They are now visible (@jiho). 

* You can once again set legend key and height width to unit arithmetic
  objects (like `2 * unit(1, "cm")`) (#1437).

* Eliminate spurious warning if you have a layer with no data and no aesthetics
  (#1451).

* Removed a superfluous comma in `theme-defaults.r` code (@jschoeley)

* Fixed a compatibility issue with `ggproto` and R versions prior to 3.1.2.
  (#1444)

* Fixed issue where `coord_map()` fails when given an explicit `parameters`
  argument (@tdmcarthur, #1729)
  
* Fixed issue where `geom_errorbarh()` had a required `x` aesthetic (#1933)  

# ggplot2 2.0.0

## Major changes

* ggplot no longer throws an error if your plot has no layers. Instead it 
  automatically adds `geom_blank()` (#1246).
  
* New `cut_width()` is a convenient replacement for the verbose
  `plyr::round_any()`, with the additional benefit of offering finer
  control.

* New `geom_count()` is a convenient alias to `stat_sum()`. Use it when you
  have overlapping points on a scatterplot. `stat_sum()` now defaults to 
  using counts instead of proportions.

* New `geom_curve()` adds curved lines, with a similar specification to 
  `geom_segment()` (@veraanadi, #1088).

* Date and datetime scales now have `date_breaks`, `date_minor_breaks` and
  `date_labels` arguments so that you never need to use the long
  `scales::date_breaks()` or `scales::date_format()`.
  
* `geom_bar()` now has it's own stat, distinct from `stat_bin()` which was
  also used by `geom_histogram()`. `geom_bar()` now uses `stat_count()` 
  which counts values at each distinct value of x (i.e. it does not bin
  the data first). This can be useful when you want to show exactly which 
  values are used in a continuous variable.

* `geom_point()` gains a `stroke` aesthetic which controls the border width of 
  shapes 21-25 (#1133, @SeySayux). `size` and `stroke` are additive so a point 
  with `size = 5` and `stroke = 5` will have a diameter of 10mm. (#1142)

* New `position_nudge()` allows you to slightly offset labels (or other 
  geoms) from their corresponding points (#1109).

* `scale_size()` now maps values to _area_, not radius. Use `scale_radius()`
  if you want the old behaviour (not recommended, except perhaps for lines).

* New `stat_summary_bin()` works like `stat_summary()` but on binned data. 
  It's a generalisation of `stat_bin()` that can compute any aggregate,
  not just counts (#1274). Both default to `mean_se()` if no aggregation
  functions are supplied (#1386).

* Layers are now much stricter about their arguments - you will get an error
  if you've supplied an argument that isn't an aesthetic or a parameter.
  This is likely to cause some short-term pain but in the long-term it will make
  it much easier to spot spelling mistakes and other errors (#1293).
  
    This change does break a handful of geoms/stats that used `...` to pass 
    additional arguments on to the underlying computation. Now 
    `geom_smooth()`/`stat_smooth()` and `geom_quantile()`/`stat_quantile()` 
    use `method.args` instead (#1245, #1289); and `stat_summary()` (#1242), 
    `stat_summary_hex()`, and `stat_summary2d()` use `fun.args`.

### Extensibility

There is now an official mechanism for defining Stats, Geoms, and Positions in 
other packages. See `vignette("extending-ggplot2")` for details.

* All Geoms, Stats and Positions are now exported, so you can inherit from them
  when making your own objects (#989).

* ggplot2 no longer uses proto or reference classes. Instead, we now use 
  ggproto, a new OO system designed specifically for ggplot2. Unlike proto
  and RC, ggproto supports clean cross-package inheritance. Creating a new OO
  system isn't usually the right way to solve a problem, but I'm pretty sure
  it was necessary here. Read more about it in the vignette.

* `aes_()` replaces `aes_q()`. It also supports formulas, so the most concise 
  SE version of `aes(carat, price)` is now `aes_(~carat, ~price)`. You may
  want to use this form in packages, as it will avoid spurious `R CMD check` 
  warnings about undefined global variables.

### Text

* `geom_text()` has been overhauled to make labelling your data a little
  easier. It:
  
    * `nudge_x` and `nudge_y` arguments let you offset labels from their
      corresponding points (#1120). 
      
    * `check_overlap = TRUE` provides a simple way to avoid overplotting 
      of labels: labels that would otherwise overlap are omitted (#1039).
      
    * `hjust` and `vjust` can now be character vectors: "left", "center", 
      "right", "bottom", "middle", "top". New options include "inward" and 
      "outward" which align text towards and away from the center of the plot 
      respectively.

* `geom_label()` works like `geom_text()` but draws a rounded rectangle 
  underneath each label (#1039). This is useful when you want to label plots
  that are dense with data.

### Deprecated features

* The little used `aes_auto()` has been deprecated. 

* `aes_q()` has been replaced with `aes_()` to be consistent with SE versions
  of NSE functions in other packages.

* The `order` aesthetic is officially deprecated. It never really worked, and 
  was poorly documented.

* The `stat` and `position` arguments to `qplot()` have been deprecated.
  `qplot()` is designed for quick plots - if you need to specify position
  or stat, use `ggplot()` instead.

* The theme setting `axis.ticks.margin` has been deprecated: now use the margin 
  property of `axis.text`.
  
* `stat_abline()`, `stat_hline()` and `stat_vline()` have been removed:
  these were never suitable for use other than with `geom_abline()` etc
  and were not documented.

* `show_guide` has been renamed to `show.legend`: this more accurately
  reflects what it does (controls appearance of layer in legend), and uses the 
  same convention as other ggplot2 arguments (i.e. a `.` between names).
  (Yes, I know that's inconsistent with function names with use `_`, but it's
  too late to change now.)

A number of geoms have been renamed to be internally consistent:

* `stat_binhex()` and `stat_bin2d()` have been renamed to `stat_bin_hex()` 
  and `stat_bin_2d()` (#1274). `stat_summary2d()` has been renamed to 
  `stat_summary_2d()`, `geom_density2d()`/`stat_density2d()` has been renamed 
  to `geom_density_2d()`/`stat_density_2d()`.

* `stat_spoke()` is now `geom_spoke()` since I realised it's a
  reparameterisation of `geom_segment()`.

* `stat_bindot()` has been removed because it's so tightly coupled to
  `geom_dotplot()`. If you happened to use `stat_bindot()`, just change to
  `geom_dotplot()` (#1194).

All defunct functions have been removed.

### Default appearance

* The default `theme_grey()` background colour has been changed from "grey90" 
  to "grey92": this makes the background a little less visually prominent.

* Labels and titles have been tweaked for readability:

    * Axes labels are darker.
    
    * Legend and axis titles are given the same visual treatment.
    
    * The default font size dropped from 12 to 11. You might be surprised that 
      I've made the default text size smaller as it was already hard for
      many people to read. It turns out there was a bug in RStudio (fixed in 
      0.99.724), that shrunk the text of all grid based graphics. Once that
      was resolved the defaults seemed too big to my eyes.
    
    * More spacing between titles and borders.
    
    * Default margins scale with the theme font size, so the appearance at 
      larger font sizes should be considerably improved (#1228). 

* `alpha` now affects both fill and colour aesthetics (#1371).

* `element_text()` gains a margins argument which allows you to add additional
  padding around text elements. To help see what's going on use `debug = TRUE` 
  to display the text region and anchors.

* The default font size in `geom_text()` has been decreased from 5mm (14 pts)
  to 3.8 mm (11 pts) to match the new default theme sizes.

* A diagonal line is no longer drawn on bar and rectangle legends. Instead, the
  border has been tweaked to be more visible, and more closely match the size of 
  line drawn on the plot.

* `geom_pointrange()` and `geom_linerange()` get vertical (not horizontal)
  lines in the legend (#1389).

* The default line `size` for `geom_smooth()` has been increased from 0.5 to 1 
  to make it easier to see when overlaid on data.
  
* `geom_bar()` and `geom_rect()` use a slightly paler shade of grey so they
  aren't so visually heavy.
  
* `geom_boxplot()` now colours outliers the same way as the boxes.

* `geom_point()` now uses shape 19 instead of 16. This looks much better on 
  the default Linux graphics device. (It's very slightly smaller than the old 
  point, but it shouldn't affect any graphics significantly)

* Sizes in ggplot2 are measured in mm. Previously they were converted to pts 
  (for use in grid) by multiplying by 72 / 25.4. However, grid uses printer's 
  points, not Adobe (big pts), so sizes are now correctly multiplied by 
  72.27 / 25.4. This is unlikely to noticeably affect display, but it's
  technically correct (<https://youtu.be/hou0lU8WMgo>).

* The default legend will now allocate multiple rows (if vertical) or
  columns (if horizontal) in order to make a legend that is more likely to
  fit on the screen. You can override with the `nrow`/`ncol` arguments
  to `guide_legend()`

    ```R
    p <- ggplot(mpg, aes(displ,hwy, colour = model)) + geom_point()
    p
    p + theme(legend.position = "bottom")
    # Previous behaviour
    p + guides(colour = guide_legend(ncol = 1))
    ```

### New and updated themes

* New `theme_void()` is completely empty. It's useful for plots with non-
  standard coordinates or for drawings (@jiho, #976).

* New `theme_dark()` has a dark background designed to make colours pop out
  (@jiho, #1018)

* `theme_minimal()` became slightly more minimal by removing the axis ticks:
  labels now line up directly beneath grid lines (@tomschloss, #1084)

* New theme setting `panel.ontop` (logical) make it possible to place 
  background elements (i.e., gridlines) on top of data. Best used with 
  transparent `panel.background` (@noamross. #551).

### Labelling

The facet labelling system was updated with many new features and a
more flexible interface (@lionel-). It now works consistently across
grid and wrap facets. The most important user visible changes are:

* `facet_wrap()` gains a `labeller` option (#25).

* `facet_grid()` and `facet_wrap()` gain a `switch` argument to
  display the facet titles near the axes. When switched, the labels
  become axes subtitles. `switch` can be set to "x", "y" or "both"
  (the latter only for grids) to control which margin is switched.

The labellers (such as `label_value()` or `label_both()`) also get
some new features:

* They now offer the `multi_line` argument to control whether to
  display composite facets (those specified as `~var1 + var2`) on one
  or multiple lines.

* In `label_bquote()` you now refer directly to the names of
  variables. With this change, you can create math expressions that
  depend on more than one variable. This math expression can be
  specified either for the rows or the columns and you can also
  provide different expressions to each margin.

  As a consequence of these changes, referring to `x` in backquoted
  expressions is deprecated.

* Similarly to `label_bquote()`, `labeller()` now take `.rows` and
  `.cols` arguments. In addition, it also takes `.default`.
  `labeller()` is useful to customise how particular variables are
  labelled. The three additional arguments specify how to label the
  variables are not specifically mentioned, respectively for rows,
  columns or both. This makes it especially easy to set up a
  project-wide labeller dispatcher that can be reused across all your
  plots. See the documentation for an example.

* The new labeller `label_context()` adapts to the number of factors
  facetted over. With a single factor, it displays only the values,
  just as before. But with multiple factors in a composite margin
  (e.g. with `~cyl + am`), the labels are passed over to
  `label_both()`. This way the variables names are displayed with the
  values to help identifying them.

On the programming side, the labeller API has been rewritten in order
to offer more control when faceting over multiple factors (e.g. with
formulae such as `~cyl + am`). This also means that if you have
written custom labellers, you will need to update them for this
version of ggplot.

* Previously, a labeller function would take `variable` and `value`
  arguments and return a character vector. Now, they take a data frame
  of character vectors and return a list. The input data frame has one
  column per factor facetted over and each column in the returned list
  becomes one line in the strip label. See documentation for more
  details.

* The labels received by a labeller now contain metadata: their margin
  (in the "type" attribute) and whether they come from a wrap or a
  grid facet (in the "facet" attribute).

* Note that the new `as_labeller()` function operator provides an easy
  way to transform an existing function to a labeller function. The
  existing function just needs to take and return a character vector.

## Documentation

* Improved documentation for `aes()`, `layer()` and much much more.

* I've tried to reduce the use of `...` so that you can see all the 
  documentation in one place rather than having to integrate multiple pages.
  In some cases this has involved adding additional arguments to geoms
  to make it more clear what you can do:
  
    *  `geom_smooth()` gains explicit `method`, `se` and `formula` arguments.
    
    * `geom_histogram()` gains `binwidth`, `bins`, `origin` and `right` 
      arguments.
      
    * `geom_jitter()` gains `width` and `height` arguments to make it easier
      to control the amount of jittering without using the lengthy 
      `position_jitter()` function (#1116)

* Use of `qplot()` in examples has been minimised (#1123, @hrbrmstr). This is
  inline with the 2nd edition of the ggplot2 box, which minimises the use of 
  `qplot()` in favour of `ggplot()`.

* Tighly linked geoms and stats (e.g. `geom_boxplot()` and `stat_boxplot()`) 
  are now documented in the same file so you can see all the arguments in one
  place. Variations of the same idea (e.g. `geom_path()`, `geom_line()`, and
  `geom_step()`) are also documented together.

* It's now obvious that you can set the `binwidth` parameter for
  `stat_bin_hex()`, `stat_summary_hex()`, `stat_bin_2d()`, and
  `stat_summary_2d()`. 

* The internals of positions have been cleaned up considerably. You're unlikely
  to notice any external changes, although the documentation should be a little
  less confusing since positions now don't list parameters they never use.

## Data

* All datasets have class `tbl_df` so if you also use dplyr, you get a better
  print method.

* `economics` has been brought up to date to 2015-04-01.

* New `economics_long` is the economics data in long form.

* New `txhousing` dataset containing information about the Texas housing
  market. Useful for examples that need multiple time series, and for
  demonstrating model+vis methods.

* New `luv_colours` dataset which contains the locations of all
  built-in `colors()` in Luv space.

* `movies` has been moved into its own package, ggplot2movies, because it was 
  large and not terribly useful. If you've used the movies dataset, you'll now 
  need to explicitly load the package with `library(ggplot2movies)`.

## Bug fixes and minor improvements

* All partially matched arguments and `$` have been been replaced with 
  full matches (@jimhester, #1134).

* ggplot2 now exports `alpha()` from the scales package (#1107), and `arrow()` 
  and `unit()` from grid (#1225). This means you don't need attach scales/grid 
  or do `scales::`/`grid::` for these commonly used functions.

* `aes_string()` now only parses character inputs. This fixes bugs when
  using it with numbers and non default `OutDec` settings (#1045).

* `annotation_custom()` automatically adds a unique id to each grob name,
  making it easier to plot multiple grobs with the same name (e.g. grobs of
  ggplot2 graphics) in the same plot (#1256).

* `borders()` now accepts xlim and ylim arguments for specifying the geographical 
  region of interest (@markpayneatwork, #1392).

* `coord_cartesian()` applies the same expansion factor to limits as for scales. 
  You can suppress with `expand = FALSE` (#1207).

* `coord_trans()` now works when breaks are suppressed (#1422).

* `cut_number()` gives error message if the number of requested bins can
  be created because there are two few unique values (#1046).

* Character labels in `facet_grid()` are no longer (incorrectly) coerced into
  factors. This caused problems with custom label functions (#1070).

* `facet_wrap()` and `facet_grid()` now allow you to use non-standard
  variable names by surrounding them with backticks (#1067).

* `facet_wrap()` more carefully checks its `nrow` and `ncol` arguments
  to ensure that they're specified correctly (@richierocks, #962)

* `facet_wrap()` gains a `dir` argument to control the direction the
  panels are wrapped in. The default is "h" for horizontal. Use "v" for
  vertical layout (#1260).

* `geom_abline()`, `geom_hline()` and `geom_vline()` have been rewritten to
  have simpler behaviour and be more consistent:

    * `stat_abline()`, `stat_hline()` and `stat_vline()` have been removed:
      these were never suitable for use other than with `geom_abline()` etc
      and were not documented.

    * `geom_abline()`, `geom_vline()` and `geom_hline()` are bound to
      `stat_identity()` and `position_identity()`

    * Intercept parameters can no longer be set to a function.

    * They are all documented in one file, since they are so closely related.

* `geom_bin2d()` will now let you specify one dimension's breaks exactly,
  without touching the other dimension's default breaks at all (#1126).

* `geom_crossbar()` sets grouping correctly so you can display multiple
  crossbars on one plot. It also makes the default `fatten` argument a little
  bigger to make the middle line more obvious (#1125).

* `geom_histogram()` and `geom_smooth()` now only inform you about the
  default values once per layer, rather than once per panel (#1220).

* `geom_pointrange()` gains `fatten` argument so you can control the
  size of the point relative to the size of the line.

* `geom_segment()` annotations were not transforming with scales 
  (@BrianDiggs, #859).

* `geom_smooth()` is no longer so chatty. If you want to know what the deafult
  smoothing method is, look it up in the documentation! (#1247)

* `geom_violin()` now has the ability to draw quantile lines (@DanRuderman).

* `ggplot()` now captures the parent frame to use for evaluation,
  rather than always defaulting to the global environment. This should
  make ggplot more suitable to use in more situations (e.g. with knitr)

* `ggsave()` has been simplified a little to make it easier to maintain.
  It no longer checks that you're printing a ggplot2 object (so now also
  works with any grid grob) (#970), and always requires a filename.
  Parameter `device` now supports character argument to specify which supported
  device to use ('pdf', 'png', 'jpeg', etc.), for when it cannot be correctly
  inferred from the file extension (for example when a temporary filename is
  supplied server side in shiny apps) (@sebkopf, #939). It no longer opens
  a graphics device if one isn't already open - this is annoying when you're
  running from a script (#1326).

* `guide_colorbar()` creates correct legend if only one color (@krlmlr, #943).

* `guide_colorbar()` no longer fails when the legend is empty - previously
  this often masked misspecifications elsewhere in the plot (#967).

* New `layer_data()` function extracts the data used for plotting for a given
  layer. It's mostly useful for testing.

* User supplied `minor_breaks` can now be supplied on the same scale as 
  the data, and will be automatically transformed with by scale (#1385).

* You can now suppress the appearance of an axis/legend title (and the space
  that would allocated for it) with `NULL` in the `scale_` function. To
  use the default lable, use `waiver()` (#1145).

* Position adjustments no longer warn about potentially varying ranges
  because the problem rarely occurs in practice and there are currently a
  lot of false positives since I don't understand exactly what FP criteria
  I should be testing.

* `scale_fill_grey()` now uses red for missing values. This matches
  `scale_colour_grey()` and makes it obvious where missing values lie.
  Override with `na.value`.

* `scale_*_gradient2()` defaults to using Lab colour space.

* `scale_*_gradientn()` now allows `colours` or `colors` (#1290)

* `scale_y_continuous()` now also transforms the `lower`, `middle` and `upper`
  aesthetics used by `geom_boxplot()`: this only affects
  `geom_boxplot(stat = "identity")` (#1020).

* Legends no longer inherit aesthetics if `inherit.aes` is FALSE (#1267).

* `lims()` makes it easy to set the limits of any axis (#1138).

* `labels = NULL` now works with `guide_legend()` and `guide_colorbar()`.
  (#1175, #1183).

* `override.aes` now works with American aesthetic spelling, e.g. color

* Scales no longer round data points to improve performance of colour
  palettes. Instead the scales package now uses a much faster colour
  interpolation algorithm (#1022).

* `scale_*_brewer()` and `scale_*_distiller()` add new `direction` argument of 
  `scales::brewer_pal`, making it easier to change the order of colours 
  (@jiho, #1139).

* `scale_x_date()` now clips dates outside the limits in the same way as
  `scale_x_continuous()` (#1090).

* `stat_bin()` gains `bins` arguments, which denotes the number of bins. Now
  you can set `bins=100` instead of `binwidth=0.5`. Note that `breaks` or
  `binwidth` will override it (@tmshn, #1158, #102).

* `stat_boxplot()` warns if a continuous variable is used for the `x` aesthetic
  without also supplying a `group` aesthetic (#992, @krlmlr).

* `stat_summary_2d()` and `stat_bin_2d()` now share exactly the same code for 
  determining breaks from `bins`, `binwidth`, and `origin`. 
  
* `stat_summary_2d()` and `stat_bin_2d()` now output in tile/raster compatible 
  form instead of rect compatible form. 

* Automatically computed breaks do not lead to an error for transformations like
  "probit" where the inverse can map to infinity (#871, @krlmlr)

* `stat_function()` now always evaluates the function on the original scale.
  Previously it computed the function on transformed scales, giving incorrect
  values (@BrianDiggs, #1011).

* `strip_dots` works with anonymous functions within calculated aesthetics 
  (e.g. `aes(sapply(..density.., function(x) mean(x))))` (#1154, @NikNakk)

* `theme()` gains `validate = FALSE` parameter to turn off validation, and 
  hence store arbitrary additional data in the themes. (@tdhock, #1121)

* Improved the calculation of segments needed to draw the curve representing
  a line when plotted in polar coordinates. In some cases, the last segment
  of a multi-segment line was not drawn (@BrianDiggs, #952)<|MERGE_RESOLUTION|>--- conflicted
+++ resolved
@@ -1,10 +1,9 @@
 # ggplot2 (development version)
 
-<<<<<<< HEAD
+
 * Fix bug in `annotate_logticks()` that would cause an error when used together
   with `coord_flip()` (@thomasp85, #3954)
-
-=======
+  
 * Fix a bug in `guide_bins()` where keys would disappear if the guide was 
   reversed (@thomasp85, #4210)
 
@@ -31,7 +30,6 @@
 * Fix a bug in `geom_abline()` that resulted in `intercept` not being subjected
   to the transformation of the y scale (@thomasp85, #3741)
   
->>>>>>> 6872bf66
 * Fix bug in `guide_coloursteps()` that would repeat the terminal bins if the
   breaks coincided with the limits of the scale (@thomasp85, #4019)
   

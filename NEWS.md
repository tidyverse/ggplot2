--- conflicted
+++ resolved
@@ -1,14 +1,11 @@
 # ggplot2 (development version)
 
-<<<<<<< HEAD
 * New `get_labs()` function for retrieving completed plot labels 
   (@teunbrand, #6008).
-=======
 * Built-in `theme_*()` functions now have `ink` and `paper` arguments to control
   foreground and background colours respectively (@teunbrand)
 * The `summary()` method for ggplots is now more terse about facets 
   (@teunbrand, #5989).
->>>>>>> a33953f9
 * `guide_bins()`, `guide_colourbar()` and `guide_coloursteps()` gain an `angle`
   argument to overrule theme settings, similar to `guide_axis(angle)` 
   (@teunbrand, #4594).

# ggplot2 (development version)

<<<<<<< HEAD
* Aesthetics of length 1 are now recycled to 0 if the length of the data is 0 
  (@thomasp85, #4588)
=======
* Setting `size = NA` will no longer cause `guide_legend()` to error 
  (@thomasp85, #4559)
>>>>>>> 073c9a08

* Setting `stroke` to `NA` in `geom_point()` will no longer impair the sizing of
  the points (@thomasp85, #4624)

* `stat_bin_2d()` now correctly recognises the `weight` aesthetic 
  (@thomasp85, #4646)
  
* All geoms now have consistent exposure of linejoin and lineend parameters, and
  the guide keys will now respect these settings (@thomasp85, #4653)

* `geom_sf()` now respects `arrow` parameter for lines (@jakeruss, #4659)

* Updated documentation for `print.ggplot` to reflect that it returns
  the original plot, not the result of `ggplot_build()`. (@r2evans, #4390)

* `scale_*_manual()` no longer displays extra legend keys, or changes their 
  order, when a named `values` argument has more items than the data. To display
  all `values` on the legend instead, use
  `scale_*_manual(values = vals, limits = names(vals))`. (@teunbrand, @banfai, 
  #4511, #4534)
  
* `geom_contour()` now accepts a function in the `breaks` argument (@eliocamp, #4652).

# ggplot2 3.3.5
This is a very small release focusing on fixing a couple of untenable issues 
that surfaced with the 3.3.4 release

* Revert changes made in #4434 (apply transform to intercept in `geom_abline()`) 
  as it introduced undesirable issues far worse than the bug it fixed 
  (@thomasp85, #4514)
* Fixes an issue in `ggsave()` when producing emf/wmf files (@yutannihilation, 
  #4521)
* Warn when grDevices specific arguments are passed to ragg devices (@thomasp85, 
  #4524)
* Fix an issue where `coord_sf()` was reporting that it is non-linear
  even when data is provided in projected coordinates (@clauswilke, #4527)

# ggplot2 3.3.4
This is a larger patch release fixing a huge number of bugs and introduces a 
small selection of feature refinements.

## Features

* Alt-text can now be added to a plot using the `alt` label, i.e 
  `+ labs(alt = ...)`. Currently this alt text is not automatically propagated, 
  but we plan to integrate into Shiny, RMarkdown, and other tools in the future. 
  (@thomasp85, #4477)

* Add support for the BrailleR package for creating descriptions of the plot
  when rendered (@thomasp85, #4459)
  
* `coord_sf()` now has an argument `default_crs` that specifies the coordinate
  reference system (CRS) for non-sf layers and scale/coord limits. This argument
  defaults to `NULL`, which means non-sf layers are assumed to be in projected
  coordinates, as in prior ggplot2 versions. Setting `default_crs = sf::st_crs(4326)`
  provides a simple way to interpret x and y positions as longitude and latitude,
  regardless of the CRS used by `coord_sf()`. Authors of extension packages
  implementing `stat_sf()`-like functionality are encouraged to look at the source
  code of `stat_sf()`'s `compute_group()` function to see how to provide scale-limit
  hints to `coord_sf()` (@clauswilke, #3659).

* `ggsave()` now uses ragg to render raster output if ragg is available. It also
  handles custom devices that sets a default unit (e.g. `ragg::agg_png`) 
  correctly (@thomasp85, #4388)

* `ggsave()` now returns the saved file location invisibly (#3379, @eliocamp).
  Note that, as a side effect, an unofficial hack `<ggplot object> + ggsave()`
  no longer works (#4513).

* The scale arguments `limits`, `breaks`, `minor_breaks`, `labels`, `rescaler`
  and `oob` now accept purrr style lambda notation (@teunbrand, #4427). The same 
  is true for `as_labeller()` (and therefore also `labeller()`) 
  (@netique, #4188).

* Manual scales now allow named vectors passed to `values` to contain fewer 
  elements than existing in the data. Elements not present in values will be set
  to `NA` (@thomasp85, #3451)
  
* Date and datetime position scales support out-of-bounds (oob) arguments to 
  control how limits affect data outside those limits (@teunbrand, #4199).
  
## Fixes

* Fix a bug that `after_stat()` and `after_scale()` cannot refer to aesthetics
  if it's specified in the plot-global mapping (@yutannihilation, #4260).
  
* Fix bug in `annotate_logticks()` that would cause an error when used together
  with `coord_flip()` (@thomasp85, #3954)
  
* Fix a bug in `geom_abline()` that resulted in `intercept` not being subjected
  to the transformation of the y scale (@thomasp85, #3741)
  
* Extent the range of the line created by `geom_abline()` so that line ending
  is not visible for large linewidths (@thomasp85, #4024)

* Fix bug in `geom_dotplot()` where dots would be positioned wrong with 
  `stackgroups = TRUE` (@thomasp85, #1745)

* Fix calculation of confidence interval for locfit smoothing in `geom_smooth()`
  (@topepo, #3806)
  
* Fix bug in `geom_text()` where `"outward"` and `"inward"` justification for 
  some `angle` values was reversed (@aphalo, #4169, #4447)

* `ggsave()` now sets the default background to match the fill value of the
  `plot.background` theme element (@karawoo, #4057)

* It is now deprecated to specify `guides(<scale> = FALSE)` or
  `scale_*(guide = FALSE)` to remove a guide. Please use 
  `guides(<scale> = "none")` or `scale_*(guide = "none")` instead 
  (@yutannihilation, #4097)
  
* Fix a bug in `guide_bins()` where keys would disappear if the guide was 
  reversed (@thomasp85, #4210)
  
* Fix bug in `guide_coloursteps()` that would repeat the terminal bins if the
  breaks coincided with the limits of the scale (@thomasp85, #4019)

* Make sure that default labels from default mappings doesn't overwrite default
  labels from explicit mappings (@thomasp85, #2406)

* Fix bug in `labeller()` where parsing was turned off if `.multiline = FALSE`
  (@thomasp85, #4084)
  
* Make sure `label_bquote()` has access to the calling environment when 
  evaluating the labels (@thomasp85, #4141)

* Fix a bug in the layer implementation that introduced a new state after the 
  first render which could lead to a different look when rendered the second 
  time (@thomasp85, #4204)

* Fix a bug in legend justification where justification was lost of the legend
  dimensions exceeded the available size (@thomasp85, #3635)

* Fix a bug in `position_dodge2()` where `NA` values in thee data would cause an
  error (@thomasp85, #2905)

* Make sure `position_jitter()` creates the same jittering independent of 
  whether it is called by name or with constructor (@thomasp85, #2507)

* Fix a bug in `position_jitter()` where different jitters would be applied to 
  different position aesthetics of the same axis (@thomasp85, #2941)
  
* Fix a bug in `qplot()` when supplying `c(NA, NA)` as axis limits 
  (@thomasp85, #4027)
  
* Remove cross-inheritance of default discrete colour/fill scales and check the
  type and aesthetic of function output if `type` is a function 
  (@thomasp85, #4149)

* Fix bug in `scale_[x|y]_date()` where custom breaks functions that resulted in
  fracional dates would get misaligned (@thomasp85, #3965)
  
* Fix bug in `scale_[x|y]_datetime()` where a specified timezone would be 
  ignored by the scale (@thomasp85, #4007)
  
* Fix issue in `sec_axis()` that would throw warnings in the absence of any 
  secondary breaks (@thomasp85, #4368)

* `stat_bin()`'s computed variable `width` is now documented (#3522).
  
* `stat_count()` now computes width based on the full dataset instead of per 
  group (@thomasp85, #2047)

* Extended `stat_ecdf()` to calculate the cdf from either x or y instead from y 
  only (@jgjl, #4005)
  
* Fix a bug in `stat_summary_bin()` where one more than the requested number of
  bins would be created (@thomasp85, #3824)

* Only drop groups in `stat_ydensity()` when there are fewer than two data 
  points and throw a warning (@andrewwbutler, #4111).

* Fixed a bug in strip assembly when theme has `strip.text = element_blank()`
  and plots are faceted with multi-layered strips (@teunbrand, #4384).
  
* Using `theme(aspect.ratio = ...)` together with free space in `facet_grid()`
  now crrectly throws an error (@thomasp85, #3834)

* Fixed a bug in `labeller()` so that `.default` is passed to `as_labeller()`
  when labellers are specified by naming faceting variables. (@waltersom, #4031)
  
* Updated style for example code (@rjake, #4092)

* ggplot2 now requires R >= 3.3 (#4247).

* ggplot2 now uses `rlang::check_installed()` to check if a suggested package is
  installed, which will offer to install the package before continuing (#4375, 
  @malcolmbarrett)

* Improved error with hint when piping a `ggplot` object into a facet function
  (#4379, @mitchelloharawild).

# ggplot2 3.3.3
This is a small patch release mainly intended to address changes in R and CRAN.
It further changes the licensing model of ggplot2 to an MIT license.

* Update the ggplot2 licence to an MIT license (#4231, #4232, #4233, and #4281)

* Use vdiffr conditionally so ggplot2 can be tested on systems without vdiffr

* Update tests to work with the new `all.equal()` defaults in R >4.0.3

* Fixed a bug that `guide_bins()` mistakenly ignore `override.aes` argument
  (@yutannihilation, #4085).

# ggplot2 3.3.2
This is a small release focusing on fixing regressions introduced in 3.3.1.

* Added an `outside` option to `annotation_logticks()` that places tick marks
  outside of the plot bounds. (#3783, @kbodwin)

* `annotation_raster()` adds support for native rasters. For large rasters,
  native rasters render significantly faster than arrays (@kent37, #3388)
  
* Facet strips now have dedicated position-dependent theme elements 
  (`strip.text.x.top`, `strip.text.x.bottom`, `strip.text.y.left`, 
  `strip.text.y.right`) that inherit from `strip.text.x` and `strip.text.y`, 
  respectively. As a consequence, some theme stylings now need to be applied to 
  the position-dependent elements rather than to the parent elements. This 
  change was already introduced in ggplot2 3.3.0 but not listed in the 
  changelog. (@thomasp85, #3683)

* Facets now handle layers containing no data (@yutannihilation, #3853).
  
* A newly added geom `geom_density_2d_filled()` and associated stat 
  `stat_density_2d_filled()` can draw filled density contours
  (@clauswilke, #3846).

* A newly added `geom_function()` is now recommended to use in conjunction
  with/instead of `stat_function()`. In addition, `stat_function()` now
  works with transformed y axes, e.g. `scale_y_log10()`, and in plots
  containing no other data or layers (@clauswilke, #3611, #3905, #3983).

* Fixed a bug in `geom_sf()` that caused problems with legend-type
  autodetection (@clauswilke, #3963).
  
* Support graphics devices that use the `file` argument instead of `fileneame` 
  in `ggsave()` (@bwiernik, #3810)
  
* Default discrete color scales are now configurable through the `options()` of 
  `ggplot2.discrete.colour` and `ggplot2.discrete.fill`. When set to a character 
  vector of colour codes (or list of character vectors)  with sufficient length, 
  these colours are used for the default scale. See `help(scale_colour_discrete)` 
  for more details and examples (@cpsievert, #3833).

* Default continuous colour scales (i.e., the `options()` 
  `ggplot2.continuous.colour` and `ggplot2.continuous.fill`, which inform the 
  `type` argument of `scale_fill_continuous()` and `scale_colour_continuous()`) 
  now accept a function, which allows more control over these default 
  `continuous_scale()`s (@cpsievert, #3827).

* A bug was fixed in `stat_contour()` when calculating breaks based on 
  the `bins` argument (@clauswilke, #3879, #4004).
  
* Data columns can now contain `Vector` S4 objects, which are widely used in the 
  Bioconductor project. (@teunbrand, #3837)

# ggplot2 3.3.1

This is a small release with no code change. It removes all malicious links to a 
site that got hijacked from the readme and pkgdown site.

# ggplot2 3.3.0

This is a minor release but does contain a range of substantial new features, 
along with the standard bug fixes. The release contains a few visual breaking
changes, along with breaking changes for extension developers due to a shift in
internal representation of the position scales and their axes. No user breaking
changes are included.

This release also adds Dewey Dunnington (@paleolimbot) to the core team.

## Breaking changes
There are no user-facing breaking changes, but a change in some internal 
representations that extension developers may have relied on, along with a few 
breaking visual changes which may cause visual tests in downstream packages to 
fail.

* The `panel_params` field in the `Layout` now contains a list of list of 
  `ViewScale` objects, describing the trained coordinate system scales, instead
  of the list object used before. Any extensions that use this field will likely
  break, as will unit tests that checks aspects of this.

* `element_text()` now issues a warning when vectorized arguments are provided, 
  as in `colour = c("red", "green", "blue")`. Such use is discouraged and not 
  officially supported (@clauswilke, #3492).

* Changed `theme_grey()` setting for legend key so that it creates no border 
  (`NA`) rather than drawing a white one. (@annennenne, #3180)

* `geom_ribbon()` now draws separate lines for the upper and lower intervals if
  `colour` is mapped. Similarly, `geom_area()` and `geom_density()` now draw
  the upper lines only in the same case by default. If you want old-style full
  stroking, use `outline.type = "full"` (@yutannihilation, #3503 / @thomasp85, #3708).

## New features

* The evaluation time of aesthetics can now be controlled to a finer degree. 
  `after_stat()` supersedes the use of `stat()` and `..var..`-notation, and is
  joined by `after_scale()` to allow for mapping to scaled aesthetic values. 
  Remapping of the same aesthetic is now supported with `stage()`, so you can 
  map a data variable to a stat aesthetic, and remap the same aesthetic to 
  something else after statistical transformation (@thomasp85, #3534)

* All `coord_*()` functions with `xlim` and `ylim` arguments now accept
  vectors with `NA` as a placeholder for the minimum or maximum value
  (e.g., `ylim = c(0, NA)` would zoom the y-axis from 0 to the 
  maximum value observed in the data). This mimics the behaviour
  of the `limits` argument in continuous scale functions
  (@paleolimbot, #2907).

* Allowed reversing of discrete scales by re-writing `get_limits()` 
  (@AnneLyng, #3115)
  
* All geoms and stats that had a direction (i.e. where the x and y axes had 
  different interpretation), can now freely choose their direction, instead of
  relying on `coord_flip()`. The direction is deduced from the aesthetic 
  mapping, but can also be specified directly with the new `orientation` 
  argument (@thomasp85, #3506).
  
* Position guides can now be customized using the new `guide_axis()`, which can 
  be passed to position `scale_*()` functions or via `guides()`. The new axis 
  guide (`guide_axis()`) comes with arguments `check.overlap` (automatic removal 
  of overlapping labels), `angle` (easy rotation of axis labels), and
  `n.dodge` (dodge labels into multiple rows/columns) (@paleolimbot, #3322).
  
* A new scale type has been added, that allows binning of aesthetics at the 
  scale level. It has versions for both position and non-position aesthetics and
  comes with two new guides (`guide_bins` and `guide_coloursteps`) 
  (@thomasp85, #3096)
  
* `scale_x_continuous()` and `scale_y_continuous()` gains an `n.breaks` argument
  guiding the number of automatic generated breaks (@thomasp85, #3102)

* Added `stat_contour_filled()` and `geom_contour_filled()`, which compute 
  and draw filled contours of gridded data (@paleolimbot, #3044). 
  `geom_contour()` and `stat_contour()` now use the isoband package
  to compute contour lines. The `complete` parameter (which was undocumented
  and has been unused for at least four years) was removed (@paleolimbot, #3044).
  
* Themes have gained two new parameters, `plot.title.position` and 
  `plot.caption.position`, that can be used to customize how plot
  title/subtitle and plot caption are positioned relative to the overall plot
  (@clauswilke, #3252).

## Extensions
  
* `Geom` now gains a `setup_params()` method in line with the other ggproto
  classes (@thomasp85, #3509)

* The newly added function `register_theme_elements()` now allows developers
  of extension packages to define their own new theme elements and place them
  into the ggplot2 element tree (@clauswilke, #2540).

## Minor improvements and bug fixes

* `coord_trans()` now draws second axes and accepts `xlim`, `ylim`,
  and `expand` arguments to bring it up to feature parity with 
  `coord_cartesian()`. The `xtrans` and `ytrans` arguments that were 
  deprecated in version 1.0.1 in favour of `x` and `y` 
  were removed (@paleolimbot, #2990).

* `coord_trans()` now calculates breaks using the expanded range 
  (previously these were calculated using the unexpanded range, 
  which resulted in differences between plots made with `coord_trans()`
  and those made with `coord_cartesian()`). The expansion for discrete axes 
  in `coord_trans()` was also updated such that it behaves identically
  to that in `coord_cartesian()` (@paleolimbot, #3338).

* `expand_scale()` was deprecated in favour of `expansion()` for setting
  the `expand` argument of `x` and `y` scales (@paleolimbot).

* `geom_abline()`, `geom_hline()`, and `geom_vline()` now issue 
  more informative warnings when supplied with set aesthetics
  (i.e., `slope`, `intercept`, `yintercept`, and/or `xintercept`)
  and mapped aesthetics (i.e., `data` and/or `mapping`).

* Fix a bug in `geom_raster()` that squeezed the image when it went outside 
  scale limits (#3539, @thomasp85)

* `geom_sf()` now determines the legend type automatically (@microly, #3646).
  
* `geom_sf()` now removes rows that can't be plotted due to `NA` aesthetics 
  (#3546, @thomasp85)

* `geom_sf()` now applies alpha to linestring geometries 
  (#3589, @yutannihilation).

* `gg_dep()` was deprecated (@perezp44, #3382).

* Added function `ggplot_add.by()` for lists created with `by()`, allowing such
  lists to be added to ggplot objects (#2734, @Maschette)

* ggplot2 no longer depends on reshape2, which means that it no longer 
  (recursively) needs plyr, stringr, or stringi packages.

* Increase the default `nbin` of `guide_colourbar()` to place the ticks more 
  precisely (#3508, @yutannihilation).

* `manual_scale()` now matches `values` with the order of `breaks` whenever
  `values` is an unnamed vector. Previously, unnamed `values` would match with
  the limits of the scale and ignore the order of any `breaks` provided. Note
  that this may change the appearance of plots that previously relied on the
  unordered behaviour (#2429, @idno0001).

* `scale_manual_*(limits = ...)` now actually limits the scale (#3262,
  @yutannihilation).

* Fix a bug when `show.legend` is a named logical vector 
  (#3461, @yutannihilation).

* Added weight aesthetic option to `stat_density()` and made scaling of 
  weights the default (@annennenne, #2902)
  
* `stat_density2d()` can now take an `adjust` parameter to scale the default 
  bandwidth. (#2860, @haleyjeppson)

* `stat_smooth()` uses `REML` by default, if `method = "gam"` and
  `gam`'s method is not specified (@ikosmidis, #2630).

* stacking text when calculating the labels and the y axis with
  `stat_summary()` now works (@ikosmidis, #2709)
  
* `stat_summary()` and related functions now support rlang-style lambda functions
  (#3568, @dkahle).

* The data mask pronoun, `.data`, is now stripped from default labels.

* Addition of partial themes to plots has been made more predictable;
  stepwise addition of individual partial themes is now equivalent to
  addition of multple theme elements at once (@clauswilke, #3039).

* Facets now don't fail even when some variable in the spec are not available
  in all layers (@yutannihilation, #2963).

# ggplot2 3.2.1

This is a patch release fixing a few regressions introduced in 3.2.0 as well as
fixing some unit tests that broke due to upstream changes.

* `position_stack()` no longer changes the order of the input data. Changes to 
  the internal behaviour of `geom_ribbon()` made this reordering problematic 
  with ribbons that spanned `y = 0` (#3471)
* Using `qplot()` with a single positional aesthetic will no longer title the
  non-specified scale as `"NULL"` (#3473)
* Fixes unit tests for sf graticule labels caused by chages to sf

# ggplot2 3.2.0

This is a minor release with an emphasis on internal changes to make ggplot2 
faster and more consistent. The few interface changes will only affect the 
aesthetics of the plot in minor ways, and will only potentially break code of
extension developers if they have relied on internals that have been changed. 
This release also sees the addition of Hiroaki Yutani (@yutannihilation) to the 
core developer team.

With the release of R 3.6, ggplot2 now requires the R version to be at least 3.2,
as the tidyverse is committed to support 5 major versions of R.

## Breaking changes

* Two patches (#2996 and #3050) fixed minor rendering problems. In most cases,
  the visual changes are so subtle that they are difficult to see with the naked
  eye. However, these changes are detected by the vdiffr package, and therefore
  any package developers who use vdiffr to test for visual correctness of ggplot2
  plots will have to regenerate all reference images.
  
* In some cases, ggplot2 now produces a warning or an error for code that previously
  produced plot output. In all these cases, the previous plot output was accidental,
  and the plotting code uses the ggplot2 API in a way that would lead to undefined
  behavior. Examples include a missing `group` aesthetic in `geom_boxplot()` (#3316),
  annotations across multiple facets (#3305), and not using aesthetic mappings when
  drawing ribbons with `geom_ribbon()` (#3318).

## New features

* This release includes a range of internal changes that speeds up plot 
  generation. None of the changes are user facing and will not break any code,
  but in general ggplot2 should feel much faster. The changes includes, but are
  not limited to:
  
  - Caching ascent and descent dimensions of text to avoid recalculating it for
    every title.
  
  - Using a faster data.frame constructor as well as faster indexing into 
    data.frames
    
  - Removing the plyr dependency, replacing plyr functions with faster 
    equivalents.

* `geom_polygon()` can now draw polygons with holes using the new `subgroup` 
  aesthetic. This functionality requires R 3.6.0 (@thomasp85, #3128)

* Aesthetic mappings now accept functions that return `NULL` (@yutannihilation,
  #2997).

* `stat_function()` now accepts rlang/purrr style anonymous functions for the 
  `fun` parameter (@dkahle, #3159).

* `geom_rug()` gains an "outside" option to allow for moving the rug tassels to 
  outside the plot area (@njtierney, #3085) and a `length` option to allow for 
  changing the length of the rug lines (@daniel-wells, #3109). 
  
* All geoms now take a `key_glyph` paramter that allows users to customize
  how legend keys are drawn (@clauswilke, #3145). In addition, a new key glyph
  `timeseries` is provided to draw nice legends for time series
  (@mitchelloharawild, #3145).

## Extensions

* Layers now have a new member function `setup_layer()` which is called at the
  very beginning of the plot building process and which has access to the 
  original input data and the plot object being built. This function allows the 
  creation of custom layers that autogenerate aesthetic mappings based on the 
  input data or that filter the input data in some form. For the time being, this
  feature is not exported, but it has enabled the development of a new layer type,
  `layer_sf()` (see next item). Other special-purpose layer types may be added
  in the future (@clauswilke, #2872).
  
* A new layer type `layer_sf()` can auto-detect and auto-map sf geometry
  columns in the data. It should be used by extension developers who are writing
  new sf-based geoms or stats (@clauswilke, #3232).

* `x0` and `y0` are now recognized positional aesthetics so they will get scaled 
  if used in extension geoms and stats (@thomasp85, #3168)
  
* Continuous scale limits now accept functions which accept the default
  limits and return adjusted limits. This makes it possible to write
  a function that e.g. ensures the limits are always a multiple of 100,
  regardless of the data (@econandrew, #2307).

## Minor improvements and bug fixes

* `cut_width()` now accepts `...` to pass further arguments to `base::cut.default()`
   like `cut_number()` and `cut_interval()` already did (@cderv, #3055)

* `coord_map()` now can have axes on the top and right (@karawoo, #3042).

* `coord_polar()` now correctly rescales the secondary axis (@linzi-sg, #3278)

* `coord_sf()`, `coord_map()`, and `coord_polar()` now squash `-Inf` and `Inf`
  into the min and max of the plot (@yutannihilation, #2972).

* `coord_sf()` graticule lines are now drawn in the same thickness as panel grid 
  lines in `coord_cartesian()`, and seting panel grid lines to `element_blank()` 
  now also works in `coord_sf()` 
  (@clauswilke, #2991, #2525).

* `economics` data has been regenerated. This leads to some changes in the
  values of all columns (especially in `psavert`), but more importantly, strips 
  the grouping attributes from `economics_long`.

* `element_line()` now fills closed arrows (@yutannihilation, #2924).

* Facet strips on the left side of plots now have clipping turned on, preventing
  text from running out of the strip and borders from looking thicker than for
  other strips (@karawoo, #2772 and #3061).

* ggplot2 now works in Turkish locale (@yutannihilation, #3011).

* Clearer error messages for inappropriate aesthetics (@clairemcwhite, #3060).

* ggplot2 no longer attaches any external packages when using functions that 
  depend on packages that are suggested but not imported by ggplot2. The 
  affected functions include `geom_hex()`, `stat_binhex()`, 
  `stat_summary_hex()`, `geom_quantile()`, `stat_quantile()`, and `map_data()` 
  (@clauswilke, #3126).
  
* `geom_area()` and `geom_ribbon()` now sort the data along the x-axis in the 
  `setup_data()` method rather than as part of `draw_group()` (@thomasp85, 
  #3023)

* `geom_hline()`, `geom_vline()`, and `geom_abline()` now throw a warning if the 
  user supplies both an `xintercept`, `yintercept`, or `slope` value and a 
  mapping (@RichardJActon, #2950).

* `geom_rug()` now works with `coord_flip()` (@has2k1, #2987).

* `geom_violin()` no longer throws an error when quantile lines fall outside 
  the violin polygon (@thomasp85, #3254).

* `guide_legend()` and `guide_colorbar()` now use appropriate spacing between legend
  key glyphs and legend text even if the legend title is missing (@clauswilke, #2943).

* Default labels are now generated more consistently; e.g., symbols no longer
  get backticks, and long expressions are abbreviated with `...`
  (@yutannihilation, #2981).

* All-`Inf` layers are now ignored for picking the scale (@yutannihilation, 
  #3184).
  
* Diverging Brewer colour palette now use the correct mid-point colour 
  (@dariyasydykova, #3072).
  
* `scale_color_continuous()` now points to `scale_colour_continuous()` so that 
  it will handle `type = "viridis"` as the documentation states (@hlendway, 
  #3079).

* `scale_shape_identity()` now works correctly with `guide = "legend"` 
  (@malcolmbarrett, #3029)
  
* `scale_continuous` will now draw axis line even if the length of breaks is 0
  (@thomasp85, #3257)

* `stat_bin()` will now error when the number of bins exceeds 1e6 to avoid 
  accidentally freezing the user session (@thomasp85).
  
* `sec_axis()` now places ticks accurately when using nonlinear transformations (@dpseidel, #2978).

* `facet_wrap()` and `facet_grid()` now automatically remove NULL from facet
  specs, and accept empty specs (@yutannihilation, #3070, #2986).

* `stat_bin()` now handles data with only one unique value (@yutannihilation 
  #3047).

* `sec_axis()` now accepts functions as well as formulas (@yutannihilation, #3031).

*   New theme elements allowing different ticks lengths for each axis. For instance,
    this can be used to have inwards ticks on the x-axis (`axis.ticks.length.x`) and
    outwards ticks on the y-axis (`axis.ticks.length.y`) (@pank, #2935).

* The arguments of `Stat*$compute_layer()` and `Position*$compute_layer()` are
  now renamed to always match the ones of `Stat$compute_layer()` and
  `Position$compute_layer()` (@yutannihilation, #3202).

* `geom_*()` and `stat_*()` now accepts purrr-style lambda notation
  (@yutannihilation, #3138).

* `geom_tile()` and `geom_rect()` now draw rectangles without notches at the
  corners. The style of the corner can be controlled by `linejoin` parameters
  (@yutannihilation, #3050).

# ggplot2 3.1.0

## Breaking changes

This is a minor release and breaking changes have been kept to a minimum. End users of 
ggplot2 are unlikely to encounter any issues. However, there are a few items that developers 
of ggplot2 extensions should be aware of. For additional details, see also the discussion 
accompanying issue #2890.

*   In non-user-facing internal code (specifically in the `aes()` function and in
    the `aesthetics` argument of scale functions), ggplot2 now always uses the British
    spelling for aesthetics containing the word "colour". When users specify a "color"
    aesthetic it is automatically renamed to "colour". This renaming is also applied
    to non-standard aesthetics that contain the word "color". For example, "point_color"
    is renamed to "point_colour". This convention makes it easier to support both
    British and American spelling for novel, non-standard aesthetics, but it may require
    some adjustment for packages that have previously introduced non-standard color
    aesthetics using American spelling. A new function `standardise_aes_names()` is
    provided in case extension writers need to perform this renaming in their own code
    (@clauswilke, #2649).

*   Functions that generate other functions (closures) now force the arguments that are
    used from the generated functions, to avoid hard-to-catch errors. This may affect
    some users of manual scales (such as `scale_colour_manual()`, `scale_fill_manual()`,
    etc.) who depend on incorrect behavior (@krlmlr, #2807).
    
*   `Coord` objects now have a function `backtransform_range()` that returns the
    panel range in data coordinates. This change may affect developers of custom coords,
    who now should implement this function. It may also affect developers of custom
    geoms that use the `range()` function. In some applications, `backtransform_range()`
    may be more appropriate (@clauswilke, #2821).


## New features

*   `coord_sf()` has much improved customization of axis tick labels. Labels can now
    be set manually, and there are two new parameters, `label_graticule` and
    `label_axes`, that can be used to specify which graticules to label on which side
    of the plot (@clauswilke, #2846, #2857, #2881).
    
*   Two new geoms `geom_sf_label()` and `geom_sf_text()` can draw labels and text
    on sf objects. Under the hood, a new `stat_sf_coordinates()` calculates the
    x and y coordinates from the coordinates of the sf geometries. You can customize
    the calculation method via `fun.geometry` argument (@yutannihilation, #2761).
    

## Minor improvements and fixes

*   `benchplot()` now uses tidy evaluation (@dpseidel, #2699).

*   The error message in `compute_aesthetics()` now only provides the names of
    aesthetics with mismatched lengths, rather than all aesthetics (@karawoo,
    #2853).

*   For faceted plots, data is no longer internally reordered. This makes it
    safer to feed data columns into `aes()` or into parameters of geoms or
    stats. However, doing so remains discouraged (@clauswilke, #2694).

*   `coord_sf()` now also understands the `clip` argument, just like the other
    coords (@clauswilke, #2938).

*   `fortify()` now displays a more informative error message for
    `grouped_df()` objects when dplyr is not installed (@jimhester, #2822).

*   All `geom_*()` now display an informative error message when required 
    aesthetics are missing (@dpseidel, #2637 and #2706).

*   `geom_boxplot()` now understands the `width` parameter even when used with
    a non-standard stat, such as `stat_identity()` (@clauswilke, #2893).
    
*  `geom_hex()` now understands the `size` and `linetype` aesthetics
   (@mikmart, #2488).
    
*   `geom_hline()`, `geom_vline()`, and `geom_abline()` now work properly
    with `coord_trans()` (@clauswilke, #2149, #2812).
    
*   `geom_text(..., parse = TRUE)` now correctly renders the expected number of
    items instead of silently dropping items that are empty expressions, e.g.
    the empty string "". If an expression spans multiple lines, we take just
    the first line and drop the rest. This same issue is also fixed for
    `geom_label()` and the axis labels for `geom_sf()` (@slowkow, #2867).

*   `geom_sf()` now respects `lineend`, `linejoin`, and `linemitre` parameters 
    for lines and polygons (@alistaire47, #2826).
    
*   `ggsave()` now exits without creating a new graphics device if previously
    none was open (@clauswilke, #2363).

*   `labs()` now has named arguments `title`, `subtitle`, `caption`, and `tag`.
    Also, `labs()` now accepts tidyeval (@yutannihilation, #2669).

*   `position_nudge()` is now more robust and nudges only in the direction
    requested. This enables, for example, the horizontal nudging of boxplots
    (@clauswilke, #2733).

*   `sec_axis()` and `dup_axis()` now return appropriate breaks for the secondary
    axis when applied to log transformed scales (@dpseidel, #2729).

*   `sec_axis()` now works as expected when used in combination with tidy eval
    (@dpseidel, #2788).

*   `scale_*_date()`, `scale_*_time()` and `scale_*_datetime()` can now display 
    a secondary axis that is a __one-to-one__ transformation of the primary axis,
    implemented using the `sec.axis` argument to the scale constructor 
    (@dpseidel, #2244).
    
*   `stat_contour()`, `stat_density2d()`, `stat_bin2d()`,  `stat_binhex()`
    now calculate normalized statistics including `nlevel`, `ndensity`, and
    `ncount`. Also, `stat_density()` now includes the calculated statistic 
    `nlevel`, an alias for `scaled`, to better match the syntax of `stat_bin()`
    (@bjreisman, #2679).

# ggplot2 3.0.0

## Breaking changes

*   ggplot2 now supports/uses tidy evaluation (as described below). This is a 
    major change and breaks a number of packages; we made this breaking change 
    because it is important to make ggplot2 more programmable, and to be more 
    consistent with the rest of the tidyverse. The best general (and detailed)
    introduction to tidy evaluation can be found in the meta programming
    chapters in [Advanced R](https://adv-r.hadley.nz).
    
    The primary developer facing change is that `aes()` now contains 
    quosures (expression + environment pairs) rather than symbols, and you'll 
    need to take a different approach to extracting the information you need. 
    A common symptom of this change are errors "undefined columns selected" or 
    "invalid 'type' (list) of argument" (#2610). As in the previous version,
    constants (like `aes(x = 1)` or `aes(colour = "smoothed")`) are stored
    as is.
    
    In this version of ggplot2, if you need to describe a mapping in a string, 
    use `quo_name()` (to generate single-line strings; longer expressions may 
    be abbreviated) or `quo_text()` (to generate non-abbreviated strings that
    may span multiple lines). If you do need to extract the value of a variable
    instead use `rlang::eval_tidy()`. You may want to condition on 
    `(packageVersion("ggplot2") <= "2.2.1")` so that your code can work with
    both released and development versions of ggplot2.
    
    We recognise that this is a big change and if you're not already familiar
    with rlang, there's a lot to learn. If you are stuck, or need any help,
    please reach out on <https://community.rstudio.com>.

*   Error: Column `y` must be a 1d atomic vector or a list

    Internally, ggplot2 now uses `as.data.frame(tibble::as_tibble(x))` to
    convert a list into a data frame. This improves ggplot2's support for
    list-columns (needed for sf support), at a small cost: you can no longer
    use matrix-columns. Note that unlike tibble we still allow column vectors
    such as returned by `base::scale()` because of their widespread use.

*   Error: More than one expression parsed
  
    Previously `aes_string(x = c("a", "b", "c"))` silently returned 
    `aes(x = a)`. Now this is a clear error.

*   Error: `data` must be uniquely named but has duplicate columns
  
    If layer data contains columns with identical names an error will be 
    thrown. In earlier versions the first occuring column was chosen silently,
    potentially masking that the wrong data was chosen.

*   Error: Aesthetics must be either length 1 or the same as the data
    
    Layers are stricter about the columns they will combine into a single
    data frame. Each aesthetic now must be either the same length as the data
    frame or a single value. This makes silent recycling errors much less likely.

*   Error: `coord_*` doesn't support free scales 
   
    Free scales only work with selected coordinate systems; previously you'd
    get an incorrect plot.

*   Error in f(...) : unused argument (range = c(0, 1))

    This is because the `oob` argument to scale has been set to a function
    that only takes a single argument; it needs to take two arguments
    (`x`, and `range`). 

*   Error: unused argument (output)
  
    The function `guide_train()` now has an optional parameter `aesthetic`
    that allows you to override the `aesthetic` setting in the scale.
    To make your code work with the both released and development versions of 
    ggplot2 appropriate, add `aesthetic = NULL` to the `guide_train()` method
    signature.
    
    ```R
    # old
    guide_train.legend <- function(guide, scale) {...}
    
    # new 
    guide_train.legend <- function(guide, scale, aesthetic = NULL) {...}
    ```
    
    Then, inside the function, replace `scale$aesthetics[1]`,
    `aesthetic %||% scale$aesthetics[1]`. (The %||% operator is defined in the 
    rlang package).
    
    ```R
    # old
    setNames(list(scale$map(breaks)), scale$aesthetics[1])

    # new
    setNames(list(scale$map(breaks)), aesthetic %||% scale$aesthetics[1])
    ```

*   The long-deprecated `subset` argument to `layer()` has been removed.

## Tidy evaluation

* `aes()` now supports quasiquotation so that you can use `!!`, `!!!`,
  and `:=`. This replaces `aes_()` and `aes_string()` which are now
  soft-deprecated (but will remain around for a long time).

* `facet_wrap()` and `facet_grid()` now support `vars()` inputs. Like
  `dplyr::vars()`, this helper quotes its inputs and supports
  quasiquotation. For instance, you can now supply faceting variables
  like this: `facet_wrap(vars(am, cyl))` instead of 
  `facet_wrap(~am + cyl)`. Note that the formula interface is not going 
  away and will not be deprecated. `vars()` is simply meant to make it 
  easier to create functions around `facet_wrap()` and `facet_grid()`.

  The first two arguments of `facet_grid()` become `rows` and `cols`
  and now support `vars()` inputs. Note however that we took special
  care to ensure complete backward compatibility. With this change
  `facet_grid(vars(cyl), vars(am, vs))` is equivalent to
  `facet_grid(cyl ~ am + vs)`, and `facet_grid(cols = vars(am, vs))` is
  equivalent to `facet_grid(. ~ am + vs)`.

  One nice aspect of the new interface is that you can now easily
  supply names: `facet_grid(vars(Cylinder = cyl), labeller =
  label_both)` will give nice label titles to the facets. Of course,
  those names can be unquoted with the usual tidy eval syntax.

### sf

* ggplot2 now has full support for sf with `geom_sf()` and `coord_sf()`:

  ```r
  nc <- sf::st_read(system.file("shape/nc.shp", package = "sf"), quiet = TRUE)
  ggplot(nc) +
    geom_sf(aes(fill = AREA))
  ```
  It supports all simple features, automatically aligns CRS across layers, sets
  up the correct aspect ratio, and draws a graticule.

## New features

* ggplot2 now works on R 3.1 onwards, and uses the 
  [vdiffr](https://github.com/r-lib/vdiffr) package for visual testing.

* In most cases, accidentally using `%>%` instead of `+` will generate an 
  informative error (#2400).

* New syntax for calculated aesthetics. Instead of using `aes(y = ..count..)` 
  you can (and should!) use `aes(y = stat(count))`. `stat()` is a real function 
  with documentation which hopefully will make this part of ggplot2 less 
  confusing (#2059).
  
  `stat()` is particularly nice for more complex calculations because you 
  only need to specify it once: `aes(y = stat(count / max(count)))`,
  rather than `aes(y = ..count.. / max(..count..))`
  
* New `tag` label for adding identification tags to plots, typically used for 
  labelling a subplot with a letter. Add a tag with `labs(tag = "A")`, style it 
  with the `plot.tag` theme element, and control position with the
  `plot.tag.position` theme setting (@thomasp85).

### Layers: geoms, stats, and position adjustments

* `geom_segment()` and `geom_curve()` have a new `arrow.fill` parameter which 
  allows you to specify a separate fill colour for closed arrowheads 
  (@hrbrmstr and @clauswilke, #2375).

* `geom_point()` and friends can now take shapes as strings instead of integers,
  e.g. `geom_point(shape = "diamond")` (@daniel-barnett, #2075).

* `position_dodge()` gains a `preserve` argument that allows you to control
  whether the `total` width at each `x` value is preserved (the current 
  default), or ensure that the width of a `single` element is preserved
  (what many people want) (#1935).

* New `position_dodge2()` provides enhanced dodging for boxplots. Compared to
  `position_dodge()`, `position_dodge2()` compares `xmin` and `xmax` values  
  to determine which elements overlap, and spreads overlapping elements evenly
  within the region of overlap. `position_dodge2()` is now the default position
  adjustment for `geom_boxplot()`, because it handles `varwidth = TRUE`, and 
  will be considered for other geoms in the future.
  
  The `padding` parameter adds a small amount of padding between elements 
  (@karawoo, #2143) and a `reverse` parameter allows you to reverse the order 
  of placement (@karawoo, #2171).
  
* New `stat_qq_line()` makes it easy to add a simple line to a Q-Q plot, which 
  makes it easier to judge the fit of the theoretical distribution 
  (@nicksolomon).

### Scales and guides

* Improved support for mapping date/time variables to `alpha`, `size`, `colour`, 
  and `fill` aesthetics, including `date_breaks` and `date_labels` arguments 
  (@karawoo, #1526), and new `scale_alpha()` variants (@karawoo, #1526).

* Improved support for ordered factors. Ordered factors throw a warning when 
  mapped to shape (unordered factors do not), and do not throw warnings when 
  mapped to size or alpha (unordered factors do). Viridis is used as the 
  default colour and fill scale for ordered factors (@karawoo, #1526).

* The `expand` argument of `scale_*_continuous()` and `scale_*_discrete()`
  now accepts separate expansion values for the lower and upper range
  limits. The expansion limits can be specified using the convenience
  function `expand_scale()`.
  
  Separate expansion limits may be useful for bar charts, e.g. if one
  wants the bottom of the bars to be flush with the x axis but still 
  leave some (automatically calculated amount of) space above them:
  
    ```r
    ggplot(mtcars) +
        geom_bar(aes(x = factor(cyl))) +
        scale_y_continuous(expand = expand_scale(mult = c(0, .1)))
    ```
  
  It can also be useful for line charts, e.g. for counts over time,
  where one wants to have a ’hard’ lower limit of y = 0 but leave the
  upper limit unspecified (and perhaps differing between panels), with
  some extra space above the highest point on the line (with symmetrical 
  limits, the extra space above the highest point could in some cases 
  cause the lower limit to be negative).
  
  The old syntax for the `expand` argument will, of course, continue
  to work (@huftis, #1669).

* `scale_colour_continuous()` and `scale_colour_gradient()` are now controlled 
  by global options `ggplot2.continuous.colour` and `ggplot2.continuous.fill`. 
  These can be set to `"gradient"` (the default) or `"viridis"` (@karawoo).

* New `scale_colour_viridis_c()`/`scale_fill_viridis_c()` (continuous) and
  `scale_colour_viridis_d()`/`scale_fill_viridis_d()` (discrete) make it
  easy to use Viridis colour scales (@karawoo, #1526).

* Guides for `geom_text()` now accept custom labels with 
  `guide_legend(override.aes = list(label = "foo"))` (@brianwdavis, #2458).

### Margins

* Strips gain margins on all sides by default. This means that to fully justify
  text to the edge of a strip, you will need to also set the margins to 0
  (@karawoo).

* Rotated strip labels now correctly understand `hjust` and `vjust` parameters
  at all angles (@karawoo).

* Strip labels now understand justification relative to the direction of the
  text, meaning that in y facets, the strip text can be placed at either end of
  the strip using `hjust` (@karawoo).

* Legend titles and labels get a little extra space around them, which 
  prevents legend titles from overlapping the legend at large font sizes 
  (@karawoo, #1881).

## Extension points

* New `autolayer()` S3 generic (@mitchelloharawild, #1974). This is similar
  to `autoplot()` but produces layers rather than complete plots.

* Custom objects can now be added using `+` if a `ggplot_add` method has been
  defined for the class of the object (@thomasp85).

* Theme elements can now be subclassed. Add a `merge_element` method to control
  how properties are inherited from the parent element. Add an `element_grob` 
  method to define how elements are rendered into grobs (@thomasp85, #1981).

* Coords have gained new extension mechanisms.
  
    If you have an existing coord extension, you will need to revise the
    specification of the `train()` method. It is now called 
    `setup_panel_params()` (better reflecting what it actually does) and now 
    has arguments `scale_x`, and `scale_y` (the x and y scales respectively) 
    and `param`, a list of plot specific parameters generated by 
    `setup_params()`.

    What was formerly called `scale_details` (in coords), `panel_ranges` 
    (in layout) and `panel_scales` (in geoms) are now consistently called
    `panel_params` (#1311). These are parameters of the coord that vary from
    panel to panel.

* `ggplot_build()` and `ggplot_gtable()` are now generics, so ggplot-subclasses 
  can define additional behavior during the build stage.

* `guide_train()`, `guide_merge()`, `guide_geom()`, and `guide_gengrob()`
  are now exported as they are needed if you want to design your own guide.
  They are not currently documented; use at your own risk (#2528).

* `scale_type()` generic is now exported and documented. Use this if you 
  want to extend ggplot2 to work with a new type of vector.

## Minor bug fixes and improvements

### Faceting

* `facet_grid()` gives a more informative error message if you try to use
  a variable in both rows and cols (#1928).

* `facet_grid()` and `facet_wrap()` both give better error messages if you
  attempt to use an unsupported coord with free scales (#2049).

* `label_parsed()` works once again (#2279).

* You can now style the background of horizontal and vertical strips
  independently with `strip.background.x` and `strip.background.y` 
  theme settings (#2249).

### Scales

* `discrete_scale()` documentation now inherits shared definitions from 
  `continuous_scale()` (@alistaire47, #2052).

* `guide_colorbar()` shows all colours of the scale (@has2k1, #2343).

* `scale_identity()` once again produces legends by default (#2112).

* Tick marks for secondary axes with strong transformations are more 
  accurately placed (@thomasp85, #1992).

* Missing line types now reliably generate missing lines (with standard 
  warning) (#2206).

* Legends now ignore set aesthetics that are not length one (#1932).

* All colour and fill scales now have an `aesthetics` argument that can
  be used to set the aesthetic(s) the scale works with. This makes it
  possible to apply a colour scale to both colour and fill aesthetics
  at the same time, via `aesthetics = c("colour", "fill")` (@clauswilke).
  
* Three new generic scales work with any aesthetic or set of aesthetics: 
  `scale_continuous_identity()`, `scale_discrete_identity()`, and
  `scale_discrete_manual()` (@clauswilke).

* `scale_*_gradient2()` now consistently omits points outside limits by 
  rescaling after the limits are enforced (@foo-bar-baz-qux, #2230).

### Layers

* `geom_label()` now correctly produces unbordered labels when `label.size` 
  is 0, even when saving to PDF (@bfgray3, #2407).

* `layer()` gives considerably better error messages for incorrectly specified
  `geom`, `stat`, or `position` (#2401).

* In all layers that use it, `linemitre` now defaults to 10 (instead of 1)
  to better match base R.

* `geom_boxplot()` now supplies a default value if no `x` aesthetic is present
  (@foo-bar-baz-qux, #2110).

* `geom_density()` drops groups with fewer than two data points and throws a
  warning. For groups with two data points, density values are now calculated 
  with `stats::density` (@karawoo, #2127).

* `geom_segment()` now also takes a `linejoin` parameter. This allows more 
  control over the appearance of the segments, which is especially useful for 
  plotting thick arrows (@Ax3man, #774).

* `geom_smooth()` now reports the formula used when `method = "auto"` 
  (@davharris #1951). `geom_smooth()` now orders by the `x` aesthetic, making it 
  easier to pass pre-computed values without manual ordering (@izahn, #2028). It 
  also now knows it has `ymin` and `ymax` aesthetics (#1939). The legend 
  correctly reflects the status of the `se` argument when used with stats 
  other than the default (@clauswilke, #1546).

* `geom_tile()` now once again interprets `width` and `height` correctly 
  (@malcolmbarrett, #2510).

* `position_jitter()` and `position_jitterdodge()` gain a `seed` argument that
  allows the specification of a random seed for reproducible jittering 
  (@krlmlr, #1996 and @slowkow, #2445).

* `stat_density()` has better behaviour if all groups are dropped because they
  are too small (#2282).

* `stat_summary_bin()` now understands the `breaks` parameter (@karawoo, #2214).

* `stat_bin()` now accepts functions for `binwidth`. This allows better binning 
  when faceting along variables with different ranges (@botanize).

* `stat_bin()` and `geom_histogram()` now sum correctly when using the `weight` 
  aesthetic (@jiho, #1921).

* `stat_bin()` again uses correct scaling for the computed variable `ndensity` 
  (@timgoodman, #2324).

* `stat_bin()` and `stat_bin_2d()` now properly handle the `breaks` parameter 
  when the scales are transformed (@has2k1, #2366).

* `update_geom_defaults()` and `update_stat_defaults()` allow American 
  spelling of aesthetic parameters (@foo-bar-baz-qux, #2299).

* The `show.legend` parameter now accepts a named logical vector to hide/show
  only some aesthetics in the legend (@tutuchan, #1798).

* Layers now silently ignore unknown aesthetics with value `NULL` (#1909).

### Coords

* Clipping to the plot panel is now configurable, through a `clip` argument
  to coordinate systems, e.g. `coord_cartesian(clip = "off")` 
  (@clauswilke, #2536).

* Like scales, coordinate systems now give you a message when you're 
  replacing an existing coordinate system (#2264).

* `coord_polar()` now draws secondary axis ticks and labels 
  (@dylan-stark, #2072), and can draw the radius axis on the right 
  (@thomasp85, #2005).

* `coord_trans()` now generates a warning when a transformation generates 
  non-finite values (@foo-bar-baz-qux, #2147).

### Themes

* Complete themes now always override all elements of the default theme
  (@has2k1, #2058, #2079).

* Themes now set default grid colour in `panel.grid` rather than individually
  in `panel.grid.major` and `panel.grid.minor` individually. This makes it 
  slightly easier to customise the theme (#2352).

* Fixed bug when setting strips to `element_blank()` (@thomasp85). 

* Axes positioned on the top and to the right can now customize their ticks and
  lines separately (@thomasp85, #1899).

* Built-in themes gain parameters `base_line_size` and `base_rect_size` which 
  control the default sizes of line and rectangle elements (@karawoo, #2176).

* Default themes use `rel()` to set line widths (@baptiste).

* Themes were tweaked for visual consistency and more graceful behavior when 
  changing the base font size. All absolute heights or widths were replaced 
  with heights or widths that are proportional to the base font size. One 
  relative font size was eliminated (@clauswilke).
  
* The height of descenders is now calculated solely on font metrics and doesn't
  change with the specific letters in the string. This fixes minor alignment 
  issues with plot titles, subtitles, and legend titles (#2288, @clauswilke).

### Guides

* `guide_colorbar()` is more configurable: tick marks and color bar frame
  can now by styled with arguments `ticks.colour`, `ticks.linewidth`, 
  `frame.colour`, `frame.linewidth`, and `frame.linetype`
  (@clauswilke).
  
* `guide_colorbar()` now uses `legend.spacing.x` and `legend.spacing.y` 
  correctly, and it can handle multi-line titles. Minor tweaks were made to 
  `guide_legend()` to make sure the two legend functions behave as similarly as
  possible (@clauswilke, #2397 and #2398).
  
* The theme elements `legend.title` and `legend.text` now respect the settings 
  of `margin`, `hjust`, and `vjust` (@clauswilke, #2465, #1502).

* Non-angle parameters of `label.theme` or `title.theme` can now be set in 
  `guide_legend()` and `guide_colorbar()` (@clauswilke, #2544).

### Other

* `fortify()` gains a method for tbls (@karawoo, #2218).

* `ggplot` gains a method for `grouped_df`s that adds a `.group` variable,
  which computes a unique value for each group. Use it with 
  `aes(group = .group)` (#2351).

* `ggproto()` produces objects with class `c("ggproto", "gg")`, allowing for
  a more informative error message when adding layers, scales, or other ggproto 
  objects (@jrnold, #2056).

* `ggsave()`'s DPI argument now supports 3 string options: "retina" (320
  DPI), "print" (300 DPI), and "screen" (72 DPI) (@foo-bar-baz-qux, #2156).
  `ggsave()` now uses full argument names to avoid partial match warnings 
  (#2355), and correctly restores the previous graphics device when several
  graphics devices are open (#2363).

* `print.ggplot()` now returns the original ggplot object, instead of the 
  output from `ggplot_build()`. Also, the object returned from 
  `ggplot_build()` now has the class `"ggplot_built"` (#2034).

* `map_data()` now works even when purrr is loaded (tidyverse#66).

* New functions `summarise_layout()`, `summarise_coord()`, and 
  `summarise_layers()` summarise the layout, coordinate systems, and layers 
  of a built ggplot object (#2034, @wch). This provides a tested API that 
  (e.g.) shiny can depend on.

* Updated startup messages reflect new resources (#2410, @mine-cetinkaya-rundel).

# ggplot2 2.2.1

* Fix usage of `structure(NULL)` for R-devel compatibility (#1968).

# ggplot2 2.2.0

## Major new features

### Subtitle and caption

Thanks to @hrbrmstr plots now have subtitles and captions, which can be set with 
the `subtitle`  and `caption` arguments to `ggtitle()` and `labs()`. You can 
control their appearance with the theme settings `plot.caption` and 
`plot.subtitle`. The main plot title is now left-aligned to better work better 
with a subtitle. The caption is right-aligned (@hrbrmstr).

### Stacking

`position_stack()` and `position_fill()` now sort the stacking order to match 
grouping order. This allows you to control the order through grouping, and 
ensures that the default legend matches the plot (#1552, #1593). If you want the 
opposite order (useful if you have horizontal bars and horizontal legend), you 
can request reverse stacking by using `position = position_stack(reverse = TRUE)` 
(#1837).
  
`position_stack()` and `position_fill()` now accepts negative values which will 
create stacks extending below the x-axis (#1691).

`position_stack()` and `position_fill()` gain a `vjust` argument which makes it 
easy to (e.g.) display labels in the middle of stacked bars (#1821).

### Layers

`geom_col()` was added to complement `geom_bar()` (@hrbrmstr). It uses 
`stat="identity"` by default, making the `y` aesthetic mandatory. It does not 
support any other `stat_()` and does not provide fallback support for the 
`binwidth` parameter. Examples and references in other functions were updated to
demonstrate `geom_col()` usage. 

When creating a layer, ggplot2 will warn if you use an unknown aesthetic or an 
unknown parameter. Compared to the previous version, this is stricter for 
aesthetics (previously there was no message), and less strict for parameters 
(previously this threw an error) (#1585).

### Facetting

The facet system, as well as the internal panel class, has been rewritten in 
ggproto. Facets are now extendable in the same manner as geoms and stats, as 
described in `vignette("extending-ggplot2")`.

We have also added the following new fatures.
  
* `facet_grid()` and `facet_wrap()` now allow expressions in their faceting 
  formulas (@DanRuderman, #1596).

* When `facet_wrap()` results in an uneven number of panels, axes will now be
  drawn underneath the hanging panels (fixes #1607)

* Strips can now be freely positioned in `facet_wrap()` using the 
  `strip.position` argument (deprecates `switch`).

* The relative order of panel, strip, and axis can now be controlled with 
  the theme setting `strip.placement` that takes either `inside` (strip between 
  panel and axis) or `outside` (strip after axis).

* The theme option `panel.margin` has been deprecated in favour of 
  `panel.spacing` to more clearly communicate intent.

### Extensions

Unfortunately there was a major oversight in the construction of ggproto which 
lead to extensions capturing the super object at package build time, instead of 
at package run time (#1826). This problem has been fixed, but requires 
re-installation of all extension packages.

## Scales

* The position of x and y axes can now be changed using the `position` argument
  in `scale_x_*`and `scale_y_*` which can take `top` and `bottom`, and `left`
  and `right` respectively. The themes of top and right axes can be modified 
  using the `.top` and `.right` modifiers to `axis.text.*` and `axis.title.*`.

### Continuous scales

* `scale_x_continuous()` and `scale_y_continuous()` can now display a secondary 
  axis that is a __one-to-one__ transformation of the primary axis (e.g. degrees 
  Celcius to degrees Fahrenheit). The secondary axis will be positioned opposite 
  to the primary axis and can be controlled with the `sec.axis` argument to 
  the scale constructor.

* Scales worry less about having breaks. If no breaks can be computed, the
  plot will work instead of throwing an uninformative error (#791). This 
  is particularly helpful when you have facets with free scales, and not
  all panels contain data.

* Scales now warn when transformation introduces infinite values (#1696).

### Date time

* `scale_*_datetime()` now supports time zones. It will use the timezone 
  attached to the varaible by default, but can be overridden with the 
  `timezone` argument.

* New `scale_x_time()` and `scale_y_time()` generate reasonable default
  breaks and labels for hms vectors (#1752).

### Discrete scales

The treatment of missing values by discrete scales has been thoroughly 
overhauled (#1584). The underlying principle is that we can naturally represent 
missing values on discrete variables (by treating just like another level), so 
by default we should. 

This principle applies to:

* character vectors
* factors with implicit NA
* factors with explicit NA

And to all scales (both position and non-position.)

Compared to the previous version of ggplot2, there are three main changes:

1.  `scale_x_discrete()` and `scale_y_discrete()` always show discrete NA,
    regardless of their source

1.  If present, `NA`s are shown in discete legends.

1.  All discrete scales gain a `na.translate` argument that allows you to 
    control whether `NA`s are translated to something that can be visualised,
    or should be left as missing. Note that if you don't translate (i.e. 
    `na.translate = FALSE)` the missing values will passed on to the layer, 
    which will warning that it's dropping missing values. To suppress the
    warnings, you'll also need to add `na.rm = TRUE` to the layer call. 

There were also a number of other smaller changes

* Correctly use scale expansion factors.
* Don't preserve space for dropped levels (#1638).
* Only issue one warning when when asking for too many levels (#1674).
* Unicode labels work better on Windows (#1827).
* Warn when used with only continuous data (#1589)

## Themes

* The `theme()` constructor now has named arguments rather than ellipses. This 
  should make autocomplete substantially more useful. The documentation
  (including examples) has been considerably improved.
  
* Built-in themes are more visually homogeneous, and match `theme_grey` better.
  (@jiho, #1679)
  
* When computing the height of titles, ggplot2 now includes the height of the
  descenders (i.e. the bits of `g` and `y` that hang beneath the baseline). This 
  improves the margins around titles, particularly the y axis label (#1712).
  I have also very slightly increased the inner margins of axis titles, and 
  removed the outer margins. 

* Theme element inheritance is now easier to work with as modification now
  overrides default `element_blank` elements (#1555, #1557, #1565, #1567)
  
* Horizontal legends (i.e. legends on the top or bottom) are horizontally
  aligned by default (#1842). Use `legend.box = "vertical"` to switch back
  to the previous behaviour.
  
* `element_line()` now takes an `arrow` argument to specify arrows at the end of
  lines (#1740)

There were a number of tweaks to the theme elements that control legends:
  
* `legend.justification` now controls appearance will plotting the legend
  outside of the plot area. For example, you can use 
  `theme(legend.justification = "top")` to make the legend align with the 
  top of the plot.

* `panel.margin` and `legend.margin` have been renamed to `panel.spacing` and 
  `legend.spacing` respectively, to better communicate intent (they only
  affect spacing between legends and panels, not the margins around them)

* `legend.margin` now controls margin around individual legends.

* New `legend.box.background`, `legend.box.spacing`, and `legend.box.margin`
  control the background, spacing, and margin of the legend box (the region
  that contains all legends).

## Bug fixes and minor improvements

* ggplot2 now imports tibble. This ensures that all built-in datasets print 
  compactly even if you haven't explicitly loaded tibble or dplyr (#1677).

* Class of aesthetic mapping is preserved when adding `aes()` objects (#1624).

* `+.gg` now works for lists that include data frames.

* `annotation_x()` now works in the absense of global data (#1655)

* `geom_*(show.legend = FALSE)` now works for `guide_colorbar`.

* `geom_boxplot()` gains new `outlier.alpha` (@jonathan-g) and 
  `outlier.fill` (@schloerke, #1787) parameters to control the alpha/fill of
   outlier points independently of the alpha of the boxes. 

* `position_jitter()` (and hence `geom_jitter()`) now correctly computes 
  the jitter width/jitter when supplied by the user (#1775, @has2k1).

* `geom_contour()` more clearly describes what inputs it needs (#1577).

* `geom_curve()` respects the `lineend` paramater (#1852).

* `geom_histogram()` and `stat_bin()` understand the `breaks` parameter once 
  more. (#1665). The floating point adjustment for histogram bins is now 
  actually used - it was previously inadvertently ignored (#1651).

* `geom_violin()` no longer transforms quantile lines with the alpha aesthetic
  (@mnbram, #1714). It no longer errors when quantiles are requested but data
  have zero range (#1687). When `trim = FALSE` it once again has a nice 
  range that allows the density to reach zero (by extending the range 3 
  bandwidths to either side of the data) (#1700).

* `geom_dotplot()` works better when faceting and binning on the y-axis. 
  (#1618, @has2k1).
  
* `geom_hexbin()` once again supports `..density..` (@mikebirdgeneau, #1688).

* `geom_step()` gives useful warning if only one data point in layer (#1645).

* `layer()` gains new `check.aes` and `check.param` arguments. These allow
  geom/stat authors to optional suppress checks for known aesthetics/parameters.
  Currently this is used only in `geom_blank()` which powers `expand_limits()` 
  (#1795).

* All `stat_*()` display a better error message when required aesthetics are
  missing.
  
* `stat_bin()` and `stat_summary_hex()` now accept length 1 `binwidth` (#1610)

* `stat_density()` gains new argument `n`, which is passed to underlying function
  `stats::density` ("number of equally spaced points at which the
  density is to be estimated"). (@hbuschme)

* `stat_binhex()` now again returns `count` rather than `value` (#1747)

* `stat_ecdf()` respects `pad` argument (#1646).

* `stat_smooth()` once again informs you about the method it has chosen.
  It also correctly calculates the size of the largest group within facets.

* `x` and `y` scales are now symmetric regarding the list of
  aesthetics they accept: `xmin_final`, `xmax_final`, `xlower`,
  `xmiddle` and `xupper` are now valid `x` aesthetics.

* `Scale` extensions can now override the `make_title` and `make_sec_title` 
  methods to let the scale modify the axis/legend titles.

* The random stream is now reset after calling `.onAttach()` (#2409).

# ggplot2 2.1.0

## New features

* When mapping an aesthetic to a constant (e.g. 
  `geom_smooth(aes(colour = "loess")))`), the default guide title is the name 
  of the aesthetic (i.e. "colour"), not the value (i.e. "loess") (#1431).

* `layer()` now accepts a function as the data argument. The function will be
  applied to the data passed to the `ggplot()` function and must return a
  data.frame (#1527, @thomasp85). This is a more general version of the 
  deprecated `subset` argument.

* `theme_update()` now uses the `+` operator instead of `%+replace%`, so that
  unspecified values will no longer be `NULL`ed out. `theme_replace()`
  preserves the old behaviour if desired (@oneillkza, #1519). 

* `stat_bin()` has been overhauled to use the same algorithm as ggvis, which 
  has been considerably improved thanks to the advice of Randy Prium (@rpruim).
  This includes:
  
    * Better arguments and a better algorithm for determining the origin.
      You can now specify either `boundary` or the `center` of a bin.
      `origin` has been deprecated in favour of these arguments.
      
    * `drop` is deprecated in favour of `pad`, which adds extra 0-count bins
      at either end (needed for frequency polygons). `geom_histogram()` defaults 
      to `pad = FALSE` which considerably improves the default limits for 
      the histogram, especially when the bins are big (#1477).
      
    * The default algorithm does a (somewhat) better job at picking nice widths 
      and origins across a wider range of input data.
      
    * `bins = n` now gives a histogram with `n` bins, not `n + 1` (#1487).

## Bug fixes

* All `\donttest{}` examples run.

* All `geom_()` and `stat_()` functions now have consistent argument order:
  data + mapping, then geom/stat/position, then `...`, then specific arguments, 
  then arguments common to all layers (#1305). This may break code if you were
  previously relying on partial name matching, but in the long-term should make 
  ggplot2 easier to use. In particular, you can now set the `n` parameter
  in `geom_density2d()` without it partially matching `na.rm` (#1485).

* For geoms with both `colour` and `fill`, `alpha` once again only affects
  fill (Reverts #1371, #1523). This was causing problems for people.

* `facet_wrap()`/`facet_grid()` works with multiple empty panels of data 
  (#1445).

* `facet_wrap()` correctly swaps `nrow` and `ncol` when faceting vertically
  (#1417).

* `ggsave("x.svg")` now uses svglite to produce the svg (#1432).

* `geom_boxplot()` now understands `outlier.color` (#1455).

* `geom_path()` knows that "solid" (not just 1) represents a solid line (#1534).

* `geom_ribbon()` preserves missing values so they correctly generate a 
  gap in the ribbon (#1549).

* `geom_tile()` once again accepts `width` and `height` parameters (#1513). 
  It uses `draw_key_polygon()` for better a legend, including a coloured 
  outline (#1484).

* `layer()` now automatically adds a `na.rm` parameter if none is explicitly
  supplied.

* `position_jitterdodge()` now works on all possible dodge aesthetics, 
  e.g. `color`, `linetype` etc. instead of only based on `fill` (@bleutner)

* `position = "nudge"` now works (although it doesn't do anything useful)
  (#1428).

* The default scale for columns of class "AsIs" is now "identity" (#1518).

* `scale_*_discrete()` has better defaults when used with purely continuous
  data (#1542).

* `scale_size()` warns when used with categorical data.

* `scale_size()`, `scale_colour()`, and `scale_fill()` gain date and date-time
  variants (#1526).

* `stat_bin_hex()` and `stat_bin_summary()` now use the same underlying 
  algorithm so results are consistent (#1383). `stat_bin_hex()` now accepts
  a `weight` aesthetic. To be consistent with related stats, the output variable 
  from `stat_bin_hex()` is now value instead of count.

* `stat_density()` gains a `bw` parameter which makes it easy to get consistent 
   smoothing between facets (@jiho)

* `stat-density-2d()` no longer ignores the `h` parameter, and now accepts 
  `bins` and `binwidth` parameters to control the number of contours 
  (#1448, @has2k1).

* `stat_ecdf()` does a better job of adding padding to -Inf/Inf, and gains
  an argument `pad` to suppress the padding if not needed (#1467).

* `stat_function()` gains an `xlim` parameter (#1528). It once again works 
  with discrete x values (#1509).

* `stat_summary()` preserves sorted x order which avoids artefacts when
  display results with `geom_smooth()` (#1520).

* All elements should now inherit correctly for all themes except `theme_void()`.
  (@Katiedaisey, #1555) 

* `theme_void()` was completely void of text but facets and legends still
  need labels. They are now visible (@jiho). 

* You can once again set legend key and height width to unit arithmetic
  objects (like `2 * unit(1, "cm")`) (#1437).

* Eliminate spurious warning if you have a layer with no data and no aesthetics
  (#1451).

* Removed a superfluous comma in `theme-defaults.r` code (@jschoeley)

* Fixed a compatibility issue with `ggproto` and R versions prior to 3.1.2.
  (#1444)

* Fixed issue where `coord_map()` fails when given an explicit `parameters`
  argument (@tdmcarthur, #1729)
  
* Fixed issue where `geom_errorbarh()` had a required `x` aesthetic (#1933)  

# ggplot2 2.0.0

## Major changes

* ggplot no longer throws an error if your plot has no layers. Instead it 
  automatically adds `geom_blank()` (#1246).
  
* New `cut_width()` is a convenient replacement for the verbose
  `plyr::round_any()`, with the additional benefit of offering finer
  control.

* New `geom_count()` is a convenient alias to `stat_sum()`. Use it when you
  have overlapping points on a scatterplot. `stat_sum()` now defaults to 
  using counts instead of proportions.

* New `geom_curve()` adds curved lines, with a similar specification to 
  `geom_segment()` (@veraanadi, #1088).

* Date and datetime scales now have `date_breaks`, `date_minor_breaks` and
  `date_labels` arguments so that you never need to use the long
  `scales::date_breaks()` or `scales::date_format()`.
  
* `geom_bar()` now has it's own stat, distinct from `stat_bin()` which was
  also used by `geom_histogram()`. `geom_bar()` now uses `stat_count()` 
  which counts values at each distinct value of x (i.e. it does not bin
  the data first). This can be useful when you want to show exactly which 
  values are used in a continuous variable.

* `geom_point()` gains a `stroke` aesthetic which controls the border width of 
  shapes 21-25 (#1133, @SeySayux). `size` and `stroke` are additive so a point 
  with `size = 5` and `stroke = 5` will have a diameter of 10mm. (#1142)

* New `position_nudge()` allows you to slightly offset labels (or other 
  geoms) from their corresponding points (#1109).

* `scale_size()` now maps values to _area_, not radius. Use `scale_radius()`
  if you want the old behaviour (not recommended, except perhaps for lines).

* New `stat_summary_bin()` works like `stat_summary()` but on binned data. 
  It's a generalisation of `stat_bin()` that can compute any aggregate,
  not just counts (#1274). Both default to `mean_se()` if no aggregation
  functions are supplied (#1386).

* Layers are now much stricter about their arguments - you will get an error
  if you've supplied an argument that isn't an aesthetic or a parameter.
  This is likely to cause some short-term pain but in the long-term it will make
  it much easier to spot spelling mistakes and other errors (#1293).
  
    This change does break a handful of geoms/stats that used `...` to pass 
    additional arguments on to the underlying computation. Now 
    `geom_smooth()`/`stat_smooth()` and `geom_quantile()`/`stat_quantile()` 
    use `method.args` instead (#1245, #1289); and `stat_summary()` (#1242), 
    `stat_summary_hex()`, and `stat_summary2d()` use `fun.args`.

### Extensibility

There is now an official mechanism for defining Stats, Geoms, and Positions in 
other packages. See `vignette("extending-ggplot2")` for details.

* All Geoms, Stats and Positions are now exported, so you can inherit from them
  when making your own objects (#989).

* ggplot2 no longer uses proto or reference classes. Instead, we now use 
  ggproto, a new OO system designed specifically for ggplot2. Unlike proto
  and RC, ggproto supports clean cross-package inheritance. Creating a new OO
  system isn't usually the right way to solve a problem, but I'm pretty sure
  it was necessary here. Read more about it in the vignette.

* `aes_()` replaces `aes_q()`. It also supports formulas, so the most concise 
  SE version of `aes(carat, price)` is now `aes_(~carat, ~price)`. You may
  want to use this form in packages, as it will avoid spurious `R CMD check` 
  warnings about undefined global variables.

### Text

* `geom_text()` has been overhauled to make labelling your data a little
  easier. It:
  
    * `nudge_x` and `nudge_y` arguments let you offset labels from their
      corresponding points (#1120). 
      
    * `check_overlap = TRUE` provides a simple way to avoid overplotting 
      of labels: labels that would otherwise overlap are omitted (#1039).
      
    * `hjust` and `vjust` can now be character vectors: "left", "center", 
      "right", "bottom", "middle", "top". New options include "inward" and 
      "outward" which align text towards and away from the center of the plot 
      respectively.

* `geom_label()` works like `geom_text()` but draws a rounded rectangle 
  underneath each label (#1039). This is useful when you want to label plots
  that are dense with data.

### Deprecated features

* The little used `aes_auto()` has been deprecated. 

* `aes_q()` has been replaced with `aes_()` to be consistent with SE versions
  of NSE functions in other packages.

* The `order` aesthetic is officially deprecated. It never really worked, and 
  was poorly documented.

* The `stat` and `position` arguments to `qplot()` have been deprecated.
  `qplot()` is designed for quick plots - if you need to specify position
  or stat, use `ggplot()` instead.

* The theme setting `axis.ticks.margin` has been deprecated: now use the margin 
  property of `axis.text`.
  
* `stat_abline()`, `stat_hline()` and `stat_vline()` have been removed:
  these were never suitable for use other than with `geom_abline()` etc
  and were not documented.

* `show_guide` has been renamed to `show.legend`: this more accurately
  reflects what it does (controls appearance of layer in legend), and uses the 
  same convention as other ggplot2 arguments (i.e. a `.` between names).
  (Yes, I know that's inconsistent with function names with use `_`, but it's
  too late to change now.)

A number of geoms have been renamed to be internally consistent:

* `stat_binhex()` and `stat_bin2d()` have been renamed to `stat_bin_hex()` 
  and `stat_bin_2d()` (#1274). `stat_summary2d()` has been renamed to 
  `stat_summary_2d()`, `geom_density2d()`/`stat_density2d()` has been renamed 
  to `geom_density_2d()`/`stat_density_2d()`.

* `stat_spoke()` is now `geom_spoke()` since I realised it's a
  reparameterisation of `geom_segment()`.

* `stat_bindot()` has been removed because it's so tightly coupled to
  `geom_dotplot()`. If you happened to use `stat_bindot()`, just change to
  `geom_dotplot()` (#1194).

All defunct functions have been removed.

### Default appearance

* The default `theme_grey()` background colour has been changed from "grey90" 
  to "grey92": this makes the background a little less visually prominent.

* Labels and titles have been tweaked for readability:

    * Axes labels are darker.
    
    * Legend and axis titles are given the same visual treatment.
    
    * The default font size dropped from 12 to 11. You might be surprised that 
      I've made the default text size smaller as it was already hard for
      many people to read. It turns out there was a bug in RStudio (fixed in 
      0.99.724), that shrunk the text of all grid based graphics. Once that
      was resolved the defaults seemed too big to my eyes.
    
    * More spacing between titles and borders.
    
    * Default margins scale with the theme font size, so the appearance at 
      larger font sizes should be considerably improved (#1228). 

* `alpha` now affects both fill and colour aesthetics (#1371).

* `element_text()` gains a margins argument which allows you to add additional
  padding around text elements. To help see what's going on use `debug = TRUE` 
  to display the text region and anchors.

* The default font size in `geom_text()` has been decreased from 5mm (14 pts)
  to 3.8 mm (11 pts) to match the new default theme sizes.

* A diagonal line is no longer drawn on bar and rectangle legends. Instead, the
  border has been tweaked to be more visible, and more closely match the size of 
  line drawn on the plot.

* `geom_pointrange()` and `geom_linerange()` get vertical (not horizontal)
  lines in the legend (#1389).

* The default line `size` for `geom_smooth()` has been increased from 0.5 to 1 
  to make it easier to see when overlaid on data.
  
* `geom_bar()` and `geom_rect()` use a slightly paler shade of grey so they
  aren't so visually heavy.
  
* `geom_boxplot()` now colours outliers the same way as the boxes.

* `geom_point()` now uses shape 19 instead of 16. This looks much better on 
  the default Linux graphics device. (It's very slightly smaller than the old 
  point, but it shouldn't affect any graphics significantly)

* Sizes in ggplot2 are measured in mm. Previously they were converted to pts 
  (for use in grid) by multiplying by 72 / 25.4. However, grid uses printer's 
  points, not Adobe (big pts), so sizes are now correctly multiplied by 
  72.27 / 25.4. This is unlikely to noticeably affect display, but it's
  technically correct (<https://youtu.be/hou0lU8WMgo>).

* The default legend will now allocate multiple rows (if vertical) or
  columns (if horizontal) in order to make a legend that is more likely to
  fit on the screen. You can override with the `nrow`/`ncol` arguments
  to `guide_legend()`

    ```R
    p <- ggplot(mpg, aes(displ,hwy, colour = model)) + geom_point()
    p
    p + theme(legend.position = "bottom")
    # Previous behaviour
    p + guides(colour = guide_legend(ncol = 1))
    ```

### New and updated themes

* New `theme_void()` is completely empty. It's useful for plots with non-
  standard coordinates or for drawings (@jiho, #976).

* New `theme_dark()` has a dark background designed to make colours pop out
  (@jiho, #1018)

* `theme_minimal()` became slightly more minimal by removing the axis ticks:
  labels now line up directly beneath grid lines (@tomschloss, #1084)

* New theme setting `panel.ontop` (logical) make it possible to place 
  background elements (i.e., gridlines) on top of data. Best used with 
  transparent `panel.background` (@noamross. #551).

### Labelling

The facet labelling system was updated with many new features and a
more flexible interface (@lionel-). It now works consistently across
grid and wrap facets. The most important user visible changes are:

* `facet_wrap()` gains a `labeller` option (#25).

* `facet_grid()` and `facet_wrap()` gain a `switch` argument to
  display the facet titles near the axes. When switched, the labels
  become axes subtitles. `switch` can be set to "x", "y" or "both"
  (the latter only for grids) to control which margin is switched.

The labellers (such as `label_value()` or `label_both()`) also get
some new features:

* They now offer the `multi_line` argument to control whether to
  display composite facets (those specified as `~var1 + var2`) on one
  or multiple lines.

* In `label_bquote()` you now refer directly to the names of
  variables. With this change, you can create math expressions that
  depend on more than one variable. This math expression can be
  specified either for the rows or the columns and you can also
  provide different expressions to each margin.

  As a consequence of these changes, referring to `x` in backquoted
  expressions is deprecated.

* Similarly to `label_bquote()`, `labeller()` now take `.rows` and
  `.cols` arguments. In addition, it also takes `.default`.
  `labeller()` is useful to customise how particular variables are
  labelled. The three additional arguments specify how to label the
  variables are not specifically mentioned, respectively for rows,
  columns or both. This makes it especially easy to set up a
  project-wide labeller dispatcher that can be reused across all your
  plots. See the documentation for an example.

* The new labeller `label_context()` adapts to the number of factors
  facetted over. With a single factor, it displays only the values,
  just as before. But with multiple factors in a composite margin
  (e.g. with `~cyl + am`), the labels are passed over to
  `label_both()`. This way the variables names are displayed with the
  values to help identifying them.

On the programming side, the labeller API has been rewritten in order
to offer more control when faceting over multiple factors (e.g. with
formulae such as `~cyl + am`). This also means that if you have
written custom labellers, you will need to update them for this
version of ggplot.

* Previously, a labeller function would take `variable` and `value`
  arguments and return a character vector. Now, they take a data frame
  of character vectors and return a list. The input data frame has one
  column per factor facetted over and each column in the returned list
  becomes one line in the strip label. See documentation for more
  details.

* The labels received by a labeller now contain metadata: their margin
  (in the "type" attribute) and whether they come from a wrap or a
  grid facet (in the "facet" attribute).

* Note that the new `as_labeller()` function operator provides an easy
  way to transform an existing function to a labeller function. The
  existing function just needs to take and return a character vector.

## Documentation

* Improved documentation for `aes()`, `layer()` and much much more.

* I've tried to reduce the use of `...` so that you can see all the 
  documentation in one place rather than having to integrate multiple pages.
  In some cases this has involved adding additional arguments to geoms
  to make it more clear what you can do:
  
    *  `geom_smooth()` gains explicit `method`, `se` and `formula` arguments.
    
    * `geom_histogram()` gains `binwidth`, `bins`, `origin` and `right` 
      arguments.
      
    * `geom_jitter()` gains `width` and `height` arguments to make it easier
      to control the amount of jittering without using the lengthy 
      `position_jitter()` function (#1116)

* Use of `qplot()` in examples has been minimised (#1123, @hrbrmstr). This is
  inline with the 2nd edition of the ggplot2 box, which minimises the use of 
  `qplot()` in favour of `ggplot()`.

* Tighly linked geoms and stats (e.g. `geom_boxplot()` and `stat_boxplot()`) 
  are now documented in the same file so you can see all the arguments in one
  place. Variations of the same idea (e.g. `geom_path()`, `geom_line()`, and
  `geom_step()`) are also documented together.

* It's now obvious that you can set the `binwidth` parameter for
  `stat_bin_hex()`, `stat_summary_hex()`, `stat_bin_2d()`, and
  `stat_summary_2d()`. 

* The internals of positions have been cleaned up considerably. You're unlikely
  to notice any external changes, although the documentation should be a little
  less confusing since positions now don't list parameters they never use.

## Data

* All datasets have class `tbl_df` so if you also use dplyr, you get a better
  print method.

* `economics` has been brought up to date to 2015-04-01.

* New `economics_long` is the economics data in long form.

* New `txhousing` dataset containing information about the Texas housing
  market. Useful for examples that need multiple time series, and for
  demonstrating model+vis methods.

* New `luv_colours` dataset which contains the locations of all
  built-in `colors()` in Luv space.

* `movies` has been moved into its own package, ggplot2movies, because it was 
  large and not terribly useful. If you've used the movies dataset, you'll now 
  need to explicitly load the package with `library(ggplot2movies)`.

## Bug fixes and minor improvements

* All partially matched arguments and `$` have been been replaced with 
  full matches (@jimhester, #1134).

* ggplot2 now exports `alpha()` from the scales package (#1107), and `arrow()` 
  and `unit()` from grid (#1225). This means you don't need attach scales/grid 
  or do `scales::`/`grid::` for these commonly used functions.

* `aes_string()` now only parses character inputs. This fixes bugs when
  using it with numbers and non default `OutDec` settings (#1045).

* `annotation_custom()` automatically adds a unique id to each grob name,
  making it easier to plot multiple grobs with the same name (e.g. grobs of
  ggplot2 graphics) in the same plot (#1256).

* `borders()` now accepts xlim and ylim arguments for specifying the geographical 
  region of interest (@markpayneatwork, #1392).

* `coord_cartesian()` applies the same expansion factor to limits as for scales. 
  You can suppress with `expand = FALSE` (#1207).

* `coord_trans()` now works when breaks are suppressed (#1422).

* `cut_number()` gives error message if the number of requested bins can
  be created because there are two few unique values (#1046).

* Character labels in `facet_grid()` are no longer (incorrectly) coerced into
  factors. This caused problems with custom label functions (#1070).

* `facet_wrap()` and `facet_grid()` now allow you to use non-standard
  variable names by surrounding them with backticks (#1067).

* `facet_wrap()` more carefully checks its `nrow` and `ncol` arguments
  to ensure that they're specified correctly (@richierocks, #962)

* `facet_wrap()` gains a `dir` argument to control the direction the
  panels are wrapped in. The default is "h" for horizontal. Use "v" for
  vertical layout (#1260).

* `geom_abline()`, `geom_hline()` and `geom_vline()` have been rewritten to
  have simpler behaviour and be more consistent:

    * `stat_abline()`, `stat_hline()` and `stat_vline()` have been removed:
      these were never suitable for use other than with `geom_abline()` etc
      and were not documented.

    * `geom_abline()`, `geom_vline()` and `geom_hline()` are bound to
      `stat_identity()` and `position_identity()`

    * Intercept parameters can no longer be set to a function.

    * They are all documented in one file, since they are so closely related.

* `geom_bin2d()` will now let you specify one dimension's breaks exactly,
  without touching the other dimension's default breaks at all (#1126).

* `geom_crossbar()` sets grouping correctly so you can display multiple
  crossbars on one plot. It also makes the default `fatten` argument a little
  bigger to make the middle line more obvious (#1125).

* `geom_histogram()` and `geom_smooth()` now only inform you about the
  default values once per layer, rather than once per panel (#1220).

* `geom_pointrange()` gains `fatten` argument so you can control the
  size of the point relative to the size of the line.

* `geom_segment()` annotations were not transforming with scales 
  (@BrianDiggs, #859).

* `geom_smooth()` is no longer so chatty. If you want to know what the deafult
  smoothing method is, look it up in the documentation! (#1247)

* `geom_violin()` now has the ability to draw quantile lines (@DanRuderman).

* `ggplot()` now captures the parent frame to use for evaluation,
  rather than always defaulting to the global environment. This should
  make ggplot more suitable to use in more situations (e.g. with knitr)

* `ggsave()` has been simplified a little to make it easier to maintain.
  It no longer checks that you're printing a ggplot2 object (so now also
  works with any grid grob) (#970), and always requires a filename.
  Parameter `device` now supports character argument to specify which supported
  device to use ('pdf', 'png', 'jpeg', etc.), for when it cannot be correctly
  inferred from the file extension (for example when a temporary filename is
  supplied server side in shiny apps) (@sebkopf, #939). It no longer opens
  a graphics device if one isn't already open - this is annoying when you're
  running from a script (#1326).

* `guide_colorbar()` creates correct legend if only one color (@krlmlr, #943).

* `guide_colorbar()` no longer fails when the legend is empty - previously
  this often masked misspecifications elsewhere in the plot (#967).

* New `layer_data()` function extracts the data used for plotting for a given
  layer. It's mostly useful for testing.

* User supplied `minor_breaks` can now be supplied on the same scale as 
  the data, and will be automatically transformed with by scale (#1385).

* You can now suppress the appearance of an axis/legend title (and the space
  that would allocated for it) with `NULL` in the `scale_` function. To
  use the default lable, use `waiver()` (#1145).

* Position adjustments no longer warn about potentially varying ranges
  because the problem rarely occurs in practice and there are currently a
  lot of false positives since I don't understand exactly what FP criteria
  I should be testing.

* `scale_fill_grey()` now uses red for missing values. This matches
  `scale_colour_grey()` and makes it obvious where missing values lie.
  Override with `na.value`.

* `scale_*_gradient2()` defaults to using Lab colour space.

* `scale_*_gradientn()` now allows `colours` or `colors` (#1290)

* `scale_y_continuous()` now also transforms the `lower`, `middle` and `upper`
  aesthetics used by `geom_boxplot()`: this only affects
  `geom_boxplot(stat = "identity")` (#1020).

* Legends no longer inherit aesthetics if `inherit.aes` is FALSE (#1267).

* `lims()` makes it easy to set the limits of any axis (#1138).

* `labels = NULL` now works with `guide_legend()` and `guide_colorbar()`.
  (#1175, #1183).

* `override.aes` now works with American aesthetic spelling, e.g. color

* Scales no longer round data points to improve performance of colour
  palettes. Instead the scales package now uses a much faster colour
  interpolation algorithm (#1022).

* `scale_*_brewer()` and `scale_*_distiller()` add new `direction` argument of 
  `scales::brewer_pal`, making it easier to change the order of colours 
  (@jiho, #1139).

* `scale_x_date()` now clips dates outside the limits in the same way as
  `scale_x_continuous()` (#1090).

* `stat_bin()` gains `bins` arguments, which denotes the number of bins. Now
  you can set `bins=100` instead of `binwidth=0.5`. Note that `breaks` or
  `binwidth` will override it (@tmshn, #1158, #102).

* `stat_boxplot()` warns if a continuous variable is used for the `x` aesthetic
  without also supplying a `group` aesthetic (#992, @krlmlr).

* `stat_summary_2d()` and `stat_bin_2d()` now share exactly the same code for 
  determining breaks from `bins`, `binwidth`, and `origin`. 
  
* `stat_summary_2d()` and `stat_bin_2d()` now output in tile/raster compatible 
  form instead of rect compatible form. 

* Automatically computed breaks do not lead to an error for transformations like
  "probit" where the inverse can map to infinity (#871, @krlmlr)

* `stat_function()` now always evaluates the function on the original scale.
  Previously it computed the function on transformed scales, giving incorrect
  values (@BrianDiggs, #1011).

* `strip_dots` works with anonymous functions within calculated aesthetics 
  (e.g. `aes(sapply(..density.., function(x) mean(x))))` (#1154, @NikNakk)

* `theme()` gains `validate = FALSE` parameter to turn off validation, and 
  hence store arbitrary additional data in the themes. (@tdhock, #1121)

* Improved the calculation of segments needed to draw the curve representing
  a line when plotted in polar coordinates. In some cases, the last segment
  of a multi-segment line was not drawn (@BrianDiggs, #952)<|MERGE_RESOLUTION|>--- conflicted
+++ resolved
@@ -1,12 +1,10 @@
 # ggplot2 (development version)
 
-<<<<<<< HEAD
 * Aesthetics of length 1 are now recycled to 0 if the length of the data is 0 
   (@thomasp85, #4588)
-=======
+
 * Setting `size = NA` will no longer cause `guide_legend()` to error 
   (@thomasp85, #4559)
->>>>>>> 073c9a08
 
 * Setting `stroke` to `NA` in `geom_point()` will no longer impair the sizing of
   the points (@thomasp85, #4624)

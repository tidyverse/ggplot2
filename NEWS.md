--- conflicted
+++ resolved
@@ -1,9 +1,7 @@
 # ggplot2 (development version)
 
-<<<<<<< HEAD
 * New `display` argument in `guide_colourbar()` supplants the `raster` argument.
   In R 4.1.0 and above, `display = "gradient"` will draw a gradient.
-=======
 * When using `geom_dotplot(binaxis = "x")` with a discrete y-variable, dots are
   now stacked from the y-position rather than from 0 (@teunbrand, #5462)
 
@@ -19,7 +17,6 @@
 
 * `position_stack()` no longer silently removes missing data, which is now
   handled by the geom instead of position (#3532).
->>>>>>> 4d7e202d
 
 * Legend keys that can draw arrows have their size adjusted for arrows.
 

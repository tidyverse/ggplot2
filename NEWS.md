# ggplot2 (development version)

<<<<<<< HEAD
* `position_stack()` no longer silently removes missing data, which is now
  handled by the geom instead of position (#3532).
=======
* Legend keys that can draw arrows have their size adjusted for arrows.
>>>>>>> e5abb05a

* The `trans` argument in scales and secondary axes has been renamed to 
  `transform`. The `trans` argument itself is deprecated. To access the
  transformation from the scale, a new `get_transformation()` method is 
  added to Scale-classes (#5558).

* `guide_*()` functions get a new `theme` argument to style individual guides.
  The `theme()` function has gained additional arguments for styling guides:
  `legend.key.spacing{.x/.y}`, `legend.frame`, `legend.axis.line`, 
  `legend.ticks`, `legend.ticks.length`, `legend.text.position` and 
  `legend.title.position`. Previous style arguments in the `guide_*()` functions 
  have been soft-deprecated.

* When legend titles are larger than the legend, title justification extends
  to the placement of keys and labels (#1903).

* `draw_key_label()` now better reflects the appearance of labels.

* The `minor_breaks` function argument in scales can now take a function with
  two arguments: the scale's limits and the scale's major breaks (#3583).
  
* (internal) The `ScaleContinuous$get_breaks()` method no longer censors
  the computed breaks.

* Plot scales now ignore `AsIs` objects constructed with `I(x)`, instead of
  invoking the identity scale. This allows these columns to co-exist with other
  layers that need a non-identity scale for the same aesthetic. Also, it makes
  it easy to specify relative positions (@teunbrand, #5142).

* The `fill` aesthetic in many geoms now accepts grid's patterns and gradients.
  For developers of layer extensions, this feature can be enabled by switching 
  from `fill = alpha(fill, alpha)` to `fill = fill_alpha(fill, alpha)` when 
  providing fills to `grid::gpar()` (@teunbrand, #3997).

* The plot's title, subtitle and caption now obey horizontal text margins
  (#5533).

* New `guide_axis_stack()` to combine other axis guides on top of one another.

* New `guide_custom()` function for drawing custom graphical objects (grobs)
  unrelated to scales in legend positions (#5416).
  
* `theme()` now supports splicing a list of arguments (#5542).

* Contour functions will not fail when `options("OutDec")` is not `.` (@eliocamp, #5555).

* The `legend.key` theme element is set to inherit from the `panel.background`
  theme element. The default themes no longer set the `legend.key` element.
  This causes a visual change with the default `theme_gray()` (#5549).

* Lines where `linewidth = NA` are now dropped in `geom_sf()` (#5204).

* New `guide_axis_logticks()` can be used to draw logarithmic tick marks as
  an axis. It supersedes the `annotation_logticks()` function 
  (@teunbrand, #5325).

* Glyphs drawing functions of the `draw_key_*()` family can now set `"width"`
  and `"height"` attributes (in centimetres) to the produced keys to control
  their displayed size in the legend.

* `coord_radial()` is a successor to `coord_polar()` with more customisation 
  options. `coord_radial()` can:
  
  * integrate with the new guide system via a dedicated `guide_axis_theta()` to
    display the angle coordinate.
  * in addition to drawing full circles, also draw circle sectors by using the 
    `end` argument.
  * avoid data vanishing in the center of the plot by setting the `donut` 
    argument.
  * adjust the `angle` aesthetic of layers, such as `geom_text()`, to align 
    with the coordinate system using the `rotate_angle` argument.

* By default, `guide_legend()` now only draws a key glyph for a layer when
  the value is is the layer's data. To revert to the old behaviour, you
  can still set `show.legend = c({aesthetic} = TRUE)` (@teunbrand, #3648).

* The spacing between legend keys and their labels, in addition to legends
  and their titles, is now controlled by the text's `margin` setting. Not
  specifying margins will automatically add appropriate text margins. To
  control the spacing within a legend between keys, the new 
  `key.spacing.{x/y}` argument can be used. This leaves the 
  `legend.spacing` dedicated to controlling the spacing between
  different guides (#5455).

* In the theme element hierarchy, parent elements that are a strict subclass
  of child elements now confer their subclass upon the children (#5457).

* `ggsave()` no longer sometimes creates new directories, which is now 
  controlled by the new `create.dir` argument (#5489).

* `guide_coloursteps(even.steps = FALSE)` now draws one rectangle per interval
  instead of many small ones (#5481).

* (internal) guide building is now part of `ggplot_build()` instead of 
  `ggplot_gtable()` to allow guides to observe unmapped data (#5483).

* `geom_violin()` gains a `bounds` argument analogous to `geom_density()`s (@eliocamp, #5493).

* Legend titles no longer take up space if they've been removed by setting 
  `legend.title = element_blank()` (@teunbrand, #3587).

* New function `check_device()` for testing the availability of advanced 
  graphics features introduced in R 4.1.0 onwards (@teunbrand, #5332).

* Failing to fit or predict in `stat_smooth()` now gives a warning and omits
  the failed group, instead of throwing an error (@teunbrand, #5352).
  
* `resolution()` has a small tolerance, preventing spuriously small resolutions 
  due to rounding errors (@teunbrand, #2516).

* `stage()` now works correctly, even with aesthetics that do not have scales 
  (#5408)

* `labeller()` now handles unspecified entries from lookup tables
  (@92amartins, #4599).

* `fortify.default()` now accepts a data-frame-like object granted the object
  exhibits healthy `dim()`, `colnames()`, and `as.data.frame()` behaviors
  (@hpages, #5390).

* `ScaleContinuous$get_breaks()` now only calls `scales::zero_range()` on limits
  in transformed space, rather than in data space (#5304).

* Scales throw more informative messages (@teunbrand, #4185, #4258)

* The `scale_name` argument in `continuous_scale()`, `discrete_scale()` and
  `binned_scale()` is soft-deprecated (@teunbrand, #1312).

* In `theme()`, some elements can be specified with `rel()` to inherit from
  `unit`-class objects in a relative fashion (@teunbrand, #3951).

* `stat_ydensity()` with incomplete groups calculates the default `width` 
  parameter more stably (@teunbrand, #5396)

* `geom_boxplot()` gains a new argument, `staplewidth` that can draw staples
  at the ends of whiskers (@teunbrand, #5126)

* The `size` argument in `annotation_logticks()` has been deprecated in favour
  of the `linewidth` argument (#5292).

* `geom_boxplot()` gains an `outliers` argument to switch outliers on or off,
  in a manner that does affects the scale range. For hiding outliers that does
  not affect the scale range, you can continue to use `outlier.shape = NA` 
  (@teunbrand, #4892).

* Binned scales now treat `NA`s in limits the same way continuous scales do 
  (#5355).

* Binned scales work better with `trans = "reverse"` (#5355).

* The `legend.text.align` and `legend.title.align` arguments in `theme()` are 
  deprecated. The `hjust` setting of the `legend.text` and `legend.title` 
  elements continues to fulfil the role of text alignment (@teunbrand, #5347).

* Integers are once again valid input to theme arguments that expect numeric
  input (@teunbrand, #5369)

* Nicer error messages for xlim/ylim arguments in coord-* functions
  (@92amartins, #4601, #5297).

* `coord_sf()` now uses customisable guides provided in the scales or 
  `guides()` function (@teunbrand).

* Legends in `scale_*_manual()` can show `NA` values again when the `values` is
  a named vector (@teunbrand, #5214, #5286).
  
* `scale_*_manual()` with a named `values` argument now emits a warning when
  none of those names match the values found in the data (@teunbrand, #5298).

* `coord_munch()` can now close polygon shapes (@teunbrand, #3271)

* You can now omit either `xend` or `yend` from `geom_segment()` as only one
  of these is now required. If one is missing, it will be filled from the `x`
  and `y` aesthetics respectively. This makes drawing horizontal or vertical
  segments a little bit more convenient (@teunbrand, #5140).
  
* New `plot.tag.location` in `theme()` can control placement of the plot tag
  in the `"margin"`, `"plot"` or the new `"panel"` option (#4297).

* `geom_text()` and `geom_label()` gained a `size.unit` parameter that set the 
  text size to millimetres, points, centimetres, inches or picas 
  (@teunbrand, #3799).

* The guide system, as the last remaining chunk of ggplot2, has been rewritten 
  in ggproto. The axes and legends now inherit from a <Guide> class, which makes
  them extensible in the same manner as geoms, stats, facets and coords 
  (#3329, @teunbrand). In addition, the following changes were made:
    * A fallback for old S3 guides is encapsulated in the `GuideOld` ggproto
      class, which mostly just calls the old S3 generics.
    * While the S3 guide generics are still in place, the S3 methods for 
      `guide_train()`, `guide_merge()`, `guide_geom()`, `guide_transform()`,
      `guide_gengrob()` have been superseded by the respective ggproto methods.
      In practise, this will mean that `NextMethod()` or sub-classing ggplot2's
      guides with the S3 system will no longer work.
    * Styling theme parts of the guide now inherit from the plot's theme 
      (#2728). 
    * Styling non-theme parts of the guides accept <element> objects, so that
      the following is possible: `guide_colourbar(frame = element_rect(...))`.
    * Primary axis titles are now placed at the primary guide, so that
      `guides(x = guide_axis(position = "top"))` will display the title at the
      top by default (#4650).
    * Unknown secondary axis guide positions are now inferred as the opposite 
      of the primary axis guide when the latter has a known `position` (#4650).
    * `guide_colourbar()`, `guide_coloursteps()` and `guide_bins()` gain a
      `ticks.length` argument.
    * In `guide_bins()`, the title no longer arbitrarily becomes offset from
      the guide when it has long labels.
    * The `order` argument of guides now strictly needs to be a length-1 
      integer (#4958).
    * More informative error for mismatched 
     `direction`/`theme(legend.direction = ...)` arguments (#4364, #4930).
    * `guide_coloursteps()` and `guide_bins()` sort breaks (#5152).
    * `guide_axis()` gains a `minor.ticks` argument to draw minor ticks (#4387).
    * `guide_axis()` gains a `cap` argument that can be used to trim the
      axis line to extreme breaks (#4907).
    * `guide_colourbar()` and `guide_coloursteps()` merge properly when one
      of aesthetics is dropped (#5324).
    * Fixed regression in `guide_legend()` where the `linewidth` key size
      wasn't adapted to the width of the lines (#5160).

* `geom_label()` now uses the `angle` aesthetic (@teunbrand, #2785)
* 'lines' units in `geom_label()`, often used in the `label.padding` argument, 
  are now are relative to the text size. This causes a visual change, but fixes 
  a misalignment issue between the textbox and text (@teunbrand, #4753)
* The `label.padding` argument in `geom_label()` now supports inputs created
  with the `margin()` function (#5030).
* As an internal change, the `titleGrob()` has been refactored to be faster.
* The `translate_shape_string()` internal function is now exported for use in
  extensions of point layers (@teunbrand, #5191).
* Fixed bug in `coord_sf()` where graticule lines didn't obey 
  `panel.grid.major`'s linewidth setting (@teunbrand, #5179)
* Fixed bug in `annotation_logticks()` when no suitable tick positions could
  be found (@teunbrand, #5248).
* To improve `width` calculation in bar plots with empty factor levels, 
  `resolution()` considers `mapped_discrete` values as having resolution 1 
  (@teunbrand, #5211)
* When `geom_path()` has aesthetics varying within groups, the `arrow()` is
  applied to groups instead of individual segments (@teunbrand, #4935).
* The default width of `geom_bar()` is now based on panel-wise resolution of
  the data, rather than global resolution (@teunbrand, #4336).
* To apply dodging more consistently in violin plots, `stat_ydensity()` now
  has a `drop` argument to keep or discard groups with 1 observation.
* Aesthetics listed in `geom_*()` and `stat_*()` layers now point to relevant
  documentation (@teunbrand, #5123).
* `coord_flip()` has been marked as superseded. The recommended alternative is
  to swap the `x` and `y` aesthetic and/or using the `orientation` argument in
  a layer (@teunbrand, #5130).
* `stat_align()` is now applied per panel instead of globally, preventing issues
  when facets have different ranges (@teunbrand, #5227).
* A stacking bug in `stat_align()` was fixed (@teunbrand, #5176).
* `stat_contour()` and `stat_contour_filled()` now warn about and remove
  duplicated coordinates (@teunbrand, #5215).
* Improve performance of layers without positional scales (@zeehio, #4990)

# ggplot2 3.4.4

This hotfix release adapts to a change in r-devel's `base::is.atomic()` and 
the upcoming retirement of maptools.

* `fortify()` for sp objects (e.g., `SpatialPolygonsDataFrame`) is now deprecated
  and will be removed soon in support of [the upcoming retirement of rgdal, rgeos,
  and maptools](https://r-spatial.org/r/2023/05/15/evolution4.html). In advance
  of the whole removal, `fortify(<SpatialPolygonsDataFrame>, region = ...)`
  no longer works as of this version (@yutannihilation, #5244).

# ggplot2 3.4.3
This hotfix release addresses a version comparison change in r-devel. There are
no user-facing or breaking changes.

# ggplot2 3.4.2
This is a hotfix release anticipating changes in r-devel, but folds in upkeep
changes and a few bug fixes as well.

## Minor improvements

* Various type checks and their messages have been standardised 
  (@teunbrand, #4834).
  
* ggplot2 now uses `scales::DiscreteRange` and `scales::ContinuousRange`, which
  are available to write scale extensions from scratch (@teunbrand, #2710).
  
* The `layer_data()`, `layer_scales()` and `layer_grob()` now have the default
  `plot = last_plot()` (@teunbrand, #5166).
  
* The `datetime_scale()` scale constructor is now exported for use in extension
  packages (@teunbrand, #4701).
  
## Bug fixes

* `update_geom_defaults()` and `update_stat_defaults()` now return properly 
  classed objects and have updated docs (@dkahle, #5146).

* For the purposes of checking required or non-missing aesthetics, character 
  vectors are no longer considered non-finite (@teunbrand, @4284).

* `annotation_logticks()` skips drawing ticks when the scale range is non-finite
  instead of throwing an error (@teunbrand, #5229).
  
* Fixed spurious warnings when the `weight` was used in `stat_bin_2d()`, 
  `stat_boxplot()`, `stat_contour()`, `stat_bin_hex()` and `stat_quantile()`
  (@teunbrand, #5216).

* To prevent changing the plotting order, `stat_sf()` is now computed per panel 
  instead of per group (@teunbrand, #4340).

* Fixed bug in `coord_sf()` where graticule lines didn't obey 
  `panel.grid.major`'s linewidth setting (@teunbrand, #5179).

* `geom_text()` drops observations where `angle = NA` instead of throwing an
  error (@teunbrand, #2757).
  
# ggplot2 3.4.1
This is a small release focusing on fixing regressions in the 3.4.0 release
and minor polishes.

## Breaking changes

* The computed variable `y` in `stat_ecdf()` has been superseded by `ecdf` to 
  prevent incorrect scale transformations (@teunbrand, #5113 and #5112).
  
## New features

* Added `scale_linewidth_manual()` and `scale_linewidth_identity()` to support
  the `linewidth` aesthetic (@teunbrand, #5050).
  
* `ggsave()` warns when multiple `filename`s are given, and only writes to the
  first file (@teunbrand, #5114).

## Bug fixes

* Fixed a regression in `geom_hex()` where aesthetics were replicated across 
  bins (@thomasp85, #5037 and #5044).
  
* Using two ordered factors as facetting variables in 
  `facet_grid(..., as.table = FALSE)` now throws a warning instead of an
  error (@teunbrand, #5109).
  
* Fixed misbehaviour of `draw_key_boxplot()` and `draw_key_crossbar()` with 
  skewed key aspect ratio (@teunbrand, #5082).
  
* Fixed spurious warning when `weight` aesthetic was used in `stat_smooth()` 
  (@teunbrand based on @clauswilke's suggestion, #5053).
  
* The `lwd` alias is now correctly replaced by `linewidth` instead of `size` 
  (@teunbrand based on @clauswilke's suggestion #5051).
  
* Fixed a regression in `Coord$train_panel_guides()` where names of guides were 
  dropped (@maxsutton, #5063).

In binned scales:

* Automatic breaks should no longer be out-of-bounds, and automatic limits are
  adjusted to include breaks (@teunbrand, #5082).
  
* Zero-range limits no longer throw an error and are treated akin to continuous
  scales with zero-range limits (@teunbrand, #5066).
  
* The `trans = "date"` and `trans = "time"` transformations were made compatible
  (@teunbrand, #4217).

# ggplot2 3.4.0
This is a minor release focusing on tightening up the internals and ironing out
some inconsistencies in the API. The biggest change is the addition of the 
`linewidth` aesthetic that takes of sizing the width of any line from `size`. 
This change, while attempting to be as non-breaking as possible, has the 
potential to change the look of some of your plots.

Other notable changes is a complete redo of the error and warning messaging in
ggplot2 using the cli package. Messaging is now better contextualised and it 
should be easier to identify which layer an error is coming from. Last, we have
now made the switch to using the vctrs package internally which means that 
support for vctrs classes as variables should improve, along with some small 
gains in rendering speed.

## Breaking changes

* A `linewidth` aesthetic has been introduced and supersedes the `size` 
  aesthetic for scaling the width of lines in line based geoms. `size` will 
  remain functioning but deprecated for these geoms and it is recommended to 
  update all code to reflect the new aesthetic. For geoms that have _both_ point 
  sizing and linewidth sizing (`geom_pointrange()` and `geom_sf`) `size` now 
  **only** refers to sizing of points which can leads to a visual change in old
  code (@thomasp85, #3672)
  
* The default line width for polygons in `geom_sf()` have been decreased to 0.2 
  to reflect that this is usually used for demarking borders where a thinner 
  line is better suited. This change was made since we already induced a 
  visual change in `geom_sf()` with the introduction of the `linewidth` 
  aesthetic.
  
* The dot-dot notation (`..var..`) and `stat()`, which have been superseded by
  `after_stat()`, are now formally deprecated (@yutannihilation, #3693).

* `qplot()` is now formally deprecated (@yutannihilation, #3956).

* `stage()` now properly refers to the values without scale transformations for
  the stage of `after_stat`. If your code requires the scaled version of the
  values for some reason, you have to apply the same transformation by yourself,
  e.g. `sqrt()` for `scale_{x,y}_sqrt()` (@yutannihilation and @teunbrand, #4155).

* Use `rlang::hash()` instead of `digest::digest()`. This update may lead to 
  changes in the automatic sorting of legends. In order to enforce a specific
  legend order use the `order` argument in the guide. (@thomasp85, #4458)

* referring to `x` in backquoted expressions with `label_bquote()` is no longer
  possible.

* The `ticks.linewidth` and `frame.linewidth` parameters of `guide_colourbar()`
  are now multiplied with `.pt` like elsewhere in ggplot2. It can cause visual
  changes when these arguments are not the defaults and these changes can be 
  restored to their previous behaviour by adding `/ .pt` (@teunbrand #4314).

* `scale_*_viridis_b()` now uses the full range of the viridis scales 
  (@gregleleu, #4737)

## New features

* `geom_col()` and `geom_bar()` gain a new `just` argument. This is set to `0.5`
  by default; use `just = 0`/`just = 1` to place columns on the left/right
  of the axis breaks.
  (@wurli, #4899)

* `geom_density()` and `stat_density()` now support `bounds` argument
  to estimate density with boundary correction (@echasnovski, #4013).

* ggplot now checks during statistical transformations whether any data 
  columns were dropped and warns about this. If stats intend to drop
  data columns they can declare them in the new field `dropped_aes`.
  (@clauswilke, #3250)

* `...` supports `rlang::list2` dynamic dots in all public functions. 
  (@mone27, #4764) 

* `theme()` now has a `strip.clip` argument, that can be set to `"off"` to 
  prevent the clipping of strip text and background borders (@teunbrand, #4118)
  
* `geom_contour()` now accepts a function in the `breaks` argument 
  (@eliocamp, #4652).

## Minor improvements and bug fixes

* Fix a bug in `position_jitter()` where infinity values were dropped (@javlon,
  #4790).

* `geom_linerange()` now respects the `na.rm` argument (#4927, @thomasp85)

* Improve the support for `guide_axis()` on `coord_trans()` 
  (@yutannihilation, #3959)
  
* Added `stat_align()` to align data without common x-coordinates prior to
  stacking. This is now the default stat for `geom_area()` (@thomasp85, #4850)

* Fix a bug in `stat_contour_filled()` where break value differences below a 
  certain number of digits would cause the computations to fail (@thomasp85, 
  #4874)

* Secondary axis ticks are now positioned more precisely, removing small visual
  artefacts with alignment between grid and ticks (@thomasp85, #3576)

* Improve `stat_function` documentation regarding `xlim` argument. 
  (@92amartins, #4474)

* Fix various issues with how `labels`, `breaks`, `limits`, and `show.limits`
  interact in the different binning guides (@thomasp85, #4831)

* Automatic break calculation now squishes the scale limits to the domain
  of the transformation. This allows `scale_{x/y}_sqrt()` to find breaks at 0   
  when appropriate (@teunbrand, #980).

* Using multiple modified aesthetics correctly will no longer trigger warnings. 
  If used incorrectly, the warning will now report the duplicated aesthetic 
  instead of `NA` (@teunbrand, #4707).

* `aes()` now supports the `!!!` operator in its first two arguments
  (#2675). Thanks to @yutannihilation and @teunbrand for draft
  implementations.

* Require rlang >= 1.0.0 (@billybarc, #4797)

* `geom_violin()` no longer issues "collapsing to unique 'x' values" warning
  (@bersbersbers, #4455)

* `annotate()` now documents unsupported geoms (`geom_abline()`, `geom_hline()`
  and `geom_vline()`), and warns when they are requested (@mikmart, #4719)

* `presidential` dataset now includes Trump's presidency (@bkmgit, #4703).

* `position_stack()` now works fully with `geom_text()` (@thomasp85, #4367)

* `geom_tile()` now correctly recognises missing data in `xmin`, `xmax`, `ymin`,
  and `ymax` (@thomasp85 and @sigmapi, #4495)

* `geom_hex()` will now use the binwidth from `stat_bin_hex()` if present, 
  instead of deriving it (@thomasp85, #4580)
  
* `geom_hex()` now works on non-linear coordinate systems (@thomasp85)

* Fixed a bug throwing errors when trying to render an empty plot with secondary
  axes (@thomasp85, #4509)

* Axes are now added correctly in `facet_wrap()` when `as.table = FALSE`
  (@thomasp85, #4553)

* Better compatibility of custom device functions in `ggsave()` 
  (@thomasp85, #4539)

* Binning scales are now more resilient to calculated limits that ends up being
  `NaN` after transformations (@thomasp85, #4510)

* Strip padding in `facet_grid()` is now only in effect if 
  `strip.placement = "outside"` _and_ an axis is present between the strip and 
  the panel (@thomasp85, #4610)

* Aesthetics of length 1 are now recycled to 0 if the length of the data is 0 
  (@thomasp85, #4588)

* Setting `size = NA` will no longer cause `guide_legend()` to error 
  (@thomasp85, #4559)

* Setting `stroke` to `NA` in `geom_point()` will no longer impair the sizing of
  the points (@thomasp85, #4624)

* `stat_bin_2d()` now correctly recognises the `weight` aesthetic 
  (@thomasp85, #4646)
  
* All geoms now have consistent exposure of linejoin and lineend parameters, and
  the guide keys will now respect these settings (@thomasp85, #4653)

* `geom_sf()` now respects `arrow` parameter for lines (@jakeruss, #4659)

* Updated documentation for `print.ggplot` to reflect that it returns
  the original plot, not the result of `ggplot_build()`. (@r2evans, #4390)

* `scale_*_manual()` no longer displays extra legend keys, or changes their 
  order, when a named `values` argument has more items than the data. To display
  all `values` on the legend instead, use
  `scale_*_manual(values = vals, limits = names(vals))`. (@teunbrand, @banfai, 
  #4511, #4534)

* Updated documentation for `geom_contour()` to correctly reflect argument 
  precedence between `bins` and `binwidth`. (@eliocamp, #4651)

* Dots in `geom_dotplot()` are now correctly aligned to the baseline when
  `stackratio != 1` and `stackdir != "up"` (@mjskay, #4614)

* Key glyphs for `geom_boxplot()`, `geom_crossbar()`, `geom_pointrange()`, and
  `geom_linerange()` are now orientation-aware (@mjskay, #4732)
  
* Updated documentation for `geom_smooth()` to more clearly describe effects of 
  the `fullrange` parameter (@thoolihan, #4399).

# ggplot2 3.3.6
This is a very small release only applying an internal change to comply with 
R 4.2 and its deprecation of `default.stringsAsFactors()`. There are no user
facing changes and no breaking changes.

# ggplot2 3.3.5
This is a very small release focusing on fixing a couple of untenable issues 
that surfaced with the 3.3.4 release

* Revert changes made in #4434 (apply transform to intercept in `geom_abline()`) 
  as it introduced undesirable issues far worse than the bug it fixed 
  (@thomasp85, #4514)
* Fixes an issue in `ggsave()` when producing emf/wmf files (@yutannihilation, 
  #4521)
* Warn when grDevices specific arguments are passed to ragg devices (@thomasp85, 
  #4524)
* Fix an issue where `coord_sf()` was reporting that it is non-linear
  even when data is provided in projected coordinates (@clauswilke, #4527)

# ggplot2 3.3.4
This is a larger patch release fixing a huge number of bugs and introduces a 
small selection of feature refinements.

## Features

* Alt-text can now be added to a plot using the `alt` label, i.e 
  `+ labs(alt = ...)`. Currently this alt text is not automatically propagated, 
  but we plan to integrate into Shiny, RMarkdown, and other tools in the future. 
  (@thomasp85, #4477)

* Add support for the BrailleR package for creating descriptions of the plot
  when rendered (@thomasp85, #4459)
  
* `coord_sf()` now has an argument `default_crs` that specifies the coordinate
  reference system (CRS) for non-sf layers and scale/coord limits. This argument
  defaults to `NULL`, which means non-sf layers are assumed to be in projected
  coordinates, as in prior ggplot2 versions. Setting `default_crs = sf::st_crs(4326)`
  provides a simple way to interpret x and y positions as longitude and latitude,
  regardless of the CRS used by `coord_sf()`. Authors of extension packages
  implementing `stat_sf()`-like functionality are encouraged to look at the source
  code of `stat_sf()`'s `compute_group()` function to see how to provide scale-limit
  hints to `coord_sf()` (@clauswilke, #3659).

* `ggsave()` now uses ragg to render raster output if ragg is available. It also
  handles custom devices that sets a default unit (e.g. `ragg::agg_png`) 
  correctly (@thomasp85, #4388)

* `ggsave()` now returns the saved file location invisibly (#3379, @eliocamp).
  Note that, as a side effect, an unofficial hack `<ggplot object> + ggsave()`
  no longer works (#4513).

* The scale arguments `limits`, `breaks`, `minor_breaks`, `labels`, `rescaler`
  and `oob` now accept purrr style lambda notation (@teunbrand, #4427). The same 
  is true for `as_labeller()` (and therefore also `labeller()`) 
  (@netique, #4188).

* Manual scales now allow named vectors passed to `values` to contain fewer 
  elements than existing in the data. Elements not present in values will be set
  to `NA` (@thomasp85, #3451)
  
* Date and datetime position scales support out-of-bounds (oob) arguments to 
  control how limits affect data outside those limits (@teunbrand, #4199).
  
## Fixes

* Fix a bug that `after_stat()` and `after_scale()` cannot refer to aesthetics
  if it's specified in the plot-global mapping (@yutannihilation, #4260).
  
* Fix bug in `annotate_logticks()` that would cause an error when used together
  with `coord_flip()` (@thomasp85, #3954)
  
* Fix a bug in `geom_abline()` that resulted in `intercept` not being subjected
  to the transformation of the y scale (@thomasp85, #3741)
  
* Extent the range of the line created by `geom_abline()` so that line ending
  is not visible for large linewidths (@thomasp85, #4024)

* Fix bug in `geom_dotplot()` where dots would be positioned wrong with 
  `stackgroups = TRUE` (@thomasp85, #1745)

* Fix calculation of confidence interval for locfit smoothing in `geom_smooth()`
  (@topepo, #3806)
  
* Fix bug in `geom_text()` where `"outward"` and `"inward"` justification for 
  some `angle` values was reversed (@aphalo, #4169, #4447)

* `ggsave()` now sets the default background to match the fill value of the
  `plot.background` theme element (@karawoo, #4057)

* It is now deprecated to specify `guides(<scale> = FALSE)` or
  `scale_*(guide = FALSE)` to remove a guide. Please use 
  `guides(<scale> = "none")` or `scale_*(guide = "none")` instead 
  (@yutannihilation, #4097)
  
* Fix a bug in `guide_bins()` where keys would disappear if the guide was 
  reversed (@thomasp85, #4210)
  
* Fix bug in `guide_coloursteps()` that would repeat the terminal bins if the
  breaks coincided with the limits of the scale (@thomasp85, #4019)

* Make sure that default labels from default mappings doesn't overwrite default
  labels from explicit mappings (@thomasp85, #2406)

* Fix bug in `labeller()` where parsing was turned off if `.multiline = FALSE`
  (@thomasp85, #4084)
  
* Make sure `label_bquote()` has access to the calling environment when 
  evaluating the labels (@thomasp85, #4141)

* Fix a bug in the layer implementation that introduced a new state after the 
  first render which could lead to a different look when rendered the second 
  time (@thomasp85, #4204)

* Fix a bug in legend justification where justification was lost of the legend
  dimensions exceeded the available size (@thomasp85, #3635)

* Fix a bug in `position_dodge2()` where `NA` values in thee data would cause an
  error (@thomasp85, #2905)

* Make sure `position_jitter()` creates the same jittering independent of 
  whether it is called by name or with constructor (@thomasp85, #2507)

* Fix a bug in `position_jitter()` where different jitters would be applied to 
  different position aesthetics of the same axis (@thomasp85, #2941)
  
* Fix a bug in `qplot()` when supplying `c(NA, NA)` as axis limits 
  (@thomasp85, #4027)
  
* Remove cross-inheritance of default discrete colour/fill scales and check the
  type and aesthetic of function output if `type` is a function 
  (@thomasp85, #4149)

* Fix bug in `scale_[x|y]_date()` where custom breaks functions that resulted in
  fractional dates would get misaligned (@thomasp85, #3965)
  
* Fix bug in `scale_[x|y]_datetime()` where a specified timezone would be 
  ignored by the scale (@thomasp85, #4007)
  
* Fix issue in `sec_axis()` that would throw warnings in the absence of any 
  secondary breaks (@thomasp85, #4368)

* `stat_bin()`'s computed variable `width` is now documented (#3522).
  
* `stat_count()` now computes width based on the full dataset instead of per 
  group (@thomasp85, #2047)

* Extended `stat_ecdf()` to calculate the cdf from either x or y instead from y 
  only (@jgjl, #4005)
  
* Fix a bug in `stat_summary_bin()` where one more than the requested number of
  bins would be created (@thomasp85, #3824)

* Only drop groups in `stat_ydensity()` when there are fewer than two data 
  points and throw a warning (@andrewwbutler, #4111).

* Fixed a bug in strip assembly when theme has `strip.text = element_blank()`
  and plots are faceted with multi-layered strips (@teunbrand, #4384).
  
* Using `theme(aspect.ratio = ...)` together with free space in `facet_grid()`
  now correctly throws an error (@thomasp85, #3834)

* Fixed a bug in `labeller()` so that `.default` is passed to `as_labeller()`
  when labellers are specified by naming faceting variables. (@waltersom, #4031)
  
* Updated style for example code (@rjake, #4092)

* ggplot2 now requires R >= 3.3 (#4247).

* ggplot2 now uses `rlang::check_installed()` to check if a suggested package is
  installed, which will offer to install the package before continuing (#4375, 
  @malcolmbarrett)

* Improved error with hint when piping a `ggplot` object into a facet function
  (#4379, @mitchelloharawild).

# ggplot2 3.3.3
This is a small patch release mainly intended to address changes in R and CRAN.
It further changes the licensing model of ggplot2 to an MIT license.

* Update the ggplot2 licence to an MIT license (#4231, #4232, #4233, and #4281)

* Use vdiffr conditionally so ggplot2 can be tested on systems without vdiffr

* Update tests to work with the new `all.equal()` defaults in R >4.0.3

* Fixed a bug that `guide_bins()` mistakenly ignore `override.aes` argument
  (@yutannihilation, #4085).

# ggplot2 3.3.2
This is a small release focusing on fixing regressions introduced in 3.3.1.

* Added an `outside` option to `annotation_logticks()` that places tick marks
  outside of the plot bounds. (#3783, @kbodwin)

* `annotation_raster()` adds support for native rasters. For large rasters,
  native rasters render significantly faster than arrays (@kent37, #3388)
  
* Facet strips now have dedicated position-dependent theme elements 
  (`strip.text.x.top`, `strip.text.x.bottom`, `strip.text.y.left`, 
  `strip.text.y.right`) that inherit from `strip.text.x` and `strip.text.y`, 
  respectively. As a consequence, some theme stylings now need to be applied to 
  the position-dependent elements rather than to the parent elements. This 
  change was already introduced in ggplot2 3.3.0 but not listed in the 
  changelog. (@thomasp85, #3683)

* Facets now handle layers containing no data (@yutannihilation, #3853).
  
* A newly added geom `geom_density_2d_filled()` and associated stat 
  `stat_density_2d_filled()` can draw filled density contours
  (@clauswilke, #3846).

* A newly added `geom_function()` is now recommended to use in conjunction
  with/instead of `stat_function()`. In addition, `stat_function()` now
  works with transformed y axes, e.g. `scale_y_log10()`, and in plots
  containing no other data or layers (@clauswilke, #3611, #3905, #3983).

* Fixed a bug in `geom_sf()` that caused problems with legend-type
  autodetection (@clauswilke, #3963).
  
* Support graphics devices that use the `file` argument instead of `fileneame` 
  in `ggsave()` (@bwiernik, #3810)
  
* Default discrete color scales are now configurable through the `options()` of 
  `ggplot2.discrete.colour` and `ggplot2.discrete.fill`. When set to a character 
  vector of colour codes (or list of character vectors)  with sufficient length, 
  these colours are used for the default scale. See `help(scale_colour_discrete)` 
  for more details and examples (@cpsievert, #3833).

* Default continuous colour scales (i.e., the `options()` 
  `ggplot2.continuous.colour` and `ggplot2.continuous.fill`, which inform the 
  `type` argument of `scale_fill_continuous()` and `scale_colour_continuous()`) 
  now accept a function, which allows more control over these default 
  `continuous_scale()`s (@cpsievert, #3827).

* A bug was fixed in `stat_contour()` when calculating breaks based on 
  the `bins` argument (@clauswilke, #3879, #4004).
  
* Data columns can now contain `Vector` S4 objects, which are widely used in the 
  Bioconductor project. (@teunbrand, #3837)

# ggplot2 3.3.1

This is a small release with no code change. It removes all malicious links to a 
site that got hijacked from the readme and pkgdown site.

# ggplot2 3.3.0

This is a minor release but does contain a range of substantial new features, 
along with the standard bug fixes. The release contains a few visual breaking
changes, along with breaking changes for extension developers due to a shift in
internal representation of the position scales and their axes. No user breaking
changes are included.

This release also adds Dewey Dunnington (@paleolimbot) to the core team.

## Breaking changes
There are no user-facing breaking changes, but a change in some internal 
representations that extension developers may have relied on, along with a few 
breaking visual changes which may cause visual tests in downstream packages to 
fail.

* The `panel_params` field in the `Layout` now contains a list of list of 
  `ViewScale` objects, describing the trained coordinate system scales, instead
  of the list object used before. Any extensions that use this field will likely
  break, as will unit tests that checks aspects of this.

* `element_text()` now issues a warning when vectorized arguments are provided, 
  as in `colour = c("red", "green", "blue")`. Such use is discouraged and not 
  officially supported (@clauswilke, #3492).

* Changed `theme_grey()` setting for legend key so that it creates no border 
  (`NA`) rather than drawing a white one. (@annennenne, #3180)

* `geom_ribbon()` now draws separate lines for the upper and lower intervals if
  `colour` is mapped. Similarly, `geom_area()` and `geom_density()` now draw
  the upper lines only in the same case by default. If you want old-style full
  stroking, use `outline.type = "full"` (@yutannihilation, #3503 / @thomasp85, #3708).

## New features

* The evaluation time of aesthetics can now be controlled to a finer degree. 
  `after_stat()` supersedes the use of `stat()` and `..var..`-notation, and is
  joined by `after_scale()` to allow for mapping to scaled aesthetic values. 
  Remapping of the same aesthetic is now supported with `stage()`, so you can 
  map a data variable to a stat aesthetic, and remap the same aesthetic to 
  something else after statistical transformation (@thomasp85, #3534)

* All `coord_*()` functions with `xlim` and `ylim` arguments now accept
  vectors with `NA` as a placeholder for the minimum or maximum value
  (e.g., `ylim = c(0, NA)` would zoom the y-axis from 0 to the 
  maximum value observed in the data). This mimics the behaviour
  of the `limits` argument in continuous scale functions
  (@paleolimbot, #2907).

* Allowed reversing of discrete scales by re-writing `get_limits()` 
  (@AnneLyng, #3115)
  
* All geoms and stats that had a direction (i.e. where the x and y axes had 
  different interpretation), can now freely choose their direction, instead of
  relying on `coord_flip()`. The direction is deduced from the aesthetic 
  mapping, but can also be specified directly with the new `orientation` 
  argument (@thomasp85, #3506).
  
* Position guides can now be customized using the new `guide_axis()`, which can 
  be passed to position `scale_*()` functions or via `guides()`. The new axis 
  guide (`guide_axis()`) comes with arguments `check.overlap` (automatic removal 
  of overlapping labels), `angle` (easy rotation of axis labels), and
  `n.dodge` (dodge labels into multiple rows/columns) (@paleolimbot, #3322).
  
* A new scale type has been added, that allows binning of aesthetics at the 
  scale level. It has versions for both position and non-position aesthetics and
  comes with two new guides (`guide_bins` and `guide_coloursteps`) 
  (@thomasp85, #3096)
  
* `scale_x_continuous()` and `scale_y_continuous()` gains an `n.breaks` argument
  guiding the number of automatic generated breaks (@thomasp85, #3102)

* Added `stat_contour_filled()` and `geom_contour_filled()`, which compute 
  and draw filled contours of gridded data (@paleolimbot, #3044). 
  `geom_contour()` and `stat_contour()` now use the isoband package
  to compute contour lines. The `complete` parameter (which was undocumented
  and has been unused for at least four years) was removed (@paleolimbot, #3044).
  
* Themes have gained two new parameters, `plot.title.position` and 
  `plot.caption.position`, that can be used to customize how plot
  title/subtitle and plot caption are positioned relative to the overall plot
  (@clauswilke, #3252).

## Extensions
  
* `Geom` now gains a `setup_params()` method in line with the other ggproto
  classes (@thomasp85, #3509)

* The newly added function `register_theme_elements()` now allows developers
  of extension packages to define their own new theme elements and place them
  into the ggplot2 element tree (@clauswilke, #2540).

## Minor improvements and bug fixes

* `coord_trans()` now draws second axes and accepts `xlim`, `ylim`,
  and `expand` arguments to bring it up to feature parity with 
  `coord_cartesian()`. The `xtrans` and `ytrans` arguments that were 
  deprecated in version 1.0.1 in favour of `x` and `y` 
  were removed (@paleolimbot, #2990).

* `coord_trans()` now calculates breaks using the expanded range 
  (previously these were calculated using the unexpanded range, 
  which resulted in differences between plots made with `coord_trans()`
  and those made with `coord_cartesian()`). The expansion for discrete axes 
  in `coord_trans()` was also updated such that it behaves identically
  to that in `coord_cartesian()` (@paleolimbot, #3338).

* `expand_scale()` was deprecated in favour of `expansion()` for setting
  the `expand` argument of `x` and `y` scales (@paleolimbot).

* `geom_abline()`, `geom_hline()`, and `geom_vline()` now issue 
  more informative warnings when supplied with set aesthetics
  (i.e., `slope`, `intercept`, `yintercept`, and/or `xintercept`)
  and mapped aesthetics (i.e., `data` and/or `mapping`).

* Fix a bug in `geom_raster()` that squeezed the image when it went outside 
  scale limits (#3539, @thomasp85)

* `geom_sf()` now determines the legend type automatically (@microly, #3646).
  
* `geom_sf()` now removes rows that can't be plotted due to `NA` aesthetics 
  (#3546, @thomasp85)

* `geom_sf()` now applies alpha to linestring geometries 
  (#3589, @yutannihilation).

* `gg_dep()` was deprecated (@perezp44, #3382).

* Added function `ggplot_add.by()` for lists created with `by()`, allowing such
  lists to be added to ggplot objects (#2734, @Maschette)

* ggplot2 no longer depends on reshape2, which means that it no longer 
  (recursively) needs plyr, stringr, or stringi packages.

* Increase the default `nbin` of `guide_colourbar()` to place the ticks more 
  precisely (#3508, @yutannihilation).

* `manual_scale()` now matches `values` with the order of `breaks` whenever
  `values` is an unnamed vector. Previously, unnamed `values` would match with
  the limits of the scale and ignore the order of any `breaks` provided. Note
  that this may change the appearance of plots that previously relied on the
  unordered behaviour (#2429, @idno0001).

* `scale_manual_*(limits = ...)` now actually limits the scale (#3262,
  @yutannihilation).

* Fix a bug when `show.legend` is a named logical vector 
  (#3461, @yutannihilation).

* Added weight aesthetic option to `stat_density()` and made scaling of 
  weights the default (@annennenne, #2902)
  
* `stat_density2d()` can now take an `adjust` parameter to scale the default 
  bandwidth. (#2860, @haleyjeppson)

* `stat_smooth()` uses `REML` by default, if `method = "gam"` and
  `gam`'s method is not specified (@ikosmidis, #2630).

* stacking text when calculating the labels and the y axis with
  `stat_summary()` now works (@ikosmidis, #2709)
  
* `stat_summary()` and related functions now support rlang-style lambda functions
  (#3568, @dkahle).

* The data mask pronoun, `.data`, is now stripped from default labels.

* Addition of partial themes to plots has been made more predictable;
  stepwise addition of individual partial themes is now equivalent to
  addition of multple theme elements at once (@clauswilke, #3039).

* Facets now don't fail even when some variable in the spec are not available
  in all layers (@yutannihilation, #2963).

# ggplot2 3.2.1

This is a patch release fixing a few regressions introduced in 3.2.0 as well as
fixing some unit tests that broke due to upstream changes.

* `position_stack()` no longer changes the order of the input data. Changes to 
  the internal behaviour of `geom_ribbon()` made this reordering problematic 
  with ribbons that spanned `y = 0` (#3471)
* Using `qplot()` with a single positional aesthetic will no longer title the
  non-specified scale as `"NULL"` (#3473)
* Fixes unit tests for sf graticule labels caused by changes to sf

# ggplot2 3.2.0

This is a minor release with an emphasis on internal changes to make ggplot2 
faster and more consistent. The few interface changes will only affect the 
aesthetics of the plot in minor ways, and will only potentially break code of
extension developers if they have relied on internals that have been changed. 
This release also sees the addition of Hiroaki Yutani (@yutannihilation) to the 
core developer team.

With the release of R 3.6, ggplot2 now requires the R version to be at least 3.2,
as the tidyverse is committed to support 5 major versions of R.

## Breaking changes

* Two patches (#2996 and #3050) fixed minor rendering problems. In most cases,
  the visual changes are so subtle that they are difficult to see with the naked
  eye. However, these changes are detected by the vdiffr package, and therefore
  any package developers who use vdiffr to test for visual correctness of ggplot2
  plots will have to regenerate all reference images.
  
* In some cases, ggplot2 now produces a warning or an error for code that previously
  produced plot output. In all these cases, the previous plot output was accidental,
  and the plotting code uses the ggplot2 API in a way that would lead to undefined
  behavior. Examples include a missing `group` aesthetic in `geom_boxplot()` (#3316),
  annotations across multiple facets (#3305), and not using aesthetic mappings when
  drawing ribbons with `geom_ribbon()` (#3318).

## New features

* This release includes a range of internal changes that speeds up plot 
  generation. None of the changes are user facing and will not break any code,
  but in general ggplot2 should feel much faster. The changes includes, but are
  not limited to:
  
  - Caching ascent and descent dimensions of text to avoid recalculating it for
    every title.
  
  - Using a faster data.frame constructor as well as faster indexing into 
    data.frames
    
  - Removing the plyr dependency, replacing plyr functions with faster 
    equivalents.

* `geom_polygon()` can now draw polygons with holes using the new `subgroup` 
  aesthetic. This functionality requires R 3.6.0 (@thomasp85, #3128)

* Aesthetic mappings now accept functions that return `NULL` (@yutannihilation,
  #2997).

* `stat_function()` now accepts rlang/purrr style anonymous functions for the 
  `fun` parameter (@dkahle, #3159).

* `geom_rug()` gains an "outside" option to allow for moving the rug tassels to 
  outside the plot area (@njtierney, #3085) and a `length` option to allow for 
  changing the length of the rug lines (@daniel-wells, #3109). 
  
* All geoms now take a `key_glyph` paramter that allows users to customize
  how legend keys are drawn (@clauswilke, #3145). In addition, a new key glyph
  `timeseries` is provided to draw nice legends for time series
  (@mitchelloharawild, #3145).

## Extensions

* Layers now have a new member function `setup_layer()` which is called at the
  very beginning of the plot building process and which has access to the 
  original input data and the plot object being built. This function allows the 
  creation of custom layers that autogenerate aesthetic mappings based on the 
  input data or that filter the input data in some form. For the time being, this
  feature is not exported, but it has enabled the development of a new layer type,
  `layer_sf()` (see next item). Other special-purpose layer types may be added
  in the future (@clauswilke, #2872).
  
* A new layer type `layer_sf()` can auto-detect and auto-map sf geometry
  columns in the data. It should be used by extension developers who are writing
  new sf-based geoms or stats (@clauswilke, #3232).

* `x0` and `y0` are now recognized positional aesthetics so they will get scaled 
  if used in extension geoms and stats (@thomasp85, #3168)
  
* Continuous scale limits now accept functions which accept the default
  limits and return adjusted limits. This makes it possible to write
  a function that e.g. ensures the limits are always a multiple of 100,
  regardless of the data (@econandrew, #2307).

## Minor improvements and bug fixes

* `cut_width()` now accepts `...` to pass further arguments to `base::cut.default()`
   like `cut_number()` and `cut_interval()` already did (@cderv, #3055)

* `coord_map()` now can have axes on the top and right (@karawoo, #3042).

* `coord_polar()` now correctly rescales the secondary axis (@linzi-sg, #3278)

* `coord_sf()`, `coord_map()`, and `coord_polar()` now squash `-Inf` and `Inf`
  into the min and max of the plot (@yutannihilation, #2972).

* `coord_sf()` graticule lines are now drawn in the same thickness as panel grid 
  lines in `coord_cartesian()`, and seting panel grid lines to `element_blank()` 
  now also works in `coord_sf()` 
  (@clauswilke, #2991, #2525).

* `economics` data has been regenerated. This leads to some changes in the
  values of all columns (especially in `psavert`), but more importantly, strips 
  the grouping attributes from `economics_long`.

* `element_line()` now fills closed arrows (@yutannihilation, #2924).

* Facet strips on the left side of plots now have clipping turned on, preventing
  text from running out of the strip and borders from looking thicker than for
  other strips (@karawoo, #2772 and #3061).

* ggplot2 now works in Turkish locale (@yutannihilation, #3011).

* Clearer error messages for inappropriate aesthetics (@clairemcwhite, #3060).

* ggplot2 no longer attaches any external packages when using functions that 
  depend on packages that are suggested but not imported by ggplot2. The 
  affected functions include `geom_hex()`, `stat_binhex()`, 
  `stat_summary_hex()`, `geom_quantile()`, `stat_quantile()`, and `map_data()` 
  (@clauswilke, #3126).
  
* `geom_area()` and `geom_ribbon()` now sort the data along the x-axis in the 
  `setup_data()` method rather than as part of `draw_group()` (@thomasp85, 
  #3023)

* `geom_hline()`, `geom_vline()`, and `geom_abline()` now throw a warning if the 
  user supplies both an `xintercept`, `yintercept`, or `slope` value and a 
  mapping (@RichardJActon, #2950).

* `geom_rug()` now works with `coord_flip()` (@has2k1, #2987).

* `geom_violin()` no longer throws an error when quantile lines fall outside 
  the violin polygon (@thomasp85, #3254).

* `guide_legend()` and `guide_colorbar()` now use appropriate spacing between legend
  key glyphs and legend text even if the legend title is missing (@clauswilke, #2943).

* Default labels are now generated more consistently; e.g., symbols no longer
  get backticks, and long expressions are abbreviated with `...`
  (@yutannihilation, #2981).

* All-`Inf` layers are now ignored for picking the scale (@yutannihilation, 
  #3184).
  
* Diverging Brewer colour palette now use the correct mid-point colour 
  (@dariyasydykova, #3072).
  
* `scale_color_continuous()` now points to `scale_colour_continuous()` so that 
  it will handle `type = "viridis"` as the documentation states (@hlendway, 
  #3079).

* `scale_shape_identity()` now works correctly with `guide = "legend"` 
  (@malcolmbarrett, #3029)
  
* `scale_continuous` will now draw axis line even if the length of breaks is 0
  (@thomasp85, #3257)

* `stat_bin()` will now error when the number of bins exceeds 1e6 to avoid 
  accidentally freezing the user session (@thomasp85).
  
* `sec_axis()` now places ticks accurately when using nonlinear transformations (@dpseidel, #2978).

* `facet_wrap()` and `facet_grid()` now automatically remove NULL from facet
  specs, and accept empty specs (@yutannihilation, #3070, #2986).

* `stat_bin()` now handles data with only one unique value (@yutannihilation 
  #3047).

* `sec_axis()` now accepts functions as well as formulas (@yutannihilation, #3031).

*   New theme elements allowing different ticks lengths for each axis. For instance,
    this can be used to have inwards ticks on the x-axis (`axis.ticks.length.x`) and
    outwards ticks on the y-axis (`axis.ticks.length.y`) (@pank, #2935).

* The arguments of `Stat*$compute_layer()` and `Position*$compute_layer()` are
  now renamed to always match the ones of `Stat$compute_layer()` and
  `Position$compute_layer()` (@yutannihilation, #3202).

* `geom_*()` and `stat_*()` now accepts purrr-style lambda notation
  (@yutannihilation, #3138).

* `geom_tile()` and `geom_rect()` now draw rectangles without notches at the
  corners. The style of the corner can be controlled by `linejoin` parameters
  (@yutannihilation, #3050).

# ggplot2 3.1.0

## Breaking changes

This is a minor release and breaking changes have been kept to a minimum. End users of 
ggplot2 are unlikely to encounter any issues. However, there are a few items that developers 
of ggplot2 extensions should be aware of. For additional details, see also the discussion 
accompanying issue #2890.

*   In non-user-facing internal code (specifically in the `aes()` function and in
    the `aesthetics` argument of scale functions), ggplot2 now always uses the British
    spelling for aesthetics containing the word "colour". When users specify a "color"
    aesthetic it is automatically renamed to "colour". This renaming is also applied
    to non-standard aesthetics that contain the word "color". For example, "point_color"
    is renamed to "point_colour". This convention makes it easier to support both
    British and American spelling for novel, non-standard aesthetics, but it may require
    some adjustment for packages that have previously introduced non-standard color
    aesthetics using American spelling. A new function `standardise_aes_names()` is
    provided in case extension writers need to perform this renaming in their own code
    (@clauswilke, #2649).

*   Functions that generate other functions (closures) now force the arguments that are
    used from the generated functions, to avoid hard-to-catch errors. This may affect
    some users of manual scales (such as `scale_colour_manual()`, `scale_fill_manual()`,
    etc.) who depend on incorrect behavior (@krlmlr, #2807).
    
*   `Coord` objects now have a function `backtransform_range()` that returns the
    panel range in data coordinates. This change may affect developers of custom coords,
    who now should implement this function. It may also affect developers of custom
    geoms that use the `range()` function. In some applications, `backtransform_range()`
    may be more appropriate (@clauswilke, #2821).


## New features

*   `coord_sf()` has much improved customization of axis tick labels. Labels can now
    be set manually, and there are two new parameters, `label_graticule` and
    `label_axes`, that can be used to specify which graticules to label on which side
    of the plot (@clauswilke, #2846, #2857, #2881).
    
*   Two new geoms `geom_sf_label()` and `geom_sf_text()` can draw labels and text
    on sf objects. Under the hood, a new `stat_sf_coordinates()` calculates the
    x and y coordinates from the coordinates of the sf geometries. You can customize
    the calculation method via `fun.geometry` argument (@yutannihilation, #2761).
    

## Minor improvements and fixes

*   `benchplot()` now uses tidy evaluation (@dpseidel, #2699).

*   The error message in `compute_aesthetics()` now only provides the names of
    aesthetics with mismatched lengths, rather than all aesthetics (@karawoo,
    #2853).

*   For faceted plots, data is no longer internally reordered. This makes it
    safer to feed data columns into `aes()` or into parameters of geoms or
    stats. However, doing so remains discouraged (@clauswilke, #2694).

*   `coord_sf()` now also understands the `clip` argument, just like the other
    coords (@clauswilke, #2938).

*   `fortify()` now displays a more informative error message for
    `grouped_df()` objects when dplyr is not installed (@jimhester, #2822).

*   All `geom_*()` now display an informative error message when required 
    aesthetics are missing (@dpseidel, #2637 and #2706).

*   `geom_boxplot()` now understands the `width` parameter even when used with
    a non-standard stat, such as `stat_identity()` (@clauswilke, #2893).
    
*  `geom_hex()` now understands the `size` and `linetype` aesthetics
   (@mikmart, #2488).
    
*   `geom_hline()`, `geom_vline()`, and `geom_abline()` now work properly
    with `coord_trans()` (@clauswilke, #2149, #2812).
    
*   `geom_text(..., parse = TRUE)` now correctly renders the expected number of
    items instead of silently dropping items that are empty expressions, e.g.
    the empty string "". If an expression spans multiple lines, we take just
    the first line and drop the rest. This same issue is also fixed for
    `geom_label()` and the axis labels for `geom_sf()` (@slowkow, #2867).

*   `geom_sf()` now respects `lineend`, `linejoin`, and `linemitre` parameters 
    for lines and polygons (@alistaire47, #2826).
    
*   `ggsave()` now exits without creating a new graphics device if previously
    none was open (@clauswilke, #2363).

*   `labs()` now has named arguments `title`, `subtitle`, `caption`, and `tag`.
    Also, `labs()` now accepts tidyeval (@yutannihilation, #2669).

*   `position_nudge()` is now more robust and nudges only in the direction
    requested. This enables, for example, the horizontal nudging of boxplots
    (@clauswilke, #2733).

*   `sec_axis()` and `dup_axis()` now return appropriate breaks for the secondary
    axis when applied to log transformed scales (@dpseidel, #2729).

*   `sec_axis()` now works as expected when used in combination with tidy eval
    (@dpseidel, #2788).

*   `scale_*_date()`, `scale_*_time()` and `scale_*_datetime()` can now display 
    a secondary axis that is a __one-to-one__ transformation of the primary axis,
    implemented using the `sec.axis` argument to the scale constructor 
    (@dpseidel, #2244).
    
*   `stat_contour()`, `stat_density2d()`, `stat_bin2d()`,  `stat_binhex()`
    now calculate normalized statistics including `nlevel`, `ndensity`, and
    `ncount`. Also, `stat_density()` now includes the calculated statistic 
    `nlevel`, an alias for `scaled`, to better match the syntax of `stat_bin()`
    (@bjreisman, #2679).

# ggplot2 3.0.0

## Breaking changes

*   ggplot2 now supports/uses tidy evaluation (as described below). This is a 
    major change and breaks a number of packages; we made this breaking change 
    because it is important to make ggplot2 more programmable, and to be more 
    consistent with the rest of the tidyverse. The best general (and detailed)
    introduction to tidy evaluation can be found in the meta programming
    chapters in [Advanced R](https://adv-r.hadley.nz).
    
    The primary developer facing change is that `aes()` now contains 
    quosures (expression + environment pairs) rather than symbols, and you'll 
    need to take a different approach to extracting the information you need. 
    A common symptom of this change are errors "undefined columns selected" or 
    "invalid 'type' (list) of argument" (#2610). As in the previous version,
    constants (like `aes(x = 1)` or `aes(colour = "smoothed")`) are stored
    as is.
    
    In this version of ggplot2, if you need to describe a mapping in a string, 
    use `quo_name()` (to generate single-line strings; longer expressions may 
    be abbreviated) or `quo_text()` (to generate non-abbreviated strings that
    may span multiple lines). If you do need to extract the value of a variable
    instead use `rlang::eval_tidy()`. You may want to condition on 
    `(packageVersion("ggplot2") <= "2.2.1")` so that your code can work with
    both released and development versions of ggplot2.
    
    We recognise that this is a big change and if you're not already familiar
    with rlang, there's a lot to learn. If you are stuck, or need any help,
    please reach out on <https://community.rstudio.com>.

*   Error: Column `y` must be a 1d atomic vector or a list

    Internally, ggplot2 now uses `as.data.frame(tibble::as_tibble(x))` to
    convert a list into a data frame. This improves ggplot2's support for
    list-columns (needed for sf support), at a small cost: you can no longer
    use matrix-columns. Note that unlike tibble we still allow column vectors
    such as returned by `base::scale()` because of their widespread use.

*   Error: More than one expression parsed
  
    Previously `aes_string(x = c("a", "b", "c"))` silently returned 
    `aes(x = a)`. Now this is a clear error.

*   Error: `data` must be uniquely named but has duplicate columns
  
    If layer data contains columns with identical names an error will be 
    thrown. In earlier versions the first occurring column was chosen silently,
    potentially masking that the wrong data was chosen.

*   Error: Aesthetics must be either length 1 or the same as the data
    
    Layers are stricter about the columns they will combine into a single
    data frame. Each aesthetic now must be either the same length as the data
    frame or a single value. This makes silent recycling errors much less likely.

*   Error: `coord_*` doesn't support free scales 
   
    Free scales only work with selected coordinate systems; previously you'd
    get an incorrect plot.

*   Error in f(...) : unused argument (range = c(0, 1))

    This is because the `oob` argument to scale has been set to a function
    that only takes a single argument; it needs to take two arguments
    (`x`, and `range`). 

*   Error: unused argument (output)
  
    The function `guide_train()` now has an optional parameter `aesthetic`
    that allows you to override the `aesthetic` setting in the scale.
    To make your code work with the both released and development versions of 
    ggplot2 appropriate, add `aesthetic = NULL` to the `guide_train()` method
    signature.
    
    ```R
    # old
    guide_train.legend <- function(guide, scale) {...}
    
    # new 
    guide_train.legend <- function(guide, scale, aesthetic = NULL) {...}
    ```
    
    Then, inside the function, replace `scale$aesthetics[1]`,
    `aesthetic %||% scale$aesthetics[1]`. (The %||% operator is defined in the 
    rlang package).
    
    ```R
    # old
    setNames(list(scale$map(breaks)), scale$aesthetics[1])

    # new
    setNames(list(scale$map(breaks)), aesthetic %||% scale$aesthetics[1])
    ```

*   The long-deprecated `subset` argument to `layer()` has been removed.

## Tidy evaluation

* `aes()` now supports quasiquotation so that you can use `!!`, `!!!`,
  and `:=`. This replaces `aes_()` and `aes_string()` which are now
  soft-deprecated (but will remain around for a long time).

* `facet_wrap()` and `facet_grid()` now support `vars()` inputs. Like
  `dplyr::vars()`, this helper quotes its inputs and supports
  quasiquotation. For instance, you can now supply faceting variables
  like this: `facet_wrap(vars(am, cyl))` instead of 
  `facet_wrap(~am + cyl)`. Note that the formula interface is not going 
  away and will not be deprecated. `vars()` is simply meant to make it 
  easier to create functions around `facet_wrap()` and `facet_grid()`.

  The first two arguments of `facet_grid()` become `rows` and `cols`
  and now support `vars()` inputs. Note however that we took special
  care to ensure complete backward compatibility. With this change
  `facet_grid(vars(cyl), vars(am, vs))` is equivalent to
  `facet_grid(cyl ~ am + vs)`, and `facet_grid(cols = vars(am, vs))` is
  equivalent to `facet_grid(. ~ am + vs)`.

  One nice aspect of the new interface is that you can now easily
  supply names: `facet_grid(vars(Cylinder = cyl), labeller =
  label_both)` will give nice label titles to the facets. Of course,
  those names can be unquoted with the usual tidy eval syntax.

### sf

* ggplot2 now has full support for sf with `geom_sf()` and `coord_sf()`:

  ```r
  nc <- sf::st_read(system.file("shape/nc.shp", package = "sf"), quiet = TRUE)
  ggplot(nc) +
    geom_sf(aes(fill = AREA))
  ```
  It supports all simple features, automatically aligns CRS across layers, sets
  up the correct aspect ratio, and draws a graticule.

## New features

* ggplot2 now works on R 3.1 onwards, and uses the 
  [vdiffr](https://github.com/r-lib/vdiffr) package for visual testing.

* In most cases, accidentally using `%>%` instead of `+` will generate an 
  informative error (#2400).

* New syntax for calculated aesthetics. Instead of using `aes(y = ..count..)` 
  you can (and should!) use `aes(y = stat(count))`. `stat()` is a real function 
  with documentation which hopefully will make this part of ggplot2 less 
  confusing (#2059).
  
  `stat()` is particularly nice for more complex calculations because you 
  only need to specify it once: `aes(y = stat(count / max(count)))`,
  rather than `aes(y = ..count.. / max(..count..))`
  
* New `tag` label for adding identification tags to plots, typically used for 
  labelling a subplot with a letter. Add a tag with `labs(tag = "A")`, style it 
  with the `plot.tag` theme element, and control position with the
  `plot.tag.position` theme setting (@thomasp85).

### Layers: geoms, stats, and position adjustments

* `geom_segment()` and `geom_curve()` have a new `arrow.fill` parameter which 
  allows you to specify a separate fill colour for closed arrowheads 
  (@hrbrmstr and @clauswilke, #2375).

* `geom_point()` and friends can now take shapes as strings instead of integers,
  e.g. `geom_point(shape = "diamond")` (@daniel-barnett, #2075).

* `position_dodge()` gains a `preserve` argument that allows you to control
  whether the `total` width at each `x` value is preserved (the current 
  default), or ensure that the width of a `single` element is preserved
  (what many people want) (#1935).

* New `position_dodge2()` provides enhanced dodging for boxplots. Compared to
  `position_dodge()`, `position_dodge2()` compares `xmin` and `xmax` values  
  to determine which elements overlap, and spreads overlapping elements evenly
  within the region of overlap. `position_dodge2()` is now the default position
  adjustment for `geom_boxplot()`, because it handles `varwidth = TRUE`, and 
  will be considered for other geoms in the future.
  
  The `padding` parameter adds a small amount of padding between elements 
  (@karawoo, #2143) and a `reverse` parameter allows you to reverse the order 
  of placement (@karawoo, #2171).
  
* New `stat_qq_line()` makes it easy to add a simple line to a Q-Q plot, which 
  makes it easier to judge the fit of the theoretical distribution 
  (@nicksolomon).

### Scales and guides

* Improved support for mapping date/time variables to `alpha`, `size`, `colour`, 
  and `fill` aesthetics, including `date_breaks` and `date_labels` arguments 
  (@karawoo, #1526), and new `scale_alpha()` variants (@karawoo, #1526).

* Improved support for ordered factors. Ordered factors throw a warning when 
  mapped to shape (unordered factors do not), and do not throw warnings when 
  mapped to size or alpha (unordered factors do). Viridis is used as the 
  default colour and fill scale for ordered factors (@karawoo, #1526).

* The `expand` argument of `scale_*_continuous()` and `scale_*_discrete()`
  now accepts separate expansion values for the lower and upper range
  limits. The expansion limits can be specified using the convenience
  function `expand_scale()`.
  
  Separate expansion limits may be useful for bar charts, e.g. if one
  wants the bottom of the bars to be flush with the x axis but still 
  leave some (automatically calculated amount of) space above them:
  
    ```r
    ggplot(mtcars) +
        geom_bar(aes(x = factor(cyl))) +
        scale_y_continuous(expand = expand_scale(mult = c(0, .1)))
    ```
  
  It can also be useful for line charts, e.g. for counts over time,
  where one wants to have a ’hard’ lower limit of y = 0 but leave the
  upper limit unspecified (and perhaps differing between panels), with
  some extra space above the highest point on the line (with symmetrical 
  limits, the extra space above the highest point could in some cases 
  cause the lower limit to be negative).
  
  The old syntax for the `expand` argument will, of course, continue
  to work (@huftis, #1669).

* `scale_colour_continuous()` and `scale_colour_gradient()` are now controlled 
  by global options `ggplot2.continuous.colour` and `ggplot2.continuous.fill`. 
  These can be set to `"gradient"` (the default) or `"viridis"` (@karawoo).

* New `scale_colour_viridis_c()`/`scale_fill_viridis_c()` (continuous) and
  `scale_colour_viridis_d()`/`scale_fill_viridis_d()` (discrete) make it
  easy to use Viridis colour scales (@karawoo, #1526).

* Guides for `geom_text()` now accept custom labels with 
  `guide_legend(override.aes = list(label = "foo"))` (@brianwdavis, #2458).

### Margins

* Strips gain margins on all sides by default. This means that to fully justify
  text to the edge of a strip, you will need to also set the margins to 0
  (@karawoo).

* Rotated strip labels now correctly understand `hjust` and `vjust` parameters
  at all angles (@karawoo).

* Strip labels now understand justification relative to the direction of the
  text, meaning that in y facets, the strip text can be placed at either end of
  the strip using `hjust` (@karawoo).

* Legend titles and labels get a little extra space around them, which 
  prevents legend titles from overlapping the legend at large font sizes 
  (@karawoo, #1881).

## Extension points

* New `autolayer()` S3 generic (@mitchelloharawild, #1974). This is similar
  to `autoplot()` but produces layers rather than complete plots.

* Custom objects can now be added using `+` if a `ggplot_add` method has been
  defined for the class of the object (@thomasp85).

* Theme elements can now be subclassed. Add a `merge_element` method to control
  how properties are inherited from the parent element. Add an `element_grob` 
  method to define how elements are rendered into grobs (@thomasp85, #1981).

* Coords have gained new extension mechanisms.
  
    If you have an existing coord extension, you will need to revise the
    specification of the `train()` method. It is now called 
    `setup_panel_params()` (better reflecting what it actually does) and now 
    has arguments `scale_x`, and `scale_y` (the x and y scales respectively) 
    and `param`, a list of plot specific parameters generated by 
    `setup_params()`.

    What was formerly called `scale_details` (in coords), `panel_ranges` 
    (in layout) and `panel_scales` (in geoms) are now consistently called
    `panel_params` (#1311). These are parameters of the coord that vary from
    panel to panel.

* `ggplot_build()` and `ggplot_gtable()` are now generics, so ggplot-subclasses 
  can define additional behavior during the build stage.

* `guide_train()`, `guide_merge()`, `guide_geom()`, and `guide_gengrob()`
  are now exported as they are needed if you want to design your own guide.
  They are not currently documented; use at your own risk (#2528).

* `scale_type()` generic is now exported and documented. Use this if you 
  want to extend ggplot2 to work with a new type of vector.

## Minor bug fixes and improvements

### Faceting

* `facet_grid()` gives a more informative error message if you try to use
  a variable in both rows and cols (#1928).

* `facet_grid()` and `facet_wrap()` both give better error messages if you
  attempt to use an unsupported coord with free scales (#2049).

* `label_parsed()` works once again (#2279).

* You can now style the background of horizontal and vertical strips
  independently with `strip.background.x` and `strip.background.y` 
  theme settings (#2249).

### Scales

* `discrete_scale()` documentation now inherits shared definitions from 
  `continuous_scale()` (@alistaire47, #2052).

* `guide_colorbar()` shows all colours of the scale (@has2k1, #2343).

* `scale_identity()` once again produces legends by default (#2112).

* Tick marks for secondary axes with strong transformations are more 
  accurately placed (@thomasp85, #1992).

* Missing line types now reliably generate missing lines (with standard 
  warning) (#2206).

* Legends now ignore set aesthetics that are not length one (#1932).

* All colour and fill scales now have an `aesthetics` argument that can
  be used to set the aesthetic(s) the scale works with. This makes it
  possible to apply a colour scale to both colour and fill aesthetics
  at the same time, via `aesthetics = c("colour", "fill")` (@clauswilke).
  
* Three new generic scales work with any aesthetic or set of aesthetics: 
  `scale_continuous_identity()`, `scale_discrete_identity()`, and
  `scale_discrete_manual()` (@clauswilke).

* `scale_*_gradient2()` now consistently omits points outside limits by 
  rescaling after the limits are enforced (@foo-bar-baz-qux, #2230).

### Layers

* `geom_label()` now correctly produces unbordered labels when `label.size` 
  is 0, even when saving to PDF (@bfgray3, #2407).

* `layer()` gives considerably better error messages for incorrectly specified
  `geom`, `stat`, or `position` (#2401).

* In all layers that use it, `linemitre` now defaults to 10 (instead of 1)
  to better match base R.

* `geom_boxplot()` now supplies a default value if no `x` aesthetic is present
  (@foo-bar-baz-qux, #2110).

* `geom_density()` drops groups with fewer than two data points and throws a
  warning. For groups with two data points, density values are now calculated 
  with `stats::density` (@karawoo, #2127).

* `geom_segment()` now also takes a `linejoin` parameter. This allows more 
  control over the appearance of the segments, which is especially useful for 
  plotting thick arrows (@Ax3man, #774).

* `geom_smooth()` now reports the formula used when `method = "auto"` 
  (@davharris #1951). `geom_smooth()` now orders by the `x` aesthetic, making it 
  easier to pass pre-computed values without manual ordering (@izahn, #2028). It 
  also now knows it has `ymin` and `ymax` aesthetics (#1939). The legend 
  correctly reflects the status of the `se` argument when used with stats 
  other than the default (@clauswilke, #1546).

* `geom_tile()` now once again interprets `width` and `height` correctly 
  (@malcolmbarrett, #2510).

* `position_jitter()` and `position_jitterdodge()` gain a `seed` argument that
  allows the specification of a random seed for reproducible jittering 
  (@krlmlr, #1996 and @slowkow, #2445).

* `stat_density()` has better behaviour if all groups are dropped because they
  are too small (#2282).

* `stat_summary_bin()` now understands the `breaks` parameter (@karawoo, #2214).

* `stat_bin()` now accepts functions for `binwidth`. This allows better binning 
  when faceting along variables with different ranges (@botanize).

* `stat_bin()` and `geom_histogram()` now sum correctly when using the `weight` 
  aesthetic (@jiho, #1921).

* `stat_bin()` again uses correct scaling for the computed variable `ndensity` 
  (@timgoodman, #2324).

* `stat_bin()` and `stat_bin_2d()` now properly handle the `breaks` parameter 
  when the scales are transformed (@has2k1, #2366).

* `update_geom_defaults()` and `update_stat_defaults()` allow American 
  spelling of aesthetic parameters (@foo-bar-baz-qux, #2299).

* The `show.legend` parameter now accepts a named logical vector to hide/show
  only some aesthetics in the legend (@tutuchan, #1798).

* Layers now silently ignore unknown aesthetics with value `NULL` (#1909).

### Coords

* Clipping to the plot panel is now configurable, through a `clip` argument
  to coordinate systems, e.g. `coord_cartesian(clip = "off")` 
  (@clauswilke, #2536).

* Like scales, coordinate systems now give you a message when you're 
  replacing an existing coordinate system (#2264).

* `coord_polar()` now draws secondary axis ticks and labels 
  (@dylan-stark, #2072), and can draw the radius axis on the right 
  (@thomasp85, #2005).

* `coord_trans()` now generates a warning when a transformation generates 
  non-finite values (@foo-bar-baz-qux, #2147).

### Themes

* Complete themes now always override all elements of the default theme
  (@has2k1, #2058, #2079).

* Themes now set default grid colour in `panel.grid` rather than individually
  in `panel.grid.major` and `panel.grid.minor` individually. This makes it 
  slightly easier to customise the theme (#2352).

* Fixed bug when setting strips to `element_blank()` (@thomasp85). 

* Axes positioned on the top and to the right can now customize their ticks and
  lines separately (@thomasp85, #1899).

* Built-in themes gain parameters `base_line_size` and `base_rect_size` which 
  control the default sizes of line and rectangle elements (@karawoo, #2176).

* Default themes use `rel()` to set line widths (@baptiste).

* Themes were tweaked for visual consistency and more graceful behavior when 
  changing the base font size. All absolute heights or widths were replaced 
  with heights or widths that are proportional to the base font size. One 
  relative font size was eliminated (@clauswilke).
  
* The height of descenders is now calculated solely on font metrics and doesn't
  change with the specific letters in the string. This fixes minor alignment 
  issues with plot titles, subtitles, and legend titles (#2288, @clauswilke).

### Guides

* `guide_colorbar()` is more configurable: tick marks and color bar frame
  can now by styled with arguments `ticks.colour`, `ticks.linewidth`, 
  `frame.colour`, `frame.linewidth`, and `frame.linetype`
  (@clauswilke).
  
* `guide_colorbar()` now uses `legend.spacing.x` and `legend.spacing.y` 
  correctly, and it can handle multi-line titles. Minor tweaks were made to 
  `guide_legend()` to make sure the two legend functions behave as similarly as
  possible (@clauswilke, #2397 and #2398).
  
* The theme elements `legend.title` and `legend.text` now respect the settings 
  of `margin`, `hjust`, and `vjust` (@clauswilke, #2465, #1502).

* Non-angle parameters of `label.theme` or `title.theme` can now be set in 
  `guide_legend()` and `guide_colorbar()` (@clauswilke, #2544).

### Other

* `fortify()` gains a method for tbls (@karawoo, #2218).

* `ggplot` gains a method for `grouped_df`s that adds a `.group` variable,
  which computes a unique value for each group. Use it with 
  `aes(group = .group)` (#2351).

* `ggproto()` produces objects with class `c("ggproto", "gg")`, allowing for
  a more informative error message when adding layers, scales, or other ggproto 
  objects (@jrnold, #2056).

* `ggsave()`'s DPI argument now supports 3 string options: "retina" (320
  DPI), "print" (300 DPI), and "screen" (72 DPI) (@foo-bar-baz-qux, #2156).
  `ggsave()` now uses full argument names to avoid partial match warnings 
  (#2355), and correctly restores the previous graphics device when several
  graphics devices are open (#2363).

* `print.ggplot()` now returns the original ggplot object, instead of the 
  output from `ggplot_build()`. Also, the object returned from 
  `ggplot_build()` now has the class `"ggplot_built"` (#2034).

* `map_data()` now works even when purrr is loaded (tidyverse#66).

* New functions `summarise_layout()`, `summarise_coord()`, and 
  `summarise_layers()` summarise the layout, coordinate systems, and layers 
  of a built ggplot object (#2034, @wch). This provides a tested API that 
  (e.g.) shiny can depend on.

* Updated startup messages reflect new resources (#2410, @mine-cetinkaya-rundel).

# ggplot2 2.2.1

* Fix usage of `structure(NULL)` for R-devel compatibility (#1968).

# ggplot2 2.2.0

## Major new features

### Subtitle and caption

Thanks to @hrbrmstr plots now have subtitles and captions, which can be set with 
the `subtitle`  and `caption` arguments to `ggtitle()` and `labs()`. You can 
control their appearance with the theme settings `plot.caption` and 
`plot.subtitle`. The main plot title is now left-aligned to better work better 
with a subtitle. The caption is right-aligned (@hrbrmstr).

### Stacking

`position_stack()` and `position_fill()` now sort the stacking order to match 
grouping order. This allows you to control the order through grouping, and 
ensures that the default legend matches the plot (#1552, #1593). If you want the 
opposite order (useful if you have horizontal bars and horizontal legend), you 
can request reverse stacking by using `position = position_stack(reverse = TRUE)` 
(#1837).
  
`position_stack()` and `position_fill()` now accepts negative values which will 
create stacks extending below the x-axis (#1691).

`position_stack()` and `position_fill()` gain a `vjust` argument which makes it 
easy to (e.g.) display labels in the middle of stacked bars (#1821).

### Layers

`geom_col()` was added to complement `geom_bar()` (@hrbrmstr). It uses 
`stat="identity"` by default, making the `y` aesthetic mandatory. It does not 
support any other `stat_()` and does not provide fallback support for the 
`binwidth` parameter. Examples and references in other functions were updated to
demonstrate `geom_col()` usage. 

When creating a layer, ggplot2 will warn if you use an unknown aesthetic or an 
unknown parameter. Compared to the previous version, this is stricter for 
aesthetics (previously there was no message), and less strict for parameters 
(previously this threw an error) (#1585).

### Facetting

The facet system, as well as the internal panel class, has been rewritten in 
ggproto. Facets are now extendable in the same manner as geoms and stats, as 
described in `vignette("extending-ggplot2")`.

We have also added the following new features.
  
* `facet_grid()` and `facet_wrap()` now allow expressions in their faceting 
  formulas (@DanRuderman, #1596).

* When `facet_wrap()` results in an uneven number of panels, axes will now be
  drawn underneath the hanging panels (fixes #1607)

* Strips can now be freely positioned in `facet_wrap()` using the 
  `strip.position` argument (deprecates `switch`).

* The relative order of panel, strip, and axis can now be controlled with 
  the theme setting `strip.placement` that takes either `inside` (strip between 
  panel and axis) or `outside` (strip after axis).

* The theme option `panel.margin` has been deprecated in favour of 
  `panel.spacing` to more clearly communicate intent.

### Extensions

Unfortunately there was a major oversight in the construction of ggproto which 
lead to extensions capturing the super object at package build time, instead of 
at package run time (#1826). This problem has been fixed, but requires 
re-installation of all extension packages.

## Scales

* The position of x and y axes can now be changed using the `position` argument
  in `scale_x_*`and `scale_y_*` which can take `top` and `bottom`, and `left`
  and `right` respectively. The themes of top and right axes can be modified 
  using the `.top` and `.right` modifiers to `axis.text.*` and `axis.title.*`.

### Continuous scales

* `scale_x_continuous()` and `scale_y_continuous()` can now display a secondary 
  axis that is a __one-to-one__ transformation of the primary axis (e.g. degrees 
  Celcius to degrees Fahrenheit). The secondary axis will be positioned opposite 
  to the primary axis and can be controlled with the `sec.axis` argument to 
  the scale constructor.

* Scales worry less about having breaks. If no breaks can be computed, the
  plot will work instead of throwing an uninformative error (#791). This 
  is particularly helpful when you have facets with free scales, and not
  all panels contain data.

* Scales now warn when transformation introduces infinite values (#1696).

### Date time

* `scale_*_datetime()` now supports time zones. It will use the timezone 
  attached to the variable by default, but can be overridden with the 
  `timezone` argument.

* New `scale_x_time()` and `scale_y_time()` generate reasonable default
  breaks and labels for hms vectors (#1752).

### Discrete scales

The treatment of missing values by discrete scales has been thoroughly 
overhauled (#1584). The underlying principle is that we can naturally represent 
missing values on discrete variables (by treating just like another level), so 
by default we should. 

This principle applies to:

* character vectors
* factors with implicit NA
* factors with explicit NA

And to all scales (both position and non-position.)

Compared to the previous version of ggplot2, there are three main changes:

1.  `scale_x_discrete()` and `scale_y_discrete()` always show discrete NA,
    regardless of their source

1.  If present, `NA`s are shown in discrete legends.

1.  All discrete scales gain a `na.translate` argument that allows you to 
    control whether `NA`s are translated to something that can be visualised,
    or should be left as missing. Note that if you don't translate (i.e. 
    `na.translate = FALSE)` the missing values will passed on to the layer, 
    which will warning that it's dropping missing values. To suppress the
    warnings, you'll also need to add `na.rm = TRUE` to the layer call. 

There were also a number of other smaller changes

* Correctly use scale expansion factors.
* Don't preserve space for dropped levels (#1638).
* Only issue one warning when when asking for too many levels (#1674).
* Unicode labels work better on Windows (#1827).
* Warn when used with only continuous data (#1589)

## Themes

* The `theme()` constructor now has named arguments rather than ellipses. This 
  should make autocomplete substantially more useful. The documentation
  (including examples) has been considerably improved.
  
* Built-in themes are more visually homogeneous, and match `theme_grey` better.
  (@jiho, #1679)
  
* When computing the height of titles, ggplot2 now includes the height of the
  descenders (i.e. the bits of `g` and `y` that hang beneath the baseline). This 
  improves the margins around titles, particularly the y axis label (#1712).
  I have also very slightly increased the inner margins of axis titles, and 
  removed the outer margins. 

* Theme element inheritance is now easier to work with as modification now
  overrides default `element_blank` elements (#1555, #1557, #1565, #1567)
  
* Horizontal legends (i.e. legends on the top or bottom) are horizontally
  aligned by default (#1842). Use `legend.box = "vertical"` to switch back
  to the previous behaviour.
  
* `element_line()` now takes an `arrow` argument to specify arrows at the end of
  lines (#1740)

There were a number of tweaks to the theme elements that control legends:
  
* `legend.justification` now controls appearance will plotting the legend
  outside of the plot area. For example, you can use 
  `theme(legend.justification = "top")` to make the legend align with the 
  top of the plot.

* `panel.margin` and `legend.margin` have been renamed to `panel.spacing` and 
  `legend.spacing` respectively, to better communicate intent (they only
  affect spacing between legends and panels, not the margins around them)

* `legend.margin` now controls margin around individual legends.

* New `legend.box.background`, `legend.box.spacing`, and `legend.box.margin`
  control the background, spacing, and margin of the legend box (the region
  that contains all legends).

## Bug fixes and minor improvements

* ggplot2 now imports tibble. This ensures that all built-in datasets print 
  compactly even if you haven't explicitly loaded tibble or dplyr (#1677).

* Class of aesthetic mapping is preserved when adding `aes()` objects (#1624).

* `+.gg` now works for lists that include data frames.

* `annotation_x()` now works in the absense of global data (#1655)

* `geom_*(show.legend = FALSE)` now works for `guide_colorbar`.

* `geom_boxplot()` gains new `outlier.alpha` (@jonathan-g) and 
  `outlier.fill` (@schloerke, #1787) parameters to control the alpha/fill of
   outlier points independently of the alpha of the boxes. 

* `position_jitter()` (and hence `geom_jitter()`) now correctly computes 
  the jitter width/jitter when supplied by the user (#1775, @has2k1).

* `geom_contour()` more clearly describes what inputs it needs (#1577).

* `geom_curve()` respects the `lineend` parameter (#1852).

* `geom_histogram()` and `stat_bin()` understand the `breaks` parameter once 
  more. (#1665). The floating point adjustment for histogram bins is now 
  actually used - it was previously inadvertently ignored (#1651).

* `geom_violin()` no longer transforms quantile lines with the alpha aesthetic
  (@mnbram, #1714). It no longer errors when quantiles are requested but data
  have zero range (#1687). When `trim = FALSE` it once again has a nice 
  range that allows the density to reach zero (by extending the range 3 
  bandwidths to either side of the data) (#1700).

* `geom_dotplot()` works better when faceting and binning on the y-axis. 
  (#1618, @has2k1).
  
* `geom_hexbin()` once again supports `..density..` (@mikebirdgeneau, #1688).

* `geom_step()` gives useful warning if only one data point in layer (#1645).

* `layer()` gains new `check.aes` and `check.param` arguments. These allow
  geom/stat authors to optional suppress checks for known aesthetics/parameters.
  Currently this is used only in `geom_blank()` which powers `expand_limits()` 
  (#1795).

* All `stat_*()` display a better error message when required aesthetics are
  missing.
  
* `stat_bin()` and `stat_summary_hex()` now accept length 1 `binwidth` (#1610)

* `stat_density()` gains new argument `n`, which is passed to underlying function
  `stats::density` ("number of equally spaced points at which the
  density is to be estimated"). (@hbuschme)

* `stat_binhex()` now again returns `count` rather than `value` (#1747)

* `stat_ecdf()` respects `pad` argument (#1646).

* `stat_smooth()` once again informs you about the method it has chosen.
  It also correctly calculates the size of the largest group within facets.

* `x` and `y` scales are now symmetric regarding the list of
  aesthetics they accept: `xmin_final`, `xmax_final`, `xlower`,
  `xmiddle` and `xupper` are now valid `x` aesthetics.

* `Scale` extensions can now override the `make_title` and `make_sec_title` 
  methods to let the scale modify the axis/legend titles.

* The random stream is now reset after calling `.onAttach()` (#2409).

# ggplot2 2.1.0

## New features

* When mapping an aesthetic to a constant (e.g. 
  `geom_smooth(aes(colour = "loess")))`), the default guide title is the name 
  of the aesthetic (i.e. "colour"), not the value (i.e. "loess") (#1431).

* `layer()` now accepts a function as the data argument. The function will be
  applied to the data passed to the `ggplot()` function and must return a
  data.frame (#1527, @thomasp85). This is a more general version of the 
  deprecated `subset` argument.

* `theme_update()` now uses the `+` operator instead of `%+replace%`, so that
  unspecified values will no longer be `NULL`ed out. `theme_replace()`
  preserves the old behaviour if desired (@oneillkza, #1519). 

* `stat_bin()` has been overhauled to use the same algorithm as ggvis, which 
  has been considerably improved thanks to the advice of Randy Prium (@rpruim).
  This includes:
  
    * Better arguments and a better algorithm for determining the origin.
      You can now specify either `boundary` or the `center` of a bin.
      `origin` has been deprecated in favour of these arguments.
      
    * `drop` is deprecated in favour of `pad`, which adds extra 0-count bins
      at either end (needed for frequency polygons). `geom_histogram()` defaults 
      to `pad = FALSE` which considerably improves the default limits for 
      the histogram, especially when the bins are big (#1477).
      
    * The default algorithm does a (somewhat) better job at picking nice widths 
      and origins across a wider range of input data.
      
    * `bins = n` now gives a histogram with `n` bins, not `n + 1` (#1487).

## Bug fixes

* All `\donttest{}` examples run.

* All `geom_()` and `stat_()` functions now have consistent argument order:
  data + mapping, then geom/stat/position, then `...`, then specific arguments, 
  then arguments common to all layers (#1305). This may break code if you were
  previously relying on partial name matching, but in the long-term should make 
  ggplot2 easier to use. In particular, you can now set the `n` parameter
  in `geom_density2d()` without it partially matching `na.rm` (#1485).

* For geoms with both `colour` and `fill`, `alpha` once again only affects
  fill (Reverts #1371, #1523). This was causing problems for people.

* `facet_wrap()`/`facet_grid()` works with multiple empty panels of data 
  (#1445).

* `facet_wrap()` correctly swaps `nrow` and `ncol` when faceting vertically
  (#1417).

* `ggsave("x.svg")` now uses svglite to produce the svg (#1432).

* `geom_boxplot()` now understands `outlier.color` (#1455).

* `geom_path()` knows that "solid" (not just 1) represents a solid line (#1534).

* `geom_ribbon()` preserves missing values so they correctly generate a 
  gap in the ribbon (#1549).

* `geom_tile()` once again accepts `width` and `height` parameters (#1513). 
  It uses `draw_key_polygon()` for better a legend, including a coloured 
  outline (#1484).

* `layer()` now automatically adds a `na.rm` parameter if none is explicitly
  supplied.

* `position_jitterdodge()` now works on all possible dodge aesthetics, 
  e.g. `color`, `linetype` etc. instead of only based on `fill` (@bleutner)

* `position = "nudge"` now works (although it doesn't do anything useful)
  (#1428).

* The default scale for columns of class "AsIs" is now "identity" (#1518).

* `scale_*_discrete()` has better defaults when used with purely continuous
  data (#1542).

* `scale_size()` warns when used with categorical data.

* `scale_size()`, `scale_colour()`, and `scale_fill()` gain date and date-time
  variants (#1526).

* `stat_bin_hex()` and `stat_bin_summary()` now use the same underlying 
  algorithm so results are consistent (#1383). `stat_bin_hex()` now accepts
  a `weight` aesthetic. To be consistent with related stats, the output variable 
  from `stat_bin_hex()` is now value instead of count.

* `stat_density()` gains a `bw` parameter which makes it easy to get consistent 
   smoothing between facets (@jiho)

* `stat-density-2d()` no longer ignores the `h` parameter, and now accepts 
  `bins` and `binwidth` parameters to control the number of contours 
  (#1448, @has2k1).

* `stat_ecdf()` does a better job of adding padding to -Inf/Inf, and gains
  an argument `pad` to suppress the padding if not needed (#1467).

* `stat_function()` gains an `xlim` parameter (#1528). It once again works 
  with discrete x values (#1509).

* `stat_summary()` preserves sorted x order which avoids artefacts when
  display results with `geom_smooth()` (#1520).

* All elements should now inherit correctly for all themes except `theme_void()`.
  (@Katiedaisey, #1555) 

* `theme_void()` was completely void of text but facets and legends still
  need labels. They are now visible (@jiho). 

* You can once again set legend key and height width to unit arithmetic
  objects (like `2 * unit(1, "cm")`) (#1437).

* Eliminate spurious warning if you have a layer with no data and no aesthetics
  (#1451).

* Removed a superfluous comma in `theme-defaults.r` code (@jschoeley)

* Fixed a compatibility issue with `ggproto` and R versions prior to 3.1.2.
  (#1444)

* Fixed issue where `coord_map()` fails when given an explicit `parameters`
  argument (@tdmcarthur, #1729)
  
* Fixed issue where `geom_errorbarh()` had a required `x` aesthetic (#1933)  

# ggplot2 2.0.0

## Major changes

* ggplot no longer throws an error if your plot has no layers. Instead it 
  automatically adds `geom_blank()` (#1246).
  
* New `cut_width()` is a convenient replacement for the verbose
  `plyr::round_any()`, with the additional benefit of offering finer
  control.

* New `geom_count()` is a convenient alias to `stat_sum()`. Use it when you
  have overlapping points on a scatterplot. `stat_sum()` now defaults to 
  using counts instead of proportions.

* New `geom_curve()` adds curved lines, with a similar specification to 
  `geom_segment()` (@veraanadi, #1088).

* Date and datetime scales now have `date_breaks`, `date_minor_breaks` and
  `date_labels` arguments so that you never need to use the long
  `scales::date_breaks()` or `scales::date_format()`.
  
* `geom_bar()` now has it's own stat, distinct from `stat_bin()` which was
  also used by `geom_histogram()`. `geom_bar()` now uses `stat_count()` 
  which counts values at each distinct value of x (i.e. it does not bin
  the data first). This can be useful when you want to show exactly which 
  values are used in a continuous variable.

* `geom_point()` gains a `stroke` aesthetic which controls the border width of 
  shapes 21-25 (#1133, @SeySayux). `size` and `stroke` are additive so a point 
  with `size = 5` and `stroke = 5` will have a diameter of 10mm. (#1142)

* New `position_nudge()` allows you to slightly offset labels (or other 
  geoms) from their corresponding points (#1109).

* `scale_size()` now maps values to _area_, not radius. Use `scale_radius()`
  if you want the old behaviour (not recommended, except perhaps for lines).

* New `stat_summary_bin()` works like `stat_summary()` but on binned data. 
  It's a generalisation of `stat_bin()` that can compute any aggregate,
  not just counts (#1274). Both default to `mean_se()` if no aggregation
  functions are supplied (#1386).

* Layers are now much stricter about their arguments - you will get an error
  if you've supplied an argument that isn't an aesthetic or a parameter.
  This is likely to cause some short-term pain but in the long-term it will make
  it much easier to spot spelling mistakes and other errors (#1293).
  
    This change does break a handful of geoms/stats that used `...` to pass 
    additional arguments on to the underlying computation. Now 
    `geom_smooth()`/`stat_smooth()` and `geom_quantile()`/`stat_quantile()` 
    use `method.args` instead (#1245, #1289); and `stat_summary()` (#1242), 
    `stat_summary_hex()`, and `stat_summary2d()` use `fun.args`.

### Extensibility

There is now an official mechanism for defining Stats, Geoms, and Positions in 
other packages. See `vignette("extending-ggplot2")` for details.

* All Geoms, Stats and Positions are now exported, so you can inherit from them
  when making your own objects (#989).

* ggplot2 no longer uses proto or reference classes. Instead, we now use 
  ggproto, a new OO system designed specifically for ggplot2. Unlike proto
  and RC, ggproto supports clean cross-package inheritance. Creating a new OO
  system isn't usually the right way to solve a problem, but I'm pretty sure
  it was necessary here. Read more about it in the vignette.

* `aes_()` replaces `aes_q()`. It also supports formulas, so the most concise 
  SE version of `aes(carat, price)` is now `aes_(~carat, ~price)`. You may
  want to use this form in packages, as it will avoid spurious `R CMD check` 
  warnings about undefined global variables.

### Text

* `geom_text()` has been overhauled to make labelling your data a little
  easier. It:
  
    * `nudge_x` and `nudge_y` arguments let you offset labels from their
      corresponding points (#1120). 
      
    * `check_overlap = TRUE` provides a simple way to avoid overplotting 
      of labels: labels that would otherwise overlap are omitted (#1039).
      
    * `hjust` and `vjust` can now be character vectors: "left", "center", 
      "right", "bottom", "middle", "top". New options include "inward" and 
      "outward" which align text towards and away from the center of the plot 
      respectively.

* `geom_label()` works like `geom_text()` but draws a rounded rectangle 
  underneath each label (#1039). This is useful when you want to label plots
  that are dense with data.

### Deprecated features

* The little used `aes_auto()` has been deprecated. 

* `aes_q()` has been replaced with `aes_()` to be consistent with SE versions
  of NSE functions in other packages.

* The `order` aesthetic is officially deprecated. It never really worked, and 
  was poorly documented.

* The `stat` and `position` arguments to `qplot()` have been deprecated.
  `qplot()` is designed for quick plots - if you need to specify position
  or stat, use `ggplot()` instead.

* The theme setting `axis.ticks.margin` has been deprecated: now use the margin 
  property of `axis.text`.
  
* `stat_abline()`, `stat_hline()` and `stat_vline()` have been removed:
  these were never suitable for use other than with `geom_abline()` etc
  and were not documented.

* `show_guide` has been renamed to `show.legend`: this more accurately
  reflects what it does (controls appearance of layer in legend), and uses the 
  same convention as other ggplot2 arguments (i.e. a `.` between names).
  (Yes, I know that's inconsistent with function names with use `_`, but it's
  too late to change now.)

A number of geoms have been renamed to be internally consistent:

* `stat_binhex()` and `stat_bin2d()` have been renamed to `stat_bin_hex()` 
  and `stat_bin_2d()` (#1274). `stat_summary2d()` has been renamed to 
  `stat_summary_2d()`, `geom_density2d()`/`stat_density2d()` has been renamed 
  to `geom_density_2d()`/`stat_density_2d()`.

* `stat_spoke()` is now `geom_spoke()` since I realised it's a
  reparameterisation of `geom_segment()`.

* `stat_bindot()` has been removed because it's so tightly coupled to
  `geom_dotplot()`. If you happened to use `stat_bindot()`, just change to
  `geom_dotplot()` (#1194).

All defunct functions have been removed.

### Default appearance

* The default `theme_grey()` background colour has been changed from "grey90" 
  to "grey92": this makes the background a little less visually prominent.

* Labels and titles have been tweaked for readability:

    * Axes labels are darker.
    
    * Legend and axis titles are given the same visual treatment.
    
    * The default font size dropped from 12 to 11. You might be surprised that 
      I've made the default text size smaller as it was already hard for
      many people to read. It turns out there was a bug in RStudio (fixed in 
      0.99.724), that shrunk the text of all grid based graphics. Once that
      was resolved the defaults seemed too big to my eyes.
    
    * More spacing between titles and borders.
    
    * Default margins scale with the theme font size, so the appearance at 
      larger font sizes should be considerably improved (#1228). 

* `alpha` now affects both fill and colour aesthetics (#1371).

* `element_text()` gains a margins argument which allows you to add additional
  padding around text elements. To help see what's going on use `debug = TRUE` 
  to display the text region and anchors.

* The default font size in `geom_text()` has been decreased from 5mm (14 pts)
  to 3.8 mm (11 pts) to match the new default theme sizes.

* A diagonal line is no longer drawn on bar and rectangle legends. Instead, the
  border has been tweaked to be more visible, and more closely match the size of 
  line drawn on the plot.

* `geom_pointrange()` and `geom_linerange()` get vertical (not horizontal)
  lines in the legend (#1389).

* The default line `size` for `geom_smooth()` has been increased from 0.5 to 1 
  to make it easier to see when overlaid on data.
  
* `geom_bar()` and `geom_rect()` use a slightly paler shade of grey so they
  aren't so visually heavy.
  
* `geom_boxplot()` now colours outliers the same way as the boxes.

* `geom_point()` now uses shape 19 instead of 16. This looks much better on 
  the default Linux graphics device. (It's very slightly smaller than the old 
  point, but it shouldn't affect any graphics significantly)

* Sizes in ggplot2 are measured in mm. Previously they were converted to pts 
  (for use in grid) by multiplying by 72 / 25.4. However, grid uses printer's 
  points, not Adobe (big pts), so sizes are now correctly multiplied by 
  72.27 / 25.4. This is unlikely to noticeably affect display, but it's
  technically correct (<https://youtu.be/hou0lU8WMgo>).

* The default legend will now allocate multiple rows (if vertical) or
  columns (if horizontal) in order to make a legend that is more likely to
  fit on the screen. You can override with the `nrow`/`ncol` arguments
  to `guide_legend()`

    ```R
    p <- ggplot(mpg, aes(displ,hwy, colour = model)) + geom_point()
    p
    p + theme(legend.position = "bottom")
    # Previous behaviour
    p + guides(colour = guide_legend(ncol = 1))
    ```

### New and updated themes

* New `theme_void()` is completely empty. It's useful for plots with non-
  standard coordinates or for drawings (@jiho, #976).

* New `theme_dark()` has a dark background designed to make colours pop out
  (@jiho, #1018)

* `theme_minimal()` became slightly more minimal by removing the axis ticks:
  labels now line up directly beneath grid lines (@tomschloss, #1084)

* New theme setting `panel.ontop` (logical) make it possible to place 
  background elements (i.e., gridlines) on top of data. Best used with 
  transparent `panel.background` (@noamross. #551).

### Labelling

The facet labelling system was updated with many new features and a
more flexible interface (@lionel-). It now works consistently across
grid and wrap facets. The most important user visible changes are:

* `facet_wrap()` gains a `labeller` option (#25).

* `facet_grid()` and `facet_wrap()` gain a `switch` argument to
  display the facet titles near the axes. When switched, the labels
  become axes subtitles. `switch` can be set to "x", "y" or "both"
  (the latter only for grids) to control which margin is switched.

The labellers (such as `label_value()` or `label_both()`) also get
some new features:

* They now offer the `multi_line` argument to control whether to
  display composite facets (those specified as `~var1 + var2`) on one
  or multiple lines.

* In `label_bquote()` you now refer directly to the names of
  variables. With this change, you can create math expressions that
  depend on more than one variable. This math expression can be
  specified either for the rows or the columns and you can also
  provide different expressions to each margin.

  As a consequence of these changes, referring to `x` in backquoted
  expressions is deprecated.

* Similarly to `label_bquote()`, `labeller()` now take `.rows` and
  `.cols` arguments. In addition, it also takes `.default`.
  `labeller()` is useful to customise how particular variables are
  labelled. The three additional arguments specify how to label the
  variables are not specifically mentioned, respectively for rows,
  columns or both. This makes it especially easy to set up a
  project-wide labeller dispatcher that can be reused across all your
  plots. See the documentation for an example.

* The new labeller `label_context()` adapts to the number of factors
  facetted over. With a single factor, it displays only the values,
  just as before. But with multiple factors in a composite margin
  (e.g. with `~cyl + am`), the labels are passed over to
  `label_both()`. This way the variables names are displayed with the
  values to help identifying them.

On the programming side, the labeller API has been rewritten in order
to offer more control when faceting over multiple factors (e.g. with
formulae such as `~cyl + am`). This also means that if you have
written custom labellers, you will need to update them for this
version of ggplot.

* Previously, a labeller function would take `variable` and `value`
  arguments and return a character vector. Now, they take a data frame
  of character vectors and return a list. The input data frame has one
  column per factor facetted over and each column in the returned list
  becomes one line in the strip label. See documentation for more
  details.

* The labels received by a labeller now contain metadata: their margin
  (in the "type" attribute) and whether they come from a wrap or a
  grid facet (in the "facet" attribute).

* Note that the new `as_labeller()` function operator provides an easy
  way to transform an existing function to a labeller function. The
  existing function just needs to take and return a character vector.

## Documentation

* Improved documentation for `aes()`, `layer()` and much much more.

* I've tried to reduce the use of `...` so that you can see all the 
  documentation in one place rather than having to integrate multiple pages.
  In some cases this has involved adding additional arguments to geoms
  to make it more clear what you can do:
  
    *  `geom_smooth()` gains explicit `method`, `se` and `formula` arguments.
    
    * `geom_histogram()` gains `binwidth`, `bins`, `origin` and `right` 
      arguments.
      
    * `geom_jitter()` gains `width` and `height` arguments to make it easier
      to control the amount of jittering without using the lengthy 
      `position_jitter()` function (#1116)

* Use of `qplot()` in examples has been minimised (#1123, @hrbrmstr). This is
  inline with the 2nd edition of the ggplot2 box, which minimises the use of 
  `qplot()` in favour of `ggplot()`.

* Tightly linked geoms and stats (e.g. `geom_boxplot()` and `stat_boxplot()`) 
  are now documented in the same file so you can see all the arguments in one
  place. Variations of the same idea (e.g. `geom_path()`, `geom_line()`, and
  `geom_step()`) are also documented together.

* It's now obvious that you can set the `binwidth` parameter for
  `stat_bin_hex()`, `stat_summary_hex()`, `stat_bin_2d()`, and
  `stat_summary_2d()`. 

* The internals of positions have been cleaned up considerably. You're unlikely
  to notice any external changes, although the documentation should be a little
  less confusing since positions now don't list parameters they never use.

## Data

* All datasets have class `tbl_df` so if you also use dplyr, you get a better
  print method.

* `economics` has been brought up to date to 2015-04-01.

* New `economics_long` is the economics data in long form.

* New `txhousing` dataset containing information about the Texas housing
  market. Useful for examples that need multiple time series, and for
  demonstrating model+vis methods.

* New `luv_colours` dataset which contains the locations of all
  built-in `colors()` in Luv space.

* `movies` has been moved into its own package, ggplot2movies, because it was 
  large and not terribly useful. If you've used the movies dataset, you'll now 
  need to explicitly load the package with `library(ggplot2movies)`.

## Bug fixes and minor improvements

* All partially matched arguments and `$` have been been replaced with 
  full matches (@jimhester, #1134).

* ggplot2 now exports `alpha()` from the scales package (#1107), and `arrow()` 
  and `unit()` from grid (#1225). This means you don't need attach scales/grid 
  or do `scales::`/`grid::` for these commonly used functions.

* `aes_string()` now only parses character inputs. This fixes bugs when
  using it with numbers and non default `OutDec` settings (#1045).

* `annotation_custom()` automatically adds a unique id to each grob name,
  making it easier to plot multiple grobs with the same name (e.g. grobs of
  ggplot2 graphics) in the same plot (#1256).

* `borders()` now accepts xlim and ylim arguments for specifying the geographical 
  region of interest (@markpayneatwork, #1392).

* `coord_cartesian()` applies the same expansion factor to limits as for scales. 
  You can suppress with `expand = FALSE` (#1207).

* `coord_trans()` now works when breaks are suppressed (#1422).

* `cut_number()` gives error message if the number of requested bins can
  be created because there are two few unique values (#1046).

* Character labels in `facet_grid()` are no longer (incorrectly) coerced into
  factors. This caused problems with custom label functions (#1070).

* `facet_wrap()` and `facet_grid()` now allow you to use non-standard
  variable names by surrounding them with backticks (#1067).

* `facet_wrap()` more carefully checks its `nrow` and `ncol` arguments
  to ensure that they're specified correctly (@richierocks, #962)

* `facet_wrap()` gains a `dir` argument to control the direction the
  panels are wrapped in. The default is "h" for horizontal. Use "v" for
  vertical layout (#1260).

* `geom_abline()`, `geom_hline()` and `geom_vline()` have been rewritten to
  have simpler behaviour and be more consistent:

    * `stat_abline()`, `stat_hline()` and `stat_vline()` have been removed:
      these were never suitable for use other than with `geom_abline()` etc
      and were not documented.

    * `geom_abline()`, `geom_vline()` and `geom_hline()` are bound to
      `stat_identity()` and `position_identity()`

    * Intercept parameters can no longer be set to a function.

    * They are all documented in one file, since they are so closely related.

* `geom_bin2d()` will now let you specify one dimension's breaks exactly,
  without touching the other dimension's default breaks at all (#1126).

* `geom_crossbar()` sets grouping correctly so you can display multiple
  crossbars on one plot. It also makes the default `fatten` argument a little
  bigger to make the middle line more obvious (#1125).

* `geom_histogram()` and `geom_smooth()` now only inform you about the
  default values once per layer, rather than once per panel (#1220).

* `geom_pointrange()` gains `fatten` argument so you can control the
  size of the point relative to the size of the line.

* `geom_segment()` annotations were not transforming with scales 
  (@BrianDiggs, #859).

* `geom_smooth()` is no longer so chatty. If you want to know what the default
  smoothing method is, look it up in the documentation! (#1247)

* `geom_violin()` now has the ability to draw quantile lines (@DanRuderman).

* `ggplot()` now captures the parent frame to use for evaluation,
  rather than always defaulting to the global environment. This should
  make ggplot more suitable to use in more situations (e.g. with knitr)

* `ggsave()` has been simplified a little to make it easier to maintain.
  It no longer checks that you're printing a ggplot2 object (so now also
  works with any grid grob) (#970), and always requires a filename.
  Parameter `device` now supports character argument to specify which supported
  device to use ('pdf', 'png', 'jpeg', etc.), for when it cannot be correctly
  inferred from the file extension (for example when a temporary filename is
  supplied server side in shiny apps) (@sebkopf, #939). It no longer opens
  a graphics device if one isn't already open - this is annoying when you're
  running from a script (#1326).

* `guide_colorbar()` creates correct legend if only one color (@krlmlr, #943).

* `guide_colorbar()` no longer fails when the legend is empty - previously
  this often masked misspecifications elsewhere in the plot (#967).

* New `layer_data()` function extracts the data used for plotting for a given
  layer. It's mostly useful for testing.

* User supplied `minor_breaks` can now be supplied on the same scale as 
  the data, and will be automatically transformed with by scale (#1385).

* You can now suppress the appearance of an axis/legend title (and the space
  that would allocated for it) with `NULL` in the `scale_` function. To
  use the default label, use `waiver()` (#1145).

* Position adjustments no longer warn about potentially varying ranges
  because the problem rarely occurs in practice and there are currently a
  lot of false positives since I don't understand exactly what FP criteria
  I should be testing.

* `scale_fill_grey()` now uses red for missing values. This matches
  `scale_colour_grey()` and makes it obvious where missing values lie.
  Override with `na.value`.

* `scale_*_gradient2()` defaults to using Lab colour space.

* `scale_*_gradientn()` now allows `colours` or `colors` (#1290)

* `scale_y_continuous()` now also transforms the `lower`, `middle` and `upper`
  aesthetics used by `geom_boxplot()`: this only affects
  `geom_boxplot(stat = "identity")` (#1020).

* Legends no longer inherit aesthetics if `inherit.aes` is FALSE (#1267).

* `lims()` makes it easy to set the limits of any axis (#1138).

* `labels = NULL` now works with `guide_legend()` and `guide_colorbar()`.
  (#1175, #1183).

* `override.aes` now works with American aesthetic spelling, e.g. color

* Scales no longer round data points to improve performance of colour
  palettes. Instead the scales package now uses a much faster colour
  interpolation algorithm (#1022).

* `scale_*_brewer()` and `scale_*_distiller()` add new `direction` argument of 
  `scales::brewer_pal`, making it easier to change the order of colours 
  (@jiho, #1139).

* `scale_x_date()` now clips dates outside the limits in the same way as
  `scale_x_continuous()` (#1090).

* `stat_bin()` gains `bins` arguments, which denotes the number of bins. Now
  you can set `bins=100` instead of `binwidth=0.5`. Note that `breaks` or
  `binwidth` will override it (@tmshn, #1158, #102).

* `stat_boxplot()` warns if a continuous variable is used for the `x` aesthetic
  without also supplying a `group` aesthetic (#992, @krlmlr).

* `stat_summary_2d()` and `stat_bin_2d()` now share exactly the same code for 
  determining breaks from `bins`, `binwidth`, and `origin`. 
  
* `stat_summary_2d()` and `stat_bin_2d()` now output in tile/raster compatible 
  form instead of rect compatible form. 

* Automatically computed breaks do not lead to an error for transformations like
  "probit" where the inverse can map to infinity (#871, @krlmlr)

* `stat_function()` now always evaluates the function on the original scale.
  Previously it computed the function on transformed scales, giving incorrect
  values (@BrianDiggs, #1011).

* `strip_dots` works with anonymous functions within calculated aesthetics 
  (e.g. `aes(sapply(..density.., function(x) mean(x))))` (#1154, @NikNakk)

* `theme()` gains `validate = FALSE` parameter to turn off validation, and 
  hence store arbitrary additional data in the themes. (@tdhock, #1121)

* Improved the calculation of segments needed to draw the curve representing
  a line when plotted in polar coordinates. In some cases, the last segment
  of a multi-segment line was not drawn (@BrianDiggs, #952)<|MERGE_RESOLUTION|>--- conflicted
+++ resolved
@@ -1,11 +1,9 @@
 # ggplot2 (development version)
 
-<<<<<<< HEAD
 * `position_stack()` no longer silently removes missing data, which is now
   handled by the geom instead of position (#3532).
-=======
+
 * Legend keys that can draw arrows have their size adjusted for arrows.
->>>>>>> e5abb05a
 
 * The `trans` argument in scales and secondary axes has been renamed to 
   `transform`. The `trans` argument itself is deprecated. To access the

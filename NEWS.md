--- conflicted
+++ resolved
@@ -1,9 +1,5 @@
 # ggplot2 (development version)
 
-<<<<<<< HEAD
-* The ellipsis argument is now checked in `fortify()`, `get_alt_text()`, 
-  `labs()` and several guides (@teunbrand, #3196).
-=======
 * (Breaking) The defaults for all geoms can be set at one in the theme. 
   (@teunbrand based on pioneering work by @dpseidel, #2239)
     * A new `theme(geom)` argument is used to track these defaults.
@@ -32,7 +28,6 @@
   when no data added. (@phispu, #5647).
 * geom_sf now accepts shape names (@sierrajohnson, #5808)
 * Added `gg` class to `labs()` (@phispu, #5553).
->>>>>>> 2e08bba0
 * Missing values from discrete palettes are no longer translated 
   (@teunbrand, #5929).
 * Fixed bug in `facet_grid(margins = TRUE)` when using expresssions 
@@ -173,6 +168,8 @@
 * `theme_classic()` now has black ticks and text instead of dark gray. In 
   addition, `theme_classic()`'s axis line end is `"square"` (@teunbrand, #5978).
 * {tibble} is now suggested instead of imported (@teunbrand, #5986)
+* The ellipsis argument is now checked in `fortify()`, `get_alt_text()`, 
+  `labs()` and several guides (@teunbrand, #3196).
 
 # ggplot2 3.5.1
 

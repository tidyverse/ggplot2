# ggplot2 (development version)

<<<<<<< HEAD
# ggplot2 3.5.2

This is a small release focusing on providing infrastructure for other packages
to gracefully prepare for changes in the next major release.

## Improvements

* Standardised test functions for important classes: `is_ggproto()`,
 `is_ggplot()`, `is_mapping()`, `is_layer()`, `is_geom()`, `is_stat()`,
 `is_position()`, `is_coord()`, `is_facet()`, `is_scale()`, `is_guide()`,
 `is_guides()`, `is_margin()`, `is_theme_element()` and `is_theme()`.
* New `get_labs()` function for retrieving completed plot labels
  (@teunbrand, #6008).
* New `get_geom_defaults()` for retrieving resolved default aesthetics.
* A new `ggplot_build()` S3 method for <ggplot_built> classes was added, which
  returns input unaltered (@teunbrand, #5800).

# ggplot2 3.5.1

This is a small release focusing on fixing regressions from 3.5.0 and
=======
* Facet gains a new method `setup_panel_params` to interact with the panel_params setted by Coord object (@Yunuuuu, #6397, #6380)
* `position_fill()` avoids stacking observations of zero (@teunbrand, #6338)
* New `layer(layout)` argument to interact with facets (@teunbrand, #3062)
* New `stat_connect()` to connect points via steps or other shapes 
  (@teunbrand, #6228)
* Fixed regression with incorrectly drawn gridlines when using `coord_flip()` 
  (@teunbrand, #6293).
* Deprecated functions and arguments prior to ggplot2 3.0.0 throw errors instead 
  of warnings. 
* Functions and arguments that were soft-deprecated up to ggplot2 3.4.0 now 
  throw warnings.
* (internal) layer data can be attenuated with parameter attributes 
  (@teunbrand, #3175).
* Date scales silently coerce <POSIXct> to <Date> and datetime scales silently
  coerce <Date> to <POSIXct> (@laurabrianna, #3533)
* New parameters for `geom_label()` (@teunbrand and @steveharoz, #5365):
  * The `linewidth` aesthetic is now applied and replaces the `label.size` 
    argument.
  * The `linetype` aesthetic is now applied.
  * New `border.colour` argument to set the colour of borders.
  * New `text.colour` argument to set the colour of text.
* New `element_point()` and `element_polygon()` that can be given to 
  `theme(point, polygon)` as an extension point (@teunbrand, #6248).
* Turned off fallback for `size` to `linewidth` translation in 
  `geom_bar()`/`geom_col()` (#4848).
* `coord_radial()` now displays no axis instead of throwing an error when
  a scale has no breaks (@teunbrand, #6271).
* The `fatten` argument has been deprecated in `geom_boxplot()`, 
  `geom_crossbar()` and `geom_pointrange()` (@teunbrand, #4881).
* Axis labels are now preserved better when using `coord_sf(expand = TRUE)` and
  graticule lines are straight but do not meet the edge (@teunbrand, #2985).
* Attempt to boost detail in `coord_polar()` and `coord_radial()` near the 
  center (@teunbrand, #5023)
* Scale names, guide titles and aesthetic labels can now accept functions 
  (@teunbrand, #4313)
* Binned scales with zero-width data expand the default limits by 0.1 
  (@teunbrand, #5066)
* New default `geom_qq_line(geom = "abline")` for better clipping in the 
  vertical direction. In addition, `slope` and `intercept` are new computed
  variables in `stat_qq_line()` (@teunbrand, #6087).
* Position adjustments can now have auxiliary aesthetics (@teunbrand).
    * `position_nudge()` gains `nudge_x` and `nudge_y` aesthetics (#3026, #5445).
    * `position_dodge()` gains `order` aesthetic (#3022, #3345)
* More stability for vctrs-based palettes (@teunbrand, #6117).
* Fixed regression in `guide_bins(reverse = TRUE)` (@teunbrand, #6183).
* New function family for setting parts of a theme. For example, you can now use 
  `theme_sub_axis(line, text, ticks, ticks.length, line)` as a substitute for
  `theme(axis.line, axis.text, axis.ticks, axis.ticks.length, axis.line)`. This
  should allow slightly terser and more organised theme declarations 
  (@teunbrand, #5301).
* `scale_{x/y}_discrete(continuous.limits)` is a new argument to control the
  display range of discrete scales (@teunbrand, #4174, #6259).
* `geom_ribbon()` now appropriately warns about, and removes, missing values 
  (@teunbrand, #6243).
* `guide_*()` can now accept two inside legend theme elements:
  `legend.position.inside` and `legend.justification.inside`, allowing inside
  legends to be placed at different positions. Only inside legends with the same
  position and justification will be merged (@Yunuuuu, #6210).
* New stat: `stat_manual()` for arbitrary computations (@teunbrand, #3501)
* Reversal of a dimension, typically 'x' or 'y', is now controlled by the 
  `reverse` argument in `coord_cartesian()`, `coord_fixed()`, `coord_radial()`
  and `coord_sf()`. In `coord_radial()`, this replaces the older `direction` 
  argument (#4021, @teunbrand).
* `coord_radial()` displays minor gridlines now (@teunbrand).
* (internal) `continuous_scale()` and `binned_scale()` sort the `limits` 
  argument internally (@teunbrand).
* Theme margins can have NA-units to inherit from parent elements. The new
  function `margin_part()` has NA-units as default (@teunbrand, #6115)
* New `margin_auto()` specification for theme margins.
* New argument `labs(dictionary)` to label based on variable name rather than 
  based on aesthetic (@teunbrand, #5178)
* Fixed bug in out-of-bounds binned breaks (@teunbrand, #6054)
* Binned guides now accept expressions as labels (@teunbrand, #6005)
* (internal) `Scale$get_labels()` format expressions as lists.
* In non-orthogonal coordinate systems (`coord_sf()`, `coord_polar()` and 
  `coord_radial()`), using 'AsIs' variables escape transformation when
  both `x` and `y` is an 'AsIs' variable (@teunbrand, #6205).
* The following methods have been deprecated: `fortify.lm()`, `fortify.glht()`,
  `fortify.confint.glht()`, `fortify.summary.glht()` and `fortify.cld()`. It
  is recommend to use `broom::augment()` and `broom::tidy()` instead 
  (@teunbrand, #3816).
* Custom and raster annotation now respond to scale transformations, and can
  use AsIs variables for relative placement (@teunbrand based on 
  @yutannihilation's prior work, #3120)
* When discrete breaks have names, they'll be used as labels by default 
  (@teunbrand, #6147).
* The helper function `is.waiver()` is now exported to help extensions to work
  with `waiver()` objects (@arcresu, #6173).
* Date(time) scales now throw appropriate errors when `date_breaks`, 
  `date_minor_breaks` or `date_labels` are not strings (@RodDalBen, #5880)
* `geom_errorbarh()` is deprecated in favour of 
  `geom_errorbar(orientation = "y")` (@teunbrand, #5961).
* `geom_contour()` should be able to recognise a rotated grid of points 
  (@teunbrand, #4320)
* `geom_boxplot()` gains additional arguments to style the colour, linetype and
  linewidths of the box, whiskers, median line and staples (@teunbrand, #5126)
* `geom_violin()` gains additional arguments to style the colour, linetype and
  linewidths of the quantiles, which replace the now-deprecated `draw_quantiles` 
  argument (#5912).
* (breaking) `geom_violin(quantiles)` now has actual quantiles based on
  the data, rather than inferred quantiles based on the computed density. The
  `quantiles` parameter that replaces `draw_quantiles` now belongs to 
  `stat_ydensity()` instead of `geom_violin()` (@teunbrand, #4120).
* (internal) Using `after_scale()` in the `Geom*$default_aes()` field is now
  evaluated in the context of data (@teunbrand, #6135)
* Fixed bug where binned scales wouldn't simultaneously accept transformations
  and function-limits (@teunbrand, #6144).
* Fixed bug where the `ggplot2::`-prefix did not work with `stage()` 
  (@teunbrand, #6104).
* New `get_labs()` function for retrieving completed plot labels 
  (@teunbrand, #6008).
* Built-in `theme_*()` functions now have `ink` and `paper` arguments to control
  foreground and background colours respectively (@teunbrand)
* The `summary()` method for ggplots is now more terse about facets 
  (@teunbrand, #5989).
* `guide_bins()`, `guide_colourbar()` and `guide_coloursteps()` gain an `angle`
  argument to overrule theme settings, similar to `guide_axis(angle)` 
  (@teunbrand, #4594).
* `coord_*(expand)` can now take a logical vector to control expansion at any
  side of the panel (top, right, bottom, left) (@teunbrand, #6020)
* (Breaking) The defaults for all geoms can be set at one in the theme. 
  (@teunbrand based on pioneering work by @dpseidel, #2239)
    * A new `theme(geom)` argument is used to track these defaults.
    * The `element_geom()` function can be used to populate that argument.
    * The `from_theme()` function allows access to the theme default fields from
      inside the `aes()` function.
* Passing empty unmapped aesthetics to layers raises a warning instead of
  throwing an error (@teunbrand, #6009).
* Moved {mgcv} from Imports to Suggests (@teunbrand, #5986)
* New `reset_geom_defaults()` and `reset_stat_defaults()` to restore all geom or
  stat default aesthetics at once (@teunbrand, #5975).
* `facet_wrap()` can have `space = "free_x"` with 1-row layouts and 
  `space = "free_y"` with 1-column layouts (@teunbrand)
* Secondary axes respect `n.breaks` setting in continuous scales (@teunbrand, #4483).
* Layers can have names (@teunbrand, #4066).
* (internal) improvements to `pal_qualitative()` (@teunbrand, #5013)
* `coord_radial(clip = "on")` clips to the panel area when the graphics device
  supports clipping paths (@teunbrand, #5952).
* (internal) Panel clipping responsibility moved from Facet class to Coord 
  class through new `Coord$draw_panel()` method.
* `theme(strip.clip)` now defaults to `"on"` and is independent of Coord 
  clipping (@teunbrand, 5952).
* (internal) rearranged the code of `Facet$draw_panels()` method (@teunbrand).
* Axis labels are now justified across facet panels (@teunbrand, #5820)
* Fixed bug in `stat_function()` so x-axis title now produced automatically 
  when no data added. (@phispu, #5647).
* geom_sf now accepts shape names (@sierrajohnson, #5808)
* Added `gg` class to `labs()` (@phispu, #5553).
* Missing values from discrete palettes are no longer translated 
  (@teunbrand, #5929).
* Fixed bug in `facet_grid(margins = TRUE)` when using expresssions 
  (@teunbrand, #1864).
* `geom_step()` now supports the `orientation` argument (@teunbrand, #5936).
* `position_dodge()` and `position_jitterdodge()` now have a `reverse` argument 
  (@teunbrand, #3610)
* `coord_radial(r.axis.inside)` can now take a numeric value to control 
  placement of internally placed radius axes (@teunbrand, #5805).
* (internal) default labels are derived in `ggplot_build()` rather than
  in `ggplot_add.Layer()` (@teunbrand, #5894)
* An attempt is made to use a variable's label attribute as default label 
  (@teunbrand, #4631)
* Themes gain an additional `header_family` argument to easily set the font
  for headers and titles (#5886).
* The `plot.subtitle`, `plot.caption` and `plot.tag` theme elements now inherit 
  from the root `text` element instead of the `title` element (#5886).
* ggplot2 no longer imports {glue} (@teunbrand, #5986).
* `geom_rect()` can now derive the required corners positions from `x`/`width`
  or `y`/`height` parameterisation (@teunbrand, #5861).
* All position scales now use the same definition of `x` and `y` aesthetics.
  This lets uncommon aesthetics like `xintercept` expand scales as usual.
  (#3342, #4966, @teunbrand)
* Bare numeric values provided to Date or Datetime scales get inversely 
  transformed (cast to Date/POSIXct) with a warning (@teunbrand).
* `stat_bin()` now accepts functions for argument `breaks` (@aijordan, #4561)
* (internal) The plot's layout now has a coord parameter that is used to 
  prevent setting up identical panel parameters (#5427)
* (internal) rearranged the code of `Facet$draw_panels()` method (@teunbrand).
* `geom_rug()` prints a warning when `na.rm = FALSE`, as per documentation (@pn317, #5905)
* `position_dodge(preserve = "single")` now handles multi-row geoms better,
  such as `geom_violin()` (@teunbrand based on @clauswilke's work, #2801).
* `position_jitterdodge()` now dodges by `group` (@teunbrand, #3656)
* The `arrow.fill` parameter is now applied to more line-based functions: 
  `geom_path()`, `geom_line()`, `geom_step()` `geom_function()`, line 
   geometries in `geom_sf()` and `element_line()`.
* Fixed bug where binned guides would keep out-of-bounds breaks 
  (@teunbrand, #5870).
* The size of the `draw_key_polygon()` glyph now reflects the `linewidth` 
  aesthetic (#4852).
* New function `complete_theme()` to replicate how themes are handled during
  plot building (#5801).
* Special getter and setter functions have been renamed for consistency, allowing
  for better tab-completion with `get_*`- and `set_*`-prefixes. The old names 
  remain available for backward compatibility (@teunbrand, #5568).
  
  | New name             | Old name          |
  | -------------------- | ----------------- |
  | `get_theme()`        | `theme_get()`     |
  | `set_theme()`        | `theme_set()`     |
  | `replace_theme()`    | `theme_replace()` |
  | `update_theme()`     | `theme_update()`  |
  | `get_last_plot()`    | `last_plot()`     |
  | `get_layer_data()`   | `layer_data()`    |
  | `get_layer_grob()`   | `layer_grob()`    |
  | `get_panel_scales()` | `layer_scales()`  |

* Discrete scales now support `minor_breaks`. This may only make sense in
  discrete position scales, where it affects the placement of minor ticks
  and minor gridlines (#5434).
* Discrete position scales now expose the `palette` argument, which can be used 
  to customise spacings between levels (@teunbrand, #5770).
* The default `se` parameter in layers with `geom = "smooth"` will be `TRUE` 
  when the data has `ymin` and `ymax` parameters and `FALSE` if these are 
  absent. Note that this does not affect the default of `geom_smooth()` or
  `stat_smooth()` (@teunbrand, #5572).
* The bounded density option in `stat_density()` uses a wider range to
  prevent discontinuities (#5641).
* `geom_raster()` now falls back to rendering as `geom_rect()` when coordinates
  are not Cartesian (#5503).
* `stat_ecdf()` now has an optional `weight` aesthetic (@teunbrand, #5058).
* Position scales combined with `coord_sf()` can now use functions in the 
 `breaks` argument. In addition, `n.breaks` works as intended and 
 `breaks = NULL` removes grid lines and axes (@teunbrand, #4622).
* (Internal) Applying defaults in `geom_sf()` has moved from the internal 
  `sf_grob()` to `GeomSf$use_defaults()` (@teunbrand).
* `facet_wrap()` has new options for the `dir` argument to more precisely
  control panel directions. Internally `dir = "h"` or `dir = "v"` is deprecated 
  (@teunbrand, #5212).
* Prevented `facet_wrap(..., drop = FALSE)` from throwing spurious errors when
  a character facetting variable contained `NA`s (@teunbrand, #5485).
* When facets coerce the faceting variables to factors, the 'ordered' class
  is dropped (@teunbrand, #5666).
* `geom_curve()` now appropriately removes missing data instead of throwing
  errors (@teunbrand, #5831).
* `update_geom_defaults()` and `update_stat_defaults()` have a reset mechanism
  when using `new = NULL` and invisible return the previous defaults (#4993).
* Fixed regression in axes where `breaks = NULL` caused the axes to disappear
  instead of just rendering the axis line (@teunbrand, #5816).
* `geom_point()` can be dodged vertically by using 
  `position_dodge(..., orientation = "y")` (@teunbrand, #5809).
* Fixed bug where `na.value` was incorrectly mapped to non-`NA` values 
  (@teunbrand, #5756).
* Fixed bug in `guide_custom()` that would throw error with `theme_void()` 
  (@teunbrand, #5856).
* New helper function `gg_par()` to translate ggplot2's interpretation of 
  graphical parameters to {grid}'s interpretation (@teunbrand, #5866).
* `scale_{x/y}_discrete()` can now accept a `sec.axis`. It is recommended to
  only use `dup_axis()` to set custom breaks or labels, as discrete variables 
  cannot be transformed (@teunbrand, #3171).
* `stat_density()` has the new computed variable: `wdensity`, which is
  calculated as the density times the sum of weights (@teunbrand, #4176).
* `theme()` gets new `spacing` and `margins` arguments that all other spacings
  and (non-text) margins inherit from (@teunbrand, #5622).
* `geom_ribbon()` can have varying `fill` or `alpha` in linear coordinate
  systems (@teunbrand, #4690).
* `geom_tile()` and `position_jitter()` computes default widths and heights 
  per panel instead of per layer (@teunbrand, #5740, #3722).
* The `fill` of the `panel.border` theme setting is ignored and forced to be
  transparent (#5782).
* `stat_align()` skips computation when there is only 1 group and therefore
  alignment is not necessary (#5788).
* `position_stack()` skips computation when all `x` values are unique and 
  therefore stacking is not necessary (#5788).
* A new `ggplot_build()` S3 method for <ggplot_built> classes was added, which
  returns input unaltered (@teunbrand, #5800).
* `width` is implemented as aesthetic instead of parameter in `geom_col()` and
  `geom_bar()` (#3142).
* Fix a bug in `position_jitterdodge()` where different jitters would be applied
  to different position aesthetics of the same axis (@teunbrand, #5818).
* In `stat_bin()`, the default `boundary` is now chosen to better adhere to 
  the `nbin` argument (@teunbrand, #5882, #5036)
* `after_stat()` and `after_scale()` throw warnings when the computed aesthetics
  are not of the correct length (#5901).
* `guide_colourbar()` now correctly hands off `position` and `available_aes`
  parameters downstream (@teunbrand, #5930)
* `geom_hline()` and `geom_vline()` now have `position` argument
  (@yutannihilation, #4285).
* New function `get_strip_labels()` to retrieve facet labels (@teunbrand, #4979)
* Fixed bug in `position_dodge2()`'s identification of range overlaps 
  (@teunbrand, #5938, #4327).
* Fixed bug where empty discrete scales weren't recognised as such 
  (@teunbrand, #5945).
* (internal) The summary function of `stat_summary()` and `stat_summary_bin()` 
  is setup once in total instead of once per group (@teunbrand, #5971)
* `facet_grid(space = "free")` can now be combined with `coord_fixed()` 
  (@teunbrand, #4584).
* `theme_classic()` has the following changes (@teunbrand, #5978 & #6320):
    * Axis ticks are now black (`ink`-coloured) instead of dark gray.
    * Axis line ends are now `"square"`.
    * The panel grid is now blank at the `panel.grid` hierarchy level instead of 
    the `panel.grid.major` and `panel.grid.minor` levels.
* {tibble} is now suggested instead of imported (@teunbrand, #5986)
* The ellipsis argument is now checked in `fortify()`, `get_alt_text()`, 
  `labs()` and several guides (@teunbrand, #3196).
* `stat_summary_bin()` no longer ignores `width` parameter (@teunbrand, #4647).
* Reintroduced `drop` argument to `stat_bin()` (@teunbrand, #3449)
* (internal) removed barriers for using 2D structures as aesthetics 
  (@teunbrand, #4189).
* `coord_sf()` no longer errors when dealing with empty graticules (@teunbrand, #6052)
* Added `theme_transparent()` with transparent backgrounds (@topepo).
* New theme elements `palette.{aes}.discrete` and `palette.{aes}.continuous`. 
  Theme palettes replace palettes in scales where `palette = NULL`, which is 
  the new default in many scales (@teunbrand, #4696).
* `guide_axis()` no longer reserves space for blank ticks 
  (@teunbrand, #4722, #6069).
* `geom_abline()` clips to the panel range in the vertical direction too
  (@teunbrand, #6086).
* Added `panel.widths` and `panel.heights` to `theme()` (#5338, @teunbrand).
* Standardised the calculation of `width`, which are now implemented as
  aesthetics (@teunbrand, #2800).
* Stricter check on `register_theme_elements(element_tree)` (@teunbrand, #6162)
* Added `weight` aesthetic for `stat_ellipse()` (@teunbrand, #5272)
* Fixed a bug where the `guide_custom(order)` wasn't working (@teunbrand, #6195)
* All binning stats now use the `boundary`/`center` parametrisation rather
  than `origin`, following in `stat_bin()`'s footsteps (@teunbrand).
* `stat_summary_2d()` and `stat_bin_2d()` now deal with zero-range data
  more elegantly (@teunbrand, #6207).
* Munching in `coord_polar()` and `coord_radial()` now adds more detail, 
  particularly for data-points with a low radius near the center 
  (@teunbrand, #5023).
* All scales now expose the `aesthetics` parameter (@teunbrand, #5841)
* Staged expressions are handled more gracefully if legends cannot resolve them 
  (@teunbrand, #6264).
* New `theme(legend.key.justification)` to control the alignment of legend keys 
  (@teunbrand, #3669). 
* Added `scale_{x/y}_time(date_breaks, date_minor_breaks, date_labels)` 
  (@teunbrand, #4335).
* (internal) `legend.key.width` and `legend.key.height` calculations are no
  longer precomputed before guides are drawn (@teunbrand, #6339)
* `ggsave()` can write a multi-page pdf file when provided with a list of plots 
  (@teunbrand, #5093).
* (internal) When `validate_subclass()` fails to find a class directly, it tries 
  to retrieve the class via constructor functions (@teunbrand).
* (internal) The ViewScale class has a `make_fixed_copy()` method to permit 
  copying trained position scales (#3441).
* `draw_key_rect()` replaces a `NA` fill by the `colour` aesthetic and 
  `draw_key_polygon()` has 0 linewidth as internal default (@teunbrand, #5385).
* Improved consistency of curve direction in `geom_curve()` (@teunbrand, #5069)
* `linetype = NA` is now interpreted to mean 'no line' instead of raising errors
  (@teunbrand, #6269).
* The default colour and fill scales have a new `palette` argument 
  (@teunbrand, #6064).

# ggplot2 3.5.1

This is a small release focusing on fixing regressions from 3.5.0 and 
>>>>>>> 5b0ea0bf
documentation updates.

## Bug fixes

* Fixed bug where discrete scales could not map aesthetics only consisting of
  `NA`s (#5623)
* Fixed spurious warnings from `sec_axis()` with `breaks = NULL` (#5713).
* Patterns and gradients are now also enabled in `geom_sf()`
  (@teunbrand, #5716).
* The default behaviour of `resolution()` has been reverted to pre-3.5.0
  behaviour. Whether mapped discrete vectors should be treated as having
  resolution of 1 is controlled by the new `discrete` argument.
* Fixed bug in `guide_bins()` and `guide_coloursteps()` where discrete breaks,
  such as the levels produced by `cut()`, were ordered incorrectly
  (@teunbrand, #5757).

## Improvements

* When facets coerce the faceting variables to factors, the 'ordered' class
  is dropped (@teunbrand, #5666).
* `coord_map()` and `coord_polar()` throw informative warnings when used
  with the guide system (#5707).
* When passing a function to `stat_contour(breaks)`, that function is used to
  calculate the breaks even if `bins` and `binwidth` are missing
  (@teunbrand, #5686).
* `geom_step()` now supports `lineend`, `linejoin` and `linemitre` parameters
  (@teunbrand, #5705).
* Fixed performance loss when the `.data` pronoun is used in `aes()` (#5730).
* Facet evaluation is better at dealing with inherited errors
  (@teunbrand, #5670).
* `stat_bin()` deals with non-finite breaks better (@teunbrand, #5665).
* While axes in `coord_radial()` don't neatly fit the top/right/bottom/left
  organisation, specifying `position = "top"` or `position = "right"`
  in the scale will flip the placement of the radial axis (#5735)
* Theme elements that do not exist now throw warnings instead of errors (#5719).
* Fixed bug in `coord_radial()` where full circles were not treated as such
  (@teunbrand, #5750).
* When legends detect the presence of values in a layer, `NA` is now detected
  if the data contains values outside the given breaks (@teunbrand, #5749).
* `annotate()` now warns about `stat` or `position` arguments (@teunbrand, #5151)
* `guide_coloursteps(even.steps = FALSE)` now works with discrete data that has
  been formatted by `cut()` (@teunbrand, #3877).
* `ggsave()` now offers to install svglite if needed (@eliocamp, #6166).

# ggplot2 3.5.0

This is a minor release that turned out quite beefy. It is focused on
overhauling the guide system: the system responsible for displaying information
from scales in the guise of axes and legends. As part of that overhaul, new
guides have been implemented and existing guides have been refined. The look
and feel of guides has been mostly preserved, but their internals and
styling options have changed drastically.

Briefly summarising other highlights, we also welcome `coord_radial()` as a
successor of  `coord_polar()`. Initial support for newer graphical features,
such as pattern fills has been added. The API has changed how `I()`/`<AsIs>`
vectors interact with the scale system, namely: not at all.

## Breaking changes

* The guide system. As a whole. See 'new features' for more information.
  While the S3 guide generics are still in place, the S3 methods for
  `guide_train()`, `guide_merge()`, `guide_geom()`, `guide_transform()`,
  `guide_gengrob()` have been superseded by the respective ggproto methods.
  In practice, this will mean that `NextMethod()` or sub-classing ggplot2's
  guides with the S3 system will no longer work.

* By default, `guide_legend()` now only draws a key glyph for a layer when
  the value is in the layer's data. To revert to the old behaviour, you
  can still set `show.legend = c({aesthetic} = TRUE)` (@teunbrand, #3648).

* In the `scale_{colour/fill}_gradient2()` and
  `scale_{colour/fill}_steps2()` functions, the `midpoint` argument is
  transformed by the scale transformation (#3198).

* The `legend.key` theme element is set to inherit from the `panel.background`
  theme element. The default themes no longer set the `legend.key` element.
  This causes a visual change with the default `theme_gray()` (#5549).

* The `scale_name` argument in `continuous_scale()`, `discrete_scale()` and
  `binned_scale()` is soft-deprecated. If you have implemented custom scales,
  be advised to double-check that unnamed arguments ends up where they should
  (@teunbrand, #1312).

* The `legend.text.align` and `legend.title.align` arguments in `theme()` are
  deprecated. The `hjust` setting of the `legend.text` and `legend.title`
  elements continues to fulfill the role of text alignment (@teunbrand, #5347).

* 'lines' units in `geom_label()`, often used in the `label.padding` argument,
  are now are relative to the text size. This causes a visual change, but fixes
  a misalignment issue between the textbox and text (@teunbrand, #4753)

* `coord_flip()` has been marked as superseded. The recommended alternative is
  to swap the `x` and `y` aesthetic and/or using the `orientation` argument in
  a layer (@teunbrand, #5130).

* The `trans` argument in scales and secondary axes has been renamed to
  `transform`. The `trans` argument itself is deprecated. To access the
  transformation from the scale, a new `get_transformation()` method is
  added to Scale-classes (#5558).

* Providing a numeric vector to `theme(legend.position)` has been deprecated.
  To set the default legend position inside the plot use
  `theme(legend.position = "inside", legend.position.inside = c(...))` instead.

## New features

* Plot scales now ignore `AsIs` objects constructed with `I(x)`, instead of
  invoking the identity scale. This allows these columns to co-exist with other
  layers that need a non-identity scale for the same aesthetic. Also, it makes
  it easy to specify relative positions (@teunbrand, #5142).

* The `fill` aesthetic in many geoms now accepts grid's patterns and gradients.
  For developers of layer extensions, this feature can be enabled by switching
  from `fill = alpha(fill, alpha)` to `fill = fill_alpha(fill, alpha)` when
  providing fills to `grid::gpar()` (@teunbrand, #3997).

* New function `check_device()` for testing the availability of advanced
  graphics features introduced in R 4.1.0 onward (@teunbrand, #5332).

* `coord_radial()` is a successor to `coord_polar()` with more customisation
  options. `coord_radial()` can:

  * integrate with the new guide system via a dedicated `guide_axis_theta()` to
    display the angle coordinate.
  * in addition to drawing full circles, also draw circle sectors by using the
    `end` argument.
  * avoid data vanishing in the center of the plot by setting the `donut`
    argument.
  * adjust the `angle` aesthetic of layers, such as `geom_text()`, to align
    with the coordinate system using the `rotate_angle` argument.

### The guide system

The guide system encompassing axes and legends, as the last remaining chunk of
ggplot2, has been rewritten to use the `<ggproto>` system instead of the S3
system. This change was a necessary step to officially break open the guide
system for extension package developers. The axes and legends now inherit from
a `<Guide>` class, which makes them extensible in the same manner as geoms,
stats, facets and coords (#3329, @teunbrand)

* The most user-facing change is that the styling of guides is rewired through
  the theme system. Guides now have a `theme` argument that can style
  individual guides, while `theme()` has gained additional arguments to style
  guides. Theme elements declared in the guide override theme elements set
  through the plot. The new theme elements for guides are:
  `legend.key.spacing{.x/.y}`, `legend.frame`, `legend.axis.line`,
  `legend.ticks`, `legend.ticks.length`, `legend.text.position` and
  `legend.title.position`. Previous style options in the arguments of
  `guide_*()` functions are soft-deprecated.

* Unfortunately, we could not fully preserve the function of pre-existing
  guide extensions written in the S3 system. A fallback for these old guides
  is encapsulated in the `<GuideOld>` class, which calls the old S3 generics.
  The S3 methods have been removed as part of cleaning up, so the old guides
  will still work if the S3 methods are reimplemented, but we encourage to
  switch to the new system (#2728).

* The `order` argument of guides now strictly needs to be a length-1
  integer (#4958).

#### Axes

* New `guide_axis_stack()` to combine other axis guides on top of one another.

* New `guide_axis_theta()` to draw an axis in a circular arc in
  `coord_radial()`. The guide can be controlled by adding
  `guides(theta = guide_axis_theta(...))` to a plot.

* New `guide_axis_logticks()` can be used to draw logarithmic tick marks as
  an axis. It supersedes the `annotation_logticks()` function
  (@teunbrand, #5325).

* `guide_axis()` gains a `minor.ticks` argument to draw minor ticks (#4387).

* `guide_axis()` gains a `cap` argument that can be used to trim the
      axis line to extreme breaks (#4907).

* Primary axis titles are now placed at the primary guide, so that
  `guides(x = guide_axis(position = "top"))` will display the title at the
  top by default (#4650).

* The default `vjust` for the `axis.title.y.right` element is now 1 instead of
  0.

* Unknown secondary axis guide positions are now inferred as the opposite
  of the primary axis guide when the latter has a known `position` (#4650).

#### Legends

* New `guide_custom()` function for drawing custom graphical objects (grobs)
  unrelated to scales in legend positions (#5416).

* All legends have acquired a `position` argument, that allows individual guides
  to deviate from the `legend.position` set in the `theme()` function. This
  means that legends can now be placed at multiple sides of the plot (#5488).

* The spacing between legend keys and their labels, in addition to legends
  and their titles, is now controlled by the text's `margin` setting. Not
  specifying margins will automatically add appropriate text margins. To
  control the spacing within a legend between keys, the new
  `legend.key.spacing.{x/y}` argument can be used in `theme()`. This leaves the
  `legend.spacing` theme setting dedicated to solely controlling the spacing
  between different guides (#5455).

* `guide_colourbar()` and `guide_coloursteps()` gain an `alpha` argument to
  set the transparency of the bar (#5085).

* New `display` argument in `guide_colourbar()` supplants the `raster` argument.
  In R 4.1.0 and above, `display = "gradient"` will draw a gradient.

* Legend keys that can draw arrows have their size adjusted for arrows.

* When legend titles are larger than the legend, title justification extends
  to the placement of keys and labels (#1903).

* Glyph drawing functions of the `draw_key_*()` family can now set `"width"`
  and `"height"` attributes (in centimetres) to the produced keys to control
  their displayed size in the legend.

* `coord_sf()` now uses customisable guides provided in the scales or
  `guides()` function (@teunbrand).

## Improvements

* `guide_coloursteps(even.steps = FALSE)` now draws one rectangle per interval
  instead of many small ones (#5481).

* `draw_key_label()` now better reflects the appearance of labels (#5561).

* `position_stack()` no longer silently removes missing data, which is now
  handled by the geom instead of position (#3532).

* The `minor_breaks` function argument in scales can now also take a function
  with two arguments: the scale's limits and the scale's major breaks (#3583).

* Failing to fit or predict in `stat_smooth()` now gives a warning and omits
  the failed group, instead of throwing an error (@teunbrand, #5352).

* `labeller()` now handles unspecified entries from lookup tables
  (@92amartins, #4599).

* `fortify.default()` now accepts a data-frame-like object granted the object
  exhibits healthy `dim()`, `colnames()`, and `as.data.frame()` behaviours
  (@hpages, #5390).

* `geom_violin()` gains a `bounds` argument analogous to `geom_density()`s
  (@eliocamp, #5493).

* To apply dodging more consistently in violin plots, `stat_ydensity()` now
  has a `drop` argument to keep or discard groups with 1 observation.

* `geom_boxplot()` gains a new argument, `staplewidth` that can draw staples
  at the ends of whiskers (@teunbrand, #5126)

* `geom_boxplot()` gains an `outliers` argument to switch outliers on or off,
  in a manner that does affects the scale range. For hiding outliers that does
  not affect the scale range, you can continue to use `outlier.shape = NA`
  (@teunbrand, #4892).

* Nicer error messages for xlim/ylim arguments in coord-* functions
  (@92amartins, #4601, #5297).

* You can now omit either `xend` or `yend` from `geom_segment()` as only one
  of these is now required. If one is missing, it will be filled from the `x`
  and `y` aesthetics respectively. This makes drawing horizontal or vertical
  segments a little bit more convenient (@teunbrand, #5140).

* When `geom_path()` has aesthetics varying within groups, the `arrow()` is
  applied to groups instead of individual segments (@teunbrand, #4935).

* `geom_text()` and `geom_label()` gained a `size.unit` parameter that set the
  text size to millimetres, points, centimetres, inches or picas
  (@teunbrand, #3799).

* `geom_label()` now uses the `angle` aesthetic (@teunbrand, #2785)

* The `label.padding` argument in `geom_label()` now supports inputs created
  with the `margin()` function (#5030).

* `ScaleContinuous$get_breaks()` now only calls `scales::zero_range()` on limits
  in transformed space, rather than in data space (#5304).

* Scales throw more informative messages (@teunbrand, #4185, #4258)

* `scale_*_manual()` with a named `values` argument now emits a warning when
  none of those names match the values found in the data (@teunbrand, #5298).

* The `name` argument in most scales is now explicitly the first argument
  (#5535)

* The `translate_shape_string()` internal function is now exported for use in
  extensions of point layers (@teunbrand, #5191).

* To improve `width` calculation in bar plots with empty factor levels,
  `resolution()` considers `mapped_discrete` values as having resolution 1
  (@teunbrand, #5211)

* In `theme()`, some elements can be specified with `rel()` to inherit from
  `unit`-class objects in a relative fashion (@teunbrand, #3951).

* `theme()` now supports splicing a list of arguments (#5542).

* In the theme element hierarchy, parent elements that are a strict subclass
  of child elements now confer their subclass upon the children (#5457).

* New `plot.tag.location` in `theme()` can control placement of the plot tag
  in the `"margin"`, `"plot"` or the new `"panel"` option (#4297).

* `coord_munch()` can now close polygon shapes (@teunbrand, #3271)

* Aesthetics listed in `geom_*()` and `stat_*()` layers now point to relevant
  documentation (@teunbrand, #5123).

* The new argument `axes` in `facet_grid()` and `facet_wrap()` controls the
  display of axes at interior panel positions. Additionally, the `axis.labels`
  argument can be used to only draw tick marks or fully labelled axes
  (@teunbrand, #4064).

* `coord_polar()` can have free scales in facets (@teunbrand, #2815).

* The `get_guide_data()` function can be used to extract position and label
  information from the plot (#5004).

* Improve performance of layers without positional scales (@zeehio, #4990)

* More informative error for mismatched
  `direction`/`theme(legend.direction = ...)` arguments (#4364, #4930).

## Bug fixes

* Fixed regression in `guide_legend()` where the `linewidth` key size
  wasn't adapted to the width of the lines (#5160).

* In `guide_bins()`, the title no longer arbitrarily becomes offset from
  the guide when it has long labels.

* `guide_colourbar()` and `guide_coloursteps()` merge properly when one
  of the aesthetics is dropped (#5324).

* When using `geom_dotplot(binaxis = "x")` with a discrete y-variable, dots are
  now stacked from the y-position rather than from 0 (@teunbrand, #5462)

* `stat_count()` treats `x` as unique in the same manner `unique()` does
  (#4609).

* The plot's title, subtitle and caption now obey horizontal text margins
  (#5533).

* Contour functions will not fail when `options("OutDec")` is not `.` (@eliocamp, #5555).

* Lines where `linewidth = NA` are now dropped in `geom_sf()` (#5204).

* `ggsave()` no longer sometimes creates new directories, which is now
  controlled by the new `create.dir` argument (#5489).

* Legend titles no longer take up space if they've been removed by setting
  `legend.title = element_blank()` (@teunbrand, #3587).

* `resolution()` has a small tolerance, preventing spuriously small resolutions
  due to rounding errors (@teunbrand, #2516).

* `stage()` now works correctly, even with aesthetics that do not have scales
  (#5408)

* `stat_ydensity()` with incomplete groups calculates the default `width`
  parameter more stably (@teunbrand, #5396)

* The `size` argument in `annotation_logticks()` has been deprecated in favour
  of the `linewidth` argument (#5292).

* Binned scales now treat `NA`s in limits the same way continuous scales do
  (#5355).

* Binned scales work better with `trans = "reverse"` (#5355).

* Integers are once again valid input to theme arguments that expect numeric
  input (@teunbrand, #5369)

* Legends in `scale_*_manual()` can show `NA` values again when the `values` is
  a named vector (@teunbrand, #5214, #5286).

* Fixed bug in `coord_sf()` where graticule lines didn't obey
  `panel.grid.major`'s linewidth setting (@teunbrand, #5179)

* Fixed bug in `annotation_logticks()` when no suitable tick positions could
  be found (@teunbrand, #5248).

* The default width of `geom_bar()` is now based on panel-wise resolution of
  the data, rather than global resolution (@teunbrand, #4336).

* `stat_align()` is now applied per panel instead of globally, preventing issues
  when facets have different ranges (@teunbrand, #5227).

* A stacking bug in `stat_align()` was fixed (@teunbrand, #5176).

* `stat_contour()` and `stat_contour_filled()` now warn about and remove
  duplicated coordinates (@teunbrand, #5215).

* `guide_coloursteps()` and `guide_bins()` sort breaks (#5152).

## Internal changes

* The `ScaleContinuous$get_breaks()` method no longer censors
  the computed breaks.

* The ggplot object now contains `$layout` which points to the `Layout` ggproto
  object and will be used by the `ggplot_build.ggplot` method. This was exposed
  so that package developers may extend the behaviour of the `Layout` ggproto
  object without needing to develop an entirely new `ggplot_build` method
  (@jtlandis, #5077).

* Guide building is now part of `ggplot_build()` instead of
  `ggplot_gtable()` to allow guides to observe unmapped data (#5483).

* The `titleGrob()` function has been refactored to be faster and less
  complicated.

* The `scales_*()` functions related to managing the `<ScalesList>` class have
  been implemented as methods in the `<ScalesList>` class, rather than stray
  functions (#1310).

# ggplot2 3.4.4

This hotfix release adapts to a change in r-devel's `base::is.atomic()` and
the upcoming retirement of maptools.

* `fortify()` for sp objects (e.g., `SpatialPolygonsDataFrame`) is now deprecated
  and will be removed soon in support of [the upcoming retirement of rgdal, rgeos,
  and maptools](https://r-spatial.org/r/2023/05/15/evolution4.html). In advance
  of the whole removal, `fortify(<SpatialPolygonsDataFrame>, region = ...)`
  no longer works as of this version (@yutannihilation, #5244).

# ggplot2 3.4.3
This hotfix release addresses a version comparison change in r-devel. There are
no user-facing or breaking changes.

# ggplot2 3.4.2
This is a hotfix release anticipating changes in r-devel, but folds in upkeep
changes and a few bug fixes as well.

## Minor improvements

* Various type checks and their messages have been standardised
  (@teunbrand, #4834).

* ggplot2 now uses `scales::DiscreteRange` and `scales::ContinuousRange`, which
  are available to write scale extensions from scratch (@teunbrand, #2710).

* The `layer_data()`, `layer_scales()` and `layer_grob()` now have the default
  `plot = last_plot()` (@teunbrand, #5166).

* The `datetime_scale()` scale constructor is now exported for use in extension
  packages (@teunbrand, #4701).

## Bug fixes

* `update_geom_defaults()` and `update_stat_defaults()` now return properly
  classed objects and have updated docs (@dkahle, #5146).

* For the purposes of checking required or non-missing aesthetics, character
  vectors are no longer considered non-finite (@teunbrand, @4284).

* `annotation_logticks()` skips drawing ticks when the scale range is non-finite
  instead of throwing an error (@teunbrand, #5229).

* Fixed spurious warnings when the `weight` was used in `stat_bin_2d()`,
  `stat_boxplot()`, `stat_contour()`, `stat_bin_hex()` and `stat_quantile()`
  (@teunbrand, #5216).

* To prevent changing the plotting order, `stat_sf()` is now computed per panel
  instead of per group (@teunbrand, #4340).

* Fixed bug in `coord_sf()` where graticule lines didn't obey
  `panel.grid.major`'s linewidth setting (@teunbrand, #5179).

* `geom_text()` drops observations where `angle = NA` instead of throwing an
  error (@teunbrand, #2757).

# ggplot2 3.4.1
This is a small release focusing on fixing regressions in the 3.4.0 release
and minor polishes.

## Breaking changes

* The computed variable `y` in `stat_ecdf()` has been superseded by `ecdf` to
  prevent incorrect scale transformations (@teunbrand, #5113 and #5112).

## New features

* Added `scale_linewidth_manual()` and `scale_linewidth_identity()` to support
  the `linewidth` aesthetic (@teunbrand, #5050).

* `ggsave()` warns when multiple `filename`s are given, and only writes to the
  first file (@teunbrand, #5114).

## Bug fixes

* Fixed a regression in `geom_hex()` where aesthetics were replicated across
  bins (@thomasp85, #5037 and #5044).

* Using two ordered factors as facetting variables in
  `facet_grid(..., as.table = FALSE)` now throws a warning instead of an
  error (@teunbrand, #5109).

* Fixed misbehaviour of `draw_key_boxplot()` and `draw_key_crossbar()` with
  skewed key aspect ratio (@teunbrand, #5082).

* Fixed spurious warning when `weight` aesthetic was used in `stat_smooth()`
  (@teunbrand based on @clauswilke's suggestion, #5053).

* The `lwd` alias is now correctly replaced by `linewidth` instead of `size`
  (@teunbrand based on @clauswilke's suggestion #5051).

* Fixed a regression in `Coord$train_panel_guides()` where names of guides were
  dropped (@maxsutton, #5063).

In binned scales:

* Automatic breaks should no longer be out-of-bounds, and automatic limits are
  adjusted to include breaks (@teunbrand, #5082).

* Zero-range limits no longer throw an error and are treated akin to continuous
  scales with zero-range limits (@teunbrand, #5066).

* The `trans = "date"` and `trans = "time"` transformations were made compatible
  (@teunbrand, #4217).

# ggplot2 3.4.0
This is a minor release focusing on tightening up the internals and ironing out
some inconsistencies in the API. The biggest change is the addition of the
`linewidth` aesthetic that takes of sizing the width of any line from `size`.
This change, while attempting to be as non-breaking as possible, has the
potential to change the look of some of your plots.

Other notable changes is a complete redo of the error and warning messaging in
ggplot2 using the cli package. Messaging is now better contextualised and it
should be easier to identify which layer an error is coming from. Last, we have
now made the switch to using the vctrs package internally which means that
support for vctrs classes as variables should improve, along with some small
gains in rendering speed.

## Breaking changes

* A `linewidth` aesthetic has been introduced and supersedes the `size`
  aesthetic for scaling the width of lines in line based geoms. `size` will
  remain functioning but deprecated for these geoms and it is recommended to
  update all code to reflect the new aesthetic. For geoms that have _both_ point
  sizing and linewidth sizing (`geom_pointrange()` and `geom_sf`) `size` now
  **only** refers to sizing of points which can leads to a visual change in old
  code (@thomasp85, #3672)

* The default line width for polygons in `geom_sf()` have been decreased to 0.2
  to reflect that this is usually used for demarking borders where a thinner
  line is better suited. This change was made since we already induced a
  visual change in `geom_sf()` with the introduction of the `linewidth`
  aesthetic.

* The dot-dot notation (`..var..`) and `stat()`, which have been superseded by
  `after_stat()`, are now formally deprecated (@yutannihilation, #3693).

* `qplot()` is now formally deprecated (@yutannihilation, #3956).

* `stage()` now properly refers to the values without scale transformations for
  the stage of `after_stat`. If your code requires the scaled version of the
  values for some reason, you have to apply the same transformation by yourself,
  e.g. `sqrt()` for `scale_{x,y}_sqrt()` (@yutannihilation and @teunbrand, #4155).

* Use `rlang::hash()` instead of `digest::digest()`. This update may lead to
  changes in the automatic sorting of legends. In order to enforce a specific
  legend order use the `order` argument in the guide. (@thomasp85, #4458)

* referring to `x` in backquoted expressions with `label_bquote()` is no longer
  possible.

* The `ticks.linewidth` and `frame.linewidth` parameters of `guide_colourbar()`
  are now multiplied with `.pt` like elsewhere in ggplot2. It can cause visual
  changes when these arguments are not the defaults and these changes can be
  restored to their previous behaviour by adding `/ .pt` (@teunbrand #4314).

* `scale_*_viridis_b()` now uses the full range of the viridis scales
  (@gregleleu, #4737)

## New features

* `geom_col()` and `geom_bar()` gain a new `just` argument. This is set to `0.5`
  by default; use `just = 0`/`just = 1` to place columns on the left/right
  of the axis breaks.
  (@wurli, #4899)

* `geom_density()` and `stat_density()` now support `bounds` argument
  to estimate density with boundary correction (@echasnovski, #4013).

* ggplot now checks during statistical transformations whether any data
  columns were dropped and warns about this. If stats intend to drop
  data columns they can declare them in the new field `dropped_aes`.
  (@clauswilke, #3250)

* `...` supports `rlang::list2` dynamic dots in all public functions.
  (@mone27, #4764)

* `theme()` now has a `strip.clip` argument, that can be set to `"off"` to
  prevent the clipping of strip text and background borders (@teunbrand, #4118)

* `geom_contour()` now accepts a function in the `breaks` argument
  (@eliocamp, #4652).

## Minor improvements and bug fixes

* Fix a bug in `position_jitter()` where infinity values were dropped (@javlon,
  #4790).

* `geom_linerange()` now respects the `na.rm` argument (#4927, @thomasp85)

* Improve the support for `guide_axis()` on `coord_trans()`
  (@yutannihilation, #3959)

* Added `stat_align()` to align data without common x-coordinates prior to
  stacking. This is now the default stat for `geom_area()` (@thomasp85, #4850)

* Fix a bug in `stat_contour_filled()` where break value differences below a
  certain number of digits would cause the computations to fail (@thomasp85,
  #4874)

* Secondary axis ticks are now positioned more precisely, removing small visual
  artefacts with alignment between grid and ticks (@thomasp85, #3576)

* Improve `stat_function` documentation regarding `xlim` argument.
  (@92amartins, #4474)

* Fix various issues with how `labels`, `breaks`, `limits`, and `show.limits`
  interact in the different binning guides (@thomasp85, #4831)

* Automatic break calculation now squishes the scale limits to the domain
  of the transformation. This allows `scale_{x/y}_sqrt()` to find breaks at 0
  when appropriate (@teunbrand, #980).

* Using multiple modified aesthetics correctly will no longer trigger warnings.
  If used incorrectly, the warning will now report the duplicated aesthetic
  instead of `NA` (@teunbrand, #4707).

* `aes()` now supports the `!!!` operator in its first two arguments
  (#2675). Thanks to @yutannihilation and @teunbrand for draft
  implementations.

* Require rlang >= 1.0.0 (@billybarc, #4797)

* `geom_violin()` no longer issues "collapsing to unique 'x' values" warning
  (@bersbersbers, #4455)

* `annotate()` now documents unsupported geoms (`geom_abline()`, `geom_hline()`
  and `geom_vline()`), and warns when they are requested (@mikmart, #4719)

* `presidential` dataset now includes Trump's presidency (@bkmgit, #4703).

* `position_stack()` now works fully with `geom_text()` (@thomasp85, #4367)

* `geom_tile()` now correctly recognises missing data in `xmin`, `xmax`, `ymin`,
  and `ymax` (@thomasp85 and @sigmapi, #4495)

* `geom_hex()` will now use the binwidth from `stat_bin_hex()` if present,
  instead of deriving it (@thomasp85, #4580)

* `geom_hex()` now works on non-linear coordinate systems (@thomasp85)

* Fixed a bug throwing errors when trying to render an empty plot with secondary
  axes (@thomasp85, #4509)

* Axes are now added correctly in `facet_wrap()` when `as.table = FALSE`
  (@thomasp85, #4553)

* Better compatibility of custom device functions in `ggsave()`
  (@thomasp85, #4539)

* Binning scales are now more resilient to calculated limits that ends up being
  `NaN` after transformations (@thomasp85, #4510)

* Strip padding in `facet_grid()` is now only in effect if
  `strip.placement = "outside"` _and_ an axis is present between the strip and
  the panel (@thomasp85, #4610)

* Aesthetics of length 1 are now recycled to 0 if the length of the data is 0
  (@thomasp85, #4588)

* Setting `size = NA` will no longer cause `guide_legend()` to error
  (@thomasp85, #4559)

* Setting `stroke` to `NA` in `geom_point()` will no longer impair the sizing of
  the points (@thomasp85, #4624)

* `stat_bin_2d()` now correctly recognises the `weight` aesthetic
  (@thomasp85, #4646)

* All geoms now have consistent exposure of linejoin and lineend parameters, and
  the guide keys will now respect these settings (@thomasp85, #4653)

* `geom_sf()` now respects `arrow` parameter for lines (@jakeruss, #4659)

* Updated documentation for `print.ggplot` to reflect that it returns
  the original plot, not the result of `ggplot_build()`. (@r2evans, #4390)

* `scale_*_manual()` no longer displays extra legend keys, or changes their
  order, when a named `values` argument has more items than the data. To display
  all `values` on the legend instead, use
  `scale_*_manual(values = vals, limits = names(vals))`. (@teunbrand, @banfai,
  #4511, #4534)

* Updated documentation for `geom_contour()` to correctly reflect argument
  precedence between `bins` and `binwidth`. (@eliocamp, #4651)

* Dots in `geom_dotplot()` are now correctly aligned to the baseline when
  `stackratio != 1` and `stackdir != "up"` (@mjskay, #4614)

* Key glyphs for `geom_boxplot()`, `geom_crossbar()`, `geom_pointrange()`, and
  `geom_linerange()` are now orientation-aware (@mjskay, #4732)

* Updated documentation for `geom_smooth()` to more clearly describe effects of
  the `fullrange` parameter (@thoolihan, #4399).

# ggplot2 3.3.6
This is a very small release only applying an internal change to comply with
R 4.2 and its deprecation of `default.stringsAsFactors()`. There are no user
facing changes and no breaking changes.

# ggplot2 3.3.5
This is a very small release focusing on fixing a couple of untenable issues
that surfaced with the 3.3.4 release

* Revert changes made in #4434 (apply transform to intercept in `geom_abline()`)
  as it introduced undesirable issues far worse than the bug it fixed
  (@thomasp85, #4514)
* Fixes an issue in `ggsave()` when producing emf/wmf files (@yutannihilation,
  #4521)
* Warn when grDevices specific arguments are passed to ragg devices (@thomasp85,
  #4524)
* Fix an issue where `coord_sf()` was reporting that it is non-linear
  even when data is provided in projected coordinates (@clauswilke, #4527)

# ggplot2 3.3.4
This is a larger patch release fixing a huge number of bugs and introduces a
small selection of feature refinements.

## Features

* Alt-text can now be added to a plot using the `alt` label, i.e
  `+ labs(alt = ...)`. Currently this alt text is not automatically propagated,
  but we plan to integrate into Shiny, RMarkdown, and other tools in the future.
  (@thomasp85, #4477)

* Add support for the BrailleR package for creating descriptions of the plot
  when rendered (@thomasp85, #4459)

* `coord_sf()` now has an argument `default_crs` that specifies the coordinate
  reference system (CRS) for non-sf layers and scale/coord limits. This argument
  defaults to `NULL`, which means non-sf layers are assumed to be in projected
  coordinates, as in prior ggplot2 versions. Setting `default_crs = sf::st_crs(4326)`
  provides a simple way to interpret x and y positions as longitude and latitude,
  regardless of the CRS used by `coord_sf()`. Authors of extension packages
  implementing `stat_sf()`-like functionality are encouraged to look at the source
  code of `stat_sf()`'s `compute_group()` function to see how to provide scale-limit
  hints to `coord_sf()` (@clauswilke, #3659).

* `ggsave()` now uses ragg to render raster output if ragg is available. It also
  handles custom devices that sets a default unit (e.g. `ragg::agg_png`)
  correctly (@thomasp85, #4388)

* `ggsave()` now returns the saved file location invisibly (#3379, @eliocamp).
  Note that, as a side effect, an unofficial hack `<ggplot object> + ggsave()`
  no longer works (#4513).

* The scale arguments `limits`, `breaks`, `minor_breaks`, `labels`, `rescaler`
  and `oob` now accept purrr style lambda notation (@teunbrand, #4427). The same
  is true for `as_labeller()` (and therefore also `labeller()`)
  (@netique, #4188).

* Manual scales now allow named vectors passed to `values` to contain fewer
  elements than existing in the data. Elements not present in values will be set
  to `NA` (@thomasp85, #3451)

* Date and datetime position scales support out-of-bounds (oob) arguments to
  control how limits affect data outside those limits (@teunbrand, #4199).

## Fixes

* Fix a bug that `after_stat()` and `after_scale()` cannot refer to aesthetics
  if it's specified in the plot-global mapping (@yutannihilation, #4260).

* Fix bug in `annotate_logticks()` that would cause an error when used together
  with `coord_flip()` (@thomasp85, #3954)

* Fix a bug in `geom_abline()` that resulted in `intercept` not being subjected
  to the transformation of the y scale (@thomasp85, #3741)

* Extent the range of the line created by `geom_abline()` so that line ending
  is not visible for large linewidths (@thomasp85, #4024)

* Fix bug in `geom_dotplot()` where dots would be positioned wrong with
  `stackgroups = TRUE` (@thomasp85, #1745)

* Fix calculation of confidence interval for locfit smoothing in `geom_smooth()`
  (@topepo, #3806)

* Fix bug in `geom_text()` where `"outward"` and `"inward"` justification for
  some `angle` values was reversed (@aphalo, #4169, #4447)

* `ggsave()` now sets the default background to match the fill value of the
  `plot.background` theme element (@karawoo, #4057)

* It is now deprecated to specify `guides(<scale> = FALSE)` or
  `scale_*(guide = FALSE)` to remove a guide. Please use
  `guides(<scale> = "none")` or `scale_*(guide = "none")` instead
  (@yutannihilation, #4097)

* Fix a bug in `guide_bins()` where keys would disappear if the guide was
  reversed (@thomasp85, #4210)

* Fix bug in `guide_coloursteps()` that would repeat the terminal bins if the
  breaks coincided with the limits of the scale (@thomasp85, #4019)

* Make sure that default labels from default mappings doesn't overwrite default
  labels from explicit mappings (@thomasp85, #2406)

* Fix bug in `labeller()` where parsing was turned off if `.multiline = FALSE`
  (@thomasp85, #4084)

* Make sure `label_bquote()` has access to the calling environment when
  evaluating the labels (@thomasp85, #4141)

* Fix a bug in the layer implementation that introduced a new state after the
  first render which could lead to a different look when rendered the second
  time (@thomasp85, #4204)

* Fix a bug in legend justification where justification was lost of the legend
  dimensions exceeded the available size (@thomasp85, #3635)

* Fix a bug in `position_dodge2()` where `NA` values in thee data would cause an
  error (@thomasp85, #2905)

* Make sure `position_jitter()` creates the same jittering independent of
  whether it is called by name or with constructor (@thomasp85, #2507)

* Fix a bug in `position_jitter()` where different jitters would be applied to
  different position aesthetics of the same axis (@thomasp85, #2941)

* Fix a bug in `qplot()` when supplying `c(NA, NA)` as axis limits
  (@thomasp85, #4027)

* Remove cross-inheritance of default discrete colour/fill scales and check the
  type and aesthetic of function output if `type` is a function
  (@thomasp85, #4149)

* Fix bug in `scale_[x|y]_date()` where custom breaks functions that resulted in
  fractional dates would get misaligned (@thomasp85, #3965)

* Fix bug in `scale_[x|y]_datetime()` where a specified timezone would be
  ignored by the scale (@thomasp85, #4007)

* Fix issue in `sec_axis()` that would throw warnings in the absence of any
  secondary breaks (@thomasp85, #4368)

* `stat_bin()`'s computed variable `width` is now documented (#3522).

* `stat_count()` now computes width based on the full dataset instead of per
  group (@thomasp85, #2047)

* Extended `stat_ecdf()` to calculate the cdf from either x or y instead from y
  only (@jgjl, #4005)

* Fix a bug in `stat_summary_bin()` where one more than the requested number of
  bins would be created (@thomasp85, #3824)

* Only drop groups in `stat_ydensity()` when there are fewer than two data
  points and throw a warning (@andrewwbutler, #4111).

* Fixed a bug in strip assembly when theme has `strip.text = element_blank()`
  and plots are faceted with multi-layered strips (@teunbrand, #4384).

* Using `theme(aspect.ratio = ...)` together with free space in `facet_grid()`
  now correctly throws an error (@thomasp85, #3834)

* Fixed a bug in `labeller()` so that `.default` is passed to `as_labeller()`
  when labellers are specified by naming faceting variables. (@waltersom, #4031)

* Updated style for example code (@rjake, #4092)

* ggplot2 now requires R >= 3.3 (#4247).

* ggplot2 now uses `rlang::check_installed()` to check if a suggested package is
  installed, which will offer to install the package before continuing (#4375,
  @malcolmbarrett)

* Improved error with hint when piping a `ggplot` object into a facet function
  (#4379, @mitchelloharawild).

# ggplot2 3.3.3
This is a small patch release mainly intended to address changes in R and CRAN.
It further changes the licensing model of ggplot2 to an MIT license.

* Update the ggplot2 licence to an MIT license (#4231, #4232, #4233, and #4281)

* Use vdiffr conditionally so ggplot2 can be tested on systems without vdiffr

* Update tests to work with the new `all.equal()` defaults in R >4.0.3

* Fixed a bug that `guide_bins()` mistakenly ignore `override.aes` argument
  (@yutannihilation, #4085).

# ggplot2 3.3.2
This is a small release focusing on fixing regressions introduced in 3.3.1.

* Added an `outside` option to `annotation_logticks()` that places tick marks
  outside of the plot bounds. (#3783, @kbodwin)

* `annotation_raster()` adds support for native rasters. For large rasters,
  native rasters render significantly faster than arrays (@kent37, #3388)

* Facet strips now have dedicated position-dependent theme elements
  (`strip.text.x.top`, `strip.text.x.bottom`, `strip.text.y.left`,
  `strip.text.y.right`) that inherit from `strip.text.x` and `strip.text.y`,
  respectively. As a consequence, some theme stylings now need to be applied to
  the position-dependent elements rather than to the parent elements. This
  change was already introduced in ggplot2 3.3.0 but not listed in the
  changelog. (@thomasp85, #3683)

* Facets now handle layers containing no data (@yutannihilation, #3853).

* A newly added geom `geom_density_2d_filled()` and associated stat
  `stat_density_2d_filled()` can draw filled density contours
  (@clauswilke, #3846).

* A newly added `geom_function()` is now recommended to use in conjunction
  with/instead of `stat_function()`. In addition, `stat_function()` now
  works with transformed y axes, e.g. `scale_y_log10()`, and in plots
  containing no other data or layers (@clauswilke, #3611, #3905, #3983).

* Fixed a bug in `geom_sf()` that caused problems with legend-type
  autodetection (@clauswilke, #3963).

* Support graphics devices that use the `file` argument instead of `fileneame`
  in `ggsave()` (@bwiernik, #3810)

* Default discrete color scales are now configurable through the `options()` of
  `ggplot2.discrete.colour` and `ggplot2.discrete.fill`. When set to a character
  vector of colour codes (or list of character vectors)  with sufficient length,
  these colours are used for the default scale. See `help(scale_colour_discrete)`
  for more details and examples (@cpsievert, #3833).

* Default continuous colour scales (i.e., the `options()`
  `ggplot2.continuous.colour` and `ggplot2.continuous.fill`, which inform the
  `type` argument of `scale_fill_continuous()` and `scale_colour_continuous()`)
  now accept a function, which allows more control over these default
  `continuous_scale()`s (@cpsievert, #3827).

* A bug was fixed in `stat_contour()` when calculating breaks based on
  the `bins` argument (@clauswilke, #3879, #4004).

* Data columns can now contain `Vector` S4 objects, which are widely used in the
  Bioconductor project. (@teunbrand, #3837)

# ggplot2 3.3.1

This is a small release with no code change. It removes all malicious links to a
site that got hijacked from the readme and pkgdown site.

# ggplot2 3.3.0

This is a minor release but does contain a range of substantial new features,
along with the standard bug fixes. The release contains a few visual breaking
changes, along with breaking changes for extension developers due to a shift in
internal representation of the position scales and their axes. No user breaking
changes are included.

This release also adds Dewey Dunnington (@paleolimbot) to the core team.

## Breaking changes
There are no user-facing breaking changes, but a change in some internal
representations that extension developers may have relied on, along with a few
breaking visual changes which may cause visual tests in downstream packages to
fail.

* The `panel_params` field in the `Layout` now contains a list of list of
  `ViewScale` objects, describing the trained coordinate system scales, instead
  of the list object used before. Any extensions that use this field will likely
  break, as will unit tests that checks aspects of this.

* `element_text()` now issues a warning when vectorized arguments are provided,
  as in `colour = c("red", "green", "blue")`. Such use is discouraged and not
  officially supported (@clauswilke, #3492).

* Changed `theme_grey()` setting for legend key so that it creates no border
  (`NA`) rather than drawing a white one. (@annennenne, #3180)

* `geom_ribbon()` now draws separate lines for the upper and lower intervals if
  `colour` is mapped. Similarly, `geom_area()` and `geom_density()` now draw
  the upper lines only in the same case by default. If you want old-style full
  stroking, use `outline.type = "full"` (@yutannihilation, #3503 / @thomasp85, #3708).

## New features

* The evaluation time of aesthetics can now be controlled to a finer degree.
  `after_stat()` supersedes the use of `stat()` and `..var..`-notation, and is
  joined by `after_scale()` to allow for mapping to scaled aesthetic values.
  Remapping of the same aesthetic is now supported with `stage()`, so you can
  map a data variable to a stat aesthetic, and remap the same aesthetic to
  something else after statistical transformation (@thomasp85, #3534)

* All `coord_*()` functions with `xlim` and `ylim` arguments now accept
  vectors with `NA` as a placeholder for the minimum or maximum value
  (e.g., `ylim = c(0, NA)` would zoom the y-axis from 0 to the
  maximum value observed in the data). This mimics the behaviour
  of the `limits` argument in continuous scale functions
  (@paleolimbot, #2907).

* Allowed reversing of discrete scales by re-writing `get_limits()`
  (@AnneLyng, #3115)

* All geoms and stats that had a direction (i.e. where the x and y axes had
  different interpretation), can now freely choose their direction, instead of
  relying on `coord_flip()`. The direction is deduced from the aesthetic
  mapping, but can also be specified directly with the new `orientation`
  argument (@thomasp85, #3506).

* Position guides can now be customized using the new `guide_axis()`, which can
  be passed to position `scale_*()` functions or via `guides()`. The new axis
  guide (`guide_axis()`) comes with arguments `check.overlap` (automatic removal
  of overlapping labels), `angle` (easy rotation of axis labels), and
  `n.dodge` (dodge labels into multiple rows/columns) (@paleolimbot, #3322).

* A new scale type has been added, that allows binning of aesthetics at the
  scale level. It has versions for both position and non-position aesthetics and
  comes with two new guides (`guide_bins` and `guide_coloursteps`)
  (@thomasp85, #3096)

* `scale_x_continuous()` and `scale_y_continuous()` gains an `n.breaks` argument
  guiding the number of automatic generated breaks (@thomasp85, #3102)

* Added `stat_contour_filled()` and `geom_contour_filled()`, which compute
  and draw filled contours of gridded data (@paleolimbot, #3044).
  `geom_contour()` and `stat_contour()` now use the isoband package
  to compute contour lines. The `complete` parameter (which was undocumented
  and has been unused for at least four years) was removed (@paleolimbot, #3044).

* Themes have gained two new parameters, `plot.title.position` and
  `plot.caption.position`, that can be used to customize how plot
  title/subtitle and plot caption are positioned relative to the overall plot
  (@clauswilke, #3252).

## Extensions

* `Geom` now gains a `setup_params()` method in line with the other ggproto
  classes (@thomasp85, #3509)

* The newly added function `register_theme_elements()` now allows developers
  of extension packages to define their own new theme elements and place them
  into the ggplot2 element tree (@clauswilke, #2540).

## Minor improvements and bug fixes

* `coord_trans()` now draws second axes and accepts `xlim`, `ylim`,
  and `expand` arguments to bring it up to feature parity with
  `coord_cartesian()`. The `xtrans` and `ytrans` arguments that were
  deprecated in version 1.0.1 in favour of `x` and `y`
  were removed (@paleolimbot, #2990).

* `coord_trans()` now calculates breaks using the expanded range
  (previously these were calculated using the unexpanded range,
  which resulted in differences between plots made with `coord_trans()`
  and those made with `coord_cartesian()`). The expansion for discrete axes
  in `coord_trans()` was also updated such that it behaves identically
  to that in `coord_cartesian()` (@paleolimbot, #3338).

* `expand_scale()` was deprecated in favour of `expansion()` for setting
  the `expand` argument of `x` and `y` scales (@paleolimbot).

* `geom_abline()`, `geom_hline()`, and `geom_vline()` now issue
  more informative warnings when supplied with set aesthetics
  (i.e., `slope`, `intercept`, `yintercept`, and/or `xintercept`)
  and mapped aesthetics (i.e., `data` and/or `mapping`).

* Fix a bug in `geom_raster()` that squeezed the image when it went outside
  scale limits (#3539, @thomasp85)

* `geom_sf()` now determines the legend type automatically (@microly, #3646).

* `geom_sf()` now removes rows that can't be plotted due to `NA` aesthetics
  (#3546, @thomasp85)

* `geom_sf()` now applies alpha to linestring geometries
  (#3589, @yutannihilation).

* `gg_dep()` was deprecated (@perezp44, #3382).

* Added function `ggplot_add.by()` for lists created with `by()`, allowing such
  lists to be added to ggplot objects (#2734, @Maschette)

* ggplot2 no longer depends on reshape2, which means that it no longer
  (recursively) needs plyr, stringr, or stringi packages.

* Increase the default `nbin` of `guide_colourbar()` to place the ticks more
  precisely (#3508, @yutannihilation).

* `manual_scale()` now matches `values` with the order of `breaks` whenever
  `values` is an unnamed vector. Previously, unnamed `values` would match with
  the limits of the scale and ignore the order of any `breaks` provided. Note
  that this may change the appearance of plots that previously relied on the
  unordered behaviour (#2429, @idno0001).

* `scale_manual_*(limits = ...)` now actually limits the scale (#3262,
  @yutannihilation).

* Fix a bug when `show.legend` is a named logical vector
  (#3461, @yutannihilation).

* Added weight aesthetic option to `stat_density()` and made scaling of
  weights the default (@annennenne, #2902)

* `stat_density2d()` can now take an `adjust` parameter to scale the default
  bandwidth. (#2860, @haleyjeppson)

* `stat_smooth()` uses `REML` by default, if `method = "gam"` and
  `gam`'s method is not specified (@ikosmidis, #2630).

* stacking text when calculating the labels and the y axis with
  `stat_summary()` now works (@ikosmidis, #2709)

* `stat_summary()` and related functions now support rlang-style lambda functions
  (#3568, @dkahle).

* The data mask pronoun, `.data`, is now stripped from default labels.

* Addition of partial themes to plots has been made more predictable;
  stepwise addition of individual partial themes is now equivalent to
  addition of multple theme elements at once (@clauswilke, #3039).

* Facets now don't fail even when some variable in the spec are not available
  in all layers (@yutannihilation, #2963).

# ggplot2 3.2.1

This is a patch release fixing a few regressions introduced in 3.2.0 as well as
fixing some unit tests that broke due to upstream changes.

* `position_stack()` no longer changes the order of the input data. Changes to
  the internal behaviour of `geom_ribbon()` made this reordering problematic
  with ribbons that spanned `y = 0` (#3471)
* Using `qplot()` with a single positional aesthetic will no longer title the
  non-specified scale as `"NULL"` (#3473)
* Fixes unit tests for sf graticule labels caused by changes to sf

# ggplot2 3.2.0

This is a minor release with an emphasis on internal changes to make ggplot2
faster and more consistent. The few interface changes will only affect the
aesthetics of the plot in minor ways, and will only potentially break code of
extension developers if they have relied on internals that have been changed.
This release also sees the addition of Hiroaki Yutani (@yutannihilation) to the
core developer team.

With the release of R 3.6, ggplot2 now requires the R version to be at least 3.2,
as the tidyverse is committed to support 5 major versions of R.

## Breaking changes

* Two patches (#2996 and #3050) fixed minor rendering problems. In most cases,
  the visual changes are so subtle that they are difficult to see with the naked
  eye. However, these changes are detected by the vdiffr package, and therefore
  any package developers who use vdiffr to test for visual correctness of ggplot2
  plots will have to regenerate all reference images.

* In some cases, ggplot2 now produces a warning or an error for code that previously
  produced plot output. In all these cases, the previous plot output was accidental,
  and the plotting code uses the ggplot2 API in a way that would lead to undefined
  behavior. Examples include a missing `group` aesthetic in `geom_boxplot()` (#3316),
  annotations across multiple facets (#3305), and not using aesthetic mappings when
  drawing ribbons with `geom_ribbon()` (#3318).

## New features

* This release includes a range of internal changes that speeds up plot
  generation. None of the changes are user facing and will not break any code,
  but in general ggplot2 should feel much faster. The changes includes, but are
  not limited to:

  - Caching ascent and descent dimensions of text to avoid recalculating it for
    every title.

  - Using a faster data.frame constructor as well as faster indexing into
    data.frames

  - Removing the plyr dependency, replacing plyr functions with faster
    equivalents.

* `geom_polygon()` can now draw polygons with holes using the new `subgroup`
  aesthetic. This functionality requires R 3.6.0 (@thomasp85, #3128)

* Aesthetic mappings now accept functions that return `NULL` (@yutannihilation,
  #2997).

* `stat_function()` now accepts rlang/purrr style anonymous functions for the
  `fun` parameter (@dkahle, #3159).

* `geom_rug()` gains an "outside" option to allow for moving the rug tassels to
  outside the plot area (@njtierney, #3085) and a `length` option to allow for
  changing the length of the rug lines (@daniel-wells, #3109).

* All geoms now take a `key_glyph` paramter that allows users to customize
  how legend keys are drawn (@clauswilke, #3145). In addition, a new key glyph
  `timeseries` is provided to draw nice legends for time series
  (@mitchelloharawild, #3145).

## Extensions

* Layers now have a new member function `setup_layer()` which is called at the
  very beginning of the plot building process and which has access to the
  original input data and the plot object being built. This function allows the
  creation of custom layers that autogenerate aesthetic mappings based on the
  input data or that filter the input data in some form. For the time being, this
  feature is not exported, but it has enabled the development of a new layer type,
  `layer_sf()` (see next item). Other special-purpose layer types may be added
  in the future (@clauswilke, #2872).

* A new layer type `layer_sf()` can auto-detect and auto-map sf geometry
  columns in the data. It should be used by extension developers who are writing
  new sf-based geoms or stats (@clauswilke, #3232).

* `x0` and `y0` are now recognized positional aesthetics so they will get scaled
  if used in extension geoms and stats (@thomasp85, #3168)

* Continuous scale limits now accept functions which accept the default
  limits and return adjusted limits. This makes it possible to write
  a function that e.g. ensures the limits are always a multiple of 100,
  regardless of the data (@econandrew, #2307).

## Minor improvements and bug fixes

* `cut_width()` now accepts `...` to pass further arguments to `base::cut.default()`
   like `cut_number()` and `cut_interval()` already did (@cderv, #3055)

* `coord_map()` now can have axes on the top and right (@karawoo, #3042).

* `coord_polar()` now correctly rescales the secondary axis (@linzi-sg, #3278)

* `coord_sf()`, `coord_map()`, and `coord_polar()` now squash `-Inf` and `Inf`
  into the min and max of the plot (@yutannihilation, #2972).

* `coord_sf()` graticule lines are now drawn in the same thickness as panel grid
  lines in `coord_cartesian()`, and seting panel grid lines to `element_blank()`
  now also works in `coord_sf()`
  (@clauswilke, #2991, #2525).

* `economics` data has been regenerated. This leads to some changes in the
  values of all columns (especially in `psavert`), but more importantly, strips
  the grouping attributes from `economics_long`.

* `element_line()` now fills closed arrows (@yutannihilation, #2924).

* Facet strips on the left side of plots now have clipping turned on, preventing
  text from running out of the strip and borders from looking thicker than for
  other strips (@karawoo, #2772 and #3061).

* ggplot2 now works in Turkish locale (@yutannihilation, #3011).

* Clearer error messages for inappropriate aesthetics (@clairemcwhite, #3060).

* ggplot2 no longer attaches any external packages when using functions that
  depend on packages that are suggested but not imported by ggplot2. The
  affected functions include `geom_hex()`, `stat_binhex()`,
  `stat_summary_hex()`, `geom_quantile()`, `stat_quantile()`, and `map_data()`
  (@clauswilke, #3126).

* `geom_area()` and `geom_ribbon()` now sort the data along the x-axis in the
  `setup_data()` method rather than as part of `draw_group()` (@thomasp85,
  #3023)

* `geom_hline()`, `geom_vline()`, and `geom_abline()` now throw a warning if the
  user supplies both an `xintercept`, `yintercept`, or `slope` value and a
  mapping (@RichardJActon, #2950).

* `geom_rug()` now works with `coord_flip()` (@has2k1, #2987).

* `geom_violin()` no longer throws an error when quantile lines fall outside
  the violin polygon (@thomasp85, #3254).

* `guide_legend()` and `guide_colorbar()` now use appropriate spacing between legend
  key glyphs and legend text even if the legend title is missing (@clauswilke, #2943).

* Default labels are now generated more consistently; e.g., symbols no longer
  get backticks, and long expressions are abbreviated with `...`
  (@yutannihilation, #2981).

* All-`Inf` layers are now ignored for picking the scale (@yutannihilation,
  #3184).

* Diverging Brewer colour palette now use the correct mid-point colour
  (@dariyasydykova, #3072).

* `scale_color_continuous()` now points to `scale_colour_continuous()` so that
  it will handle `type = "viridis"` as the documentation states (@hlendway,
  #3079).

* `scale_shape_identity()` now works correctly with `guide = "legend"`
  (@malcolmbarrett, #3029)

* `scale_continuous` will now draw axis line even if the length of breaks is 0
  (@thomasp85, #3257)

* `stat_bin()` will now error when the number of bins exceeds 1e6 to avoid
  accidentally freezing the user session (@thomasp85).

* `sec_axis()` now places ticks accurately when using nonlinear transformations (@dpseidel, #2978).

* `facet_wrap()` and `facet_grid()` now automatically remove NULL from facet
  specs, and accept empty specs (@yutannihilation, #3070, #2986).

* `stat_bin()` now handles data with only one unique value (@yutannihilation
  #3047).

* `sec_axis()` now accepts functions as well as formulas (@yutannihilation, #3031).

*   New theme elements allowing different ticks lengths for each axis. For instance,
    this can be used to have inwards ticks on the x-axis (`axis.ticks.length.x`) and
    outwards ticks on the y-axis (`axis.ticks.length.y`) (@pank, #2935).

* The arguments of `Stat*$compute_layer()` and `Position*$compute_layer()` are
  now renamed to always match the ones of `Stat$compute_layer()` and
  `Position$compute_layer()` (@yutannihilation, #3202).

* `geom_*()` and `stat_*()` now accepts purrr-style lambda notation
  (@yutannihilation, #3138).

* `geom_tile()` and `geom_rect()` now draw rectangles without notches at the
  corners. The style of the corner can be controlled by `linejoin` parameters
  (@yutannihilation, #3050).

# ggplot2 3.1.0

## Breaking changes

This is a minor release and breaking changes have been kept to a minimum. End users of
ggplot2 are unlikely to encounter any issues. However, there are a few items that developers
of ggplot2 extensions should be aware of. For additional details, see also the discussion
accompanying issue #2890.

*   In non-user-facing internal code (specifically in the `aes()` function and in
    the `aesthetics` argument of scale functions), ggplot2 now always uses the British
    spelling for aesthetics containing the word "colour". When users specify a "color"
    aesthetic it is automatically renamed to "colour". This renaming is also applied
    to non-standard aesthetics that contain the word "color". For example, "point_color"
    is renamed to "point_colour". This convention makes it easier to support both
    British and American spelling for novel, non-standard aesthetics, but it may require
    some adjustment for packages that have previously introduced non-standard color
    aesthetics using American spelling. A new function `standardise_aes_names()` is
    provided in case extension writers need to perform this renaming in their own code
    (@clauswilke, #2649).

*   Functions that generate other functions (closures) now force the arguments that are
    used from the generated functions, to avoid hard-to-catch errors. This may affect
    some users of manual scales (such as `scale_colour_manual()`, `scale_fill_manual()`,
    etc.) who depend on incorrect behavior (@krlmlr, #2807).

*   `Coord` objects now have a function `backtransform_range()` that returns the
    panel range in data coordinates. This change may affect developers of custom coords,
    who now should implement this function. It may also affect developers of custom
    geoms that use the `range()` function. In some applications, `backtransform_range()`
    may be more appropriate (@clauswilke, #2821).


## New features

*   `coord_sf()` has much improved customization of axis tick labels. Labels can now
    be set manually, and there are two new parameters, `label_graticule` and
    `label_axes`, that can be used to specify which graticules to label on which side
    of the plot (@clauswilke, #2846, #2857, #2881).

*   Two new geoms `geom_sf_label()` and `geom_sf_text()` can draw labels and text
    on sf objects. Under the hood, a new `stat_sf_coordinates()` calculates the
    x and y coordinates from the coordinates of the sf geometries. You can customize
    the calculation method via `fun.geometry` argument (@yutannihilation, #2761).


## Minor improvements and fixes

*   `benchplot()` now uses tidy evaluation (@dpseidel, #2699).

*   The error message in `compute_aesthetics()` now only provides the names of
    aesthetics with mismatched lengths, rather than all aesthetics (@karawoo,
    #2853).

*   For faceted plots, data is no longer internally reordered. This makes it
    safer to feed data columns into `aes()` or into parameters of geoms or
    stats. However, doing so remains discouraged (@clauswilke, #2694).

*   `coord_sf()` now also understands the `clip` argument, just like the other
    coords (@clauswilke, #2938).

*   `fortify()` now displays a more informative error message for
    `grouped_df()` objects when dplyr is not installed (@jimhester, #2822).

*   All `geom_*()` now display an informative error message when required
    aesthetics are missing (@dpseidel, #2637 and #2706).

*   `geom_boxplot()` now understands the `width` parameter even when used with
    a non-standard stat, such as `stat_identity()` (@clauswilke, #2893).

*  `geom_hex()` now understands the `size` and `linetype` aesthetics
   (@mikmart, #2488).

*   `geom_hline()`, `geom_vline()`, and `geom_abline()` now work properly
    with `coord_trans()` (@clauswilke, #2149, #2812).

*   `geom_text(..., parse = TRUE)` now correctly renders the expected number of
    items instead of silently dropping items that are empty expressions, e.g.
    the empty string "". If an expression spans multiple lines, we take just
    the first line and drop the rest. This same issue is also fixed for
    `geom_label()` and the axis labels for `geom_sf()` (@slowkow, #2867).

*   `geom_sf()` now respects `lineend`, `linejoin`, and `linemitre` parameters
    for lines and polygons (@alistaire47, #2826).

*   `ggsave()` now exits without creating a new graphics device if previously
    none was open (@clauswilke, #2363).

*   `labs()` now has named arguments `title`, `subtitle`, `caption`, and `tag`.
    Also, `labs()` now accepts tidyeval (@yutannihilation, #2669).

*   `position_nudge()` is now more robust and nudges only in the direction
    requested. This enables, for example, the horizontal nudging of boxplots
    (@clauswilke, #2733).

*   `sec_axis()` and `dup_axis()` now return appropriate breaks for the secondary
    axis when applied to log transformed scales (@dpseidel, #2729).

*   `sec_axis()` now works as expected when used in combination with tidy eval
    (@dpseidel, #2788).

*   `scale_*_date()`, `scale_*_time()` and `scale_*_datetime()` can now display
    a secondary axis that is a __one-to-one__ transformation of the primary axis,
    implemented using the `sec.axis` argument to the scale constructor
    (@dpseidel, #2244).

*   `stat_contour()`, `stat_density2d()`, `stat_bin2d()`,  `stat_binhex()`
    now calculate normalized statistics including `nlevel`, `ndensity`, and
    `ncount`. Also, `stat_density()` now includes the calculated statistic
    `nlevel`, an alias for `scaled`, to better match the syntax of `stat_bin()`
    (@bjreisman, #2679).

# ggplot2 3.0.0

## Breaking changes

*   ggplot2 now supports/uses tidy evaluation (as described below). This is a
    major change and breaks a number of packages; we made this breaking change
    because it is important to make ggplot2 more programmable, and to be more
    consistent with the rest of the tidyverse. The best general (and detailed)
    introduction to tidy evaluation can be found in the meta programming
    chapters in [Advanced R](https://adv-r.hadley.nz).

    The primary developer facing change is that `aes()` now contains
    quosures (expression + environment pairs) rather than symbols, and you'll
    need to take a different approach to extracting the information you need.
    A common symptom of this change are errors "undefined columns selected" or
    "invalid 'type' (list) of argument" (#2610). As in the previous version,
    constants (like `aes(x = 1)` or `aes(colour = "smoothed")`) are stored
    as is.

    In this version of ggplot2, if you need to describe a mapping in a string,
    use `quo_name()` (to generate single-line strings; longer expressions may
    be abbreviated) or `quo_text()` (to generate non-abbreviated strings that
    may span multiple lines). If you do need to extract the value of a variable
    instead use `rlang::eval_tidy()`. You may want to condition on
    `(packageVersion("ggplot2") <= "2.2.1")` so that your code can work with
    both released and development versions of ggplot2.

    We recognise that this is a big change and if you're not already familiar
    with rlang, there's a lot to learn. If you are stuck, or need any help,
    please reach out on <https://forum.posit.co/>.

*   Error: Column `y` must be a 1d atomic vector or a list

    Internally, ggplot2 now uses `as.data.frame(tibble::as_tibble(x))` to
    convert a list into a data frame. This improves ggplot2's support for
    list-columns (needed for sf support), at a small cost: you can no longer
    use matrix-columns. Note that unlike tibble we still allow column vectors
    such as returned by `base::scale()` because of their widespread use.

*   Error: More than one expression parsed

    Previously `aes_string(x = c("a", "b", "c"))` silently returned
    `aes(x = a)`. Now this is a clear error.

*   Error: `data` must be uniquely named but has duplicate columns

    If layer data contains columns with identical names an error will be
    thrown. In earlier versions the first occurring column was chosen silently,
    potentially masking that the wrong data was chosen.

*   Error: Aesthetics must be either length 1 or the same as the data

    Layers are stricter about the columns they will combine into a single
    data frame. Each aesthetic now must be either the same length as the data
    frame or a single value. This makes silent recycling errors much less likely.

*   Error: `coord_*` doesn't support free scales

    Free scales only work with selected coordinate systems; previously you'd
    get an incorrect plot.

*   Error in f(...) : unused argument (range = c(0, 1))

    This is because the `oob` argument to scale has been set to a function
    that only takes a single argument; it needs to take two arguments
    (`x`, and `range`).

*   Error: unused argument (output)

    The function `guide_train()` now has an optional parameter `aesthetic`
    that allows you to override the `aesthetic` setting in the scale.
    To make your code work with the both released and development versions of
    ggplot2 appropriate, add `aesthetic = NULL` to the `guide_train()` method
    signature.

    ```R
    # old
    guide_train.legend <- function(guide, scale) {...}

    # new
    guide_train.legend <- function(guide, scale, aesthetic = NULL) {...}
    ```

    Then, inside the function, replace `scale$aesthetics[1]`,
    `aesthetic %||% scale$aesthetics[1]`. (The %||% operator is defined in the
    rlang package).

    ```R
    # old
    setNames(list(scale$map(breaks)), scale$aesthetics[1])

    # new
    setNames(list(scale$map(breaks)), aesthetic %||% scale$aesthetics[1])
    ```

*   The long-deprecated `subset` argument to `layer()` has been removed.

## Tidy evaluation

* `aes()` now supports quasiquotation so that you can use `!!`, `!!!`,
  and `:=`. This replaces `aes_()` and `aes_string()` which are now
  soft-deprecated (but will remain around for a long time).

* `facet_wrap()` and `facet_grid()` now support `vars()` inputs. Like
  `dplyr::vars()`, this helper quotes its inputs and supports
  quasiquotation. For instance, you can now supply faceting variables
  like this: `facet_wrap(vars(am, cyl))` instead of
  `facet_wrap(~am + cyl)`. Note that the formula interface is not going
  away and will not be deprecated. `vars()` is simply meant to make it
  easier to create functions around `facet_wrap()` and `facet_grid()`.

  The first two arguments of `facet_grid()` become `rows` and `cols`
  and now support `vars()` inputs. Note however that we took special
  care to ensure complete backward compatibility. With this change
  `facet_grid(vars(cyl), vars(am, vs))` is equivalent to
  `facet_grid(cyl ~ am + vs)`, and `facet_grid(cols = vars(am, vs))` is
  equivalent to `facet_grid(. ~ am + vs)`.

  One nice aspect of the new interface is that you can now easily
  supply names: `facet_grid(vars(Cylinder = cyl), labeller =
  label_both)` will give nice label titles to the facets. Of course,
  those names can be unquoted with the usual tidy eval syntax.

### sf

* ggplot2 now has full support for sf with `geom_sf()` and `coord_sf()`:

  ```r
  nc <- sf::st_read(system.file("shape/nc.shp", package = "sf"), quiet = TRUE)
  ggplot(nc) +
    geom_sf(aes(fill = AREA))
  ```
  It supports all simple features, automatically aligns CRS across layers, sets
  up the correct aspect ratio, and draws a graticule.

## New features

* ggplot2 now works on R 3.1 onwards, and uses the
  [vdiffr](https://github.com/r-lib/vdiffr) package for visual testing.

* In most cases, accidentally using `%>%` instead of `+` will generate an
  informative error (#2400).

* New syntax for calculated aesthetics. Instead of using `aes(y = ..count..)`
  you can (and should!) use `aes(y = stat(count))`. `stat()` is a real function
  with documentation which hopefully will make this part of ggplot2 less
  confusing (#2059).

  `stat()` is particularly nice for more complex calculations because you
  only need to specify it once: `aes(y = stat(count / max(count)))`,
  rather than `aes(y = ..count.. / max(..count..))`

* New `tag` label for adding identification tags to plots, typically used for
  labelling a subplot with a letter. Add a tag with `labs(tag = "A")`, style it
  with the `plot.tag` theme element, and control position with the
  `plot.tag.position` theme setting (@thomasp85).

### Layers: geoms, stats, and position adjustments

* `geom_segment()` and `geom_curve()` have a new `arrow.fill` parameter which
  allows you to specify a separate fill colour for closed arrowheads
  (@hrbrmstr and @clauswilke, #2375).

* `geom_point()` and friends can now take shapes as strings instead of integers,
  e.g. `geom_point(shape = "diamond")` (@daniel-barnett, #2075).

* `position_dodge()` gains a `preserve` argument that allows you to control
  whether the `total` width at each `x` value is preserved (the current
  default), or ensure that the width of a `single` element is preserved
  (what many people want) (#1935).

* New `position_dodge2()` provides enhanced dodging for boxplots. Compared to
  `position_dodge()`, `position_dodge2()` compares `xmin` and `xmax` values
  to determine which elements overlap, and spreads overlapping elements evenly
  within the region of overlap. `position_dodge2()` is now the default position
  adjustment for `geom_boxplot()`, because it handles `varwidth = TRUE`, and
  will be considered for other geoms in the future.

  The `padding` parameter adds a small amount of padding between elements
  (@karawoo, #2143) and a `reverse` parameter allows you to reverse the order
  of placement (@karawoo, #2171).

* New `stat_qq_line()` makes it easy to add a simple line to a Q-Q plot, which
  makes it easier to judge the fit of the theoretical distribution
  (@nicksolomon).

### Scales and guides

* Improved support for mapping date/time variables to `alpha`, `size`, `colour`,
  and `fill` aesthetics, including `date_breaks` and `date_labels` arguments
  (@karawoo, #1526), and new `scale_alpha()` variants (@karawoo, #1526).

* Improved support for ordered factors. Ordered factors throw a warning when
  mapped to shape (unordered factors do not), and do not throw warnings when
  mapped to size or alpha (unordered factors do). Viridis is used as the
  default colour and fill scale for ordered factors (@karawoo, #1526).

* The `expand` argument of `scale_*_continuous()` and `scale_*_discrete()`
  now accepts separate expansion values for the lower and upper range
  limits. The expansion limits can be specified using the convenience
  function `expand_scale()`.

  Separate expansion limits may be useful for bar charts, e.g. if one
  wants the bottom of the bars to be flush with the x axis but still
  leave some (automatically calculated amount of) space above them:

    ```r
    ggplot(mtcars) +
        geom_bar(aes(x = factor(cyl))) +
        scale_y_continuous(expand = expand_scale(mult = c(0, .1)))
    ```

  It can also be useful for line charts, e.g. for counts over time,
  where one wants to have a ’hard’ lower limit of y = 0 but leave the
  upper limit unspecified (and perhaps differing between panels), with
  some extra space above the highest point on the line (with symmetrical
  limits, the extra space above the highest point could in some cases
  cause the lower limit to be negative).

  The old syntax for the `expand` argument will, of course, continue
  to work (@huftis, #1669).

* `scale_colour_continuous()` and `scale_colour_gradient()` are now controlled
  by global options `ggplot2.continuous.colour` and `ggplot2.continuous.fill`.
  These can be set to `"gradient"` (the default) or `"viridis"` (@karawoo).

* New `scale_colour_viridis_c()`/`scale_fill_viridis_c()` (continuous) and
  `scale_colour_viridis_d()`/`scale_fill_viridis_d()` (discrete) make it
  easy to use Viridis colour scales (@karawoo, #1526).

* Guides for `geom_text()` now accept custom labels with
  `guide_legend(override.aes = list(label = "foo"))` (@brianwdavis, #2458).

### Margins

* Strips gain margins on all sides by default. This means that to fully justify
  text to the edge of a strip, you will need to also set the margins to 0
  (@karawoo).

* Rotated strip labels now correctly understand `hjust` and `vjust` parameters
  at all angles (@karawoo).

* Strip labels now understand justification relative to the direction of the
  text, meaning that in y facets, the strip text can be placed at either end of
  the strip using `hjust` (@karawoo).

* Legend titles and labels get a little extra space around them, which
  prevents legend titles from overlapping the legend at large font sizes
  (@karawoo, #1881).

## Extension points

* New `autolayer()` S3 generic (@mitchelloharawild, #1974). This is similar
  to `autoplot()` but produces layers rather than complete plots.

* Custom objects can now be added using `+` if a `ggplot_add` method has been
  defined for the class of the object (@thomasp85).

* Theme elements can now be subclassed. Add a `merge_element` method to control
  how properties are inherited from the parent element. Add an `element_grob`
  method to define how elements are rendered into grobs (@thomasp85, #1981).

* Coords have gained new extension mechanisms.

    If you have an existing coord extension, you will need to revise the
    specification of the `train()` method. It is now called
    `setup_panel_params()` (better reflecting what it actually does) and now
    has arguments `scale_x`, and `scale_y` (the x and y scales respectively)
    and `param`, a list of plot specific parameters generated by
    `setup_params()`.

    What was formerly called `scale_details` (in coords), `panel_ranges`
    (in layout) and `panel_scales` (in geoms) are now consistently called
    `panel_params` (#1311). These are parameters of the coord that vary from
    panel to panel.

* `ggplot_build()` and `ggplot_gtable()` are now generics, so ggplot-subclasses
  can define additional behavior during the build stage.

* `guide_train()`, `guide_merge()`, `guide_geom()`, and `guide_gengrob()`
  are now exported as they are needed if you want to design your own guide.
  They are not currently documented; use at your own risk (#2528).

* `scale_type()` generic is now exported and documented. Use this if you
  want to extend ggplot2 to work with a new type of vector.

## Minor bug fixes and improvements

### Faceting

* `facet_grid()` gives a more informative error message if you try to use
  a variable in both rows and cols (#1928).

* `facet_grid()` and `facet_wrap()` both give better error messages if you
  attempt to use an unsupported coord with free scales (#2049).

* `label_parsed()` works once again (#2279).

* You can now style the background of horizontal and vertical strips
  independently with `strip.background.x` and `strip.background.y`
  theme settings (#2249).

### Scales

* `discrete_scale()` documentation now inherits shared definitions from
  `continuous_scale()` (@alistaire47, #2052).

* `guide_colorbar()` shows all colours of the scale (@has2k1, #2343).

* `scale_identity()` once again produces legends by default (#2112).

* Tick marks for secondary axes with strong transformations are more
  accurately placed (@thomasp85, #1992).

* Missing line types now reliably generate missing lines (with standard
  warning) (#2206).

* Legends now ignore set aesthetics that are not length one (#1932).

* All colour and fill scales now have an `aesthetics` argument that can
  be used to set the aesthetic(s) the scale works with. This makes it
  possible to apply a colour scale to both colour and fill aesthetics
  at the same time, via `aesthetics = c("colour", "fill")` (@clauswilke).

* Three new generic scales work with any aesthetic or set of aesthetics:
  `scale_continuous_identity()`, `scale_discrete_identity()`, and
  `scale_discrete_manual()` (@clauswilke).

* `scale_*_gradient2()` now consistently omits points outside limits by
  rescaling after the limits are enforced (@foo-bar-baz-qux, #2230).

### Layers

* `geom_label()` now correctly produces unbordered labels when `label.size`
  is 0, even when saving to PDF (@bfgray3, #2407).

* `layer()` gives considerably better error messages for incorrectly specified
  `geom`, `stat`, or `position` (#2401).

* In all layers that use it, `linemitre` now defaults to 10 (instead of 1)
  to better match base R.

* `geom_boxplot()` now supplies a default value if no `x` aesthetic is present
  (@foo-bar-baz-qux, #2110).

* `geom_density()` drops groups with fewer than two data points and throws a
  warning. For groups with two data points, density values are now calculated
  with `stats::density` (@karawoo, #2127).

* `geom_segment()` now also takes a `linejoin` parameter. This allows more
  control over the appearance of the segments, which is especially useful for
  plotting thick arrows (@Ax3man, #774).

* `geom_smooth()` now reports the formula used when `method = "auto"`
  (@davharris #1951). `geom_smooth()` now orders by the `x` aesthetic, making it
  easier to pass pre-computed values without manual ordering (@izahn, #2028). It
  also now knows it has `ymin` and `ymax` aesthetics (#1939). The legend
  correctly reflects the status of the `se` argument when used with stats
  other than the default (@clauswilke, #1546).

* `geom_tile()` now once again interprets `width` and `height` correctly
  (@malcolmbarrett, #2510).

* `position_jitter()` and `position_jitterdodge()` gain a `seed` argument that
  allows the specification of a random seed for reproducible jittering
  (@krlmlr, #1996 and @slowkow, #2445).

* `stat_density()` has better behaviour if all groups are dropped because they
  are too small (#2282).

* `stat_summary_bin()` now understands the `breaks` parameter (@karawoo, #2214).

* `stat_bin()` now accepts functions for `binwidth`. This allows better binning
  when faceting along variables with different ranges (@botanize).

* `stat_bin()` and `geom_histogram()` now sum correctly when using the `weight`
  aesthetic (@jiho, #1921).

* `stat_bin()` again uses correct scaling for the computed variable `ndensity`
  (@timgoodman, #2324).

* `stat_bin()` and `stat_bin_2d()` now properly handle the `breaks` parameter
  when the scales are transformed (@has2k1, #2366).

* `update_geom_defaults()` and `update_stat_defaults()` allow American
  spelling of aesthetic parameters (@foo-bar-baz-qux, #2299).

* The `show.legend` parameter now accepts a named logical vector to hide/show
  only some aesthetics in the legend (@tutuchan, #1798).

* Layers now silently ignore unknown aesthetics with value `NULL` (#1909).

### Coords

* Clipping to the plot panel is now configurable, through a `clip` argument
  to coordinate systems, e.g. `coord_cartesian(clip = "off")`
  (@clauswilke, #2536).

* Like scales, coordinate systems now give you a message when you're
  replacing an existing coordinate system (#2264).

* `coord_polar()` now draws secondary axis ticks and labels
  (@dylan-stark, #2072), and can draw the radius axis on the right
  (@thomasp85, #2005).

* `coord_trans()` now generates a warning when a transformation generates
  non-finite values (@foo-bar-baz-qux, #2147).

### Themes

* Complete themes now always override all elements of the default theme
  (@has2k1, #2058, #2079).

* Themes now set default grid colour in `panel.grid` rather than individually
  in `panel.grid.major` and `panel.grid.minor` individually. This makes it
  slightly easier to customise the theme (#2352).

* Fixed bug when setting strips to `element_blank()` (@thomasp85).

* Axes positioned on the top and to the right can now customize their ticks and
  lines separately (@thomasp85, #1899).

* Built-in themes gain parameters `base_line_size` and `base_rect_size` which
  control the default sizes of line and rectangle elements (@karawoo, #2176).

* Default themes use `rel()` to set line widths (@baptiste).

* Themes were tweaked for visual consistency and more graceful behavior when
  changing the base font size. All absolute heights or widths were replaced
  with heights or widths that are proportional to the base font size. One
  relative font size was eliminated (@clauswilke).

* The height of descenders is now calculated solely on font metrics and doesn't
  change with the specific letters in the string. This fixes minor alignment
  issues with plot titles, subtitles, and legend titles (#2288, @clauswilke).

### Guides

* `guide_colorbar()` is more configurable: tick marks and color bar frame
  can now by styled with arguments `ticks.colour`, `ticks.linewidth`,
  `frame.colour`, `frame.linewidth`, and `frame.linetype`
  (@clauswilke).

* `guide_colorbar()` now uses `legend.spacing.x` and `legend.spacing.y`
  correctly, and it can handle multi-line titles. Minor tweaks were made to
  `guide_legend()` to make sure the two legend functions behave as similarly as
  possible (@clauswilke, #2397 and #2398).

* The theme elements `legend.title` and `legend.text` now respect the settings
  of `margin`, `hjust`, and `vjust` (@clauswilke, #2465, #1502).

* Non-angle parameters of `label.theme` or `title.theme` can now be set in
  `guide_legend()` and `guide_colorbar()` (@clauswilke, #2544).

### Other

* `fortify()` gains a method for tbls (@karawoo, #2218).

* `ggplot` gains a method for `grouped_df`s that adds a `.group` variable,
  which computes a unique value for each group. Use it with
  `aes(group = .group)` (#2351).

* `ggproto()` produces objects with class `c("ggproto", "gg")`, allowing for
  a more informative error message when adding layers, scales, or other ggproto
  objects (@jrnold, #2056).

* `ggsave()`'s DPI argument now supports 3 string options: "retina" (320
  DPI), "print" (300 DPI), and "screen" (72 DPI) (@foo-bar-baz-qux, #2156).
  `ggsave()` now uses full argument names to avoid partial match warnings
  (#2355), and correctly restores the previous graphics device when several
  graphics devices are open (#2363).

* `print.ggplot()` now returns the original ggplot object, instead of the
  output from `ggplot_build()`. Also, the object returned from
  `ggplot_build()` now has the class `"ggplot_built"` (#2034).

* `map_data()` now works even when purrr is loaded (tidyverse#66).

* New functions `summarise_layout()`, `summarise_coord()`, and
  `summarise_layers()` summarise the layout, coordinate systems, and layers
  of a built ggplot object (#2034, @wch). This provides a tested API that
  (e.g.) shiny can depend on.

* Updated startup messages reflect new resources (#2410, @mine-cetinkaya-rundel).

# ggplot2 2.2.1

* Fix usage of `structure(NULL)` for R-devel compatibility (#1968).

# ggplot2 2.2.0

## Major new features

### Subtitle and caption

Thanks to @hrbrmstr plots now have subtitles and captions, which can be set with
the `subtitle`  and `caption` arguments to `ggtitle()` and `labs()`. You can
control their appearance with the theme settings `plot.caption` and
`plot.subtitle`. The main plot title is now left-aligned to better work better
with a subtitle. The caption is right-aligned (@hrbrmstr).

### Stacking

`position_stack()` and `position_fill()` now sort the stacking order to match
grouping order. This allows you to control the order through grouping, and
ensures that the default legend matches the plot (#1552, #1593). If you want the
opposite order (useful if you have horizontal bars and horizontal legend), you
can request reverse stacking by using `position = position_stack(reverse = TRUE)`
(#1837).

`position_stack()` and `position_fill()` now accepts negative values which will
create stacks extending below the x-axis (#1691).

`position_stack()` and `position_fill()` gain a `vjust` argument which makes it
easy to (e.g.) display labels in the middle of stacked bars (#1821).

### Layers

`geom_col()` was added to complement `geom_bar()` (@hrbrmstr). It uses
`stat="identity"` by default, making the `y` aesthetic mandatory. It does not
support any other `stat_()` and does not provide fallback support for the
`binwidth` parameter. Examples and references in other functions were updated to
demonstrate `geom_col()` usage.

When creating a layer, ggplot2 will warn if you use an unknown aesthetic or an
unknown parameter. Compared to the previous version, this is stricter for
aesthetics (previously there was no message), and less strict for parameters
(previously this threw an error) (#1585).

### Facetting

The facet system, as well as the internal panel class, has been rewritten in
ggproto. Facets are now extendable in the same manner as geoms and stats, as
described in `vignette("extending-ggplot2")`.

We have also added the following new features.

* `facet_grid()` and `facet_wrap()` now allow expressions in their faceting
  formulas (@DanRuderman, #1596).

* When `facet_wrap()` results in an uneven number of panels, axes will now be
  drawn underneath the hanging panels (fixes #1607)

* Strips can now be freely positioned in `facet_wrap()` using the
  `strip.position` argument (deprecates `switch`).

* The relative order of panel, strip, and axis can now be controlled with
  the theme setting `strip.placement` that takes either `inside` (strip between
  panel and axis) or `outside` (strip after axis).

* The theme option `panel.margin` has been deprecated in favour of
  `panel.spacing` to more clearly communicate intent.

### Extensions

Unfortunately there was a major oversight in the construction of ggproto which
lead to extensions capturing the super object at package build time, instead of
at package run time (#1826). This problem has been fixed, but requires
re-installation of all extension packages.

## Scales

* The position of x and y axes can now be changed using the `position` argument
  in `scale_x_*`and `scale_y_*` which can take `top` and `bottom`, and `left`
  and `right` respectively. The themes of top and right axes can be modified
  using the `.top` and `.right` modifiers to `axis.text.*` and `axis.title.*`.

### Continuous scales

* `scale_x_continuous()` and `scale_y_continuous()` can now display a secondary
  axis that is a __one-to-one__ transformation of the primary axis (e.g. degrees
  Celcius to degrees Fahrenheit). The secondary axis will be positioned opposite
  to the primary axis and can be controlled with the `sec.axis` argument to
  the scale constructor.

* Scales worry less about having breaks. If no breaks can be computed, the
  plot will work instead of throwing an uninformative error (#791). This
  is particularly helpful when you have facets with free scales, and not
  all panels contain data.

* Scales now warn when transformation introduces infinite values (#1696).

### Date time

* `scale_*_datetime()` now supports time zones. It will use the timezone
  attached to the variable by default, but can be overridden with the
  `timezone` argument.

* New `scale_x_time()` and `scale_y_time()` generate reasonable default
  breaks and labels for hms vectors (#1752).

### Discrete scales

The treatment of missing values by discrete scales has been thoroughly
overhauled (#1584). The underlying principle is that we can naturally represent
missing values on discrete variables (by treating just like another level), so
by default we should.

This principle applies to:

* character vectors
* factors with implicit NA
* factors with explicit NA

And to all scales (both position and non-position.)

Compared to the previous version of ggplot2, there are three main changes:

1.  `scale_x_discrete()` and `scale_y_discrete()` always show discrete NA,
    regardless of their source

1.  If present, `NA`s are shown in discrete legends.

1.  All discrete scales gain a `na.translate` argument that allows you to
    control whether `NA`s are translated to something that can be visualised,
    or should be left as missing. Note that if you don't translate (i.e.
    `na.translate = FALSE)` the missing values will passed on to the layer,
    which will warning that it's dropping missing values. To suppress the
    warnings, you'll also need to add `na.rm = TRUE` to the layer call.

There were also a number of other smaller changes

* Correctly use scale expansion factors.
* Don't preserve space for dropped levels (#1638).
* Only issue one warning when when asking for too many levels (#1674).
* Unicode labels work better on Windows (#1827).
* Warn when used with only continuous data (#1589)

## Themes

* The `theme()` constructor now has named arguments rather than ellipses. This
  should make autocomplete substantially more useful. The documentation
  (including examples) has been considerably improved.

* Built-in themes are more visually homogeneous, and match `theme_grey` better.
  (@jiho, #1679)

* When computing the height of titles, ggplot2 now includes the height of the
  descenders (i.e. the bits of `g` and `y` that hang beneath the baseline). This
  improves the margins around titles, particularly the y axis label (#1712).
  I have also very slightly increased the inner margins of axis titles, and
  removed the outer margins.

* Theme element inheritance is now easier to work with as modification now
  overrides default `element_blank` elements (#1555, #1557, #1565, #1567)

* Horizontal legends (i.e. legends on the top or bottom) are horizontally
  aligned by default (#1842). Use `legend.box = "vertical"` to switch back
  to the previous behaviour.

* `element_line()` now takes an `arrow` argument to specify arrows at the end of
  lines (#1740)

There were a number of tweaks to the theme elements that control legends:

* `legend.justification` now controls appearance will plotting the legend
  outside of the plot area. For example, you can use
  `theme(legend.justification = "top")` to make the legend align with the
  top of the plot.

* `panel.margin` and `legend.margin` have been renamed to `panel.spacing` and
  `legend.spacing` respectively, to better communicate intent (they only
  affect spacing between legends and panels, not the margins around them)

* `legend.margin` now controls margin around individual legends.

* New `legend.box.background`, `legend.box.spacing`, and `legend.box.margin`
  control the background, spacing, and margin of the legend box (the region
  that contains all legends).

## Bug fixes and minor improvements

* ggplot2 now imports tibble. This ensures that all built-in datasets print
  compactly even if you haven't explicitly loaded tibble or dplyr (#1677).

* Class of aesthetic mapping is preserved when adding `aes()` objects (#1624).

* `+.gg` now works for lists that include data frames.

* `annotation_x()` now works in the absense of global data (#1655)

* `geom_*(show.legend = FALSE)` now works for `guide_colorbar`.

* `geom_boxplot()` gains new `outlier.alpha` (@jonathan-g) and
  `outlier.fill` (@schloerke, #1787) parameters to control the alpha/fill of
   outlier points independently of the alpha of the boxes.

* `position_jitter()` (and hence `geom_jitter()`) now correctly computes
  the jitter width/jitter when supplied by the user (#1775, @has2k1).

* `geom_contour()` more clearly describes what inputs it needs (#1577).

* `geom_curve()` respects the `lineend` parameter (#1852).

* `geom_histogram()` and `stat_bin()` understand the `breaks` parameter once
  more. (#1665). The floating point adjustment for histogram bins is now
  actually used - it was previously inadvertently ignored (#1651).

* `geom_violin()` no longer transforms quantile lines with the alpha aesthetic
  (@mnbram, #1714). It no longer errors when quantiles are requested but data
  have zero range (#1687). When `trim = FALSE` it once again has a nice
  range that allows the density to reach zero (by extending the range 3
  bandwidths to either side of the data) (#1700).

* `geom_dotplot()` works better when faceting and binning on the y-axis.
  (#1618, @has2k1).

* `geom_hexbin()` once again supports `..density..` (@mikebirdgeneau, #1688).

* `geom_step()` gives useful warning if only one data point in layer (#1645).

* `layer()` gains new `check.aes` and `check.param` arguments. These allow
  geom/stat authors to optional suppress checks for known aesthetics/parameters.
  Currently this is used only in `geom_blank()` which powers `expand_limits()`
  (#1795).

* All `stat_*()` display a better error message when required aesthetics are
  missing.

* `stat_bin()` and `stat_summary_hex()` now accept length 1 `binwidth` (#1610)

* `stat_density()` gains new argument `n`, which is passed to underlying function
  `stats::density` ("number of equally spaced points at which the
  density is to be estimated"). (@hbuschme)

* `stat_binhex()` now again returns `count` rather than `value` (#1747)

* `stat_ecdf()` respects `pad` argument (#1646).

* `stat_smooth()` once again informs you about the method it has chosen.
  It also correctly calculates the size of the largest group within facets.

* `x` and `y` scales are now symmetric regarding the list of
  aesthetics they accept: `xmin_final`, `xmax_final`, `xlower`,
  `xmiddle` and `xupper` are now valid `x` aesthetics.

* `Scale` extensions can now override the `make_title` and `make_sec_title`
  methods to let the scale modify the axis/legend titles.

* The random stream is now reset after calling `.onAttach()` (#2409).

# ggplot2 2.1.0

## New features

* When mapping an aesthetic to a constant (e.g.
  `geom_smooth(aes(colour = "loess")))`), the default guide title is the name
  of the aesthetic (i.e. "colour"), not the value (i.e. "loess") (#1431).

* `layer()` now accepts a function as the data argument. The function will be
  applied to the data passed to the `ggplot()` function and must return a
  data.frame (#1527, @thomasp85). This is a more general version of the
  deprecated `subset` argument.

* `theme_update()` now uses the `+` operator instead of `%+replace%`, so that
  unspecified values will no longer be `NULL`ed out. `theme_replace()`
  preserves the old behaviour if desired (@oneillkza, #1519).

* `stat_bin()` has been overhauled to use the same algorithm as ggvis, which
  has been considerably improved thanks to the advice of Randy Prium (@rpruim).
  This includes:

    * Better arguments and a better algorithm for determining the origin.
      You can now specify either `boundary` or the `center` of a bin.
      `origin` has been deprecated in favour of these arguments.

    * `drop` is deprecated in favour of `pad`, which adds extra 0-count bins
      at either end (needed for frequency polygons). `geom_histogram()` defaults
      to `pad = FALSE` which considerably improves the default limits for
      the histogram, especially when the bins are big (#1477).

    * The default algorithm does a (somewhat) better job at picking nice widths
      and origins across a wider range of input data.

    * `bins = n` now gives a histogram with `n` bins, not `n + 1` (#1487).

## Bug fixes

* All `\donttest{}` examples run.

* All `geom_()` and `stat_()` functions now have consistent argument order:
  data + mapping, then geom/stat/position, then `...`, then specific arguments,
  then arguments common to all layers (#1305). This may break code if you were
  previously relying on partial name matching, but in the long-term should make
  ggplot2 easier to use. In particular, you can now set the `n` parameter
  in `geom_density2d()` without it partially matching `na.rm` (#1485).

* For geoms with both `colour` and `fill`, `alpha` once again only affects
  fill (Reverts #1371, #1523). This was causing problems for people.

* `facet_wrap()`/`facet_grid()` works with multiple empty panels of data
  (#1445).

* `facet_wrap()` correctly swaps `nrow` and `ncol` when faceting vertically
  (#1417).

* `ggsave("x.svg")` now uses svglite to produce the svg (#1432).

* `geom_boxplot()` now understands `outlier.color` (#1455).

* `geom_path()` knows that "solid" (not just 1) represents a solid line (#1534).

* `geom_ribbon()` preserves missing values so they correctly generate a
  gap in the ribbon (#1549).

* `geom_tile()` once again accepts `width` and `height` parameters (#1513).
  It uses `draw_key_polygon()` for better a legend, including a coloured
  outline (#1484).

* `layer()` now automatically adds a `na.rm` parameter if none is explicitly
  supplied.

* `position_jitterdodge()` now works on all possible dodge aesthetics,
  e.g. `color`, `linetype` etc. instead of only based on `fill` (@bleutner)

* `position = "nudge"` now works (although it doesn't do anything useful)
  (#1428).

* The default scale for columns of class "AsIs" is now "identity" (#1518).

* `scale_*_discrete()` has better defaults when used with purely continuous
  data (#1542).

* `scale_size()` warns when used with categorical data.

* `scale_size()`, `scale_colour()`, and `scale_fill()` gain date and date-time
  variants (#1526).

* `stat_bin_hex()` and `stat_bin_summary()` now use the same underlying
  algorithm so results are consistent (#1383). `stat_bin_hex()` now accepts
  a `weight` aesthetic. To be consistent with related stats, the output variable
  from `stat_bin_hex()` is now value instead of count.

* `stat_density()` gains a `bw` parameter which makes it easy to get consistent
   smoothing between facets (@jiho)

* `stat-density-2d()` no longer ignores the `h` parameter, and now accepts
  `bins` and `binwidth` parameters to control the number of contours
  (#1448, @has2k1).

* `stat_ecdf()` does a better job of adding padding to -Inf/Inf, and gains
  an argument `pad` to suppress the padding if not needed (#1467).

* `stat_function()` gains an `xlim` parameter (#1528). It once again works
  with discrete x values (#1509).

* `stat_summary()` preserves sorted x order which avoids artefacts when
  display results with `geom_smooth()` (#1520).

* All elements should now inherit correctly for all themes except `theme_void()`.
  (@Katiedaisey, #1555)

* `theme_void()` was completely void of text but facets and legends still
  need labels. They are now visible (@jiho).

* You can once again set legend key and height width to unit arithmetic
  objects (like `2 * unit(1, "cm")`) (#1437).

* Eliminate spurious warning if you have a layer with no data and no aesthetics
  (#1451).

* Removed a superfluous comma in `theme-defaults.r` code (@jschoeley)

* Fixed a compatibility issue with `ggproto` and R versions prior to 3.1.2.
  (#1444)

* Fixed issue where `coord_map()` fails when given an explicit `parameters`
  argument (@tdmcarthur, #1729)

* Fixed issue where `geom_errorbarh()` had a required `x` aesthetic (#1933)

# ggplot2 2.0.0

## Major changes

* ggplot no longer throws an error if your plot has no layers. Instead it
  automatically adds `geom_blank()` (#1246).

* New `cut_width()` is a convenient replacement for the verbose
  `plyr::round_any()`, with the additional benefit of offering finer
  control.

* New `geom_count()` is a convenient alias to `stat_sum()`. Use it when you
  have overlapping points on a scatterplot. `stat_sum()` now defaults to
  using counts instead of proportions.

* New `geom_curve()` adds curved lines, with a similar specification to
  `geom_segment()` (@veraanadi, #1088).

* Date and datetime scales now have `date_breaks`, `date_minor_breaks` and
  `date_labels` arguments so that you never need to use the long
  `scales::date_breaks()` or `scales::date_format()`.

* `geom_bar()` now has it's own stat, distinct from `stat_bin()` which was
  also used by `geom_histogram()`. `geom_bar()` now uses `stat_count()`
  which counts values at each distinct value of x (i.e. it does not bin
  the data first). This can be useful when you want to show exactly which
  values are used in a continuous variable.

* `geom_point()` gains a `stroke` aesthetic which controls the border width of
  shapes 21-25 (#1133, @SeySayux). `size` and `stroke` are additive so a point
  with `size = 5` and `stroke = 5` will have a diameter of 10mm. (#1142)

* New `position_nudge()` allows you to slightly offset labels (or other
  geoms) from their corresponding points (#1109).

* `scale_size()` now maps values to _area_, not radius. Use `scale_radius()`
  if you want the old behaviour (not recommended, except perhaps for lines).

* New `stat_summary_bin()` works like `stat_summary()` but on binned data.
  It's a generalisation of `stat_bin()` that can compute any aggregate,
  not just counts (#1274). Both default to `mean_se()` if no aggregation
  functions are supplied (#1386).

* Layers are now much stricter about their arguments - you will get an error
  if you've supplied an argument that isn't an aesthetic or a parameter.
  This is likely to cause some short-term pain but in the long-term it will make
  it much easier to spot spelling mistakes and other errors (#1293).

    This change does break a handful of geoms/stats that used `...` to pass
    additional arguments on to the underlying computation. Now
    `geom_smooth()`/`stat_smooth()` and `geom_quantile()`/`stat_quantile()`
    use `method.args` instead (#1245, #1289); and `stat_summary()` (#1242),
    `stat_summary_hex()`, and `stat_summary2d()` use `fun.args`.

### Extensibility

There is now an official mechanism for defining Stats, Geoms, and Positions in
other packages. See `vignette("extending-ggplot2")` for details.

* All Geoms, Stats and Positions are now exported, so you can inherit from them
  when making your own objects (#989).

* ggplot2 no longer uses proto or reference classes. Instead, we now use
  ggproto, a new OO system designed specifically for ggplot2. Unlike proto
  and RC, ggproto supports clean cross-package inheritance. Creating a new OO
  system isn't usually the right way to solve a problem, but I'm pretty sure
  it was necessary here. Read more about it in the vignette.

* `aes_()` replaces `aes_q()`. It also supports formulas, so the most concise
  SE version of `aes(carat, price)` is now `aes_(~carat, ~price)`. You may
  want to use this form in packages, as it will avoid spurious `R CMD check`
  warnings about undefined global variables.

### Text

* `geom_text()` has been overhauled to make labelling your data a little
  easier. It:

    * `nudge_x` and `nudge_y` arguments let you offset labels from their
      corresponding points (#1120).

    * `check_overlap = TRUE` provides a simple way to avoid overplotting
      of labels: labels that would otherwise overlap are omitted (#1039).

    * `hjust` and `vjust` can now be character vectors: "left", "center",
      "right", "bottom", "middle", "top". New options include "inward" and
      "outward" which align text towards and away from the center of the plot
      respectively.

* `geom_label()` works like `geom_text()` but draws a rounded rectangle
  underneath each label (#1039). This is useful when you want to label plots
  that are dense with data.

### Deprecated features

* The little used `aes_auto()` has been deprecated.

* `aes_q()` has been replaced with `aes_()` to be consistent with SE versions
  of NSE functions in other packages.

* The `order` aesthetic is officially deprecated. It never really worked, and
  was poorly documented.

* The `stat` and `position` arguments to `qplot()` have been deprecated.
  `qplot()` is designed for quick plots - if you need to specify position
  or stat, use `ggplot()` instead.

* The theme setting `axis.ticks.margin` has been deprecated: now use the margin
  property of `axis.text`.

* `stat_abline()`, `stat_hline()` and `stat_vline()` have been removed:
  these were never suitable for use other than with `geom_abline()` etc
  and were not documented.

* `show_guide` has been renamed to `show.legend`: this more accurately
  reflects what it does (controls appearance of layer in legend), and uses the
  same convention as other ggplot2 arguments (i.e. a `.` between names).
  (Yes, I know that's inconsistent with function names with use `_`, but it's
  too late to change now.)

A number of geoms have been renamed to be internally consistent:

* `stat_binhex()` and `stat_bin2d()` have been renamed to `stat_bin_hex()`
  and `stat_bin_2d()` (#1274). `stat_summary2d()` has been renamed to
  `stat_summary_2d()`, `geom_density2d()`/`stat_density2d()` has been renamed
  to `geom_density_2d()`/`stat_density_2d()`.

* `stat_spoke()` is now `geom_spoke()` since I realised it's a
  reparameterisation of `geom_segment()`.

* `stat_bindot()` has been removed because it's so tightly coupled to
  `geom_dotplot()`. If you happened to use `stat_bindot()`, just change to
  `geom_dotplot()` (#1194).

All defunct functions have been removed.

### Default appearance

* The default `theme_grey()` background colour has been changed from "grey90"
  to "grey92": this makes the background a little less visually prominent.

* Labels and titles have been tweaked for readability:

    * Axes labels are darker.

    * Legend and axis titles are given the same visual treatment.

    * The default font size dropped from 12 to 11. You might be surprised that
      I've made the default text size smaller as it was already hard for
      many people to read. It turns out there was a bug in RStudio (fixed in
      0.99.724), that shrunk the text of all grid based graphics. Once that
      was resolved the defaults seemed too big to my eyes.

    * More spacing between titles and borders.

    * Default margins scale with the theme font size, so the appearance at
      larger font sizes should be considerably improved (#1228).

* `alpha` now affects both fill and colour aesthetics (#1371).

* `element_text()` gains a margins argument which allows you to add additional
  padding around text elements. To help see what's going on use `debug = TRUE`
  to display the text region and anchors.

* The default font size in `geom_text()` has been decreased from 5mm (14 pts)
  to 3.8 mm (11 pts) to match the new default theme sizes.

* A diagonal line is no longer drawn on bar and rectangle legends. Instead, the
  border has been tweaked to be more visible, and more closely match the size of
  line drawn on the plot.

* `geom_pointrange()` and `geom_linerange()` get vertical (not horizontal)
  lines in the legend (#1389).

* The default line `size` for `geom_smooth()` has been increased from 0.5 to 1
  to make it easier to see when overlaid on data.

* `geom_bar()` and `geom_rect()` use a slightly paler shade of grey so they
  aren't so visually heavy.

* `geom_boxplot()` now colours outliers the same way as the boxes.

* `geom_point()` now uses shape 19 instead of 16. This looks much better on
  the default Linux graphics device. (It's very slightly smaller than the old
  point, but it shouldn't affect any graphics significantly)

* Sizes in ggplot2 are measured in mm. Previously they were converted to pts
  (for use in grid) by multiplying by 72 / 25.4. However, grid uses printer's
  points, not Adobe (big pts), so sizes are now correctly multiplied by
  72.27 / 25.4. This is unlikely to noticeably affect display, but it's
  technically correct (<https://youtu.be/hou0lU8WMgo>).

* The default legend will now allocate multiple rows (if vertical) or
  columns (if horizontal) in order to make a legend that is more likely to
  fit on the screen. You can override with the `nrow`/`ncol` arguments
  to `guide_legend()`

    ```R
    p <- ggplot(mpg, aes(displ,hwy, colour = model)) + geom_point()
    p
    p + theme(legend.position = "bottom")
    # Previous behaviour
    p + guides(colour = guide_legend(ncol = 1))
    ```

### New and updated themes

* New `theme_void()` is completely empty. It's useful for plots with non-
  standard coordinates or for drawings (@jiho, #976).

* New `theme_dark()` has a dark background designed to make colours pop out
  (@jiho, #1018)

* `theme_minimal()` became slightly more minimal by removing the axis ticks:
  labels now line up directly beneath grid lines (@tomschloss, #1084)

* New theme setting `panel.ontop` (logical) make it possible to place
  background elements (i.e., gridlines) on top of data. Best used with
  transparent `panel.background` (@noamross. #551).

### Labelling

The facet labelling system was updated with many new features and a
more flexible interface (@lionel-). It now works consistently across
grid and wrap facets. The most important user visible changes are:

* `facet_wrap()` gains a `labeller` option (#25).

* `facet_grid()` and `facet_wrap()` gain a `switch` argument to
  display the facet titles near the axes. When switched, the labels
  become axes subtitles. `switch` can be set to "x", "y" or "both"
  (the latter only for grids) to control which margin is switched.

The labellers (such as `label_value()` or `label_both()`) also get
some new features:

* They now offer the `multi_line` argument to control whether to
  display composite facets (those specified as `~var1 + var2`) on one
  or multiple lines.

* In `label_bquote()` you now refer directly to the names of
  variables. With this change, you can create math expressions that
  depend on more than one variable. This math expression can be
  specified either for the rows or the columns and you can also
  provide different expressions to each margin.

  As a consequence of these changes, referring to `x` in backquoted
  expressions is deprecated.

* Similarly to `label_bquote()`, `labeller()` now take `.rows` and
  `.cols` arguments. In addition, it also takes `.default`.
  `labeller()` is useful to customise how particular variables are
  labelled. The three additional arguments specify how to label the
  variables are not specifically mentioned, respectively for rows,
  columns or both. This makes it especially easy to set up a
  project-wide labeller dispatcher that can be reused across all your
  plots. See the documentation for an example.

* The new labeller `label_context()` adapts to the number of factors
  facetted over. With a single factor, it displays only the values,
  just as before. But with multiple factors in a composite margin
  (e.g. with `~cyl + am`), the labels are passed over to
  `label_both()`. This way the variables names are displayed with the
  values to help identifying them.

On the programming side, the labeller API has been rewritten in order
to offer more control when faceting over multiple factors (e.g. with
formulae such as `~cyl + am`). This also means that if you have
written custom labellers, you will need to update them for this
version of ggplot.

* Previously, a labeller function would take `variable` and `value`
  arguments and return a character vector. Now, they take a data frame
  of character vectors and return a list. The input data frame has one
  column per factor facetted over and each column in the returned list
  becomes one line in the strip label. See documentation for more
  details.

* The labels received by a labeller now contain metadata: their margin
  (in the "type" attribute) and whether they come from a wrap or a
  grid facet (in the "facet" attribute).

* Note that the new `as_labeller()` function operator provides an easy
  way to transform an existing function to a labeller function. The
  existing function just needs to take and return a character vector.

## Documentation

* Improved documentation for `aes()`, `layer()` and much much more.

* I've tried to reduce the use of `...` so that you can see all the
  documentation in one place rather than having to integrate multiple pages.
  In some cases this has involved adding additional arguments to geoms
  to make it more clear what you can do:

    *  `geom_smooth()` gains explicit `method`, `se` and `formula` arguments.

    * `geom_histogram()` gains `binwidth`, `bins`, `origin` and `right`
      arguments.

    * `geom_jitter()` gains `width` and `height` arguments to make it easier
      to control the amount of jittering without using the lengthy
      `position_jitter()` function (#1116)

* Use of `qplot()` in examples has been minimised (#1123, @hrbrmstr). This is
  inline with the 2nd edition of the ggplot2 box, which minimises the use of
  `qplot()` in favour of `ggplot()`.

* Tightly linked geoms and stats (e.g. `geom_boxplot()` and `stat_boxplot()`)
  are now documented in the same file so you can see all the arguments in one
  place. Variations of the same idea (e.g. `geom_path()`, `geom_line()`, and
  `geom_step()`) are also documented together.

* It's now obvious that you can set the `binwidth` parameter for
  `stat_bin_hex()`, `stat_summary_hex()`, `stat_bin_2d()`, and
  `stat_summary_2d()`.

* The internals of positions have been cleaned up considerably. You're unlikely
  to notice any external changes, although the documentation should be a little
  less confusing since positions now don't list parameters they never use.

## Data

* All datasets have class `tbl_df` so if you also use dplyr, you get a better
  print method.

* `economics` has been brought up to date to 2015-04-01.

* New `economics_long` is the economics data in long form.

* New `txhousing` dataset containing information about the Texas housing
  market. Useful for examples that need multiple time series, and for
  demonstrating model+vis methods.

* New `luv_colours` dataset which contains the locations of all
  built-in `colors()` in Luv space.

* `movies` has been moved into its own package, ggplot2movies, because it was
  large and not terribly useful. If you've used the movies dataset, you'll now
  need to explicitly load the package with `library(ggplot2movies)`.

## Bug fixes and minor improvements

* All partially matched arguments and `$` have been been replaced with
  full matches (@jimhester, #1134).

* ggplot2 now exports `alpha()` from the scales package (#1107), and `arrow()`
  and `unit()` from grid (#1225). This means you don't need attach scales/grid
  or do `scales::`/`grid::` for these commonly used functions.

* `aes_string()` now only parses character inputs. This fixes bugs when
  using it with numbers and non default `OutDec` settings (#1045).

* `annotation_custom()` automatically adds a unique id to each grob name,
  making it easier to plot multiple grobs with the same name (e.g. grobs of
  ggplot2 graphics) in the same plot (#1256).

* `borders()` now accepts xlim and ylim arguments for specifying the geographical
  region of interest (@markpayneatwork, #1392).

* `coord_cartesian()` applies the same expansion factor to limits as for scales.
  You can suppress with `expand = FALSE` (#1207).

* `coord_trans()` now works when breaks are suppressed (#1422).

* `cut_number()` gives error message if the number of requested bins can
  be created because there are two few unique values (#1046).

* Character labels in `facet_grid()` are no longer (incorrectly) coerced into
  factors. This caused problems with custom label functions (#1070).

* `facet_wrap()` and `facet_grid()` now allow you to use non-standard
  variable names by surrounding them with backticks (#1067).

* `facet_wrap()` more carefully checks its `nrow` and `ncol` arguments
  to ensure that they're specified correctly (@richierocks, #962)

* `facet_wrap()` gains a `dir` argument to control the direction the
  panels are wrapped in. The default is "h" for horizontal. Use "v" for
  vertical layout (#1260).

* `geom_abline()`, `geom_hline()` and `geom_vline()` have been rewritten to
  have simpler behaviour and be more consistent:

    * `stat_abline()`, `stat_hline()` and `stat_vline()` have been removed:
      these were never suitable for use other than with `geom_abline()` etc
      and were not documented.

    * `geom_abline()`, `geom_vline()` and `geom_hline()` are bound to
      `stat_identity()` and `position_identity()`

    * Intercept parameters can no longer be set to a function.

    * They are all documented in one file, since they are so closely related.

* `geom_bin2d()` will now let you specify one dimension's breaks exactly,
  without touching the other dimension's default breaks at all (#1126).

* `geom_crossbar()` sets grouping correctly so you can display multiple
  crossbars on one plot. It also makes the default `fatten` argument a little
  bigger to make the middle line more obvious (#1125).

* `geom_histogram()` and `geom_smooth()` now only inform you about the
  default values once per layer, rather than once per panel (#1220).

* `geom_pointrange()` gains `fatten` argument so you can control the
  size of the point relative to the size of the line.

* `geom_segment()` annotations were not transforming with scales
  (@BrianDiggs, #859).

* `geom_smooth()` is no longer so chatty. If you want to know what the default
  smoothing method is, look it up in the documentation! (#1247)

* `geom_violin()` now has the ability to draw quantile lines (@DanRuderman).

* `ggplot()` now captures the parent frame to use for evaluation,
  rather than always defaulting to the global environment. This should
  make ggplot more suitable to use in more situations (e.g. with knitr)

* `ggsave()` has been simplified a little to make it easier to maintain.
  It no longer checks that you're printing a ggplot2 object (so now also
  works with any grid grob) (#970), and always requires a filename.
  Parameter `device` now supports character argument to specify which supported
  device to use ('pdf', 'png', 'jpeg', etc.), for when it cannot be correctly
  inferred from the file extension (for example when a temporary filename is
  supplied server side in shiny apps) (@sebkopf, #939). It no longer opens
  a graphics device if one isn't already open - this is annoying when you're
  running from a script (#1326).

* `guide_colorbar()` creates correct legend if only one color (@krlmlr, #943).

* `guide_colorbar()` no longer fails when the legend is empty - previously
  this often masked misspecifications elsewhere in the plot (#967).

* New `layer_data()` function extracts the data used for plotting for a given
  layer. It's mostly useful for testing.

* User supplied `minor_breaks` can now be supplied on the same scale as
  the data, and will be automatically transformed with by scale (#1385).

* You can now suppress the appearance of an axis/legend title (and the space
  that would allocated for it) with `NULL` in the `scale_` function. To
  use the default label, use `waiver()` (#1145).

* Position adjustments no longer warn about potentially varying ranges
  because the problem rarely occurs in practice and there are currently a
  lot of false positives since I don't understand exactly what FP criteria
  I should be testing.

* `scale_fill_grey()` now uses red for missing values. This matches
  `scale_colour_grey()` and makes it obvious where missing values lie.
  Override with `na.value`.

* `scale_*_gradient2()` defaults to using Lab colour space.

* `scale_*_gradientn()` now allows `colours` or `colors` (#1290)

* `scale_y_continuous()` now also transforms the `lower`, `middle` and `upper`
  aesthetics used by `geom_boxplot()`: this only affects
  `geom_boxplot(stat = "identity")` (#1020).

* Legends no longer inherit aesthetics if `inherit.aes` is FALSE (#1267).

* `lims()` makes it easy to set the limits of any axis (#1138).

* `labels = NULL` now works with `guide_legend()` and `guide_colorbar()`.
  (#1175, #1183).

* `override.aes` now works with American aesthetic spelling, e.g. color

* Scales no longer round data points to improve performance of colour
  palettes. Instead the scales package now uses a much faster colour
  interpolation algorithm (#1022).

* `scale_*_brewer()` and `scale_*_distiller()` add new `direction` argument of
  `scales::brewer_pal`, making it easier to change the order of colours
  (@jiho, #1139).

* `scale_x_date()` now clips dates outside the limits in the same way as
  `scale_x_continuous()` (#1090).

* `stat_bin()` gains `bins` arguments, which denotes the number of bins. Now
  you can set `bins=100` instead of `binwidth=0.5`. Note that `breaks` or
  `binwidth` will override it (@tmshn, #1158, #102).

* `stat_boxplot()` warns if a continuous variable is used for the `x` aesthetic
  without also supplying a `group` aesthetic (#992, @krlmlr).

* `stat_summary_2d()` and `stat_bin_2d()` now share exactly the same code for
  determining breaks from `bins`, `binwidth`, and `origin`.

* `stat_summary_2d()` and `stat_bin_2d()` now output in tile/raster compatible
  form instead of rect compatible form.

* Automatically computed breaks do not lead to an error for transformations like
  "probit" where the inverse can map to infinity (#871, @krlmlr)

* `stat_function()` now always evaluates the function on the original scale.
  Previously it computed the function on transformed scales, giving incorrect
  values (@BrianDiggs, #1011).

* `strip_dots` works with anonymous functions within calculated aesthetics
  (e.g. `aes(sapply(..density.., function(x) mean(x))))` (#1154, @NikNakk)

* `theme()` gains `validate = FALSE` parameter to turn off validation, and
  hence store arbitrary additional data in the themes. (@tdhock, #1121)

* Improved the calculation of segments needed to draw the curve representing
  a line when plotted in polar coordinates. In some cases, the last segment
  of a multi-segment line was not drawn (@BrianDiggs, #952)<|MERGE_RESOLUTION|>--- conflicted
+++ resolved
@@ -1,6 +1,5 @@
 # ggplot2 (development version)
 
-<<<<<<< HEAD
 # ggplot2 3.5.2
 
 This is a small release focusing on providing infrastructure for other packages
@@ -21,7 +20,6 @@
 # ggplot2 3.5.1
 
 This is a small release focusing on fixing regressions from 3.5.0 and
-=======
 * Facet gains a new method `setup_panel_params` to interact with the panel_params setted by Coord object (@Yunuuuu, #6397, #6380)
 * `position_fill()` avoids stacking observations of zero (@teunbrand, #6338)
 * New `layer(layout)` argument to interact with facets (@teunbrand, #3062)
@@ -367,7 +365,6 @@
 # ggplot2 3.5.1
 
 This is a small release focusing on fixing regressions from 3.5.0 and 
->>>>>>> 5b0ea0bf
 documentation updates.
 
 ## Bug fixes

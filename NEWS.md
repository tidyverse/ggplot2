--- conflicted
+++ resolved
@@ -1,13 +1,11 @@
 # ggplot2 (development version)
 
-<<<<<<< HEAD
 * (internal) The plot's layout now has a coord parameters that is used to 
   prevent setting up identical panel parameters (#5427)
-=======
+
 * `fortify.default()` now accepts a data-frame-like object granted the object
   exhibits healthy `dim()`, `colnames()`, and `as.data.frame()` behaviors
   (@hpages, #5390).
->>>>>>> de7bad63
 
 * `ScaleContinuous$get_breaks()` now only calls `scales::zero_range()` on limits
   in transformed space, rather than in data space (#5304).

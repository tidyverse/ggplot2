# ggplot2 (development version)

<<<<<<< HEAD
* `geom_point()` can be dodged vertically by using 
  `position_dodge(..., orientation = "y")` (@teunbrand, #5809).
=======
* Fixed bug where `na.value` was incorrectly mapped to non-`NA` values 
  (@teunbrand, #5756).
* Fixed bug in `guide_custom()` that would throw error with `theme_void()` 
  (@teunbrand, #5856).
* New helper function `ggpar()` to translate ggplot2's interpretation of 
  graphical parameters to {grid}'s interpretation (@teunbrand, #5866).

# ggplot2 3.5.1

This is a small release focusing on fixing regressions from 3.5.0 and 
documentation updates.

## Bug fixes

* Fixed bug where discrete scales could not map aesthetics only consisting of
  `NA`s (#5623)
* Fixed spurious warnings from `sec_axis()` with `breaks = NULL` (#5713).
* Patterns and gradients are now also enabled in `geom_sf()` 
  (@teunbrand, #5716).
* The default behaviour of `resolution()` has been reverted to pre-3.5.0 
  behaviour. Whether mapped discrete vectors should be treated as having 
  resolution of 1 is controlled by the new `discrete` argument.
* Fixed bug in `guide_bins()` and `guide_coloursteps()` where discrete breaks,
  such as the levels produced by `cut()`, were ordered incorrectly 
  (@teunbrand, #5757).
  
## Improvements

>>>>>>> da60e8fe
* When facets coerce the faceting variables to factors, the 'ordered' class
  is dropped (@teunbrand, #5666).
* `coord_map()` and `coord_polar()` throw informative warnings when used
  with the guide system (#5707).
* When passing a function to `stat_contour(breaks)`, that function is used to
  calculate the breaks even if `bins` and `binwidth` are missing 
  (@teunbrand, #5686).
* `geom_step()` now supports `lineend`, `linejoin` and `linemitre` parameters 
  (@teunbrand, #5705).
* Fixed performance loss when the `.data` pronoun is used in `aes()` (#5730).
* Facet evaluation is better at dealing with inherited errors 
  (@teunbrand, #5670).
* `stat_bin()` deals with non-finite breaks better (@teunbrand, #5665).
* While axes in `coord_radial()` don't neatly fit the top/right/bottom/left
  organisation, specifying `position = "top"` or `position = "right"` 
  in the scale will flip the placement of the radial axis (#5735)
* Theme elements that do not exist now throw warnings instead of errors (#5719).
* Fixed bug in `coord_radial()` where full circles were not treated as such 
  (@teunbrand, #5750).
* When legends detect the presence of values in a layer, `NA` is now detected
  if the data contains values outside the given breaks (@teunbrand, #5749).
* `annotate()` now warns about `stat` or `position` arguments (@teunbrand, #5151)
* `guide_coloursteps(even.steps = FALSE)` now works with discrete data that has 
  been formatted by `cut()` (@teunbrand, #3877).

# ggplot2 3.5.0

This is a minor release that turned out quite beefy. It is focused on 
overhauling the guide system: the system responsible for displaying information 
from scales in the guise of axes and legends. As part of that overhaul, new 
guides have been implemented and existing guides have been refined. The look 
and feel of guides has been mostly preserved, but their internals and 
styling options have changed drastically.

Briefly summarising other highlights, we also welcome `coord_radial()` as a 
successor of  `coord_polar()`. Initial support for newer graphical features, 
such as pattern fills has been added. The API has changed how `I()`/`<AsIs>` 
vectors interact with the scale system, namely: not at all. 

## Breaking changes

* The guide system. As a whole. See 'new features' for more information. 
  While the S3 guide generics are still in place, the S3 methods for 
  `guide_train()`, `guide_merge()`, `guide_geom()`, `guide_transform()`,
  `guide_gengrob()` have been superseded by the respective ggproto methods.
  In practice, this will mean that `NextMethod()` or sub-classing ggplot2's
  guides with the S3 system will no longer work.
  
* By default, `guide_legend()` now only draws a key glyph for a layer when
  the value is in the layer's data. To revert to the old behaviour, you
  can still set `show.legend = c({aesthetic} = TRUE)` (@teunbrand, #3648).

* In the `scale_{colour/fill}_gradient2()` and 
  `scale_{colour/fill}_steps2()` functions, the `midpoint` argument is 
  transformed by the scale transformation (#3198).
  
* The `legend.key` theme element is set to inherit from the `panel.background`
  theme element. The default themes no longer set the `legend.key` element.
  This causes a visual change with the default `theme_gray()` (#5549).
  
* The `scale_name` argument in `continuous_scale()`, `discrete_scale()` and
  `binned_scale()` is soft-deprecated. If you have implemented custom scales,
  be advised to double-check that unnamed arguments ends up where they should 
  (@teunbrand, #1312).  
  
* The `legend.text.align` and `legend.title.align` arguments in `theme()` are 
  deprecated. The `hjust` setting of the `legend.text` and `legend.title` 
  elements continues to fulfill the role of text alignment (@teunbrand, #5347).
  
* 'lines' units in `geom_label()`, often used in the `label.padding` argument, 
  are now are relative to the text size. This causes a visual change, but fixes 
  a misalignment issue between the textbox and text (@teunbrand, #4753)
  
* `coord_flip()` has been marked as superseded. The recommended alternative is
  to swap the `x` and `y` aesthetic and/or using the `orientation` argument in
  a layer (@teunbrand, #5130).
  
* The `trans` argument in scales and secondary axes has been renamed to 
  `transform`. The `trans` argument itself is deprecated. To access the
  transformation from the scale, a new `get_transformation()` method is 
  added to Scale-classes (#5558).
  
* Providing a numeric vector to `theme(legend.position)` has been deprecated.
  To set the default legend position inside the plot use 
  `theme(legend.position = "inside", legend.position.inside = c(...))` instead.

## New features

* Plot scales now ignore `AsIs` objects constructed with `I(x)`, instead of
  invoking the identity scale. This allows these columns to co-exist with other
  layers that need a non-identity scale for the same aesthetic. Also, it makes
  it easy to specify relative positions (@teunbrand, #5142).
  
* The `fill` aesthetic in many geoms now accepts grid's patterns and gradients.
  For developers of layer extensions, this feature can be enabled by switching 
  from `fill = alpha(fill, alpha)` to `fill = fill_alpha(fill, alpha)` when 
  providing fills to `grid::gpar()` (@teunbrand, #3997).
  
* New function `check_device()` for testing the availability of advanced 
  graphics features introduced in R 4.1.0 onward (@teunbrand, #5332).
  
* `coord_radial()` is a successor to `coord_polar()` with more customisation 
  options. `coord_radial()` can:
  
  * integrate with the new guide system via a dedicated `guide_axis_theta()` to
    display the angle coordinate.
  * in addition to drawing full circles, also draw circle sectors by using the 
    `end` argument.
  * avoid data vanishing in the center of the plot by setting the `donut` 
    argument.
  * adjust the `angle` aesthetic of layers, such as `geom_text()`, to align 
    with the coordinate system using the `rotate_angle` argument.
    
### The guide system

The guide system encompassing axes and legends, as the last remaining chunk of 
ggplot2, has been rewritten to use the `<ggproto>` system instead of the S3 
system. This change was a necessary step to officially break open the guide 
system for extension package developers. The axes and legends now inherit from 
a `<Guide>` class, which makes them extensible in the same manner as geoms, 
stats, facets and coords (#3329, @teunbrand)

* The most user-facing change is that the styling of guides is rewired through
  the theme system. Guides now have a `theme` argument that can style 
  individual guides, while `theme()` has gained additional arguments to style
  guides. Theme elements declared in the guide override theme elements set
  through the plot. The new theme elements for guides are: 
  `legend.key.spacing{.x/.y}`, `legend.frame`, `legend.axis.line`, 
  `legend.ticks`, `legend.ticks.length`, `legend.text.position` and 
  `legend.title.position`. Previous style options in the arguments of 
  `guide_*()` functions are soft-deprecated.

* Unfortunately, we could not fully preserve the function of pre-existing
  guide extensions written in the S3 system. A fallback for these old guides
  is encapsulated in the `<GuideOld>` class, which calls the old S3 generics.
  The S3 methods have been removed as part of cleaning up, so the old guides
  will still work if the S3 methods are reimplemented, but we encourage to
  switch to the new system (#2728).
  
* The `order` argument of guides now strictly needs to be a length-1 
  integer (#4958).
  
#### Axes

* New `guide_axis_stack()` to combine other axis guides on top of one another.

* New `guide_axis_theta()` to draw an axis in a circular arc in 
  `coord_radial()`. The guide can be controlled by adding 
  `guides(theta = guide_axis_theta(...))` to a plot.

* New `guide_axis_logticks()` can be used to draw logarithmic tick marks as
  an axis. It supersedes the `annotation_logticks()` function 
  (@teunbrand, #5325).

* `guide_axis()` gains a `minor.ticks` argument to draw minor ticks (#4387).

* `guide_axis()` gains a `cap` argument that can be used to trim the
      axis line to extreme breaks (#4907).

* Primary axis titles are now placed at the primary guide, so that
  `guides(x = guide_axis(position = "top"))` will display the title at the
  top by default (#4650).
  
* The default `vjust` for the `axis.title.y.right` element is now 1 instead of
  0.
  
* Unknown secondary axis guide positions are now inferred as the opposite 
  of the primary axis guide when the latter has a known `position` (#4650).
  
#### Legends

* New `guide_custom()` function for drawing custom graphical objects (grobs)
  unrelated to scales in legend positions (#5416).
  
* All legends have acquired a `position` argument, that allows individual guides
  to deviate from the `legend.position` set in the `theme()` function. This
  means that legends can now be placed at multiple sides of the plot (#5488).
  
* The spacing between legend keys and their labels, in addition to legends
  and their titles, is now controlled by the text's `margin` setting. Not
  specifying margins will automatically add appropriate text margins. To
  control the spacing within a legend between keys, the new 
  `legend.key.spacing.{x/y}` argument can be used in `theme()`. This leaves the 
  `legend.spacing` theme setting dedicated to solely controlling the spacing 
  between different guides (#5455).
  
* `guide_colourbar()` and `guide_coloursteps()` gain an `alpha` argument to
  set the transparency of the bar (#5085).

* New `display` argument in `guide_colourbar()` supplants the `raster` argument.
  In R 4.1.0 and above, `display = "gradient"` will draw a gradient.
  
* Legend keys that can draw arrows have their size adjusted for arrows.

* When legend titles are larger than the legend, title justification extends
  to the placement of keys and labels (#1903).

* Glyph drawing functions of the `draw_key_*()` family can now set `"width"`
  and `"height"` attributes (in centimetres) to the produced keys to control
  their displayed size in the legend.
  
* `coord_sf()` now uses customisable guides provided in the scales or 
  `guides()` function (@teunbrand).

## Improvements

* `guide_coloursteps(even.steps = FALSE)` now draws one rectangle per interval
  instead of many small ones (#5481).

* `draw_key_label()` now better reflects the appearance of labels (#5561).

* `position_stack()` no longer silently removes missing data, which is now
  handled by the geom instead of position (#3532).
  
* The `minor_breaks` function argument in scales can now also take a function 
  with two arguments: the scale's limits and the scale's major breaks (#3583).
  
* Failing to fit or predict in `stat_smooth()` now gives a warning and omits
  the failed group, instead of throwing an error (@teunbrand, #5352).
  
* `labeller()` now handles unspecified entries from lookup tables
  (@92amartins, #4599).
  
* `fortify.default()` now accepts a data-frame-like object granted the object
  exhibits healthy `dim()`, `colnames()`, and `as.data.frame()` behaviours
  (@hpages, #5390).

* `geom_violin()` gains a `bounds` argument analogous to `geom_density()`s 
  (@eliocamp, #5493).

* To apply dodging more consistently in violin plots, `stat_ydensity()` now
  has a `drop` argument to keep or discard groups with 1 observation.
  
* `geom_boxplot()` gains a new argument, `staplewidth` that can draw staples
  at the ends of whiskers (@teunbrand, #5126)
  
* `geom_boxplot()` gains an `outliers` argument to switch outliers on or off,
  in a manner that does affects the scale range. For hiding outliers that does
  not affect the scale range, you can continue to use `outlier.shape = NA` 
  (@teunbrand, #4892).
  
* Nicer error messages for xlim/ylim arguments in coord-* functions
  (@92amartins, #4601, #5297).

* You can now omit either `xend` or `yend` from `geom_segment()` as only one
  of these is now required. If one is missing, it will be filled from the `x`
  and `y` aesthetics respectively. This makes drawing horizontal or vertical
  segments a little bit more convenient (@teunbrand, #5140).
  
* When `geom_path()` has aesthetics varying within groups, the `arrow()` is
  applied to groups instead of individual segments (@teunbrand, #4935).
  
* `geom_text()` and `geom_label()` gained a `size.unit` parameter that set the 
  text size to millimetres, points, centimetres, inches or picas 
  (@teunbrand, #3799).
  
* `geom_label()` now uses the `angle` aesthetic (@teunbrand, #2785)

* The `label.padding` argument in `geom_label()` now supports inputs created
  with the `margin()` function (#5030).
  
* `ScaleContinuous$get_breaks()` now only calls `scales::zero_range()` on limits
  in transformed space, rather than in data space (#5304).
  
* Scales throw more informative messages (@teunbrand, #4185, #4258)
  
* `scale_*_manual()` with a named `values` argument now emits a warning when
  none of those names match the values found in the data (@teunbrand, #5298).
  
* The `name` argument in most scales is now explicitly the first argument 
  (#5535)
  
* The `translate_shape_string()` internal function is now exported for use in
  extensions of point layers (@teunbrand, #5191).
  
* To improve `width` calculation in bar plots with empty factor levels, 
  `resolution()` considers `mapped_discrete` values as having resolution 1 
  (@teunbrand, #5211)
  
* In `theme()`, some elements can be specified with `rel()` to inherit from
  `unit`-class objects in a relative fashion (@teunbrand, #3951).
  
* `theme()` now supports splicing a list of arguments (#5542).

* In the theme element hierarchy, parent elements that are a strict subclass
  of child elements now confer their subclass upon the children (#5457).
  
* New `plot.tag.location` in `theme()` can control placement of the plot tag
  in the `"margin"`, `"plot"` or the new `"panel"` option (#4297).
  
* `coord_munch()` can now close polygon shapes (@teunbrand, #3271)
  
* Aesthetics listed in `geom_*()` and `stat_*()` layers now point to relevant
  documentation (@teunbrand, #5123).
  
* The new argument `axes` in `facet_grid()` and `facet_wrap()` controls the
  display of axes at interior panel positions. Additionally, the `axis.labels`
  argument can be used to only draw tick marks or fully labelled axes 
  (@teunbrand, #4064).
  
* `coord_polar()` can have free scales in facets (@teunbrand, #2815).

* The `get_guide_data()` function can be used to extract position and label
  information from the plot (#5004).
  
* Improve performance of layers without positional scales (@zeehio, #4990)

* More informative error for mismatched 
  `direction`/`theme(legend.direction = ...)` arguments (#4364, #4930).

## Bug fixes

* Fixed regression in `guide_legend()` where the `linewidth` key size
  wasn't adapted to the width of the lines (#5160).

* In `guide_bins()`, the title no longer arbitrarily becomes offset from
  the guide when it has long labels.
  
* `guide_colourbar()` and `guide_coloursteps()` merge properly when one
  of the aesthetics is dropped (#5324).

* When using `geom_dotplot(binaxis = "x")` with a discrete y-variable, dots are
  now stacked from the y-position rather than from 0 (@teunbrand, #5462)
  
* `stat_count()` treats `x` as unique in the same manner `unique()` does 
  (#4609).
  
* The plot's title, subtitle and caption now obey horizontal text margins
  (#5533).
  
* Contour functions will not fail when `options("OutDec")` is not `.` (@eliocamp, #5555).

* Lines where `linewidth = NA` are now dropped in `geom_sf()` (#5204).

* `ggsave()` no longer sometimes creates new directories, which is now 
  controlled by the new `create.dir` argument (#5489).
  
* Legend titles no longer take up space if they've been removed by setting 
  `legend.title = element_blank()` (@teunbrand, #3587).
  
* `resolution()` has a small tolerance, preventing spuriously small resolutions 
  due to rounding errors (@teunbrand, #2516).
  
* `stage()` now works correctly, even with aesthetics that do not have scales 
  (#5408)
  
* `stat_ydensity()` with incomplete groups calculates the default `width` 
  parameter more stably (@teunbrand, #5396)
  
* The `size` argument in `annotation_logticks()` has been deprecated in favour
  of the `linewidth` argument (#5292).
  
* Binned scales now treat `NA`s in limits the same way continuous scales do 
  (#5355).

* Binned scales work better with `trans = "reverse"` (#5355).

* Integers are once again valid input to theme arguments that expect numeric
  input (@teunbrand, #5369)
  
* Legends in `scale_*_manual()` can show `NA` values again when the `values` is
  a named vector (@teunbrand, #5214, #5286).
  
* Fixed bug in `coord_sf()` where graticule lines didn't obey 
  `panel.grid.major`'s linewidth setting (@teunbrand, #5179)
  
* Fixed bug in `annotation_logticks()` when no suitable tick positions could
  be found (@teunbrand, #5248).
  
* The default width of `geom_bar()` is now based on panel-wise resolution of
  the data, rather than global resolution (@teunbrand, #4336).
  
* `stat_align()` is now applied per panel instead of globally, preventing issues
  when facets have different ranges (@teunbrand, #5227).
  
* A stacking bug in `stat_align()` was fixed (@teunbrand, #5176).

* `stat_contour()` and `stat_contour_filled()` now warn about and remove
  duplicated coordinates (@teunbrand, #5215).
  
* `guide_coloursteps()` and `guide_bins()` sort breaks (#5152). 
  
## Internal changes
  
* The `ScaleContinuous$get_breaks()` method no longer censors
  the computed breaks.
  
* The ggplot object now contains `$layout` which points to the `Layout` ggproto
  object and will be used by the `ggplot_build.ggplot` method. This was exposed
  so that package developers may extend the behaviour of the `Layout` ggproto 
  object without needing to develop an entirely new `ggplot_build` method 
  (@jtlandis, #5077).
  
* Guide building is now part of `ggplot_build()` instead of 
  `ggplot_gtable()` to allow guides to observe unmapped data (#5483).
  
* The `titleGrob()` function has been refactored to be faster and less
  complicated.

* The `scales_*()` functions related to managing the `<ScalesList>` class have
  been implemented as methods in the `<ScalesList>` class, rather than stray
  functions (#1310).
  
# ggplot2 3.4.4

This hotfix release adapts to a change in r-devel's `base::is.atomic()` and 
the upcoming retirement of maptools.

* `fortify()` for sp objects (e.g., `SpatialPolygonsDataFrame`) is now deprecated
  and will be removed soon in support of [the upcoming retirement of rgdal, rgeos,
  and maptools](https://r-spatial.org/r/2023/05/15/evolution4.html). In advance
  of the whole removal, `fortify(<SpatialPolygonsDataFrame>, region = ...)`
  no longer works as of this version (@yutannihilation, #5244).

# ggplot2 3.4.3
This hotfix release addresses a version comparison change in r-devel. There are
no user-facing or breaking changes.

# ggplot2 3.4.2
This is a hotfix release anticipating changes in r-devel, but folds in upkeep
changes and a few bug fixes as well.

## Minor improvements

* Various type checks and their messages have been standardised 
  (@teunbrand, #4834).
  
* ggplot2 now uses `scales::DiscreteRange` and `scales::ContinuousRange`, which
  are available to write scale extensions from scratch (@teunbrand, #2710).
  
* The `layer_data()`, `layer_scales()` and `layer_grob()` now have the default
  `plot = last_plot()` (@teunbrand, #5166).
  
* The `datetime_scale()` scale constructor is now exported for use in extension
  packages (@teunbrand, #4701).
  
## Bug fixes

* `update_geom_defaults()` and `update_stat_defaults()` now return properly 
  classed objects and have updated docs (@dkahle, #5146).

* For the purposes of checking required or non-missing aesthetics, character 
  vectors are no longer considered non-finite (@teunbrand, @4284).

* `annotation_logticks()` skips drawing ticks when the scale range is non-finite
  instead of throwing an error (@teunbrand, #5229).
  
* Fixed spurious warnings when the `weight` was used in `stat_bin_2d()`, 
  `stat_boxplot()`, `stat_contour()`, `stat_bin_hex()` and `stat_quantile()`
  (@teunbrand, #5216).

* To prevent changing the plotting order, `stat_sf()` is now computed per panel 
  instead of per group (@teunbrand, #4340).

* Fixed bug in `coord_sf()` where graticule lines didn't obey 
  `panel.grid.major`'s linewidth setting (@teunbrand, #5179).

* `geom_text()` drops observations where `angle = NA` instead of throwing an
  error (@teunbrand, #2757).
  
# ggplot2 3.4.1
This is a small release focusing on fixing regressions in the 3.4.0 release
and minor polishes.

## Breaking changes

* The computed variable `y` in `stat_ecdf()` has been superseded by `ecdf` to 
  prevent incorrect scale transformations (@teunbrand, #5113 and #5112).
  
## New features

* Added `scale_linewidth_manual()` and `scale_linewidth_identity()` to support
  the `linewidth` aesthetic (@teunbrand, #5050).
  
* `ggsave()` warns when multiple `filename`s are given, and only writes to the
  first file (@teunbrand, #5114).

## Bug fixes

* Fixed a regression in `geom_hex()` where aesthetics were replicated across 
  bins (@thomasp85, #5037 and #5044).
  
* Using two ordered factors as facetting variables in 
  `facet_grid(..., as.table = FALSE)` now throws a warning instead of an
  error (@teunbrand, #5109).
  
* Fixed misbehaviour of `draw_key_boxplot()` and `draw_key_crossbar()` with 
  skewed key aspect ratio (@teunbrand, #5082).
  
* Fixed spurious warning when `weight` aesthetic was used in `stat_smooth()` 
  (@teunbrand based on @clauswilke's suggestion, #5053).
  
* The `lwd` alias is now correctly replaced by `linewidth` instead of `size` 
  (@teunbrand based on @clauswilke's suggestion #5051).
  
* Fixed a regression in `Coord$train_panel_guides()` where names of guides were 
  dropped (@maxsutton, #5063).

In binned scales:

* Automatic breaks should no longer be out-of-bounds, and automatic limits are
  adjusted to include breaks (@teunbrand, #5082).
  
* Zero-range limits no longer throw an error and are treated akin to continuous
  scales with zero-range limits (@teunbrand, #5066).
  
* The `trans = "date"` and `trans = "time"` transformations were made compatible
  (@teunbrand, #4217).

# ggplot2 3.4.0
This is a minor release focusing on tightening up the internals and ironing out
some inconsistencies in the API. The biggest change is the addition of the 
`linewidth` aesthetic that takes of sizing the width of any line from `size`. 
This change, while attempting to be as non-breaking as possible, has the 
potential to change the look of some of your plots.

Other notable changes is a complete redo of the error and warning messaging in
ggplot2 using the cli package. Messaging is now better contextualised and it 
should be easier to identify which layer an error is coming from. Last, we have
now made the switch to using the vctrs package internally which means that 
support for vctrs classes as variables should improve, along with some small 
gains in rendering speed.

## Breaking changes

* A `linewidth` aesthetic has been introduced and supersedes the `size` 
  aesthetic for scaling the width of lines in line based geoms. `size` will 
  remain functioning but deprecated for these geoms and it is recommended to 
  update all code to reflect the new aesthetic. For geoms that have _both_ point 
  sizing and linewidth sizing (`geom_pointrange()` and `geom_sf`) `size` now 
  **only** refers to sizing of points which can leads to a visual change in old
  code (@thomasp85, #3672)
  
* The default line width for polygons in `geom_sf()` have been decreased to 0.2 
  to reflect that this is usually used for demarking borders where a thinner 
  line is better suited. This change was made since we already induced a 
  visual change in `geom_sf()` with the introduction of the `linewidth` 
  aesthetic.
  
* The dot-dot notation (`..var..`) and `stat()`, which have been superseded by
  `after_stat()`, are now formally deprecated (@yutannihilation, #3693).

* `qplot()` is now formally deprecated (@yutannihilation, #3956).

* `stage()` now properly refers to the values without scale transformations for
  the stage of `after_stat`. If your code requires the scaled version of the
  values for some reason, you have to apply the same transformation by yourself,
  e.g. `sqrt()` for `scale_{x,y}_sqrt()` (@yutannihilation and @teunbrand, #4155).

* Use `rlang::hash()` instead of `digest::digest()`. This update may lead to 
  changes in the automatic sorting of legends. In order to enforce a specific
  legend order use the `order` argument in the guide. (@thomasp85, #4458)

* referring to `x` in backquoted expressions with `label_bquote()` is no longer
  possible.

* The `ticks.linewidth` and `frame.linewidth` parameters of `guide_colourbar()`
  are now multiplied with `.pt` like elsewhere in ggplot2. It can cause visual
  changes when these arguments are not the defaults and these changes can be 
  restored to their previous behaviour by adding `/ .pt` (@teunbrand #4314).

* `scale_*_viridis_b()` now uses the full range of the viridis scales 
  (@gregleleu, #4737)

## New features

* `geom_col()` and `geom_bar()` gain a new `just` argument. This is set to `0.5`
  by default; use `just = 0`/`just = 1` to place columns on the left/right
  of the axis breaks.
  (@wurli, #4899)

* `geom_density()` and `stat_density()` now support `bounds` argument
  to estimate density with boundary correction (@echasnovski, #4013).

* ggplot now checks during statistical transformations whether any data 
  columns were dropped and warns about this. If stats intend to drop
  data columns they can declare them in the new field `dropped_aes`.
  (@clauswilke, #3250)

* `...` supports `rlang::list2` dynamic dots in all public functions. 
  (@mone27, #4764) 

* `theme()` now has a `strip.clip` argument, that can be set to `"off"` to 
  prevent the clipping of strip text and background borders (@teunbrand, #4118)
  
* `geom_contour()` now accepts a function in the `breaks` argument 
  (@eliocamp, #4652).

## Minor improvements and bug fixes

* Fix a bug in `position_jitter()` where infinity values were dropped (@javlon,
  #4790).

* `geom_linerange()` now respects the `na.rm` argument (#4927, @thomasp85)

* Improve the support for `guide_axis()` on `coord_trans()` 
  (@yutannihilation, #3959)
  
* Added `stat_align()` to align data without common x-coordinates prior to
  stacking. This is now the default stat for `geom_area()` (@thomasp85, #4850)

* Fix a bug in `stat_contour_filled()` where break value differences below a 
  certain number of digits would cause the computations to fail (@thomasp85, 
  #4874)

* Secondary axis ticks are now positioned more precisely, removing small visual
  artefacts with alignment between grid and ticks (@thomasp85, #3576)

* Improve `stat_function` documentation regarding `xlim` argument. 
  (@92amartins, #4474)

* Fix various issues with how `labels`, `breaks`, `limits`, and `show.limits`
  interact in the different binning guides (@thomasp85, #4831)

* Automatic break calculation now squishes the scale limits to the domain
  of the transformation. This allows `scale_{x/y}_sqrt()` to find breaks at 0   
  when appropriate (@teunbrand, #980).

* Using multiple modified aesthetics correctly will no longer trigger warnings. 
  If used incorrectly, the warning will now report the duplicated aesthetic 
  instead of `NA` (@teunbrand, #4707).

* `aes()` now supports the `!!!` operator in its first two arguments
  (#2675). Thanks to @yutannihilation and @teunbrand for draft
  implementations.

* Require rlang >= 1.0.0 (@billybarc, #4797)

* `geom_violin()` no longer issues "collapsing to unique 'x' values" warning
  (@bersbersbers, #4455)

* `annotate()` now documents unsupported geoms (`geom_abline()`, `geom_hline()`
  and `geom_vline()`), and warns when they are requested (@mikmart, #4719)

* `presidential` dataset now includes Trump's presidency (@bkmgit, #4703).

* `position_stack()` now works fully with `geom_text()` (@thomasp85, #4367)

* `geom_tile()` now correctly recognises missing data in `xmin`, `xmax`, `ymin`,
  and `ymax` (@thomasp85 and @sigmapi, #4495)

* `geom_hex()` will now use the binwidth from `stat_bin_hex()` if present, 
  instead of deriving it (@thomasp85, #4580)
  
* `geom_hex()` now works on non-linear coordinate systems (@thomasp85)

* Fixed a bug throwing errors when trying to render an empty plot with secondary
  axes (@thomasp85, #4509)

* Axes are now added correctly in `facet_wrap()` when `as.table = FALSE`
  (@thomasp85, #4553)

* Better compatibility of custom device functions in `ggsave()` 
  (@thomasp85, #4539)

* Binning scales are now more resilient to calculated limits that ends up being
  `NaN` after transformations (@thomasp85, #4510)

* Strip padding in `facet_grid()` is now only in effect if 
  `strip.placement = "outside"` _and_ an axis is present between the strip and 
  the panel (@thomasp85, #4610)

* Aesthetics of length 1 are now recycled to 0 if the length of the data is 0 
  (@thomasp85, #4588)

* Setting `size = NA` will no longer cause `guide_legend()` to error 
  (@thomasp85, #4559)

* Setting `stroke` to `NA` in `geom_point()` will no longer impair the sizing of
  the points (@thomasp85, #4624)

* `stat_bin_2d()` now correctly recognises the `weight` aesthetic 
  (@thomasp85, #4646)
  
* All geoms now have consistent exposure of linejoin and lineend parameters, and
  the guide keys will now respect these settings (@thomasp85, #4653)

* `geom_sf()` now respects `arrow` parameter for lines (@jakeruss, #4659)

* Updated documentation for `print.ggplot` to reflect that it returns
  the original plot, not the result of `ggplot_build()`. (@r2evans, #4390)

* `scale_*_manual()` no longer displays extra legend keys, or changes their 
  order, when a named `values` argument has more items than the data. To display
  all `values` on the legend instead, use
  `scale_*_manual(values = vals, limits = names(vals))`. (@teunbrand, @banfai, 
  #4511, #4534)

* Updated documentation for `geom_contour()` to correctly reflect argument 
  precedence between `bins` and `binwidth`. (@eliocamp, #4651)

* Dots in `geom_dotplot()` are now correctly aligned to the baseline when
  `stackratio != 1` and `stackdir != "up"` (@mjskay, #4614)

* Key glyphs for `geom_boxplot()`, `geom_crossbar()`, `geom_pointrange()`, and
  `geom_linerange()` are now orientation-aware (@mjskay, #4732)
  
* Updated documentation for `geom_smooth()` to more clearly describe effects of 
  the `fullrange` parameter (@thoolihan, #4399).

# ggplot2 3.3.6
This is a very small release only applying an internal change to comply with 
R 4.2 and its deprecation of `default.stringsAsFactors()`. There are no user
facing changes and no breaking changes.

# ggplot2 3.3.5
This is a very small release focusing on fixing a couple of untenable issues 
that surfaced with the 3.3.4 release

* Revert changes made in #4434 (apply transform to intercept in `geom_abline()`) 
  as it introduced undesirable issues far worse than the bug it fixed 
  (@thomasp85, #4514)
* Fixes an issue in `ggsave()` when producing emf/wmf files (@yutannihilation, 
  #4521)
* Warn when grDevices specific arguments are passed to ragg devices (@thomasp85, 
  #4524)
* Fix an issue where `coord_sf()` was reporting that it is non-linear
  even when data is provided in projected coordinates (@clauswilke, #4527)

# ggplot2 3.3.4
This is a larger patch release fixing a huge number of bugs and introduces a 
small selection of feature refinements.

## Features

* Alt-text can now be added to a plot using the `alt` label, i.e 
  `+ labs(alt = ...)`. Currently this alt text is not automatically propagated, 
  but we plan to integrate into Shiny, RMarkdown, and other tools in the future. 
  (@thomasp85, #4477)

* Add support for the BrailleR package for creating descriptions of the plot
  when rendered (@thomasp85, #4459)
  
* `coord_sf()` now has an argument `default_crs` that specifies the coordinate
  reference system (CRS) for non-sf layers and scale/coord limits. This argument
  defaults to `NULL`, which means non-sf layers are assumed to be in projected
  coordinates, as in prior ggplot2 versions. Setting `default_crs = sf::st_crs(4326)`
  provides a simple way to interpret x and y positions as longitude and latitude,
  regardless of the CRS used by `coord_sf()`. Authors of extension packages
  implementing `stat_sf()`-like functionality are encouraged to look at the source
  code of `stat_sf()`'s `compute_group()` function to see how to provide scale-limit
  hints to `coord_sf()` (@clauswilke, #3659).

* `ggsave()` now uses ragg to render raster output if ragg is available. It also
  handles custom devices that sets a default unit (e.g. `ragg::agg_png`) 
  correctly (@thomasp85, #4388)

* `ggsave()` now returns the saved file location invisibly (#3379, @eliocamp).
  Note that, as a side effect, an unofficial hack `<ggplot object> + ggsave()`
  no longer works (#4513).

* The scale arguments `limits`, `breaks`, `minor_breaks`, `labels`, `rescaler`
  and `oob` now accept purrr style lambda notation (@teunbrand, #4427). The same 
  is true for `as_labeller()` (and therefore also `labeller()`) 
  (@netique, #4188).

* Manual scales now allow named vectors passed to `values` to contain fewer 
  elements than existing in the data. Elements not present in values will be set
  to `NA` (@thomasp85, #3451)
  
* Date and datetime position scales support out-of-bounds (oob) arguments to 
  control how limits affect data outside those limits (@teunbrand, #4199).
  
## Fixes

* Fix a bug that `after_stat()` and `after_scale()` cannot refer to aesthetics
  if it's specified in the plot-global mapping (@yutannihilation, #4260).
  
* Fix bug in `annotate_logticks()` that would cause an error when used together
  with `coord_flip()` (@thomasp85, #3954)
  
* Fix a bug in `geom_abline()` that resulted in `intercept` not being subjected
  to the transformation of the y scale (@thomasp85, #3741)
  
* Extent the range of the line created by `geom_abline()` so that line ending
  is not visible for large linewidths (@thomasp85, #4024)

* Fix bug in `geom_dotplot()` where dots would be positioned wrong with 
  `stackgroups = TRUE` (@thomasp85, #1745)

* Fix calculation of confidence interval for locfit smoothing in `geom_smooth()`
  (@topepo, #3806)
  
* Fix bug in `geom_text()` where `"outward"` and `"inward"` justification for 
  some `angle` values was reversed (@aphalo, #4169, #4447)

* `ggsave()` now sets the default background to match the fill value of the
  `plot.background` theme element (@karawoo, #4057)

* It is now deprecated to specify `guides(<scale> = FALSE)` or
  `scale_*(guide = FALSE)` to remove a guide. Please use 
  `guides(<scale> = "none")` or `scale_*(guide = "none")` instead 
  (@yutannihilation, #4097)
  
* Fix a bug in `guide_bins()` where keys would disappear if the guide was 
  reversed (@thomasp85, #4210)
  
* Fix bug in `guide_coloursteps()` that would repeat the terminal bins if the
  breaks coincided with the limits of the scale (@thomasp85, #4019)

* Make sure that default labels from default mappings doesn't overwrite default
  labels from explicit mappings (@thomasp85, #2406)

* Fix bug in `labeller()` where parsing was turned off if `.multiline = FALSE`
  (@thomasp85, #4084)
  
* Make sure `label_bquote()` has access to the calling environment when 
  evaluating the labels (@thomasp85, #4141)

* Fix a bug in the layer implementation that introduced a new state after the 
  first render which could lead to a different look when rendered the second 
  time (@thomasp85, #4204)

* Fix a bug in legend justification where justification was lost of the legend
  dimensions exceeded the available size (@thomasp85, #3635)

* Fix a bug in `position_dodge2()` where `NA` values in thee data would cause an
  error (@thomasp85, #2905)

* Make sure `position_jitter()` creates the same jittering independent of 
  whether it is called by name or with constructor (@thomasp85, #2507)

* Fix a bug in `position_jitter()` where different jitters would be applied to 
  different position aesthetics of the same axis (@thomasp85, #2941)
  
* Fix a bug in `qplot()` when supplying `c(NA, NA)` as axis limits 
  (@thomasp85, #4027)
  
* Remove cross-inheritance of default discrete colour/fill scales and check the
  type and aesthetic of function output if `type` is a function 
  (@thomasp85, #4149)

* Fix bug in `scale_[x|y]_date()` where custom breaks functions that resulted in
  fractional dates would get misaligned (@thomasp85, #3965)
  
* Fix bug in `scale_[x|y]_datetime()` where a specified timezone would be 
  ignored by the scale (@thomasp85, #4007)
  
* Fix issue in `sec_axis()` that would throw warnings in the absence of any 
  secondary breaks (@thomasp85, #4368)

* `stat_bin()`'s computed variable `width` is now documented (#3522).
  
* `stat_count()` now computes width based on the full dataset instead of per 
  group (@thomasp85, #2047)

* Extended `stat_ecdf()` to calculate the cdf from either x or y instead from y 
  only (@jgjl, #4005)
  
* Fix a bug in `stat_summary_bin()` where one more than the requested number of
  bins would be created (@thomasp85, #3824)

* Only drop groups in `stat_ydensity()` when there are fewer than two data 
  points and throw a warning (@andrewwbutler, #4111).

* Fixed a bug in strip assembly when theme has `strip.text = element_blank()`
  and plots are faceted with multi-layered strips (@teunbrand, #4384).
  
* Using `theme(aspect.ratio = ...)` together with free space in `facet_grid()`
  now correctly throws an error (@thomasp85, #3834)

* Fixed a bug in `labeller()` so that `.default` is passed to `as_labeller()`
  when labellers are specified by naming faceting variables. (@waltersom, #4031)
  
* Updated style for example code (@rjake, #4092)

* ggplot2 now requires R >= 3.3 (#4247).

* ggplot2 now uses `rlang::check_installed()` to check if a suggested package is
  installed, which will offer to install the package before continuing (#4375, 
  @malcolmbarrett)

* Improved error with hint when piping a `ggplot` object into a facet function
  (#4379, @mitchelloharawild).

# ggplot2 3.3.3
This is a small patch release mainly intended to address changes in R and CRAN.
It further changes the licensing model of ggplot2 to an MIT license.

* Update the ggplot2 licence to an MIT license (#4231, #4232, #4233, and #4281)

* Use vdiffr conditionally so ggplot2 can be tested on systems without vdiffr

* Update tests to work with the new `all.equal()` defaults in R >4.0.3

* Fixed a bug that `guide_bins()` mistakenly ignore `override.aes` argument
  (@yutannihilation, #4085).

# ggplot2 3.3.2
This is a small release focusing on fixing regressions introduced in 3.3.1.

* Added an `outside` option to `annotation_logticks()` that places tick marks
  outside of the plot bounds. (#3783, @kbodwin)

* `annotation_raster()` adds support for native rasters. For large rasters,
  native rasters render significantly faster than arrays (@kent37, #3388)
  
* Facet strips now have dedicated position-dependent theme elements 
  (`strip.text.x.top`, `strip.text.x.bottom`, `strip.text.y.left`, 
  `strip.text.y.right`) that inherit from `strip.text.x` and `strip.text.y`, 
  respectively. As a consequence, some theme stylings now need to be applied to 
  the position-dependent elements rather than to the parent elements. This 
  change was already introduced in ggplot2 3.3.0 but not listed in the 
  changelog. (@thomasp85, #3683)

* Facets now handle layers containing no data (@yutannihilation, #3853).
  
* A newly added geom `geom_density_2d_filled()` and associated stat 
  `stat_density_2d_filled()` can draw filled density contours
  (@clauswilke, #3846).

* A newly added `geom_function()` is now recommended to use in conjunction
  with/instead of `stat_function()`. In addition, `stat_function()` now
  works with transformed y axes, e.g. `scale_y_log10()`, and in plots
  containing no other data or layers (@clauswilke, #3611, #3905, #3983).

* Fixed a bug in `geom_sf()` that caused problems with legend-type
  autodetection (@clauswilke, #3963).
  
* Support graphics devices that use the `file` argument instead of `fileneame` 
  in `ggsave()` (@bwiernik, #3810)
  
* Default discrete color scales are now configurable through the `options()` of 
  `ggplot2.discrete.colour` and `ggplot2.discrete.fill`. When set to a character 
  vector of colour codes (or list of character vectors)  with sufficient length, 
  these colours are used for the default scale. See `help(scale_colour_discrete)` 
  for more details and examples (@cpsievert, #3833).

* Default continuous colour scales (i.e., the `options()` 
  `ggplot2.continuous.colour` and `ggplot2.continuous.fill`, which inform the 
  `type` argument of `scale_fill_continuous()` and `scale_colour_continuous()`) 
  now accept a function, which allows more control over these default 
  `continuous_scale()`s (@cpsievert, #3827).

* A bug was fixed in `stat_contour()` when calculating breaks based on 
  the `bins` argument (@clauswilke, #3879, #4004).
  
* Data columns can now contain `Vector` S4 objects, which are widely used in the 
  Bioconductor project. (@teunbrand, #3837)

# ggplot2 3.3.1

This is a small release with no code change. It removes all malicious links to a 
site that got hijacked from the readme and pkgdown site.

# ggplot2 3.3.0

This is a minor release but does contain a range of substantial new features, 
along with the standard bug fixes. The release contains a few visual breaking
changes, along with breaking changes for extension developers due to a shift in
internal representation of the position scales and their axes. No user breaking
changes are included.

This release also adds Dewey Dunnington (@paleolimbot) to the core team.

## Breaking changes
There are no user-facing breaking changes, but a change in some internal 
representations that extension developers may have relied on, along with a few 
breaking visual changes which may cause visual tests in downstream packages to 
fail.

* The `panel_params` field in the `Layout` now contains a list of list of 
  `ViewScale` objects, describing the trained coordinate system scales, instead
  of the list object used before. Any extensions that use this field will likely
  break, as will unit tests that checks aspects of this.

* `element_text()` now issues a warning when vectorized arguments are provided, 
  as in `colour = c("red", "green", "blue")`. Such use is discouraged and not 
  officially supported (@clauswilke, #3492).

* Changed `theme_grey()` setting for legend key so that it creates no border 
  (`NA`) rather than drawing a white one. (@annennenne, #3180)

* `geom_ribbon()` now draws separate lines for the upper and lower intervals if
  `colour` is mapped. Similarly, `geom_area()` and `geom_density()` now draw
  the upper lines only in the same case by default. If you want old-style full
  stroking, use `outline.type = "full"` (@yutannihilation, #3503 / @thomasp85, #3708).

## New features

* The evaluation time of aesthetics can now be controlled to a finer degree. 
  `after_stat()` supersedes the use of `stat()` and `..var..`-notation, and is
  joined by `after_scale()` to allow for mapping to scaled aesthetic values. 
  Remapping of the same aesthetic is now supported with `stage()`, so you can 
  map a data variable to a stat aesthetic, and remap the same aesthetic to 
  something else after statistical transformation (@thomasp85, #3534)

* All `coord_*()` functions with `xlim` and `ylim` arguments now accept
  vectors with `NA` as a placeholder for the minimum or maximum value
  (e.g., `ylim = c(0, NA)` would zoom the y-axis from 0 to the 
  maximum value observed in the data). This mimics the behaviour
  of the `limits` argument in continuous scale functions
  (@paleolimbot, #2907).

* Allowed reversing of discrete scales by re-writing `get_limits()` 
  (@AnneLyng, #3115)
  
* All geoms and stats that had a direction (i.e. where the x and y axes had 
  different interpretation), can now freely choose their direction, instead of
  relying on `coord_flip()`. The direction is deduced from the aesthetic 
  mapping, but can also be specified directly with the new `orientation` 
  argument (@thomasp85, #3506).
  
* Position guides can now be customized using the new `guide_axis()`, which can 
  be passed to position `scale_*()` functions or via `guides()`. The new axis 
  guide (`guide_axis()`) comes with arguments `check.overlap` (automatic removal 
  of overlapping labels), `angle` (easy rotation of axis labels), and
  `n.dodge` (dodge labels into multiple rows/columns) (@paleolimbot, #3322).
  
* A new scale type has been added, that allows binning of aesthetics at the 
  scale level. It has versions for both position and non-position aesthetics and
  comes with two new guides (`guide_bins` and `guide_coloursteps`) 
  (@thomasp85, #3096)
  
* `scale_x_continuous()` and `scale_y_continuous()` gains an `n.breaks` argument
  guiding the number of automatic generated breaks (@thomasp85, #3102)

* Added `stat_contour_filled()` and `geom_contour_filled()`, which compute 
  and draw filled contours of gridded data (@paleolimbot, #3044). 
  `geom_contour()` and `stat_contour()` now use the isoband package
  to compute contour lines. The `complete` parameter (which was undocumented
  and has been unused for at least four years) was removed (@paleolimbot, #3044).
  
* Themes have gained two new parameters, `plot.title.position` and 
  `plot.caption.position`, that can be used to customize how plot
  title/subtitle and plot caption are positioned relative to the overall plot
  (@clauswilke, #3252).

## Extensions
  
* `Geom` now gains a `setup_params()` method in line with the other ggproto
  classes (@thomasp85, #3509)

* The newly added function `register_theme_elements()` now allows developers
  of extension packages to define their own new theme elements and place them
  into the ggplot2 element tree (@clauswilke, #2540).

## Minor improvements and bug fixes

* `coord_trans()` now draws second axes and accepts `xlim`, `ylim`,
  and `expand` arguments to bring it up to feature parity with 
  `coord_cartesian()`. The `xtrans` and `ytrans` arguments that were 
  deprecated in version 1.0.1 in favour of `x` and `y` 
  were removed (@paleolimbot, #2990).

* `coord_trans()` now calculates breaks using the expanded range 
  (previously these were calculated using the unexpanded range, 
  which resulted in differences between plots made with `coord_trans()`
  and those made with `coord_cartesian()`). The expansion for discrete axes 
  in `coord_trans()` was also updated such that it behaves identically
  to that in `coord_cartesian()` (@paleolimbot, #3338).

* `expand_scale()` was deprecated in favour of `expansion()` for setting
  the `expand` argument of `x` and `y` scales (@paleolimbot).

* `geom_abline()`, `geom_hline()`, and `geom_vline()` now issue 
  more informative warnings when supplied with set aesthetics
  (i.e., `slope`, `intercept`, `yintercept`, and/or `xintercept`)
  and mapped aesthetics (i.e., `data` and/or `mapping`).

* Fix a bug in `geom_raster()` that squeezed the image when it went outside 
  scale limits (#3539, @thomasp85)

* `geom_sf()` now determines the legend type automatically (@microly, #3646).
  
* `geom_sf()` now removes rows that can't be plotted due to `NA` aesthetics 
  (#3546, @thomasp85)

* `geom_sf()` now applies alpha to linestring geometries 
  (#3589, @yutannihilation).

* `gg_dep()` was deprecated (@perezp44, #3382).

* Added function `ggplot_add.by()` for lists created with `by()`, allowing such
  lists to be added to ggplot objects (#2734, @Maschette)

* ggplot2 no longer depends on reshape2, which means that it no longer 
  (recursively) needs plyr, stringr, or stringi packages.

* Increase the default `nbin` of `guide_colourbar()` to place the ticks more 
  precisely (#3508, @yutannihilation).

* `manual_scale()` now matches `values` with the order of `breaks` whenever
  `values` is an unnamed vector. Previously, unnamed `values` would match with
  the limits of the scale and ignore the order of any `breaks` provided. Note
  that this may change the appearance of plots that previously relied on the
  unordered behaviour (#2429, @idno0001).

* `scale_manual_*(limits = ...)` now actually limits the scale (#3262,
  @yutannihilation).

* Fix a bug when `show.legend` is a named logical vector 
  (#3461, @yutannihilation).

* Added weight aesthetic option to `stat_density()` and made scaling of 
  weights the default (@annennenne, #2902)
  
* `stat_density2d()` can now take an `adjust` parameter to scale the default 
  bandwidth. (#2860, @haleyjeppson)

* `stat_smooth()` uses `REML` by default, if `method = "gam"` and
  `gam`'s method is not specified (@ikosmidis, #2630).

* stacking text when calculating the labels and the y axis with
  `stat_summary()` now works (@ikosmidis, #2709)
  
* `stat_summary()` and related functions now support rlang-style lambda functions
  (#3568, @dkahle).

* The data mask pronoun, `.data`, is now stripped from default labels.

* Addition of partial themes to plots has been made more predictable;
  stepwise addition of individual partial themes is now equivalent to
  addition of multple theme elements at once (@clauswilke, #3039).

* Facets now don't fail even when some variable in the spec are not available
  in all layers (@yutannihilation, #2963).

# ggplot2 3.2.1

This is a patch release fixing a few regressions introduced in 3.2.0 as well as
fixing some unit tests that broke due to upstream changes.

* `position_stack()` no longer changes the order of the input data. Changes to 
  the internal behaviour of `geom_ribbon()` made this reordering problematic 
  with ribbons that spanned `y = 0` (#3471)
* Using `qplot()` with a single positional aesthetic will no longer title the
  non-specified scale as `"NULL"` (#3473)
* Fixes unit tests for sf graticule labels caused by changes to sf

# ggplot2 3.2.0

This is a minor release with an emphasis on internal changes to make ggplot2 
faster and more consistent. The few interface changes will only affect the 
aesthetics of the plot in minor ways, and will only potentially break code of
extension developers if they have relied on internals that have been changed. 
This release also sees the addition of Hiroaki Yutani (@yutannihilation) to the 
core developer team.

With the release of R 3.6, ggplot2 now requires the R version to be at least 3.2,
as the tidyverse is committed to support 5 major versions of R.

## Breaking changes

* Two patches (#2996 and #3050) fixed minor rendering problems. In most cases,
  the visual changes are so subtle that they are difficult to see with the naked
  eye. However, these changes are detected by the vdiffr package, and therefore
  any package developers who use vdiffr to test for visual correctness of ggplot2
  plots will have to regenerate all reference images.
  
* In some cases, ggplot2 now produces a warning or an error for code that previously
  produced plot output. In all these cases, the previous plot output was accidental,
  and the plotting code uses the ggplot2 API in a way that would lead to undefined
  behavior. Examples include a missing `group` aesthetic in `geom_boxplot()` (#3316),
  annotations across multiple facets (#3305), and not using aesthetic mappings when
  drawing ribbons with `geom_ribbon()` (#3318).

## New features

* This release includes a range of internal changes that speeds up plot 
  generation. None of the changes are user facing and will not break any code,
  but in general ggplot2 should feel much faster. The changes includes, but are
  not limited to:
  
  - Caching ascent and descent dimensions of text to avoid recalculating it for
    every title.
  
  - Using a faster data.frame constructor as well as faster indexing into 
    data.frames
    
  - Removing the plyr dependency, replacing plyr functions with faster 
    equivalents.

* `geom_polygon()` can now draw polygons with holes using the new `subgroup` 
  aesthetic. This functionality requires R 3.6.0 (@thomasp85, #3128)

* Aesthetic mappings now accept functions that return `NULL` (@yutannihilation,
  #2997).

* `stat_function()` now accepts rlang/purrr style anonymous functions for the 
  `fun` parameter (@dkahle, #3159).

* `geom_rug()` gains an "outside" option to allow for moving the rug tassels to 
  outside the plot area (@njtierney, #3085) and a `length` option to allow for 
  changing the length of the rug lines (@daniel-wells, #3109). 
  
* All geoms now take a `key_glyph` paramter that allows users to customize
  how legend keys are drawn (@clauswilke, #3145). In addition, a new key glyph
  `timeseries` is provided to draw nice legends for time series
  (@mitchelloharawild, #3145).

## Extensions

* Layers now have a new member function `setup_layer()` which is called at the
  very beginning of the plot building process and which has access to the 
  original input data and the plot object being built. This function allows the 
  creation of custom layers that autogenerate aesthetic mappings based on the 
  input data or that filter the input data in some form. For the time being, this
  feature is not exported, but it has enabled the development of a new layer type,
  `layer_sf()` (see next item). Other special-purpose layer types may be added
  in the future (@clauswilke, #2872).
  
* A new layer type `layer_sf()` can auto-detect and auto-map sf geometry
  columns in the data. It should be used by extension developers who are writing
  new sf-based geoms or stats (@clauswilke, #3232).

* `x0` and `y0` are now recognized positional aesthetics so they will get scaled 
  if used in extension geoms and stats (@thomasp85, #3168)
  
* Continuous scale limits now accept functions which accept the default
  limits and return adjusted limits. This makes it possible to write
  a function that e.g. ensures the limits are always a multiple of 100,
  regardless of the data (@econandrew, #2307).

## Minor improvements and bug fixes

* `cut_width()` now accepts `...` to pass further arguments to `base::cut.default()`
   like `cut_number()` and `cut_interval()` already did (@cderv, #3055)

* `coord_map()` now can have axes on the top and right (@karawoo, #3042).

* `coord_polar()` now correctly rescales the secondary axis (@linzi-sg, #3278)

* `coord_sf()`, `coord_map()`, and `coord_polar()` now squash `-Inf` and `Inf`
  into the min and max of the plot (@yutannihilation, #2972).

* `coord_sf()` graticule lines are now drawn in the same thickness as panel grid 
  lines in `coord_cartesian()`, and seting panel grid lines to `element_blank()` 
  now also works in `coord_sf()` 
  (@clauswilke, #2991, #2525).

* `economics` data has been regenerated. This leads to some changes in the
  values of all columns (especially in `psavert`), but more importantly, strips 
  the grouping attributes from `economics_long`.

* `element_line()` now fills closed arrows (@yutannihilation, #2924).

* Facet strips on the left side of plots now have clipping turned on, preventing
  text from running out of the strip and borders from looking thicker than for
  other strips (@karawoo, #2772 and #3061).

* ggplot2 now works in Turkish locale (@yutannihilation, #3011).

* Clearer error messages for inappropriate aesthetics (@clairemcwhite, #3060).

* ggplot2 no longer attaches any external packages when using functions that 
  depend on packages that are suggested but not imported by ggplot2. The 
  affected functions include `geom_hex()`, `stat_binhex()`, 
  `stat_summary_hex()`, `geom_quantile()`, `stat_quantile()`, and `map_data()` 
  (@clauswilke, #3126).
  
* `geom_area()` and `geom_ribbon()` now sort the data along the x-axis in the 
  `setup_data()` method rather than as part of `draw_group()` (@thomasp85, 
  #3023)

* `geom_hline()`, `geom_vline()`, and `geom_abline()` now throw a warning if the 
  user supplies both an `xintercept`, `yintercept`, or `slope` value and a 
  mapping (@RichardJActon, #2950).

* `geom_rug()` now works with `coord_flip()` (@has2k1, #2987).

* `geom_violin()` no longer throws an error when quantile lines fall outside 
  the violin polygon (@thomasp85, #3254).

* `guide_legend()` and `guide_colorbar()` now use appropriate spacing between legend
  key glyphs and legend text even if the legend title is missing (@clauswilke, #2943).

* Default labels are now generated more consistently; e.g., symbols no longer
  get backticks, and long expressions are abbreviated with `...`
  (@yutannihilation, #2981).

* All-`Inf` layers are now ignored for picking the scale (@yutannihilation, 
  #3184).
  
* Diverging Brewer colour palette now use the correct mid-point colour 
  (@dariyasydykova, #3072).
  
* `scale_color_continuous()` now points to `scale_colour_continuous()` so that 
  it will handle `type = "viridis"` as the documentation states (@hlendway, 
  #3079).

* `scale_shape_identity()` now works correctly with `guide = "legend"` 
  (@malcolmbarrett, #3029)
  
* `scale_continuous` will now draw axis line even if the length of breaks is 0
  (@thomasp85, #3257)

* `stat_bin()` will now error when the number of bins exceeds 1e6 to avoid 
  accidentally freezing the user session (@thomasp85).
  
* `sec_axis()` now places ticks accurately when using nonlinear transformations (@dpseidel, #2978).

* `facet_wrap()` and `facet_grid()` now automatically remove NULL from facet
  specs, and accept empty specs (@yutannihilation, #3070, #2986).

* `stat_bin()` now handles data with only one unique value (@yutannihilation 
  #3047).

* `sec_axis()` now accepts functions as well as formulas (@yutannihilation, #3031).

*   New theme elements allowing different ticks lengths for each axis. For instance,
    this can be used to have inwards ticks on the x-axis (`axis.ticks.length.x`) and
    outwards ticks on the y-axis (`axis.ticks.length.y`) (@pank, #2935).

* The arguments of `Stat*$compute_layer()` and `Position*$compute_layer()` are
  now renamed to always match the ones of `Stat$compute_layer()` and
  `Position$compute_layer()` (@yutannihilation, #3202).

* `geom_*()` and `stat_*()` now accepts purrr-style lambda notation
  (@yutannihilation, #3138).

* `geom_tile()` and `geom_rect()` now draw rectangles without notches at the
  corners. The style of the corner can be controlled by `linejoin` parameters
  (@yutannihilation, #3050).

# ggplot2 3.1.0

## Breaking changes

This is a minor release and breaking changes have been kept to a minimum. End users of 
ggplot2 are unlikely to encounter any issues. However, there are a few items that developers 
of ggplot2 extensions should be aware of. For additional details, see also the discussion 
accompanying issue #2890.

*   In non-user-facing internal code (specifically in the `aes()` function and in
    the `aesthetics` argument of scale functions), ggplot2 now always uses the British
    spelling for aesthetics containing the word "colour". When users specify a "color"
    aesthetic it is automatically renamed to "colour". This renaming is also applied
    to non-standard aesthetics that contain the word "color". For example, "point_color"
    is renamed to "point_colour". This convention makes it easier to support both
    British and American spelling for novel, non-standard aesthetics, but it may require
    some adjustment for packages that have previously introduced non-standard color
    aesthetics using American spelling. A new function `standardise_aes_names()` is
    provided in case extension writers need to perform this renaming in their own code
    (@clauswilke, #2649).

*   Functions that generate other functions (closures) now force the arguments that are
    used from the generated functions, to avoid hard-to-catch errors. This may affect
    some users of manual scales (such as `scale_colour_manual()`, `scale_fill_manual()`,
    etc.) who depend on incorrect behavior (@krlmlr, #2807).
    
*   `Coord` objects now have a function `backtransform_range()` that returns the
    panel range in data coordinates. This change may affect developers of custom coords,
    who now should implement this function. It may also affect developers of custom
    geoms that use the `range()` function. In some applications, `backtransform_range()`
    may be more appropriate (@clauswilke, #2821).


## New features

*   `coord_sf()` has much improved customization of axis tick labels. Labels can now
    be set manually, and there are two new parameters, `label_graticule` and
    `label_axes`, that can be used to specify which graticules to label on which side
    of the plot (@clauswilke, #2846, #2857, #2881).
    
*   Two new geoms `geom_sf_label()` and `geom_sf_text()` can draw labels and text
    on sf objects. Under the hood, a new `stat_sf_coordinates()` calculates the
    x and y coordinates from the coordinates of the sf geometries. You can customize
    the calculation method via `fun.geometry` argument (@yutannihilation, #2761).
    

## Minor improvements and fixes

*   `benchplot()` now uses tidy evaluation (@dpseidel, #2699).

*   The error message in `compute_aesthetics()` now only provides the names of
    aesthetics with mismatched lengths, rather than all aesthetics (@karawoo,
    #2853).

*   For faceted plots, data is no longer internally reordered. This makes it
    safer to feed data columns into `aes()` or into parameters of geoms or
    stats. However, doing so remains discouraged (@clauswilke, #2694).

*   `coord_sf()` now also understands the `clip` argument, just like the other
    coords (@clauswilke, #2938).

*   `fortify()` now displays a more informative error message for
    `grouped_df()` objects when dplyr is not installed (@jimhester, #2822).

*   All `geom_*()` now display an informative error message when required 
    aesthetics are missing (@dpseidel, #2637 and #2706).

*   `geom_boxplot()` now understands the `width` parameter even when used with
    a non-standard stat, such as `stat_identity()` (@clauswilke, #2893).
    
*  `geom_hex()` now understands the `size` and `linetype` aesthetics
   (@mikmart, #2488).
    
*   `geom_hline()`, `geom_vline()`, and `geom_abline()` now work properly
    with `coord_trans()` (@clauswilke, #2149, #2812).
    
*   `geom_text(..., parse = TRUE)` now correctly renders the expected number of
    items instead of silently dropping items that are empty expressions, e.g.
    the empty string "". If an expression spans multiple lines, we take just
    the first line and drop the rest. This same issue is also fixed for
    `geom_label()` and the axis labels for `geom_sf()` (@slowkow, #2867).

*   `geom_sf()` now respects `lineend`, `linejoin`, and `linemitre` parameters 
    for lines and polygons (@alistaire47, #2826).
    
*   `ggsave()` now exits without creating a new graphics device if previously
    none was open (@clauswilke, #2363).

*   `labs()` now has named arguments `title`, `subtitle`, `caption`, and `tag`.
    Also, `labs()` now accepts tidyeval (@yutannihilation, #2669).

*   `position_nudge()` is now more robust and nudges only in the direction
    requested. This enables, for example, the horizontal nudging of boxplots
    (@clauswilke, #2733).

*   `sec_axis()` and `dup_axis()` now return appropriate breaks for the secondary
    axis when applied to log transformed scales (@dpseidel, #2729).

*   `sec_axis()` now works as expected when used in combination with tidy eval
    (@dpseidel, #2788).

*   `scale_*_date()`, `scale_*_time()` and `scale_*_datetime()` can now display 
    a secondary axis that is a __one-to-one__ transformation of the primary axis,
    implemented using the `sec.axis` argument to the scale constructor 
    (@dpseidel, #2244).
    
*   `stat_contour()`, `stat_density2d()`, `stat_bin2d()`,  `stat_binhex()`
    now calculate normalized statistics including `nlevel`, `ndensity`, and
    `ncount`. Also, `stat_density()` now includes the calculated statistic 
    `nlevel`, an alias for `scaled`, to better match the syntax of `stat_bin()`
    (@bjreisman, #2679).

# ggplot2 3.0.0

## Breaking changes

*   ggplot2 now supports/uses tidy evaluation (as described below). This is a 
    major change and breaks a number of packages; we made this breaking change 
    because it is important to make ggplot2 more programmable, and to be more 
    consistent with the rest of the tidyverse. The best general (and detailed)
    introduction to tidy evaluation can be found in the meta programming
    chapters in [Advanced R](https://adv-r.hadley.nz).
    
    The primary developer facing change is that `aes()` now contains 
    quosures (expression + environment pairs) rather than symbols, and you'll 
    need to take a different approach to extracting the information you need. 
    A common symptom of this change are errors "undefined columns selected" or 
    "invalid 'type' (list) of argument" (#2610). As in the previous version,
    constants (like `aes(x = 1)` or `aes(colour = "smoothed")`) are stored
    as is.
    
    In this version of ggplot2, if you need to describe a mapping in a string, 
    use `quo_name()` (to generate single-line strings; longer expressions may 
    be abbreviated) or `quo_text()` (to generate non-abbreviated strings that
    may span multiple lines). If you do need to extract the value of a variable
    instead use `rlang::eval_tidy()`. You may want to condition on 
    `(packageVersion("ggplot2") <= "2.2.1")` so that your code can work with
    both released and development versions of ggplot2.
    
    We recognise that this is a big change and if you're not already familiar
    with rlang, there's a lot to learn. If you are stuck, or need any help,
    please reach out on <https://forum.posit.co/>.

*   Error: Column `y` must be a 1d atomic vector or a list

    Internally, ggplot2 now uses `as.data.frame(tibble::as_tibble(x))` to
    convert a list into a data frame. This improves ggplot2's support for
    list-columns (needed for sf support), at a small cost: you can no longer
    use matrix-columns. Note that unlike tibble we still allow column vectors
    such as returned by `base::scale()` because of their widespread use.

*   Error: More than one expression parsed
  
    Previously `aes_string(x = c("a", "b", "c"))` silently returned 
    `aes(x = a)`. Now this is a clear error.

*   Error: `data` must be uniquely named but has duplicate columns
  
    If layer data contains columns with identical names an error will be 
    thrown. In earlier versions the first occurring column was chosen silently,
    potentially masking that the wrong data was chosen.

*   Error: Aesthetics must be either length 1 or the same as the data
    
    Layers are stricter about the columns they will combine into a single
    data frame. Each aesthetic now must be either the same length as the data
    frame or a single value. This makes silent recycling errors much less likely.

*   Error: `coord_*` doesn't support free scales 
   
    Free scales only work with selected coordinate systems; previously you'd
    get an incorrect plot.

*   Error in f(...) : unused argument (range = c(0, 1))

    This is because the `oob` argument to scale has been set to a function
    that only takes a single argument; it needs to take two arguments
    (`x`, and `range`). 

*   Error: unused argument (output)
  
    The function `guide_train()` now has an optional parameter `aesthetic`
    that allows you to override the `aesthetic` setting in the scale.
    To make your code work with the both released and development versions of 
    ggplot2 appropriate, add `aesthetic = NULL` to the `guide_train()` method
    signature.
    
    ```R
    # old
    guide_train.legend <- function(guide, scale) {...}
    
    # new 
    guide_train.legend <- function(guide, scale, aesthetic = NULL) {...}
    ```
    
    Then, inside the function, replace `scale$aesthetics[1]`,
    `aesthetic %||% scale$aesthetics[1]`. (The %||% operator is defined in the 
    rlang package).
    
    ```R
    # old
    setNames(list(scale$map(breaks)), scale$aesthetics[1])

    # new
    setNames(list(scale$map(breaks)), aesthetic %||% scale$aesthetics[1])
    ```

*   The long-deprecated `subset` argument to `layer()` has been removed.

## Tidy evaluation

* `aes()` now supports quasiquotation so that you can use `!!`, `!!!`,
  and `:=`. This replaces `aes_()` and `aes_string()` which are now
  soft-deprecated (but will remain around for a long time).

* `facet_wrap()` and `facet_grid()` now support `vars()` inputs. Like
  `dplyr::vars()`, this helper quotes its inputs and supports
  quasiquotation. For instance, you can now supply faceting variables
  like this: `facet_wrap(vars(am, cyl))` instead of 
  `facet_wrap(~am + cyl)`. Note that the formula interface is not going 
  away and will not be deprecated. `vars()` is simply meant to make it 
  easier to create functions around `facet_wrap()` and `facet_grid()`.

  The first two arguments of `facet_grid()` become `rows` and `cols`
  and now support `vars()` inputs. Note however that we took special
  care to ensure complete backward compatibility. With this change
  `facet_grid(vars(cyl), vars(am, vs))` is equivalent to
  `facet_grid(cyl ~ am + vs)`, and `facet_grid(cols = vars(am, vs))` is
  equivalent to `facet_grid(. ~ am + vs)`.

  One nice aspect of the new interface is that you can now easily
  supply names: `facet_grid(vars(Cylinder = cyl), labeller =
  label_both)` will give nice label titles to the facets. Of course,
  those names can be unquoted with the usual tidy eval syntax.

### sf

* ggplot2 now has full support for sf with `geom_sf()` and `coord_sf()`:

  ```r
  nc <- sf::st_read(system.file("shape/nc.shp", package = "sf"), quiet = TRUE)
  ggplot(nc) +
    geom_sf(aes(fill = AREA))
  ```
  It supports all simple features, automatically aligns CRS across layers, sets
  up the correct aspect ratio, and draws a graticule.

## New features

* ggplot2 now works on R 3.1 onwards, and uses the 
  [vdiffr](https://github.com/r-lib/vdiffr) package for visual testing.

* In most cases, accidentally using `%>%` instead of `+` will generate an 
  informative error (#2400).

* New syntax for calculated aesthetics. Instead of using `aes(y = ..count..)` 
  you can (and should!) use `aes(y = stat(count))`. `stat()` is a real function 
  with documentation which hopefully will make this part of ggplot2 less 
  confusing (#2059).
  
  `stat()` is particularly nice for more complex calculations because you 
  only need to specify it once: `aes(y = stat(count / max(count)))`,
  rather than `aes(y = ..count.. / max(..count..))`
  
* New `tag` label for adding identification tags to plots, typically used for 
  labelling a subplot with a letter. Add a tag with `labs(tag = "A")`, style it 
  with the `plot.tag` theme element, and control position with the
  `plot.tag.position` theme setting (@thomasp85).

### Layers: geoms, stats, and position adjustments

* `geom_segment()` and `geom_curve()` have a new `arrow.fill` parameter which 
  allows you to specify a separate fill colour for closed arrowheads 
  (@hrbrmstr and @clauswilke, #2375).

* `geom_point()` and friends can now take shapes as strings instead of integers,
  e.g. `geom_point(shape = "diamond")` (@daniel-barnett, #2075).

* `position_dodge()` gains a `preserve` argument that allows you to control
  whether the `total` width at each `x` value is preserved (the current 
  default), or ensure that the width of a `single` element is preserved
  (what many people want) (#1935).

* New `position_dodge2()` provides enhanced dodging for boxplots. Compared to
  `position_dodge()`, `position_dodge2()` compares `xmin` and `xmax` values  
  to determine which elements overlap, and spreads overlapping elements evenly
  within the region of overlap. `position_dodge2()` is now the default position
  adjustment for `geom_boxplot()`, because it handles `varwidth = TRUE`, and 
  will be considered for other geoms in the future.
  
  The `padding` parameter adds a small amount of padding between elements 
  (@karawoo, #2143) and a `reverse` parameter allows you to reverse the order 
  of placement (@karawoo, #2171).
  
* New `stat_qq_line()` makes it easy to add a simple line to a Q-Q plot, which 
  makes it easier to judge the fit of the theoretical distribution 
  (@nicksolomon).

### Scales and guides

* Improved support for mapping date/time variables to `alpha`, `size`, `colour`, 
  and `fill` aesthetics, including `date_breaks` and `date_labels` arguments 
  (@karawoo, #1526), and new `scale_alpha()` variants (@karawoo, #1526).

* Improved support for ordered factors. Ordered factors throw a warning when 
  mapped to shape (unordered factors do not), and do not throw warnings when 
  mapped to size or alpha (unordered factors do). Viridis is used as the 
  default colour and fill scale for ordered factors (@karawoo, #1526).

* The `expand` argument of `scale_*_continuous()` and `scale_*_discrete()`
  now accepts separate expansion values for the lower and upper range
  limits. The expansion limits can be specified using the convenience
  function `expand_scale()`.
  
  Separate expansion limits may be useful for bar charts, e.g. if one
  wants the bottom of the bars to be flush with the x axis but still 
  leave some (automatically calculated amount of) space above them:
  
    ```r
    ggplot(mtcars) +
        geom_bar(aes(x = factor(cyl))) +
        scale_y_continuous(expand = expand_scale(mult = c(0, .1)))
    ```
  
  It can also be useful for line charts, e.g. for counts over time,
  where one wants to have a ’hard’ lower limit of y = 0 but leave the
  upper limit unspecified (and perhaps differing between panels), with
  some extra space above the highest point on the line (with symmetrical 
  limits, the extra space above the highest point could in some cases 
  cause the lower limit to be negative).
  
  The old syntax for the `expand` argument will, of course, continue
  to work (@huftis, #1669).

* `scale_colour_continuous()` and `scale_colour_gradient()` are now controlled 
  by global options `ggplot2.continuous.colour` and `ggplot2.continuous.fill`. 
  These can be set to `"gradient"` (the default) or `"viridis"` (@karawoo).

* New `scale_colour_viridis_c()`/`scale_fill_viridis_c()` (continuous) and
  `scale_colour_viridis_d()`/`scale_fill_viridis_d()` (discrete) make it
  easy to use Viridis colour scales (@karawoo, #1526).

* Guides for `geom_text()` now accept custom labels with 
  `guide_legend(override.aes = list(label = "foo"))` (@brianwdavis, #2458).

### Margins

* Strips gain margins on all sides by default. This means that to fully justify
  text to the edge of a strip, you will need to also set the margins to 0
  (@karawoo).

* Rotated strip labels now correctly understand `hjust` and `vjust` parameters
  at all angles (@karawoo).

* Strip labels now understand justification relative to the direction of the
  text, meaning that in y facets, the strip text can be placed at either end of
  the strip using `hjust` (@karawoo).

* Legend titles and labels get a little extra space around them, which 
  prevents legend titles from overlapping the legend at large font sizes 
  (@karawoo, #1881).

## Extension points

* New `autolayer()` S3 generic (@mitchelloharawild, #1974). This is similar
  to `autoplot()` but produces layers rather than complete plots.

* Custom objects can now be added using `+` if a `ggplot_add` method has been
  defined for the class of the object (@thomasp85).

* Theme elements can now be subclassed. Add a `merge_element` method to control
  how properties are inherited from the parent element. Add an `element_grob` 
  method to define how elements are rendered into grobs (@thomasp85, #1981).

* Coords have gained new extension mechanisms.
  
    If you have an existing coord extension, you will need to revise the
    specification of the `train()` method. It is now called 
    `setup_panel_params()` (better reflecting what it actually does) and now 
    has arguments `scale_x`, and `scale_y` (the x and y scales respectively) 
    and `param`, a list of plot specific parameters generated by 
    `setup_params()`.

    What was formerly called `scale_details` (in coords), `panel_ranges` 
    (in layout) and `panel_scales` (in geoms) are now consistently called
    `panel_params` (#1311). These are parameters of the coord that vary from
    panel to panel.

* `ggplot_build()` and `ggplot_gtable()` are now generics, so ggplot-subclasses 
  can define additional behavior during the build stage.

* `guide_train()`, `guide_merge()`, `guide_geom()`, and `guide_gengrob()`
  are now exported as they are needed if you want to design your own guide.
  They are not currently documented; use at your own risk (#2528).

* `scale_type()` generic is now exported and documented. Use this if you 
  want to extend ggplot2 to work with a new type of vector.

## Minor bug fixes and improvements

### Faceting

* `facet_grid()` gives a more informative error message if you try to use
  a variable in both rows and cols (#1928).

* `facet_grid()` and `facet_wrap()` both give better error messages if you
  attempt to use an unsupported coord with free scales (#2049).

* `label_parsed()` works once again (#2279).

* You can now style the background of horizontal and vertical strips
  independently with `strip.background.x` and `strip.background.y` 
  theme settings (#2249).

### Scales

* `discrete_scale()` documentation now inherits shared definitions from 
  `continuous_scale()` (@alistaire47, #2052).

* `guide_colorbar()` shows all colours of the scale (@has2k1, #2343).

* `scale_identity()` once again produces legends by default (#2112).

* Tick marks for secondary axes with strong transformations are more 
  accurately placed (@thomasp85, #1992).

* Missing line types now reliably generate missing lines (with standard 
  warning) (#2206).

* Legends now ignore set aesthetics that are not length one (#1932).

* All colour and fill scales now have an `aesthetics` argument that can
  be used to set the aesthetic(s) the scale works with. This makes it
  possible to apply a colour scale to both colour and fill aesthetics
  at the same time, via `aesthetics = c("colour", "fill")` (@clauswilke).
  
* Three new generic scales work with any aesthetic or set of aesthetics: 
  `scale_continuous_identity()`, `scale_discrete_identity()`, and
  `scale_discrete_manual()` (@clauswilke).

* `scale_*_gradient2()` now consistently omits points outside limits by 
  rescaling after the limits are enforced (@foo-bar-baz-qux, #2230).

### Layers

* `geom_label()` now correctly produces unbordered labels when `label.size` 
  is 0, even when saving to PDF (@bfgray3, #2407).

* `layer()` gives considerably better error messages for incorrectly specified
  `geom`, `stat`, or `position` (#2401).

* In all layers that use it, `linemitre` now defaults to 10 (instead of 1)
  to better match base R.

* `geom_boxplot()` now supplies a default value if no `x` aesthetic is present
  (@foo-bar-baz-qux, #2110).

* `geom_density()` drops groups with fewer than two data points and throws a
  warning. For groups with two data points, density values are now calculated 
  with `stats::density` (@karawoo, #2127).

* `geom_segment()` now also takes a `linejoin` parameter. This allows more 
  control over the appearance of the segments, which is especially useful for 
  plotting thick arrows (@Ax3man, #774).

* `geom_smooth()` now reports the formula used when `method = "auto"` 
  (@davharris #1951). `geom_smooth()` now orders by the `x` aesthetic, making it 
  easier to pass pre-computed values without manual ordering (@izahn, #2028). It 
  also now knows it has `ymin` and `ymax` aesthetics (#1939). The legend 
  correctly reflects the status of the `se` argument when used with stats 
  other than the default (@clauswilke, #1546).

* `geom_tile()` now once again interprets `width` and `height` correctly 
  (@malcolmbarrett, #2510).

* `position_jitter()` and `position_jitterdodge()` gain a `seed` argument that
  allows the specification of a random seed for reproducible jittering 
  (@krlmlr, #1996 and @slowkow, #2445).

* `stat_density()` has better behaviour if all groups are dropped because they
  are too small (#2282).

* `stat_summary_bin()` now understands the `breaks` parameter (@karawoo, #2214).

* `stat_bin()` now accepts functions for `binwidth`. This allows better binning 
  when faceting along variables with different ranges (@botanize).

* `stat_bin()` and `geom_histogram()` now sum correctly when using the `weight` 
  aesthetic (@jiho, #1921).

* `stat_bin()` again uses correct scaling for the computed variable `ndensity` 
  (@timgoodman, #2324).

* `stat_bin()` and `stat_bin_2d()` now properly handle the `breaks` parameter 
  when the scales are transformed (@has2k1, #2366).

* `update_geom_defaults()` and `update_stat_defaults()` allow American 
  spelling of aesthetic parameters (@foo-bar-baz-qux, #2299).

* The `show.legend` parameter now accepts a named logical vector to hide/show
  only some aesthetics in the legend (@tutuchan, #1798).

* Layers now silently ignore unknown aesthetics with value `NULL` (#1909).

### Coords

* Clipping to the plot panel is now configurable, through a `clip` argument
  to coordinate systems, e.g. `coord_cartesian(clip = "off")` 
  (@clauswilke, #2536).

* Like scales, coordinate systems now give you a message when you're 
  replacing an existing coordinate system (#2264).

* `coord_polar()` now draws secondary axis ticks and labels 
  (@dylan-stark, #2072), and can draw the radius axis on the right 
  (@thomasp85, #2005).

* `coord_trans()` now generates a warning when a transformation generates 
  non-finite values (@foo-bar-baz-qux, #2147).

### Themes

* Complete themes now always override all elements of the default theme
  (@has2k1, #2058, #2079).

* Themes now set default grid colour in `panel.grid` rather than individually
  in `panel.grid.major` and `panel.grid.minor` individually. This makes it 
  slightly easier to customise the theme (#2352).

* Fixed bug when setting strips to `element_blank()` (@thomasp85). 

* Axes positioned on the top and to the right can now customize their ticks and
  lines separately (@thomasp85, #1899).

* Built-in themes gain parameters `base_line_size` and `base_rect_size` which 
  control the default sizes of line and rectangle elements (@karawoo, #2176).

* Default themes use `rel()` to set line widths (@baptiste).

* Themes were tweaked for visual consistency and more graceful behavior when 
  changing the base font size. All absolute heights or widths were replaced 
  with heights or widths that are proportional to the base font size. One 
  relative font size was eliminated (@clauswilke).
  
* The height of descenders is now calculated solely on font metrics and doesn't
  change with the specific letters in the string. This fixes minor alignment 
  issues with plot titles, subtitles, and legend titles (#2288, @clauswilke).

### Guides

* `guide_colorbar()` is more configurable: tick marks and color bar frame
  can now by styled with arguments `ticks.colour`, `ticks.linewidth`, 
  `frame.colour`, `frame.linewidth`, and `frame.linetype`
  (@clauswilke).
  
* `guide_colorbar()` now uses `legend.spacing.x` and `legend.spacing.y` 
  correctly, and it can handle multi-line titles. Minor tweaks were made to 
  `guide_legend()` to make sure the two legend functions behave as similarly as
  possible (@clauswilke, #2397 and #2398).
  
* The theme elements `legend.title` and `legend.text` now respect the settings 
  of `margin`, `hjust`, and `vjust` (@clauswilke, #2465, #1502).

* Non-angle parameters of `label.theme` or `title.theme` can now be set in 
  `guide_legend()` and `guide_colorbar()` (@clauswilke, #2544).

### Other

* `fortify()` gains a method for tbls (@karawoo, #2218).

* `ggplot` gains a method for `grouped_df`s that adds a `.group` variable,
  which computes a unique value for each group. Use it with 
  `aes(group = .group)` (#2351).

* `ggproto()` produces objects with class `c("ggproto", "gg")`, allowing for
  a more informative error message when adding layers, scales, or other ggproto 
  objects (@jrnold, #2056).

* `ggsave()`'s DPI argument now supports 3 string options: "retina" (320
  DPI), "print" (300 DPI), and "screen" (72 DPI) (@foo-bar-baz-qux, #2156).
  `ggsave()` now uses full argument names to avoid partial match warnings 
  (#2355), and correctly restores the previous graphics device when several
  graphics devices are open (#2363).

* `print.ggplot()` now returns the original ggplot object, instead of the 
  output from `ggplot_build()`. Also, the object returned from 
  `ggplot_build()` now has the class `"ggplot_built"` (#2034).

* `map_data()` now works even when purrr is loaded (tidyverse#66).

* New functions `summarise_layout()`, `summarise_coord()`, and 
  `summarise_layers()` summarise the layout, coordinate systems, and layers 
  of a built ggplot object (#2034, @wch). This provides a tested API that 
  (e.g.) shiny can depend on.

* Updated startup messages reflect new resources (#2410, @mine-cetinkaya-rundel).

# ggplot2 2.2.1

* Fix usage of `structure(NULL)` for R-devel compatibility (#1968).

# ggplot2 2.2.0

## Major new features

### Subtitle and caption

Thanks to @hrbrmstr plots now have subtitles and captions, which can be set with 
the `subtitle`  and `caption` arguments to `ggtitle()` and `labs()`. You can 
control their appearance with the theme settings `plot.caption` and 
`plot.subtitle`. The main plot title is now left-aligned to better work better 
with a subtitle. The caption is right-aligned (@hrbrmstr).

### Stacking

`position_stack()` and `position_fill()` now sort the stacking order to match 
grouping order. This allows you to control the order through grouping, and 
ensures that the default legend matches the plot (#1552, #1593). If you want the 
opposite order (useful if you have horizontal bars and horizontal legend), you 
can request reverse stacking by using `position = position_stack(reverse = TRUE)` 
(#1837).
  
`position_stack()` and `position_fill()` now accepts negative values which will 
create stacks extending below the x-axis (#1691).

`position_stack()` and `position_fill()` gain a `vjust` argument which makes it 
easy to (e.g.) display labels in the middle of stacked bars (#1821).

### Layers

`geom_col()` was added to complement `geom_bar()` (@hrbrmstr). It uses 
`stat="identity"` by default, making the `y` aesthetic mandatory. It does not 
support any other `stat_()` and does not provide fallback support for the 
`binwidth` parameter. Examples and references in other functions were updated to
demonstrate `geom_col()` usage. 

When creating a layer, ggplot2 will warn if you use an unknown aesthetic or an 
unknown parameter. Compared to the previous version, this is stricter for 
aesthetics (previously there was no message), and less strict for parameters 
(previously this threw an error) (#1585).

### Facetting

The facet system, as well as the internal panel class, has been rewritten in 
ggproto. Facets are now extendable in the same manner as geoms and stats, as 
described in `vignette("extending-ggplot2")`.

We have also added the following new features.
  
* `facet_grid()` and `facet_wrap()` now allow expressions in their faceting 
  formulas (@DanRuderman, #1596).

* When `facet_wrap()` results in an uneven number of panels, axes will now be
  drawn underneath the hanging panels (fixes #1607)

* Strips can now be freely positioned in `facet_wrap()` using the 
  `strip.position` argument (deprecates `switch`).

* The relative order of panel, strip, and axis can now be controlled with 
  the theme setting `strip.placement` that takes either `inside` (strip between 
  panel and axis) or `outside` (strip after axis).

* The theme option `panel.margin` has been deprecated in favour of 
  `panel.spacing` to more clearly communicate intent.

### Extensions

Unfortunately there was a major oversight in the construction of ggproto which 
lead to extensions capturing the super object at package build time, instead of 
at package run time (#1826). This problem has been fixed, but requires 
re-installation of all extension packages.

## Scales

* The position of x and y axes can now be changed using the `position` argument
  in `scale_x_*`and `scale_y_*` which can take `top` and `bottom`, and `left`
  and `right` respectively. The themes of top and right axes can be modified 
  using the `.top` and `.right` modifiers to `axis.text.*` and `axis.title.*`.

### Continuous scales

* `scale_x_continuous()` and `scale_y_continuous()` can now display a secondary 
  axis that is a __one-to-one__ transformation of the primary axis (e.g. degrees 
  Celcius to degrees Fahrenheit). The secondary axis will be positioned opposite 
  to the primary axis and can be controlled with the `sec.axis` argument to 
  the scale constructor.

* Scales worry less about having breaks. If no breaks can be computed, the
  plot will work instead of throwing an uninformative error (#791). This 
  is particularly helpful when you have facets with free scales, and not
  all panels contain data.

* Scales now warn when transformation introduces infinite values (#1696).

### Date time

* `scale_*_datetime()` now supports time zones. It will use the timezone 
  attached to the variable by default, but can be overridden with the 
  `timezone` argument.

* New `scale_x_time()` and `scale_y_time()` generate reasonable default
  breaks and labels for hms vectors (#1752).

### Discrete scales

The treatment of missing values by discrete scales has been thoroughly 
overhauled (#1584). The underlying principle is that we can naturally represent 
missing values on discrete variables (by treating just like another level), so 
by default we should. 

This principle applies to:

* character vectors
* factors with implicit NA
* factors with explicit NA

And to all scales (both position and non-position.)

Compared to the previous version of ggplot2, there are three main changes:

1.  `scale_x_discrete()` and `scale_y_discrete()` always show discrete NA,
    regardless of their source

1.  If present, `NA`s are shown in discrete legends.

1.  All discrete scales gain a `na.translate` argument that allows you to 
    control whether `NA`s are translated to something that can be visualised,
    or should be left as missing. Note that if you don't translate (i.e. 
    `na.translate = FALSE)` the missing values will passed on to the layer, 
    which will warning that it's dropping missing values. To suppress the
    warnings, you'll also need to add `na.rm = TRUE` to the layer call. 

There were also a number of other smaller changes

* Correctly use scale expansion factors.
* Don't preserve space for dropped levels (#1638).
* Only issue one warning when when asking for too many levels (#1674).
* Unicode labels work better on Windows (#1827).
* Warn when used with only continuous data (#1589)

## Themes

* The `theme()` constructor now has named arguments rather than ellipses. This 
  should make autocomplete substantially more useful. The documentation
  (including examples) has been considerably improved.
  
* Built-in themes are more visually homogeneous, and match `theme_grey` better.
  (@jiho, #1679)
  
* When computing the height of titles, ggplot2 now includes the height of the
  descenders (i.e. the bits of `g` and `y` that hang beneath the baseline). This 
  improves the margins around titles, particularly the y axis label (#1712).
  I have also very slightly increased the inner margins of axis titles, and 
  removed the outer margins. 

* Theme element inheritance is now easier to work with as modification now
  overrides default `element_blank` elements (#1555, #1557, #1565, #1567)
  
* Horizontal legends (i.e. legends on the top or bottom) are horizontally
  aligned by default (#1842). Use `legend.box = "vertical"` to switch back
  to the previous behaviour.
  
* `element_line()` now takes an `arrow` argument to specify arrows at the end of
  lines (#1740)

There were a number of tweaks to the theme elements that control legends:
  
* `legend.justification` now controls appearance will plotting the legend
  outside of the plot area. For example, you can use 
  `theme(legend.justification = "top")` to make the legend align with the 
  top of the plot.

* `panel.margin` and `legend.margin` have been renamed to `panel.spacing` and 
  `legend.spacing` respectively, to better communicate intent (they only
  affect spacing between legends and panels, not the margins around them)

* `legend.margin` now controls margin around individual legends.

* New `legend.box.background`, `legend.box.spacing`, and `legend.box.margin`
  control the background, spacing, and margin of the legend box (the region
  that contains all legends).

## Bug fixes and minor improvements

* ggplot2 now imports tibble. This ensures that all built-in datasets print 
  compactly even if you haven't explicitly loaded tibble or dplyr (#1677).

* Class of aesthetic mapping is preserved when adding `aes()` objects (#1624).

* `+.gg` now works for lists that include data frames.

* `annotation_x()` now works in the absense of global data (#1655)

* `geom_*(show.legend = FALSE)` now works for `guide_colorbar`.

* `geom_boxplot()` gains new `outlier.alpha` (@jonathan-g) and 
  `outlier.fill` (@schloerke, #1787) parameters to control the alpha/fill of
   outlier points independently of the alpha of the boxes. 

* `position_jitter()` (and hence `geom_jitter()`) now correctly computes 
  the jitter width/jitter when supplied by the user (#1775, @has2k1).

* `geom_contour()` more clearly describes what inputs it needs (#1577).

* `geom_curve()` respects the `lineend` parameter (#1852).

* `geom_histogram()` and `stat_bin()` understand the `breaks` parameter once 
  more. (#1665). The floating point adjustment for histogram bins is now 
  actually used - it was previously inadvertently ignored (#1651).

* `geom_violin()` no longer transforms quantile lines with the alpha aesthetic
  (@mnbram, #1714). It no longer errors when quantiles are requested but data
  have zero range (#1687). When `trim = FALSE` it once again has a nice 
  range that allows the density to reach zero (by extending the range 3 
  bandwidths to either side of the data) (#1700).

* `geom_dotplot()` works better when faceting and binning on the y-axis. 
  (#1618, @has2k1).
  
* `geom_hexbin()` once again supports `..density..` (@mikebirdgeneau, #1688).

* `geom_step()` gives useful warning if only one data point in layer (#1645).

* `layer()` gains new `check.aes` and `check.param` arguments. These allow
  geom/stat authors to optional suppress checks for known aesthetics/parameters.
  Currently this is used only in `geom_blank()` which powers `expand_limits()` 
  (#1795).

* All `stat_*()` display a better error message when required aesthetics are
  missing.
  
* `stat_bin()` and `stat_summary_hex()` now accept length 1 `binwidth` (#1610)

* `stat_density()` gains new argument `n`, which is passed to underlying function
  `stats::density` ("number of equally spaced points at which the
  density is to be estimated"). (@hbuschme)

* `stat_binhex()` now again returns `count` rather than `value` (#1747)

* `stat_ecdf()` respects `pad` argument (#1646).

* `stat_smooth()` once again informs you about the method it has chosen.
  It also correctly calculates the size of the largest group within facets.

* `x` and `y` scales are now symmetric regarding the list of
  aesthetics they accept: `xmin_final`, `xmax_final`, `xlower`,
  `xmiddle` and `xupper` are now valid `x` aesthetics.

* `Scale` extensions can now override the `make_title` and `make_sec_title` 
  methods to let the scale modify the axis/legend titles.

* The random stream is now reset after calling `.onAttach()` (#2409).

# ggplot2 2.1.0

## New features

* When mapping an aesthetic to a constant (e.g. 
  `geom_smooth(aes(colour = "loess")))`), the default guide title is the name 
  of the aesthetic (i.e. "colour"), not the value (i.e. "loess") (#1431).

* `layer()` now accepts a function as the data argument. The function will be
  applied to the data passed to the `ggplot()` function and must return a
  data.frame (#1527, @thomasp85). This is a more general version of the 
  deprecated `subset` argument.

* `theme_update()` now uses the `+` operator instead of `%+replace%`, so that
  unspecified values will no longer be `NULL`ed out. `theme_replace()`
  preserves the old behaviour if desired (@oneillkza, #1519). 

* `stat_bin()` has been overhauled to use the same algorithm as ggvis, which 
  has been considerably improved thanks to the advice of Randy Prium (@rpruim).
  This includes:
  
    * Better arguments and a better algorithm for determining the origin.
      You can now specify either `boundary` or the `center` of a bin.
      `origin` has been deprecated in favour of these arguments.
      
    * `drop` is deprecated in favour of `pad`, which adds extra 0-count bins
      at either end (needed for frequency polygons). `geom_histogram()` defaults 
      to `pad = FALSE` which considerably improves the default limits for 
      the histogram, especially when the bins are big (#1477).
      
    * The default algorithm does a (somewhat) better job at picking nice widths 
      and origins across a wider range of input data.
      
    * `bins = n` now gives a histogram with `n` bins, not `n + 1` (#1487).

## Bug fixes

* All `\donttest{}` examples run.

* All `geom_()` and `stat_()` functions now have consistent argument order:
  data + mapping, then geom/stat/position, then `...`, then specific arguments, 
  then arguments common to all layers (#1305). This may break code if you were
  previously relying on partial name matching, but in the long-term should make 
  ggplot2 easier to use. In particular, you can now set the `n` parameter
  in `geom_density2d()` without it partially matching `na.rm` (#1485).

* For geoms with both `colour` and `fill`, `alpha` once again only affects
  fill (Reverts #1371, #1523). This was causing problems for people.

* `facet_wrap()`/`facet_grid()` works with multiple empty panels of data 
  (#1445).

* `facet_wrap()` correctly swaps `nrow` and `ncol` when faceting vertically
  (#1417).

* `ggsave("x.svg")` now uses svglite to produce the svg (#1432).

* `geom_boxplot()` now understands `outlier.color` (#1455).

* `geom_path()` knows that "solid" (not just 1) represents a solid line (#1534).

* `geom_ribbon()` preserves missing values so they correctly generate a 
  gap in the ribbon (#1549).

* `geom_tile()` once again accepts `width` and `height` parameters (#1513). 
  It uses `draw_key_polygon()` for better a legend, including a coloured 
  outline (#1484).

* `layer()` now automatically adds a `na.rm` parameter if none is explicitly
  supplied.

* `position_jitterdodge()` now works on all possible dodge aesthetics, 
  e.g. `color`, `linetype` etc. instead of only based on `fill` (@bleutner)

* `position = "nudge"` now works (although it doesn't do anything useful)
  (#1428).

* The default scale for columns of class "AsIs" is now "identity" (#1518).

* `scale_*_discrete()` has better defaults when used with purely continuous
  data (#1542).

* `scale_size()` warns when used with categorical data.

* `scale_size()`, `scale_colour()`, and `scale_fill()` gain date and date-time
  variants (#1526).

* `stat_bin_hex()` and `stat_bin_summary()` now use the same underlying 
  algorithm so results are consistent (#1383). `stat_bin_hex()` now accepts
  a `weight` aesthetic. To be consistent with related stats, the output variable 
  from `stat_bin_hex()` is now value instead of count.

* `stat_density()` gains a `bw` parameter which makes it easy to get consistent 
   smoothing between facets (@jiho)

* `stat-density-2d()` no longer ignores the `h` parameter, and now accepts 
  `bins` and `binwidth` parameters to control the number of contours 
  (#1448, @has2k1).

* `stat_ecdf()` does a better job of adding padding to -Inf/Inf, and gains
  an argument `pad` to suppress the padding if not needed (#1467).

* `stat_function()` gains an `xlim` parameter (#1528). It once again works 
  with discrete x values (#1509).

* `stat_summary()` preserves sorted x order which avoids artefacts when
  display results with `geom_smooth()` (#1520).

* All elements should now inherit correctly for all themes except `theme_void()`.
  (@Katiedaisey, #1555) 

* `theme_void()` was completely void of text but facets and legends still
  need labels. They are now visible (@jiho). 

* You can once again set legend key and height width to unit arithmetic
  objects (like `2 * unit(1, "cm")`) (#1437).

* Eliminate spurious warning if you have a layer with no data and no aesthetics
  (#1451).

* Removed a superfluous comma in `theme-defaults.r` code (@jschoeley)

* Fixed a compatibility issue with `ggproto` and R versions prior to 3.1.2.
  (#1444)

* Fixed issue where `coord_map()` fails when given an explicit `parameters`
  argument (@tdmcarthur, #1729)
  
* Fixed issue where `geom_errorbarh()` had a required `x` aesthetic (#1933)  

# ggplot2 2.0.0

## Major changes

* ggplot no longer throws an error if your plot has no layers. Instead it 
  automatically adds `geom_blank()` (#1246).
  
* New `cut_width()` is a convenient replacement for the verbose
  `plyr::round_any()`, with the additional benefit of offering finer
  control.

* New `geom_count()` is a convenient alias to `stat_sum()`. Use it when you
  have overlapping points on a scatterplot. `stat_sum()` now defaults to 
  using counts instead of proportions.

* New `geom_curve()` adds curved lines, with a similar specification to 
  `geom_segment()` (@veraanadi, #1088).

* Date and datetime scales now have `date_breaks`, `date_minor_breaks` and
  `date_labels` arguments so that you never need to use the long
  `scales::date_breaks()` or `scales::date_format()`.
  
* `geom_bar()` now has it's own stat, distinct from `stat_bin()` which was
  also used by `geom_histogram()`. `geom_bar()` now uses `stat_count()` 
  which counts values at each distinct value of x (i.e. it does not bin
  the data first). This can be useful when you want to show exactly which 
  values are used in a continuous variable.

* `geom_point()` gains a `stroke` aesthetic which controls the border width of 
  shapes 21-25 (#1133, @SeySayux). `size` and `stroke` are additive so a point 
  with `size = 5` and `stroke = 5` will have a diameter of 10mm. (#1142)

* New `position_nudge()` allows you to slightly offset labels (or other 
  geoms) from their corresponding points (#1109).

* `scale_size()` now maps values to _area_, not radius. Use `scale_radius()`
  if you want the old behaviour (not recommended, except perhaps for lines).

* New `stat_summary_bin()` works like `stat_summary()` but on binned data. 
  It's a generalisation of `stat_bin()` that can compute any aggregate,
  not just counts (#1274). Both default to `mean_se()` if no aggregation
  functions are supplied (#1386).

* Layers are now much stricter about their arguments - you will get an error
  if you've supplied an argument that isn't an aesthetic or a parameter.
  This is likely to cause some short-term pain but in the long-term it will make
  it much easier to spot spelling mistakes and other errors (#1293).
  
    This change does break a handful of geoms/stats that used `...` to pass 
    additional arguments on to the underlying computation. Now 
    `geom_smooth()`/`stat_smooth()` and `geom_quantile()`/`stat_quantile()` 
    use `method.args` instead (#1245, #1289); and `stat_summary()` (#1242), 
    `stat_summary_hex()`, and `stat_summary2d()` use `fun.args`.

### Extensibility

There is now an official mechanism for defining Stats, Geoms, and Positions in 
other packages. See `vignette("extending-ggplot2")` for details.

* All Geoms, Stats and Positions are now exported, so you can inherit from them
  when making your own objects (#989).

* ggplot2 no longer uses proto or reference classes. Instead, we now use 
  ggproto, a new OO system designed specifically for ggplot2. Unlike proto
  and RC, ggproto supports clean cross-package inheritance. Creating a new OO
  system isn't usually the right way to solve a problem, but I'm pretty sure
  it was necessary here. Read more about it in the vignette.

* `aes_()` replaces `aes_q()`. It also supports formulas, so the most concise 
  SE version of `aes(carat, price)` is now `aes_(~carat, ~price)`. You may
  want to use this form in packages, as it will avoid spurious `R CMD check` 
  warnings about undefined global variables.

### Text

* `geom_text()` has been overhauled to make labelling your data a little
  easier. It:
  
    * `nudge_x` and `nudge_y` arguments let you offset labels from their
      corresponding points (#1120). 
      
    * `check_overlap = TRUE` provides a simple way to avoid overplotting 
      of labels: labels that would otherwise overlap are omitted (#1039).
      
    * `hjust` and `vjust` can now be character vectors: "left", "center", 
      "right", "bottom", "middle", "top". New options include "inward" and 
      "outward" which align text towards and away from the center of the plot 
      respectively.

* `geom_label()` works like `geom_text()` but draws a rounded rectangle 
  underneath each label (#1039). This is useful when you want to label plots
  that are dense with data.

### Deprecated features

* The little used `aes_auto()` has been deprecated. 

* `aes_q()` has been replaced with `aes_()` to be consistent with SE versions
  of NSE functions in other packages.

* The `order` aesthetic is officially deprecated. It never really worked, and 
  was poorly documented.

* The `stat` and `position` arguments to `qplot()` have been deprecated.
  `qplot()` is designed for quick plots - if you need to specify position
  or stat, use `ggplot()` instead.

* The theme setting `axis.ticks.margin` has been deprecated: now use the margin 
  property of `axis.text`.
  
* `stat_abline()`, `stat_hline()` and `stat_vline()` have been removed:
  these were never suitable for use other than with `geom_abline()` etc
  and were not documented.

* `show_guide` has been renamed to `show.legend`: this more accurately
  reflects what it does (controls appearance of layer in legend), and uses the 
  same convention as other ggplot2 arguments (i.e. a `.` between names).
  (Yes, I know that's inconsistent with function names with use `_`, but it's
  too late to change now.)

A number of geoms have been renamed to be internally consistent:

* `stat_binhex()` and `stat_bin2d()` have been renamed to `stat_bin_hex()` 
  and `stat_bin_2d()` (#1274). `stat_summary2d()` has been renamed to 
  `stat_summary_2d()`, `geom_density2d()`/`stat_density2d()` has been renamed 
  to `geom_density_2d()`/`stat_density_2d()`.

* `stat_spoke()` is now `geom_spoke()` since I realised it's a
  reparameterisation of `geom_segment()`.

* `stat_bindot()` has been removed because it's so tightly coupled to
  `geom_dotplot()`. If you happened to use `stat_bindot()`, just change to
  `geom_dotplot()` (#1194).

All defunct functions have been removed.

### Default appearance

* The default `theme_grey()` background colour has been changed from "grey90" 
  to "grey92": this makes the background a little less visually prominent.

* Labels and titles have been tweaked for readability:

    * Axes labels are darker.
    
    * Legend and axis titles are given the same visual treatment.
    
    * The default font size dropped from 12 to 11. You might be surprised that 
      I've made the default text size smaller as it was already hard for
      many people to read. It turns out there was a bug in RStudio (fixed in 
      0.99.724), that shrunk the text of all grid based graphics. Once that
      was resolved the defaults seemed too big to my eyes.
    
    * More spacing between titles and borders.
    
    * Default margins scale with the theme font size, so the appearance at 
      larger font sizes should be considerably improved (#1228). 

* `alpha` now affects both fill and colour aesthetics (#1371).

* `element_text()` gains a margins argument which allows you to add additional
  padding around text elements. To help see what's going on use `debug = TRUE` 
  to display the text region and anchors.

* The default font size in `geom_text()` has been decreased from 5mm (14 pts)
  to 3.8 mm (11 pts) to match the new default theme sizes.

* A diagonal line is no longer drawn on bar and rectangle legends. Instead, the
  border has been tweaked to be more visible, and more closely match the size of 
  line drawn on the plot.

* `geom_pointrange()` and `geom_linerange()` get vertical (not horizontal)
  lines in the legend (#1389).

* The default line `size` for `geom_smooth()` has been increased from 0.5 to 1 
  to make it easier to see when overlaid on data.
  
* `geom_bar()` and `geom_rect()` use a slightly paler shade of grey so they
  aren't so visually heavy.
  
* `geom_boxplot()` now colours outliers the same way as the boxes.

* `geom_point()` now uses shape 19 instead of 16. This looks much better on 
  the default Linux graphics device. (It's very slightly smaller than the old 
  point, but it shouldn't affect any graphics significantly)

* Sizes in ggplot2 are measured in mm. Previously they were converted to pts 
  (for use in grid) by multiplying by 72 / 25.4. However, grid uses printer's 
  points, not Adobe (big pts), so sizes are now correctly multiplied by 
  72.27 / 25.4. This is unlikely to noticeably affect display, but it's
  technically correct (<https://youtu.be/hou0lU8WMgo>).

* The default legend will now allocate multiple rows (if vertical) or
  columns (if horizontal) in order to make a legend that is more likely to
  fit on the screen. You can override with the `nrow`/`ncol` arguments
  to `guide_legend()`

    ```R
    p <- ggplot(mpg, aes(displ,hwy, colour = model)) + geom_point()
    p
    p + theme(legend.position = "bottom")
    # Previous behaviour
    p + guides(colour = guide_legend(ncol = 1))
    ```

### New and updated themes

* New `theme_void()` is completely empty. It's useful for plots with non-
  standard coordinates or for drawings (@jiho, #976).

* New `theme_dark()` has a dark background designed to make colours pop out
  (@jiho, #1018)

* `theme_minimal()` became slightly more minimal by removing the axis ticks:
  labels now line up directly beneath grid lines (@tomschloss, #1084)

* New theme setting `panel.ontop` (logical) make it possible to place 
  background elements (i.e., gridlines) on top of data. Best used with 
  transparent `panel.background` (@noamross. #551).

### Labelling

The facet labelling system was updated with many new features and a
more flexible interface (@lionel-). It now works consistently across
grid and wrap facets. The most important user visible changes are:

* `facet_wrap()` gains a `labeller` option (#25).

* `facet_grid()` and `facet_wrap()` gain a `switch` argument to
  display the facet titles near the axes. When switched, the labels
  become axes subtitles. `switch` can be set to "x", "y" or "both"
  (the latter only for grids) to control which margin is switched.

The labellers (such as `label_value()` or `label_both()`) also get
some new features:

* They now offer the `multi_line` argument to control whether to
  display composite facets (those specified as `~var1 + var2`) on one
  or multiple lines.

* In `label_bquote()` you now refer directly to the names of
  variables. With this change, you can create math expressions that
  depend on more than one variable. This math expression can be
  specified either for the rows or the columns and you can also
  provide different expressions to each margin.

  As a consequence of these changes, referring to `x` in backquoted
  expressions is deprecated.

* Similarly to `label_bquote()`, `labeller()` now take `.rows` and
  `.cols` arguments. In addition, it also takes `.default`.
  `labeller()` is useful to customise how particular variables are
  labelled. The three additional arguments specify how to label the
  variables are not specifically mentioned, respectively for rows,
  columns or both. This makes it especially easy to set up a
  project-wide labeller dispatcher that can be reused across all your
  plots. See the documentation for an example.

* The new labeller `label_context()` adapts to the number of factors
  facetted over. With a single factor, it displays only the values,
  just as before. But with multiple factors in a composite margin
  (e.g. with `~cyl + am`), the labels are passed over to
  `label_both()`. This way the variables names are displayed with the
  values to help identifying them.

On the programming side, the labeller API has been rewritten in order
to offer more control when faceting over multiple factors (e.g. with
formulae such as `~cyl + am`). This also means that if you have
written custom labellers, you will need to update them for this
version of ggplot.

* Previously, a labeller function would take `variable` and `value`
  arguments and return a character vector. Now, they take a data frame
  of character vectors and return a list. The input data frame has one
  column per factor facetted over and each column in the returned list
  becomes one line in the strip label. See documentation for more
  details.

* The labels received by a labeller now contain metadata: their margin
  (in the "type" attribute) and whether they come from a wrap or a
  grid facet (in the "facet" attribute).

* Note that the new `as_labeller()` function operator provides an easy
  way to transform an existing function to a labeller function. The
  existing function just needs to take and return a character vector.

## Documentation

* Improved documentation for `aes()`, `layer()` and much much more.

* I've tried to reduce the use of `...` so that you can see all the 
  documentation in one place rather than having to integrate multiple pages.
  In some cases this has involved adding additional arguments to geoms
  to make it more clear what you can do:
  
    *  `geom_smooth()` gains explicit `method`, `se` and `formula` arguments.
    
    * `geom_histogram()` gains `binwidth`, `bins`, `origin` and `right` 
      arguments.
      
    * `geom_jitter()` gains `width` and `height` arguments to make it easier
      to control the amount of jittering without using the lengthy 
      `position_jitter()` function (#1116)

* Use of `qplot()` in examples has been minimised (#1123, @hrbrmstr). This is
  inline with the 2nd edition of the ggplot2 box, which minimises the use of 
  `qplot()` in favour of `ggplot()`.

* Tightly linked geoms and stats (e.g. `geom_boxplot()` and `stat_boxplot()`) 
  are now documented in the same file so you can see all the arguments in one
  place. Variations of the same idea (e.g. `geom_path()`, `geom_line()`, and
  `geom_step()`) are also documented together.

* It's now obvious that you can set the `binwidth` parameter for
  `stat_bin_hex()`, `stat_summary_hex()`, `stat_bin_2d()`, and
  `stat_summary_2d()`. 

* The internals of positions have been cleaned up considerably. You're unlikely
  to notice any external changes, although the documentation should be a little
  less confusing since positions now don't list parameters they never use.

## Data

* All datasets have class `tbl_df` so if you also use dplyr, you get a better
  print method.

* `economics` has been brought up to date to 2015-04-01.

* New `economics_long` is the economics data in long form.

* New `txhousing` dataset containing information about the Texas housing
  market. Useful for examples that need multiple time series, and for
  demonstrating model+vis methods.

* New `luv_colours` dataset which contains the locations of all
  built-in `colors()` in Luv space.

* `movies` has been moved into its own package, ggplot2movies, because it was 
  large and not terribly useful. If you've used the movies dataset, you'll now 
  need to explicitly load the package with `library(ggplot2movies)`.

## Bug fixes and minor improvements

* All partially matched arguments and `$` have been been replaced with 
  full matches (@jimhester, #1134).

* ggplot2 now exports `alpha()` from the scales package (#1107), and `arrow()` 
  and `unit()` from grid (#1225). This means you don't need attach scales/grid 
  or do `scales::`/`grid::` for these commonly used functions.

* `aes_string()` now only parses character inputs. This fixes bugs when
  using it with numbers and non default `OutDec` settings (#1045).

* `annotation_custom()` automatically adds a unique id to each grob name,
  making it easier to plot multiple grobs with the same name (e.g. grobs of
  ggplot2 graphics) in the same plot (#1256).

* `borders()` now accepts xlim and ylim arguments for specifying the geographical 
  region of interest (@markpayneatwork, #1392).

* `coord_cartesian()` applies the same expansion factor to limits as for scales. 
  You can suppress with `expand = FALSE` (#1207).

* `coord_trans()` now works when breaks are suppressed (#1422).

* `cut_number()` gives error message if the number of requested bins can
  be created because there are two few unique values (#1046).

* Character labels in `facet_grid()` are no longer (incorrectly) coerced into
  factors. This caused problems with custom label functions (#1070).

* `facet_wrap()` and `facet_grid()` now allow you to use non-standard
  variable names by surrounding them with backticks (#1067).

* `facet_wrap()` more carefully checks its `nrow` and `ncol` arguments
  to ensure that they're specified correctly (@richierocks, #962)

* `facet_wrap()` gains a `dir` argument to control the direction the
  panels are wrapped in. The default is "h" for horizontal. Use "v" for
  vertical layout (#1260).

* `geom_abline()`, `geom_hline()` and `geom_vline()` have been rewritten to
  have simpler behaviour and be more consistent:

    * `stat_abline()`, `stat_hline()` and `stat_vline()` have been removed:
      these were never suitable for use other than with `geom_abline()` etc
      and were not documented.

    * `geom_abline()`, `geom_vline()` and `geom_hline()` are bound to
      `stat_identity()` and `position_identity()`

    * Intercept parameters can no longer be set to a function.

    * They are all documented in one file, since they are so closely related.

* `geom_bin2d()` will now let you specify one dimension's breaks exactly,
  without touching the other dimension's default breaks at all (#1126).

* `geom_crossbar()` sets grouping correctly so you can display multiple
  crossbars on one plot. It also makes the default `fatten` argument a little
  bigger to make the middle line more obvious (#1125).

* `geom_histogram()` and `geom_smooth()` now only inform you about the
  default values once per layer, rather than once per panel (#1220).

* `geom_pointrange()` gains `fatten` argument so you can control the
  size of the point relative to the size of the line.

* `geom_segment()` annotations were not transforming with scales 
  (@BrianDiggs, #859).

* `geom_smooth()` is no longer so chatty. If you want to know what the default
  smoothing method is, look it up in the documentation! (#1247)

* `geom_violin()` now has the ability to draw quantile lines (@DanRuderman).

* `ggplot()` now captures the parent frame to use for evaluation,
  rather than always defaulting to the global environment. This should
  make ggplot more suitable to use in more situations (e.g. with knitr)

* `ggsave()` has been simplified a little to make it easier to maintain.
  It no longer checks that you're printing a ggplot2 object (so now also
  works with any grid grob) (#970), and always requires a filename.
  Parameter `device` now supports character argument to specify which supported
  device to use ('pdf', 'png', 'jpeg', etc.), for when it cannot be correctly
  inferred from the file extension (for example when a temporary filename is
  supplied server side in shiny apps) (@sebkopf, #939). It no longer opens
  a graphics device if one isn't already open - this is annoying when you're
  running from a script (#1326).

* `guide_colorbar()` creates correct legend if only one color (@krlmlr, #943).

* `guide_colorbar()` no longer fails when the legend is empty - previously
  this often masked misspecifications elsewhere in the plot (#967).

* New `layer_data()` function extracts the data used for plotting for a given
  layer. It's mostly useful for testing.

* User supplied `minor_breaks` can now be supplied on the same scale as 
  the data, and will be automatically transformed with by scale (#1385).

* You can now suppress the appearance of an axis/legend title (and the space
  that would allocated for it) with `NULL` in the `scale_` function. To
  use the default label, use `waiver()` (#1145).

* Position adjustments no longer warn about potentially varying ranges
  because the problem rarely occurs in practice and there are currently a
  lot of false positives since I don't understand exactly what FP criteria
  I should be testing.

* `scale_fill_grey()` now uses red for missing values. This matches
  `scale_colour_grey()` and makes it obvious where missing values lie.
  Override with `na.value`.

* `scale_*_gradient2()` defaults to using Lab colour space.

* `scale_*_gradientn()` now allows `colours` or `colors` (#1290)

* `scale_y_continuous()` now also transforms the `lower`, `middle` and `upper`
  aesthetics used by `geom_boxplot()`: this only affects
  `geom_boxplot(stat = "identity")` (#1020).

* Legends no longer inherit aesthetics if `inherit.aes` is FALSE (#1267).

* `lims()` makes it easy to set the limits of any axis (#1138).

* `labels = NULL` now works with `guide_legend()` and `guide_colorbar()`.
  (#1175, #1183).

* `override.aes` now works with American aesthetic spelling, e.g. color

* Scales no longer round data points to improve performance of colour
  palettes. Instead the scales package now uses a much faster colour
  interpolation algorithm (#1022).

* `scale_*_brewer()` and `scale_*_distiller()` add new `direction` argument of 
  `scales::brewer_pal`, making it easier to change the order of colours 
  (@jiho, #1139).

* `scale_x_date()` now clips dates outside the limits in the same way as
  `scale_x_continuous()` (#1090).

* `stat_bin()` gains `bins` arguments, which denotes the number of bins. Now
  you can set `bins=100` instead of `binwidth=0.5`. Note that `breaks` or
  `binwidth` will override it (@tmshn, #1158, #102).

* `stat_boxplot()` warns if a continuous variable is used for the `x` aesthetic
  without also supplying a `group` aesthetic (#992, @krlmlr).

* `stat_summary_2d()` and `stat_bin_2d()` now share exactly the same code for 
  determining breaks from `bins`, `binwidth`, and `origin`. 
  
* `stat_summary_2d()` and `stat_bin_2d()` now output in tile/raster compatible 
  form instead of rect compatible form. 

* Automatically computed breaks do not lead to an error for transformations like
  "probit" where the inverse can map to infinity (#871, @krlmlr)

* `stat_function()` now always evaluates the function on the original scale.
  Previously it computed the function on transformed scales, giving incorrect
  values (@BrianDiggs, #1011).

* `strip_dots` works with anonymous functions within calculated aesthetics 
  (e.g. `aes(sapply(..density.., function(x) mean(x))))` (#1154, @NikNakk)

* `theme()` gains `validate = FALSE` parameter to turn off validation, and 
  hence store arbitrary additional data in the themes. (@tdhock, #1121)

* Improved the calculation of segments needed to draw the curve representing
  a line when plotted in polar coordinates. In some cases, the last segment
  of a multi-segment line was not drawn (@BrianDiggs, #952)<|MERGE_RESOLUTION|>--- conflicted
+++ resolved
@@ -1,9 +1,7 @@
 # ggplot2 (development version)
 
-<<<<<<< HEAD
 * `geom_point()` can be dodged vertically by using 
   `position_dodge(..., orientation = "y")` (@teunbrand, #5809).
-=======
 * Fixed bug where `na.value` was incorrectly mapped to non-`NA` values 
   (@teunbrand, #5756).
 * Fixed bug in `guide_custom()` that would throw error with `theme_void()` 
@@ -32,7 +30,6 @@
   
 ## Improvements
 
->>>>>>> da60e8fe
 * When facets coerce the faceting variables to factors, the 'ordered' class
   is dropped (@teunbrand, #5666).
 * `coord_map()` and `coord_polar()` throw informative warnings when used

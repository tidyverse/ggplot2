--- conflicted
+++ resolved
@@ -1,14 +1,12 @@
 # ggplot2 2.2.1.9000
 
-<<<<<<< HEAD
 * Custom objects can now be added using `+` if a `ggplot_add` method has been
   defined for the class of the object (@thomasp85).
-=======
+  
 * Fix bug in secondary axis that would lead to incorrectly placed ticks with
   strong transforms (@thomasp85, #1992)
 
 * Fix `update_geom_defaults()` and `update_stat_defaults()` to allow American spelling of aesthetic parameters (@foo-bar-baz-qux, #2299).
->>>>>>> 4825054d
 
 * Fixed bug when setting strips to `element_blank()` (@thomasp85). 
 

# ggplot2 (development version)

<<<<<<< HEAD
* Fixed bug where `na.value` was incorrectly mapped to non-`NA` values 
  (@teunbrand, #5756).
=======
* Fixed bug in `guide_custom()` that would throw error with `theme_void()` 
  (@teunbrand, #5856).
* New helper function `ggpar()` to translate ggplot2's interpretation of 
  graphical parameters to {grid}'s interpretation (@teunbrand, #5866).

# ggplot2 3.5.1

This is a small release focusing on fixing regressions from 3.5.0 and 
documentation updates.

## Bug fixes

* Fixed bug where discrete scales could not map aesthetics only consisting of
  `NA`s (#5623)
* Fixed spurious warnings from `sec_axis()` with `breaks = NULL` (#5713).
* Patterns and gradients are now also enabled in `geom_sf()` 
  (@teunbrand, #5716).
* The default behaviour of `resolution()` has been reverted to pre-3.5.0 
  behaviour. Whether mapped discrete vectors should be treated as having 
  resolution of 1 is controlled by the new `discrete` argument.
* Fixed bug in `guide_bins()` and `guide_coloursteps()` where discrete breaks,
  such as the levels produced by `cut()`, were ordered incorrectly 
  (@teunbrand, #5757).
  
## Improvements

>>>>>>> 4eb6587e
* When facets coerce the faceting variables to factors, the 'ordered' class
  is dropped (@teunbrand, #5666).
* `coord_map()` and `coord_polar()` throw informative warnings when used
  with the guide system (#5707).
* When passing a function to `stat_contour(breaks)`, that function is used to
  calculate the breaks even if `bins` and `binwidth` are missing 
  (@teunbrand, #5686).
* `geom_step()` now supports `lineend`, `linejoin` and `linemitre` parameters 
  (@teunbrand, #5705).
* Fixed performance loss when the `.data` pronoun is used in `aes()` (#5730).
* Facet evaluation is better at dealing with inherited errors 
  (@teunbrand, #5670).
* `stat_bin()` deals with non-finite breaks better (@teunbrand, #5665).
* While axes in `coord_radial()` don't neatly fit the top/right/bottom/left
  organisation, specifying `position = "top"` or `position = "right"` 
  in the scale will flip the placement of the radial axis (#5735)
* Theme elements that do not exist now throw warnings instead of errors (#5719).
* Fixed bug in `coord_radial()` where full circles were not treated as such 
  (@teunbrand, #5750).
* When legends detect the presence of values in a layer, `NA` is now detected
  if the data contains values outside the given breaks (@teunbrand, #5749).
* `annotate()` now warns about `stat` or `position` arguments (@teunbrand, #5151)
* `guide_coloursteps(even.steps = FALSE)` now works with discrete data that has 
  been formatted by `cut()` (@teunbrand, #3877).

# ggplot2 3.5.0

This is a minor release that turned out quite beefy. It is focused on 
overhauling the guide system: the system responsible for displaying information 
from scales in the guise of axes and legends. As part of that overhaul, new 
guides have been implemented and existing guides have been refined. The look 
and feel of guides has been mostly preserved, but their internals and 
styling options have changed drastically.

Briefly summarising other highlights, we also welcome `coord_radial()` as a 
successor of  `coord_polar()`. Initial support for newer graphical features, 
such as pattern fills has been added. The API has changed how `I()`/`<AsIs>` 
vectors interact with the scale system, namely: not at all. 

## Breaking changes

* The guide system. As a whole. See 'new features' for more information. 
  While the S3 guide generics are still in place, the S3 methods for 
  `guide_train()`, `guide_merge()`, `guide_geom()`, `guide_transform()`,
  `guide_gengrob()` have been superseded by the respective ggproto methods.
  In practice, this will mean that `NextMethod()` or sub-classing ggplot2's
  guides with the S3 system will no longer work.
  
* By default, `guide_legend()` now only draws a key glyph for a layer when
  the value is in the layer's data. To revert to the old behaviour, you
  can still set `show.legend = c({aesthetic} = TRUE)` (@teunbrand, #3648).

* In the `scale_{colour/fill}_gradient2()` and 
  `scale_{colour/fill}_steps2()` functions, the `midpoint` argument is 
  transformed by the scale transformation (#3198).
  
* The `legend.key` theme element is set to inherit from the `panel.background`
  theme element. The default themes no longer set the `legend.key` element.
  This causes a visual change with the default `theme_gray()` (#5549).
  
* The `scale_name` argument in `continuous_scale()`, `discrete_scale()` and
  `binned_scale()` is soft-deprecated. If you have implemented custom scales,
  be advised to double-check that unnamed arguments ends up where they should 
  (@teunbrand, #1312).  
  
* The `legend.text.align` and `legend.title.align` arguments in `theme()` are 
  deprecated. The `hjust` setting of the `legend.text` and `legend.title` 
  elements continues to fulfill the role of text alignment (@teunbrand, #5347).
  
* 'lines' units in `geom_label()`, often used in the `label.padding` argument, 
  are now are relative to the text size. This causes a visual change, but fixes 
  a misalignment issue between the textbox and text (@teunbrand, #4753)
  
* `coord_flip()` has been marked as superseded. The recommended alternative is
  to swap the `x` and `y` aesthetic and/or using the `orientation` argument in
  a layer (@teunbrand, #5130).
  
* The `trans` argument in scales and secondary axes has been renamed to 
  `transform`. The `trans` argument itself is deprecated. To access the
  transformation from the scale, a new `get_transformation()` method is 
  added to Scale-classes (#5558).
  
* Providing a numeric vector to `theme(legend.position)` has been deprecated.
  To set the default legend position inside the plot use 
  `theme(legend.position = "inside", legend.position.inside = c(...))` instead.

## New features

* Plot scales now ignore `AsIs` objects constructed with `I(x)`, instead of
  invoking the identity scale. This allows these columns to co-exist with other
  layers that need a non-identity scale for the same aesthetic. Also, it makes
  it easy to specify relative positions (@teunbrand, #5142).
  
* The `fill` aesthetic in many geoms now accepts grid's patterns and gradients.
  For developers of layer extensions, this feature can be enabled by switching 
  from `fill = alpha(fill, alpha)` to `fill = fill_alpha(fill, alpha)` when 
  providing fills to `grid::gpar()` (@teunbrand, #3997).
  
* New function `check_device()` for testing the availability of advanced 
  graphics features introduced in R 4.1.0 onward (@teunbrand, #5332).
  
* `coord_radial()` is a successor to `coord_polar()` with more customisation 
  options. `coord_radial()` can:
  
  * integrate with the new guide system via a dedicated `guide_axis_theta()` to
    display the angle coordinate.
  * in addition to drawing full circles, also draw circle sectors by using the 
    `end` argument.
  * avoid data vanishing in the center of the plot by setting the `donut` 
    argument.
  * adjust the `angle` aesthetic of layers, such as `geom_text()`, to align 
    with the coordinate system using the `rotate_angle` argument.
    
### The guide system

The guide system encompassing axes and legends, as the last remaining chunk of 
ggplot2, has been rewritten to use the `<ggproto>` system instead of the S3 
system. This change was a necessary step to officially break open the guide 
system for extension package developers. The axes and legends now inherit from 
a `<Guide>` class, which makes them extensible in the same manner as geoms, 
stats, facets and coords (#3329, @teunbrand)

* The most user-facing change is that the styling of guides is rewired through
  the theme system. Guides now have a `theme` argument that can style 
  individual guides, while `theme()` has gained additional arguments to style
  guides. Theme elements declared in the guide override theme elements set
  through the plot. The new theme elements for guides are: 
  `legend.key.spacing{.x/.y}`, `legend.frame`, `legend.axis.line`, 
  `legend.ticks`, `legend.ticks.length`, `legend.text.position` and 
  `legend.title.position`. Previous style options in the arguments of 
  `guide_*()` functions are soft-deprecated.

* Unfortunately, we could not fully preserve the function of pre-existing
  guide extensions written in the S3 system. A fallback for these old guides
  is encapsulated in the `<GuideOld>` class, which calls the old S3 generics.
  The S3 methods have been removed as part of cleaning up, so the old guides
  will still work if the S3 methods are reimplemented, but we encourage to
  switch to the new system (#2728).
  
* The `order` argument of guides now strictly needs to be a length-1 
  integer (#4958).
  
#### Axes

* New `guide_axis_stack()` to combine other axis guides on top of one another.

* New `guide_axis_theta()` to draw an axis in a circular arc in 
  `coord_radial()`. The guide can be controlled by adding 
  `guides(theta = guide_axis_theta(...))` to a plot.

* New `guide_axis_logticks()` can be used to draw logarithmic tick marks as
  an axis. It supersedes the `annotation_logticks()` function 
  (@teunbrand, #5325).

* `guide_axis()` gains a `minor.ticks` argument to draw minor ticks (#4387).

* `guide_axis()` gains a `cap` argument that can be used to trim the
      axis line to extreme breaks (#4907).

* Primary axis titles are now placed at the primary guide, so that
  `guides(x = guide_axis(position = "top"))` will display the title at the
  top by default (#4650).
  
* The default `vjust` for the `axis.title.y.right` element is now 1 instead of
  0.
  
* Unknown secondary axis guide positions are now inferred as the opposite 
  of the primary axis guide when the latter has a known `position` (#4650).
  
#### Legends

* New `guide_custom()` function for drawing custom graphical objects (grobs)
  unrelated to scales in legend positions (#5416).
  
* All legends have acquired a `position` argument, that allows individual guides
  to deviate from the `legend.position` set in the `theme()` function. This
  means that legends can now be placed at multiple sides of the plot (#5488).
  
* The spacing between legend keys and their labels, in addition to legends
  and their titles, is now controlled by the text's `margin` setting. Not
  specifying margins will automatically add appropriate text margins. To
  control the spacing within a legend between keys, the new 
  `legend.key.spacing.{x/y}` argument can be used in `theme()`. This leaves the 
  `legend.spacing` theme setting dedicated to solely controlling the spacing 
  between different guides (#5455).
  
* `guide_colourbar()` and `guide_coloursteps()` gain an `alpha` argument to
  set the transparency of the bar (#5085).

* New `display` argument in `guide_colourbar()` supplants the `raster` argument.
  In R 4.1.0 and above, `display = "gradient"` will draw a gradient.
  
* Legend keys that can draw arrows have their size adjusted for arrows.

* When legend titles are larger than the legend, title justification extends
  to the placement of keys and labels (#1903).

* Glyph drawing functions of the `draw_key_*()` family can now set `"width"`
  and `"height"` attributes (in centimetres) to the produced keys to control
  their displayed size in the legend.
  
* `coord_sf()` now uses customisable guides provided in the scales or 
  `guides()` function (@teunbrand).

## Improvements

* `guide_coloursteps(even.steps = FALSE)` now draws one rectangle per interval
  instead of many small ones (#5481).

* `draw_key_label()` now better reflects the appearance of labels (#5561).

* `position_stack()` no longer silently removes missing data, which is now
  handled by the geom instead of position (#3532).
  
* The `minor_breaks` function argument in scales can now also take a function 
  with two arguments: the scale's limits and the scale's major breaks (#3583).
  
* Failing to fit or predict in `stat_smooth()` now gives a warning and omits
  the failed group, instead of throwing an error (@teunbrand, #5352).
  
* `labeller()` now handles unspecified entries from lookup tables
  (@92amartins, #4599).
  
* `fortify.default()` now accepts a data-frame-like object granted the object
  exhibits healthy `dim()`, `colnames()`, and `as.data.frame()` behaviours
  (@hpages, #5390).

* `geom_violin()` gains a `bounds` argument analogous to `geom_density()`s 
  (@eliocamp, #5493).

* To apply dodging more consistently in violin plots, `stat_ydensity()` now
  has a `drop` argument to keep or discard groups with 1 observation.
  
* `geom_boxplot()` gains a new argument, `staplewidth` that can draw staples
  at the ends of whiskers (@teunbrand, #5126)
  
* `geom_boxplot()` gains an `outliers` argument to switch outliers on or off,
  in a manner that does affects the scale range. For hiding outliers that does
  not affect the scale range, you can continue to use `outlier.shape = NA` 
  (@teunbrand, #4892).
  
* Nicer error messages for xlim/ylim arguments in coord-* functions
  (@92amartins, #4601, #5297).

* You can now omit either `xend` or `yend` from `geom_segment()` as only one
  of these is now required. If one is missing, it will be filled from the `x`
  and `y` aesthetics respectively. This makes drawing horizontal or vertical
  segments a little bit more convenient (@teunbrand, #5140).
  
* When `geom_path()` has aesthetics varying within groups, the `arrow()` is
  applied to groups instead of individual segments (@teunbrand, #4935).
  
* `geom_text()` and `geom_label()` gained a `size.unit` parameter that set the 
  text size to millimetres, points, centimetres, inches or picas 
  (@teunbrand, #3799).
  
* `geom_label()` now uses the `angle` aesthetic (@teunbrand, #2785)

* The `label.padding` argument in `geom_label()` now supports inputs created
  with the `margin()` function (#5030).
  
* `ScaleContinuous$get_breaks()` now only calls `scales::zero_range()` on limits
  in transformed space, rather than in data space (#5304).
  
* Scales throw more informative messages (@teunbrand, #4185, #4258)
  
* `scale_*_manual()` with a named `values` argument now emits a warning when
  none of those names match the values found in the data (@teunbrand, #5298).
  
* The `name` argument in most scales is now explicitly the first argument 
  (#5535)
  
* The `translate_shape_string()` internal function is now exported for use in
  extensions of point layers (@teunbrand, #5191).
  
* To improve `width` calculation in bar plots with empty factor levels, 
  `resolution()` considers `mapped_discrete` values as having resolution 1 
  (@teunbrand, #5211)
  
* In `theme()`, some elements can be specified with `rel()` to inherit from
  `unit`-class objects in a relative fashion (@teunbrand, #3951).
  
* `theme()` now supports splicing a list of arguments (#5542).

* In the theme element hierarchy, parent elements that are a strict subclass
  of child elements now confer their subclass upon the children (#5457).
  
* New `plot.tag.location` in `theme()` can control placement of the plot tag
  in the `"margin"`, `"plot"` or the new `"panel"` option (#4297).
  
* `coord_munch()` can now close polygon shapes (@teunbrand, #3271)
  
* Aesthetics listed in `geom_*()` and `stat_*()` layers now point to relevant
  documentation (@teunbrand, #5123).
  
* The new argument `axes` in `facet_grid()` and `facet_wrap()` controls the
  display of axes at interior panel positions. Additionally, the `axis.labels`
  argument can be used to only draw tick marks or fully labelled axes 
  (@teunbrand, #4064).
  
* `coord_polar()` can have free scales in facets (@teunbrand, #2815).

* The `get_guide_data()` function can be used to extract position and label
  information from the plot (#5004).
  
* Improve performance of layers without positional scales (@zeehio, #4990)

* More informative error for mismatched 
  `direction`/`theme(legend.direction = ...)` arguments (#4364, #4930).

## Bug fixes

* Fixed regression in `guide_legend()` where the `linewidth` key size
  wasn't adapted to the width of the lines (#5160).

* In `guide_bins()`, the title no longer arbitrarily becomes offset from
  the guide when it has long labels.
  
* `guide_colourbar()` and `guide_coloursteps()` merge properly when one
  of the aesthetics is dropped (#5324).

* When using `geom_dotplot(binaxis = "x")` with a discrete y-variable, dots are
  now stacked from the y-position rather than from 0 (@teunbrand, #5462)
  
* `stat_count()` treats `x` as unique in the same manner `unique()` does 
  (#4609).
  
* The plot's title, subtitle and caption now obey horizontal text margins
  (#5533).
  
* Contour functions will not fail when `options("OutDec")` is not `.` (@eliocamp, #5555).

* Lines where `linewidth = NA` are now dropped in `geom_sf()` (#5204).

* `ggsave()` no longer sometimes creates new directories, which is now 
  controlled by the new `create.dir` argument (#5489).
  
* Legend titles no longer take up space if they've been removed by setting 
  `legend.title = element_blank()` (@teunbrand, #3587).
  
* `resolution()` has a small tolerance, preventing spuriously small resolutions 
  due to rounding errors (@teunbrand, #2516).
  
* `stage()` now works correctly, even with aesthetics that do not have scales 
  (#5408)
  
* `stat_ydensity()` with incomplete groups calculates the default `width` 
  parameter more stably (@teunbrand, #5396)
  
* The `size` argument in `annotation_logticks()` has been deprecated in favour
  of the `linewidth` argument (#5292).
  
* Binned scales now treat `NA`s in limits the same way continuous scales do 
  (#5355).

* Binned scales work better with `trans = "reverse"` (#5355).

* Integers are once again valid input to theme arguments that expect numeric
  input (@teunbrand, #5369)
  
* Legends in `scale_*_manual()` can show `NA` values again when the `values` is
  a named vector (@teunbrand, #5214, #5286).
  
* Fixed bug in `coord_sf()` where graticule lines didn't obey 
  `panel.grid.major`'s linewidth setting (@teunbrand, #5179)
  
* Fixed bug in `annotation_logticks()` when no suitable tick positions could
  be found (@teunbrand, #5248).
  
* The default width of `geom_bar()` is now based on panel-wise resolution of
  the data, rather than global resolution (@teunbrand, #4336).
  
* `stat_align()` is now applied per panel instead of globally, preventing issues
  when facets have different ranges (@teunbrand, #5227).
  
* A stacking bug in `stat_align()` was fixed (@teunbrand, #5176).

* `stat_contour()` and `stat_contour_filled()` now warn about and remove
  duplicated coordinates (@teunbrand, #5215).
  
* `guide_coloursteps()` and `guide_bins()` sort breaks (#5152). 
  
## Internal changes
  
* The `ScaleContinuous$get_breaks()` method no longer censors
  the computed breaks.
  
* The ggplot object now contains `$layout` which points to the `Layout` ggproto
  object and will be used by the `ggplot_build.ggplot` method. This was exposed
  so that package developers may extend the behaviour of the `Layout` ggproto 
  object without needing to develop an entirely new `ggplot_build` method 
  (@jtlandis, #5077).
  
* Guide building is now part of `ggplot_build()` instead of 
  `ggplot_gtable()` to allow guides to observe unmapped data (#5483).
  
* The `titleGrob()` function has been refactored to be faster and less
  complicated.

* The `scales_*()` functions related to managing the `<ScalesList>` class have
  been implemented as methods in the `<ScalesList>` class, rather than stray
  functions (#1310).
  
# ggplot2 3.4.4

This hotfix release adapts to a change in r-devel's `base::is.atomic()` and 
the upcoming retirement of maptools.

* `fortify()` for sp objects (e.g., `SpatialPolygonsDataFrame`) is now deprecated
  and will be removed soon in support of [the upcoming retirement of rgdal, rgeos,
  and maptools](https://r-spatial.org/r/2023/05/15/evolution4.html). In advance
  of the whole removal, `fortify(<SpatialPolygonsDataFrame>, region = ...)`
  no longer works as of this version (@yutannihilation, #5244).

# ggplot2 3.4.3
This hotfix release addresses a version comparison change in r-devel. There are
no user-facing or breaking changes.

# ggplot2 3.4.2
This is a hotfix release anticipating changes in r-devel, but folds in upkeep
changes and a few bug fixes as well.

## Minor improvements

* Various type checks and their messages have been standardised 
  (@teunbrand, #4834).
  
* ggplot2 now uses `scales::DiscreteRange` and `scales::ContinuousRange`, which
  are available to write scale extensions from scratch (@teunbrand, #2710).
  
* The `layer_data()`, `layer_scales()` and `layer_grob()` now have the default
  `plot = last_plot()` (@teunbrand, #5166).
  
* The `datetime_scale()` scale constructor is now exported for use in extension
  packages (@teunbrand, #4701).
  
## Bug fixes

* `update_geom_defaults()` and `update_stat_defaults()` now return properly 
  classed objects and have updated docs (@dkahle, #5146).

* For the purposes of checking required or non-missing aesthetics, character 
  vectors are no longer considered non-finite (@teunbrand, @4284).

* `annotation_logticks()` skips drawing ticks when the scale range is non-finite
  instead of throwing an error (@teunbrand, #5229).
  
* Fixed spurious warnings when the `weight` was used in `stat_bin_2d()`, 
  `stat_boxplot()`, `stat_contour()`, `stat_bin_hex()` and `stat_quantile()`
  (@teunbrand, #5216).

* To prevent changing the plotting order, `stat_sf()` is now computed per panel 
  instead of per group (@teunbrand, #4340).

* Fixed bug in `coord_sf()` where graticule lines didn't obey 
  `panel.grid.major`'s linewidth setting (@teunbrand, #5179).

* `geom_text()` drops observations where `angle = NA` instead of throwing an
  error (@teunbrand, #2757).
  
# ggplot2 3.4.1
This is a small release focusing on fixing regressions in the 3.4.0 release
and minor polishes.

## Breaking changes

* The computed variable `y` in `stat_ecdf()` has been superseded by `ecdf` to 
  prevent incorrect scale transformations (@teunbrand, #5113 and #5112).
  
## New features

* Added `scale_linewidth_manual()` and `scale_linewidth_identity()` to support
  the `linewidth` aesthetic (@teunbrand, #5050).
  
* `ggsave()` warns when multiple `filename`s are given, and only writes to the
  first file (@teunbrand, #5114).

## Bug fixes

* Fixed a regression in `geom_hex()` where aesthetics were replicated across 
  bins (@thomasp85, #5037 and #5044).
  
* Using two ordered factors as facetting variables in 
  `facet_grid(..., as.table = FALSE)` now throws a warning instead of an
  error (@teunbrand, #5109).
  
* Fixed misbehaviour of `draw_key_boxplot()` and `draw_key_crossbar()` with 
  skewed key aspect ratio (@teunbrand, #5082).
  
* Fixed spurious warning when `weight` aesthetic was used in `stat_smooth()` 
  (@teunbrand based on @clauswilke's suggestion, #5053).
  
* The `lwd` alias is now correctly replaced by `linewidth` instead of `size` 
  (@teunbrand based on @clauswilke's suggestion #5051).
  
* Fixed a regression in `Coord$train_panel_guides()` where names of guides were 
  dropped (@maxsutton, #5063).

In binned scales:

* Automatic breaks should no longer be out-of-bounds, and automatic limits are
  adjusted to include breaks (@teunbrand, #5082).
  
* Zero-range limits no longer throw an error and are treated akin to continuous
  scales with zero-range limits (@teunbrand, #5066).
  
* The `trans = "date"` and `trans = "time"` transformations were made compatible
  (@teunbrand, #4217).

# ggplot2 3.4.0
This is a minor release focusing on tightening up the internals and ironing out
some inconsistencies in the API. The biggest change is the addition of the 
`linewidth` aesthetic that takes of sizing the width of any line from `size`. 
This change, while attempting to be as non-breaking as possible, has the 
potential to change the look of some of your plots.

Other notable changes is a complete redo of the error and warning messaging in
ggplot2 using the cli package. Messaging is now better contextualised and it 
should be easier to identify which layer an error is coming from. Last, we have
now made the switch to using the vctrs package internally which means that 
support for vctrs classes as variables should improve, along with some small 
gains in rendering speed.

## Breaking changes

* A `linewidth` aesthetic has been introduced and supersedes the `size` 
  aesthetic for scaling the width of lines in line based geoms. `size` will 
  remain functioning but deprecated for these geoms and it is recommended to 
  update all code to reflect the new aesthetic. For geoms that have _both_ point 
  sizing and linewidth sizing (`geom_pointrange()` and `geom_sf`) `size` now 
  **only** refers to sizing of points which can leads to a visual change in old
  code (@thomasp85, #3672)
  
* The default line width for polygons in `geom_sf()` have been decreased to 0.2 
  to reflect that this is usually used for demarking borders where a thinner 
  line is better suited. This change was made since we already induced a 
  visual change in `geom_sf()` with the introduction of the `linewidth` 
  aesthetic.
  
* The dot-dot notation (`..var..`) and `stat()`, which have been superseded by
  `after_stat()`, are now formally deprecated (@yutannihilation, #3693).

* `qplot()` is now formally deprecated (@yutannihilation, #3956).

* `stage()` now properly refers to the values without scale transformations for
  the stage of `after_stat`. If your code requires the scaled version of the
  values for some reason, you have to apply the same transformation by yourself,
  e.g. `sqrt()` for `scale_{x,y}_sqrt()` (@yutannihilation and @teunbrand, #4155).

* Use `rlang::hash()` instead of `digest::digest()`. This update may lead to 
  changes in the automatic sorting of legends. In order to enforce a specific
  legend order use the `order` argument in the guide. (@thomasp85, #4458)

* referring to `x` in backquoted expressions with `label_bquote()` is no longer
  possible.

* The `ticks.linewidth` and `frame.linewidth` parameters of `guide_colourbar()`
  are now multiplied with `.pt` like elsewhere in ggplot2. It can cause visual
  changes when these arguments are not the defaults and these changes can be 
  restored to their previous behaviour by adding `/ .pt` (@teunbrand #4314).

* `scale_*_viridis_b()` now uses the full range of the viridis scales 
  (@gregleleu, #4737)

## New features

* `geom_col()` and `geom_bar()` gain a new `just` argument. This is set to `0.5`
  by default; use `just = 0`/`just = 1` to place columns on the left/right
  of the axis breaks.
  (@wurli, #4899)

* `geom_density()` and `stat_density()` now support `bounds` argument
  to estimate density with boundary correction (@echasnovski, #4013).

* ggplot now checks during statistical transformations whether any data 
  columns were dropped and warns about this. If stats intend to drop
  data columns they can declare them in the new field `dropped_aes`.
  (@clauswilke, #3250)

* `...` supports `rlang::list2` dynamic dots in all public functions. 
  (@mone27, #4764) 

* `theme()` now has a `strip.clip` argument, that can be set to `"off"` to 
  prevent the clipping of strip text and background borders (@teunbrand, #4118)
  
* `geom_contour()` now accepts a function in the `breaks` argument 
  (@eliocamp, #4652).

## Minor improvements and bug fixes

* Fix a bug in `position_jitter()` where infinity values were dropped (@javlon,
  #4790).

* `geom_linerange()` now respects the `na.rm` argument (#4927, @thomasp85)

* Improve the support for `guide_axis()` on `coord_trans()` 
  (@yutannihilation, #3959)
  
* Added `stat_align()` to align data without common x-coordinates prior to
  stacking. This is now the default stat for `geom_area()` (@thomasp85, #4850)

* Fix a bug in `stat_contour_filled()` where break value differences below a 
  certain number of digits would cause the computations to fail (@thomasp85, 
  #4874)

* Secondary axis ticks are now positioned more precisely, removing small visual
  artefacts with alignment between grid and ticks (@thomasp85, #3576)

* Improve `stat_function` documentation regarding `xlim` argument. 
  (@92amartins, #4474)

* Fix various issues with how `labels`, `breaks`, `limits`, and `show.limits`
  interact in the different binning guides (@thomasp85, #4831)

* Automatic break calculation now squishes the scale limits to the domain
  of the transformation. This allows `scale_{x/y}_sqrt()` to find breaks at 0   
  when appropriate (@teunbrand, #980).

* Using multiple modified aesthetics correctly will no longer trigger warnings. 
  If used incorrectly, the warning will now report the duplicated aesthetic 
  instead of `NA` (@teunbrand, #4707).

* `aes()` now supports the `!!!` operator in its first two arguments
  (#2675). Thanks to @yutannihilation and @teunbrand for draft
  implementations.

* Require rlang >= 1.0.0 (@billybarc, #4797)

* `geom_violin()` no longer issues "collapsing to unique 'x' values" warning
  (@bersbersbers, #4455)

* `annotate()` now documents unsupported geoms (`geom_abline()`, `geom_hline()`
  and `geom_vline()`), and warns when they are requested (@mikmart, #4719)

* `presidential` dataset now includes Trump's presidency (@bkmgit, #4703).

* `position_stack()` now works fully with `geom_text()` (@thomasp85, #4367)

* `geom_tile()` now correctly recognises missing data in `xmin`, `xmax`, `ymin`,
  and `ymax` (@thomasp85 and @sigmapi, #4495)

* `geom_hex()` will now use the binwidth from `stat_bin_hex()` if present, 
  instead of deriving it (@thomasp85, #4580)
  
* `geom_hex()` now works on non-linear coordinate systems (@thomasp85)

* Fixed a bug throwing errors when trying to render an empty plot with secondary
  axes (@thomasp85, #4509)

* Axes are now added correctly in `facet_wrap()` when `as.table = FALSE`
  (@thomasp85, #4553)

* Better compatibility of custom device functions in `ggsave()` 
  (@thomasp85, #4539)

* Binning scales are now more resilient to calculated limits that ends up being
  `NaN` after transformations (@thomasp85, #4510)

* Strip padding in `facet_grid()` is now only in effect if 
  `strip.placement = "outside"` _and_ an axis is present between the strip and 
  the panel (@thomasp85, #4610)

* Aesthetics of length 1 are now recycled to 0 if the length of the data is 0 
  (@thomasp85, #4588)

* Setting `size = NA` will no longer cause `guide_legend()` to error 
  (@thomasp85, #4559)

* Setting `stroke` to `NA` in `geom_point()` will no longer impair the sizing of
  the points (@thomasp85, #4624)

* `stat_bin_2d()` now correctly recognises the `weight` aesthetic 
  (@thomasp85, #4646)
  
* All geoms now have consistent exposure of linejoin and lineend parameters, and
  the guide keys will now respect these settings (@thomasp85, #4653)

* `geom_sf()` now respects `arrow` parameter for lines (@jakeruss, #4659)

* Updated documentation for `print.ggplot` to reflect that it returns
  the original plot, not the result of `ggplot_build()`. (@r2evans, #4390)

* `scale_*_manual()` no longer displays extra legend keys, or changes their 
  order, when a named `values` argument has more items than the data. To display
  all `values` on the legend instead, use
  `scale_*_manual(values = vals, limits = names(vals))`. (@teunbrand, @banfai, 
  #4511, #4534)

* Updated documentation for `geom_contour()` to correctly reflect argument 
  precedence between `bins` and `binwidth`. (@eliocamp, #4651)

* Dots in `geom_dotplot()` are now correctly aligned to the baseline when
  `stackratio != 1` and `stackdir != "up"` (@mjskay, #4614)

* Key glyphs for `geom_boxplot()`, `geom_crossbar()`, `geom_pointrange()`, and
  `geom_linerange()` are now orientation-aware (@mjskay, #4732)
  
* Updated documentation for `geom_smooth()` to more clearly describe effects of 
  the `fullrange` parameter (@thoolihan, #4399).

# ggplot2 3.3.6
This is a very small release only applying an internal change to comply with 
R 4.2 and its deprecation of `default.stringsAsFactors()`. There are no user
facing changes and no breaking changes.

# ggplot2 3.3.5
This is a very small release focusing on fixing a couple of untenable issues 
that surfaced with the 3.3.4 release

* Revert changes made in #4434 (apply transform to intercept in `geom_abline()`) 
  as it introduced undesirable issues far worse than the bug it fixed 
  (@thomasp85, #4514)
* Fixes an issue in `ggsave()` when producing emf/wmf files (@yutannihilation, 
  #4521)
* Warn when grDevices specific arguments are passed to ragg devices (@thomasp85, 
  #4524)
* Fix an issue where `coord_sf()` was reporting that it is non-linear
  even when data is provided in projected coordinates (@clauswilke, #4527)

# ggplot2 3.3.4
This is a larger patch release fixing a huge number of bugs and introduces a 
small selection of feature refinements.

## Features

* Alt-text can now be added to a plot using the `alt` label, i.e 
  `+ labs(alt = ...)`. Currently this alt text is not automatically propagated, 
  but we plan to integrate into Shiny, RMarkdown, and other tools in the future. 
  (@thomasp85, #4477)

* Add support for the BrailleR package for creating descriptions of the plot
  when rendered (@thomasp85, #4459)
  
* `coord_sf()` now has an argument `default_crs` that specifies the coordinate
  reference system (CRS) for non-sf layers and scale/coord limits. This argument
  defaults to `NULL`, which means non-sf layers are assumed to be in projected
  coordinates, as in prior ggplot2 versions. Setting `default_crs = sf::st_crs(4326)`
  provides a simple way to interpret x and y positions as longitude and latitude,
  regardless of the CRS used by `coord_sf()`. Authors of extension packages
  implementing `stat_sf()`-like functionality are encouraged to look at the source
  code of `stat_sf()`'s `compute_group()` function to see how to provide scale-limit
  hints to `coord_sf()` (@clauswilke, #3659).

* `ggsave()` now uses ragg to render raster output if ragg is available. It also
  handles custom devices that sets a default unit (e.g. `ragg::agg_png`) 
  correctly (@thomasp85, #4388)

* `ggsave()` now returns the saved file location invisibly (#3379, @eliocamp).
  Note that, as a side effect, an unofficial hack `<ggplot object> + ggsave()`
  no longer works (#4513).

* The scale arguments `limits`, `breaks`, `minor_breaks`, `labels`, `rescaler`
  and `oob` now accept purrr style lambda notation (@teunbrand, #4427). The same 
  is true for `as_labeller()` (and therefore also `labeller()`) 
  (@netique, #4188).

* Manual scales now allow named vectors passed to `values` to contain fewer 
  elements than existing in the data. Elements not present in values will be set
  to `NA` (@thomasp85, #3451)
  
* Date and datetime position scales support out-of-bounds (oob) arguments to 
  control how limits affect data outside those limits (@teunbrand, #4199).
  
## Fixes

* Fix a bug that `after_stat()` and `after_scale()` cannot refer to aesthetics
  if it's specified in the plot-global mapping (@yutannihilation, #4260).
  
* Fix bug in `annotate_logticks()` that would cause an error when used together
  with `coord_flip()` (@thomasp85, #3954)
  
* Fix a bug in `geom_abline()` that resulted in `intercept` not being subjected
  to the transformation of the y scale (@thomasp85, #3741)
  
* Extent the range of the line created by `geom_abline()` so that line ending
  is not visible for large linewidths (@thomasp85, #4024)

* Fix bug in `geom_dotplot()` where dots would be positioned wrong with 
  `stackgroups = TRUE` (@thomasp85, #1745)

* Fix calculation of confidence interval for locfit smoothing in `geom_smooth()`
  (@topepo, #3806)
  
* Fix bug in `geom_text()` where `"outward"` and `"inward"` justification for 
  some `angle` values was reversed (@aphalo, #4169, #4447)

* `ggsave()` now sets the default background to match the fill value of the
  `plot.background` theme element (@karawoo, #4057)

* It is now deprecated to specify `guides(<scale> = FALSE)` or
  `scale_*(guide = FALSE)` to remove a guide. Please use 
  `guides(<scale> = "none")` or `scale_*(guide = "none")` instead 
  (@yutannihilation, #4097)
  
* Fix a bug in `guide_bins()` where keys would disappear if the guide was 
  reversed (@thomasp85, #4210)
  
* Fix bug in `guide_coloursteps()` that would repeat the terminal bins if the
  breaks coincided with the limits of the scale (@thomasp85, #4019)

* Make sure that default labels from default mappings doesn't overwrite default
  labels from explicit mappings (@thomasp85, #2406)

* Fix bug in `labeller()` where parsing was turned off if `.multiline = FALSE`
  (@thomasp85, #4084)
  
* Make sure `label_bquote()` has access to the calling environment when 
  evaluating the labels (@thomasp85, #4141)

* Fix a bug in the layer implementation that introduced a new state after the 
  first render which could lead to a different look when rendered the second 
  time (@thomasp85, #4204)

* Fix a bug in legend justification where justification was lost of the legend
  dimensions exceeded the available size (@thomasp85, #3635)

* Fix a bug in `position_dodge2()` where `NA` values in thee data would cause an
  error (@thomasp85, #2905)

* Make sure `position_jitter()` creates the same jittering independent of 
  whether it is called by name or with constructor (@thomasp85, #2507)

* Fix a bug in `position_jitter()` where different jitters would be applied to 
  different position aesthetics of the same axis (@thomasp85, #2941)
  
* Fix a bug in `qplot()` when supplying `c(NA, NA)` as axis limits 
  (@thomasp85, #4027)
  
* Remove cross-inheritance of default discrete colour/fill scales and check the
  type and aesthetic of function output if `type` is a function 
  (@thomasp85, #4149)

* Fix bug in `scale_[x|y]_date()` where custom breaks functions that resulted in
  fractional dates would get misaligned (@thomasp85, #3965)
  
* Fix bug in `scale_[x|y]_datetime()` where a specified timezone would be 
  ignored by the scale (@thomasp85, #4007)
  
* Fix issue in `sec_axis()` that would throw warnings in the absence of any 
  secondary breaks (@thomasp85, #4368)

* `stat_bin()`'s computed variable `width` is now documented (#3522).
  
* `stat_count()` now computes width based on the full dataset instead of per 
  group (@thomasp85, #2047)

* Extended `stat_ecdf()` to calculate the cdf from either x or y instead from y 
  only (@jgjl, #4005)
  
* Fix a bug in `stat_summary_bin()` where one more than the requested number of
  bins would be created (@thomasp85, #3824)

* Only drop groups in `stat_ydensity()` when there are fewer than two data 
  points and throw a warning (@andrewwbutler, #4111).

* Fixed a bug in strip assembly when theme has `strip.text = element_blank()`
  and plots are faceted with multi-layered strips (@teunbrand, #4384).
  
* Using `theme(aspect.ratio = ...)` together with free space in `facet_grid()`
  now correctly throws an error (@thomasp85, #3834)

* Fixed a bug in `labeller()` so that `.default` is passed to `as_labeller()`
  when labellers are specified by naming faceting variables. (@waltersom, #4031)
  
* Updated style for example code (@rjake, #4092)

* ggplot2 now requires R >= 3.3 (#4247).

* ggplot2 now uses `rlang::check_installed()` to check if a suggested package is
  installed, which will offer to install the package before continuing (#4375, 
  @malcolmbarrett)

* Improved error with hint when piping a `ggplot` object into a facet function
  (#4379, @mitchelloharawild).

# ggplot2 3.3.3
This is a small patch release mainly intended to address changes in R and CRAN.
It further changes the licensing model of ggplot2 to an MIT license.

* Update the ggplot2 licence to an MIT license (#4231, #4232, #4233, and #4281)

* Use vdiffr conditionally so ggplot2 can be tested on systems without vdiffr

* Update tests to work with the new `all.equal()` defaults in R >4.0.3

* Fixed a bug that `guide_bins()` mistakenly ignore `override.aes` argument
  (@yutannihilation, #4085).

# ggplot2 3.3.2
This is a small release focusing on fixing regressions introduced in 3.3.1.

* Added an `outside` option to `annotation_logticks()` that places tick marks
  outside of the plot bounds. (#3783, @kbodwin)

* `annotation_raster()` adds support for native rasters. For large rasters,
  native rasters render significantly faster than arrays (@kent37, #3388)
  
* Facet strips now have dedicated position-dependent theme elements 
  (`strip.text.x.top`, `strip.text.x.bottom`, `strip.text.y.left`, 
  `strip.text.y.right`) that inherit from `strip.text.x` and `strip.text.y`, 
  respectively. As a consequence, some theme stylings now need to be applied to 
  the position-dependent elements rather than to the parent elements. This 
  change was already introduced in ggplot2 3.3.0 but not listed in the 
  changelog. (@thomasp85, #3683)

* Facets now handle layers containing no data (@yutannihilation, #3853).
  
* A newly added geom `geom_density_2d_filled()` and associated stat 
  `stat_density_2d_filled()` can draw filled density contours
  (@clauswilke, #3846).

* A newly added `geom_function()` is now recommended to use in conjunction
  with/instead of `stat_function()`. In addition, `stat_function()` now
  works with transformed y axes, e.g. `scale_y_log10()`, and in plots
  containing no other data or layers (@clauswilke, #3611, #3905, #3983).

* Fixed a bug in `geom_sf()` that caused problems with legend-type
  autodetection (@clauswilke, #3963).
  
* Support graphics devices that use the `file` argument instead of `fileneame` 
  in `ggsave()` (@bwiernik, #3810)
  
* Default discrete color scales are now configurable through the `options()` of 
  `ggplot2.discrete.colour` and `ggplot2.discrete.fill`. When set to a character 
  vector of colour codes (or list of character vectors)  with sufficient length, 
  these colours are used for the default scale. See `help(scale_colour_discrete)` 
  for more details and examples (@cpsievert, #3833).

* Default continuous colour scales (i.e., the `options()` 
  `ggplot2.continuous.colour` and `ggplot2.continuous.fill`, which inform the 
  `type` argument of `scale_fill_continuous()` and `scale_colour_continuous()`) 
  now accept a function, which allows more control over these default 
  `continuous_scale()`s (@cpsievert, #3827).

* A bug was fixed in `stat_contour()` when calculating breaks based on 
  the `bins` argument (@clauswilke, #3879, #4004).
  
* Data columns can now contain `Vector` S4 objects, which are widely used in the 
  Bioconductor project. (@teunbrand, #3837)

# ggplot2 3.3.1

This is a small release with no code change. It removes all malicious links to a 
site that got hijacked from the readme and pkgdown site.

# ggplot2 3.3.0

This is a minor release but does contain a range of substantial new features, 
along with the standard bug fixes. The release contains a few visual breaking
changes, along with breaking changes for extension developers due to a shift in
internal representation of the position scales and their axes. No user breaking
changes are included.

This release also adds Dewey Dunnington (@paleolimbot) to the core team.

## Breaking changes
There are no user-facing breaking changes, but a change in some internal 
representations that extension developers may have relied on, along with a few 
breaking visual changes which may cause visual tests in downstream packages to 
fail.

* The `panel_params` field in the `Layout` now contains a list of list of 
  `ViewScale` objects, describing the trained coordinate system scales, instead
  of the list object used before. Any extensions that use this field will likely
  break, as will unit tests that checks aspects of this.

* `element_text()` now issues a warning when vectorized arguments are provided, 
  as in `colour = c("red", "green", "blue")`. Such use is discouraged and not 
  officially supported (@clauswilke, #3492).

* Changed `theme_grey()` setting for legend key so that it creates no border 
  (`NA`) rather than drawing a white one. (@annennenne, #3180)

* `geom_ribbon()` now draws separate lines for the upper and lower intervals if
  `colour` is mapped. Similarly, `geom_area()` and `geom_density()` now draw
  the upper lines only in the same case by default. If you want old-style full
  stroking, use `outline.type = "full"` (@yutannihilation, #3503 / @thomasp85, #3708).

## New features

* The evaluation time of aesthetics can now be controlled to a finer degree. 
  `after_stat()` supersedes the use of `stat()` and `..var..`-notation, and is
  joined by `after_scale()` to allow for mapping to scaled aesthetic values. 
  Remapping of the same aesthetic is now supported with `stage()`, so you can 
  map a data variable to a stat aesthetic, and remap the same aesthetic to 
  something else after statistical transformation (@thomasp85, #3534)

* All `coord_*()` functions with `xlim` and `ylim` arguments now accept
  vectors with `NA` as a placeholder for the minimum or maximum value
  (e.g., `ylim = c(0, NA)` would zoom the y-axis from 0 to the 
  maximum value observed in the data). This mimics the behaviour
  of the `limits` argument in continuous scale functions
  (@paleolimbot, #2907).

* Allowed reversing of discrete scales by re-writing `get_limits()` 
  (@AnneLyng, #3115)
  
* All geoms and stats that had a direction (i.e. where the x and y axes had 
  different interpretation), can now freely choose their direction, instead of
  relying on `coord_flip()`. The direction is deduced from the aesthetic 
  mapping, but can also be specified directly with the new `orientation` 
  argument (@thomasp85, #3506).
  
* Position guides can now be customized using the new `guide_axis()`, which can 
  be passed to position `scale_*()` functions or via `guides()`. The new axis 
  guide (`guide_axis()`) comes with arguments `check.overlap` (automatic removal 
  of overlapping labels), `angle` (easy rotation of axis labels), and
  `n.dodge` (dodge labels into multiple rows/columns) (@paleolimbot, #3322).
  
* A new scale type has been added, that allows binning of aesthetics at the 
  scale level. It has versions for both position and non-position aesthetics and
  comes with two new guides (`guide_bins` and `guide_coloursteps`) 
  (@thomasp85, #3096)
  
* `scale_x_continuous()` and `scale_y_continuous()` gains an `n.breaks` argument
  guiding the number of automatic generated breaks (@thomasp85, #3102)

* Added `stat_contour_filled()` and `geom_contour_filled()`, which compute 
  and draw filled contours of gridded data (@paleolimbot, #3044). 
  `geom_contour()` and `stat_contour()` now use the isoband package
  to compute contour lines. The `complete` parameter (which was undocumented
  and has been unused for at least four years) was removed (@paleolimbot, #3044).
  
* Themes have gained two new parameters, `plot.title.position` and 
  `plot.caption.position`, that can be used to customize how plot
  title/subtitle and plot caption are positioned relative to the overall plot
  (@clauswilke, #3252).

## Extensions
  
* `Geom` now gains a `setup_params()` method in line with the other ggproto
  classes (@thomasp85, #3509)

* The newly added function `register_theme_elements()` now allows developers
  of extension packages to define their own new theme elements and place them
  into the ggplot2 element tree (@clauswilke, #2540).

## Minor improvements and bug fixes

* `coord_trans()` now draws second axes and accepts `xlim`, `ylim`,
  and `expand` arguments to bring it up to feature parity with 
  `coord_cartesian()`. The `xtrans` and `ytrans` arguments that were 
  deprecated in version 1.0.1 in favour of `x` and `y` 
  were removed (@paleolimbot, #2990).

* `coord_trans()` now calculates breaks using the expanded range 
  (previously these were calculated using the unexpanded range, 
  which resulted in differences between plots made with `coord_trans()`
  and those made with `coord_cartesian()`). The expansion for discrete axes 
  in `coord_trans()` was also updated such that it behaves identically
  to that in `coord_cartesian()` (@paleolimbot, #3338).

* `expand_scale()` was deprecated in favour of `expansion()` for setting
  the `expand` argument of `x` and `y` scales (@paleolimbot).

* `geom_abline()`, `geom_hline()`, and `geom_vline()` now issue 
  more informative warnings when supplied with set aesthetics
  (i.e., `slope`, `intercept`, `yintercept`, and/or `xintercept`)
  and mapped aesthetics (i.e., `data` and/or `mapping`).

* Fix a bug in `geom_raster()` that squeezed the image when it went outside 
  scale limits (#3539, @thomasp85)

* `geom_sf()` now determines the legend type automatically (@microly, #3646).
  
* `geom_sf()` now removes rows that can't be plotted due to `NA` aesthetics 
  (#3546, @thomasp85)

* `geom_sf()` now applies alpha to linestring geometries 
  (#3589, @yutannihilation).

* `gg_dep()` was deprecated (@perezp44, #3382).

* Added function `ggplot_add.by()` for lists created with `by()`, allowing such
  lists to be added to ggplot objects (#2734, @Maschette)

* ggplot2 no longer depends on reshape2, which means that it no longer 
  (recursively) needs plyr, stringr, or stringi packages.

* Increase the default `nbin` of `guide_colourbar()` to place the ticks more 
  precisely (#3508, @yutannihilation).

* `manual_scale()` now matches `values` with the order of `breaks` whenever
  `values` is an unnamed vector. Previously, unnamed `values` would match with
  the limits of the scale and ignore the order of any `breaks` provided. Note
  that this may change the appearance of plots that previously relied on the
  unordered behaviour (#2429, @idno0001).

* `scale_manual_*(limits = ...)` now actually limits the scale (#3262,
  @yutannihilation).

* Fix a bug when `show.legend` is a named logical vector 
  (#3461, @yutannihilation).

* Added weight aesthetic option to `stat_density()` and made scaling of 
  weights the default (@annennenne, #2902)
  
* `stat_density2d()` can now take an `adjust` parameter to scale the default 
  bandwidth. (#2860, @haleyjeppson)

* `stat_smooth()` uses `REML` by default, if `method = "gam"` and
  `gam`'s method is not specified (@ikosmidis, #2630).

* stacking text when calculating the labels and the y axis with
  `stat_summary()` now works (@ikosmidis, #2709)
  
* `stat_summary()` and related functions now support rlang-style lambda functions
  (#3568, @dkahle).

* The data mask pronoun, `.data`, is now stripped from default labels.

* Addition of partial themes to plots has been made more predictable;
  stepwise addition of individual partial themes is now equivalent to
  addition of multple theme elements at once (@clauswilke, #3039).

* Facets now don't fail even when some variable in the spec are not available
  in all layers (@yutannihilation, #2963).

# ggplot2 3.2.1

This is a patch release fixing a few regressions introduced in 3.2.0 as well as
fixing some unit tests that broke due to upstream changes.

* `position_stack()` no longer changes the order of the input data. Changes to 
  the internal behaviour of `geom_ribbon()` made this reordering problematic 
  with ribbons that spanned `y = 0` (#3471)
* Using `qplot()` with a single positional aesthetic will no longer title the
  non-specified scale as `"NULL"` (#3473)
* Fixes unit tests for sf graticule labels caused by changes to sf

# ggplot2 3.2.0

This is a minor release with an emphasis on internal changes to make ggplot2 
faster and more consistent. The few interface changes will only affect the 
aesthetics of the plot in minor ways, and will only potentially break code of
extension developers if they have relied on internals that have been changed. 
This release also sees the addition of Hiroaki Yutani (@yutannihilation) to the 
core developer team.

With the release of R 3.6, ggplot2 now requires the R version to be at least 3.2,
as the tidyverse is committed to support 5 major versions of R.

## Breaking changes

* Two patches (#2996 and #3050) fixed minor rendering problems. In most cases,
  the visual changes are so subtle that they are difficult to see with the naked
  eye. However, these changes are detected by the vdiffr package, and therefore
  any package developers who use vdiffr to test for visual correctness of ggplot2
  plots will have to regenerate all reference images.
  
* In some cases, ggplot2 now produces a warning or an error for code that previously
  produced plot output. In all these cases, the previous plot output was accidental,
  and the plotting code uses the ggplot2 API in a way that would lead to undefined
  behavior. Examples include a missing `group` aesthetic in `geom_boxplot()` (#3316),
  annotations across multiple facets (#3305), and not using aesthetic mappings when
  drawing ribbons with `geom_ribbon()` (#3318).

## New features

* This release includes a range of internal changes that speeds up plot 
  generation. None of the changes are user facing and will not break any code,
  but in general ggplot2 should feel much faster. The changes includes, but are
  not limited to:
  
  - Caching ascent and descent dimensions of text to avoid recalculating it for
    every title.
  
  - Using a faster data.frame constructor as well as faster indexing into 
    data.frames
    
  - Removing the plyr dependency, replacing plyr functions with faster 
    equivalents.

* `geom_polygon()` can now draw polygons with holes using the new `subgroup` 
  aesthetic. This functionality requires R 3.6.0 (@thomasp85, #3128)

* Aesthetic mappings now accept functions that return `NULL` (@yutannihilation,
  #2997).

* `stat_function()` now accepts rlang/purrr style anonymous functions for the 
  `fun` parameter (@dkahle, #3159).

* `geom_rug()` gains an "outside" option to allow for moving the rug tassels to 
  outside the plot area (@njtierney, #3085) and a `length` option to allow for 
  changing the length of the rug lines (@daniel-wells, #3109). 
  
* All geoms now take a `key_glyph` paramter that allows users to customize
  how legend keys are drawn (@clauswilke, #3145). In addition, a new key glyph
  `timeseries` is provided to draw nice legends for time series
  (@mitchelloharawild, #3145).

## Extensions

* Layers now have a new member function `setup_layer()` which is called at the
  very beginning of the plot building process and which has access to the 
  original input data and the plot object being built. This function allows the 
  creation of custom layers that autogenerate aesthetic mappings based on the 
  input data or that filter the input data in some form. For the time being, this
  feature is not exported, but it has enabled the development of a new layer type,
  `layer_sf()` (see next item). Other special-purpose layer types may be added
  in the future (@clauswilke, #2872).
  
* A new layer type `layer_sf()` can auto-detect and auto-map sf geometry
  columns in the data. It should be used by extension developers who are writing
  new sf-based geoms or stats (@clauswilke, #3232).

* `x0` and `y0` are now recognized positional aesthetics so they will get scaled 
  if used in extension geoms and stats (@thomasp85, #3168)
  
* Continuous scale limits now accept functions which accept the default
  limits and return adjusted limits. This makes it possible to write
  a function that e.g. ensures the limits are always a multiple of 100,
  regardless of the data (@econandrew, #2307).

## Minor improvements and bug fixes

* `cut_width()` now accepts `...` to pass further arguments to `base::cut.default()`
   like `cut_number()` and `cut_interval()` already did (@cderv, #3055)

* `coord_map()` now can have axes on the top and right (@karawoo, #3042).

* `coord_polar()` now correctly rescales the secondary axis (@linzi-sg, #3278)

* `coord_sf()`, `coord_map()`, and `coord_polar()` now squash `-Inf` and `Inf`
  into the min and max of the plot (@yutannihilation, #2972).

* `coord_sf()` graticule lines are now drawn in the same thickness as panel grid 
  lines in `coord_cartesian()`, and seting panel grid lines to `element_blank()` 
  now also works in `coord_sf()` 
  (@clauswilke, #2991, #2525).

* `economics` data has been regenerated. This leads to some changes in the
  values of all columns (especially in `psavert`), but more importantly, strips 
  the grouping attributes from `economics_long`.

* `element_line()` now fills closed arrows (@yutannihilation, #2924).

* Facet strips on the left side of plots now have clipping turned on, preventing
  text from running out of the strip and borders from looking thicker than for
  other strips (@karawoo, #2772 and #3061).

* ggplot2 now works in Turkish locale (@yutannihilation, #3011).

* Clearer error messages for inappropriate aesthetics (@clairemcwhite, #3060).

* ggplot2 no longer attaches any external packages when using functions that 
  depend on packages that are suggested but not imported by ggplot2. The 
  affected functions include `geom_hex()`, `stat_binhex()`, 
  `stat_summary_hex()`, `geom_quantile()`, `stat_quantile()`, and `map_data()` 
  (@clauswilke, #3126).
  
* `geom_area()` and `geom_ribbon()` now sort the data along the x-axis in the 
  `setup_data()` method rather than as part of `draw_group()` (@thomasp85, 
  #3023)

* `geom_hline()`, `geom_vline()`, and `geom_abline()` now throw a warning if the 
  user supplies both an `xintercept`, `yintercept`, or `slope` value and a 
  mapping (@RichardJActon, #2950).

* `geom_rug()` now works with `coord_flip()` (@has2k1, #2987).

* `geom_violin()` no longer throws an error when quantile lines fall outside 
  the violin polygon (@thomasp85, #3254).

* `guide_legend()` and `guide_colorbar()` now use appropriate spacing between legend
  key glyphs and legend text even if the legend title is missing (@clauswilke, #2943).

* Default labels are now generated more consistently; e.g., symbols no longer
  get backticks, and long expressions are abbreviated with `...`
  (@yutannihilation, #2981).

* All-`Inf` layers are now ignored for picking the scale (@yutannihilation, 
  #3184).
  
* Diverging Brewer colour palette now use the correct mid-point colour 
  (@dariyasydykova, #3072).
  
* `scale_color_continuous()` now points to `scale_colour_continuous()` so that 
  it will handle `type = "viridis"` as the documentation states (@hlendway, 
  #3079).

* `scale_shape_identity()` now works correctly with `guide = "legend"` 
  (@malcolmbarrett, #3029)
  
* `scale_continuous` will now draw axis line even if the length of breaks is 0
  (@thomasp85, #3257)

* `stat_bin()` will now error when the number of bins exceeds 1e6 to avoid 
  accidentally freezing the user session (@thomasp85).
  
* `sec_axis()` now places ticks accurately when using nonlinear transformations (@dpseidel, #2978).

* `facet_wrap()` and `facet_grid()` now automatically remove NULL from facet
  specs, and accept empty specs (@yutannihilation, #3070, #2986).

* `stat_bin()` now handles data with only one unique value (@yutannihilation 
  #3047).

* `sec_axis()` now accepts functions as well as formulas (@yutannihilation, #3031).

*   New theme elements allowing different ticks lengths for each axis. For instance,
    this can be used to have inwards ticks on the x-axis (`axis.ticks.length.x`) and
    outwards ticks on the y-axis (`axis.ticks.length.y`) (@pank, #2935).

* The arguments of `Stat*$compute_layer()` and `Position*$compute_layer()` are
  now renamed to always match the ones of `Stat$compute_layer()` and
  `Position$compute_layer()` (@yutannihilation, #3202).

* `geom_*()` and `stat_*()` now accepts purrr-style lambda notation
  (@yutannihilation, #3138).

* `geom_tile()` and `geom_rect()` now draw rectangles without notches at the
  corners. The style of the corner can be controlled by `linejoin` parameters
  (@yutannihilation, #3050).

# ggplot2 3.1.0

## Breaking changes

This is a minor release and breaking changes have been kept to a minimum. End users of 
ggplot2 are unlikely to encounter any issues. However, there are a few items that developers 
of ggplot2 extensions should be aware of. For additional details, see also the discussion 
accompanying issue #2890.

*   In non-user-facing internal code (specifically in the `aes()` function and in
    the `aesthetics` argument of scale functions), ggplot2 now always uses the British
    spelling for aesthetics containing the word "colour". When users specify a "color"
    aesthetic it is automatically renamed to "colour". This renaming is also applied
    to non-standard aesthetics that contain the word "color". For example, "point_color"
    is renamed to "point_colour". This convention makes it easier to support both
    British and American spelling for novel, non-standard aesthetics, but it may require
    some adjustment for packages that have previously introduced non-standard color
    aesthetics using American spelling. A new function `standardise_aes_names()` is
    provided in case extension writers need to perform this renaming in their own code
    (@clauswilke, #2649).

*   Functions that generate other functions (closures) now force the arguments that are
    used from the generated functions, to avoid hard-to-catch errors. This may affect
    some users of manual scales (such as `scale_colour_manual()`, `scale_fill_manual()`,
    etc.) who depend on incorrect behavior (@krlmlr, #2807).
    
*   `Coord` objects now have a function `backtransform_range()` that returns the
    panel range in data coordinates. This change may affect developers of custom coords,
    who now should implement this function. It may also affect developers of custom
    geoms that use the `range()` function. In some applications, `backtransform_range()`
    may be more appropriate (@clauswilke, #2821).


## New features

*   `coord_sf()` has much improved customization of axis tick labels. Labels can now
    be set manually, and there are two new parameters, `label_graticule` and
    `label_axes`, that can be used to specify which graticules to label on which side
    of the plot (@clauswilke, #2846, #2857, #2881).
    
*   Two new geoms `geom_sf_label()` and `geom_sf_text()` can draw labels and text
    on sf objects. Under the hood, a new `stat_sf_coordinates()` calculates the
    x and y coordinates from the coordinates of the sf geometries. You can customize
    the calculation method via `fun.geometry` argument (@yutannihilation, #2761).
    

## Minor improvements and fixes

*   `benchplot()` now uses tidy evaluation (@dpseidel, #2699).

*   The error message in `compute_aesthetics()` now only provides the names of
    aesthetics with mismatched lengths, rather than all aesthetics (@karawoo,
    #2853).

*   For faceted plots, data is no longer internally reordered. This makes it
    safer to feed data columns into `aes()` or into parameters of geoms or
    stats. However, doing so remains discouraged (@clauswilke, #2694).

*   `coord_sf()` now also understands the `clip` argument, just like the other
    coords (@clauswilke, #2938).

*   `fortify()` now displays a more informative error message for
    `grouped_df()` objects when dplyr is not installed (@jimhester, #2822).

*   All `geom_*()` now display an informative error message when required 
    aesthetics are missing (@dpseidel, #2637 and #2706).

*   `geom_boxplot()` now understands the `width` parameter even when used with
    a non-standard stat, such as `stat_identity()` (@clauswilke, #2893).
    
*  `geom_hex()` now understands the `size` and `linetype` aesthetics
   (@mikmart, #2488).
    
*   `geom_hline()`, `geom_vline()`, and `geom_abline()` now work properly
    with `coord_trans()` (@clauswilke, #2149, #2812).
    
*   `geom_text(..., parse = TRUE)` now correctly renders the expected number of
    items instead of silently dropping items that are empty expressions, e.g.
    the empty string "". If an expression spans multiple lines, we take just
    the first line and drop the rest. This same issue is also fixed for
    `geom_label()` and the axis labels for `geom_sf()` (@slowkow, #2867).

*   `geom_sf()` now respects `lineend`, `linejoin`, and `linemitre` parameters 
    for lines and polygons (@alistaire47, #2826).
    
*   `ggsave()` now exits without creating a new graphics device if previously
    none was open (@clauswilke, #2363).

*   `labs()` now has named arguments `title`, `subtitle`, `caption`, and `tag`.
    Also, `labs()` now accepts tidyeval (@yutannihilation, #2669).

*   `position_nudge()` is now more robust and nudges only in the direction
    requested. This enables, for example, the horizontal nudging of boxplots
    (@clauswilke, #2733).

*   `sec_axis()` and `dup_axis()` now return appropriate breaks for the secondary
    axis when applied to log transformed scales (@dpseidel, #2729).

*   `sec_axis()` now works as expected when used in combination with tidy eval
    (@dpseidel, #2788).

*   `scale_*_date()`, `scale_*_time()` and `scale_*_datetime()` can now display 
    a secondary axis that is a __one-to-one__ transformation of the primary axis,
    implemented using the `sec.axis` argument to the scale constructor 
    (@dpseidel, #2244).
    
*   `stat_contour()`, `stat_density2d()`, `stat_bin2d()`,  `stat_binhex()`
    now calculate normalized statistics including `nlevel`, `ndensity`, and
    `ncount`. Also, `stat_density()` now includes the calculated statistic 
    `nlevel`, an alias for `scaled`, to better match the syntax of `stat_bin()`
    (@bjreisman, #2679).

# ggplot2 3.0.0

## Breaking changes

*   ggplot2 now supports/uses tidy evaluation (as described below). This is a 
    major change and breaks a number of packages; we made this breaking change 
    because it is important to make ggplot2 more programmable, and to be more 
    consistent with the rest of the tidyverse. The best general (and detailed)
    introduction to tidy evaluation can be found in the meta programming
    chapters in [Advanced R](https://adv-r.hadley.nz).
    
    The primary developer facing change is that `aes()` now contains 
    quosures (expression + environment pairs) rather than symbols, and you'll 
    need to take a different approach to extracting the information you need. 
    A common symptom of this change are errors "undefined columns selected" or 
    "invalid 'type' (list) of argument" (#2610). As in the previous version,
    constants (like `aes(x = 1)` or `aes(colour = "smoothed")`) are stored
    as is.
    
    In this version of ggplot2, if you need to describe a mapping in a string, 
    use `quo_name()` (to generate single-line strings; longer expressions may 
    be abbreviated) or `quo_text()` (to generate non-abbreviated strings that
    may span multiple lines). If you do need to extract the value of a variable
    instead use `rlang::eval_tidy()`. You may want to condition on 
    `(packageVersion("ggplot2") <= "2.2.1")` so that your code can work with
    both released and development versions of ggplot2.
    
    We recognise that this is a big change and if you're not already familiar
    with rlang, there's a lot to learn. If you are stuck, or need any help,
    please reach out on <https://forum.posit.co/>.

*   Error: Column `y` must be a 1d atomic vector or a list

    Internally, ggplot2 now uses `as.data.frame(tibble::as_tibble(x))` to
    convert a list into a data frame. This improves ggplot2's support for
    list-columns (needed for sf support), at a small cost: you can no longer
    use matrix-columns. Note that unlike tibble we still allow column vectors
    such as returned by `base::scale()` because of their widespread use.

*   Error: More than one expression parsed
  
    Previously `aes_string(x = c("a", "b", "c"))` silently returned 
    `aes(x = a)`. Now this is a clear error.

*   Error: `data` must be uniquely named but has duplicate columns
  
    If layer data contains columns with identical names an error will be 
    thrown. In earlier versions the first occurring column was chosen silently,
    potentially masking that the wrong data was chosen.

*   Error: Aesthetics must be either length 1 or the same as the data
    
    Layers are stricter about the columns they will combine into a single
    data frame. Each aesthetic now must be either the same length as the data
    frame or a single value. This makes silent recycling errors much less likely.

*   Error: `coord_*` doesn't support free scales 
   
    Free scales only work with selected coordinate systems; previously you'd
    get an incorrect plot.

*   Error in f(...) : unused argument (range = c(0, 1))

    This is because the `oob` argument to scale has been set to a function
    that only takes a single argument; it needs to take two arguments
    (`x`, and `range`). 

*   Error: unused argument (output)
  
    The function `guide_train()` now has an optional parameter `aesthetic`
    that allows you to override the `aesthetic` setting in the scale.
    To make your code work with the both released and development versions of 
    ggplot2 appropriate, add `aesthetic = NULL` to the `guide_train()` method
    signature.
    
    ```R
    # old
    guide_train.legend <- function(guide, scale) {...}
    
    # new 
    guide_train.legend <- function(guide, scale, aesthetic = NULL) {...}
    ```
    
    Then, inside the function, replace `scale$aesthetics[1]`,
    `aesthetic %||% scale$aesthetics[1]`. (The %||% operator is defined in the 
    rlang package).
    
    ```R
    # old
    setNames(list(scale$map(breaks)), scale$aesthetics[1])

    # new
    setNames(list(scale$map(breaks)), aesthetic %||% scale$aesthetics[1])
    ```

*   The long-deprecated `subset` argument to `layer()` has been removed.

## Tidy evaluation

* `aes()` now supports quasiquotation so that you can use `!!`, `!!!`,
  and `:=`. This replaces `aes_()` and `aes_string()` which are now
  soft-deprecated (but will remain around for a long time).

* `facet_wrap()` and `facet_grid()` now support `vars()` inputs. Like
  `dplyr::vars()`, this helper quotes its inputs and supports
  quasiquotation. For instance, you can now supply faceting variables
  like this: `facet_wrap(vars(am, cyl))` instead of 
  `facet_wrap(~am + cyl)`. Note that the formula interface is not going 
  away and will not be deprecated. `vars()` is simply meant to make it 
  easier to create functions around `facet_wrap()` and `facet_grid()`.

  The first two arguments of `facet_grid()` become `rows` and `cols`
  and now support `vars()` inputs. Note however that we took special
  care to ensure complete backward compatibility. With this change
  `facet_grid(vars(cyl), vars(am, vs))` is equivalent to
  `facet_grid(cyl ~ am + vs)`, and `facet_grid(cols = vars(am, vs))` is
  equivalent to `facet_grid(. ~ am + vs)`.

  One nice aspect of the new interface is that you can now easily
  supply names: `facet_grid(vars(Cylinder = cyl), labeller =
  label_both)` will give nice label titles to the facets. Of course,
  those names can be unquoted with the usual tidy eval syntax.

### sf

* ggplot2 now has full support for sf with `geom_sf()` and `coord_sf()`:

  ```r
  nc <- sf::st_read(system.file("shape/nc.shp", package = "sf"), quiet = TRUE)
  ggplot(nc) +
    geom_sf(aes(fill = AREA))
  ```
  It supports all simple features, automatically aligns CRS across layers, sets
  up the correct aspect ratio, and draws a graticule.

## New features

* ggplot2 now works on R 3.1 onwards, and uses the 
  [vdiffr](https://github.com/r-lib/vdiffr) package for visual testing.

* In most cases, accidentally using `%>%` instead of `+` will generate an 
  informative error (#2400).

* New syntax for calculated aesthetics. Instead of using `aes(y = ..count..)` 
  you can (and should!) use `aes(y = stat(count))`. `stat()` is a real function 
  with documentation which hopefully will make this part of ggplot2 less 
  confusing (#2059).
  
  `stat()` is particularly nice for more complex calculations because you 
  only need to specify it once: `aes(y = stat(count / max(count)))`,
  rather than `aes(y = ..count.. / max(..count..))`
  
* New `tag` label for adding identification tags to plots, typically used for 
  labelling a subplot with a letter. Add a tag with `labs(tag = "A")`, style it 
  with the `plot.tag` theme element, and control position with the
  `plot.tag.position` theme setting (@thomasp85).

### Layers: geoms, stats, and position adjustments

* `geom_segment()` and `geom_curve()` have a new `arrow.fill` parameter which 
  allows you to specify a separate fill colour for closed arrowheads 
  (@hrbrmstr and @clauswilke, #2375).

* `geom_point()` and friends can now take shapes as strings instead of integers,
  e.g. `geom_point(shape = "diamond")` (@daniel-barnett, #2075).

* `position_dodge()` gains a `preserve` argument that allows you to control
  whether the `total` width at each `x` value is preserved (the current 
  default), or ensure that the width of a `single` element is preserved
  (what many people want) (#1935).

* New `position_dodge2()` provides enhanced dodging for boxplots. Compared to
  `position_dodge()`, `position_dodge2()` compares `xmin` and `xmax` values  
  to determine which elements overlap, and spreads overlapping elements evenly
  within the region of overlap. `position_dodge2()` is now the default position
  adjustment for `geom_boxplot()`, because it handles `varwidth = TRUE`, and 
  will be considered for other geoms in the future.
  
  The `padding` parameter adds a small amount of padding between elements 
  (@karawoo, #2143) and a `reverse` parameter allows you to reverse the order 
  of placement (@karawoo, #2171).
  
* New `stat_qq_line()` makes it easy to add a simple line to a Q-Q plot, which 
  makes it easier to judge the fit of the theoretical distribution 
  (@nicksolomon).

### Scales and guides

* Improved support for mapping date/time variables to `alpha`, `size`, `colour`, 
  and `fill` aesthetics, including `date_breaks` and `date_labels` arguments 
  (@karawoo, #1526), and new `scale_alpha()` variants (@karawoo, #1526).

* Improved support for ordered factors. Ordered factors throw a warning when 
  mapped to shape (unordered factors do not), and do not throw warnings when 
  mapped to size or alpha (unordered factors do). Viridis is used as the 
  default colour and fill scale for ordered factors (@karawoo, #1526).

* The `expand` argument of `scale_*_continuous()` and `scale_*_discrete()`
  now accepts separate expansion values for the lower and upper range
  limits. The expansion limits can be specified using the convenience
  function `expand_scale()`.
  
  Separate expansion limits may be useful for bar charts, e.g. if one
  wants the bottom of the bars to be flush with the x axis but still 
  leave some (automatically calculated amount of) space above them:
  
    ```r
    ggplot(mtcars) +
        geom_bar(aes(x = factor(cyl))) +
        scale_y_continuous(expand = expand_scale(mult = c(0, .1)))
    ```
  
  It can also be useful for line charts, e.g. for counts over time,
  where one wants to have a ’hard’ lower limit of y = 0 but leave the
  upper limit unspecified (and perhaps differing between panels), with
  some extra space above the highest point on the line (with symmetrical 
  limits, the extra space above the highest point could in some cases 
  cause the lower limit to be negative).
  
  The old syntax for the `expand` argument will, of course, continue
  to work (@huftis, #1669).

* `scale_colour_continuous()` and `scale_colour_gradient()` are now controlled 
  by global options `ggplot2.continuous.colour` and `ggplot2.continuous.fill`. 
  These can be set to `"gradient"` (the default) or `"viridis"` (@karawoo).

* New `scale_colour_viridis_c()`/`scale_fill_viridis_c()` (continuous) and
  `scale_colour_viridis_d()`/`scale_fill_viridis_d()` (discrete) make it
  easy to use Viridis colour scales (@karawoo, #1526).

* Guides for `geom_text()` now accept custom labels with 
  `guide_legend(override.aes = list(label = "foo"))` (@brianwdavis, #2458).

### Margins

* Strips gain margins on all sides by default. This means that to fully justify
  text to the edge of a strip, you will need to also set the margins to 0
  (@karawoo).

* Rotated strip labels now correctly understand `hjust` and `vjust` parameters
  at all angles (@karawoo).

* Strip labels now understand justification relative to the direction of the
  text, meaning that in y facets, the strip text can be placed at either end of
  the strip using `hjust` (@karawoo).

* Legend titles and labels get a little extra space around them, which 
  prevents legend titles from overlapping the legend at large font sizes 
  (@karawoo, #1881).

## Extension points

* New `autolayer()` S3 generic (@mitchelloharawild, #1974). This is similar
  to `autoplot()` but produces layers rather than complete plots.

* Custom objects can now be added using `+` if a `ggplot_add` method has been
  defined for the class of the object (@thomasp85).

* Theme elements can now be subclassed. Add a `merge_element` method to control
  how properties are inherited from the parent element. Add an `element_grob` 
  method to define how elements are rendered into grobs (@thomasp85, #1981).

* Coords have gained new extension mechanisms.
  
    If you have an existing coord extension, you will need to revise the
    specification of the `train()` method. It is now called 
    `setup_panel_params()` (better reflecting what it actually does) and now 
    has arguments `scale_x`, and `scale_y` (the x and y scales respectively) 
    and `param`, a list of plot specific parameters generated by 
    `setup_params()`.

    What was formerly called `scale_details` (in coords), `panel_ranges` 
    (in layout) and `panel_scales` (in geoms) are now consistently called
    `panel_params` (#1311). These are parameters of the coord that vary from
    panel to panel.

* `ggplot_build()` and `ggplot_gtable()` are now generics, so ggplot-subclasses 
  can define additional behavior during the build stage.

* `guide_train()`, `guide_merge()`, `guide_geom()`, and `guide_gengrob()`
  are now exported as they are needed if you want to design your own guide.
  They are not currently documented; use at your own risk (#2528).

* `scale_type()` generic is now exported and documented. Use this if you 
  want to extend ggplot2 to work with a new type of vector.

## Minor bug fixes and improvements

### Faceting

* `facet_grid()` gives a more informative error message if you try to use
  a variable in both rows and cols (#1928).

* `facet_grid()` and `facet_wrap()` both give better error messages if you
  attempt to use an unsupported coord with free scales (#2049).

* `label_parsed()` works once again (#2279).

* You can now style the background of horizontal and vertical strips
  independently with `strip.background.x` and `strip.background.y` 
  theme settings (#2249).

### Scales

* `discrete_scale()` documentation now inherits shared definitions from 
  `continuous_scale()` (@alistaire47, #2052).

* `guide_colorbar()` shows all colours of the scale (@has2k1, #2343).

* `scale_identity()` once again produces legends by default (#2112).

* Tick marks for secondary axes with strong transformations are more 
  accurately placed (@thomasp85, #1992).

* Missing line types now reliably generate missing lines (with standard 
  warning) (#2206).

* Legends now ignore set aesthetics that are not length one (#1932).

* All colour and fill scales now have an `aesthetics` argument that can
  be used to set the aesthetic(s) the scale works with. This makes it
  possible to apply a colour scale to both colour and fill aesthetics
  at the same time, via `aesthetics = c("colour", "fill")` (@clauswilke).
  
* Three new generic scales work with any aesthetic or set of aesthetics: 
  `scale_continuous_identity()`, `scale_discrete_identity()`, and
  `scale_discrete_manual()` (@clauswilke).

* `scale_*_gradient2()` now consistently omits points outside limits by 
  rescaling after the limits are enforced (@foo-bar-baz-qux, #2230).

### Layers

* `geom_label()` now correctly produces unbordered labels when `label.size` 
  is 0, even when saving to PDF (@bfgray3, #2407).

* `layer()` gives considerably better error messages for incorrectly specified
  `geom`, `stat`, or `position` (#2401).

* In all layers that use it, `linemitre` now defaults to 10 (instead of 1)
  to better match base R.

* `geom_boxplot()` now supplies a default value if no `x` aesthetic is present
  (@foo-bar-baz-qux, #2110).

* `geom_density()` drops groups with fewer than two data points and throws a
  warning. For groups with two data points, density values are now calculated 
  with `stats::density` (@karawoo, #2127).

* `geom_segment()` now also takes a `linejoin` parameter. This allows more 
  control over the appearance of the segments, which is especially useful for 
  plotting thick arrows (@Ax3man, #774).

* `geom_smooth()` now reports the formula used when `method = "auto"` 
  (@davharris #1951). `geom_smooth()` now orders by the `x` aesthetic, making it 
  easier to pass pre-computed values without manual ordering (@izahn, #2028). It 
  also now knows it has `ymin` and `ymax` aesthetics (#1939). The legend 
  correctly reflects the status of the `se` argument when used with stats 
  other than the default (@clauswilke, #1546).

* `geom_tile()` now once again interprets `width` and `height` correctly 
  (@malcolmbarrett, #2510).

* `position_jitter()` and `position_jitterdodge()` gain a `seed` argument that
  allows the specification of a random seed for reproducible jittering 
  (@krlmlr, #1996 and @slowkow, #2445).

* `stat_density()` has better behaviour if all groups are dropped because they
  are too small (#2282).

* `stat_summary_bin()` now understands the `breaks` parameter (@karawoo, #2214).

* `stat_bin()` now accepts functions for `binwidth`. This allows better binning 
  when faceting along variables with different ranges (@botanize).

* `stat_bin()` and `geom_histogram()` now sum correctly when using the `weight` 
  aesthetic (@jiho, #1921).

* `stat_bin()` again uses correct scaling for the computed variable `ndensity` 
  (@timgoodman, #2324).

* `stat_bin()` and `stat_bin_2d()` now properly handle the `breaks` parameter 
  when the scales are transformed (@has2k1, #2366).

* `update_geom_defaults()` and `update_stat_defaults()` allow American 
  spelling of aesthetic parameters (@foo-bar-baz-qux, #2299).

* The `show.legend` parameter now accepts a named logical vector to hide/show
  only some aesthetics in the legend (@tutuchan, #1798).

* Layers now silently ignore unknown aesthetics with value `NULL` (#1909).

### Coords

* Clipping to the plot panel is now configurable, through a `clip` argument
  to coordinate systems, e.g. `coord_cartesian(clip = "off")` 
  (@clauswilke, #2536).

* Like scales, coordinate systems now give you a message when you're 
  replacing an existing coordinate system (#2264).

* `coord_polar()` now draws secondary axis ticks and labels 
  (@dylan-stark, #2072), and can draw the radius axis on the right 
  (@thomasp85, #2005).

* `coord_trans()` now generates a warning when a transformation generates 
  non-finite values (@foo-bar-baz-qux, #2147).

### Themes

* Complete themes now always override all elements of the default theme
  (@has2k1, #2058, #2079).

* Themes now set default grid colour in `panel.grid` rather than individually
  in `panel.grid.major` and `panel.grid.minor` individually. This makes it 
  slightly easier to customise the theme (#2352).

* Fixed bug when setting strips to `element_blank()` (@thomasp85). 

* Axes positioned on the top and to the right can now customize their ticks and
  lines separately (@thomasp85, #1899).

* Built-in themes gain parameters `base_line_size` and `base_rect_size` which 
  control the default sizes of line and rectangle elements (@karawoo, #2176).

* Default themes use `rel()` to set line widths (@baptiste).

* Themes were tweaked for visual consistency and more graceful behavior when 
  changing the base font size. All absolute heights or widths were replaced 
  with heights or widths that are proportional to the base font size. One 
  relative font size was eliminated (@clauswilke).
  
* The height of descenders is now calculated solely on font metrics and doesn't
  change with the specific letters in the string. This fixes minor alignment 
  issues with plot titles, subtitles, and legend titles (#2288, @clauswilke).

### Guides

* `guide_colorbar()` is more configurable: tick marks and color bar frame
  can now by styled with arguments `ticks.colour`, `ticks.linewidth`, 
  `frame.colour`, `frame.linewidth`, and `frame.linetype`
  (@clauswilke).
  
* `guide_colorbar()` now uses `legend.spacing.x` and `legend.spacing.y` 
  correctly, and it can handle multi-line titles. Minor tweaks were made to 
  `guide_legend()` to make sure the two legend functions behave as similarly as
  possible (@clauswilke, #2397 and #2398).
  
* The theme elements `legend.title` and `legend.text` now respect the settings 
  of `margin`, `hjust`, and `vjust` (@clauswilke, #2465, #1502).

* Non-angle parameters of `label.theme` or `title.theme` can now be set in 
  `guide_legend()` and `guide_colorbar()` (@clauswilke, #2544).

### Other

* `fortify()` gains a method for tbls (@karawoo, #2218).

* `ggplot` gains a method for `grouped_df`s that adds a `.group` variable,
  which computes a unique value for each group. Use it with 
  `aes(group = .group)` (#2351).

* `ggproto()` produces objects with class `c("ggproto", "gg")`, allowing for
  a more informative error message when adding layers, scales, or other ggproto 
  objects (@jrnold, #2056).

* `ggsave()`'s DPI argument now supports 3 string options: "retina" (320
  DPI), "print" (300 DPI), and "screen" (72 DPI) (@foo-bar-baz-qux, #2156).
  `ggsave()` now uses full argument names to avoid partial match warnings 
  (#2355), and correctly restores the previous graphics device when several
  graphics devices are open (#2363).

* `print.ggplot()` now returns the original ggplot object, instead of the 
  output from `ggplot_build()`. Also, the object returned from 
  `ggplot_build()` now has the class `"ggplot_built"` (#2034).

* `map_data()` now works even when purrr is loaded (tidyverse#66).

* New functions `summarise_layout()`, `summarise_coord()`, and 
  `summarise_layers()` summarise the layout, coordinate systems, and layers 
  of a built ggplot object (#2034, @wch). This provides a tested API that 
  (e.g.) shiny can depend on.

* Updated startup messages reflect new resources (#2410, @mine-cetinkaya-rundel).

# ggplot2 2.2.1

* Fix usage of `structure(NULL)` for R-devel compatibility (#1968).

# ggplot2 2.2.0

## Major new features

### Subtitle and caption

Thanks to @hrbrmstr plots now have subtitles and captions, which can be set with 
the `subtitle`  and `caption` arguments to `ggtitle()` and `labs()`. You can 
control their appearance with the theme settings `plot.caption` and 
`plot.subtitle`. The main plot title is now left-aligned to better work better 
with a subtitle. The caption is right-aligned (@hrbrmstr).

### Stacking

`position_stack()` and `position_fill()` now sort the stacking order to match 
grouping order. This allows you to control the order through grouping, and 
ensures that the default legend matches the plot (#1552, #1593). If you want the 
opposite order (useful if you have horizontal bars and horizontal legend), you 
can request reverse stacking by using `position = position_stack(reverse = TRUE)` 
(#1837).
  
`position_stack()` and `position_fill()` now accepts negative values which will 
create stacks extending below the x-axis (#1691).

`position_stack()` and `position_fill()` gain a `vjust` argument which makes it 
easy to (e.g.) display labels in the middle of stacked bars (#1821).

### Layers

`geom_col()` was added to complement `geom_bar()` (@hrbrmstr). It uses 
`stat="identity"` by default, making the `y` aesthetic mandatory. It does not 
support any other `stat_()` and does not provide fallback support for the 
`binwidth` parameter. Examples and references in other functions were updated to
demonstrate `geom_col()` usage. 

When creating a layer, ggplot2 will warn if you use an unknown aesthetic or an 
unknown parameter. Compared to the previous version, this is stricter for 
aesthetics (previously there was no message), and less strict for parameters 
(previously this threw an error) (#1585).

### Facetting

The facet system, as well as the internal panel class, has been rewritten in 
ggproto. Facets are now extendable in the same manner as geoms and stats, as 
described in `vignette("extending-ggplot2")`.

We have also added the following new features.
  
* `facet_grid()` and `facet_wrap()` now allow expressions in their faceting 
  formulas (@DanRuderman, #1596).

* When `facet_wrap()` results in an uneven number of panels, axes will now be
  drawn underneath the hanging panels (fixes #1607)

* Strips can now be freely positioned in `facet_wrap()` using the 
  `strip.position` argument (deprecates `switch`).

* The relative order of panel, strip, and axis can now be controlled with 
  the theme setting `strip.placement` that takes either `inside` (strip between 
  panel and axis) or `outside` (strip after axis).

* The theme option `panel.margin` has been deprecated in favour of 
  `panel.spacing` to more clearly communicate intent.

### Extensions

Unfortunately there was a major oversight in the construction of ggproto which 
lead to extensions capturing the super object at package build time, instead of 
at package run time (#1826). This problem has been fixed, but requires 
re-installation of all extension packages.

## Scales

* The position of x and y axes can now be changed using the `position` argument
  in `scale_x_*`and `scale_y_*` which can take `top` and `bottom`, and `left`
  and `right` respectively. The themes of top and right axes can be modified 
  using the `.top` and `.right` modifiers to `axis.text.*` and `axis.title.*`.

### Continuous scales

* `scale_x_continuous()` and `scale_y_continuous()` can now display a secondary 
  axis that is a __one-to-one__ transformation of the primary axis (e.g. degrees 
  Celcius to degrees Fahrenheit). The secondary axis will be positioned opposite 
  to the primary axis and can be controlled with the `sec.axis` argument to 
  the scale constructor.

* Scales worry less about having breaks. If no breaks can be computed, the
  plot will work instead of throwing an uninformative error (#791). This 
  is particularly helpful when you have facets with free scales, and not
  all panels contain data.

* Scales now warn when transformation introduces infinite values (#1696).

### Date time

* `scale_*_datetime()` now supports time zones. It will use the timezone 
  attached to the variable by default, but can be overridden with the 
  `timezone` argument.

* New `scale_x_time()` and `scale_y_time()` generate reasonable default
  breaks and labels for hms vectors (#1752).

### Discrete scales

The treatment of missing values by discrete scales has been thoroughly 
overhauled (#1584). The underlying principle is that we can naturally represent 
missing values on discrete variables (by treating just like another level), so 
by default we should. 

This principle applies to:

* character vectors
* factors with implicit NA
* factors with explicit NA

And to all scales (both position and non-position.)

Compared to the previous version of ggplot2, there are three main changes:

1.  `scale_x_discrete()` and `scale_y_discrete()` always show discrete NA,
    regardless of their source

1.  If present, `NA`s are shown in discrete legends.

1.  All discrete scales gain a `na.translate` argument that allows you to 
    control whether `NA`s are translated to something that can be visualised,
    or should be left as missing. Note that if you don't translate (i.e. 
    `na.translate = FALSE)` the missing values will passed on to the layer, 
    which will warning that it's dropping missing values. To suppress the
    warnings, you'll also need to add `na.rm = TRUE` to the layer call. 

There were also a number of other smaller changes

* Correctly use scale expansion factors.
* Don't preserve space for dropped levels (#1638).
* Only issue one warning when when asking for too many levels (#1674).
* Unicode labels work better on Windows (#1827).
* Warn when used with only continuous data (#1589)

## Themes

* The `theme()` constructor now has named arguments rather than ellipses. This 
  should make autocomplete substantially more useful. The documentation
  (including examples) has been considerably improved.
  
* Built-in themes are more visually homogeneous, and match `theme_grey` better.
  (@jiho, #1679)
  
* When computing the height of titles, ggplot2 now includes the height of the
  descenders (i.e. the bits of `g` and `y` that hang beneath the baseline). This 
  improves the margins around titles, particularly the y axis label (#1712).
  I have also very slightly increased the inner margins of axis titles, and 
  removed the outer margins. 

* Theme element inheritance is now easier to work with as modification now
  overrides default `element_blank` elements (#1555, #1557, #1565, #1567)
  
* Horizontal legends (i.e. legends on the top or bottom) are horizontally
  aligned by default (#1842). Use `legend.box = "vertical"` to switch back
  to the previous behaviour.
  
* `element_line()` now takes an `arrow` argument to specify arrows at the end of
  lines (#1740)

There were a number of tweaks to the theme elements that control legends:
  
* `legend.justification` now controls appearance will plotting the legend
  outside of the plot area. For example, you can use 
  `theme(legend.justification = "top")` to make the legend align with the 
  top of the plot.

* `panel.margin` and `legend.margin` have been renamed to `panel.spacing` and 
  `legend.spacing` respectively, to better communicate intent (they only
  affect spacing between legends and panels, not the margins around them)

* `legend.margin` now controls margin around individual legends.

* New `legend.box.background`, `legend.box.spacing`, and `legend.box.margin`
  control the background, spacing, and margin of the legend box (the region
  that contains all legends).

## Bug fixes and minor improvements

* ggplot2 now imports tibble. This ensures that all built-in datasets print 
  compactly even if you haven't explicitly loaded tibble or dplyr (#1677).

* Class of aesthetic mapping is preserved when adding `aes()` objects (#1624).

* `+.gg` now works for lists that include data frames.

* `annotation_x()` now works in the absense of global data (#1655)

* `geom_*(show.legend = FALSE)` now works for `guide_colorbar`.

* `geom_boxplot()` gains new `outlier.alpha` (@jonathan-g) and 
  `outlier.fill` (@schloerke, #1787) parameters to control the alpha/fill of
   outlier points independently of the alpha of the boxes. 

* `position_jitter()` (and hence `geom_jitter()`) now correctly computes 
  the jitter width/jitter when supplied by the user (#1775, @has2k1).

* `geom_contour()` more clearly describes what inputs it needs (#1577).

* `geom_curve()` respects the `lineend` parameter (#1852).

* `geom_histogram()` and `stat_bin()` understand the `breaks` parameter once 
  more. (#1665). The floating point adjustment for histogram bins is now 
  actually used - it was previously inadvertently ignored (#1651).

* `geom_violin()` no longer transforms quantile lines with the alpha aesthetic
  (@mnbram, #1714). It no longer errors when quantiles are requested but data
  have zero range (#1687). When `trim = FALSE` it once again has a nice 
  range that allows the density to reach zero (by extending the range 3 
  bandwidths to either side of the data) (#1700).

* `geom_dotplot()` works better when faceting and binning on the y-axis. 
  (#1618, @has2k1).
  
* `geom_hexbin()` once again supports `..density..` (@mikebirdgeneau, #1688).

* `geom_step()` gives useful warning if only one data point in layer (#1645).

* `layer()` gains new `check.aes` and `check.param` arguments. These allow
  geom/stat authors to optional suppress checks for known aesthetics/parameters.
  Currently this is used only in `geom_blank()` which powers `expand_limits()` 
  (#1795).

* All `stat_*()` display a better error message when required aesthetics are
  missing.
  
* `stat_bin()` and `stat_summary_hex()` now accept length 1 `binwidth` (#1610)

* `stat_density()` gains new argument `n`, which is passed to underlying function
  `stats::density` ("number of equally spaced points at which the
  density is to be estimated"). (@hbuschme)

* `stat_binhex()` now again returns `count` rather than `value` (#1747)

* `stat_ecdf()` respects `pad` argument (#1646).

* `stat_smooth()` once again informs you about the method it has chosen.
  It also correctly calculates the size of the largest group within facets.

* `x` and `y` scales are now symmetric regarding the list of
  aesthetics they accept: `xmin_final`, `xmax_final`, `xlower`,
  `xmiddle` and `xupper` are now valid `x` aesthetics.

* `Scale` extensions can now override the `make_title` and `make_sec_title` 
  methods to let the scale modify the axis/legend titles.

* The random stream is now reset after calling `.onAttach()` (#2409).

# ggplot2 2.1.0

## New features

* When mapping an aesthetic to a constant (e.g. 
  `geom_smooth(aes(colour = "loess")))`), the default guide title is the name 
  of the aesthetic (i.e. "colour"), not the value (i.e. "loess") (#1431).

* `layer()` now accepts a function as the data argument. The function will be
  applied to the data passed to the `ggplot()` function and must return a
  data.frame (#1527, @thomasp85). This is a more general version of the 
  deprecated `subset` argument.

* `theme_update()` now uses the `+` operator instead of `%+replace%`, so that
  unspecified values will no longer be `NULL`ed out. `theme_replace()`
  preserves the old behaviour if desired (@oneillkza, #1519). 

* `stat_bin()` has been overhauled to use the same algorithm as ggvis, which 
  has been considerably improved thanks to the advice of Randy Prium (@rpruim).
  This includes:
  
    * Better arguments and a better algorithm for determining the origin.
      You can now specify either `boundary` or the `center` of a bin.
      `origin` has been deprecated in favour of these arguments.
      
    * `drop` is deprecated in favour of `pad`, which adds extra 0-count bins
      at either end (needed for frequency polygons). `geom_histogram()` defaults 
      to `pad = FALSE` which considerably improves the default limits for 
      the histogram, especially when the bins are big (#1477).
      
    * The default algorithm does a (somewhat) better job at picking nice widths 
      and origins across a wider range of input data.
      
    * `bins = n` now gives a histogram with `n` bins, not `n + 1` (#1487).

## Bug fixes

* All `\donttest{}` examples run.

* All `geom_()` and `stat_()` functions now have consistent argument order:
  data + mapping, then geom/stat/position, then `...`, then specific arguments, 
  then arguments common to all layers (#1305). This may break code if you were
  previously relying on partial name matching, but in the long-term should make 
  ggplot2 easier to use. In particular, you can now set the `n` parameter
  in `geom_density2d()` without it partially matching `na.rm` (#1485).

* For geoms with both `colour` and `fill`, `alpha` once again only affects
  fill (Reverts #1371, #1523). This was causing problems for people.

* `facet_wrap()`/`facet_grid()` works with multiple empty panels of data 
  (#1445).

* `facet_wrap()` correctly swaps `nrow` and `ncol` when faceting vertically
  (#1417).

* `ggsave("x.svg")` now uses svglite to produce the svg (#1432).

* `geom_boxplot()` now understands `outlier.color` (#1455).

* `geom_path()` knows that "solid" (not just 1) represents a solid line (#1534).

* `geom_ribbon()` preserves missing values so they correctly generate a 
  gap in the ribbon (#1549).

* `geom_tile()` once again accepts `width` and `height` parameters (#1513). 
  It uses `draw_key_polygon()` for better a legend, including a coloured 
  outline (#1484).

* `layer()` now automatically adds a `na.rm` parameter if none is explicitly
  supplied.

* `position_jitterdodge()` now works on all possible dodge aesthetics, 
  e.g. `color`, `linetype` etc. instead of only based on `fill` (@bleutner)

* `position = "nudge"` now works (although it doesn't do anything useful)
  (#1428).

* The default scale for columns of class "AsIs" is now "identity" (#1518).

* `scale_*_discrete()` has better defaults when used with purely continuous
  data (#1542).

* `scale_size()` warns when used with categorical data.

* `scale_size()`, `scale_colour()`, and `scale_fill()` gain date and date-time
  variants (#1526).

* `stat_bin_hex()` and `stat_bin_summary()` now use the same underlying 
  algorithm so results are consistent (#1383). `stat_bin_hex()` now accepts
  a `weight` aesthetic. To be consistent with related stats, the output variable 
  from `stat_bin_hex()` is now value instead of count.

* `stat_density()` gains a `bw` parameter which makes it easy to get consistent 
   smoothing between facets (@jiho)

* `stat-density-2d()` no longer ignores the `h` parameter, and now accepts 
  `bins` and `binwidth` parameters to control the number of contours 
  (#1448, @has2k1).

* `stat_ecdf()` does a better job of adding padding to -Inf/Inf, and gains
  an argument `pad` to suppress the padding if not needed (#1467).

* `stat_function()` gains an `xlim` parameter (#1528). It once again works 
  with discrete x values (#1509).

* `stat_summary()` preserves sorted x order which avoids artefacts when
  display results with `geom_smooth()` (#1520).

* All elements should now inherit correctly for all themes except `theme_void()`.
  (@Katiedaisey, #1555) 

* `theme_void()` was completely void of text but facets and legends still
  need labels. They are now visible (@jiho). 

* You can once again set legend key and height width to unit arithmetic
  objects (like `2 * unit(1, "cm")`) (#1437).

* Eliminate spurious warning if you have a layer with no data and no aesthetics
  (#1451).

* Removed a superfluous comma in `theme-defaults.r` code (@jschoeley)

* Fixed a compatibility issue with `ggproto` and R versions prior to 3.1.2.
  (#1444)

* Fixed issue where `coord_map()` fails when given an explicit `parameters`
  argument (@tdmcarthur, #1729)
  
* Fixed issue where `geom_errorbarh()` had a required `x` aesthetic (#1933)  

# ggplot2 2.0.0

## Major changes

* ggplot no longer throws an error if your plot has no layers. Instead it 
  automatically adds `geom_blank()` (#1246).
  
* New `cut_width()` is a convenient replacement for the verbose
  `plyr::round_any()`, with the additional benefit of offering finer
  control.

* New `geom_count()` is a convenient alias to `stat_sum()`. Use it when you
  have overlapping points on a scatterplot. `stat_sum()` now defaults to 
  using counts instead of proportions.

* New `geom_curve()` adds curved lines, with a similar specification to 
  `geom_segment()` (@veraanadi, #1088).

* Date and datetime scales now have `date_breaks`, `date_minor_breaks` and
  `date_labels` arguments so that you never need to use the long
  `scales::date_breaks()` or `scales::date_format()`.
  
* `geom_bar()` now has it's own stat, distinct from `stat_bin()` which was
  also used by `geom_histogram()`. `geom_bar()` now uses `stat_count()` 
  which counts values at each distinct value of x (i.e. it does not bin
  the data first). This can be useful when you want to show exactly which 
  values are used in a continuous variable.

* `geom_point()` gains a `stroke` aesthetic which controls the border width of 
  shapes 21-25 (#1133, @SeySayux). `size` and `stroke` are additive so a point 
  with `size = 5` and `stroke = 5` will have a diameter of 10mm. (#1142)

* New `position_nudge()` allows you to slightly offset labels (or other 
  geoms) from their corresponding points (#1109).

* `scale_size()` now maps values to _area_, not radius. Use `scale_radius()`
  if you want the old behaviour (not recommended, except perhaps for lines).

* New `stat_summary_bin()` works like `stat_summary()` but on binned data. 
  It's a generalisation of `stat_bin()` that can compute any aggregate,
  not just counts (#1274). Both default to `mean_se()` if no aggregation
  functions are supplied (#1386).

* Layers are now much stricter about their arguments - you will get an error
  if you've supplied an argument that isn't an aesthetic or a parameter.
  This is likely to cause some short-term pain but in the long-term it will make
  it much easier to spot spelling mistakes and other errors (#1293).
  
    This change does break a handful of geoms/stats that used `...` to pass 
    additional arguments on to the underlying computation. Now 
    `geom_smooth()`/`stat_smooth()` and `geom_quantile()`/`stat_quantile()` 
    use `method.args` instead (#1245, #1289); and `stat_summary()` (#1242), 
    `stat_summary_hex()`, and `stat_summary2d()` use `fun.args`.

### Extensibility

There is now an official mechanism for defining Stats, Geoms, and Positions in 
other packages. See `vignette("extending-ggplot2")` for details.

* All Geoms, Stats and Positions are now exported, so you can inherit from them
  when making your own objects (#989).

* ggplot2 no longer uses proto or reference classes. Instead, we now use 
  ggproto, a new OO system designed specifically for ggplot2. Unlike proto
  and RC, ggproto supports clean cross-package inheritance. Creating a new OO
  system isn't usually the right way to solve a problem, but I'm pretty sure
  it was necessary here. Read more about it in the vignette.

* `aes_()` replaces `aes_q()`. It also supports formulas, so the most concise 
  SE version of `aes(carat, price)` is now `aes_(~carat, ~price)`. You may
  want to use this form in packages, as it will avoid spurious `R CMD check` 
  warnings about undefined global variables.

### Text

* `geom_text()` has been overhauled to make labelling your data a little
  easier. It:
  
    * `nudge_x` and `nudge_y` arguments let you offset labels from their
      corresponding points (#1120). 
      
    * `check_overlap = TRUE` provides a simple way to avoid overplotting 
      of labels: labels that would otherwise overlap are omitted (#1039).
      
    * `hjust` and `vjust` can now be character vectors: "left", "center", 
      "right", "bottom", "middle", "top". New options include "inward" and 
      "outward" which align text towards and away from the center of the plot 
      respectively.

* `geom_label()` works like `geom_text()` but draws a rounded rectangle 
  underneath each label (#1039). This is useful when you want to label plots
  that are dense with data.

### Deprecated features

* The little used `aes_auto()` has been deprecated. 

* `aes_q()` has been replaced with `aes_()` to be consistent with SE versions
  of NSE functions in other packages.

* The `order` aesthetic is officially deprecated. It never really worked, and 
  was poorly documented.

* The `stat` and `position` arguments to `qplot()` have been deprecated.
  `qplot()` is designed for quick plots - if you need to specify position
  or stat, use `ggplot()` instead.

* The theme setting `axis.ticks.margin` has been deprecated: now use the margin 
  property of `axis.text`.
  
* `stat_abline()`, `stat_hline()` and `stat_vline()` have been removed:
  these were never suitable for use other than with `geom_abline()` etc
  and were not documented.

* `show_guide` has been renamed to `show.legend`: this more accurately
  reflects what it does (controls appearance of layer in legend), and uses the 
  same convention as other ggplot2 arguments (i.e. a `.` between names).
  (Yes, I know that's inconsistent with function names with use `_`, but it's
  too late to change now.)

A number of geoms have been renamed to be internally consistent:

* `stat_binhex()` and `stat_bin2d()` have been renamed to `stat_bin_hex()` 
  and `stat_bin_2d()` (#1274). `stat_summary2d()` has been renamed to 
  `stat_summary_2d()`, `geom_density2d()`/`stat_density2d()` has been renamed 
  to `geom_density_2d()`/`stat_density_2d()`.

* `stat_spoke()` is now `geom_spoke()` since I realised it's a
  reparameterisation of `geom_segment()`.

* `stat_bindot()` has been removed because it's so tightly coupled to
  `geom_dotplot()`. If you happened to use `stat_bindot()`, just change to
  `geom_dotplot()` (#1194).

All defunct functions have been removed.

### Default appearance

* The default `theme_grey()` background colour has been changed from "grey90" 
  to "grey92": this makes the background a little less visually prominent.

* Labels and titles have been tweaked for readability:

    * Axes labels are darker.
    
    * Legend and axis titles are given the same visual treatment.
    
    * The default font size dropped from 12 to 11. You might be surprised that 
      I've made the default text size smaller as it was already hard for
      many people to read. It turns out there was a bug in RStudio (fixed in 
      0.99.724), that shrunk the text of all grid based graphics. Once that
      was resolved the defaults seemed too big to my eyes.
    
    * More spacing between titles and borders.
    
    * Default margins scale with the theme font size, so the appearance at 
      larger font sizes should be considerably improved (#1228). 

* `alpha` now affects both fill and colour aesthetics (#1371).

* `element_text()` gains a margins argument which allows you to add additional
  padding around text elements. To help see what's going on use `debug = TRUE` 
  to display the text region and anchors.

* The default font size in `geom_text()` has been decreased from 5mm (14 pts)
  to 3.8 mm (11 pts) to match the new default theme sizes.

* A diagonal line is no longer drawn on bar and rectangle legends. Instead, the
  border has been tweaked to be more visible, and more closely match the size of 
  line drawn on the plot.

* `geom_pointrange()` and `geom_linerange()` get vertical (not horizontal)
  lines in the legend (#1389).

* The default line `size` for `geom_smooth()` has been increased from 0.5 to 1 
  to make it easier to see when overlaid on data.
  
* `geom_bar()` and `geom_rect()` use a slightly paler shade of grey so they
  aren't so visually heavy.
  
* `geom_boxplot()` now colours outliers the same way as the boxes.

* `geom_point()` now uses shape 19 instead of 16. This looks much better on 
  the default Linux graphics device. (It's very slightly smaller than the old 
  point, but it shouldn't affect any graphics significantly)

* Sizes in ggplot2 are measured in mm. Previously they were converted to pts 
  (for use in grid) by multiplying by 72 / 25.4. However, grid uses printer's 
  points, not Adobe (big pts), so sizes are now correctly multiplied by 
  72.27 / 25.4. This is unlikely to noticeably affect display, but it's
  technically correct (<https://youtu.be/hou0lU8WMgo>).

* The default legend will now allocate multiple rows (if vertical) or
  columns (if horizontal) in order to make a legend that is more likely to
  fit on the screen. You can override with the `nrow`/`ncol` arguments
  to `guide_legend()`

    ```R
    p <- ggplot(mpg, aes(displ,hwy, colour = model)) + geom_point()
    p
    p + theme(legend.position = "bottom")
    # Previous behaviour
    p + guides(colour = guide_legend(ncol = 1))
    ```

### New and updated themes

* New `theme_void()` is completely empty. It's useful for plots with non-
  standard coordinates or for drawings (@jiho, #976).

* New `theme_dark()` has a dark background designed to make colours pop out
  (@jiho, #1018)

* `theme_minimal()` became slightly more minimal by removing the axis ticks:
  labels now line up directly beneath grid lines (@tomschloss, #1084)

* New theme setting `panel.ontop` (logical) make it possible to place 
  background elements (i.e., gridlines) on top of data. Best used with 
  transparent `panel.background` (@noamross. #551).

### Labelling

The facet labelling system was updated with many new features and a
more flexible interface (@lionel-). It now works consistently across
grid and wrap facets. The most important user visible changes are:

* `facet_wrap()` gains a `labeller` option (#25).

* `facet_grid()` and `facet_wrap()` gain a `switch` argument to
  display the facet titles near the axes. When switched, the labels
  become axes subtitles. `switch` can be set to "x", "y" or "both"
  (the latter only for grids) to control which margin is switched.

The labellers (such as `label_value()` or `label_both()`) also get
some new features:

* They now offer the `multi_line` argument to control whether to
  display composite facets (those specified as `~var1 + var2`) on one
  or multiple lines.

* In `label_bquote()` you now refer directly to the names of
  variables. With this change, you can create math expressions that
  depend on more than one variable. This math expression can be
  specified either for the rows or the columns and you can also
  provide different expressions to each margin.

  As a consequence of these changes, referring to `x` in backquoted
  expressions is deprecated.

* Similarly to `label_bquote()`, `labeller()` now take `.rows` and
  `.cols` arguments. In addition, it also takes `.default`.
  `labeller()` is useful to customise how particular variables are
  labelled. The three additional arguments specify how to label the
  variables are not specifically mentioned, respectively for rows,
  columns or both. This makes it especially easy to set up a
  project-wide labeller dispatcher that can be reused across all your
  plots. See the documentation for an example.

* The new labeller `label_context()` adapts to the number of factors
  facetted over. With a single factor, it displays only the values,
  just as before. But with multiple factors in a composite margin
  (e.g. with `~cyl + am`), the labels are passed over to
  `label_both()`. This way the variables names are displayed with the
  values to help identifying them.

On the programming side, the labeller API has been rewritten in order
to offer more control when faceting over multiple factors (e.g. with
formulae such as `~cyl + am`). This also means that if you have
written custom labellers, you will need to update them for this
version of ggplot.

* Previously, a labeller function would take `variable` and `value`
  arguments and return a character vector. Now, they take a data frame
  of character vectors and return a list. The input data frame has one
  column per factor facetted over and each column in the returned list
  becomes one line in the strip label. See documentation for more
  details.

* The labels received by a labeller now contain metadata: their margin
  (in the "type" attribute) and whether they come from a wrap or a
  grid facet (in the "facet" attribute).

* Note that the new `as_labeller()` function operator provides an easy
  way to transform an existing function to a labeller function. The
  existing function just needs to take and return a character vector.

## Documentation

* Improved documentation for `aes()`, `layer()` and much much more.

* I've tried to reduce the use of `...` so that you can see all the 
  documentation in one place rather than having to integrate multiple pages.
  In some cases this has involved adding additional arguments to geoms
  to make it more clear what you can do:
  
    *  `geom_smooth()` gains explicit `method`, `se` and `formula` arguments.
    
    * `geom_histogram()` gains `binwidth`, `bins`, `origin` and `right` 
      arguments.
      
    * `geom_jitter()` gains `width` and `height` arguments to make it easier
      to control the amount of jittering without using the lengthy 
      `position_jitter()` function (#1116)

* Use of `qplot()` in examples has been minimised (#1123, @hrbrmstr). This is
  inline with the 2nd edition of the ggplot2 box, which minimises the use of 
  `qplot()` in favour of `ggplot()`.

* Tightly linked geoms and stats (e.g. `geom_boxplot()` and `stat_boxplot()`) 
  are now documented in the same file so you can see all the arguments in one
  place. Variations of the same idea (e.g. `geom_path()`, `geom_line()`, and
  `geom_step()`) are also documented together.

* It's now obvious that you can set the `binwidth` parameter for
  `stat_bin_hex()`, `stat_summary_hex()`, `stat_bin_2d()`, and
  `stat_summary_2d()`. 

* The internals of positions have been cleaned up considerably. You're unlikely
  to notice any external changes, although the documentation should be a little
  less confusing since positions now don't list parameters they never use.

## Data

* All datasets have class `tbl_df` so if you also use dplyr, you get a better
  print method.

* `economics` has been brought up to date to 2015-04-01.

* New `economics_long` is the economics data in long form.

* New `txhousing` dataset containing information about the Texas housing
  market. Useful for examples that need multiple time series, and for
  demonstrating model+vis methods.

* New `luv_colours` dataset which contains the locations of all
  built-in `colors()` in Luv space.

* `movies` has been moved into its own package, ggplot2movies, because it was 
  large and not terribly useful. If you've used the movies dataset, you'll now 
  need to explicitly load the package with `library(ggplot2movies)`.

## Bug fixes and minor improvements

* All partially matched arguments and `$` have been been replaced with 
  full matches (@jimhester, #1134).

* ggplot2 now exports `alpha()` from the scales package (#1107), and `arrow()` 
  and `unit()` from grid (#1225). This means you don't need attach scales/grid 
  or do `scales::`/`grid::` for these commonly used functions.

* `aes_string()` now only parses character inputs. This fixes bugs when
  using it with numbers and non default `OutDec` settings (#1045).

* `annotation_custom()` automatically adds a unique id to each grob name,
  making it easier to plot multiple grobs with the same name (e.g. grobs of
  ggplot2 graphics) in the same plot (#1256).

* `borders()` now accepts xlim and ylim arguments for specifying the geographical 
  region of interest (@markpayneatwork, #1392).

* `coord_cartesian()` applies the same expansion factor to limits as for scales. 
  You can suppress with `expand = FALSE` (#1207).

* `coord_trans()` now works when breaks are suppressed (#1422).

* `cut_number()` gives error message if the number of requested bins can
  be created because there are two few unique values (#1046).

* Character labels in `facet_grid()` are no longer (incorrectly) coerced into
  factors. This caused problems with custom label functions (#1070).

* `facet_wrap()` and `facet_grid()` now allow you to use non-standard
  variable names by surrounding them with backticks (#1067).

* `facet_wrap()` more carefully checks its `nrow` and `ncol` arguments
  to ensure that they're specified correctly (@richierocks, #962)

* `facet_wrap()` gains a `dir` argument to control the direction the
  panels are wrapped in. The default is "h" for horizontal. Use "v" for
  vertical layout (#1260).

* `geom_abline()`, `geom_hline()` and `geom_vline()` have been rewritten to
  have simpler behaviour and be more consistent:

    * `stat_abline()`, `stat_hline()` and `stat_vline()` have been removed:
      these were never suitable for use other than with `geom_abline()` etc
      and were not documented.

    * `geom_abline()`, `geom_vline()` and `geom_hline()` are bound to
      `stat_identity()` and `position_identity()`

    * Intercept parameters can no longer be set to a function.

    * They are all documented in one file, since they are so closely related.

* `geom_bin2d()` will now let you specify one dimension's breaks exactly,
  without touching the other dimension's default breaks at all (#1126).

* `geom_crossbar()` sets grouping correctly so you can display multiple
  crossbars on one plot. It also makes the default `fatten` argument a little
  bigger to make the middle line more obvious (#1125).

* `geom_histogram()` and `geom_smooth()` now only inform you about the
  default values once per layer, rather than once per panel (#1220).

* `geom_pointrange()` gains `fatten` argument so you can control the
  size of the point relative to the size of the line.

* `geom_segment()` annotations were not transforming with scales 
  (@BrianDiggs, #859).

* `geom_smooth()` is no longer so chatty. If you want to know what the default
  smoothing method is, look it up in the documentation! (#1247)

* `geom_violin()` now has the ability to draw quantile lines (@DanRuderman).

* `ggplot()` now captures the parent frame to use for evaluation,
  rather than always defaulting to the global environment. This should
  make ggplot more suitable to use in more situations (e.g. with knitr)

* `ggsave()` has been simplified a little to make it easier to maintain.
  It no longer checks that you're printing a ggplot2 object (so now also
  works with any grid grob) (#970), and always requires a filename.
  Parameter `device` now supports character argument to specify which supported
  device to use ('pdf', 'png', 'jpeg', etc.), for when it cannot be correctly
  inferred from the file extension (for example when a temporary filename is
  supplied server side in shiny apps) (@sebkopf, #939). It no longer opens
  a graphics device if one isn't already open - this is annoying when you're
  running from a script (#1326).

* `guide_colorbar()` creates correct legend if only one color (@krlmlr, #943).

* `guide_colorbar()` no longer fails when the legend is empty - previously
  this often masked misspecifications elsewhere in the plot (#967).

* New `layer_data()` function extracts the data used for plotting for a given
  layer. It's mostly useful for testing.

* User supplied `minor_breaks` can now be supplied on the same scale as 
  the data, and will be automatically transformed with by scale (#1385).

* You can now suppress the appearance of an axis/legend title (and the space
  that would allocated for it) with `NULL` in the `scale_` function. To
  use the default label, use `waiver()` (#1145).

* Position adjustments no longer warn about potentially varying ranges
  because the problem rarely occurs in practice and there are currently a
  lot of false positives since I don't understand exactly what FP criteria
  I should be testing.

* `scale_fill_grey()` now uses red for missing values. This matches
  `scale_colour_grey()` and makes it obvious where missing values lie.
  Override with `na.value`.

* `scale_*_gradient2()` defaults to using Lab colour space.

* `scale_*_gradientn()` now allows `colours` or `colors` (#1290)

* `scale_y_continuous()` now also transforms the `lower`, `middle` and `upper`
  aesthetics used by `geom_boxplot()`: this only affects
  `geom_boxplot(stat = "identity")` (#1020).

* Legends no longer inherit aesthetics if `inherit.aes` is FALSE (#1267).

* `lims()` makes it easy to set the limits of any axis (#1138).

* `labels = NULL` now works with `guide_legend()` and `guide_colorbar()`.
  (#1175, #1183).

* `override.aes` now works with American aesthetic spelling, e.g. color

* Scales no longer round data points to improve performance of colour
  palettes. Instead the scales package now uses a much faster colour
  interpolation algorithm (#1022).

* `scale_*_brewer()` and `scale_*_distiller()` add new `direction` argument of 
  `scales::brewer_pal`, making it easier to change the order of colours 
  (@jiho, #1139).

* `scale_x_date()` now clips dates outside the limits in the same way as
  `scale_x_continuous()` (#1090).

* `stat_bin()` gains `bins` arguments, which denotes the number of bins. Now
  you can set `bins=100` instead of `binwidth=0.5`. Note that `breaks` or
  `binwidth` will override it (@tmshn, #1158, #102).

* `stat_boxplot()` warns if a continuous variable is used for the `x` aesthetic
  without also supplying a `group` aesthetic (#992, @krlmlr).

* `stat_summary_2d()` and `stat_bin_2d()` now share exactly the same code for 
  determining breaks from `bins`, `binwidth`, and `origin`. 
  
* `stat_summary_2d()` and `stat_bin_2d()` now output in tile/raster compatible 
  form instead of rect compatible form. 

* Automatically computed breaks do not lead to an error for transformations like
  "probit" where the inverse can map to infinity (#871, @krlmlr)

* `stat_function()` now always evaluates the function on the original scale.
  Previously it computed the function on transformed scales, giving incorrect
  values (@BrianDiggs, #1011).

* `strip_dots` works with anonymous functions within calculated aesthetics 
  (e.g. `aes(sapply(..density.., function(x) mean(x))))` (#1154, @NikNakk)

* `theme()` gains `validate = FALSE` parameter to turn off validation, and 
  hence store arbitrary additional data in the themes. (@tdhock, #1121)

* Improved the calculation of segments needed to draw the curve representing
  a line when plotted in polar coordinates. In some cases, the last segment
  of a multi-segment line was not drawn (@BrianDiggs, #952)<|MERGE_RESOLUTION|>--- conflicted
+++ resolved
@@ -1,9 +1,7 @@
 # ggplot2 (development version)
 
-<<<<<<< HEAD
 * Fixed bug where `na.value` was incorrectly mapped to non-`NA` values 
   (@teunbrand, #5756).
-=======
 * Fixed bug in `guide_custom()` that would throw error with `theme_void()` 
   (@teunbrand, #5856).
 * New helper function `ggpar()` to translate ggplot2's interpretation of 
@@ -30,7 +28,6 @@
   
 ## Improvements
 
->>>>>>> 4eb6587e
 * When facets coerce the faceting variables to factors, the 'ordered' class
   is dropped (@teunbrand, #5666).
 * `coord_map()` and `coord_polar()` throw informative warnings when used

# ggplot2 (development version)

<<<<<<< HEAD
* Plot scales now ignore `AsIs` objects constructed with `I(x)`, instead of
  invoking the identity scale. This allows these columns to co-exist with other
  layers that need a non-identity scale for the same aesthetic. Also, it makes
  it easy to specify relative positions (@teunbrand, #5142).
=======
* New `guide_custom()` function for drawing custom graphical objects (grobs)
  unrelated to scales in legend positions (#5416).
  
* `theme()` now supports splicing a list of arguments (#5542).

* Contour functions will not fail when `options("OutDec")` is not `.` (@eliocamp, #5555).

* The `legend.key` theme element is set to inherit from the `panel.background`
  theme element. The default themes no longer set the `legend.key` element.
  This causes a visual change with the default `theme_gray()` (#5549).

* Lines where `linewidth = NA` are now dropped in `geom_sf()` (#5204).

* New `guide_axis_logticks()` can be used to draw logarithmic tick marks as
  an axis. It supersedes the `annotation_logticks()` function 
  (@teunbrand, #5325).

* Glyphs drawing functions of the `draw_key_*()` family can now set `"width"`
  and `"height"` attributes (in centimetres) to the produced keys to control
  their displayed size in the legend.

* `coord_radial()` is a successor to `coord_polar()` with more customisation 
  options. `coord_radial()` can:
  
  * integrate with the new guide system via a dedicated `guide_axis_theta()` to
    display the angle coordinate.
  * in addition to drawing full circles, also draw circle sectors by using the 
    `end` argument.
  * avoid data vanishing in the center of the plot by setting the `donut` 
    argument.
  * adjust the `angle` aesthetic of layers, such as `geom_text()`, to align 
    with the coordinate system using the `rotate_angle` argument.

* By default, `guide_legend()` now only draws a key glyph for a layer when
  the value is is the layer's data. To revert to the old behaviour, you
  can still set `show.legend = c({aesthetic} = TRUE)` (@teunbrand, #3648).

* The spacing between legend keys and their labels, in addition to legends
  and their titles, is now controlled by the text's `margin` setting. Not
  specifying margins will automatically add appropriate text margins. To
  control the spacing within a legend between keys, the new 
  `key.spacing.{x/y}` argument can be used. This leaves the 
  `legend.spacing` dedicated to controlling the spacing between
  different guides (#5455).

* In the theme element hierarchy, parent elements that are a strict subclass
  of child elements now confer their subclass upon the children (#5457).

* `ggsave()` no longer sometimes creates new directories, which is now 
  controlled by the new `create.dir` argument (#5489).

* `guide_coloursteps(even.steps = FALSE)` now draws one rectangle per interval
  instead of many small ones (#5481).

* (internal) guide building is now part of `ggplot_build()` instead of 
  `ggplot_gtable()` to allow guides to observe unmapped data (#5483).

* `geom_violin()` gains a `bounds` argument analogous to `geom_density()`s (@eliocamp, #5493).
>>>>>>> 3765b97e

* Legend titles no longer take up space if they've been removed by setting 
  `legend.title = element_blank()` (@teunbrand, #3587).

* New function `check_device()` for testing the availability of advanced 
  graphics features introduced in R 4.1.0 onwards (@teunbrand, #5332).

* Failing to fit or predict in `stat_smooth()` now gives a warning and omits
  the failed group, instead of throwing an error (@teunbrand, #5352).
  
* `resolution()` has a small tolerance, preventing spuriously small resolutions 
  due to rounding errors (@teunbrand, #2516).

* `stage()` now works correctly, even with aesthetics that do not have scales 
  (#5408)

* `labeller()` now handles unspecified entries from lookup tables
  (@92amartins, #4599).

* `fortify.default()` now accepts a data-frame-like object granted the object
  exhibits healthy `dim()`, `colnames()`, and `as.data.frame()` behaviors
  (@hpages, #5390).

* `ScaleContinuous$get_breaks()` now only calls `scales::zero_range()` on limits
  in transformed space, rather than in data space (#5304).

* Scales throw more informative messages (@teunbrand, #4185, #4258)

* The `scale_name` argument in `continuous_scale()`, `discrete_scale()` and
  `binned_scale()` is soft-deprecated (@teunbrand, #1312).

* In `theme()`, some elements can be specified with `rel()` to inherit from
  `unit`-class objects in a relative fashion (@teunbrand, #3951).

* `stat_ydensity()` with incomplete groups calculates the default `width` 
  parameter more stably (@teunbrand, #5396)

* `geom_boxplot()` gains a new argument, `staplewidth` that can draw staples
  at the ends of whiskers (@teunbrand, #5126)

* The `size` argument in `annotation_logticks()` has been deprecated in favour
  of the `linewidth` argument (#5292).

* `geom_boxplot()` gains an `outliers` argument to switch outliers on or off,
  in a manner that does affects the scale range. For hiding outliers that does
  not affect the scale range, you can continue to use `outlier.shape = NA` 
  (@teunbrand, #4892).

* Binned scales now treat `NA`s in limits the same way continuous scales do 
  (#5355).

* Binned scales work better with `trans = "reverse"` (#5355).

* The `legend.text.align` and `legend.title.align` arguments in `theme()` are 
  deprecated. The `hjust` setting of the `legend.text` and `legend.title` 
  elements continues to fulfil the role of text alignment (@teunbrand, #5347).

* Integers are once again valid input to theme arguments that expect numeric
  input (@teunbrand, #5369)

* Nicer error messages for xlim/ylim arguments in coord-* functions
  (@92amartins, #4601, #5297).

* `coord_sf()` now uses customisable guides provided in the scales or 
  `guides()` function (@teunbrand).

* Legends in `scale_*_manual()` can show `NA` values again when the `values` is
  a named vector (@teunbrand, #5214, #5286).
  
* `scale_*_manual()` with a named `values` argument now emits a warning when
  none of those names match the values found in the data (@teunbrand, #5298).

* `coord_munch()` can now close polygon shapes (@teunbrand, #3271)

* You can now omit either `xend` or `yend` from `geom_segment()` as only one
  of these is now required. If one is missing, it will be filled from the `x`
  and `y` aesthetics respectively. This makes drawing horizontal or vertical
  segments a little bit more convenient (@teunbrand, #5140).
  
* New `plot.tag.location` in `theme()` can control placement of the plot tag
  in the `"margin"`, `"plot"` or the new `"panel"` option (#4297).

* `geom_text()` and `geom_label()` gained a `size.unit` parameter that set the 
  text size to millimetres, points, centimetres, inches or picas 
  (@teunbrand, #3799).

* The guide system, as the last remaining chunk of ggplot2, has been rewritten 
  in ggproto. The axes and legends now inherit from a <Guide> class, which makes
  them extensible in the same manner as geoms, stats, facets and coords 
  (#3329, @teunbrand). In addition, the following changes were made:
    * A fallback for old S3 guides is encapsulated in the `GuideOld` ggproto
      class, which mostly just calls the old S3 generics.
    * While the S3 guide generics are still in place, the S3 methods for 
      `guide_train()`, `guide_merge()`, `guide_geom()`, `guide_transform()`,
      `guide_gengrob()` have been superseded by the respective ggproto methods.
      In practise, this will mean that `NextMethod()` or sub-classing ggplot2's
      guides with the S3 system will no longer work.
    * Styling theme parts of the guide now inherit from the plot's theme 
      (#2728). 
    * Styling non-theme parts of the guides accept <element> objects, so that
      the following is possible: `guide_colourbar(frame = element_rect(...))`.
    * Primary axis titles are now placed at the primary guide, so that
      `guides(x = guide_axis(position = "top"))` will display the title at the
      top by default (#4650).
    * Unknown secondary axis guide positions are now inferred as the opposite 
      of the primary axis guide when the latter has a known `position` (#4650).
    * `guide_colourbar()`, `guide_coloursteps()` and `guide_bins()` gain a
      `ticks.length` argument.
    * In `guide_bins()`, the title no longer arbitrarily becomes offset from
      the guide when it has long labels.
    * The `order` argument of guides now strictly needs to be a length-1 
      integer (#4958).
    * More informative error for mismatched 
     `direction`/`theme(legend.direction = ...)` arguments (#4364, #4930).
    * `guide_coloursteps()` and `guide_bins()` sort breaks (#5152).
    * `guide_axis()` gains a `minor.ticks` argument to draw minor ticks (#4387).
    * `guide_axis()` gains a `cap` argument that can be used to trim the
      axis line to extreme breaks (#4907).
    * `guide_colourbar()` and `guide_coloursteps()` merge properly when one
      of aesthetics is dropped (#5324).
    * Fixed regression in `guide_legend()` where the `linewidth` key size
      wasn't adapted to the width of the lines (#5160).

* `geom_label()` now uses the `angle` aesthetic (@teunbrand, #2785)
* 'lines' units in `geom_label()`, often used in the `label.padding` argument, 
  are now are relative to the text size. This causes a visual change, but fixes 
  a misalignment issue between the textbox and text (@teunbrand, #4753)
* The `label.padding` argument in `geom_label()` now supports inputs created
  with the `margin()` function (#5030).
* As an internal change, the `titleGrob()` has been refactored to be faster.
* The `translate_shape_string()` internal function is now exported for use in
  extensions of point layers (@teunbrand, #5191).
* Fixed bug in `coord_sf()` where graticule lines didn't obey 
  `panel.grid.major`'s linewidth setting (@teunbrand, #5179)
* Fixed bug in `annotation_logticks()` when no suitable tick positions could
  be found (@teunbrand, #5248).
* To improve `width` calculation in bar plots with empty factor levels, 
  `resolution()` considers `mapped_discrete` values as having resolution 1 
  (@teunbrand, #5211)
* When `geom_path()` has aesthetics varying within groups, the `arrow()` is
  applied to groups instead of individual segments (@teunbrand, #4935).
* The default width of `geom_bar()` is now based on panel-wise resolution of
  the data, rather than global resolution (@teunbrand, #4336).
* To apply dodging more consistently in violin plots, `stat_ydensity()` now
  has a `drop` argument to keep or discard groups with 1 observation.
* Aesthetics listed in `geom_*()` and `stat_*()` layers now point to relevant
  documentation (@teunbrand, #5123).
* `coord_flip()` has been marked as superseded. The recommended alternative is
  to swap the `x` and `y` aesthetic and/or using the `orientation` argument in
  a layer (@teunbrand, #5130).
* `stat_align()` is now applied per panel instead of globally, preventing issues
  when facets have different ranges (@teunbrand, #5227).
* A stacking bug in `stat_align()` was fixed (@teunbrand, #5176).
* `stat_contour()` and `stat_contour_filled()` now warn about and remove
  duplicated coordinates (@teunbrand, #5215).
* Improve performance of layers without positional scales (@zeehio, #4990)

# ggplot2 3.4.4

This hotfix release adapts to a change in r-devel's `base::is.atomic()` and 
the upcoming retirement of maptools.

* `fortify()` for sp objects (e.g., `SpatialPolygonsDataFrame`) is now deprecated
  and will be removed soon in support of [the upcoming retirement of rgdal, rgeos,
  and maptools](https://r-spatial.org/r/2023/05/15/evolution4.html). In advance
  of the whole removal, `fortify(<SpatialPolygonsDataFrame>, region = ...)`
  no longer works as of this version (@yutannihilation, #5244).

# ggplot2 3.4.3
This hotfix release addresses a version comparison change in r-devel. There are
no user-facing or breaking changes.

# ggplot2 3.4.2
This is a hotfix release anticipating changes in r-devel, but folds in upkeep
changes and a few bug fixes as well.

## Minor improvements

* Various type checks and their messages have been standardised 
  (@teunbrand, #4834).
  
* ggplot2 now uses `scales::DiscreteRange` and `scales::ContinuousRange`, which
  are available to write scale extensions from scratch (@teunbrand, #2710).
  
* The `layer_data()`, `layer_scales()` and `layer_grob()` now have the default
  `plot = last_plot()` (@teunbrand, #5166).
  
* The `datetime_scale()` scale constructor is now exported for use in extension
  packages (@teunbrand, #4701).
  
## Bug fixes

* `update_geom_defaults()` and `update_stat_defaults()` now return properly 
  classed objects and have updated docs (@dkahle, #5146).

* For the purposes of checking required or non-missing aesthetics, character 
  vectors are no longer considered non-finite (@teunbrand, @4284).

* `annotation_logticks()` skips drawing ticks when the scale range is non-finite
  instead of throwing an error (@teunbrand, #5229).
  
* Fixed spurious warnings when the `weight` was used in `stat_bin_2d()`, 
  `stat_boxplot()`, `stat_contour()`, `stat_bin_hex()` and `stat_quantile()`
  (@teunbrand, #5216).

* To prevent changing the plotting order, `stat_sf()` is now computed per panel 
  instead of per group (@teunbrand, #4340).

* Fixed bug in `coord_sf()` where graticule lines didn't obey 
  `panel.grid.major`'s linewidth setting (@teunbrand, #5179).

* `geom_text()` drops observations where `angle = NA` instead of throwing an
  error (@teunbrand, #2757).
  
# ggplot2 3.4.1
This is a small release focusing on fixing regressions in the 3.4.0 release
and minor polishes.

## Breaking changes

* The computed variable `y` in `stat_ecdf()` has been superseded by `ecdf` to 
  prevent incorrect scale transformations (@teunbrand, #5113 and #5112).
  
## New features

* Added `scale_linewidth_manual()` and `scale_linewidth_identity()` to support
  the `linewidth` aesthetic (@teunbrand, #5050).
  
* `ggsave()` warns when multiple `filename`s are given, and only writes to the
  first file (@teunbrand, #5114).

## Bug fixes

* Fixed a regression in `geom_hex()` where aesthetics were replicated across 
  bins (@thomasp85, #5037 and #5044).
  
* Using two ordered factors as facetting variables in 
  `facet_grid(..., as.table = FALSE)` now throws a warning instead of an
  error (@teunbrand, #5109).
  
* Fixed misbehaviour of `draw_key_boxplot()` and `draw_key_crossbar()` with 
  skewed key aspect ratio (@teunbrand, #5082).
  
* Fixed spurious warning when `weight` aesthetic was used in `stat_smooth()` 
  (@teunbrand based on @clauswilke's suggestion, #5053).
  
* The `lwd` alias is now correctly replaced by `linewidth` instead of `size` 
  (@teunbrand based on @clauswilke's suggestion #5051).
  
* Fixed a regression in `Coord$train_panel_guides()` where names of guides were 
  dropped (@maxsutton, #5063).

In binned scales:

* Automatic breaks should no longer be out-of-bounds, and automatic limits are
  adjusted to include breaks (@teunbrand, #5082).
  
* Zero-range limits no longer throw an error and are treated akin to continuous
  scales with zero-range limits (@teunbrand, #5066).
  
* The `trans = "date"` and `trans = "time"` transformations were made compatible
  (@teunbrand, #4217).

# ggplot2 3.4.0
This is a minor release focusing on tightening up the internals and ironing out
some inconsistencies in the API. The biggest change is the addition of the 
`linewidth` aesthetic that takes of sizing the width of any line from `size`. 
This change, while attempting to be as non-breaking as possible, has the 
potential to change the look of some of your plots.

Other notable changes is a complete redo of the error and warning messaging in
ggplot2 using the cli package. Messaging is now better contextualised and it 
should be easier to identify which layer an error is coming from. Last, we have
now made the switch to using the vctrs package internally which means that 
support for vctrs classes as variables should improve, along with some small 
gains in rendering speed.

## Breaking changes

* A `linewidth` aesthetic has been introduced and supersedes the `size` 
  aesthetic for scaling the width of lines in line based geoms. `size` will 
  remain functioning but deprecated for these geoms and it is recommended to 
  update all code to reflect the new aesthetic. For geoms that have _both_ point 
  sizing and linewidth sizing (`geom_pointrange()` and `geom_sf`) `size` now 
  **only** refers to sizing of points which can leads to a visual change in old
  code (@thomasp85, #3672)
  
* The default line width for polygons in `geom_sf()` have been decreased to 0.2 
  to reflect that this is usually used for demarking borders where a thinner 
  line is better suited. This change was made since we already induced a 
  visual change in `geom_sf()` with the introduction of the `linewidth` 
  aesthetic.
  
* The dot-dot notation (`..var..`) and `stat()`, which have been superseded by
  `after_stat()`, are now formally deprecated (@yutannihilation, #3693).

* `qplot()` is now formally deprecated (@yutannihilation, #3956).

* `stage()` now properly refers to the values without scale transformations for
  the stage of `after_stat`. If your code requires the scaled version of the
  values for some reason, you have to apply the same transformation by yourself,
  e.g. `sqrt()` for `scale_{x,y}_sqrt()` (@yutannihilation and @teunbrand, #4155).

* Use `rlang::hash()` instead of `digest::digest()`. This update may lead to 
  changes in the automatic sorting of legends. In order to enforce a specific
  legend order use the `order` argument in the guide. (@thomasp85, #4458)

* referring to `x` in backquoted expressions with `label_bquote()` is no longer
  possible.

* The `ticks.linewidth` and `frame.linewidth` parameters of `guide_colourbar()`
  are now multiplied with `.pt` like elsewhere in ggplot2. It can cause visual
  changes when these arguments are not the defaults and these changes can be 
  restored to their previous behaviour by adding `/ .pt` (@teunbrand #4314).

* `scale_*_viridis_b()` now uses the full range of the viridis scales 
  (@gregleleu, #4737)

## New features

* `geom_col()` and `geom_bar()` gain a new `just` argument. This is set to `0.5`
  by default; use `just = 0`/`just = 1` to place columns on the left/right
  of the axis breaks.
  (@wurli, #4899)

* `geom_density()` and `stat_density()` now support `bounds` argument
  to estimate density with boundary correction (@echasnovski, #4013).

* ggplot now checks during statistical transformations whether any data 
  columns were dropped and warns about this. If stats intend to drop
  data columns they can declare them in the new field `dropped_aes`.
  (@clauswilke, #3250)

* `...` supports `rlang::list2` dynamic dots in all public functions. 
  (@mone27, #4764) 

* `theme()` now has a `strip.clip` argument, that can be set to `"off"` to 
  prevent the clipping of strip text and background borders (@teunbrand, #4118)
  
* `geom_contour()` now accepts a function in the `breaks` argument 
  (@eliocamp, #4652).

## Minor improvements and bug fixes

* Fix a bug in `position_jitter()` where infinity values were dropped (@javlon,
  #4790).

* `geom_linerange()` now respects the `na.rm` argument (#4927, @thomasp85)

* Improve the support for `guide_axis()` on `coord_trans()` 
  (@yutannihilation, #3959)
  
* Added `stat_align()` to align data without common x-coordinates prior to
  stacking. This is now the default stat for `geom_area()` (@thomasp85, #4850)

* Fix a bug in `stat_contour_filled()` where break value differences below a 
  certain number of digits would cause the computations to fail (@thomasp85, 
  #4874)

* Secondary axis ticks are now positioned more precisely, removing small visual
  artefacts with alignment between grid and ticks (@thomasp85, #3576)

* Improve `stat_function` documentation regarding `xlim` argument. 
  (@92amartins, #4474)

* Fix various issues with how `labels`, `breaks`, `limits`, and `show.limits`
  interact in the different binning guides (@thomasp85, #4831)

* Automatic break calculation now squishes the scale limits to the domain
  of the transformation. This allows `scale_{x/y}_sqrt()` to find breaks at 0   
  when appropriate (@teunbrand, #980).

* Using multiple modified aesthetics correctly will no longer trigger warnings. 
  If used incorrectly, the warning will now report the duplicated aesthetic 
  instead of `NA` (@teunbrand, #4707).

* `aes()` now supports the `!!!` operator in its first two arguments
  (#2675). Thanks to @yutannihilation and @teunbrand for draft
  implementations.

* Require rlang >= 1.0.0 (@billybarc, #4797)

* `geom_violin()` no longer issues "collapsing to unique 'x' values" warning
  (@bersbersbers, #4455)

* `annotate()` now documents unsupported geoms (`geom_abline()`, `geom_hline()`
  and `geom_vline()`), and warns when they are requested (@mikmart, #4719)

* `presidential` dataset now includes Trump's presidency (@bkmgit, #4703).

* `position_stack()` now works fully with `geom_text()` (@thomasp85, #4367)

* `geom_tile()` now correctly recognises missing data in `xmin`, `xmax`, `ymin`,
  and `ymax` (@thomasp85 and @sigmapi, #4495)

* `geom_hex()` will now use the binwidth from `stat_bin_hex()` if present, 
  instead of deriving it (@thomasp85, #4580)
  
* `geom_hex()` now works on non-linear coordinate systems (@thomasp85)

* Fixed a bug throwing errors when trying to render an empty plot with secondary
  axes (@thomasp85, #4509)

* Axes are now added correctly in `facet_wrap()` when `as.table = FALSE`
  (@thomasp85, #4553)

* Better compatibility of custom device functions in `ggsave()` 
  (@thomasp85, #4539)

* Binning scales are now more resilient to calculated limits that ends up being
  `NaN` after transformations (@thomasp85, #4510)

* Strip padding in `facet_grid()` is now only in effect if 
  `strip.placement = "outside"` _and_ an axis is present between the strip and 
  the panel (@thomasp85, #4610)

* Aesthetics of length 1 are now recycled to 0 if the length of the data is 0 
  (@thomasp85, #4588)

* Setting `size = NA` will no longer cause `guide_legend()` to error 
  (@thomasp85, #4559)

* Setting `stroke` to `NA` in `geom_point()` will no longer impair the sizing of
  the points (@thomasp85, #4624)

* `stat_bin_2d()` now correctly recognises the `weight` aesthetic 
  (@thomasp85, #4646)
  
* All geoms now have consistent exposure of linejoin and lineend parameters, and
  the guide keys will now respect these settings (@thomasp85, #4653)

* `geom_sf()` now respects `arrow` parameter for lines (@jakeruss, #4659)

* Updated documentation for `print.ggplot` to reflect that it returns
  the original plot, not the result of `ggplot_build()`. (@r2evans, #4390)

* `scale_*_manual()` no longer displays extra legend keys, or changes their 
  order, when a named `values` argument has more items than the data. To display
  all `values` on the legend instead, use
  `scale_*_manual(values = vals, limits = names(vals))`. (@teunbrand, @banfai, 
  #4511, #4534)

* Updated documentation for `geom_contour()` to correctly reflect argument 
  precedence between `bins` and `binwidth`. (@eliocamp, #4651)

* Dots in `geom_dotplot()` are now correctly aligned to the baseline when
  `stackratio != 1` and `stackdir != "up"` (@mjskay, #4614)

* Key glyphs for `geom_boxplot()`, `geom_crossbar()`, `geom_pointrange()`, and
  `geom_linerange()` are now orientation-aware (@mjskay, #4732)
  
* Updated documentation for `geom_smooth()` to more clearly describe effects of 
  the `fullrange` parameter (@thoolihan, #4399).

# ggplot2 3.3.6
This is a very small release only applying an internal change to comply with 
R 4.2 and its deprecation of `default.stringsAsFactors()`. There are no user
facing changes and no breaking changes.

# ggplot2 3.3.5
This is a very small release focusing on fixing a couple of untenable issues 
that surfaced with the 3.3.4 release

* Revert changes made in #4434 (apply transform to intercept in `geom_abline()`) 
  as it introduced undesirable issues far worse than the bug it fixed 
  (@thomasp85, #4514)
* Fixes an issue in `ggsave()` when producing emf/wmf files (@yutannihilation, 
  #4521)
* Warn when grDevices specific arguments are passed to ragg devices (@thomasp85, 
  #4524)
* Fix an issue where `coord_sf()` was reporting that it is non-linear
  even when data is provided in projected coordinates (@clauswilke, #4527)

# ggplot2 3.3.4
This is a larger patch release fixing a huge number of bugs and introduces a 
small selection of feature refinements.

## Features

* Alt-text can now be added to a plot using the `alt` label, i.e 
  `+ labs(alt = ...)`. Currently this alt text is not automatically propagated, 
  but we plan to integrate into Shiny, RMarkdown, and other tools in the future. 
  (@thomasp85, #4477)

* Add support for the BrailleR package for creating descriptions of the plot
  when rendered (@thomasp85, #4459)
  
* `coord_sf()` now has an argument `default_crs` that specifies the coordinate
  reference system (CRS) for non-sf layers and scale/coord limits. This argument
  defaults to `NULL`, which means non-sf layers are assumed to be in projected
  coordinates, as in prior ggplot2 versions. Setting `default_crs = sf::st_crs(4326)`
  provides a simple way to interpret x and y positions as longitude and latitude,
  regardless of the CRS used by `coord_sf()`. Authors of extension packages
  implementing `stat_sf()`-like functionality are encouraged to look at the source
  code of `stat_sf()`'s `compute_group()` function to see how to provide scale-limit
  hints to `coord_sf()` (@clauswilke, #3659).

* `ggsave()` now uses ragg to render raster output if ragg is available. It also
  handles custom devices that sets a default unit (e.g. `ragg::agg_png`) 
  correctly (@thomasp85, #4388)

* `ggsave()` now returns the saved file location invisibly (#3379, @eliocamp).
  Note that, as a side effect, an unofficial hack `<ggplot object> + ggsave()`
  no longer works (#4513).

* The scale arguments `limits`, `breaks`, `minor_breaks`, `labels`, `rescaler`
  and `oob` now accept purrr style lambda notation (@teunbrand, #4427). The same 
  is true for `as_labeller()` (and therefore also `labeller()`) 
  (@netique, #4188).

* Manual scales now allow named vectors passed to `values` to contain fewer 
  elements than existing in the data. Elements not present in values will be set
  to `NA` (@thomasp85, #3451)
  
* Date and datetime position scales support out-of-bounds (oob) arguments to 
  control how limits affect data outside those limits (@teunbrand, #4199).
  
## Fixes

* Fix a bug that `after_stat()` and `after_scale()` cannot refer to aesthetics
  if it's specified in the plot-global mapping (@yutannihilation, #4260).
  
* Fix bug in `annotate_logticks()` that would cause an error when used together
  with `coord_flip()` (@thomasp85, #3954)
  
* Fix a bug in `geom_abline()` that resulted in `intercept` not being subjected
  to the transformation of the y scale (@thomasp85, #3741)
  
* Extent the range of the line created by `geom_abline()` so that line ending
  is not visible for large linewidths (@thomasp85, #4024)

* Fix bug in `geom_dotplot()` where dots would be positioned wrong with 
  `stackgroups = TRUE` (@thomasp85, #1745)

* Fix calculation of confidence interval for locfit smoothing in `geom_smooth()`
  (@topepo, #3806)
  
* Fix bug in `geom_text()` where `"outward"` and `"inward"` justification for 
  some `angle` values was reversed (@aphalo, #4169, #4447)

* `ggsave()` now sets the default background to match the fill value of the
  `plot.background` theme element (@karawoo, #4057)

* It is now deprecated to specify `guides(<scale> = FALSE)` or
  `scale_*(guide = FALSE)` to remove a guide. Please use 
  `guides(<scale> = "none")` or `scale_*(guide = "none")` instead 
  (@yutannihilation, #4097)
  
* Fix a bug in `guide_bins()` where keys would disappear if the guide was 
  reversed (@thomasp85, #4210)
  
* Fix bug in `guide_coloursteps()` that would repeat the terminal bins if the
  breaks coincided with the limits of the scale (@thomasp85, #4019)

* Make sure that default labels from default mappings doesn't overwrite default
  labels from explicit mappings (@thomasp85, #2406)

* Fix bug in `labeller()` where parsing was turned off if `.multiline = FALSE`
  (@thomasp85, #4084)
  
* Make sure `label_bquote()` has access to the calling environment when 
  evaluating the labels (@thomasp85, #4141)

* Fix a bug in the layer implementation that introduced a new state after the 
  first render which could lead to a different look when rendered the second 
  time (@thomasp85, #4204)

* Fix a bug in legend justification where justification was lost of the legend
  dimensions exceeded the available size (@thomasp85, #3635)

* Fix a bug in `position_dodge2()` where `NA` values in thee data would cause an
  error (@thomasp85, #2905)

* Make sure `position_jitter()` creates the same jittering independent of 
  whether it is called by name or with constructor (@thomasp85, #2507)

* Fix a bug in `position_jitter()` where different jitters would be applied to 
  different position aesthetics of the same axis (@thomasp85, #2941)
  
* Fix a bug in `qplot()` when supplying `c(NA, NA)` as axis limits 
  (@thomasp85, #4027)
  
* Remove cross-inheritance of default discrete colour/fill scales and check the
  type and aesthetic of function output if `type` is a function 
  (@thomasp85, #4149)

* Fix bug in `scale_[x|y]_date()` where custom breaks functions that resulted in
  fractional dates would get misaligned (@thomasp85, #3965)
  
* Fix bug in `scale_[x|y]_datetime()` where a specified timezone would be 
  ignored by the scale (@thomasp85, #4007)
  
* Fix issue in `sec_axis()` that would throw warnings in the absence of any 
  secondary breaks (@thomasp85, #4368)

* `stat_bin()`'s computed variable `width` is now documented (#3522).
  
* `stat_count()` now computes width based on the full dataset instead of per 
  group (@thomasp85, #2047)

* Extended `stat_ecdf()` to calculate the cdf from either x or y instead from y 
  only (@jgjl, #4005)
  
* Fix a bug in `stat_summary_bin()` where one more than the requested number of
  bins would be created (@thomasp85, #3824)

* Only drop groups in `stat_ydensity()` when there are fewer than two data 
  points and throw a warning (@andrewwbutler, #4111).

* Fixed a bug in strip assembly when theme has `strip.text = element_blank()`
  and plots are faceted with multi-layered strips (@teunbrand, #4384).
  
* Using `theme(aspect.ratio = ...)` together with free space in `facet_grid()`
  now correctly throws an error (@thomasp85, #3834)

* Fixed a bug in `labeller()` so that `.default` is passed to `as_labeller()`
  when labellers are specified by naming faceting variables. (@waltersom, #4031)
  
* Updated style for example code (@rjake, #4092)

* ggplot2 now requires R >= 3.3 (#4247).

* ggplot2 now uses `rlang::check_installed()` to check if a suggested package is
  installed, which will offer to install the package before continuing (#4375, 
  @malcolmbarrett)

* Improved error with hint when piping a `ggplot` object into a facet function
  (#4379, @mitchelloharawild).

# ggplot2 3.3.3
This is a small patch release mainly intended to address changes in R and CRAN.
It further changes the licensing model of ggplot2 to an MIT license.

* Update the ggplot2 licence to an MIT license (#4231, #4232, #4233, and #4281)

* Use vdiffr conditionally so ggplot2 can be tested on systems without vdiffr

* Update tests to work with the new `all.equal()` defaults in R >4.0.3

* Fixed a bug that `guide_bins()` mistakenly ignore `override.aes` argument
  (@yutannihilation, #4085).

# ggplot2 3.3.2
This is a small release focusing on fixing regressions introduced in 3.3.1.

* Added an `outside` option to `annotation_logticks()` that places tick marks
  outside of the plot bounds. (#3783, @kbodwin)

* `annotation_raster()` adds support for native rasters. For large rasters,
  native rasters render significantly faster than arrays (@kent37, #3388)
  
* Facet strips now have dedicated position-dependent theme elements 
  (`strip.text.x.top`, `strip.text.x.bottom`, `strip.text.y.left`, 
  `strip.text.y.right`) that inherit from `strip.text.x` and `strip.text.y`, 
  respectively. As a consequence, some theme stylings now need to be applied to 
  the position-dependent elements rather than to the parent elements. This 
  change was already introduced in ggplot2 3.3.0 but not listed in the 
  changelog. (@thomasp85, #3683)

* Facets now handle layers containing no data (@yutannihilation, #3853).
  
* A newly added geom `geom_density_2d_filled()` and associated stat 
  `stat_density_2d_filled()` can draw filled density contours
  (@clauswilke, #3846).

* A newly added `geom_function()` is now recommended to use in conjunction
  with/instead of `stat_function()`. In addition, `stat_function()` now
  works with transformed y axes, e.g. `scale_y_log10()`, and in plots
  containing no other data or layers (@clauswilke, #3611, #3905, #3983).

* Fixed a bug in `geom_sf()` that caused problems with legend-type
  autodetection (@clauswilke, #3963).
  
* Support graphics devices that use the `file` argument instead of `fileneame` 
  in `ggsave()` (@bwiernik, #3810)
  
* Default discrete color scales are now configurable through the `options()` of 
  `ggplot2.discrete.colour` and `ggplot2.discrete.fill`. When set to a character 
  vector of colour codes (or list of character vectors)  with sufficient length, 
  these colours are used for the default scale. See `help(scale_colour_discrete)` 
  for more details and examples (@cpsievert, #3833).

* Default continuous colour scales (i.e., the `options()` 
  `ggplot2.continuous.colour` and `ggplot2.continuous.fill`, which inform the 
  `type` argument of `scale_fill_continuous()` and `scale_colour_continuous()`) 
  now accept a function, which allows more control over these default 
  `continuous_scale()`s (@cpsievert, #3827).

* A bug was fixed in `stat_contour()` when calculating breaks based on 
  the `bins` argument (@clauswilke, #3879, #4004).
  
* Data columns can now contain `Vector` S4 objects, which are widely used in the 
  Bioconductor project. (@teunbrand, #3837)

# ggplot2 3.3.1

This is a small release with no code change. It removes all malicious links to a 
site that got hijacked from the readme and pkgdown site.

# ggplot2 3.3.0

This is a minor release but does contain a range of substantial new features, 
along with the standard bug fixes. The release contains a few visual breaking
changes, along with breaking changes for extension developers due to a shift in
internal representation of the position scales and their axes. No user breaking
changes are included.

This release also adds Dewey Dunnington (@paleolimbot) to the core team.

## Breaking changes
There are no user-facing breaking changes, but a change in some internal 
representations that extension developers may have relied on, along with a few 
breaking visual changes which may cause visual tests in downstream packages to 
fail.

* The `panel_params` field in the `Layout` now contains a list of list of 
  `ViewScale` objects, describing the trained coordinate system scales, instead
  of the list object used before. Any extensions that use this field will likely
  break, as will unit tests that checks aspects of this.

* `element_text()` now issues a warning when vectorized arguments are provided, 
  as in `colour = c("red", "green", "blue")`. Such use is discouraged and not 
  officially supported (@clauswilke, #3492).

* Changed `theme_grey()` setting for legend key so that it creates no border 
  (`NA`) rather than drawing a white one. (@annennenne, #3180)

* `geom_ribbon()` now draws separate lines for the upper and lower intervals if
  `colour` is mapped. Similarly, `geom_area()` and `geom_density()` now draw
  the upper lines only in the same case by default. If you want old-style full
  stroking, use `outline.type = "full"` (@yutannihilation, #3503 / @thomasp85, #3708).

## New features

* The evaluation time of aesthetics can now be controlled to a finer degree. 
  `after_stat()` supersedes the use of `stat()` and `..var..`-notation, and is
  joined by `after_scale()` to allow for mapping to scaled aesthetic values. 
  Remapping of the same aesthetic is now supported with `stage()`, so you can 
  map a data variable to a stat aesthetic, and remap the same aesthetic to 
  something else after statistical transformation (@thomasp85, #3534)

* All `coord_*()` functions with `xlim` and `ylim` arguments now accept
  vectors with `NA` as a placeholder for the minimum or maximum value
  (e.g., `ylim = c(0, NA)` would zoom the y-axis from 0 to the 
  maximum value observed in the data). This mimics the behaviour
  of the `limits` argument in continuous scale functions
  (@paleolimbot, #2907).

* Allowed reversing of discrete scales by re-writing `get_limits()` 
  (@AnneLyng, #3115)
  
* All geoms and stats that had a direction (i.e. where the x and y axes had 
  different interpretation), can now freely choose their direction, instead of
  relying on `coord_flip()`. The direction is deduced from the aesthetic 
  mapping, but can also be specified directly with the new `orientation` 
  argument (@thomasp85, #3506).
  
* Position guides can now be customized using the new `guide_axis()`, which can 
  be passed to position `scale_*()` functions or via `guides()`. The new axis 
  guide (`guide_axis()`) comes with arguments `check.overlap` (automatic removal 
  of overlapping labels), `angle` (easy rotation of axis labels), and
  `n.dodge` (dodge labels into multiple rows/columns) (@paleolimbot, #3322).
  
* A new scale type has been added, that allows binning of aesthetics at the 
  scale level. It has versions for both position and non-position aesthetics and
  comes with two new guides (`guide_bins` and `guide_coloursteps`) 
  (@thomasp85, #3096)
  
* `scale_x_continuous()` and `scale_y_continuous()` gains an `n.breaks` argument
  guiding the number of automatic generated breaks (@thomasp85, #3102)

* Added `stat_contour_filled()` and `geom_contour_filled()`, which compute 
  and draw filled contours of gridded data (@paleolimbot, #3044). 
  `geom_contour()` and `stat_contour()` now use the isoband package
  to compute contour lines. The `complete` parameter (which was undocumented
  and has been unused for at least four years) was removed (@paleolimbot, #3044).
  
* Themes have gained two new parameters, `plot.title.position` and 
  `plot.caption.position`, that can be used to customize how plot
  title/subtitle and plot caption are positioned relative to the overall plot
  (@clauswilke, #3252).

## Extensions
  
* `Geom` now gains a `setup_params()` method in line with the other ggproto
  classes (@thomasp85, #3509)

* The newly added function `register_theme_elements()` now allows developers
  of extension packages to define their own new theme elements and place them
  into the ggplot2 element tree (@clauswilke, #2540).

## Minor improvements and bug fixes

* `coord_trans()` now draws second axes and accepts `xlim`, `ylim`,
  and `expand` arguments to bring it up to feature parity with 
  `coord_cartesian()`. The `xtrans` and `ytrans` arguments that were 
  deprecated in version 1.0.1 in favour of `x` and `y` 
  were removed (@paleolimbot, #2990).

* `coord_trans()` now calculates breaks using the expanded range 
  (previously these were calculated using the unexpanded range, 
  which resulted in differences between plots made with `coord_trans()`
  and those made with `coord_cartesian()`). The expansion for discrete axes 
  in `coord_trans()` was also updated such that it behaves identically
  to that in `coord_cartesian()` (@paleolimbot, #3338).

* `expand_scale()` was deprecated in favour of `expansion()` for setting
  the `expand` argument of `x` and `y` scales (@paleolimbot).

* `geom_abline()`, `geom_hline()`, and `geom_vline()` now issue 
  more informative warnings when supplied with set aesthetics
  (i.e., `slope`, `intercept`, `yintercept`, and/or `xintercept`)
  and mapped aesthetics (i.e., `data` and/or `mapping`).

* Fix a bug in `geom_raster()` that squeezed the image when it went outside 
  scale limits (#3539, @thomasp85)

* `geom_sf()` now determines the legend type automatically (@microly, #3646).
  
* `geom_sf()` now removes rows that can't be plotted due to `NA` aesthetics 
  (#3546, @thomasp85)

* `geom_sf()` now applies alpha to linestring geometries 
  (#3589, @yutannihilation).

* `gg_dep()` was deprecated (@perezp44, #3382).

* Added function `ggplot_add.by()` for lists created with `by()`, allowing such
  lists to be added to ggplot objects (#2734, @Maschette)

* ggplot2 no longer depends on reshape2, which means that it no longer 
  (recursively) needs plyr, stringr, or stringi packages.

* Increase the default `nbin` of `guide_colourbar()` to place the ticks more 
  precisely (#3508, @yutannihilation).

* `manual_scale()` now matches `values` with the order of `breaks` whenever
  `values` is an unnamed vector. Previously, unnamed `values` would match with
  the limits of the scale and ignore the order of any `breaks` provided. Note
  that this may change the appearance of plots that previously relied on the
  unordered behaviour (#2429, @idno0001).

* `scale_manual_*(limits = ...)` now actually limits the scale (#3262,
  @yutannihilation).

* Fix a bug when `show.legend` is a named logical vector 
  (#3461, @yutannihilation).

* Added weight aesthetic option to `stat_density()` and made scaling of 
  weights the default (@annennenne, #2902)
  
* `stat_density2d()` can now take an `adjust` parameter to scale the default 
  bandwidth. (#2860, @haleyjeppson)

* `stat_smooth()` uses `REML` by default, if `method = "gam"` and
  `gam`'s method is not specified (@ikosmidis, #2630).

* stacking text when calculating the labels and the y axis with
  `stat_summary()` now works (@ikosmidis, #2709)
  
* `stat_summary()` and related functions now support rlang-style lambda functions
  (#3568, @dkahle).

* The data mask pronoun, `.data`, is now stripped from default labels.

* Addition of partial themes to plots has been made more predictable;
  stepwise addition of individual partial themes is now equivalent to
  addition of multple theme elements at once (@clauswilke, #3039).

* Facets now don't fail even when some variable in the spec are not available
  in all layers (@yutannihilation, #2963).

# ggplot2 3.2.1

This is a patch release fixing a few regressions introduced in 3.2.0 as well as
fixing some unit tests that broke due to upstream changes.

* `position_stack()` no longer changes the order of the input data. Changes to 
  the internal behaviour of `geom_ribbon()` made this reordering problematic 
  with ribbons that spanned `y = 0` (#3471)
* Using `qplot()` with a single positional aesthetic will no longer title the
  non-specified scale as `"NULL"` (#3473)
* Fixes unit tests for sf graticule labels caused by changes to sf

# ggplot2 3.2.0

This is a minor release with an emphasis on internal changes to make ggplot2 
faster and more consistent. The few interface changes will only affect the 
aesthetics of the plot in minor ways, and will only potentially break code of
extension developers if they have relied on internals that have been changed. 
This release also sees the addition of Hiroaki Yutani (@yutannihilation) to the 
core developer team.

With the release of R 3.6, ggplot2 now requires the R version to be at least 3.2,
as the tidyverse is committed to support 5 major versions of R.

## Breaking changes

* Two patches (#2996 and #3050) fixed minor rendering problems. In most cases,
  the visual changes are so subtle that they are difficult to see with the naked
  eye. However, these changes are detected by the vdiffr package, and therefore
  any package developers who use vdiffr to test for visual correctness of ggplot2
  plots will have to regenerate all reference images.
  
* In some cases, ggplot2 now produces a warning or an error for code that previously
  produced plot output. In all these cases, the previous plot output was accidental,
  and the plotting code uses the ggplot2 API in a way that would lead to undefined
  behavior. Examples include a missing `group` aesthetic in `geom_boxplot()` (#3316),
  annotations across multiple facets (#3305), and not using aesthetic mappings when
  drawing ribbons with `geom_ribbon()` (#3318).

## New features

* This release includes a range of internal changes that speeds up plot 
  generation. None of the changes are user facing and will not break any code,
  but in general ggplot2 should feel much faster. The changes includes, but are
  not limited to:
  
  - Caching ascent and descent dimensions of text to avoid recalculating it for
    every title.
  
  - Using a faster data.frame constructor as well as faster indexing into 
    data.frames
    
  - Removing the plyr dependency, replacing plyr functions with faster 
    equivalents.

* `geom_polygon()` can now draw polygons with holes using the new `subgroup` 
  aesthetic. This functionality requires R 3.6.0 (@thomasp85, #3128)

* Aesthetic mappings now accept functions that return `NULL` (@yutannihilation,
  #2997).

* `stat_function()` now accepts rlang/purrr style anonymous functions for the 
  `fun` parameter (@dkahle, #3159).

* `geom_rug()` gains an "outside" option to allow for moving the rug tassels to 
  outside the plot area (@njtierney, #3085) and a `length` option to allow for 
  changing the length of the rug lines (@daniel-wells, #3109). 
  
* All geoms now take a `key_glyph` paramter that allows users to customize
  how legend keys are drawn (@clauswilke, #3145). In addition, a new key glyph
  `timeseries` is provided to draw nice legends for time series
  (@mitchelloharawild, #3145).

## Extensions

* Layers now have a new member function `setup_layer()` which is called at the
  very beginning of the plot building process and which has access to the 
  original input data and the plot object being built. This function allows the 
  creation of custom layers that autogenerate aesthetic mappings based on the 
  input data or that filter the input data in some form. For the time being, this
  feature is not exported, but it has enabled the development of a new layer type,
  `layer_sf()` (see next item). Other special-purpose layer types may be added
  in the future (@clauswilke, #2872).
  
* A new layer type `layer_sf()` can auto-detect and auto-map sf geometry
  columns in the data. It should be used by extension developers who are writing
  new sf-based geoms or stats (@clauswilke, #3232).

* `x0` and `y0` are now recognized positional aesthetics so they will get scaled 
  if used in extension geoms and stats (@thomasp85, #3168)
  
* Continuous scale limits now accept functions which accept the default
  limits and return adjusted limits. This makes it possible to write
  a function that e.g. ensures the limits are always a multiple of 100,
  regardless of the data (@econandrew, #2307).

## Minor improvements and bug fixes

* `cut_width()` now accepts `...` to pass further arguments to `base::cut.default()`
   like `cut_number()` and `cut_interval()` already did (@cderv, #3055)

* `coord_map()` now can have axes on the top and right (@karawoo, #3042).

* `coord_polar()` now correctly rescales the secondary axis (@linzi-sg, #3278)

* `coord_sf()`, `coord_map()`, and `coord_polar()` now squash `-Inf` and `Inf`
  into the min and max of the plot (@yutannihilation, #2972).

* `coord_sf()` graticule lines are now drawn in the same thickness as panel grid 
  lines in `coord_cartesian()`, and seting panel grid lines to `element_blank()` 
  now also works in `coord_sf()` 
  (@clauswilke, #2991, #2525).

* `economics` data has been regenerated. This leads to some changes in the
  values of all columns (especially in `psavert`), but more importantly, strips 
  the grouping attributes from `economics_long`.

* `element_line()` now fills closed arrows (@yutannihilation, #2924).

* Facet strips on the left side of plots now have clipping turned on, preventing
  text from running out of the strip and borders from looking thicker than for
  other strips (@karawoo, #2772 and #3061).

* ggplot2 now works in Turkish locale (@yutannihilation, #3011).

* Clearer error messages for inappropriate aesthetics (@clairemcwhite, #3060).

* ggplot2 no longer attaches any external packages when using functions that 
  depend on packages that are suggested but not imported by ggplot2. The 
  affected functions include `geom_hex()`, `stat_binhex()`, 
  `stat_summary_hex()`, `geom_quantile()`, `stat_quantile()`, and `map_data()` 
  (@clauswilke, #3126).
  
* `geom_area()` and `geom_ribbon()` now sort the data along the x-axis in the 
  `setup_data()` method rather than as part of `draw_group()` (@thomasp85, 
  #3023)

* `geom_hline()`, `geom_vline()`, and `geom_abline()` now throw a warning if the 
  user supplies both an `xintercept`, `yintercept`, or `slope` value and a 
  mapping (@RichardJActon, #2950).

* `geom_rug()` now works with `coord_flip()` (@has2k1, #2987).

* `geom_violin()` no longer throws an error when quantile lines fall outside 
  the violin polygon (@thomasp85, #3254).

* `guide_legend()` and `guide_colorbar()` now use appropriate spacing between legend
  key glyphs and legend text even if the legend title is missing (@clauswilke, #2943).

* Default labels are now generated more consistently; e.g., symbols no longer
  get backticks, and long expressions are abbreviated with `...`
  (@yutannihilation, #2981).

* All-`Inf` layers are now ignored for picking the scale (@yutannihilation, 
  #3184).
  
* Diverging Brewer colour palette now use the correct mid-point colour 
  (@dariyasydykova, #3072).
  
* `scale_color_continuous()` now points to `scale_colour_continuous()` so that 
  it will handle `type = "viridis"` as the documentation states (@hlendway, 
  #3079).

* `scale_shape_identity()` now works correctly with `guide = "legend"` 
  (@malcolmbarrett, #3029)
  
* `scale_continuous` will now draw axis line even if the length of breaks is 0
  (@thomasp85, #3257)

* `stat_bin()` will now error when the number of bins exceeds 1e6 to avoid 
  accidentally freezing the user session (@thomasp85).
  
* `sec_axis()` now places ticks accurately when using nonlinear transformations (@dpseidel, #2978).

* `facet_wrap()` and `facet_grid()` now automatically remove NULL from facet
  specs, and accept empty specs (@yutannihilation, #3070, #2986).

* `stat_bin()` now handles data with only one unique value (@yutannihilation 
  #3047).

* `sec_axis()` now accepts functions as well as formulas (@yutannihilation, #3031).

*   New theme elements allowing different ticks lengths for each axis. For instance,
    this can be used to have inwards ticks on the x-axis (`axis.ticks.length.x`) and
    outwards ticks on the y-axis (`axis.ticks.length.y`) (@pank, #2935).

* The arguments of `Stat*$compute_layer()` and `Position*$compute_layer()` are
  now renamed to always match the ones of `Stat$compute_layer()` and
  `Position$compute_layer()` (@yutannihilation, #3202).

* `geom_*()` and `stat_*()` now accepts purrr-style lambda notation
  (@yutannihilation, #3138).

* `geom_tile()` and `geom_rect()` now draw rectangles without notches at the
  corners. The style of the corner can be controlled by `linejoin` parameters
  (@yutannihilation, #3050).

# ggplot2 3.1.0

## Breaking changes

This is a minor release and breaking changes have been kept to a minimum. End users of 
ggplot2 are unlikely to encounter any issues. However, there are a few items that developers 
of ggplot2 extensions should be aware of. For additional details, see also the discussion 
accompanying issue #2890.

*   In non-user-facing internal code (specifically in the `aes()` function and in
    the `aesthetics` argument of scale functions), ggplot2 now always uses the British
    spelling for aesthetics containing the word "colour". When users specify a "color"
    aesthetic it is automatically renamed to "colour". This renaming is also applied
    to non-standard aesthetics that contain the word "color". For example, "point_color"
    is renamed to "point_colour". This convention makes it easier to support both
    British and American spelling for novel, non-standard aesthetics, but it may require
    some adjustment for packages that have previously introduced non-standard color
    aesthetics using American spelling. A new function `standardise_aes_names()` is
    provided in case extension writers need to perform this renaming in their own code
    (@clauswilke, #2649).

*   Functions that generate other functions (closures) now force the arguments that are
    used from the generated functions, to avoid hard-to-catch errors. This may affect
    some users of manual scales (such as `scale_colour_manual()`, `scale_fill_manual()`,
    etc.) who depend on incorrect behavior (@krlmlr, #2807).
    
*   `Coord` objects now have a function `backtransform_range()` that returns the
    panel range in data coordinates. This change may affect developers of custom coords,
    who now should implement this function. It may also affect developers of custom
    geoms that use the `range()` function. In some applications, `backtransform_range()`
    may be more appropriate (@clauswilke, #2821).


## New features

*   `coord_sf()` has much improved customization of axis tick labels. Labels can now
    be set manually, and there are two new parameters, `label_graticule` and
    `label_axes`, that can be used to specify which graticules to label on which side
    of the plot (@clauswilke, #2846, #2857, #2881).
    
*   Two new geoms `geom_sf_label()` and `geom_sf_text()` can draw labels and text
    on sf objects. Under the hood, a new `stat_sf_coordinates()` calculates the
    x and y coordinates from the coordinates of the sf geometries. You can customize
    the calculation method via `fun.geometry` argument (@yutannihilation, #2761).
    

## Minor improvements and fixes

*   `benchplot()` now uses tidy evaluation (@dpseidel, #2699).

*   The error message in `compute_aesthetics()` now only provides the names of
    aesthetics with mismatched lengths, rather than all aesthetics (@karawoo,
    #2853).

*   For faceted plots, data is no longer internally reordered. This makes it
    safer to feed data columns into `aes()` or into parameters of geoms or
    stats. However, doing so remains discouraged (@clauswilke, #2694).

*   `coord_sf()` now also understands the `clip` argument, just like the other
    coords (@clauswilke, #2938).

*   `fortify()` now displays a more informative error message for
    `grouped_df()` objects when dplyr is not installed (@jimhester, #2822).

*   All `geom_*()` now display an informative error message when required 
    aesthetics are missing (@dpseidel, #2637 and #2706).

*   `geom_boxplot()` now understands the `width` parameter even when used with
    a non-standard stat, such as `stat_identity()` (@clauswilke, #2893).
    
*  `geom_hex()` now understands the `size` and `linetype` aesthetics
   (@mikmart, #2488).
    
*   `geom_hline()`, `geom_vline()`, and `geom_abline()` now work properly
    with `coord_trans()` (@clauswilke, #2149, #2812).
    
*   `geom_text(..., parse = TRUE)` now correctly renders the expected number of
    items instead of silently dropping items that are empty expressions, e.g.
    the empty string "". If an expression spans multiple lines, we take just
    the first line and drop the rest. This same issue is also fixed for
    `geom_label()` and the axis labels for `geom_sf()` (@slowkow, #2867).

*   `geom_sf()` now respects `lineend`, `linejoin`, and `linemitre` parameters 
    for lines and polygons (@alistaire47, #2826).
    
*   `ggsave()` now exits without creating a new graphics device if previously
    none was open (@clauswilke, #2363).

*   `labs()` now has named arguments `title`, `subtitle`, `caption`, and `tag`.
    Also, `labs()` now accepts tidyeval (@yutannihilation, #2669).

*   `position_nudge()` is now more robust and nudges only in the direction
    requested. This enables, for example, the horizontal nudging of boxplots
    (@clauswilke, #2733).

*   `sec_axis()` and `dup_axis()` now return appropriate breaks for the secondary
    axis when applied to log transformed scales (@dpseidel, #2729).

*   `sec_axis()` now works as expected when used in combination with tidy eval
    (@dpseidel, #2788).

*   `scale_*_date()`, `scale_*_time()` and `scale_*_datetime()` can now display 
    a secondary axis that is a __one-to-one__ transformation of the primary axis,
    implemented using the `sec.axis` argument to the scale constructor 
    (@dpseidel, #2244).
    
*   `stat_contour()`, `stat_density2d()`, `stat_bin2d()`,  `stat_binhex()`
    now calculate normalized statistics including `nlevel`, `ndensity`, and
    `ncount`. Also, `stat_density()` now includes the calculated statistic 
    `nlevel`, an alias for `scaled`, to better match the syntax of `stat_bin()`
    (@bjreisman, #2679).

# ggplot2 3.0.0

## Breaking changes

*   ggplot2 now supports/uses tidy evaluation (as described below). This is a 
    major change and breaks a number of packages; we made this breaking change 
    because it is important to make ggplot2 more programmable, and to be more 
    consistent with the rest of the tidyverse. The best general (and detailed)
    introduction to tidy evaluation can be found in the meta programming
    chapters in [Advanced R](https://adv-r.hadley.nz).
    
    The primary developer facing change is that `aes()` now contains 
    quosures (expression + environment pairs) rather than symbols, and you'll 
    need to take a different approach to extracting the information you need. 
    A common symptom of this change are errors "undefined columns selected" or 
    "invalid 'type' (list) of argument" (#2610). As in the previous version,
    constants (like `aes(x = 1)` or `aes(colour = "smoothed")`) are stored
    as is.
    
    In this version of ggplot2, if you need to describe a mapping in a string, 
    use `quo_name()` (to generate single-line strings; longer expressions may 
    be abbreviated) or `quo_text()` (to generate non-abbreviated strings that
    may span multiple lines). If you do need to extract the value of a variable
    instead use `rlang::eval_tidy()`. You may want to condition on 
    `(packageVersion("ggplot2") <= "2.2.1")` so that your code can work with
    both released and development versions of ggplot2.
    
    We recognise that this is a big change and if you're not already familiar
    with rlang, there's a lot to learn. If you are stuck, or need any help,
    please reach out on <https://community.rstudio.com>.

*   Error: Column `y` must be a 1d atomic vector or a list

    Internally, ggplot2 now uses `as.data.frame(tibble::as_tibble(x))` to
    convert a list into a data frame. This improves ggplot2's support for
    list-columns (needed for sf support), at a small cost: you can no longer
    use matrix-columns. Note that unlike tibble we still allow column vectors
    such as returned by `base::scale()` because of their widespread use.

*   Error: More than one expression parsed
  
    Previously `aes_string(x = c("a", "b", "c"))` silently returned 
    `aes(x = a)`. Now this is a clear error.

*   Error: `data` must be uniquely named but has duplicate columns
  
    If layer data contains columns with identical names an error will be 
    thrown. In earlier versions the first occurring column was chosen silently,
    potentially masking that the wrong data was chosen.

*   Error: Aesthetics must be either length 1 or the same as the data
    
    Layers are stricter about the columns they will combine into a single
    data frame. Each aesthetic now must be either the same length as the data
    frame or a single value. This makes silent recycling errors much less likely.

*   Error: `coord_*` doesn't support free scales 
   
    Free scales only work with selected coordinate systems; previously you'd
    get an incorrect plot.

*   Error in f(...) : unused argument (range = c(0, 1))

    This is because the `oob` argument to scale has been set to a function
    that only takes a single argument; it needs to take two arguments
    (`x`, and `range`). 

*   Error: unused argument (output)
  
    The function `guide_train()` now has an optional parameter `aesthetic`
    that allows you to override the `aesthetic` setting in the scale.
    To make your code work with the both released and development versions of 
    ggplot2 appropriate, add `aesthetic = NULL` to the `guide_train()` method
    signature.
    
    ```R
    # old
    guide_train.legend <- function(guide, scale) {...}
    
    # new 
    guide_train.legend <- function(guide, scale, aesthetic = NULL) {...}
    ```
    
    Then, inside the function, replace `scale$aesthetics[1]`,
    `aesthetic %||% scale$aesthetics[1]`. (The %||% operator is defined in the 
    rlang package).
    
    ```R
    # old
    setNames(list(scale$map(breaks)), scale$aesthetics[1])

    # new
    setNames(list(scale$map(breaks)), aesthetic %||% scale$aesthetics[1])
    ```

*   The long-deprecated `subset` argument to `layer()` has been removed.

## Tidy evaluation

* `aes()` now supports quasiquotation so that you can use `!!`, `!!!`,
  and `:=`. This replaces `aes_()` and `aes_string()` which are now
  soft-deprecated (but will remain around for a long time).

* `facet_wrap()` and `facet_grid()` now support `vars()` inputs. Like
  `dplyr::vars()`, this helper quotes its inputs and supports
  quasiquotation. For instance, you can now supply faceting variables
  like this: `facet_wrap(vars(am, cyl))` instead of 
  `facet_wrap(~am + cyl)`. Note that the formula interface is not going 
  away and will not be deprecated. `vars()` is simply meant to make it 
  easier to create functions around `facet_wrap()` and `facet_grid()`.

  The first two arguments of `facet_grid()` become `rows` and `cols`
  and now support `vars()` inputs. Note however that we took special
  care to ensure complete backward compatibility. With this change
  `facet_grid(vars(cyl), vars(am, vs))` is equivalent to
  `facet_grid(cyl ~ am + vs)`, and `facet_grid(cols = vars(am, vs))` is
  equivalent to `facet_grid(. ~ am + vs)`.

  One nice aspect of the new interface is that you can now easily
  supply names: `facet_grid(vars(Cylinder = cyl), labeller =
  label_both)` will give nice label titles to the facets. Of course,
  those names can be unquoted with the usual tidy eval syntax.

### sf

* ggplot2 now has full support for sf with `geom_sf()` and `coord_sf()`:

  ```r
  nc <- sf::st_read(system.file("shape/nc.shp", package = "sf"), quiet = TRUE)
  ggplot(nc) +
    geom_sf(aes(fill = AREA))
  ```
  It supports all simple features, automatically aligns CRS across layers, sets
  up the correct aspect ratio, and draws a graticule.

## New features

* ggplot2 now works on R 3.1 onwards, and uses the 
  [vdiffr](https://github.com/r-lib/vdiffr) package for visual testing.

* In most cases, accidentally using `%>%` instead of `+` will generate an 
  informative error (#2400).

* New syntax for calculated aesthetics. Instead of using `aes(y = ..count..)` 
  you can (and should!) use `aes(y = stat(count))`. `stat()` is a real function 
  with documentation which hopefully will make this part of ggplot2 less 
  confusing (#2059).
  
  `stat()` is particularly nice for more complex calculations because you 
  only need to specify it once: `aes(y = stat(count / max(count)))`,
  rather than `aes(y = ..count.. / max(..count..))`
  
* New `tag` label for adding identification tags to plots, typically used for 
  labelling a subplot with a letter. Add a tag with `labs(tag = "A")`, style it 
  with the `plot.tag` theme element, and control position with the
  `plot.tag.position` theme setting (@thomasp85).

### Layers: geoms, stats, and position adjustments

* `geom_segment()` and `geom_curve()` have a new `arrow.fill` parameter which 
  allows you to specify a separate fill colour for closed arrowheads 
  (@hrbrmstr and @clauswilke, #2375).

* `geom_point()` and friends can now take shapes as strings instead of integers,
  e.g. `geom_point(shape = "diamond")` (@daniel-barnett, #2075).

* `position_dodge()` gains a `preserve` argument that allows you to control
  whether the `total` width at each `x` value is preserved (the current 
  default), or ensure that the width of a `single` element is preserved
  (what many people want) (#1935).

* New `position_dodge2()` provides enhanced dodging for boxplots. Compared to
  `position_dodge()`, `position_dodge2()` compares `xmin` and `xmax` values  
  to determine which elements overlap, and spreads overlapping elements evenly
  within the region of overlap. `position_dodge2()` is now the default position
  adjustment for `geom_boxplot()`, because it handles `varwidth = TRUE`, and 
  will be considered for other geoms in the future.
  
  The `padding` parameter adds a small amount of padding between elements 
  (@karawoo, #2143) and a `reverse` parameter allows you to reverse the order 
  of placement (@karawoo, #2171).
  
* New `stat_qq_line()` makes it easy to add a simple line to a Q-Q plot, which 
  makes it easier to judge the fit of the theoretical distribution 
  (@nicksolomon).

### Scales and guides

* Improved support for mapping date/time variables to `alpha`, `size`, `colour`, 
  and `fill` aesthetics, including `date_breaks` and `date_labels` arguments 
  (@karawoo, #1526), and new `scale_alpha()` variants (@karawoo, #1526).

* Improved support for ordered factors. Ordered factors throw a warning when 
  mapped to shape (unordered factors do not), and do not throw warnings when 
  mapped to size or alpha (unordered factors do). Viridis is used as the 
  default colour and fill scale for ordered factors (@karawoo, #1526).

* The `expand` argument of `scale_*_continuous()` and `scale_*_discrete()`
  now accepts separate expansion values for the lower and upper range
  limits. The expansion limits can be specified using the convenience
  function `expand_scale()`.
  
  Separate expansion limits may be useful for bar charts, e.g. if one
  wants the bottom of the bars to be flush with the x axis but still 
  leave some (automatically calculated amount of) space above them:
  
    ```r
    ggplot(mtcars) +
        geom_bar(aes(x = factor(cyl))) +
        scale_y_continuous(expand = expand_scale(mult = c(0, .1)))
    ```
  
  It can also be useful for line charts, e.g. for counts over time,
  where one wants to have a ’hard’ lower limit of y = 0 but leave the
  upper limit unspecified (and perhaps differing between panels), with
  some extra space above the highest point on the line (with symmetrical 
  limits, the extra space above the highest point could in some cases 
  cause the lower limit to be negative).
  
  The old syntax for the `expand` argument will, of course, continue
  to work (@huftis, #1669).

* `scale_colour_continuous()` and `scale_colour_gradient()` are now controlled 
  by global options `ggplot2.continuous.colour` and `ggplot2.continuous.fill`. 
  These can be set to `"gradient"` (the default) or `"viridis"` (@karawoo).

* New `scale_colour_viridis_c()`/`scale_fill_viridis_c()` (continuous) and
  `scale_colour_viridis_d()`/`scale_fill_viridis_d()` (discrete) make it
  easy to use Viridis colour scales (@karawoo, #1526).

* Guides for `geom_text()` now accept custom labels with 
  `guide_legend(override.aes = list(label = "foo"))` (@brianwdavis, #2458).

### Margins

* Strips gain margins on all sides by default. This means that to fully justify
  text to the edge of a strip, you will need to also set the margins to 0
  (@karawoo).

* Rotated strip labels now correctly understand `hjust` and `vjust` parameters
  at all angles (@karawoo).

* Strip labels now understand justification relative to the direction of the
  text, meaning that in y facets, the strip text can be placed at either end of
  the strip using `hjust` (@karawoo).

* Legend titles and labels get a little extra space around them, which 
  prevents legend titles from overlapping the legend at large font sizes 
  (@karawoo, #1881).

## Extension points

* New `autolayer()` S3 generic (@mitchelloharawild, #1974). This is similar
  to `autoplot()` but produces layers rather than complete plots.

* Custom objects can now be added using `+` if a `ggplot_add` method has been
  defined for the class of the object (@thomasp85).

* Theme elements can now be subclassed. Add a `merge_element` method to control
  how properties are inherited from the parent element. Add an `element_grob` 
  method to define how elements are rendered into grobs (@thomasp85, #1981).

* Coords have gained new extension mechanisms.
  
    If you have an existing coord extension, you will need to revise the
    specification of the `train()` method. It is now called 
    `setup_panel_params()` (better reflecting what it actually does) and now 
    has arguments `scale_x`, and `scale_y` (the x and y scales respectively) 
    and `param`, a list of plot specific parameters generated by 
    `setup_params()`.

    What was formerly called `scale_details` (in coords), `panel_ranges` 
    (in layout) and `panel_scales` (in geoms) are now consistently called
    `panel_params` (#1311). These are parameters of the coord that vary from
    panel to panel.

* `ggplot_build()` and `ggplot_gtable()` are now generics, so ggplot-subclasses 
  can define additional behavior during the build stage.

* `guide_train()`, `guide_merge()`, `guide_geom()`, and `guide_gengrob()`
  are now exported as they are needed if you want to design your own guide.
  They are not currently documented; use at your own risk (#2528).

* `scale_type()` generic is now exported and documented. Use this if you 
  want to extend ggplot2 to work with a new type of vector.

## Minor bug fixes and improvements

### Faceting

* `facet_grid()` gives a more informative error message if you try to use
  a variable in both rows and cols (#1928).

* `facet_grid()` and `facet_wrap()` both give better error messages if you
  attempt to use an unsupported coord with free scales (#2049).

* `label_parsed()` works once again (#2279).

* You can now style the background of horizontal and vertical strips
  independently with `strip.background.x` and `strip.background.y` 
  theme settings (#2249).

### Scales

* `discrete_scale()` documentation now inherits shared definitions from 
  `continuous_scale()` (@alistaire47, #2052).

* `guide_colorbar()` shows all colours of the scale (@has2k1, #2343).

* `scale_identity()` once again produces legends by default (#2112).

* Tick marks for secondary axes with strong transformations are more 
  accurately placed (@thomasp85, #1992).

* Missing line types now reliably generate missing lines (with standard 
  warning) (#2206).

* Legends now ignore set aesthetics that are not length one (#1932).

* All colour and fill scales now have an `aesthetics` argument that can
  be used to set the aesthetic(s) the scale works with. This makes it
  possible to apply a colour scale to both colour and fill aesthetics
  at the same time, via `aesthetics = c("colour", "fill")` (@clauswilke).
  
* Three new generic scales work with any aesthetic or set of aesthetics: 
  `scale_continuous_identity()`, `scale_discrete_identity()`, and
  `scale_discrete_manual()` (@clauswilke).

* `scale_*_gradient2()` now consistently omits points outside limits by 
  rescaling after the limits are enforced (@foo-bar-baz-qux, #2230).

### Layers

* `geom_label()` now correctly produces unbordered labels when `label.size` 
  is 0, even when saving to PDF (@bfgray3, #2407).

* `layer()` gives considerably better error messages for incorrectly specified
  `geom`, `stat`, or `position` (#2401).

* In all layers that use it, `linemitre` now defaults to 10 (instead of 1)
  to better match base R.

* `geom_boxplot()` now supplies a default value if no `x` aesthetic is present
  (@foo-bar-baz-qux, #2110).

* `geom_density()` drops groups with fewer than two data points and throws a
  warning. For groups with two data points, density values are now calculated 
  with `stats::density` (@karawoo, #2127).

* `geom_segment()` now also takes a `linejoin` parameter. This allows more 
  control over the appearance of the segments, which is especially useful for 
  plotting thick arrows (@Ax3man, #774).

* `geom_smooth()` now reports the formula used when `method = "auto"` 
  (@davharris #1951). `geom_smooth()` now orders by the `x` aesthetic, making it 
  easier to pass pre-computed values without manual ordering (@izahn, #2028). It 
  also now knows it has `ymin` and `ymax` aesthetics (#1939). The legend 
  correctly reflects the status of the `se` argument when used with stats 
  other than the default (@clauswilke, #1546).

* `geom_tile()` now once again interprets `width` and `height` correctly 
  (@malcolmbarrett, #2510).

* `position_jitter()` and `position_jitterdodge()` gain a `seed` argument that
  allows the specification of a random seed for reproducible jittering 
  (@krlmlr, #1996 and @slowkow, #2445).

* `stat_density()` has better behaviour if all groups are dropped because they
  are too small (#2282).

* `stat_summary_bin()` now understands the `breaks` parameter (@karawoo, #2214).

* `stat_bin()` now accepts functions for `binwidth`. This allows better binning 
  when faceting along variables with different ranges (@botanize).

* `stat_bin()` and `geom_histogram()` now sum correctly when using the `weight` 
  aesthetic (@jiho, #1921).

* `stat_bin()` again uses correct scaling for the computed variable `ndensity` 
  (@timgoodman, #2324).

* `stat_bin()` and `stat_bin_2d()` now properly handle the `breaks` parameter 
  when the scales are transformed (@has2k1, #2366).

* `update_geom_defaults()` and `update_stat_defaults()` allow American 
  spelling of aesthetic parameters (@foo-bar-baz-qux, #2299).

* The `show.legend` parameter now accepts a named logical vector to hide/show
  only some aesthetics in the legend (@tutuchan, #1798).

* Layers now silently ignore unknown aesthetics with value `NULL` (#1909).

### Coords

* Clipping to the plot panel is now configurable, through a `clip` argument
  to coordinate systems, e.g. `coord_cartesian(clip = "off")` 
  (@clauswilke, #2536).

* Like scales, coordinate systems now give you a message when you're 
  replacing an existing coordinate system (#2264).

* `coord_polar()` now draws secondary axis ticks and labels 
  (@dylan-stark, #2072), and can draw the radius axis on the right 
  (@thomasp85, #2005).

* `coord_trans()` now generates a warning when a transformation generates 
  non-finite values (@foo-bar-baz-qux, #2147).

### Themes

* Complete themes now always override all elements of the default theme
  (@has2k1, #2058, #2079).

* Themes now set default grid colour in `panel.grid` rather than individually
  in `panel.grid.major` and `panel.grid.minor` individually. This makes it 
  slightly easier to customise the theme (#2352).

* Fixed bug when setting strips to `element_blank()` (@thomasp85). 

* Axes positioned on the top and to the right can now customize their ticks and
  lines separately (@thomasp85, #1899).

* Built-in themes gain parameters `base_line_size` and `base_rect_size` which 
  control the default sizes of line and rectangle elements (@karawoo, #2176).

* Default themes use `rel()` to set line widths (@baptiste).

* Themes were tweaked for visual consistency and more graceful behavior when 
  changing the base font size. All absolute heights or widths were replaced 
  with heights or widths that are proportional to the base font size. One 
  relative font size was eliminated (@clauswilke).
  
* The height of descenders is now calculated solely on font metrics and doesn't
  change with the specific letters in the string. This fixes minor alignment 
  issues with plot titles, subtitles, and legend titles (#2288, @clauswilke).

### Guides

* `guide_colorbar()` is more configurable: tick marks and color bar frame
  can now by styled with arguments `ticks.colour`, `ticks.linewidth`, 
  `frame.colour`, `frame.linewidth`, and `frame.linetype`
  (@clauswilke).
  
* `guide_colorbar()` now uses `legend.spacing.x` and `legend.spacing.y` 
  correctly, and it can handle multi-line titles. Minor tweaks were made to 
  `guide_legend()` to make sure the two legend functions behave as similarly as
  possible (@clauswilke, #2397 and #2398).
  
* The theme elements `legend.title` and `legend.text` now respect the settings 
  of `margin`, `hjust`, and `vjust` (@clauswilke, #2465, #1502).

* Non-angle parameters of `label.theme` or `title.theme` can now be set in 
  `guide_legend()` and `guide_colorbar()` (@clauswilke, #2544).

### Other

* `fortify()` gains a method for tbls (@karawoo, #2218).

* `ggplot` gains a method for `grouped_df`s that adds a `.group` variable,
  which computes a unique value for each group. Use it with 
  `aes(group = .group)` (#2351).

* `ggproto()` produces objects with class `c("ggproto", "gg")`, allowing for
  a more informative error message when adding layers, scales, or other ggproto 
  objects (@jrnold, #2056).

* `ggsave()`'s DPI argument now supports 3 string options: "retina" (320
  DPI), "print" (300 DPI), and "screen" (72 DPI) (@foo-bar-baz-qux, #2156).
  `ggsave()` now uses full argument names to avoid partial match warnings 
  (#2355), and correctly restores the previous graphics device when several
  graphics devices are open (#2363).

* `print.ggplot()` now returns the original ggplot object, instead of the 
  output from `ggplot_build()`. Also, the object returned from 
  `ggplot_build()` now has the class `"ggplot_built"` (#2034).

* `map_data()` now works even when purrr is loaded (tidyverse#66).

* New functions `summarise_layout()`, `summarise_coord()`, and 
  `summarise_layers()` summarise the layout, coordinate systems, and layers 
  of a built ggplot object (#2034, @wch). This provides a tested API that 
  (e.g.) shiny can depend on.

* Updated startup messages reflect new resources (#2410, @mine-cetinkaya-rundel).

# ggplot2 2.2.1

* Fix usage of `structure(NULL)` for R-devel compatibility (#1968).

# ggplot2 2.2.0

## Major new features

### Subtitle and caption

Thanks to @hrbrmstr plots now have subtitles and captions, which can be set with 
the `subtitle`  and `caption` arguments to `ggtitle()` and `labs()`. You can 
control their appearance with the theme settings `plot.caption` and 
`plot.subtitle`. The main plot title is now left-aligned to better work better 
with a subtitle. The caption is right-aligned (@hrbrmstr).

### Stacking

`position_stack()` and `position_fill()` now sort the stacking order to match 
grouping order. This allows you to control the order through grouping, and 
ensures that the default legend matches the plot (#1552, #1593). If you want the 
opposite order (useful if you have horizontal bars and horizontal legend), you 
can request reverse stacking by using `position = position_stack(reverse = TRUE)` 
(#1837).
  
`position_stack()` and `position_fill()` now accepts negative values which will 
create stacks extending below the x-axis (#1691).

`position_stack()` and `position_fill()` gain a `vjust` argument which makes it 
easy to (e.g.) display labels in the middle of stacked bars (#1821).

### Layers

`geom_col()` was added to complement `geom_bar()` (@hrbrmstr). It uses 
`stat="identity"` by default, making the `y` aesthetic mandatory. It does not 
support any other `stat_()` and does not provide fallback support for the 
`binwidth` parameter. Examples and references in other functions were updated to
demonstrate `geom_col()` usage. 

When creating a layer, ggplot2 will warn if you use an unknown aesthetic or an 
unknown parameter. Compared to the previous version, this is stricter for 
aesthetics (previously there was no message), and less strict for parameters 
(previously this threw an error) (#1585).

### Facetting

The facet system, as well as the internal panel class, has been rewritten in 
ggproto. Facets are now extendable in the same manner as geoms and stats, as 
described in `vignette("extending-ggplot2")`.

We have also added the following new features.
  
* `facet_grid()` and `facet_wrap()` now allow expressions in their faceting 
  formulas (@DanRuderman, #1596).

* When `facet_wrap()` results in an uneven number of panels, axes will now be
  drawn underneath the hanging panels (fixes #1607)

* Strips can now be freely positioned in `facet_wrap()` using the 
  `strip.position` argument (deprecates `switch`).

* The relative order of panel, strip, and axis can now be controlled with 
  the theme setting `strip.placement` that takes either `inside` (strip between 
  panel and axis) or `outside` (strip after axis).

* The theme option `panel.margin` has been deprecated in favour of 
  `panel.spacing` to more clearly communicate intent.

### Extensions

Unfortunately there was a major oversight in the construction of ggproto which 
lead to extensions capturing the super object at package build time, instead of 
at package run time (#1826). This problem has been fixed, but requires 
re-installation of all extension packages.

## Scales

* The position of x and y axes can now be changed using the `position` argument
  in `scale_x_*`and `scale_y_*` which can take `top` and `bottom`, and `left`
  and `right` respectively. The themes of top and right axes can be modified 
  using the `.top` and `.right` modifiers to `axis.text.*` and `axis.title.*`.

### Continuous scales

* `scale_x_continuous()` and `scale_y_continuous()` can now display a secondary 
  axis that is a __one-to-one__ transformation of the primary axis (e.g. degrees 
  Celcius to degrees Fahrenheit). The secondary axis will be positioned opposite 
  to the primary axis and can be controlled with the `sec.axis` argument to 
  the scale constructor.

* Scales worry less about having breaks. If no breaks can be computed, the
  plot will work instead of throwing an uninformative error (#791). This 
  is particularly helpful when you have facets with free scales, and not
  all panels contain data.

* Scales now warn when transformation introduces infinite values (#1696).

### Date time

* `scale_*_datetime()` now supports time zones. It will use the timezone 
  attached to the variable by default, but can be overridden with the 
  `timezone` argument.

* New `scale_x_time()` and `scale_y_time()` generate reasonable default
  breaks and labels for hms vectors (#1752).

### Discrete scales

The treatment of missing values by discrete scales has been thoroughly 
overhauled (#1584). The underlying principle is that we can naturally represent 
missing values on discrete variables (by treating just like another level), so 
by default we should. 

This principle applies to:

* character vectors
* factors with implicit NA
* factors with explicit NA

And to all scales (both position and non-position.)

Compared to the previous version of ggplot2, there are three main changes:

1.  `scale_x_discrete()` and `scale_y_discrete()` always show discrete NA,
    regardless of their source

1.  If present, `NA`s are shown in discrete legends.

1.  All discrete scales gain a `na.translate` argument that allows you to 
    control whether `NA`s are translated to something that can be visualised,
    or should be left as missing. Note that if you don't translate (i.e. 
    `na.translate = FALSE)` the missing values will passed on to the layer, 
    which will warning that it's dropping missing values. To suppress the
    warnings, you'll also need to add `na.rm = TRUE` to the layer call. 

There were also a number of other smaller changes

* Correctly use scale expansion factors.
* Don't preserve space for dropped levels (#1638).
* Only issue one warning when when asking for too many levels (#1674).
* Unicode labels work better on Windows (#1827).
* Warn when used with only continuous data (#1589)

## Themes

* The `theme()` constructor now has named arguments rather than ellipses. This 
  should make autocomplete substantially more useful. The documentation
  (including examples) has been considerably improved.
  
* Built-in themes are more visually homogeneous, and match `theme_grey` better.
  (@jiho, #1679)
  
* When computing the height of titles, ggplot2 now includes the height of the
  descenders (i.e. the bits of `g` and `y` that hang beneath the baseline). This 
  improves the margins around titles, particularly the y axis label (#1712).
  I have also very slightly increased the inner margins of axis titles, and 
  removed the outer margins. 

* Theme element inheritance is now easier to work with as modification now
  overrides default `element_blank` elements (#1555, #1557, #1565, #1567)
  
* Horizontal legends (i.e. legends on the top or bottom) are horizontally
  aligned by default (#1842). Use `legend.box = "vertical"` to switch back
  to the previous behaviour.
  
* `element_line()` now takes an `arrow` argument to specify arrows at the end of
  lines (#1740)

There were a number of tweaks to the theme elements that control legends:
  
* `legend.justification` now controls appearance will plotting the legend
  outside of the plot area. For example, you can use 
  `theme(legend.justification = "top")` to make the legend align with the 
  top of the plot.

* `panel.margin` and `legend.margin` have been renamed to `panel.spacing` and 
  `legend.spacing` respectively, to better communicate intent (they only
  affect spacing between legends and panels, not the margins around them)

* `legend.margin` now controls margin around individual legends.

* New `legend.box.background`, `legend.box.spacing`, and `legend.box.margin`
  control the background, spacing, and margin of the legend box (the region
  that contains all legends).

## Bug fixes and minor improvements

* ggplot2 now imports tibble. This ensures that all built-in datasets print 
  compactly even if you haven't explicitly loaded tibble or dplyr (#1677).

* Class of aesthetic mapping is preserved when adding `aes()` objects (#1624).

* `+.gg` now works for lists that include data frames.

* `annotation_x()` now works in the absense of global data (#1655)

* `geom_*(show.legend = FALSE)` now works for `guide_colorbar`.

* `geom_boxplot()` gains new `outlier.alpha` (@jonathan-g) and 
  `outlier.fill` (@schloerke, #1787) parameters to control the alpha/fill of
   outlier points independently of the alpha of the boxes. 

* `position_jitter()` (and hence `geom_jitter()`) now correctly computes 
  the jitter width/jitter when supplied by the user (#1775, @has2k1).

* `geom_contour()` more clearly describes what inputs it needs (#1577).

* `geom_curve()` respects the `lineend` parameter (#1852).

* `geom_histogram()` and `stat_bin()` understand the `breaks` parameter once 
  more. (#1665). The floating point adjustment for histogram bins is now 
  actually used - it was previously inadvertently ignored (#1651).

* `geom_violin()` no longer transforms quantile lines with the alpha aesthetic
  (@mnbram, #1714). It no longer errors when quantiles are requested but data
  have zero range (#1687). When `trim = FALSE` it once again has a nice 
  range that allows the density to reach zero (by extending the range 3 
  bandwidths to either side of the data) (#1700).

* `geom_dotplot()` works better when faceting and binning on the y-axis. 
  (#1618, @has2k1).
  
* `geom_hexbin()` once again supports `..density..` (@mikebirdgeneau, #1688).

* `geom_step()` gives useful warning if only one data point in layer (#1645).

* `layer()` gains new `check.aes` and `check.param` arguments. These allow
  geom/stat authors to optional suppress checks for known aesthetics/parameters.
  Currently this is used only in `geom_blank()` which powers `expand_limits()` 
  (#1795).

* All `stat_*()` display a better error message when required aesthetics are
  missing.
  
* `stat_bin()` and `stat_summary_hex()` now accept length 1 `binwidth` (#1610)

* `stat_density()` gains new argument `n`, which is passed to underlying function
  `stats::density` ("number of equally spaced points at which the
  density is to be estimated"). (@hbuschme)

* `stat_binhex()` now again returns `count` rather than `value` (#1747)

* `stat_ecdf()` respects `pad` argument (#1646).

* `stat_smooth()` once again informs you about the method it has chosen.
  It also correctly calculates the size of the largest group within facets.

* `x` and `y` scales are now symmetric regarding the list of
  aesthetics they accept: `xmin_final`, `xmax_final`, `xlower`,
  `xmiddle` and `xupper` are now valid `x` aesthetics.

* `Scale` extensions can now override the `make_title` and `make_sec_title` 
  methods to let the scale modify the axis/legend titles.

* The random stream is now reset after calling `.onAttach()` (#2409).

# ggplot2 2.1.0

## New features

* When mapping an aesthetic to a constant (e.g. 
  `geom_smooth(aes(colour = "loess")))`), the default guide title is the name 
  of the aesthetic (i.e. "colour"), not the value (i.e. "loess") (#1431).

* `layer()` now accepts a function as the data argument. The function will be
  applied to the data passed to the `ggplot()` function and must return a
  data.frame (#1527, @thomasp85). This is a more general version of the 
  deprecated `subset` argument.

* `theme_update()` now uses the `+` operator instead of `%+replace%`, so that
  unspecified values will no longer be `NULL`ed out. `theme_replace()`
  preserves the old behaviour if desired (@oneillkza, #1519). 

* `stat_bin()` has been overhauled to use the same algorithm as ggvis, which 
  has been considerably improved thanks to the advice of Randy Prium (@rpruim).
  This includes:
  
    * Better arguments and a better algorithm for determining the origin.
      You can now specify either `boundary` or the `center` of a bin.
      `origin` has been deprecated in favour of these arguments.
      
    * `drop` is deprecated in favour of `pad`, which adds extra 0-count bins
      at either end (needed for frequency polygons). `geom_histogram()` defaults 
      to `pad = FALSE` which considerably improves the default limits for 
      the histogram, especially when the bins are big (#1477).
      
    * The default algorithm does a (somewhat) better job at picking nice widths 
      and origins across a wider range of input data.
      
    * `bins = n` now gives a histogram with `n` bins, not `n + 1` (#1487).

## Bug fixes

* All `\donttest{}` examples run.

* All `geom_()` and `stat_()` functions now have consistent argument order:
  data + mapping, then geom/stat/position, then `...`, then specific arguments, 
  then arguments common to all layers (#1305). This may break code if you were
  previously relying on partial name matching, but in the long-term should make 
  ggplot2 easier to use. In particular, you can now set the `n` parameter
  in `geom_density2d()` without it partially matching `na.rm` (#1485).

* For geoms with both `colour` and `fill`, `alpha` once again only affects
  fill (Reverts #1371, #1523). This was causing problems for people.

* `facet_wrap()`/`facet_grid()` works with multiple empty panels of data 
  (#1445).

* `facet_wrap()` correctly swaps `nrow` and `ncol` when faceting vertically
  (#1417).

* `ggsave("x.svg")` now uses svglite to produce the svg (#1432).

* `geom_boxplot()` now understands `outlier.color` (#1455).

* `geom_path()` knows that "solid" (not just 1) represents a solid line (#1534).

* `geom_ribbon()` preserves missing values so they correctly generate a 
  gap in the ribbon (#1549).

* `geom_tile()` once again accepts `width` and `height` parameters (#1513). 
  It uses `draw_key_polygon()` for better a legend, including a coloured 
  outline (#1484).

* `layer()` now automatically adds a `na.rm` parameter if none is explicitly
  supplied.

* `position_jitterdodge()` now works on all possible dodge aesthetics, 
  e.g. `color`, `linetype` etc. instead of only based on `fill` (@bleutner)

* `position = "nudge"` now works (although it doesn't do anything useful)
  (#1428).

* The default scale for columns of class "AsIs" is now "identity" (#1518).

* `scale_*_discrete()` has better defaults when used with purely continuous
  data (#1542).

* `scale_size()` warns when used with categorical data.

* `scale_size()`, `scale_colour()`, and `scale_fill()` gain date and date-time
  variants (#1526).

* `stat_bin_hex()` and `stat_bin_summary()` now use the same underlying 
  algorithm so results are consistent (#1383). `stat_bin_hex()` now accepts
  a `weight` aesthetic. To be consistent with related stats, the output variable 
  from `stat_bin_hex()` is now value instead of count.

* `stat_density()` gains a `bw` parameter which makes it easy to get consistent 
   smoothing between facets (@jiho)

* `stat-density-2d()` no longer ignores the `h` parameter, and now accepts 
  `bins` and `binwidth` parameters to control the number of contours 
  (#1448, @has2k1).

* `stat_ecdf()` does a better job of adding padding to -Inf/Inf, and gains
  an argument `pad` to suppress the padding if not needed (#1467).

* `stat_function()` gains an `xlim` parameter (#1528). It once again works 
  with discrete x values (#1509).

* `stat_summary()` preserves sorted x order which avoids artefacts when
  display results with `geom_smooth()` (#1520).

* All elements should now inherit correctly for all themes except `theme_void()`.
  (@Katiedaisey, #1555) 

* `theme_void()` was completely void of text but facets and legends still
  need labels. They are now visible (@jiho). 

* You can once again set legend key and height width to unit arithmetic
  objects (like `2 * unit(1, "cm")`) (#1437).

* Eliminate spurious warning if you have a layer with no data and no aesthetics
  (#1451).

* Removed a superfluous comma in `theme-defaults.r` code (@jschoeley)

* Fixed a compatibility issue with `ggproto` and R versions prior to 3.1.2.
  (#1444)

* Fixed issue where `coord_map()` fails when given an explicit `parameters`
  argument (@tdmcarthur, #1729)
  
* Fixed issue where `geom_errorbarh()` had a required `x` aesthetic (#1933)  

# ggplot2 2.0.0

## Major changes

* ggplot no longer throws an error if your plot has no layers. Instead it 
  automatically adds `geom_blank()` (#1246).
  
* New `cut_width()` is a convenient replacement for the verbose
  `plyr::round_any()`, with the additional benefit of offering finer
  control.

* New `geom_count()` is a convenient alias to `stat_sum()`. Use it when you
  have overlapping points on a scatterplot. `stat_sum()` now defaults to 
  using counts instead of proportions.

* New `geom_curve()` adds curved lines, with a similar specification to 
  `geom_segment()` (@veraanadi, #1088).

* Date and datetime scales now have `date_breaks`, `date_minor_breaks` and
  `date_labels` arguments so that you never need to use the long
  `scales::date_breaks()` or `scales::date_format()`.
  
* `geom_bar()` now has it's own stat, distinct from `stat_bin()` which was
  also used by `geom_histogram()`. `geom_bar()` now uses `stat_count()` 
  which counts values at each distinct value of x (i.e. it does not bin
  the data first). This can be useful when you want to show exactly which 
  values are used in a continuous variable.

* `geom_point()` gains a `stroke` aesthetic which controls the border width of 
  shapes 21-25 (#1133, @SeySayux). `size` and `stroke` are additive so a point 
  with `size = 5` and `stroke = 5` will have a diameter of 10mm. (#1142)

* New `position_nudge()` allows you to slightly offset labels (or other 
  geoms) from their corresponding points (#1109).

* `scale_size()` now maps values to _area_, not radius. Use `scale_radius()`
  if you want the old behaviour (not recommended, except perhaps for lines).

* New `stat_summary_bin()` works like `stat_summary()` but on binned data. 
  It's a generalisation of `stat_bin()` that can compute any aggregate,
  not just counts (#1274). Both default to `mean_se()` if no aggregation
  functions are supplied (#1386).

* Layers are now much stricter about their arguments - you will get an error
  if you've supplied an argument that isn't an aesthetic or a parameter.
  This is likely to cause some short-term pain but in the long-term it will make
  it much easier to spot spelling mistakes and other errors (#1293).
  
    This change does break a handful of geoms/stats that used `...` to pass 
    additional arguments on to the underlying computation. Now 
    `geom_smooth()`/`stat_smooth()` and `geom_quantile()`/`stat_quantile()` 
    use `method.args` instead (#1245, #1289); and `stat_summary()` (#1242), 
    `stat_summary_hex()`, and `stat_summary2d()` use `fun.args`.

### Extensibility

There is now an official mechanism for defining Stats, Geoms, and Positions in 
other packages. See `vignette("extending-ggplot2")` for details.

* All Geoms, Stats and Positions are now exported, so you can inherit from them
  when making your own objects (#989).

* ggplot2 no longer uses proto or reference classes. Instead, we now use 
  ggproto, a new OO system designed specifically for ggplot2. Unlike proto
  and RC, ggproto supports clean cross-package inheritance. Creating a new OO
  system isn't usually the right way to solve a problem, but I'm pretty sure
  it was necessary here. Read more about it in the vignette.

* `aes_()` replaces `aes_q()`. It also supports formulas, so the most concise 
  SE version of `aes(carat, price)` is now `aes_(~carat, ~price)`. You may
  want to use this form in packages, as it will avoid spurious `R CMD check` 
  warnings about undefined global variables.

### Text

* `geom_text()` has been overhauled to make labelling your data a little
  easier. It:
  
    * `nudge_x` and `nudge_y` arguments let you offset labels from their
      corresponding points (#1120). 
      
    * `check_overlap = TRUE` provides a simple way to avoid overplotting 
      of labels: labels that would otherwise overlap are omitted (#1039).
      
    * `hjust` and `vjust` can now be character vectors: "left", "center", 
      "right", "bottom", "middle", "top". New options include "inward" and 
      "outward" which align text towards and away from the center of the plot 
      respectively.

* `geom_label()` works like `geom_text()` but draws a rounded rectangle 
  underneath each label (#1039). This is useful when you want to label plots
  that are dense with data.

### Deprecated features

* The little used `aes_auto()` has been deprecated. 

* `aes_q()` has been replaced with `aes_()` to be consistent with SE versions
  of NSE functions in other packages.

* The `order` aesthetic is officially deprecated. It never really worked, and 
  was poorly documented.

* The `stat` and `position` arguments to `qplot()` have been deprecated.
  `qplot()` is designed for quick plots - if you need to specify position
  or stat, use `ggplot()` instead.

* The theme setting `axis.ticks.margin` has been deprecated: now use the margin 
  property of `axis.text`.
  
* `stat_abline()`, `stat_hline()` and `stat_vline()` have been removed:
  these were never suitable for use other than with `geom_abline()` etc
  and were not documented.

* `show_guide` has been renamed to `show.legend`: this more accurately
  reflects what it does (controls appearance of layer in legend), and uses the 
  same convention as other ggplot2 arguments (i.e. a `.` between names).
  (Yes, I know that's inconsistent with function names with use `_`, but it's
  too late to change now.)

A number of geoms have been renamed to be internally consistent:

* `stat_binhex()` and `stat_bin2d()` have been renamed to `stat_bin_hex()` 
  and `stat_bin_2d()` (#1274). `stat_summary2d()` has been renamed to 
  `stat_summary_2d()`, `geom_density2d()`/`stat_density2d()` has been renamed 
  to `geom_density_2d()`/`stat_density_2d()`.

* `stat_spoke()` is now `geom_spoke()` since I realised it's a
  reparameterisation of `geom_segment()`.

* `stat_bindot()` has been removed because it's so tightly coupled to
  `geom_dotplot()`. If you happened to use `stat_bindot()`, just change to
  `geom_dotplot()` (#1194).

All defunct functions have been removed.

### Default appearance

* The default `theme_grey()` background colour has been changed from "grey90" 
  to "grey92": this makes the background a little less visually prominent.

* Labels and titles have been tweaked for readability:

    * Axes labels are darker.
    
    * Legend and axis titles are given the same visual treatment.
    
    * The default font size dropped from 12 to 11. You might be surprised that 
      I've made the default text size smaller as it was already hard for
      many people to read. It turns out there was a bug in RStudio (fixed in 
      0.99.724), that shrunk the text of all grid based graphics. Once that
      was resolved the defaults seemed too big to my eyes.
    
    * More spacing between titles and borders.
    
    * Default margins scale with the theme font size, so the appearance at 
      larger font sizes should be considerably improved (#1228). 

* `alpha` now affects both fill and colour aesthetics (#1371).

* `element_text()` gains a margins argument which allows you to add additional
  padding around text elements. To help see what's going on use `debug = TRUE` 
  to display the text region and anchors.

* The default font size in `geom_text()` has been decreased from 5mm (14 pts)
  to 3.8 mm (11 pts) to match the new default theme sizes.

* A diagonal line is no longer drawn on bar and rectangle legends. Instead, the
  border has been tweaked to be more visible, and more closely match the size of 
  line drawn on the plot.

* `geom_pointrange()` and `geom_linerange()` get vertical (not horizontal)
  lines in the legend (#1389).

* The default line `size` for `geom_smooth()` has been increased from 0.5 to 1 
  to make it easier to see when overlaid on data.
  
* `geom_bar()` and `geom_rect()` use a slightly paler shade of grey so they
  aren't so visually heavy.
  
* `geom_boxplot()` now colours outliers the same way as the boxes.

* `geom_point()` now uses shape 19 instead of 16. This looks much better on 
  the default Linux graphics device. (It's very slightly smaller than the old 
  point, but it shouldn't affect any graphics significantly)

* Sizes in ggplot2 are measured in mm. Previously they were converted to pts 
  (for use in grid) by multiplying by 72 / 25.4. However, grid uses printer's 
  points, not Adobe (big pts), so sizes are now correctly multiplied by 
  72.27 / 25.4. This is unlikely to noticeably affect display, but it's
  technically correct (<https://youtu.be/hou0lU8WMgo>).

* The default legend will now allocate multiple rows (if vertical) or
  columns (if horizontal) in order to make a legend that is more likely to
  fit on the screen. You can override with the `nrow`/`ncol` arguments
  to `guide_legend()`

    ```R
    p <- ggplot(mpg, aes(displ,hwy, colour = model)) + geom_point()
    p
    p + theme(legend.position = "bottom")
    # Previous behaviour
    p + guides(colour = guide_legend(ncol = 1))
    ```

### New and updated themes

* New `theme_void()` is completely empty. It's useful for plots with non-
  standard coordinates or for drawings (@jiho, #976).

* New `theme_dark()` has a dark background designed to make colours pop out
  (@jiho, #1018)

* `theme_minimal()` became slightly more minimal by removing the axis ticks:
  labels now line up directly beneath grid lines (@tomschloss, #1084)

* New theme setting `panel.ontop` (logical) make it possible to place 
  background elements (i.e., gridlines) on top of data. Best used with 
  transparent `panel.background` (@noamross. #551).

### Labelling

The facet labelling system was updated with many new features and a
more flexible interface (@lionel-). It now works consistently across
grid and wrap facets. The most important user visible changes are:

* `facet_wrap()` gains a `labeller` option (#25).

* `facet_grid()` and `facet_wrap()` gain a `switch` argument to
  display the facet titles near the axes. When switched, the labels
  become axes subtitles. `switch` can be set to "x", "y" or "both"
  (the latter only for grids) to control which margin is switched.

The labellers (such as `label_value()` or `label_both()`) also get
some new features:

* They now offer the `multi_line` argument to control whether to
  display composite facets (those specified as `~var1 + var2`) on one
  or multiple lines.

* In `label_bquote()` you now refer directly to the names of
  variables. With this change, you can create math expressions that
  depend on more than one variable. This math expression can be
  specified either for the rows or the columns and you can also
  provide different expressions to each margin.

  As a consequence of these changes, referring to `x` in backquoted
  expressions is deprecated.

* Similarly to `label_bquote()`, `labeller()` now take `.rows` and
  `.cols` arguments. In addition, it also takes `.default`.
  `labeller()` is useful to customise how particular variables are
  labelled. The three additional arguments specify how to label the
  variables are not specifically mentioned, respectively for rows,
  columns or both. This makes it especially easy to set up a
  project-wide labeller dispatcher that can be reused across all your
  plots. See the documentation for an example.

* The new labeller `label_context()` adapts to the number of factors
  facetted over. With a single factor, it displays only the values,
  just as before. But with multiple factors in a composite margin
  (e.g. with `~cyl + am`), the labels are passed over to
  `label_both()`. This way the variables names are displayed with the
  values to help identifying them.

On the programming side, the labeller API has been rewritten in order
to offer more control when faceting over multiple factors (e.g. with
formulae such as `~cyl + am`). This also means that if you have
written custom labellers, you will need to update them for this
version of ggplot.

* Previously, a labeller function would take `variable` and `value`
  arguments and return a character vector. Now, they take a data frame
  of character vectors and return a list. The input data frame has one
  column per factor facetted over and each column in the returned list
  becomes one line in the strip label. See documentation for more
  details.

* The labels received by a labeller now contain metadata: their margin
  (in the "type" attribute) and whether they come from a wrap or a
  grid facet (in the "facet" attribute).

* Note that the new `as_labeller()` function operator provides an easy
  way to transform an existing function to a labeller function. The
  existing function just needs to take and return a character vector.

## Documentation

* Improved documentation for `aes()`, `layer()` and much much more.

* I've tried to reduce the use of `...` so that you can see all the 
  documentation in one place rather than having to integrate multiple pages.
  In some cases this has involved adding additional arguments to geoms
  to make it more clear what you can do:
  
    *  `geom_smooth()` gains explicit `method`, `se` and `formula` arguments.
    
    * `geom_histogram()` gains `binwidth`, `bins`, `origin` and `right` 
      arguments.
      
    * `geom_jitter()` gains `width` and `height` arguments to make it easier
      to control the amount of jittering without using the lengthy 
      `position_jitter()` function (#1116)

* Use of `qplot()` in examples has been minimised (#1123, @hrbrmstr). This is
  inline with the 2nd edition of the ggplot2 box, which minimises the use of 
  `qplot()` in favour of `ggplot()`.

* Tightly linked geoms and stats (e.g. `geom_boxplot()` and `stat_boxplot()`) 
  are now documented in the same file so you can see all the arguments in one
  place. Variations of the same idea (e.g. `geom_path()`, `geom_line()`, and
  `geom_step()`) are also documented together.

* It's now obvious that you can set the `binwidth` parameter for
  `stat_bin_hex()`, `stat_summary_hex()`, `stat_bin_2d()`, and
  `stat_summary_2d()`. 

* The internals of positions have been cleaned up considerably. You're unlikely
  to notice any external changes, although the documentation should be a little
  less confusing since positions now don't list parameters they never use.

## Data

* All datasets have class `tbl_df` so if you also use dplyr, you get a better
  print method.

* `economics` has been brought up to date to 2015-04-01.

* New `economics_long` is the economics data in long form.

* New `txhousing` dataset containing information about the Texas housing
  market. Useful for examples that need multiple time series, and for
  demonstrating model+vis methods.

* New `luv_colours` dataset which contains the locations of all
  built-in `colors()` in Luv space.

* `movies` has been moved into its own package, ggplot2movies, because it was 
  large and not terribly useful. If you've used the movies dataset, you'll now 
  need to explicitly load the package with `library(ggplot2movies)`.

## Bug fixes and minor improvements

* All partially matched arguments and `$` have been been replaced with 
  full matches (@jimhester, #1134).

* ggplot2 now exports `alpha()` from the scales package (#1107), and `arrow()` 
  and `unit()` from grid (#1225). This means you don't need attach scales/grid 
  or do `scales::`/`grid::` for these commonly used functions.

* `aes_string()` now only parses character inputs. This fixes bugs when
  using it with numbers and non default `OutDec` settings (#1045).

* `annotation_custom()` automatically adds a unique id to each grob name,
  making it easier to plot multiple grobs with the same name (e.g. grobs of
  ggplot2 graphics) in the same plot (#1256).

* `borders()` now accepts xlim and ylim arguments for specifying the geographical 
  region of interest (@markpayneatwork, #1392).

* `coord_cartesian()` applies the same expansion factor to limits as for scales. 
  You can suppress with `expand = FALSE` (#1207).

* `coord_trans()` now works when breaks are suppressed (#1422).

* `cut_number()` gives error message if the number of requested bins can
  be created because there are two few unique values (#1046).

* Character labels in `facet_grid()` are no longer (incorrectly) coerced into
  factors. This caused problems with custom label functions (#1070).

* `facet_wrap()` and `facet_grid()` now allow you to use non-standard
  variable names by surrounding them with backticks (#1067).

* `facet_wrap()` more carefully checks its `nrow` and `ncol` arguments
  to ensure that they're specified correctly (@richierocks, #962)

* `facet_wrap()` gains a `dir` argument to control the direction the
  panels are wrapped in. The default is "h" for horizontal. Use "v" for
  vertical layout (#1260).

* `geom_abline()`, `geom_hline()` and `geom_vline()` have been rewritten to
  have simpler behaviour and be more consistent:

    * `stat_abline()`, `stat_hline()` and `stat_vline()` have been removed:
      these were never suitable for use other than with `geom_abline()` etc
      and were not documented.

    * `geom_abline()`, `geom_vline()` and `geom_hline()` are bound to
      `stat_identity()` and `position_identity()`

    * Intercept parameters can no longer be set to a function.

    * They are all documented in one file, since they are so closely related.

* `geom_bin2d()` will now let you specify one dimension's breaks exactly,
  without touching the other dimension's default breaks at all (#1126).

* `geom_crossbar()` sets grouping correctly so you can display multiple
  crossbars on one plot. It also makes the default `fatten` argument a little
  bigger to make the middle line more obvious (#1125).

* `geom_histogram()` and `geom_smooth()` now only inform you about the
  default values once per layer, rather than once per panel (#1220).

* `geom_pointrange()` gains `fatten` argument so you can control the
  size of the point relative to the size of the line.

* `geom_segment()` annotations were not transforming with scales 
  (@BrianDiggs, #859).

* `geom_smooth()` is no longer so chatty. If you want to know what the default
  smoothing method is, look it up in the documentation! (#1247)

* `geom_violin()` now has the ability to draw quantile lines (@DanRuderman).

* `ggplot()` now captures the parent frame to use for evaluation,
  rather than always defaulting to the global environment. This should
  make ggplot more suitable to use in more situations (e.g. with knitr)

* `ggsave()` has been simplified a little to make it easier to maintain.
  It no longer checks that you're printing a ggplot2 object (so now also
  works with any grid grob) (#970), and always requires a filename.
  Parameter `device` now supports character argument to specify which supported
  device to use ('pdf', 'png', 'jpeg', etc.), for when it cannot be correctly
  inferred from the file extension (for example when a temporary filename is
  supplied server side in shiny apps) (@sebkopf, #939). It no longer opens
  a graphics device if one isn't already open - this is annoying when you're
  running from a script (#1326).

* `guide_colorbar()` creates correct legend if only one color (@krlmlr, #943).

* `guide_colorbar()` no longer fails when the legend is empty - previously
  this often masked misspecifications elsewhere in the plot (#967).

* New `layer_data()` function extracts the data used for plotting for a given
  layer. It's mostly useful for testing.

* User supplied `minor_breaks` can now be supplied on the same scale as 
  the data, and will be automatically transformed with by scale (#1385).

* You can now suppress the appearance of an axis/legend title (and the space
  that would allocated for it) with `NULL` in the `scale_` function. To
  use the default label, use `waiver()` (#1145).

* Position adjustments no longer warn about potentially varying ranges
  because the problem rarely occurs in practice and there are currently a
  lot of false positives since I don't understand exactly what FP criteria
  I should be testing.

* `scale_fill_grey()` now uses red for missing values. This matches
  `scale_colour_grey()` and makes it obvious where missing values lie.
  Override with `na.value`.

* `scale_*_gradient2()` defaults to using Lab colour space.

* `scale_*_gradientn()` now allows `colours` or `colors` (#1290)

* `scale_y_continuous()` now also transforms the `lower`, `middle` and `upper`
  aesthetics used by `geom_boxplot()`: this only affects
  `geom_boxplot(stat = "identity")` (#1020).

* Legends no longer inherit aesthetics if `inherit.aes` is FALSE (#1267).

* `lims()` makes it easy to set the limits of any axis (#1138).

* `labels = NULL` now works with `guide_legend()` and `guide_colorbar()`.
  (#1175, #1183).

* `override.aes` now works with American aesthetic spelling, e.g. color

* Scales no longer round data points to improve performance of colour
  palettes. Instead the scales package now uses a much faster colour
  interpolation algorithm (#1022).

* `scale_*_brewer()` and `scale_*_distiller()` add new `direction` argument of 
  `scales::brewer_pal`, making it easier to change the order of colours 
  (@jiho, #1139).

* `scale_x_date()` now clips dates outside the limits in the same way as
  `scale_x_continuous()` (#1090).

* `stat_bin()` gains `bins` arguments, which denotes the number of bins. Now
  you can set `bins=100` instead of `binwidth=0.5`. Note that `breaks` or
  `binwidth` will override it (@tmshn, #1158, #102).

* `stat_boxplot()` warns if a continuous variable is used for the `x` aesthetic
  without also supplying a `group` aesthetic (#992, @krlmlr).

* `stat_summary_2d()` and `stat_bin_2d()` now share exactly the same code for 
  determining breaks from `bins`, `binwidth`, and `origin`. 
  
* `stat_summary_2d()` and `stat_bin_2d()` now output in tile/raster compatible 
  form instead of rect compatible form. 

* Automatically computed breaks do not lead to an error for transformations like
  "probit" where the inverse can map to infinity (#871, @krlmlr)

* `stat_function()` now always evaluates the function on the original scale.
  Previously it computed the function on transformed scales, giving incorrect
  values (@BrianDiggs, #1011).

* `strip_dots` works with anonymous functions within calculated aesthetics 
  (e.g. `aes(sapply(..density.., function(x) mean(x))))` (#1154, @NikNakk)

* `theme()` gains `validate = FALSE` parameter to turn off validation, and 
  hence store arbitrary additional data in the themes. (@tdhock, #1121)

* Improved the calculation of segments needed to draw the curve representing
  a line when plotted in polar coordinates. In some cases, the last segment
  of a multi-segment line was not drawn (@BrianDiggs, #952)<|MERGE_RESOLUTION|>--- conflicted
+++ resolved
@@ -1,11 +1,9 @@
 # ggplot2 (development version)
 
-<<<<<<< HEAD
 * Plot scales now ignore `AsIs` objects constructed with `I(x)`, instead of
   invoking the identity scale. This allows these columns to co-exist with other
   layers that need a non-identity scale for the same aesthetic. Also, it makes
   it easy to specify relative positions (@teunbrand, #5142).
-=======
 * New `guide_custom()` function for drawing custom graphical objects (grobs)
   unrelated to scales in legend positions (#5416).
   
@@ -64,7 +62,6 @@
   `ggplot_gtable()` to allow guides to observe unmapped data (#5483).
 
 * `geom_violin()` gains a `bounds` argument analogous to `geom_density()`s (@eliocamp, #5493).
->>>>>>> 3765b97e
 
 * Legend titles no longer take up space if they've been removed by setting 
   `legend.title = element_blank()` (@teunbrand, #3587).

# ggplot2 (development version)

<<<<<<< HEAD
* `update_geom_defaults()` and `update_stat_defaults()` have a reset mechanism
  when using `new = NULL` and invisible return the previous defaults (#4993).
=======
* Fixed bug where `na.value` was incorrectly mapped to non-`NA` values 
  (@teunbrand, #5756).
* Fixed bug in `guide_custom()` that would throw error with `theme_void()` 
  (@teunbrand, #5856).
* New helper function `ggpar()` to translate ggplot2's interpretation of 
  graphical parameters to {grid}'s interpretation (@teunbrand, #5866).
>>>>>>> da60e8fe

# ggplot2 3.5.1

This is a small release focusing on fixing regressions from 3.5.0 and 
documentation updates.

## Bug fixes

* Fixed bug where discrete scales could not map aesthetics only consisting of
  `NA`s (#5623)
* Fixed spurious warnings from `sec_axis()` with `breaks = NULL` (#5713).
* Patterns and gradients are now also enabled in `geom_sf()` 
  (@teunbrand, #5716).
* The default behaviour of `resolution()` has been reverted to pre-3.5.0 
  behaviour. Whether mapped discrete vectors should be treated as having 
  resolution of 1 is controlled by the new `discrete` argument.
* Fixed bug in `guide_bins()` and `guide_coloursteps()` where discrete breaks,
  such as the levels produced by `cut()`, were ordered incorrectly 
  (@teunbrand, #5757).
  
## Improvements

* When facets coerce the faceting variables to factors, the 'ordered' class
  is dropped (@teunbrand, #5666).
* `coord_map()` and `coord_polar()` throw informative warnings when used
  with the guide system (#5707).
* When passing a function to `stat_contour(breaks)`, that function is used to
  calculate the breaks even if `bins` and `binwidth` are missing 
  (@teunbrand, #5686).
* `geom_step()` now supports `lineend`, `linejoin` and `linemitre` parameters 
  (@teunbrand, #5705).
* Fixed performance loss when the `.data` pronoun is used in `aes()` (#5730).
* Facet evaluation is better at dealing with inherited errors 
  (@teunbrand, #5670).
* `stat_bin()` deals with non-finite breaks better (@teunbrand, #5665).
* While axes in `coord_radial()` don't neatly fit the top/right/bottom/left
  organisation, specifying `position = "top"` or `position = "right"` 
  in the scale will flip the placement of the radial axis (#5735)
* Theme elements that do not exist now throw warnings instead of errors (#5719).
* Fixed bug in `coord_radial()` where full circles were not treated as such 
  (@teunbrand, #5750).
* When legends detect the presence of values in a layer, `NA` is now detected
  if the data contains values outside the given breaks (@teunbrand, #5749).
* `annotate()` now warns about `stat` or `position` arguments (@teunbrand, #5151)
* `guide_coloursteps(even.steps = FALSE)` now works with discrete data that has 
  been formatted by `cut()` (@teunbrand, #3877).

# ggplot2 3.5.0

This is a minor release that turned out quite beefy. It is focused on 
overhauling the guide system: the system responsible for displaying information 
from scales in the guise of axes and legends. As part of that overhaul, new 
guides have been implemented and existing guides have been refined. The look 
and feel of guides has been mostly preserved, but their internals and 
styling options have changed drastically.

Briefly summarising other highlights, we also welcome `coord_radial()` as a 
successor of  `coord_polar()`. Initial support for newer graphical features, 
such as pattern fills has been added. The API has changed how `I()`/`<AsIs>` 
vectors interact with the scale system, namely: not at all. 

## Breaking changes

* The guide system. As a whole. See 'new features' for more information. 
  While the S3 guide generics are still in place, the S3 methods for 
  `guide_train()`, `guide_merge()`, `guide_geom()`, `guide_transform()`,
  `guide_gengrob()` have been superseded by the respective ggproto methods.
  In practice, this will mean that `NextMethod()` or sub-classing ggplot2's
  guides with the S3 system will no longer work.
  
* By default, `guide_legend()` now only draws a key glyph for a layer when
  the value is in the layer's data. To revert to the old behaviour, you
  can still set `show.legend = c({aesthetic} = TRUE)` (@teunbrand, #3648).

* In the `scale_{colour/fill}_gradient2()` and 
  `scale_{colour/fill}_steps2()` functions, the `midpoint` argument is 
  transformed by the scale transformation (#3198).
  
* The `legend.key` theme element is set to inherit from the `panel.background`
  theme element. The default themes no longer set the `legend.key` element.
  This causes a visual change with the default `theme_gray()` (#5549).
  
* The `scale_name` argument in `continuous_scale()`, `discrete_scale()` and
  `binned_scale()` is soft-deprecated. If you have implemented custom scales,
  be advised to double-check that unnamed arguments ends up where they should 
  (@teunbrand, #1312).  
  
* The `legend.text.align` and `legend.title.align` arguments in `theme()` are 
  deprecated. The `hjust` setting of the `legend.text` and `legend.title` 
  elements continues to fulfill the role of text alignment (@teunbrand, #5347).
  
* 'lines' units in `geom_label()`, often used in the `label.padding` argument, 
  are now are relative to the text size. This causes a visual change, but fixes 
  a misalignment issue between the textbox and text (@teunbrand, #4753)
  
* `coord_flip()` has been marked as superseded. The recommended alternative is
  to swap the `x` and `y` aesthetic and/or using the `orientation` argument in
  a layer (@teunbrand, #5130).
  
* The `trans` argument in scales and secondary axes has been renamed to 
  `transform`. The `trans` argument itself is deprecated. To access the
  transformation from the scale, a new `get_transformation()` method is 
  added to Scale-classes (#5558).
  
* Providing a numeric vector to `theme(legend.position)` has been deprecated.
  To set the default legend position inside the plot use 
  `theme(legend.position = "inside", legend.position.inside = c(...))` instead.

## New features

* Plot scales now ignore `AsIs` objects constructed with `I(x)`, instead of
  invoking the identity scale. This allows these columns to co-exist with other
  layers that need a non-identity scale for the same aesthetic. Also, it makes
  it easy to specify relative positions (@teunbrand, #5142).
  
* The `fill` aesthetic in many geoms now accepts grid's patterns and gradients.
  For developers of layer extensions, this feature can be enabled by switching 
  from `fill = alpha(fill, alpha)` to `fill = fill_alpha(fill, alpha)` when 
  providing fills to `grid::gpar()` (@teunbrand, #3997).
  
* New function `check_device()` for testing the availability of advanced 
  graphics features introduced in R 4.1.0 onward (@teunbrand, #5332).
  
* `coord_radial()` is a successor to `coord_polar()` with more customisation 
  options. `coord_radial()` can:
  
  * integrate with the new guide system via a dedicated `guide_axis_theta()` to
    display the angle coordinate.
  * in addition to drawing full circles, also draw circle sectors by using the 
    `end` argument.
  * avoid data vanishing in the center of the plot by setting the `donut` 
    argument.
  * adjust the `angle` aesthetic of layers, such as `geom_text()`, to align 
    with the coordinate system using the `rotate_angle` argument.
    
### The guide system

The guide system encompassing axes and legends, as the last remaining chunk of 
ggplot2, has been rewritten to use the `<ggproto>` system instead of the S3 
system. This change was a necessary step to officially break open the guide 
system for extension package developers. The axes and legends now inherit from 
a `<Guide>` class, which makes them extensible in the same manner as geoms, 
stats, facets and coords (#3329, @teunbrand)

* The most user-facing change is that the styling of guides is rewired through
  the theme system. Guides now have a `theme` argument that can style 
  individual guides, while `theme()` has gained additional arguments to style
  guides. Theme elements declared in the guide override theme elements set
  through the plot. The new theme elements for guides are: 
  `legend.key.spacing{.x/.y}`, `legend.frame`, `legend.axis.line`, 
  `legend.ticks`, `legend.ticks.length`, `legend.text.position` and 
  `legend.title.position`. Previous style options in the arguments of 
  `guide_*()` functions are soft-deprecated.

* Unfortunately, we could not fully preserve the function of pre-existing
  guide extensions written in the S3 system. A fallback for these old guides
  is encapsulated in the `<GuideOld>` class, which calls the old S3 generics.
  The S3 methods have been removed as part of cleaning up, so the old guides
  will still work if the S3 methods are reimplemented, but we encourage to
  switch to the new system (#2728).
  
* The `order` argument of guides now strictly needs to be a length-1 
  integer (#4958).
  
#### Axes

* New `guide_axis_stack()` to combine other axis guides on top of one another.

* New `guide_axis_theta()` to draw an axis in a circular arc in 
  `coord_radial()`. The guide can be controlled by adding 
  `guides(theta = guide_axis_theta(...))` to a plot.

* New `guide_axis_logticks()` can be used to draw logarithmic tick marks as
  an axis. It supersedes the `annotation_logticks()` function 
  (@teunbrand, #5325).

* `guide_axis()` gains a `minor.ticks` argument to draw minor ticks (#4387).

* `guide_axis()` gains a `cap` argument that can be used to trim the
      axis line to extreme breaks (#4907).

* Primary axis titles are now placed at the primary guide, so that
  `guides(x = guide_axis(position = "top"))` will display the title at the
  top by default (#4650).
  
* The default `vjust` for the `axis.title.y.right` element is now 1 instead of
  0.
  
* Unknown secondary axis guide positions are now inferred as the opposite 
  of the primary axis guide when the latter has a known `position` (#4650).
  
#### Legends

* New `guide_custom()` function for drawing custom graphical objects (grobs)
  unrelated to scales in legend positions (#5416).
  
* All legends have acquired a `position` argument, that allows individual guides
  to deviate from the `legend.position` set in the `theme()` function. This
  means that legends can now be placed at multiple sides of the plot (#5488).
  
* The spacing between legend keys and their labels, in addition to legends
  and their titles, is now controlled by the text's `margin` setting. Not
  specifying margins will automatically add appropriate text margins. To
  control the spacing within a legend between keys, the new 
  `legend.key.spacing.{x/y}` argument can be used in `theme()`. This leaves the 
  `legend.spacing` theme setting dedicated to solely controlling the spacing 
  between different guides (#5455).
  
* `guide_colourbar()` and `guide_coloursteps()` gain an `alpha` argument to
  set the transparency of the bar (#5085).

* New `display` argument in `guide_colourbar()` supplants the `raster` argument.
  In R 4.1.0 and above, `display = "gradient"` will draw a gradient.
  
* Legend keys that can draw arrows have their size adjusted for arrows.

* When legend titles are larger than the legend, title justification extends
  to the placement of keys and labels (#1903).

* Glyph drawing functions of the `draw_key_*()` family can now set `"width"`
  and `"height"` attributes (in centimetres) to the produced keys to control
  their displayed size in the legend.
  
* `coord_sf()` now uses customisable guides provided in the scales or 
  `guides()` function (@teunbrand).

## Improvements

* `guide_coloursteps(even.steps = FALSE)` now draws one rectangle per interval
  instead of many small ones (#5481).

* `draw_key_label()` now better reflects the appearance of labels (#5561).

* `position_stack()` no longer silently removes missing data, which is now
  handled by the geom instead of position (#3532).
  
* The `minor_breaks` function argument in scales can now also take a function 
  with two arguments: the scale's limits and the scale's major breaks (#3583).
  
* Failing to fit or predict in `stat_smooth()` now gives a warning and omits
  the failed group, instead of throwing an error (@teunbrand, #5352).
  
* `labeller()` now handles unspecified entries from lookup tables
  (@92amartins, #4599).
  
* `fortify.default()` now accepts a data-frame-like object granted the object
  exhibits healthy `dim()`, `colnames()`, and `as.data.frame()` behaviours
  (@hpages, #5390).

* `geom_violin()` gains a `bounds` argument analogous to `geom_density()`s 
  (@eliocamp, #5493).

* To apply dodging more consistently in violin plots, `stat_ydensity()` now
  has a `drop` argument to keep or discard groups with 1 observation.
  
* `geom_boxplot()` gains a new argument, `staplewidth` that can draw staples
  at the ends of whiskers (@teunbrand, #5126)
  
* `geom_boxplot()` gains an `outliers` argument to switch outliers on or off,
  in a manner that does affects the scale range. For hiding outliers that does
  not affect the scale range, you can continue to use `outlier.shape = NA` 
  (@teunbrand, #4892).
  
* Nicer error messages for xlim/ylim arguments in coord-* functions
  (@92amartins, #4601, #5297).

* You can now omit either `xend` or `yend` from `geom_segment()` as only one
  of these is now required. If one is missing, it will be filled from the `x`
  and `y` aesthetics respectively. This makes drawing horizontal or vertical
  segments a little bit more convenient (@teunbrand, #5140).
  
* When `geom_path()` has aesthetics varying within groups, the `arrow()` is
  applied to groups instead of individual segments (@teunbrand, #4935).
  
* `geom_text()` and `geom_label()` gained a `size.unit` parameter that set the 
  text size to millimetres, points, centimetres, inches or picas 
  (@teunbrand, #3799).
  
* `geom_label()` now uses the `angle` aesthetic (@teunbrand, #2785)

* The `label.padding` argument in `geom_label()` now supports inputs created
  with the `margin()` function (#5030).
  
* `ScaleContinuous$get_breaks()` now only calls `scales::zero_range()` on limits
  in transformed space, rather than in data space (#5304).
  
* Scales throw more informative messages (@teunbrand, #4185, #4258)
  
* `scale_*_manual()` with a named `values` argument now emits a warning when
  none of those names match the values found in the data (@teunbrand, #5298).
  
* The `name` argument in most scales is now explicitly the first argument 
  (#5535)
  
* The `translate_shape_string()` internal function is now exported for use in
  extensions of point layers (@teunbrand, #5191).
  
* To improve `width` calculation in bar plots with empty factor levels, 
  `resolution()` considers `mapped_discrete` values as having resolution 1 
  (@teunbrand, #5211)
  
* In `theme()`, some elements can be specified with `rel()` to inherit from
  `unit`-class objects in a relative fashion (@teunbrand, #3951).
  
* `theme()` now supports splicing a list of arguments (#5542).

* In the theme element hierarchy, parent elements that are a strict subclass
  of child elements now confer their subclass upon the children (#5457).
  
* New `plot.tag.location` in `theme()` can control placement of the plot tag
  in the `"margin"`, `"plot"` or the new `"panel"` option (#4297).
  
* `coord_munch()` can now close polygon shapes (@teunbrand, #3271)
  
* Aesthetics listed in `geom_*()` and `stat_*()` layers now point to relevant
  documentation (@teunbrand, #5123).
  
* The new argument `axes` in `facet_grid()` and `facet_wrap()` controls the
  display of axes at interior panel positions. Additionally, the `axis.labels`
  argument can be used to only draw tick marks or fully labelled axes 
  (@teunbrand, #4064).
  
* `coord_polar()` can have free scales in facets (@teunbrand, #2815).

* The `get_guide_data()` function can be used to extract position and label
  information from the plot (#5004).
  
* Improve performance of layers without positional scales (@zeehio, #4990)

* More informative error for mismatched 
  `direction`/`theme(legend.direction = ...)` arguments (#4364, #4930).

## Bug fixes

* Fixed regression in `guide_legend()` where the `linewidth` key size
  wasn't adapted to the width of the lines (#5160).

* In `guide_bins()`, the title no longer arbitrarily becomes offset from
  the guide when it has long labels.
  
* `guide_colourbar()` and `guide_coloursteps()` merge properly when one
  of the aesthetics is dropped (#5324).

* When using `geom_dotplot(binaxis = "x")` with a discrete y-variable, dots are
  now stacked from the y-position rather than from 0 (@teunbrand, #5462)
  
* `stat_count()` treats `x` as unique in the same manner `unique()` does 
  (#4609).
  
* The plot's title, subtitle and caption now obey horizontal text margins
  (#5533).
  
* Contour functions will not fail when `options("OutDec")` is not `.` (@eliocamp, #5555).

* Lines where `linewidth = NA` are now dropped in `geom_sf()` (#5204).

* `ggsave()` no longer sometimes creates new directories, which is now 
  controlled by the new `create.dir` argument (#5489).
  
* Legend titles no longer take up space if they've been removed by setting 
  `legend.title = element_blank()` (@teunbrand, #3587).
  
* `resolution()` has a small tolerance, preventing spuriously small resolutions 
  due to rounding errors (@teunbrand, #2516).
  
* `stage()` now works correctly, even with aesthetics that do not have scales 
  (#5408)
  
* `stat_ydensity()` with incomplete groups calculates the default `width` 
  parameter more stably (@teunbrand, #5396)
  
* The `size` argument in `annotation_logticks()` has been deprecated in favour
  of the `linewidth` argument (#5292).
  
* Binned scales now treat `NA`s in limits the same way continuous scales do 
  (#5355).

* Binned scales work better with `trans = "reverse"` (#5355).

* Integers are once again valid input to theme arguments that expect numeric
  input (@teunbrand, #5369)
  
* Legends in `scale_*_manual()` can show `NA` values again when the `values` is
  a named vector (@teunbrand, #5214, #5286).
  
* Fixed bug in `coord_sf()` where graticule lines didn't obey 
  `panel.grid.major`'s linewidth setting (@teunbrand, #5179)
  
* Fixed bug in `annotation_logticks()` when no suitable tick positions could
  be found (@teunbrand, #5248).
  
* The default width of `geom_bar()` is now based on panel-wise resolution of
  the data, rather than global resolution (@teunbrand, #4336).
  
* `stat_align()` is now applied per panel instead of globally, preventing issues
  when facets have different ranges (@teunbrand, #5227).
  
* A stacking bug in `stat_align()` was fixed (@teunbrand, #5176).

* `stat_contour()` and `stat_contour_filled()` now warn about and remove
  duplicated coordinates (@teunbrand, #5215).
  
* `guide_coloursteps()` and `guide_bins()` sort breaks (#5152). 
  
## Internal changes
  
* The `ScaleContinuous$get_breaks()` method no longer censors
  the computed breaks.
  
* The ggplot object now contains `$layout` which points to the `Layout` ggproto
  object and will be used by the `ggplot_build.ggplot` method. This was exposed
  so that package developers may extend the behaviour of the `Layout` ggproto 
  object without needing to develop an entirely new `ggplot_build` method 
  (@jtlandis, #5077).
  
* Guide building is now part of `ggplot_build()` instead of 
  `ggplot_gtable()` to allow guides to observe unmapped data (#5483).
  
* The `titleGrob()` function has been refactored to be faster and less
  complicated.

* The `scales_*()` functions related to managing the `<ScalesList>` class have
  been implemented as methods in the `<ScalesList>` class, rather than stray
  functions (#1310).
  
# ggplot2 3.4.4

This hotfix release adapts to a change in r-devel's `base::is.atomic()` and 
the upcoming retirement of maptools.

* `fortify()` for sp objects (e.g., `SpatialPolygonsDataFrame`) is now deprecated
  and will be removed soon in support of [the upcoming retirement of rgdal, rgeos,
  and maptools](https://r-spatial.org/r/2023/05/15/evolution4.html). In advance
  of the whole removal, `fortify(<SpatialPolygonsDataFrame>, region = ...)`
  no longer works as of this version (@yutannihilation, #5244).

# ggplot2 3.4.3
This hotfix release addresses a version comparison change in r-devel. There are
no user-facing or breaking changes.

# ggplot2 3.4.2
This is a hotfix release anticipating changes in r-devel, but folds in upkeep
changes and a few bug fixes as well.

## Minor improvements

* Various type checks and their messages have been standardised 
  (@teunbrand, #4834).
  
* ggplot2 now uses `scales::DiscreteRange` and `scales::ContinuousRange`, which
  are available to write scale extensions from scratch (@teunbrand, #2710).
  
* The `layer_data()`, `layer_scales()` and `layer_grob()` now have the default
  `plot = last_plot()` (@teunbrand, #5166).
  
* The `datetime_scale()` scale constructor is now exported for use in extension
  packages (@teunbrand, #4701).
  
## Bug fixes

* `update_geom_defaults()` and `update_stat_defaults()` now return properly 
  classed objects and have updated docs (@dkahle, #5146).

* For the purposes of checking required or non-missing aesthetics, character 
  vectors are no longer considered non-finite (@teunbrand, @4284).

* `annotation_logticks()` skips drawing ticks when the scale range is non-finite
  instead of throwing an error (@teunbrand, #5229).
  
* Fixed spurious warnings when the `weight` was used in `stat_bin_2d()`, 
  `stat_boxplot()`, `stat_contour()`, `stat_bin_hex()` and `stat_quantile()`
  (@teunbrand, #5216).

* To prevent changing the plotting order, `stat_sf()` is now computed per panel 
  instead of per group (@teunbrand, #4340).

* Fixed bug in `coord_sf()` where graticule lines didn't obey 
  `panel.grid.major`'s linewidth setting (@teunbrand, #5179).

* `geom_text()` drops observations where `angle = NA` instead of throwing an
  error (@teunbrand, #2757).
  
# ggplot2 3.4.1
This is a small release focusing on fixing regressions in the 3.4.0 release
and minor polishes.

## Breaking changes

* The computed variable `y` in `stat_ecdf()` has been superseded by `ecdf` to 
  prevent incorrect scale transformations (@teunbrand, #5113 and #5112).
  
## New features

* Added `scale_linewidth_manual()` and `scale_linewidth_identity()` to support
  the `linewidth` aesthetic (@teunbrand, #5050).
  
* `ggsave()` warns when multiple `filename`s are given, and only writes to the
  first file (@teunbrand, #5114).

## Bug fixes

* Fixed a regression in `geom_hex()` where aesthetics were replicated across 
  bins (@thomasp85, #5037 and #5044).
  
* Using two ordered factors as facetting variables in 
  `facet_grid(..., as.table = FALSE)` now throws a warning instead of an
  error (@teunbrand, #5109).
  
* Fixed misbehaviour of `draw_key_boxplot()` and `draw_key_crossbar()` with 
  skewed key aspect ratio (@teunbrand, #5082).
  
* Fixed spurious warning when `weight` aesthetic was used in `stat_smooth()` 
  (@teunbrand based on @clauswilke's suggestion, #5053).
  
* The `lwd` alias is now correctly replaced by `linewidth` instead of `size` 
  (@teunbrand based on @clauswilke's suggestion #5051).
  
* Fixed a regression in `Coord$train_panel_guides()` where names of guides were 
  dropped (@maxsutton, #5063).

In binned scales:

* Automatic breaks should no longer be out-of-bounds, and automatic limits are
  adjusted to include breaks (@teunbrand, #5082).
  
* Zero-range limits no longer throw an error and are treated akin to continuous
  scales with zero-range limits (@teunbrand, #5066).
  
* The `trans = "date"` and `trans = "time"` transformations were made compatible
  (@teunbrand, #4217).

# ggplot2 3.4.0
This is a minor release focusing on tightening up the internals and ironing out
some inconsistencies in the API. The biggest change is the addition of the 
`linewidth` aesthetic that takes of sizing the width of any line from `size`. 
This change, while attempting to be as non-breaking as possible, has the 
potential to change the look of some of your plots.

Other notable changes is a complete redo of the error and warning messaging in
ggplot2 using the cli package. Messaging is now better contextualised and it 
should be easier to identify which layer an error is coming from. Last, we have
now made the switch to using the vctrs package internally which means that 
support for vctrs classes as variables should improve, along with some small 
gains in rendering speed.

## Breaking changes

* A `linewidth` aesthetic has been introduced and supersedes the `size` 
  aesthetic for scaling the width of lines in line based geoms. `size` will 
  remain functioning but deprecated for these geoms and it is recommended to 
  update all code to reflect the new aesthetic. For geoms that have _both_ point 
  sizing and linewidth sizing (`geom_pointrange()` and `geom_sf`) `size` now 
  **only** refers to sizing of points which can leads to a visual change in old
  code (@thomasp85, #3672)
  
* The default line width for polygons in `geom_sf()` have been decreased to 0.2 
  to reflect that this is usually used for demarking borders where a thinner 
  line is better suited. This change was made since we already induced a 
  visual change in `geom_sf()` with the introduction of the `linewidth` 
  aesthetic.
  
* The dot-dot notation (`..var..`) and `stat()`, which have been superseded by
  `after_stat()`, are now formally deprecated (@yutannihilation, #3693).

* `qplot()` is now formally deprecated (@yutannihilation, #3956).

* `stage()` now properly refers to the values without scale transformations for
  the stage of `after_stat`. If your code requires the scaled version of the
  values for some reason, you have to apply the same transformation by yourself,
  e.g. `sqrt()` for `scale_{x,y}_sqrt()` (@yutannihilation and @teunbrand, #4155).

* Use `rlang::hash()` instead of `digest::digest()`. This update may lead to 
  changes in the automatic sorting of legends. In order to enforce a specific
  legend order use the `order` argument in the guide. (@thomasp85, #4458)

* referring to `x` in backquoted expressions with `label_bquote()` is no longer
  possible.

* The `ticks.linewidth` and `frame.linewidth` parameters of `guide_colourbar()`
  are now multiplied with `.pt` like elsewhere in ggplot2. It can cause visual
  changes when these arguments are not the defaults and these changes can be 
  restored to their previous behaviour by adding `/ .pt` (@teunbrand #4314).

* `scale_*_viridis_b()` now uses the full range of the viridis scales 
  (@gregleleu, #4737)

## New features

* `geom_col()` and `geom_bar()` gain a new `just` argument. This is set to `0.5`
  by default; use `just = 0`/`just = 1` to place columns on the left/right
  of the axis breaks.
  (@wurli, #4899)

* `geom_density()` and `stat_density()` now support `bounds` argument
  to estimate density with boundary correction (@echasnovski, #4013).

* ggplot now checks during statistical transformations whether any data 
  columns were dropped and warns about this. If stats intend to drop
  data columns they can declare them in the new field `dropped_aes`.
  (@clauswilke, #3250)

* `...` supports `rlang::list2` dynamic dots in all public functions. 
  (@mone27, #4764) 

* `theme()` now has a `strip.clip` argument, that can be set to `"off"` to 
  prevent the clipping of strip text and background borders (@teunbrand, #4118)
  
* `geom_contour()` now accepts a function in the `breaks` argument 
  (@eliocamp, #4652).

## Minor improvements and bug fixes

* Fix a bug in `position_jitter()` where infinity values were dropped (@javlon,
  #4790).

* `geom_linerange()` now respects the `na.rm` argument (#4927, @thomasp85)

* Improve the support for `guide_axis()` on `coord_trans()` 
  (@yutannihilation, #3959)
  
* Added `stat_align()` to align data without common x-coordinates prior to
  stacking. This is now the default stat for `geom_area()` (@thomasp85, #4850)

* Fix a bug in `stat_contour_filled()` where break value differences below a 
  certain number of digits would cause the computations to fail (@thomasp85, 
  #4874)

* Secondary axis ticks are now positioned more precisely, removing small visual
  artefacts with alignment between grid and ticks (@thomasp85, #3576)

* Improve `stat_function` documentation regarding `xlim` argument. 
  (@92amartins, #4474)

* Fix various issues with how `labels`, `breaks`, `limits`, and `show.limits`
  interact in the different binning guides (@thomasp85, #4831)

* Automatic break calculation now squishes the scale limits to the domain
  of the transformation. This allows `scale_{x/y}_sqrt()` to find breaks at 0   
  when appropriate (@teunbrand, #980).

* Using multiple modified aesthetics correctly will no longer trigger warnings. 
  If used incorrectly, the warning will now report the duplicated aesthetic 
  instead of `NA` (@teunbrand, #4707).

* `aes()` now supports the `!!!` operator in its first two arguments
  (#2675). Thanks to @yutannihilation and @teunbrand for draft
  implementations.

* Require rlang >= 1.0.0 (@billybarc, #4797)

* `geom_violin()` no longer issues "collapsing to unique 'x' values" warning
  (@bersbersbers, #4455)

* `annotate()` now documents unsupported geoms (`geom_abline()`, `geom_hline()`
  and `geom_vline()`), and warns when they are requested (@mikmart, #4719)

* `presidential` dataset now includes Trump's presidency (@bkmgit, #4703).

* `position_stack()` now works fully with `geom_text()` (@thomasp85, #4367)

* `geom_tile()` now correctly recognises missing data in `xmin`, `xmax`, `ymin`,
  and `ymax` (@thomasp85 and @sigmapi, #4495)

* `geom_hex()` will now use the binwidth from `stat_bin_hex()` if present, 
  instead of deriving it (@thomasp85, #4580)
  
* `geom_hex()` now works on non-linear coordinate systems (@thomasp85)

* Fixed a bug throwing errors when trying to render an empty plot with secondary
  axes (@thomasp85, #4509)

* Axes are now added correctly in `facet_wrap()` when `as.table = FALSE`
  (@thomasp85, #4553)

* Better compatibility of custom device functions in `ggsave()` 
  (@thomasp85, #4539)

* Binning scales are now more resilient to calculated limits that ends up being
  `NaN` after transformations (@thomasp85, #4510)

* Strip padding in `facet_grid()` is now only in effect if 
  `strip.placement = "outside"` _and_ an axis is present between the strip and 
  the panel (@thomasp85, #4610)

* Aesthetics of length 1 are now recycled to 0 if the length of the data is 0 
  (@thomasp85, #4588)

* Setting `size = NA` will no longer cause `guide_legend()` to error 
  (@thomasp85, #4559)

* Setting `stroke` to `NA` in `geom_point()` will no longer impair the sizing of
  the points (@thomasp85, #4624)

* `stat_bin_2d()` now correctly recognises the `weight` aesthetic 
  (@thomasp85, #4646)
  
* All geoms now have consistent exposure of linejoin and lineend parameters, and
  the guide keys will now respect these settings (@thomasp85, #4653)

* `geom_sf()` now respects `arrow` parameter for lines (@jakeruss, #4659)

* Updated documentation for `print.ggplot` to reflect that it returns
  the original plot, not the result of `ggplot_build()`. (@r2evans, #4390)

* `scale_*_manual()` no longer displays extra legend keys, or changes their 
  order, when a named `values` argument has more items than the data. To display
  all `values` on the legend instead, use
  `scale_*_manual(values = vals, limits = names(vals))`. (@teunbrand, @banfai, 
  #4511, #4534)

* Updated documentation for `geom_contour()` to correctly reflect argument 
  precedence between `bins` and `binwidth`. (@eliocamp, #4651)

* Dots in `geom_dotplot()` are now correctly aligned to the baseline when
  `stackratio != 1` and `stackdir != "up"` (@mjskay, #4614)

* Key glyphs for `geom_boxplot()`, `geom_crossbar()`, `geom_pointrange()`, and
  `geom_linerange()` are now orientation-aware (@mjskay, #4732)
  
* Updated documentation for `geom_smooth()` to more clearly describe effects of 
  the `fullrange` parameter (@thoolihan, #4399).

# ggplot2 3.3.6
This is a very small release only applying an internal change to comply with 
R 4.2 and its deprecation of `default.stringsAsFactors()`. There are no user
facing changes and no breaking changes.

# ggplot2 3.3.5
This is a very small release focusing on fixing a couple of untenable issues 
that surfaced with the 3.3.4 release

* Revert changes made in #4434 (apply transform to intercept in `geom_abline()`) 
  as it introduced undesirable issues far worse than the bug it fixed 
  (@thomasp85, #4514)
* Fixes an issue in `ggsave()` when producing emf/wmf files (@yutannihilation, 
  #4521)
* Warn when grDevices specific arguments are passed to ragg devices (@thomasp85, 
  #4524)
* Fix an issue where `coord_sf()` was reporting that it is non-linear
  even when data is provided in projected coordinates (@clauswilke, #4527)

# ggplot2 3.3.4
This is a larger patch release fixing a huge number of bugs and introduces a 
small selection of feature refinements.

## Features

* Alt-text can now be added to a plot using the `alt` label, i.e 
  `+ labs(alt = ...)`. Currently this alt text is not automatically propagated, 
  but we plan to integrate into Shiny, RMarkdown, and other tools in the future. 
  (@thomasp85, #4477)

* Add support for the BrailleR package for creating descriptions of the plot
  when rendered (@thomasp85, #4459)
  
* `coord_sf()` now has an argument `default_crs` that specifies the coordinate
  reference system (CRS) for non-sf layers and scale/coord limits. This argument
  defaults to `NULL`, which means non-sf layers are assumed to be in projected
  coordinates, as in prior ggplot2 versions. Setting `default_crs = sf::st_crs(4326)`
  provides a simple way to interpret x and y positions as longitude and latitude,
  regardless of the CRS used by `coord_sf()`. Authors of extension packages
  implementing `stat_sf()`-like functionality are encouraged to look at the source
  code of `stat_sf()`'s `compute_group()` function to see how to provide scale-limit
  hints to `coord_sf()` (@clauswilke, #3659).

* `ggsave()` now uses ragg to render raster output if ragg is available. It also
  handles custom devices that sets a default unit (e.g. `ragg::agg_png`) 
  correctly (@thomasp85, #4388)

* `ggsave()` now returns the saved file location invisibly (#3379, @eliocamp).
  Note that, as a side effect, an unofficial hack `<ggplot object> + ggsave()`
  no longer works (#4513).

* The scale arguments `limits`, `breaks`, `minor_breaks`, `labels`, `rescaler`
  and `oob` now accept purrr style lambda notation (@teunbrand, #4427). The same 
  is true for `as_labeller()` (and therefore also `labeller()`) 
  (@netique, #4188).

* Manual scales now allow named vectors passed to `values` to contain fewer 
  elements than existing in the data. Elements not present in values will be set
  to `NA` (@thomasp85, #3451)
  
* Date and datetime position scales support out-of-bounds (oob) arguments to 
  control how limits affect data outside those limits (@teunbrand, #4199).
  
## Fixes

* Fix a bug that `after_stat()` and `after_scale()` cannot refer to aesthetics
  if it's specified in the plot-global mapping (@yutannihilation, #4260).
  
* Fix bug in `annotate_logticks()` that would cause an error when used together
  with `coord_flip()` (@thomasp85, #3954)
  
* Fix a bug in `geom_abline()` that resulted in `intercept` not being subjected
  to the transformation of the y scale (@thomasp85, #3741)
  
* Extent the range of the line created by `geom_abline()` so that line ending
  is not visible for large linewidths (@thomasp85, #4024)

* Fix bug in `geom_dotplot()` where dots would be positioned wrong with 
  `stackgroups = TRUE` (@thomasp85, #1745)

* Fix calculation of confidence interval for locfit smoothing in `geom_smooth()`
  (@topepo, #3806)
  
* Fix bug in `geom_text()` where `"outward"` and `"inward"` justification for 
  some `angle` values was reversed (@aphalo, #4169, #4447)

* `ggsave()` now sets the default background to match the fill value of the
  `plot.background` theme element (@karawoo, #4057)

* It is now deprecated to specify `guides(<scale> = FALSE)` or
  `scale_*(guide = FALSE)` to remove a guide. Please use 
  `guides(<scale> = "none")` or `scale_*(guide = "none")` instead 
  (@yutannihilation, #4097)
  
* Fix a bug in `guide_bins()` where keys would disappear if the guide was 
  reversed (@thomasp85, #4210)
  
* Fix bug in `guide_coloursteps()` that would repeat the terminal bins if the
  breaks coincided with the limits of the scale (@thomasp85, #4019)

* Make sure that default labels from default mappings doesn't overwrite default
  labels from explicit mappings (@thomasp85, #2406)

* Fix bug in `labeller()` where parsing was turned off if `.multiline = FALSE`
  (@thomasp85, #4084)
  
* Make sure `label_bquote()` has access to the calling environment when 
  evaluating the labels (@thomasp85, #4141)

* Fix a bug in the layer implementation that introduced a new state after the 
  first render which could lead to a different look when rendered the second 
  time (@thomasp85, #4204)

* Fix a bug in legend justification where justification was lost of the legend
  dimensions exceeded the available size (@thomasp85, #3635)

* Fix a bug in `position_dodge2()` where `NA` values in thee data would cause an
  error (@thomasp85, #2905)

* Make sure `position_jitter()` creates the same jittering independent of 
  whether it is called by name or with constructor (@thomasp85, #2507)

* Fix a bug in `position_jitter()` where different jitters would be applied to 
  different position aesthetics of the same axis (@thomasp85, #2941)
  
* Fix a bug in `qplot()` when supplying `c(NA, NA)` as axis limits 
  (@thomasp85, #4027)
  
* Remove cross-inheritance of default discrete colour/fill scales and check the
  type and aesthetic of function output if `type` is a function 
  (@thomasp85, #4149)

* Fix bug in `scale_[x|y]_date()` where custom breaks functions that resulted in
  fractional dates would get misaligned (@thomasp85, #3965)
  
* Fix bug in `scale_[x|y]_datetime()` where a specified timezone would be 
  ignored by the scale (@thomasp85, #4007)
  
* Fix issue in `sec_axis()` that would throw warnings in the absence of any 
  secondary breaks (@thomasp85, #4368)

* `stat_bin()`'s computed variable `width` is now documented (#3522).
  
* `stat_count()` now computes width based on the full dataset instead of per 
  group (@thomasp85, #2047)

* Extended `stat_ecdf()` to calculate the cdf from either x or y instead from y 
  only (@jgjl, #4005)
  
* Fix a bug in `stat_summary_bin()` where one more than the requested number of
  bins would be created (@thomasp85, #3824)

* Only drop groups in `stat_ydensity()` when there are fewer than two data 
  points and throw a warning (@andrewwbutler, #4111).

* Fixed a bug in strip assembly when theme has `strip.text = element_blank()`
  and plots are faceted with multi-layered strips (@teunbrand, #4384).
  
* Using `theme(aspect.ratio = ...)` together with free space in `facet_grid()`
  now correctly throws an error (@thomasp85, #3834)

* Fixed a bug in `labeller()` so that `.default` is passed to `as_labeller()`
  when labellers are specified by naming faceting variables. (@waltersom, #4031)
  
* Updated style for example code (@rjake, #4092)

* ggplot2 now requires R >= 3.3 (#4247).

* ggplot2 now uses `rlang::check_installed()` to check if a suggested package is
  installed, which will offer to install the package before continuing (#4375, 
  @malcolmbarrett)

* Improved error with hint when piping a `ggplot` object into a facet function
  (#4379, @mitchelloharawild).

# ggplot2 3.3.3
This is a small patch release mainly intended to address changes in R and CRAN.
It further changes the licensing model of ggplot2 to an MIT license.

* Update the ggplot2 licence to an MIT license (#4231, #4232, #4233, and #4281)

* Use vdiffr conditionally so ggplot2 can be tested on systems without vdiffr

* Update tests to work with the new `all.equal()` defaults in R >4.0.3

* Fixed a bug that `guide_bins()` mistakenly ignore `override.aes` argument
  (@yutannihilation, #4085).

# ggplot2 3.3.2
This is a small release focusing on fixing regressions introduced in 3.3.1.

* Added an `outside` option to `annotation_logticks()` that places tick marks
  outside of the plot bounds. (#3783, @kbodwin)

* `annotation_raster()` adds support for native rasters. For large rasters,
  native rasters render significantly faster than arrays (@kent37, #3388)
  
* Facet strips now have dedicated position-dependent theme elements 
  (`strip.text.x.top`, `strip.text.x.bottom`, `strip.text.y.left`, 
  `strip.text.y.right`) that inherit from `strip.text.x` and `strip.text.y`, 
  respectively. As a consequence, some theme stylings now need to be applied to 
  the position-dependent elements rather than to the parent elements. This 
  change was already introduced in ggplot2 3.3.0 but not listed in the 
  changelog. (@thomasp85, #3683)

* Facets now handle layers containing no data (@yutannihilation, #3853).
  
* A newly added geom `geom_density_2d_filled()` and associated stat 
  `stat_density_2d_filled()` can draw filled density contours
  (@clauswilke, #3846).

* A newly added `geom_function()` is now recommended to use in conjunction
  with/instead of `stat_function()`. In addition, `stat_function()` now
  works with transformed y axes, e.g. `scale_y_log10()`, and in plots
  containing no other data or layers (@clauswilke, #3611, #3905, #3983).

* Fixed a bug in `geom_sf()` that caused problems with legend-type
  autodetection (@clauswilke, #3963).
  
* Support graphics devices that use the `file` argument instead of `fileneame` 
  in `ggsave()` (@bwiernik, #3810)
  
* Default discrete color scales are now configurable through the `options()` of 
  `ggplot2.discrete.colour` and `ggplot2.discrete.fill`. When set to a character 
  vector of colour codes (or list of character vectors)  with sufficient length, 
  these colours are used for the default scale. See `help(scale_colour_discrete)` 
  for more details and examples (@cpsievert, #3833).

* Default continuous colour scales (i.e., the `options()` 
  `ggplot2.continuous.colour` and `ggplot2.continuous.fill`, which inform the 
  `type` argument of `scale_fill_continuous()` and `scale_colour_continuous()`) 
  now accept a function, which allows more control over these default 
  `continuous_scale()`s (@cpsievert, #3827).

* A bug was fixed in `stat_contour()` when calculating breaks based on 
  the `bins` argument (@clauswilke, #3879, #4004).
  
* Data columns can now contain `Vector` S4 objects, which are widely used in the 
  Bioconductor project. (@teunbrand, #3837)

# ggplot2 3.3.1

This is a small release with no code change. It removes all malicious links to a 
site that got hijacked from the readme and pkgdown site.

# ggplot2 3.3.0

This is a minor release but does contain a range of substantial new features, 
along with the standard bug fixes. The release contains a few visual breaking
changes, along with breaking changes for extension developers due to a shift in
internal representation of the position scales and their axes. No user breaking
changes are included.

This release also adds Dewey Dunnington (@paleolimbot) to the core team.

## Breaking changes
There are no user-facing breaking changes, but a change in some internal 
representations that extension developers may have relied on, along with a few 
breaking visual changes which may cause visual tests in downstream packages to 
fail.

* The `panel_params` field in the `Layout` now contains a list of list of 
  `ViewScale` objects, describing the trained coordinate system scales, instead
  of the list object used before. Any extensions that use this field will likely
  break, as will unit tests that checks aspects of this.

* `element_text()` now issues a warning when vectorized arguments are provided, 
  as in `colour = c("red", "green", "blue")`. Such use is discouraged and not 
  officially supported (@clauswilke, #3492).

* Changed `theme_grey()` setting for legend key so that it creates no border 
  (`NA`) rather than drawing a white one. (@annennenne, #3180)

* `geom_ribbon()` now draws separate lines for the upper and lower intervals if
  `colour` is mapped. Similarly, `geom_area()` and `geom_density()` now draw
  the upper lines only in the same case by default. If you want old-style full
  stroking, use `outline.type = "full"` (@yutannihilation, #3503 / @thomasp85, #3708).

## New features

* The evaluation time of aesthetics can now be controlled to a finer degree. 
  `after_stat()` supersedes the use of `stat()` and `..var..`-notation, and is
  joined by `after_scale()` to allow for mapping to scaled aesthetic values. 
  Remapping of the same aesthetic is now supported with `stage()`, so you can 
  map a data variable to a stat aesthetic, and remap the same aesthetic to 
  something else after statistical transformation (@thomasp85, #3534)

* All `coord_*()` functions with `xlim` and `ylim` arguments now accept
  vectors with `NA` as a placeholder for the minimum or maximum value
  (e.g., `ylim = c(0, NA)` would zoom the y-axis from 0 to the 
  maximum value observed in the data). This mimics the behaviour
  of the `limits` argument in continuous scale functions
  (@paleolimbot, #2907).

* Allowed reversing of discrete scales by re-writing `get_limits()` 
  (@AnneLyng, #3115)
  
* All geoms and stats that had a direction (i.e. where the x and y axes had 
  different interpretation), can now freely choose their direction, instead of
  relying on `coord_flip()`. The direction is deduced from the aesthetic 
  mapping, but can also be specified directly with the new `orientation` 
  argument (@thomasp85, #3506).
  
* Position guides can now be customized using the new `guide_axis()`, which can 
  be passed to position `scale_*()` functions or via `guides()`. The new axis 
  guide (`guide_axis()`) comes with arguments `check.overlap` (automatic removal 
  of overlapping labels), `angle` (easy rotation of axis labels), and
  `n.dodge` (dodge labels into multiple rows/columns) (@paleolimbot, #3322).
  
* A new scale type has been added, that allows binning of aesthetics at the 
  scale level. It has versions for both position and non-position aesthetics and
  comes with two new guides (`guide_bins` and `guide_coloursteps`) 
  (@thomasp85, #3096)
  
* `scale_x_continuous()` and `scale_y_continuous()` gains an `n.breaks` argument
  guiding the number of automatic generated breaks (@thomasp85, #3102)

* Added `stat_contour_filled()` and `geom_contour_filled()`, which compute 
  and draw filled contours of gridded data (@paleolimbot, #3044). 
  `geom_contour()` and `stat_contour()` now use the isoband package
  to compute contour lines. The `complete` parameter (which was undocumented
  and has been unused for at least four years) was removed (@paleolimbot, #3044).
  
* Themes have gained two new parameters, `plot.title.position` and 
  `plot.caption.position`, that can be used to customize how plot
  title/subtitle and plot caption are positioned relative to the overall plot
  (@clauswilke, #3252).

## Extensions
  
* `Geom` now gains a `setup_params()` method in line with the other ggproto
  classes (@thomasp85, #3509)

* The newly added function `register_theme_elements()` now allows developers
  of extension packages to define their own new theme elements and place them
  into the ggplot2 element tree (@clauswilke, #2540).

## Minor improvements and bug fixes

* `coord_trans()` now draws second axes and accepts `xlim`, `ylim`,
  and `expand` arguments to bring it up to feature parity with 
  `coord_cartesian()`. The `xtrans` and `ytrans` arguments that were 
  deprecated in version 1.0.1 in favour of `x` and `y` 
  were removed (@paleolimbot, #2990).

* `coord_trans()` now calculates breaks using the expanded range 
  (previously these were calculated using the unexpanded range, 
  which resulted in differences between plots made with `coord_trans()`
  and those made with `coord_cartesian()`). The expansion for discrete axes 
  in `coord_trans()` was also updated such that it behaves identically
  to that in `coord_cartesian()` (@paleolimbot, #3338).

* `expand_scale()` was deprecated in favour of `expansion()` for setting
  the `expand` argument of `x` and `y` scales (@paleolimbot).

* `geom_abline()`, `geom_hline()`, and `geom_vline()` now issue 
  more informative warnings when supplied with set aesthetics
  (i.e., `slope`, `intercept`, `yintercept`, and/or `xintercept`)
  and mapped aesthetics (i.e., `data` and/or `mapping`).

* Fix a bug in `geom_raster()` that squeezed the image when it went outside 
  scale limits (#3539, @thomasp85)

* `geom_sf()` now determines the legend type automatically (@microly, #3646).
  
* `geom_sf()` now removes rows that can't be plotted due to `NA` aesthetics 
  (#3546, @thomasp85)

* `geom_sf()` now applies alpha to linestring geometries 
  (#3589, @yutannihilation).

* `gg_dep()` was deprecated (@perezp44, #3382).

* Added function `ggplot_add.by()` for lists created with `by()`, allowing such
  lists to be added to ggplot objects (#2734, @Maschette)

* ggplot2 no longer depends on reshape2, which means that it no longer 
  (recursively) needs plyr, stringr, or stringi packages.

* Increase the default `nbin` of `guide_colourbar()` to place the ticks more 
  precisely (#3508, @yutannihilation).

* `manual_scale()` now matches `values` with the order of `breaks` whenever
  `values` is an unnamed vector. Previously, unnamed `values` would match with
  the limits of the scale and ignore the order of any `breaks` provided. Note
  that this may change the appearance of plots that previously relied on the
  unordered behaviour (#2429, @idno0001).

* `scale_manual_*(limits = ...)` now actually limits the scale (#3262,
  @yutannihilation).

* Fix a bug when `show.legend` is a named logical vector 
  (#3461, @yutannihilation).

* Added weight aesthetic option to `stat_density()` and made scaling of 
  weights the default (@annennenne, #2902)
  
* `stat_density2d()` can now take an `adjust` parameter to scale the default 
  bandwidth. (#2860, @haleyjeppson)

* `stat_smooth()` uses `REML` by default, if `method = "gam"` and
  `gam`'s method is not specified (@ikosmidis, #2630).

* stacking text when calculating the labels and the y axis with
  `stat_summary()` now works (@ikosmidis, #2709)
  
* `stat_summary()` and related functions now support rlang-style lambda functions
  (#3568, @dkahle).

* The data mask pronoun, `.data`, is now stripped from default labels.

* Addition of partial themes to plots has been made more predictable;
  stepwise addition of individual partial themes is now equivalent to
  addition of multple theme elements at once (@clauswilke, #3039).

* Facets now don't fail even when some variable in the spec are not available
  in all layers (@yutannihilation, #2963).

# ggplot2 3.2.1

This is a patch release fixing a few regressions introduced in 3.2.0 as well as
fixing some unit tests that broke due to upstream changes.

* `position_stack()` no longer changes the order of the input data. Changes to 
  the internal behaviour of `geom_ribbon()` made this reordering problematic 
  with ribbons that spanned `y = 0` (#3471)
* Using `qplot()` with a single positional aesthetic will no longer title the
  non-specified scale as `"NULL"` (#3473)
* Fixes unit tests for sf graticule labels caused by changes to sf

# ggplot2 3.2.0

This is a minor release with an emphasis on internal changes to make ggplot2 
faster and more consistent. The few interface changes will only affect the 
aesthetics of the plot in minor ways, and will only potentially break code of
extension developers if they have relied on internals that have been changed. 
This release also sees the addition of Hiroaki Yutani (@yutannihilation) to the 
core developer team.

With the release of R 3.6, ggplot2 now requires the R version to be at least 3.2,
as the tidyverse is committed to support 5 major versions of R.

## Breaking changes

* Two patches (#2996 and #3050) fixed minor rendering problems. In most cases,
  the visual changes are so subtle that they are difficult to see with the naked
  eye. However, these changes are detected by the vdiffr package, and therefore
  any package developers who use vdiffr to test for visual correctness of ggplot2
  plots will have to regenerate all reference images.
  
* In some cases, ggplot2 now produces a warning or an error for code that previously
  produced plot output. In all these cases, the previous plot output was accidental,
  and the plotting code uses the ggplot2 API in a way that would lead to undefined
  behavior. Examples include a missing `group` aesthetic in `geom_boxplot()` (#3316),
  annotations across multiple facets (#3305), and not using aesthetic mappings when
  drawing ribbons with `geom_ribbon()` (#3318).

## New features

* This release includes a range of internal changes that speeds up plot 
  generation. None of the changes are user facing and will not break any code,
  but in general ggplot2 should feel much faster. The changes includes, but are
  not limited to:
  
  - Caching ascent and descent dimensions of text to avoid recalculating it for
    every title.
  
  - Using a faster data.frame constructor as well as faster indexing into 
    data.frames
    
  - Removing the plyr dependency, replacing plyr functions with faster 
    equivalents.

* `geom_polygon()` can now draw polygons with holes using the new `subgroup` 
  aesthetic. This functionality requires R 3.6.0 (@thomasp85, #3128)

* Aesthetic mappings now accept functions that return `NULL` (@yutannihilation,
  #2997).

* `stat_function()` now accepts rlang/purrr style anonymous functions for the 
  `fun` parameter (@dkahle, #3159).

* `geom_rug()` gains an "outside" option to allow for moving the rug tassels to 
  outside the plot area (@njtierney, #3085) and a `length` option to allow for 
  changing the length of the rug lines (@daniel-wells, #3109). 
  
* All geoms now take a `key_glyph` paramter that allows users to customize
  how legend keys are drawn (@clauswilke, #3145). In addition, a new key glyph
  `timeseries` is provided to draw nice legends for time series
  (@mitchelloharawild, #3145).

## Extensions

* Layers now have a new member function `setup_layer()` which is called at the
  very beginning of the plot building process and which has access to the 
  original input data and the plot object being built. This function allows the 
  creation of custom layers that autogenerate aesthetic mappings based on the 
  input data or that filter the input data in some form. For the time being, this
  feature is not exported, but it has enabled the development of a new layer type,
  `layer_sf()` (see next item). Other special-purpose layer types may be added
  in the future (@clauswilke, #2872).
  
* A new layer type `layer_sf()` can auto-detect and auto-map sf geometry
  columns in the data. It should be used by extension developers who are writing
  new sf-based geoms or stats (@clauswilke, #3232).

* `x0` and `y0` are now recognized positional aesthetics so they will get scaled 
  if used in extension geoms and stats (@thomasp85, #3168)
  
* Continuous scale limits now accept functions which accept the default
  limits and return adjusted limits. This makes it possible to write
  a function that e.g. ensures the limits are always a multiple of 100,
  regardless of the data (@econandrew, #2307).

## Minor improvements and bug fixes

* `cut_width()` now accepts `...` to pass further arguments to `base::cut.default()`
   like `cut_number()` and `cut_interval()` already did (@cderv, #3055)

* `coord_map()` now can have axes on the top and right (@karawoo, #3042).

* `coord_polar()` now correctly rescales the secondary axis (@linzi-sg, #3278)

* `coord_sf()`, `coord_map()`, and `coord_polar()` now squash `-Inf` and `Inf`
  into the min and max of the plot (@yutannihilation, #2972).

* `coord_sf()` graticule lines are now drawn in the same thickness as panel grid 
  lines in `coord_cartesian()`, and seting panel grid lines to `element_blank()` 
  now also works in `coord_sf()` 
  (@clauswilke, #2991, #2525).

* `economics` data has been regenerated. This leads to some changes in the
  values of all columns (especially in `psavert`), but more importantly, strips 
  the grouping attributes from `economics_long`.

* `element_line()` now fills closed arrows (@yutannihilation, #2924).

* Facet strips on the left side of plots now have clipping turned on, preventing
  text from running out of the strip and borders from looking thicker than for
  other strips (@karawoo, #2772 and #3061).

* ggplot2 now works in Turkish locale (@yutannihilation, #3011).

* Clearer error messages for inappropriate aesthetics (@clairemcwhite, #3060).

* ggplot2 no longer attaches any external packages when using functions that 
  depend on packages that are suggested but not imported by ggplot2. The 
  affected functions include `geom_hex()`, `stat_binhex()`, 
  `stat_summary_hex()`, `geom_quantile()`, `stat_quantile()`, and `map_data()` 
  (@clauswilke, #3126).
  
* `geom_area()` and `geom_ribbon()` now sort the data along the x-axis in the 
  `setup_data()` method rather than as part of `draw_group()` (@thomasp85, 
  #3023)

* `geom_hline()`, `geom_vline()`, and `geom_abline()` now throw a warning if the 
  user supplies both an `xintercept`, `yintercept`, or `slope` value and a 
  mapping (@RichardJActon, #2950).

* `geom_rug()` now works with `coord_flip()` (@has2k1, #2987).

* `geom_violin()` no longer throws an error when quantile lines fall outside 
  the violin polygon (@thomasp85, #3254).

* `guide_legend()` and `guide_colorbar()` now use appropriate spacing between legend
  key glyphs and legend text even if the legend title is missing (@clauswilke, #2943).

* Default labels are now generated more consistently; e.g., symbols no longer
  get backticks, and long expressions are abbreviated with `...`
  (@yutannihilation, #2981).

* All-`Inf` layers are now ignored for picking the scale (@yutannihilation, 
  #3184).
  
* Diverging Brewer colour palette now use the correct mid-point colour 
  (@dariyasydykova, #3072).
  
* `scale_color_continuous()` now points to `scale_colour_continuous()` so that 
  it will handle `type = "viridis"` as the documentation states (@hlendway, 
  #3079).

* `scale_shape_identity()` now works correctly with `guide = "legend"` 
  (@malcolmbarrett, #3029)
  
* `scale_continuous` will now draw axis line even if the length of breaks is 0
  (@thomasp85, #3257)

* `stat_bin()` will now error when the number of bins exceeds 1e6 to avoid 
  accidentally freezing the user session (@thomasp85).
  
* `sec_axis()` now places ticks accurately when using nonlinear transformations (@dpseidel, #2978).

* `facet_wrap()` and `facet_grid()` now automatically remove NULL from facet
  specs, and accept empty specs (@yutannihilation, #3070, #2986).

* `stat_bin()` now handles data with only one unique value (@yutannihilation 
  #3047).

* `sec_axis()` now accepts functions as well as formulas (@yutannihilation, #3031).

*   New theme elements allowing different ticks lengths for each axis. For instance,
    this can be used to have inwards ticks on the x-axis (`axis.ticks.length.x`) and
    outwards ticks on the y-axis (`axis.ticks.length.y`) (@pank, #2935).

* The arguments of `Stat*$compute_layer()` and `Position*$compute_layer()` are
  now renamed to always match the ones of `Stat$compute_layer()` and
  `Position$compute_layer()` (@yutannihilation, #3202).

* `geom_*()` and `stat_*()` now accepts purrr-style lambda notation
  (@yutannihilation, #3138).

* `geom_tile()` and `geom_rect()` now draw rectangles without notches at the
  corners. The style of the corner can be controlled by `linejoin` parameters
  (@yutannihilation, #3050).

# ggplot2 3.1.0

## Breaking changes

This is a minor release and breaking changes have been kept to a minimum. End users of 
ggplot2 are unlikely to encounter any issues. However, there are a few items that developers 
of ggplot2 extensions should be aware of. For additional details, see also the discussion 
accompanying issue #2890.

*   In non-user-facing internal code (specifically in the `aes()` function and in
    the `aesthetics` argument of scale functions), ggplot2 now always uses the British
    spelling for aesthetics containing the word "colour". When users specify a "color"
    aesthetic it is automatically renamed to "colour". This renaming is also applied
    to non-standard aesthetics that contain the word "color". For example, "point_color"
    is renamed to "point_colour". This convention makes it easier to support both
    British and American spelling for novel, non-standard aesthetics, but it may require
    some adjustment for packages that have previously introduced non-standard color
    aesthetics using American spelling. A new function `standardise_aes_names()` is
    provided in case extension writers need to perform this renaming in their own code
    (@clauswilke, #2649).

*   Functions that generate other functions (closures) now force the arguments that are
    used from the generated functions, to avoid hard-to-catch errors. This may affect
    some users of manual scales (such as `scale_colour_manual()`, `scale_fill_manual()`,
    etc.) who depend on incorrect behavior (@krlmlr, #2807).
    
*   `Coord` objects now have a function `backtransform_range()` that returns the
    panel range in data coordinates. This change may affect developers of custom coords,
    who now should implement this function. It may also affect developers of custom
    geoms that use the `range()` function. In some applications, `backtransform_range()`
    may be more appropriate (@clauswilke, #2821).


## New features

*   `coord_sf()` has much improved customization of axis tick labels. Labels can now
    be set manually, and there are two new parameters, `label_graticule` and
    `label_axes`, that can be used to specify which graticules to label on which side
    of the plot (@clauswilke, #2846, #2857, #2881).
    
*   Two new geoms `geom_sf_label()` and `geom_sf_text()` can draw labels and text
    on sf objects. Under the hood, a new `stat_sf_coordinates()` calculates the
    x and y coordinates from the coordinates of the sf geometries. You can customize
    the calculation method via `fun.geometry` argument (@yutannihilation, #2761).
    

## Minor improvements and fixes

*   `benchplot()` now uses tidy evaluation (@dpseidel, #2699).

*   The error message in `compute_aesthetics()` now only provides the names of
    aesthetics with mismatched lengths, rather than all aesthetics (@karawoo,
    #2853).

*   For faceted plots, data is no longer internally reordered. This makes it
    safer to feed data columns into `aes()` or into parameters of geoms or
    stats. However, doing so remains discouraged (@clauswilke, #2694).

*   `coord_sf()` now also understands the `clip` argument, just like the other
    coords (@clauswilke, #2938).

*   `fortify()` now displays a more informative error message for
    `grouped_df()` objects when dplyr is not installed (@jimhester, #2822).

*   All `geom_*()` now display an informative error message when required 
    aesthetics are missing (@dpseidel, #2637 and #2706).

*   `geom_boxplot()` now understands the `width` parameter even when used with
    a non-standard stat, such as `stat_identity()` (@clauswilke, #2893).
    
*  `geom_hex()` now understands the `size` and `linetype` aesthetics
   (@mikmart, #2488).
    
*   `geom_hline()`, `geom_vline()`, and `geom_abline()` now work properly
    with `coord_trans()` (@clauswilke, #2149, #2812).
    
*   `geom_text(..., parse = TRUE)` now correctly renders the expected number of
    items instead of silently dropping items that are empty expressions, e.g.
    the empty string "". If an expression spans multiple lines, we take just
    the first line and drop the rest. This same issue is also fixed for
    `geom_label()` and the axis labels for `geom_sf()` (@slowkow, #2867).

*   `geom_sf()` now respects `lineend`, `linejoin`, and `linemitre` parameters 
    for lines and polygons (@alistaire47, #2826).
    
*   `ggsave()` now exits without creating a new graphics device if previously
    none was open (@clauswilke, #2363).

*   `labs()` now has named arguments `title`, `subtitle`, `caption`, and `tag`.
    Also, `labs()` now accepts tidyeval (@yutannihilation, #2669).

*   `position_nudge()` is now more robust and nudges only in the direction
    requested. This enables, for example, the horizontal nudging of boxplots
    (@clauswilke, #2733).

*   `sec_axis()` and `dup_axis()` now return appropriate breaks for the secondary
    axis when applied to log transformed scales (@dpseidel, #2729).

*   `sec_axis()` now works as expected when used in combination with tidy eval
    (@dpseidel, #2788).

*   `scale_*_date()`, `scale_*_time()` and `scale_*_datetime()` can now display 
    a secondary axis that is a __one-to-one__ transformation of the primary axis,
    implemented using the `sec.axis` argument to the scale constructor 
    (@dpseidel, #2244).
    
*   `stat_contour()`, `stat_density2d()`, `stat_bin2d()`,  `stat_binhex()`
    now calculate normalized statistics including `nlevel`, `ndensity`, and
    `ncount`. Also, `stat_density()` now includes the calculated statistic 
    `nlevel`, an alias for `scaled`, to better match the syntax of `stat_bin()`
    (@bjreisman, #2679).

# ggplot2 3.0.0

## Breaking changes

*   ggplot2 now supports/uses tidy evaluation (as described below). This is a 
    major change and breaks a number of packages; we made this breaking change 
    because it is important to make ggplot2 more programmable, and to be more 
    consistent with the rest of the tidyverse. The best general (and detailed)
    introduction to tidy evaluation can be found in the meta programming
    chapters in [Advanced R](https://adv-r.hadley.nz).
    
    The primary developer facing change is that `aes()` now contains 
    quosures (expression + environment pairs) rather than symbols, and you'll 
    need to take a different approach to extracting the information you need. 
    A common symptom of this change are errors "undefined columns selected" or 
    "invalid 'type' (list) of argument" (#2610). As in the previous version,
    constants (like `aes(x = 1)` or `aes(colour = "smoothed")`) are stored
    as is.
    
    In this version of ggplot2, if you need to describe a mapping in a string, 
    use `quo_name()` (to generate single-line strings; longer expressions may 
    be abbreviated) or `quo_text()` (to generate non-abbreviated strings that
    may span multiple lines). If you do need to extract the value of a variable
    instead use `rlang::eval_tidy()`. You may want to condition on 
    `(packageVersion("ggplot2") <= "2.2.1")` so that your code can work with
    both released and development versions of ggplot2.
    
    We recognise that this is a big change and if you're not already familiar
    with rlang, there's a lot to learn. If you are stuck, or need any help,
    please reach out on <https://forum.posit.co/>.

*   Error: Column `y` must be a 1d atomic vector or a list

    Internally, ggplot2 now uses `as.data.frame(tibble::as_tibble(x))` to
    convert a list into a data frame. This improves ggplot2's support for
    list-columns (needed for sf support), at a small cost: you can no longer
    use matrix-columns. Note that unlike tibble we still allow column vectors
    such as returned by `base::scale()` because of their widespread use.

*   Error: More than one expression parsed
  
    Previously `aes_string(x = c("a", "b", "c"))` silently returned 
    `aes(x = a)`. Now this is a clear error.

*   Error: `data` must be uniquely named but has duplicate columns
  
    If layer data contains columns with identical names an error will be 
    thrown. In earlier versions the first occurring column was chosen silently,
    potentially masking that the wrong data was chosen.

*   Error: Aesthetics must be either length 1 or the same as the data
    
    Layers are stricter about the columns they will combine into a single
    data frame. Each aesthetic now must be either the same length as the data
    frame or a single value. This makes silent recycling errors much less likely.

*   Error: `coord_*` doesn't support free scales 
   
    Free scales only work with selected coordinate systems; previously you'd
    get an incorrect plot.

*   Error in f(...) : unused argument (range = c(0, 1))

    This is because the `oob` argument to scale has been set to a function
    that only takes a single argument; it needs to take two arguments
    (`x`, and `range`). 

*   Error: unused argument (output)
  
    The function `guide_train()` now has an optional parameter `aesthetic`
    that allows you to override the `aesthetic` setting in the scale.
    To make your code work with the both released and development versions of 
    ggplot2 appropriate, add `aesthetic = NULL` to the `guide_train()` method
    signature.
    
    ```R
    # old
    guide_train.legend <- function(guide, scale) {...}
    
    # new 
    guide_train.legend <- function(guide, scale, aesthetic = NULL) {...}
    ```
    
    Then, inside the function, replace `scale$aesthetics[1]`,
    `aesthetic %||% scale$aesthetics[1]`. (The %||% operator is defined in the 
    rlang package).
    
    ```R
    # old
    setNames(list(scale$map(breaks)), scale$aesthetics[1])

    # new
    setNames(list(scale$map(breaks)), aesthetic %||% scale$aesthetics[1])
    ```

*   The long-deprecated `subset` argument to `layer()` has been removed.

## Tidy evaluation

* `aes()` now supports quasiquotation so that you can use `!!`, `!!!`,
  and `:=`. This replaces `aes_()` and `aes_string()` which are now
  soft-deprecated (but will remain around for a long time).

* `facet_wrap()` and `facet_grid()` now support `vars()` inputs. Like
  `dplyr::vars()`, this helper quotes its inputs and supports
  quasiquotation. For instance, you can now supply faceting variables
  like this: `facet_wrap(vars(am, cyl))` instead of 
  `facet_wrap(~am + cyl)`. Note that the formula interface is not going 
  away and will not be deprecated. `vars()` is simply meant to make it 
  easier to create functions around `facet_wrap()` and `facet_grid()`.

  The first two arguments of `facet_grid()` become `rows` and `cols`
  and now support `vars()` inputs. Note however that we took special
  care to ensure complete backward compatibility. With this change
  `facet_grid(vars(cyl), vars(am, vs))` is equivalent to
  `facet_grid(cyl ~ am + vs)`, and `facet_grid(cols = vars(am, vs))` is
  equivalent to `facet_grid(. ~ am + vs)`.

  One nice aspect of the new interface is that you can now easily
  supply names: `facet_grid(vars(Cylinder = cyl), labeller =
  label_both)` will give nice label titles to the facets. Of course,
  those names can be unquoted with the usual tidy eval syntax.

### sf

* ggplot2 now has full support for sf with `geom_sf()` and `coord_sf()`:

  ```r
  nc <- sf::st_read(system.file("shape/nc.shp", package = "sf"), quiet = TRUE)
  ggplot(nc) +
    geom_sf(aes(fill = AREA))
  ```
  It supports all simple features, automatically aligns CRS across layers, sets
  up the correct aspect ratio, and draws a graticule.

## New features

* ggplot2 now works on R 3.1 onwards, and uses the 
  [vdiffr](https://github.com/r-lib/vdiffr) package for visual testing.

* In most cases, accidentally using `%>%` instead of `+` will generate an 
  informative error (#2400).

* New syntax for calculated aesthetics. Instead of using `aes(y = ..count..)` 
  you can (and should!) use `aes(y = stat(count))`. `stat()` is a real function 
  with documentation which hopefully will make this part of ggplot2 less 
  confusing (#2059).
  
  `stat()` is particularly nice for more complex calculations because you 
  only need to specify it once: `aes(y = stat(count / max(count)))`,
  rather than `aes(y = ..count.. / max(..count..))`
  
* New `tag` label for adding identification tags to plots, typically used for 
  labelling a subplot with a letter. Add a tag with `labs(tag = "A")`, style it 
  with the `plot.tag` theme element, and control position with the
  `plot.tag.position` theme setting (@thomasp85).

### Layers: geoms, stats, and position adjustments

* `geom_segment()` and `geom_curve()` have a new `arrow.fill` parameter which 
  allows you to specify a separate fill colour for closed arrowheads 
  (@hrbrmstr and @clauswilke, #2375).

* `geom_point()` and friends can now take shapes as strings instead of integers,
  e.g. `geom_point(shape = "diamond")` (@daniel-barnett, #2075).

* `position_dodge()` gains a `preserve` argument that allows you to control
  whether the `total` width at each `x` value is preserved (the current 
  default), or ensure that the width of a `single` element is preserved
  (what many people want) (#1935).

* New `position_dodge2()` provides enhanced dodging for boxplots. Compared to
  `position_dodge()`, `position_dodge2()` compares `xmin` and `xmax` values  
  to determine which elements overlap, and spreads overlapping elements evenly
  within the region of overlap. `position_dodge2()` is now the default position
  adjustment for `geom_boxplot()`, because it handles `varwidth = TRUE`, and 
  will be considered for other geoms in the future.
  
  The `padding` parameter adds a small amount of padding between elements 
  (@karawoo, #2143) and a `reverse` parameter allows you to reverse the order 
  of placement (@karawoo, #2171).
  
* New `stat_qq_line()` makes it easy to add a simple line to a Q-Q plot, which 
  makes it easier to judge the fit of the theoretical distribution 
  (@nicksolomon).

### Scales and guides

* Improved support for mapping date/time variables to `alpha`, `size`, `colour`, 
  and `fill` aesthetics, including `date_breaks` and `date_labels` arguments 
  (@karawoo, #1526), and new `scale_alpha()` variants (@karawoo, #1526).

* Improved support for ordered factors. Ordered factors throw a warning when 
  mapped to shape (unordered factors do not), and do not throw warnings when 
  mapped to size or alpha (unordered factors do). Viridis is used as the 
  default colour and fill scale for ordered factors (@karawoo, #1526).

* The `expand` argument of `scale_*_continuous()` and `scale_*_discrete()`
  now accepts separate expansion values for the lower and upper range
  limits. The expansion limits can be specified using the convenience
  function `expand_scale()`.
  
  Separate expansion limits may be useful for bar charts, e.g. if one
  wants the bottom of the bars to be flush with the x axis but still 
  leave some (automatically calculated amount of) space above them:
  
    ```r
    ggplot(mtcars) +
        geom_bar(aes(x = factor(cyl))) +
        scale_y_continuous(expand = expand_scale(mult = c(0, .1)))
    ```
  
  It can also be useful for line charts, e.g. for counts over time,
  where one wants to have a ’hard’ lower limit of y = 0 but leave the
  upper limit unspecified (and perhaps differing between panels), with
  some extra space above the highest point on the line (with symmetrical 
  limits, the extra space above the highest point could in some cases 
  cause the lower limit to be negative).
  
  The old syntax for the `expand` argument will, of course, continue
  to work (@huftis, #1669).

* `scale_colour_continuous()` and `scale_colour_gradient()` are now controlled 
  by global options `ggplot2.continuous.colour` and `ggplot2.continuous.fill`. 
  These can be set to `"gradient"` (the default) or `"viridis"` (@karawoo).

* New `scale_colour_viridis_c()`/`scale_fill_viridis_c()` (continuous) and
  `scale_colour_viridis_d()`/`scale_fill_viridis_d()` (discrete) make it
  easy to use Viridis colour scales (@karawoo, #1526).

* Guides for `geom_text()` now accept custom labels with 
  `guide_legend(override.aes = list(label = "foo"))` (@brianwdavis, #2458).

### Margins

* Strips gain margins on all sides by default. This means that to fully justify
  text to the edge of a strip, you will need to also set the margins to 0
  (@karawoo).

* Rotated strip labels now correctly understand `hjust` and `vjust` parameters
  at all angles (@karawoo).

* Strip labels now understand justification relative to the direction of the
  text, meaning that in y facets, the strip text can be placed at either end of
  the strip using `hjust` (@karawoo).

* Legend titles and labels get a little extra space around them, which 
  prevents legend titles from overlapping the legend at large font sizes 
  (@karawoo, #1881).

## Extension points

* New `autolayer()` S3 generic (@mitchelloharawild, #1974). This is similar
  to `autoplot()` but produces layers rather than complete plots.

* Custom objects can now be added using `+` if a `ggplot_add` method has been
  defined for the class of the object (@thomasp85).

* Theme elements can now be subclassed. Add a `merge_element` method to control
  how properties are inherited from the parent element. Add an `element_grob` 
  method to define how elements are rendered into grobs (@thomasp85, #1981).

* Coords have gained new extension mechanisms.
  
    If you have an existing coord extension, you will need to revise the
    specification of the `train()` method. It is now called 
    `setup_panel_params()` (better reflecting what it actually does) and now 
    has arguments `scale_x`, and `scale_y` (the x and y scales respectively) 
    and `param`, a list of plot specific parameters generated by 
    `setup_params()`.

    What was formerly called `scale_details` (in coords), `panel_ranges` 
    (in layout) and `panel_scales` (in geoms) are now consistently called
    `panel_params` (#1311). These are parameters of the coord that vary from
    panel to panel.

* `ggplot_build()` and `ggplot_gtable()` are now generics, so ggplot-subclasses 
  can define additional behavior during the build stage.

* `guide_train()`, `guide_merge()`, `guide_geom()`, and `guide_gengrob()`
  are now exported as they are needed if you want to design your own guide.
  They are not currently documented; use at your own risk (#2528).

* `scale_type()` generic is now exported and documented. Use this if you 
  want to extend ggplot2 to work with a new type of vector.

## Minor bug fixes and improvements

### Faceting

* `facet_grid()` gives a more informative error message if you try to use
  a variable in both rows and cols (#1928).

* `facet_grid()` and `facet_wrap()` both give better error messages if you
  attempt to use an unsupported coord with free scales (#2049).

* `label_parsed()` works once again (#2279).

* You can now style the background of horizontal and vertical strips
  independently with `strip.background.x` and `strip.background.y` 
  theme settings (#2249).

### Scales

* `discrete_scale()` documentation now inherits shared definitions from 
  `continuous_scale()` (@alistaire47, #2052).

* `guide_colorbar()` shows all colours of the scale (@has2k1, #2343).

* `scale_identity()` once again produces legends by default (#2112).

* Tick marks for secondary axes with strong transformations are more 
  accurately placed (@thomasp85, #1992).

* Missing line types now reliably generate missing lines (with standard 
  warning) (#2206).

* Legends now ignore set aesthetics that are not length one (#1932).

* All colour and fill scales now have an `aesthetics` argument that can
  be used to set the aesthetic(s) the scale works with. This makes it
  possible to apply a colour scale to both colour and fill aesthetics
  at the same time, via `aesthetics = c("colour", "fill")` (@clauswilke).
  
* Three new generic scales work with any aesthetic or set of aesthetics: 
  `scale_continuous_identity()`, `scale_discrete_identity()`, and
  `scale_discrete_manual()` (@clauswilke).

* `scale_*_gradient2()` now consistently omits points outside limits by 
  rescaling after the limits are enforced (@foo-bar-baz-qux, #2230).

### Layers

* `geom_label()` now correctly produces unbordered labels when `label.size` 
  is 0, even when saving to PDF (@bfgray3, #2407).

* `layer()` gives considerably better error messages for incorrectly specified
  `geom`, `stat`, or `position` (#2401).

* In all layers that use it, `linemitre` now defaults to 10 (instead of 1)
  to better match base R.

* `geom_boxplot()` now supplies a default value if no `x` aesthetic is present
  (@foo-bar-baz-qux, #2110).

* `geom_density()` drops groups with fewer than two data points and throws a
  warning. For groups with two data points, density values are now calculated 
  with `stats::density` (@karawoo, #2127).

* `geom_segment()` now also takes a `linejoin` parameter. This allows more 
  control over the appearance of the segments, which is especially useful for 
  plotting thick arrows (@Ax3man, #774).

* `geom_smooth()` now reports the formula used when `method = "auto"` 
  (@davharris #1951). `geom_smooth()` now orders by the `x` aesthetic, making it 
  easier to pass pre-computed values without manual ordering (@izahn, #2028). It 
  also now knows it has `ymin` and `ymax` aesthetics (#1939). The legend 
  correctly reflects the status of the `se` argument when used with stats 
  other than the default (@clauswilke, #1546).

* `geom_tile()` now once again interprets `width` and `height` correctly 
  (@malcolmbarrett, #2510).

* `position_jitter()` and `position_jitterdodge()` gain a `seed` argument that
  allows the specification of a random seed for reproducible jittering 
  (@krlmlr, #1996 and @slowkow, #2445).

* `stat_density()` has better behaviour if all groups are dropped because they
  are too small (#2282).

* `stat_summary_bin()` now understands the `breaks` parameter (@karawoo, #2214).

* `stat_bin()` now accepts functions for `binwidth`. This allows better binning 
  when faceting along variables with different ranges (@botanize).

* `stat_bin()` and `geom_histogram()` now sum correctly when using the `weight` 
  aesthetic (@jiho, #1921).

* `stat_bin()` again uses correct scaling for the computed variable `ndensity` 
  (@timgoodman, #2324).

* `stat_bin()` and `stat_bin_2d()` now properly handle the `breaks` parameter 
  when the scales are transformed (@has2k1, #2366).

* `update_geom_defaults()` and `update_stat_defaults()` allow American 
  spelling of aesthetic parameters (@foo-bar-baz-qux, #2299).

* The `show.legend` parameter now accepts a named logical vector to hide/show
  only some aesthetics in the legend (@tutuchan, #1798).

* Layers now silently ignore unknown aesthetics with value `NULL` (#1909).

### Coords

* Clipping to the plot panel is now configurable, through a `clip` argument
  to coordinate systems, e.g. `coord_cartesian(clip = "off")` 
  (@clauswilke, #2536).

* Like scales, coordinate systems now give you a message when you're 
  replacing an existing coordinate system (#2264).

* `coord_polar()` now draws secondary axis ticks and labels 
  (@dylan-stark, #2072), and can draw the radius axis on the right 
  (@thomasp85, #2005).

* `coord_trans()` now generates a warning when a transformation generates 
  non-finite values (@foo-bar-baz-qux, #2147).

### Themes

* Complete themes now always override all elements of the default theme
  (@has2k1, #2058, #2079).

* Themes now set default grid colour in `panel.grid` rather than individually
  in `panel.grid.major` and `panel.grid.minor` individually. This makes it 
  slightly easier to customise the theme (#2352).

* Fixed bug when setting strips to `element_blank()` (@thomasp85). 

* Axes positioned on the top and to the right can now customize their ticks and
  lines separately (@thomasp85, #1899).

* Built-in themes gain parameters `base_line_size` and `base_rect_size` which 
  control the default sizes of line and rectangle elements (@karawoo, #2176).

* Default themes use `rel()` to set line widths (@baptiste).

* Themes were tweaked for visual consistency and more graceful behavior when 
  changing the base font size. All absolute heights or widths were replaced 
  with heights or widths that are proportional to the base font size. One 
  relative font size was eliminated (@clauswilke).
  
* The height of descenders is now calculated solely on font metrics and doesn't
  change with the specific letters in the string. This fixes minor alignment 
  issues with plot titles, subtitles, and legend titles (#2288, @clauswilke).

### Guides

* `guide_colorbar()` is more configurable: tick marks and color bar frame
  can now by styled with arguments `ticks.colour`, `ticks.linewidth`, 
  `frame.colour`, `frame.linewidth`, and `frame.linetype`
  (@clauswilke).
  
* `guide_colorbar()` now uses `legend.spacing.x` and `legend.spacing.y` 
  correctly, and it can handle multi-line titles. Minor tweaks were made to 
  `guide_legend()` to make sure the two legend functions behave as similarly as
  possible (@clauswilke, #2397 and #2398).
  
* The theme elements `legend.title` and `legend.text` now respect the settings 
  of `margin`, `hjust`, and `vjust` (@clauswilke, #2465, #1502).

* Non-angle parameters of `label.theme` or `title.theme` can now be set in 
  `guide_legend()` and `guide_colorbar()` (@clauswilke, #2544).

### Other

* `fortify()` gains a method for tbls (@karawoo, #2218).

* `ggplot` gains a method for `grouped_df`s that adds a `.group` variable,
  which computes a unique value for each group. Use it with 
  `aes(group = .group)` (#2351).

* `ggproto()` produces objects with class `c("ggproto", "gg")`, allowing for
  a more informative error message when adding layers, scales, or other ggproto 
  objects (@jrnold, #2056).

* `ggsave()`'s DPI argument now supports 3 string options: "retina" (320
  DPI), "print" (300 DPI), and "screen" (72 DPI) (@foo-bar-baz-qux, #2156).
  `ggsave()` now uses full argument names to avoid partial match warnings 
  (#2355), and correctly restores the previous graphics device when several
  graphics devices are open (#2363).

* `print.ggplot()` now returns the original ggplot object, instead of the 
  output from `ggplot_build()`. Also, the object returned from 
  `ggplot_build()` now has the class `"ggplot_built"` (#2034).

* `map_data()` now works even when purrr is loaded (tidyverse#66).

* New functions `summarise_layout()`, `summarise_coord()`, and 
  `summarise_layers()` summarise the layout, coordinate systems, and layers 
  of a built ggplot object (#2034, @wch). This provides a tested API that 
  (e.g.) shiny can depend on.

* Updated startup messages reflect new resources (#2410, @mine-cetinkaya-rundel).

# ggplot2 2.2.1

* Fix usage of `structure(NULL)` for R-devel compatibility (#1968).

# ggplot2 2.2.0

## Major new features

### Subtitle and caption

Thanks to @hrbrmstr plots now have subtitles and captions, which can be set with 
the `subtitle`  and `caption` arguments to `ggtitle()` and `labs()`. You can 
control their appearance with the theme settings `plot.caption` and 
`plot.subtitle`. The main plot title is now left-aligned to better work better 
with a subtitle. The caption is right-aligned (@hrbrmstr).

### Stacking

`position_stack()` and `position_fill()` now sort the stacking order to match 
grouping order. This allows you to control the order through grouping, and 
ensures that the default legend matches the plot (#1552, #1593). If you want the 
opposite order (useful if you have horizontal bars and horizontal legend), you 
can request reverse stacking by using `position = position_stack(reverse = TRUE)` 
(#1837).
  
`position_stack()` and `position_fill()` now accepts negative values which will 
create stacks extending below the x-axis (#1691).

`position_stack()` and `position_fill()` gain a `vjust` argument which makes it 
easy to (e.g.) display labels in the middle of stacked bars (#1821).

### Layers

`geom_col()` was added to complement `geom_bar()` (@hrbrmstr). It uses 
`stat="identity"` by default, making the `y` aesthetic mandatory. It does not 
support any other `stat_()` and does not provide fallback support for the 
`binwidth` parameter. Examples and references in other functions were updated to
demonstrate `geom_col()` usage. 

When creating a layer, ggplot2 will warn if you use an unknown aesthetic or an 
unknown parameter. Compared to the previous version, this is stricter for 
aesthetics (previously there was no message), and less strict for parameters 
(previously this threw an error) (#1585).

### Facetting

The facet system, as well as the internal panel class, has been rewritten in 
ggproto. Facets are now extendable in the same manner as geoms and stats, as 
described in `vignette("extending-ggplot2")`.

We have also added the following new features.
  
* `facet_grid()` and `facet_wrap()` now allow expressions in their faceting 
  formulas (@DanRuderman, #1596).

* When `facet_wrap()` results in an uneven number of panels, axes will now be
  drawn underneath the hanging panels (fixes #1607)

* Strips can now be freely positioned in `facet_wrap()` using the 
  `strip.position` argument (deprecates `switch`).

* The relative order of panel, strip, and axis can now be controlled with 
  the theme setting `strip.placement` that takes either `inside` (strip between 
  panel and axis) or `outside` (strip after axis).

* The theme option `panel.margin` has been deprecated in favour of 
  `panel.spacing` to more clearly communicate intent.

### Extensions

Unfortunately there was a major oversight in the construction of ggproto which 
lead to extensions capturing the super object at package build time, instead of 
at package run time (#1826). This problem has been fixed, but requires 
re-installation of all extension packages.

## Scales

* The position of x and y axes can now be changed using the `position` argument
  in `scale_x_*`and `scale_y_*` which can take `top` and `bottom`, and `left`
  and `right` respectively. The themes of top and right axes can be modified 
  using the `.top` and `.right` modifiers to `axis.text.*` and `axis.title.*`.

### Continuous scales

* `scale_x_continuous()` and `scale_y_continuous()` can now display a secondary 
  axis that is a __one-to-one__ transformation of the primary axis (e.g. degrees 
  Celcius to degrees Fahrenheit). The secondary axis will be positioned opposite 
  to the primary axis and can be controlled with the `sec.axis` argument to 
  the scale constructor.

* Scales worry less about having breaks. If no breaks can be computed, the
  plot will work instead of throwing an uninformative error (#791). This 
  is particularly helpful when you have facets with free scales, and not
  all panels contain data.

* Scales now warn when transformation introduces infinite values (#1696).

### Date time

* `scale_*_datetime()` now supports time zones. It will use the timezone 
  attached to the variable by default, but can be overridden with the 
  `timezone` argument.

* New `scale_x_time()` and `scale_y_time()` generate reasonable default
  breaks and labels for hms vectors (#1752).

### Discrete scales

The treatment of missing values by discrete scales has been thoroughly 
overhauled (#1584). The underlying principle is that we can naturally represent 
missing values on discrete variables (by treating just like another level), so 
by default we should. 

This principle applies to:

* character vectors
* factors with implicit NA
* factors with explicit NA

And to all scales (both position and non-position.)

Compared to the previous version of ggplot2, there are three main changes:

1.  `scale_x_discrete()` and `scale_y_discrete()` always show discrete NA,
    regardless of their source

1.  If present, `NA`s are shown in discrete legends.

1.  All discrete scales gain a `na.translate` argument that allows you to 
    control whether `NA`s are translated to something that can be visualised,
    or should be left as missing. Note that if you don't translate (i.e. 
    `na.translate = FALSE)` the missing values will passed on to the layer, 
    which will warning that it's dropping missing values. To suppress the
    warnings, you'll also need to add `na.rm = TRUE` to the layer call. 

There were also a number of other smaller changes

* Correctly use scale expansion factors.
* Don't preserve space for dropped levels (#1638).
* Only issue one warning when when asking for too many levels (#1674).
* Unicode labels work better on Windows (#1827).
* Warn when used with only continuous data (#1589)

## Themes

* The `theme()` constructor now has named arguments rather than ellipses. This 
  should make autocomplete substantially more useful. The documentation
  (including examples) has been considerably improved.
  
* Built-in themes are more visually homogeneous, and match `theme_grey` better.
  (@jiho, #1679)
  
* When computing the height of titles, ggplot2 now includes the height of the
  descenders (i.e. the bits of `g` and `y` that hang beneath the baseline). This 
  improves the margins around titles, particularly the y axis label (#1712).
  I have also very slightly increased the inner margins of axis titles, and 
  removed the outer margins. 

* Theme element inheritance is now easier to work with as modification now
  overrides default `element_blank` elements (#1555, #1557, #1565, #1567)
  
* Horizontal legends (i.e. legends on the top or bottom) are horizontally
  aligned by default (#1842). Use `legend.box = "vertical"` to switch back
  to the previous behaviour.
  
* `element_line()` now takes an `arrow` argument to specify arrows at the end of
  lines (#1740)

There were a number of tweaks to the theme elements that control legends:
  
* `legend.justification` now controls appearance will plotting the legend
  outside of the plot area. For example, you can use 
  `theme(legend.justification = "top")` to make the legend align with the 
  top of the plot.

* `panel.margin` and `legend.margin` have been renamed to `panel.spacing` and 
  `legend.spacing` respectively, to better communicate intent (they only
  affect spacing between legends and panels, not the margins around them)

* `legend.margin` now controls margin around individual legends.

* New `legend.box.background`, `legend.box.spacing`, and `legend.box.margin`
  control the background, spacing, and margin of the legend box (the region
  that contains all legends).

## Bug fixes and minor improvements

* ggplot2 now imports tibble. This ensures that all built-in datasets print 
  compactly even if you haven't explicitly loaded tibble or dplyr (#1677).

* Class of aesthetic mapping is preserved when adding `aes()` objects (#1624).

* `+.gg` now works for lists that include data frames.

* `annotation_x()` now works in the absense of global data (#1655)

* `geom_*(show.legend = FALSE)` now works for `guide_colorbar`.

* `geom_boxplot()` gains new `outlier.alpha` (@jonathan-g) and 
  `outlier.fill` (@schloerke, #1787) parameters to control the alpha/fill of
   outlier points independently of the alpha of the boxes. 

* `position_jitter()` (and hence `geom_jitter()`) now correctly computes 
  the jitter width/jitter when supplied by the user (#1775, @has2k1).

* `geom_contour()` more clearly describes what inputs it needs (#1577).

* `geom_curve()` respects the `lineend` parameter (#1852).

* `geom_histogram()` and `stat_bin()` understand the `breaks` parameter once 
  more. (#1665). The floating point adjustment for histogram bins is now 
  actually used - it was previously inadvertently ignored (#1651).

* `geom_violin()` no longer transforms quantile lines with the alpha aesthetic
  (@mnbram, #1714). It no longer errors when quantiles are requested but data
  have zero range (#1687). When `trim = FALSE` it once again has a nice 
  range that allows the density to reach zero (by extending the range 3 
  bandwidths to either side of the data) (#1700).

* `geom_dotplot()` works better when faceting and binning on the y-axis. 
  (#1618, @has2k1).
  
* `geom_hexbin()` once again supports `..density..` (@mikebirdgeneau, #1688).

* `geom_step()` gives useful warning if only one data point in layer (#1645).

* `layer()` gains new `check.aes` and `check.param` arguments. These allow
  geom/stat authors to optional suppress checks for known aesthetics/parameters.
  Currently this is used only in `geom_blank()` which powers `expand_limits()` 
  (#1795).

* All `stat_*()` display a better error message when required aesthetics are
  missing.
  
* `stat_bin()` and `stat_summary_hex()` now accept length 1 `binwidth` (#1610)

* `stat_density()` gains new argument `n`, which is passed to underlying function
  `stats::density` ("number of equally spaced points at which the
  density is to be estimated"). (@hbuschme)

* `stat_binhex()` now again returns `count` rather than `value` (#1747)

* `stat_ecdf()` respects `pad` argument (#1646).

* `stat_smooth()` once again informs you about the method it has chosen.
  It also correctly calculates the size of the largest group within facets.

* `x` and `y` scales are now symmetric regarding the list of
  aesthetics they accept: `xmin_final`, `xmax_final`, `xlower`,
  `xmiddle` and `xupper` are now valid `x` aesthetics.

* `Scale` extensions can now override the `make_title` and `make_sec_title` 
  methods to let the scale modify the axis/legend titles.

* The random stream is now reset after calling `.onAttach()` (#2409).

# ggplot2 2.1.0

## New features

* When mapping an aesthetic to a constant (e.g. 
  `geom_smooth(aes(colour = "loess")))`), the default guide title is the name 
  of the aesthetic (i.e. "colour"), not the value (i.e. "loess") (#1431).

* `layer()` now accepts a function as the data argument. The function will be
  applied to the data passed to the `ggplot()` function and must return a
  data.frame (#1527, @thomasp85). This is a more general version of the 
  deprecated `subset` argument.

* `theme_update()` now uses the `+` operator instead of `%+replace%`, so that
  unspecified values will no longer be `NULL`ed out. `theme_replace()`
  preserves the old behaviour if desired (@oneillkza, #1519). 

* `stat_bin()` has been overhauled to use the same algorithm as ggvis, which 
  has been considerably improved thanks to the advice of Randy Prium (@rpruim).
  This includes:
  
    * Better arguments and a better algorithm for determining the origin.
      You can now specify either `boundary` or the `center` of a bin.
      `origin` has been deprecated in favour of these arguments.
      
    * `drop` is deprecated in favour of `pad`, which adds extra 0-count bins
      at either end (needed for frequency polygons). `geom_histogram()` defaults 
      to `pad = FALSE` which considerably improves the default limits for 
      the histogram, especially when the bins are big (#1477).
      
    * The default algorithm does a (somewhat) better job at picking nice widths 
      and origins across a wider range of input data.
      
    * `bins = n` now gives a histogram with `n` bins, not `n + 1` (#1487).

## Bug fixes

* All `\donttest{}` examples run.

* All `geom_()` and `stat_()` functions now have consistent argument order:
  data + mapping, then geom/stat/position, then `...`, then specific arguments, 
  then arguments common to all layers (#1305). This may break code if you were
  previously relying on partial name matching, but in the long-term should make 
  ggplot2 easier to use. In particular, you can now set the `n` parameter
  in `geom_density2d()` without it partially matching `na.rm` (#1485).

* For geoms with both `colour` and `fill`, `alpha` once again only affects
  fill (Reverts #1371, #1523). This was causing problems for people.

* `facet_wrap()`/`facet_grid()` works with multiple empty panels of data 
  (#1445).

* `facet_wrap()` correctly swaps `nrow` and `ncol` when faceting vertically
  (#1417).

* `ggsave("x.svg")` now uses svglite to produce the svg (#1432).

* `geom_boxplot()` now understands `outlier.color` (#1455).

* `geom_path()` knows that "solid" (not just 1) represents a solid line (#1534).

* `geom_ribbon()` preserves missing values so they correctly generate a 
  gap in the ribbon (#1549).

* `geom_tile()` once again accepts `width` and `height` parameters (#1513). 
  It uses `draw_key_polygon()` for better a legend, including a coloured 
  outline (#1484).

* `layer()` now automatically adds a `na.rm` parameter if none is explicitly
  supplied.

* `position_jitterdodge()` now works on all possible dodge aesthetics, 
  e.g. `color`, `linetype` etc. instead of only based on `fill` (@bleutner)

* `position = "nudge"` now works (although it doesn't do anything useful)
  (#1428).

* The default scale for columns of class "AsIs" is now "identity" (#1518).

* `scale_*_discrete()` has better defaults when used with purely continuous
  data (#1542).

* `scale_size()` warns when used with categorical data.

* `scale_size()`, `scale_colour()`, and `scale_fill()` gain date and date-time
  variants (#1526).

* `stat_bin_hex()` and `stat_bin_summary()` now use the same underlying 
  algorithm so results are consistent (#1383). `stat_bin_hex()` now accepts
  a `weight` aesthetic. To be consistent with related stats, the output variable 
  from `stat_bin_hex()` is now value instead of count.

* `stat_density()` gains a `bw` parameter which makes it easy to get consistent 
   smoothing between facets (@jiho)

* `stat-density-2d()` no longer ignores the `h` parameter, and now accepts 
  `bins` and `binwidth` parameters to control the number of contours 
  (#1448, @has2k1).

* `stat_ecdf()` does a better job of adding padding to -Inf/Inf, and gains
  an argument `pad` to suppress the padding if not needed (#1467).

* `stat_function()` gains an `xlim` parameter (#1528). It once again works 
  with discrete x values (#1509).

* `stat_summary()` preserves sorted x order which avoids artefacts when
  display results with `geom_smooth()` (#1520).

* All elements should now inherit correctly for all themes except `theme_void()`.
  (@Katiedaisey, #1555) 

* `theme_void()` was completely void of text but facets and legends still
  need labels. They are now visible (@jiho). 

* You can once again set legend key and height width to unit arithmetic
  objects (like `2 * unit(1, "cm")`) (#1437).

* Eliminate spurious warning if you have a layer with no data and no aesthetics
  (#1451).

* Removed a superfluous comma in `theme-defaults.r` code (@jschoeley)

* Fixed a compatibility issue with `ggproto` and R versions prior to 3.1.2.
  (#1444)

* Fixed issue where `coord_map()` fails when given an explicit `parameters`
  argument (@tdmcarthur, #1729)
  
* Fixed issue where `geom_errorbarh()` had a required `x` aesthetic (#1933)  

# ggplot2 2.0.0

## Major changes

* ggplot no longer throws an error if your plot has no layers. Instead it 
  automatically adds `geom_blank()` (#1246).
  
* New `cut_width()` is a convenient replacement for the verbose
  `plyr::round_any()`, with the additional benefit of offering finer
  control.

* New `geom_count()` is a convenient alias to `stat_sum()`. Use it when you
  have overlapping points on a scatterplot. `stat_sum()` now defaults to 
  using counts instead of proportions.

* New `geom_curve()` adds curved lines, with a similar specification to 
  `geom_segment()` (@veraanadi, #1088).

* Date and datetime scales now have `date_breaks`, `date_minor_breaks` and
  `date_labels` arguments so that you never need to use the long
  `scales::date_breaks()` or `scales::date_format()`.
  
* `geom_bar()` now has it's own stat, distinct from `stat_bin()` which was
  also used by `geom_histogram()`. `geom_bar()` now uses `stat_count()` 
  which counts values at each distinct value of x (i.e. it does not bin
  the data first). This can be useful when you want to show exactly which 
  values are used in a continuous variable.

* `geom_point()` gains a `stroke` aesthetic which controls the border width of 
  shapes 21-25 (#1133, @SeySayux). `size` and `stroke` are additive so a point 
  with `size = 5` and `stroke = 5` will have a diameter of 10mm. (#1142)

* New `position_nudge()` allows you to slightly offset labels (or other 
  geoms) from their corresponding points (#1109).

* `scale_size()` now maps values to _area_, not radius. Use `scale_radius()`
  if you want the old behaviour (not recommended, except perhaps for lines).

* New `stat_summary_bin()` works like `stat_summary()` but on binned data. 
  It's a generalisation of `stat_bin()` that can compute any aggregate,
  not just counts (#1274). Both default to `mean_se()` if no aggregation
  functions are supplied (#1386).

* Layers are now much stricter about their arguments - you will get an error
  if you've supplied an argument that isn't an aesthetic or a parameter.
  This is likely to cause some short-term pain but in the long-term it will make
  it much easier to spot spelling mistakes and other errors (#1293).
  
    This change does break a handful of geoms/stats that used `...` to pass 
    additional arguments on to the underlying computation. Now 
    `geom_smooth()`/`stat_smooth()` and `geom_quantile()`/`stat_quantile()` 
    use `method.args` instead (#1245, #1289); and `stat_summary()` (#1242), 
    `stat_summary_hex()`, and `stat_summary2d()` use `fun.args`.

### Extensibility

There is now an official mechanism for defining Stats, Geoms, and Positions in 
other packages. See `vignette("extending-ggplot2")` for details.

* All Geoms, Stats and Positions are now exported, so you can inherit from them
  when making your own objects (#989).

* ggplot2 no longer uses proto or reference classes. Instead, we now use 
  ggproto, a new OO system designed specifically for ggplot2. Unlike proto
  and RC, ggproto supports clean cross-package inheritance. Creating a new OO
  system isn't usually the right way to solve a problem, but I'm pretty sure
  it was necessary here. Read more about it in the vignette.

* `aes_()` replaces `aes_q()`. It also supports formulas, so the most concise 
  SE version of `aes(carat, price)` is now `aes_(~carat, ~price)`. You may
  want to use this form in packages, as it will avoid spurious `R CMD check` 
  warnings about undefined global variables.

### Text

* `geom_text()` has been overhauled to make labelling your data a little
  easier. It:
  
    * `nudge_x` and `nudge_y` arguments let you offset labels from their
      corresponding points (#1120). 
      
    * `check_overlap = TRUE` provides a simple way to avoid overplotting 
      of labels: labels that would otherwise overlap are omitted (#1039).
      
    * `hjust` and `vjust` can now be character vectors: "left", "center", 
      "right", "bottom", "middle", "top". New options include "inward" and 
      "outward" which align text towards and away from the center of the plot 
      respectively.

* `geom_label()` works like `geom_text()` but draws a rounded rectangle 
  underneath each label (#1039). This is useful when you want to label plots
  that are dense with data.

### Deprecated features

* The little used `aes_auto()` has been deprecated. 

* `aes_q()` has been replaced with `aes_()` to be consistent with SE versions
  of NSE functions in other packages.

* The `order` aesthetic is officially deprecated. It never really worked, and 
  was poorly documented.

* The `stat` and `position` arguments to `qplot()` have been deprecated.
  `qplot()` is designed for quick plots - if you need to specify position
  or stat, use `ggplot()` instead.

* The theme setting `axis.ticks.margin` has been deprecated: now use the margin 
  property of `axis.text`.
  
* `stat_abline()`, `stat_hline()` and `stat_vline()` have been removed:
  these were never suitable for use other than with `geom_abline()` etc
  and were not documented.

* `show_guide` has been renamed to `show.legend`: this more accurately
  reflects what it does (controls appearance of layer in legend), and uses the 
  same convention as other ggplot2 arguments (i.e. a `.` between names).
  (Yes, I know that's inconsistent with function names with use `_`, but it's
  too late to change now.)

A number of geoms have been renamed to be internally consistent:

* `stat_binhex()` and `stat_bin2d()` have been renamed to `stat_bin_hex()` 
  and `stat_bin_2d()` (#1274). `stat_summary2d()` has been renamed to 
  `stat_summary_2d()`, `geom_density2d()`/`stat_density2d()` has been renamed 
  to `geom_density_2d()`/`stat_density_2d()`.

* `stat_spoke()` is now `geom_spoke()` since I realised it's a
  reparameterisation of `geom_segment()`.

* `stat_bindot()` has been removed because it's so tightly coupled to
  `geom_dotplot()`. If you happened to use `stat_bindot()`, just change to
  `geom_dotplot()` (#1194).

All defunct functions have been removed.

### Default appearance

* The default `theme_grey()` background colour has been changed from "grey90" 
  to "grey92": this makes the background a little less visually prominent.

* Labels and titles have been tweaked for readability:

    * Axes labels are darker.
    
    * Legend and axis titles are given the same visual treatment.
    
    * The default font size dropped from 12 to 11. You might be surprised that 
      I've made the default text size smaller as it was already hard for
      many people to read. It turns out there was a bug in RStudio (fixed in 
      0.99.724), that shrunk the text of all grid based graphics. Once that
      was resolved the defaults seemed too big to my eyes.
    
    * More spacing between titles and borders.
    
    * Default margins scale with the theme font size, so the appearance at 
      larger font sizes should be considerably improved (#1228). 

* `alpha` now affects both fill and colour aesthetics (#1371).

* `element_text()` gains a margins argument which allows you to add additional
  padding around text elements. To help see what's going on use `debug = TRUE` 
  to display the text region and anchors.

* The default font size in `geom_text()` has been decreased from 5mm (14 pts)
  to 3.8 mm (11 pts) to match the new default theme sizes.

* A diagonal line is no longer drawn on bar and rectangle legends. Instead, the
  border has been tweaked to be more visible, and more closely match the size of 
  line drawn on the plot.

* `geom_pointrange()` and `geom_linerange()` get vertical (not horizontal)
  lines in the legend (#1389).

* The default line `size` for `geom_smooth()` has been increased from 0.5 to 1 
  to make it easier to see when overlaid on data.
  
* `geom_bar()` and `geom_rect()` use a slightly paler shade of grey so they
  aren't so visually heavy.
  
* `geom_boxplot()` now colours outliers the same way as the boxes.

* `geom_point()` now uses shape 19 instead of 16. This looks much better on 
  the default Linux graphics device. (It's very slightly smaller than the old 
  point, but it shouldn't affect any graphics significantly)

* Sizes in ggplot2 are measured in mm. Previously they were converted to pts 
  (for use in grid) by multiplying by 72 / 25.4. However, grid uses printer's 
  points, not Adobe (big pts), so sizes are now correctly multiplied by 
  72.27 / 25.4. This is unlikely to noticeably affect display, but it's
  technically correct (<https://youtu.be/hou0lU8WMgo>).

* The default legend will now allocate multiple rows (if vertical) or
  columns (if horizontal) in order to make a legend that is more likely to
  fit on the screen. You can override with the `nrow`/`ncol` arguments
  to `guide_legend()`

    ```R
    p <- ggplot(mpg, aes(displ,hwy, colour = model)) + geom_point()
    p
    p + theme(legend.position = "bottom")
    # Previous behaviour
    p + guides(colour = guide_legend(ncol = 1))
    ```

### New and updated themes

* New `theme_void()` is completely empty. It's useful for plots with non-
  standard coordinates or for drawings (@jiho, #976).

* New `theme_dark()` has a dark background designed to make colours pop out
  (@jiho, #1018)

* `theme_minimal()` became slightly more minimal by removing the axis ticks:
  labels now line up directly beneath grid lines (@tomschloss, #1084)

* New theme setting `panel.ontop` (logical) make it possible to place 
  background elements (i.e., gridlines) on top of data. Best used with 
  transparent `panel.background` (@noamross. #551).

### Labelling

The facet labelling system was updated with many new features and a
more flexible interface (@lionel-). It now works consistently across
grid and wrap facets. The most important user visible changes are:

* `facet_wrap()` gains a `labeller` option (#25).

* `facet_grid()` and `facet_wrap()` gain a `switch` argument to
  display the facet titles near the axes. When switched, the labels
  become axes subtitles. `switch` can be set to "x", "y" or "both"
  (the latter only for grids) to control which margin is switched.

The labellers (such as `label_value()` or `label_both()`) also get
some new features:

* They now offer the `multi_line` argument to control whether to
  display composite facets (those specified as `~var1 + var2`) on one
  or multiple lines.

* In `label_bquote()` you now refer directly to the names of
  variables. With this change, you can create math expressions that
  depend on more than one variable. This math expression can be
  specified either for the rows or the columns and you can also
  provide different expressions to each margin.

  As a consequence of these changes, referring to `x` in backquoted
  expressions is deprecated.

* Similarly to `label_bquote()`, `labeller()` now take `.rows` and
  `.cols` arguments. In addition, it also takes `.default`.
  `labeller()` is useful to customise how particular variables are
  labelled. The three additional arguments specify how to label the
  variables are not specifically mentioned, respectively for rows,
  columns or both. This makes it especially easy to set up a
  project-wide labeller dispatcher that can be reused across all your
  plots. See the documentation for an example.

* The new labeller `label_context()` adapts to the number of factors
  facetted over. With a single factor, it displays only the values,
  just as before. But with multiple factors in a composite margin
  (e.g. with `~cyl + am`), the labels are passed over to
  `label_both()`. This way the variables names are displayed with the
  values to help identifying them.

On the programming side, the labeller API has been rewritten in order
to offer more control when faceting over multiple factors (e.g. with
formulae such as `~cyl + am`). This also means that if you have
written custom labellers, you will need to update them for this
version of ggplot.

* Previously, a labeller function would take `variable` and `value`
  arguments and return a character vector. Now, they take a data frame
  of character vectors and return a list. The input data frame has one
  column per factor facetted over and each column in the returned list
  becomes one line in the strip label. See documentation for more
  details.

* The labels received by a labeller now contain metadata: their margin
  (in the "type" attribute) and whether they come from a wrap or a
  grid facet (in the "facet" attribute).

* Note that the new `as_labeller()` function operator provides an easy
  way to transform an existing function to a labeller function. The
  existing function just needs to take and return a character vector.

## Documentation

* Improved documentation for `aes()`, `layer()` and much much more.

* I've tried to reduce the use of `...` so that you can see all the 
  documentation in one place rather than having to integrate multiple pages.
  In some cases this has involved adding additional arguments to geoms
  to make it more clear what you can do:
  
    *  `geom_smooth()` gains explicit `method`, `se` and `formula` arguments.
    
    * `geom_histogram()` gains `binwidth`, `bins`, `origin` and `right` 
      arguments.
      
    * `geom_jitter()` gains `width` and `height` arguments to make it easier
      to control the amount of jittering without using the lengthy 
      `position_jitter()` function (#1116)

* Use of `qplot()` in examples has been minimised (#1123, @hrbrmstr). This is
  inline with the 2nd edition of the ggplot2 box, which minimises the use of 
  `qplot()` in favour of `ggplot()`.

* Tightly linked geoms and stats (e.g. `geom_boxplot()` and `stat_boxplot()`) 
  are now documented in the same file so you can see all the arguments in one
  place. Variations of the same idea (e.g. `geom_path()`, `geom_line()`, and
  `geom_step()`) are also documented together.

* It's now obvious that you can set the `binwidth` parameter for
  `stat_bin_hex()`, `stat_summary_hex()`, `stat_bin_2d()`, and
  `stat_summary_2d()`. 

* The internals of positions have been cleaned up considerably. You're unlikely
  to notice any external changes, although the documentation should be a little
  less confusing since positions now don't list parameters they never use.

## Data

* All datasets have class `tbl_df` so if you also use dplyr, you get a better
  print method.

* `economics` has been brought up to date to 2015-04-01.

* New `economics_long` is the economics data in long form.

* New `txhousing` dataset containing information about the Texas housing
  market. Useful for examples that need multiple time series, and for
  demonstrating model+vis methods.

* New `luv_colours` dataset which contains the locations of all
  built-in `colors()` in Luv space.

* `movies` has been moved into its own package, ggplot2movies, because it was 
  large and not terribly useful. If you've used the movies dataset, you'll now 
  need to explicitly load the package with `library(ggplot2movies)`.

## Bug fixes and minor improvements

* All partially matched arguments and `$` have been been replaced with 
  full matches (@jimhester, #1134).

* ggplot2 now exports `alpha()` from the scales package (#1107), and `arrow()` 
  and `unit()` from grid (#1225). This means you don't need attach scales/grid 
  or do `scales::`/`grid::` for these commonly used functions.

* `aes_string()` now only parses character inputs. This fixes bugs when
  using it with numbers and non default `OutDec` settings (#1045).

* `annotation_custom()` automatically adds a unique id to each grob name,
  making it easier to plot multiple grobs with the same name (e.g. grobs of
  ggplot2 graphics) in the same plot (#1256).

* `borders()` now accepts xlim and ylim arguments for specifying the geographical 
  region of interest (@markpayneatwork, #1392).

* `coord_cartesian()` applies the same expansion factor to limits as for scales. 
  You can suppress with `expand = FALSE` (#1207).

* `coord_trans()` now works when breaks are suppressed (#1422).

* `cut_number()` gives error message if the number of requested bins can
  be created because there are two few unique values (#1046).

* Character labels in `facet_grid()` are no longer (incorrectly) coerced into
  factors. This caused problems with custom label functions (#1070).

* `facet_wrap()` and `facet_grid()` now allow you to use non-standard
  variable names by surrounding them with backticks (#1067).

* `facet_wrap()` more carefully checks its `nrow` and `ncol` arguments
  to ensure that they're specified correctly (@richierocks, #962)

* `facet_wrap()` gains a `dir` argument to control the direction the
  panels are wrapped in. The default is "h" for horizontal. Use "v" for
  vertical layout (#1260).

* `geom_abline()`, `geom_hline()` and `geom_vline()` have been rewritten to
  have simpler behaviour and be more consistent:

    * `stat_abline()`, `stat_hline()` and `stat_vline()` have been removed:
      these were never suitable for use other than with `geom_abline()` etc
      and were not documented.

    * `geom_abline()`, `geom_vline()` and `geom_hline()` are bound to
      `stat_identity()` and `position_identity()`

    * Intercept parameters can no longer be set to a function.

    * They are all documented in one file, since they are so closely related.

* `geom_bin2d()` will now let you specify one dimension's breaks exactly,
  without touching the other dimension's default breaks at all (#1126).

* `geom_crossbar()` sets grouping correctly so you can display multiple
  crossbars on one plot. It also makes the default `fatten` argument a little
  bigger to make the middle line more obvious (#1125).

* `geom_histogram()` and `geom_smooth()` now only inform you about the
  default values once per layer, rather than once per panel (#1220).

* `geom_pointrange()` gains `fatten` argument so you can control the
  size of the point relative to the size of the line.

* `geom_segment()` annotations were not transforming with scales 
  (@BrianDiggs, #859).

* `geom_smooth()` is no longer so chatty. If you want to know what the default
  smoothing method is, look it up in the documentation! (#1247)

* `geom_violin()` now has the ability to draw quantile lines (@DanRuderman).

* `ggplot()` now captures the parent frame to use for evaluation,
  rather than always defaulting to the global environment. This should
  make ggplot more suitable to use in more situations (e.g. with knitr)

* `ggsave()` has been simplified a little to make it easier to maintain.
  It no longer checks that you're printing a ggplot2 object (so now also
  works with any grid grob) (#970), and always requires a filename.
  Parameter `device` now supports character argument to specify which supported
  device to use ('pdf', 'png', 'jpeg', etc.), for when it cannot be correctly
  inferred from the file extension (for example when a temporary filename is
  supplied server side in shiny apps) (@sebkopf, #939). It no longer opens
  a graphics device if one isn't already open - this is annoying when you're
  running from a script (#1326).

* `guide_colorbar()` creates correct legend if only one color (@krlmlr, #943).

* `guide_colorbar()` no longer fails when the legend is empty - previously
  this often masked misspecifications elsewhere in the plot (#967).

* New `layer_data()` function extracts the data used for plotting for a given
  layer. It's mostly useful for testing.

* User supplied `minor_breaks` can now be supplied on the same scale as 
  the data, and will be automatically transformed with by scale (#1385).

* You can now suppress the appearance of an axis/legend title (and the space
  that would allocated for it) with `NULL` in the `scale_` function. To
  use the default label, use `waiver()` (#1145).

* Position adjustments no longer warn about potentially varying ranges
  because the problem rarely occurs in practice and there are currently a
  lot of false positives since I don't understand exactly what FP criteria
  I should be testing.

* `scale_fill_grey()` now uses red for missing values. This matches
  `scale_colour_grey()` and makes it obvious where missing values lie.
  Override with `na.value`.

* `scale_*_gradient2()` defaults to using Lab colour space.

* `scale_*_gradientn()` now allows `colours` or `colors` (#1290)

* `scale_y_continuous()` now also transforms the `lower`, `middle` and `upper`
  aesthetics used by `geom_boxplot()`: this only affects
  `geom_boxplot(stat = "identity")` (#1020).

* Legends no longer inherit aesthetics if `inherit.aes` is FALSE (#1267).

* `lims()` makes it easy to set the limits of any axis (#1138).

* `labels = NULL` now works with `guide_legend()` and `guide_colorbar()`.
  (#1175, #1183).

* `override.aes` now works with American aesthetic spelling, e.g. color

* Scales no longer round data points to improve performance of colour
  palettes. Instead the scales package now uses a much faster colour
  interpolation algorithm (#1022).

* `scale_*_brewer()` and `scale_*_distiller()` add new `direction` argument of 
  `scales::brewer_pal`, making it easier to change the order of colours 
  (@jiho, #1139).

* `scale_x_date()` now clips dates outside the limits in the same way as
  `scale_x_continuous()` (#1090).

* `stat_bin()` gains `bins` arguments, which denotes the number of bins. Now
  you can set `bins=100` instead of `binwidth=0.5`. Note that `breaks` or
  `binwidth` will override it (@tmshn, #1158, #102).

* `stat_boxplot()` warns if a continuous variable is used for the `x` aesthetic
  without also supplying a `group` aesthetic (#992, @krlmlr).

* `stat_summary_2d()` and `stat_bin_2d()` now share exactly the same code for 
  determining breaks from `bins`, `binwidth`, and `origin`. 
  
* `stat_summary_2d()` and `stat_bin_2d()` now output in tile/raster compatible 
  form instead of rect compatible form. 

* Automatically computed breaks do not lead to an error for transformations like
  "probit" where the inverse can map to infinity (#871, @krlmlr)

* `stat_function()` now always evaluates the function on the original scale.
  Previously it computed the function on transformed scales, giving incorrect
  values (@BrianDiggs, #1011).

* `strip_dots` works with anonymous functions within calculated aesthetics 
  (e.g. `aes(sapply(..density.., function(x) mean(x))))` (#1154, @NikNakk)

* `theme()` gains `validate = FALSE` parameter to turn off validation, and 
  hence store arbitrary additional data in the themes. (@tdhock, #1121)

* Improved the calculation of segments needed to draw the curve representing
  a line when plotted in polar coordinates. In some cases, the last segment
  of a multi-segment line was not drawn (@BrianDiggs, #952)<|MERGE_RESOLUTION|>--- conflicted
+++ resolved
@@ -1,16 +1,13 @@
 # ggplot2 (development version)
 
-<<<<<<< HEAD
 * `update_geom_defaults()` and `update_stat_defaults()` have a reset mechanism
   when using `new = NULL` and invisible return the previous defaults (#4993).
-=======
 * Fixed bug where `na.value` was incorrectly mapped to non-`NA` values 
   (@teunbrand, #5756).
 * Fixed bug in `guide_custom()` that would throw error with `theme_void()` 
   (@teunbrand, #5856).
 * New helper function `ggpar()` to translate ggplot2's interpretation of 
   graphical parameters to {grid}'s interpretation (@teunbrand, #5866).
->>>>>>> da60e8fe
 
 # ggplot2 3.5.1
 

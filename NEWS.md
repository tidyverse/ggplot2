# ggplot2 (development version)

<<<<<<< HEAD
* New function `check_device()` for testing the availability of advanced 
  graphics features introduced in R 4.1.0 onwards (@teunbrand, #5332).
=======
* Failing to fit or predict in `stat_smooth()` now gives a warning and omits
  the failed group, instead of throwing an error (@teunbrand, #5352).
  
* `resolution()` has a small tolerance, preventing spuriously small resolutions 
  due to rounding errors (@teunbrand, #2516).

* `stage()` now works correctly, even with aesthetics that do not have scales 
  (#5408)

* `labeller()` now handles unspecified entries from lookup tables
  (@92amartins, #4599).

* `fortify.default()` now accepts a data-frame-like object granted the object
  exhibits healthy `dim()`, `colnames()`, and `as.data.frame()` behaviors
  (@hpages, #5390).

* `ScaleContinuous$get_breaks()` now only calls `scales::zero_range()` on limits
  in transformed space, rather than in data space (#5304).

* Scales throw more informative messages (@teunbrand, #4185, #4258)

* The `scale_name` argument in `continuous_scale()`, `discrete_scale()` and
  `binned_scale()` is soft-deprecated (@teunbrand, #1312).

* In `theme()`, some elements can be specified with `rel()` to inherit from
  `unit`-class objects in a relative fashion (@teunbrand, #3951).

* `stat_ydensity()` with incomplete groups calculates the default `width` 
  parameter more stably (@teunbrand, #5396)
>>>>>>> 88d05175

* `geom_boxplot()` gains a new argument, `staplewidth` that can draw staples
  at the ends of whiskers (@teunbrand, #5126)

* The `size` argument in `annotation_logticks()` has been deprecated in favour
  of the `linewidth` argument (#5292).

* `geom_boxplot()` gains an `outliers` argument to switch outliers on or off,
  in a manner that does affects the scale range. For hiding outliers that does
  not affect the scale range, you can continue to use `outlier.shape = NA` 
  (@teunbrand, #4892).

* Binned scales now treat `NA`s in limits the same way continuous scales do 
  (#5355).

* Binned scales work better with `trans = "reverse"` (#5355).

* The `legend.text.align` and `legend.title.align` arguments in `theme()` are 
  deprecated. The `hjust` setting of the `legend.text` and `legend.title` 
  elements continues to fulfil the role of text alignment (@teunbrand, #5347).

* Integers are once again valid input to theme arguments that expect numeric
  input (@teunbrand, #5369)

* Nicer error messages for xlim/ylim arguments in coord-* functions
  (@92amartins, #4601, #5297).

* `coord_sf()` now uses customisable guides provided in the scales or 
  `guides()` function (@teunbrand).

* Legends in `scale_*_manual()` can show `NA` values again when the `values` is
  a named vector (@teunbrand, #5214, #5286).
  
* `scale_*_manual()` with a named `values` argument now emits a warning when
  none of those names match the values found in the data (@teunbrand, #5298).

* `coord_munch()` can now close polygon shapes (@teunbrand, #3271)

* You can now omit either `xend` or `yend` from `geom_segment()` as only one
  of these is now required. If one is missing, it will be filled from the `x`
  and `y` aesthetics respectively. This makes drawing horizontal or vertical
  segments a little bit more convenient (@teunbrand, #5140).
  
* New `plot.tag.location` in `theme()` can control placement of the plot tag
  in the `"margin"`, `"plot"` or the new `"panel"` option (#4297).

* `geom_text()` and `geom_label()` gained a `size.unit` parameter that set the 
  text size to millimetres, points, centimetres, inches or picas 
  (@teunbrand, #3799).

* The guide system, as the last remaining chunk of ggplot2, has been rewritten 
  in ggproto. The axes and legends now inherit from a <Guide> class, which makes
  them extensible in the same manner as geoms, stats, facets and coords 
  (#3329, @teunbrand). In addition, the following changes were made:
    * A fallback for old S3 guides is encapsulated in the `GuideOld` ggproto
      class, which mostly just calls the old S3 generics.
    * While the S3 guide generics are still in place, the S3 methods for 
      `guide_train()`, `guide_merge()`, `guide_geom()`, `guide_transform()`,
      `guide_gengrob()` have been superseded by the respective ggproto methods.
      In practise, this will mean that `NextMethod()` or sub-classing ggplot2's
      guides with the S3 system will no longer work.
    * Styling theme parts of the guide now inherit from the plot's theme 
      (#2728). 
    * Styling non-theme parts of the guides accept <element> objects, so that
      the following is possible: `guide_colourbar(frame = element_rect(...))`.
    * Primary axis titles are now placed at the primary guide, so that
      `guides(x = guide_axis(position = "top"))` will display the title at the
      top by default (#4650).
    * Unknown secondary axis guide positions are now inferred as the opposite 
      of the primary axis guide when the latter has a known `position` (#4650).
    * `guide_colourbar()`, `guide_coloursteps()` and `guide_bins()` gain a
      `ticks.length` argument.
    * In `guide_bins()`, the title no longer arbitrarily becomes offset from
      the guide when it has long labels.
    * The `order` argument of guides now strictly needs to be a length-1 
      integer (#4958).
    * More informative error for mismatched 
     `direction`/`theme(legend.direction = ...)` arguments (#4364, #4930).
    * `guide_coloursteps()` and `guide_bins()` sort breaks (#5152).
    * `guide_axis()` gains a `cap` argument that can be used to trim the
      axis line to extreme breaks (#4907).
    * `guide_colourbar()` and `guide_coloursteps()` merge properly when one
      of aesthetics is dropped (#5324).
    * Fixed regression in `guide_legend()` where the `linewidth` key size
      wasn't adapted to the width of the lines (#5160).

* `geom_label()` now uses the `angle` aesthetic (@teunbrand, #2785)
* 'lines' units in `geom_label()`, often used in the `label.padding` argument, 
  are now are relative to the text size. This causes a visual change, but fixes 
  a misalignment issue between the textbox and text (@teunbrand, #4753)
* The `label.padding` argument in `geom_label()` now supports inputs created
  with the `margin()` function (#5030).
* As an internal change, the `titleGrob()` has been refactored to be faster.
* The `translate_shape_string()` internal function is now exported for use in
  extensions of point layers (@teunbrand, #5191).
* Fixed bug in `coord_sf()` where graticule lines didn't obey 
  `panel.grid.major`'s linewidth setting (@teunbrand, #5179)
* Fixed bug in `annotation_logticks()` when no suitable tick positions could
  be found (@teunbrand, #5248).
* To improve `width` calculation in bar plots with empty factor levels, 
  `resolution()` considers `mapped_discrete` values as having resolution 1 
  (@teunbrand, #5211)
* When `geom_path()` has aesthetics varying within groups, the `arrow()` is
  applied to groups instead of individual segments (@teunbrand, #4935).
* The default width of `geom_bar()` is now based on panel-wise resolution of
  the data, rather than global resolution (@teunbrand, #4336).
* To apply dodging more consistently in violin plots, `stat_ydensity()` now
  has a `drop` argument to keep or discard groups with 1 observation.
* Aesthetics listed in `geom_*()` and `stat_*()` layers now point to relevant
  documentation (@teunbrand, #5123).
* `coord_flip()` has been marked as superseded. The recommended alternative is
  to swap the `x` and `y` aesthetic and/or using the `orientation` argument in
  a layer (@teunbrand, #5130).
* `stat_align()` is now applied per panel instead of globally, preventing issues
  when facets have different ranges (@teunbrand, #5227).
* A stacking bug in `stat_align()` was fixed (@teunbrand, #5176).
* `stat_contour()` and `stat_contour_filled()` now warn about and remove
  duplicated coordinates (@teunbrand, #5215).
* Improve performance of layers without positional scales (@zeehio, #4990)

# ggplot2 3.4.3
This hotfix release addresses a version comparison change in r-devel. There are
no user-facing or breaking changes.

# ggplot2 3.4.2
This is a hotfix release anticipating changes in r-devel, but folds in upkeep
changes and a few bug fixes as well.

## Minor improvements

* Various type checks and their messages have been standardised 
  (@teunbrand, #4834).
  
* ggplot2 now uses `scales::DiscreteRange` and `scales::ContinuousRange`, which
  are available to write scale extensions from scratch (@teunbrand, #2710).
  
* The `layer_data()`, `layer_scales()` and `layer_grob()` now have the default
  `plot = last_plot()` (@teunbrand, #5166).
  
* The `datetime_scale()` scale constructor is now exported for use in extension
  packages (@teunbrand, #4701).
  
## Bug fixes

* `update_geom_defaults()` and `update_stat_defaults()` now return properly 
  classed objects and have updated docs (@dkahle, #5146).

* For the purposes of checking required or non-missing aesthetics, character 
  vectors are no longer considered non-finite (@teunbrand, @4284).

* `annotation_logticks()` skips drawing ticks when the scale range is non-finite
  instead of throwing an error (@teunbrand, #5229).
  
* Fixed spurious warnings when the `weight` was used in `stat_bin_2d()`, 
  `stat_boxplot()`, `stat_contour()`, `stat_bin_hex()` and `stat_quantile()`
  (@teunbrand, #5216).

* To prevent changing the plotting order, `stat_sf()` is now computed per panel 
  instead of per group (@teunbrand, #4340).

* Fixed bug in `coord_sf()` where graticule lines didn't obey 
  `panel.grid.major`'s linewidth setting (@teunbrand, #5179).

* `geom_text()` drops observations where `angle = NA` instead of throwing an
  error (@teunbrand, #2757).
  
# ggplot2 3.4.1
This is a small release focusing on fixing regressions in the 3.4.0 release
and minor polishes.

## Breaking changes

* The computed variable `y` in `stat_ecdf()` has been superseded by `ecdf` to 
  prevent incorrect scale transformations (@teunbrand, #5113 and #5112).
  
## New features

* Added `scale_linewidth_manual()` and `scale_linewidth_identity()` to support
  the `linewidth` aesthetic (@teunbrand, #5050).
  
* `ggsave()` warns when multiple `filename`s are given, and only writes to the
  first file (@teunbrand, #5114).

## Bug fixes

* Fixed a regression in `geom_hex()` where aesthetics were replicated across 
  bins (@thomasp85, #5037 and #5044).
  
* Using two ordered factors as facetting variables in 
  `facet_grid(..., as.table = FALSE)` now throws a warning instead of an
  error (@teunbrand, #5109).
  
* Fixed misbehaviour of `draw_key_boxplot()` and `draw_key_crossbar()` with 
  skewed key aspect ratio (@teunbrand, #5082).
  
* Fixed spurious warning when `weight` aesthetic was used in `stat_smooth()` 
  (@teunbrand based on @clauswilke's suggestion, #5053).
  
* The `lwd` alias is now correctly replaced by `linewidth` instead of `size` 
  (@teunbrand based on @clauswilke's suggestion #5051).
  
* Fixed a regression in `Coord$train_panel_guides()` where names of guides were 
  dropped (@maxsutton, #5063).

In binned scales:

* Automatic breaks should no longer be out-of-bounds, and automatic limits are
  adjusted to include breaks (@teunbrand, #5082).
  
* Zero-range limits no longer throw an error and are treated akin to continuous
  scales with zero-range limits (@teunbrand, #5066).
  
* The `trans = "date"` and `trans = "time"` transformations were made compatible
  (@teunbrand, #4217).

# ggplot2 3.4.0
This is a minor release focusing on tightening up the internals and ironing out
some inconsistencies in the API. The biggest change is the addition of the 
`linewidth` aesthetic that takes of sizing the width of any line from `size`. 
This change, while attempting to be as non-breaking as possible, has the 
potential to change the look of some of your plots.

Other notable changes is a complete redo of the error and warning messaging in
ggplot2 using the cli package. Messaging is now better contextualised and it 
should be easier to identify which layer an error is coming from. Last, we have
now made the switch to using the vctrs package internally which means that 
support for vctrs classes as variables should improve, along with some small 
gains in rendering speed.

## Breaking changes

* A `linewidth` aesthetic has been introduced and supersedes the `size` 
  aesthetic for scaling the width of lines in line based geoms. `size` will 
  remain functioning but deprecated for these geoms and it is recommended to 
  update all code to reflect the new aesthetic. For geoms that have _both_ point 
  sizing and linewidth sizing (`geom_pointrange()` and `geom_sf`) `size` now 
  **only** refers to sizing of points which can leads to a visual change in old
  code (@thomasp85, #3672)
  
* The default line width for polygons in `geom_sf()` have been decreased to 0.2 
  to reflect that this is usually used for demarking borders where a thinner 
  line is better suited. This change was made since we already induced a 
  visual change in `geom_sf()` with the introduction of the `linewidth` 
  aesthetic.
  
* The dot-dot notation (`..var..`) and `stat()`, which have been superseded by
  `after_stat()`, are now formally deprecated (@yutannihilation, #3693).

* `qplot()` is now formally deprecated (@yutannihilation, #3956).

* `stage()` now properly refers to the values without scale transformations for
  the stage of `after_stat`. If your code requires the scaled version of the
  values for some reason, you have to apply the same transformation by yourself,
  e.g. `sqrt()` for `scale_{x,y}_sqrt()` (@yutannihilation and @teunbrand, #4155).

* Use `rlang::hash()` instead of `digest::digest()`. This update may lead to 
  changes in the automatic sorting of legends. In order to enforce a specific
  legend order use the `order` argument in the guide. (@thomasp85, #4458)

* referring to `x` in backquoted expressions with `label_bquote()` is no longer
  possible.

* The `ticks.linewidth` and `frame.linewidth` parameters of `guide_colourbar()`
  are now multiplied with `.pt` like elsewhere in ggplot2. It can cause visual
  changes when these arguments are not the defaults and these changes can be 
  restored to their previous behaviour by adding `/ .pt` (@teunbrand #4314).

* `scale_*_viridis_b()` now uses the full range of the viridis scales 
  (@gregleleu, #4737)

## New features

* `geom_col()` and `geom_bar()` gain a new `just` argument. This is set to `0.5`
  by default; use `just = 0`/`just = 1` to place columns on the left/right
  of the axis breaks.
  (@wurli, #4899)

* `geom_density()` and `stat_density()` now support `bounds` argument
  to estimate density with boundary correction (@echasnovski, #4013).

* ggplot now checks during statistical transformations whether any data 
  columns were dropped and warns about this. If stats intend to drop
  data columns they can declare them in the new field `dropped_aes`.
  (@clauswilke, #3250)

* `...` supports `rlang::list2` dynamic dots in all public functions. 
  (@mone27, #4764) 

* `theme()` now has a `strip.clip` argument, that can be set to `"off"` to 
  prevent the clipping of strip text and background borders (@teunbrand, #4118)
  
* `geom_contour()` now accepts a function in the `breaks` argument 
  (@eliocamp, #4652).

## Minor improvements and bug fixes

* Fix a bug in `position_jitter()` where infinity values were dropped (@javlon,
  #4790).

* `geom_linerange()` now respects the `na.rm` argument (#4927, @thomasp85)

* Improve the support for `guide_axis()` on `coord_trans()` 
  (@yutannihilation, #3959)
  
* Added `stat_align()` to align data without common x-coordinates prior to
  stacking. This is now the default stat for `geom_area()` (@thomasp85, #4850)

* Fix a bug in `stat_contour_filled()` where break value differences below a 
  certain number of digits would cause the computations to fail (@thomasp85, 
  #4874)

* Secondary axis ticks are now positioned more precisely, removing small visual
  artefacts with alignment between grid and ticks (@thomasp85, #3576)

* Improve `stat_function` documentation regarding `xlim` argument. 
  (@92amartins, #4474)

* Fix various issues with how `labels`, `breaks`, `limits`, and `show.limits`
  interact in the different binning guides (@thomasp85, #4831)

* Automatic break calculation now squishes the scale limits to the domain
  of the transformation. This allows `scale_{x/y}_sqrt()` to find breaks at 0   
  when appropriate (@teunbrand, #980).

* Using multiple modified aesthetics correctly will no longer trigger warnings. 
  If used incorrectly, the warning will now report the duplicated aesthetic 
  instead of `NA` (@teunbrand, #4707).

* `aes()` now supports the `!!!` operator in its first two arguments
  (#2675). Thanks to @yutannihilation and @teunbrand for draft
  implementations.

* Require rlang >= 1.0.0 (@billybarc, #4797)

* `geom_violin()` no longer issues "collapsing to unique 'x' values" warning
  (@bersbersbers, #4455)

* `annotate()` now documents unsupported geoms (`geom_abline()`, `geom_hline()`
  and `geom_vline()`), and warns when they are requested (@mikmart, #4719)

* `presidential` dataset now includes Trump's presidency (@bkmgit, #4703).

* `position_stack()` now works fully with `geom_text()` (@thomasp85, #4367)

* `geom_tile()` now correctly recognises missing data in `xmin`, `xmax`, `ymin`,
  and `ymax` (@thomasp85 and @sigmapi, #4495)

* `geom_hex()` will now use the binwidth from `stat_bin_hex()` if present, 
  instead of deriving it (@thomasp85, #4580)
  
* `geom_hex()` now works on non-linear coordinate systems (@thomasp85)

* Fixed a bug throwing errors when trying to render an empty plot with secondary
  axes (@thomasp85, #4509)

* Axes are now added correctly in `facet_wrap()` when `as.table = FALSE`
  (@thomasp85, #4553)

* Better compatibility of custom device functions in `ggsave()` 
  (@thomasp85, #4539)

* Binning scales are now more resilient to calculated limits that ends up being
  `NaN` after transformations (@thomasp85, #4510)

* Strip padding in `facet_grid()` is now only in effect if 
  `strip.placement = "outside"` _and_ an axis is present between the strip and 
  the panel (@thomasp85, #4610)

* Aesthetics of length 1 are now recycled to 0 if the length of the data is 0 
  (@thomasp85, #4588)

* Setting `size = NA` will no longer cause `guide_legend()` to error 
  (@thomasp85, #4559)

* Setting `stroke` to `NA` in `geom_point()` will no longer impair the sizing of
  the points (@thomasp85, #4624)

* `stat_bin_2d()` now correctly recognises the `weight` aesthetic 
  (@thomasp85, #4646)
  
* All geoms now have consistent exposure of linejoin and lineend parameters, and
  the guide keys will now respect these settings (@thomasp85, #4653)

* `geom_sf()` now respects `arrow` parameter for lines (@jakeruss, #4659)

* Updated documentation for `print.ggplot` to reflect that it returns
  the original plot, not the result of `ggplot_build()`. (@r2evans, #4390)

* `scale_*_manual()` no longer displays extra legend keys, or changes their 
  order, when a named `values` argument has more items than the data. To display
  all `values` on the legend instead, use
  `scale_*_manual(values = vals, limits = names(vals))`. (@teunbrand, @banfai, 
  #4511, #4534)

* Updated documentation for `geom_contour()` to correctly reflect argument 
  precedence between `bins` and `binwidth`. (@eliocamp, #4651)

* Dots in `geom_dotplot()` are now correctly aligned to the baseline when
  `stackratio != 1` and `stackdir != "up"` (@mjskay, #4614)

* Key glyphs for `geom_boxplot()`, `geom_crossbar()`, `geom_pointrange()`, and
  `geom_linerange()` are now orientation-aware (@mjskay, #4732)
  
* Updated documentation for `geom_smooth()` to more clearly describe effects of 
  the `fullrange` parameter (@thoolihan, #4399).

# ggplot2 3.3.6
This is a very small release only applying an internal change to comply with 
R 4.2 and its deprecation of `default.stringsAsFactors()`. There are no user
facing changes and no breaking changes.

# ggplot2 3.3.5
This is a very small release focusing on fixing a couple of untenable issues 
that surfaced with the 3.3.4 release

* Revert changes made in #4434 (apply transform to intercept in `geom_abline()`) 
  as it introduced undesirable issues far worse than the bug it fixed 
  (@thomasp85, #4514)
* Fixes an issue in `ggsave()` when producing emf/wmf files (@yutannihilation, 
  #4521)
* Warn when grDevices specific arguments are passed to ragg devices (@thomasp85, 
  #4524)
* Fix an issue where `coord_sf()` was reporting that it is non-linear
  even when data is provided in projected coordinates (@clauswilke, #4527)

# ggplot2 3.3.4
This is a larger patch release fixing a huge number of bugs and introduces a 
small selection of feature refinements.

## Features

* Alt-text can now be added to a plot using the `alt` label, i.e 
  `+ labs(alt = ...)`. Currently this alt text is not automatically propagated, 
  but we plan to integrate into Shiny, RMarkdown, and other tools in the future. 
  (@thomasp85, #4477)

* Add support for the BrailleR package for creating descriptions of the plot
  when rendered (@thomasp85, #4459)
  
* `coord_sf()` now has an argument `default_crs` that specifies the coordinate
  reference system (CRS) for non-sf layers and scale/coord limits. This argument
  defaults to `NULL`, which means non-sf layers are assumed to be in projected
  coordinates, as in prior ggplot2 versions. Setting `default_crs = sf::st_crs(4326)`
  provides a simple way to interpret x and y positions as longitude and latitude,
  regardless of the CRS used by `coord_sf()`. Authors of extension packages
  implementing `stat_sf()`-like functionality are encouraged to look at the source
  code of `stat_sf()`'s `compute_group()` function to see how to provide scale-limit
  hints to `coord_sf()` (@clauswilke, #3659).

* `ggsave()` now uses ragg to render raster output if ragg is available. It also
  handles custom devices that sets a default unit (e.g. `ragg::agg_png`) 
  correctly (@thomasp85, #4388)

* `ggsave()` now returns the saved file location invisibly (#3379, @eliocamp).
  Note that, as a side effect, an unofficial hack `<ggplot object> + ggsave()`
  no longer works (#4513).

* The scale arguments `limits`, `breaks`, `minor_breaks`, `labels`, `rescaler`
  and `oob` now accept purrr style lambda notation (@teunbrand, #4427). The same 
  is true for `as_labeller()` (and therefore also `labeller()`) 
  (@netique, #4188).

* Manual scales now allow named vectors passed to `values` to contain fewer 
  elements than existing in the data. Elements not present in values will be set
  to `NA` (@thomasp85, #3451)
  
* Date and datetime position scales support out-of-bounds (oob) arguments to 
  control how limits affect data outside those limits (@teunbrand, #4199).
  
## Fixes

* Fix a bug that `after_stat()` and `after_scale()` cannot refer to aesthetics
  if it's specified in the plot-global mapping (@yutannihilation, #4260).
  
* Fix bug in `annotate_logticks()` that would cause an error when used together
  with `coord_flip()` (@thomasp85, #3954)
  
* Fix a bug in `geom_abline()` that resulted in `intercept` not being subjected
  to the transformation of the y scale (@thomasp85, #3741)
  
* Extent the range of the line created by `geom_abline()` so that line ending
  is not visible for large linewidths (@thomasp85, #4024)

* Fix bug in `geom_dotplot()` where dots would be positioned wrong with 
  `stackgroups = TRUE` (@thomasp85, #1745)

* Fix calculation of confidence interval for locfit smoothing in `geom_smooth()`
  (@topepo, #3806)
  
* Fix bug in `geom_text()` where `"outward"` and `"inward"` justification for 
  some `angle` values was reversed (@aphalo, #4169, #4447)

* `ggsave()` now sets the default background to match the fill value of the
  `plot.background` theme element (@karawoo, #4057)

* It is now deprecated to specify `guides(<scale> = FALSE)` or
  `scale_*(guide = FALSE)` to remove a guide. Please use 
  `guides(<scale> = "none")` or `scale_*(guide = "none")` instead 
  (@yutannihilation, #4097)
  
* Fix a bug in `guide_bins()` where keys would disappear if the guide was 
  reversed (@thomasp85, #4210)
  
* Fix bug in `guide_coloursteps()` that would repeat the terminal bins if the
  breaks coincided with the limits of the scale (@thomasp85, #4019)

* Make sure that default labels from default mappings doesn't overwrite default
  labels from explicit mappings (@thomasp85, #2406)

* Fix bug in `labeller()` where parsing was turned off if `.multiline = FALSE`
  (@thomasp85, #4084)
  
* Make sure `label_bquote()` has access to the calling environment when 
  evaluating the labels (@thomasp85, #4141)

* Fix a bug in the layer implementation that introduced a new state after the 
  first render which could lead to a different look when rendered the second 
  time (@thomasp85, #4204)

* Fix a bug in legend justification where justification was lost of the legend
  dimensions exceeded the available size (@thomasp85, #3635)

* Fix a bug in `position_dodge2()` where `NA` values in thee data would cause an
  error (@thomasp85, #2905)

* Make sure `position_jitter()` creates the same jittering independent of 
  whether it is called by name or with constructor (@thomasp85, #2507)

* Fix a bug in `position_jitter()` where different jitters would be applied to 
  different position aesthetics of the same axis (@thomasp85, #2941)
  
* Fix a bug in `qplot()` when supplying `c(NA, NA)` as axis limits 
  (@thomasp85, #4027)
  
* Remove cross-inheritance of default discrete colour/fill scales and check the
  type and aesthetic of function output if `type` is a function 
  (@thomasp85, #4149)

* Fix bug in `scale_[x|y]_date()` where custom breaks functions that resulted in
  fractional dates would get misaligned (@thomasp85, #3965)
  
* Fix bug in `scale_[x|y]_datetime()` where a specified timezone would be 
  ignored by the scale (@thomasp85, #4007)
  
* Fix issue in `sec_axis()` that would throw warnings in the absence of any 
  secondary breaks (@thomasp85, #4368)

* `stat_bin()`'s computed variable `width` is now documented (#3522).
  
* `stat_count()` now computes width based on the full dataset instead of per 
  group (@thomasp85, #2047)

* Extended `stat_ecdf()` to calculate the cdf from either x or y instead from y 
  only (@jgjl, #4005)
  
* Fix a bug in `stat_summary_bin()` where one more than the requested number of
  bins would be created (@thomasp85, #3824)

* Only drop groups in `stat_ydensity()` when there are fewer than two data 
  points and throw a warning (@andrewwbutler, #4111).

* Fixed a bug in strip assembly when theme has `strip.text = element_blank()`
  and plots are faceted with multi-layered strips (@teunbrand, #4384).
  
* Using `theme(aspect.ratio = ...)` together with free space in `facet_grid()`
  now correctly throws an error (@thomasp85, #3834)

* Fixed a bug in `labeller()` so that `.default` is passed to `as_labeller()`
  when labellers are specified by naming faceting variables. (@waltersom, #4031)
  
* Updated style for example code (@rjake, #4092)

* ggplot2 now requires R >= 3.3 (#4247).

* ggplot2 now uses `rlang::check_installed()` to check if a suggested package is
  installed, which will offer to install the package before continuing (#4375, 
  @malcolmbarrett)

* Improved error with hint when piping a `ggplot` object into a facet function
  (#4379, @mitchelloharawild).

# ggplot2 3.3.3
This is a small patch release mainly intended to address changes in R and CRAN.
It further changes the licensing model of ggplot2 to an MIT license.

* Update the ggplot2 licence to an MIT license (#4231, #4232, #4233, and #4281)

* Use vdiffr conditionally so ggplot2 can be tested on systems without vdiffr

* Update tests to work with the new `all.equal()` defaults in R >4.0.3

* Fixed a bug that `guide_bins()` mistakenly ignore `override.aes` argument
  (@yutannihilation, #4085).

# ggplot2 3.3.2
This is a small release focusing on fixing regressions introduced in 3.3.1.

* Added an `outside` option to `annotation_logticks()` that places tick marks
  outside of the plot bounds. (#3783, @kbodwin)

* `annotation_raster()` adds support for native rasters. For large rasters,
  native rasters render significantly faster than arrays (@kent37, #3388)
  
* Facet strips now have dedicated position-dependent theme elements 
  (`strip.text.x.top`, `strip.text.x.bottom`, `strip.text.y.left`, 
  `strip.text.y.right`) that inherit from `strip.text.x` and `strip.text.y`, 
  respectively. As a consequence, some theme stylings now need to be applied to 
  the position-dependent elements rather than to the parent elements. This 
  change was already introduced in ggplot2 3.3.0 but not listed in the 
  changelog. (@thomasp85, #3683)

* Facets now handle layers containing no data (@yutannihilation, #3853).
  
* A newly added geom `geom_density_2d_filled()` and associated stat 
  `stat_density_2d_filled()` can draw filled density contours
  (@clauswilke, #3846).

* A newly added `geom_function()` is now recommended to use in conjunction
  with/instead of `stat_function()`. In addition, `stat_function()` now
  works with transformed y axes, e.g. `scale_y_log10()`, and in plots
  containing no other data or layers (@clauswilke, #3611, #3905, #3983).

* Fixed a bug in `geom_sf()` that caused problems with legend-type
  autodetection (@clauswilke, #3963).
  
* Support graphics devices that use the `file` argument instead of `fileneame` 
  in `ggsave()` (@bwiernik, #3810)
  
* Default discrete color scales are now configurable through the `options()` of 
  `ggplot2.discrete.colour` and `ggplot2.discrete.fill`. When set to a character 
  vector of colour codes (or list of character vectors)  with sufficient length, 
  these colours are used for the default scale. See `help(scale_colour_discrete)` 
  for more details and examples (@cpsievert, #3833).

* Default continuous colour scales (i.e., the `options()` 
  `ggplot2.continuous.colour` and `ggplot2.continuous.fill`, which inform the 
  `type` argument of `scale_fill_continuous()` and `scale_colour_continuous()`) 
  now accept a function, which allows more control over these default 
  `continuous_scale()`s (@cpsievert, #3827).

* A bug was fixed in `stat_contour()` when calculating breaks based on 
  the `bins` argument (@clauswilke, #3879, #4004).
  
* Data columns can now contain `Vector` S4 objects, which are widely used in the 
  Bioconductor project. (@teunbrand, #3837)

# ggplot2 3.3.1

This is a small release with no code change. It removes all malicious links to a 
site that got hijacked from the readme and pkgdown site.

# ggplot2 3.3.0

This is a minor release but does contain a range of substantial new features, 
along with the standard bug fixes. The release contains a few visual breaking
changes, along with breaking changes for extension developers due to a shift in
internal representation of the position scales and their axes. No user breaking
changes are included.

This release also adds Dewey Dunnington (@paleolimbot) to the core team.

## Breaking changes
There are no user-facing breaking changes, but a change in some internal 
representations that extension developers may have relied on, along with a few 
breaking visual changes which may cause visual tests in downstream packages to 
fail.

* The `panel_params` field in the `Layout` now contains a list of list of 
  `ViewScale` objects, describing the trained coordinate system scales, instead
  of the list object used before. Any extensions that use this field will likely
  break, as will unit tests that checks aspects of this.

* `element_text()` now issues a warning when vectorized arguments are provided, 
  as in `colour = c("red", "green", "blue")`. Such use is discouraged and not 
  officially supported (@clauswilke, #3492).

* Changed `theme_grey()` setting for legend key so that it creates no border 
  (`NA`) rather than drawing a white one. (@annennenne, #3180)

* `geom_ribbon()` now draws separate lines for the upper and lower intervals if
  `colour` is mapped. Similarly, `geom_area()` and `geom_density()` now draw
  the upper lines only in the same case by default. If you want old-style full
  stroking, use `outline.type = "full"` (@yutannihilation, #3503 / @thomasp85, #3708).

## New features

* The evaluation time of aesthetics can now be controlled to a finer degree. 
  `after_stat()` supersedes the use of `stat()` and `..var..`-notation, and is
  joined by `after_scale()` to allow for mapping to scaled aesthetic values. 
  Remapping of the same aesthetic is now supported with `stage()`, so you can 
  map a data variable to a stat aesthetic, and remap the same aesthetic to 
  something else after statistical transformation (@thomasp85, #3534)

* All `coord_*()` functions with `xlim` and `ylim` arguments now accept
  vectors with `NA` as a placeholder for the minimum or maximum value
  (e.g., `ylim = c(0, NA)` would zoom the y-axis from 0 to the 
  maximum value observed in the data). This mimics the behaviour
  of the `limits` argument in continuous scale functions
  (@paleolimbot, #2907).

* Allowed reversing of discrete scales by re-writing `get_limits()` 
  (@AnneLyng, #3115)
  
* All geoms and stats that had a direction (i.e. where the x and y axes had 
  different interpretation), can now freely choose their direction, instead of
  relying on `coord_flip()`. The direction is deduced from the aesthetic 
  mapping, but can also be specified directly with the new `orientation` 
  argument (@thomasp85, #3506).
  
* Position guides can now be customized using the new `guide_axis()`, which can 
  be passed to position `scale_*()` functions or via `guides()`. The new axis 
  guide (`guide_axis()`) comes with arguments `check.overlap` (automatic removal 
  of overlapping labels), `angle` (easy rotation of axis labels), and
  `n.dodge` (dodge labels into multiple rows/columns) (@paleolimbot, #3322).
  
* A new scale type has been added, that allows binning of aesthetics at the 
  scale level. It has versions for both position and non-position aesthetics and
  comes with two new guides (`guide_bins` and `guide_coloursteps`) 
  (@thomasp85, #3096)
  
* `scale_x_continuous()` and `scale_y_continuous()` gains an `n.breaks` argument
  guiding the number of automatic generated breaks (@thomasp85, #3102)

* Added `stat_contour_filled()` and `geom_contour_filled()`, which compute 
  and draw filled contours of gridded data (@paleolimbot, #3044). 
  `geom_contour()` and `stat_contour()` now use the isoband package
  to compute contour lines. The `complete` parameter (which was undocumented
  and has been unused for at least four years) was removed (@paleolimbot, #3044).
  
* Themes have gained two new parameters, `plot.title.position` and 
  `plot.caption.position`, that can be used to customize how plot
  title/subtitle and plot caption are positioned relative to the overall plot
  (@clauswilke, #3252).

## Extensions
  
* `Geom` now gains a `setup_params()` method in line with the other ggproto
  classes (@thomasp85, #3509)

* The newly added function `register_theme_elements()` now allows developers
  of extension packages to define their own new theme elements and place them
  into the ggplot2 element tree (@clauswilke, #2540).

## Minor improvements and bug fixes

* `coord_trans()` now draws second axes and accepts `xlim`, `ylim`,
  and `expand` arguments to bring it up to feature parity with 
  `coord_cartesian()`. The `xtrans` and `ytrans` arguments that were 
  deprecated in version 1.0.1 in favour of `x` and `y` 
  were removed (@paleolimbot, #2990).

* `coord_trans()` now calculates breaks using the expanded range 
  (previously these were calculated using the unexpanded range, 
  which resulted in differences between plots made with `coord_trans()`
  and those made with `coord_cartesian()`). The expansion for discrete axes 
  in `coord_trans()` was also updated such that it behaves identically
  to that in `coord_cartesian()` (@paleolimbot, #3338).

* `expand_scale()` was deprecated in favour of `expansion()` for setting
  the `expand` argument of `x` and `y` scales (@paleolimbot).

* `geom_abline()`, `geom_hline()`, and `geom_vline()` now issue 
  more informative warnings when supplied with set aesthetics
  (i.e., `slope`, `intercept`, `yintercept`, and/or `xintercept`)
  and mapped aesthetics (i.e., `data` and/or `mapping`).

* Fix a bug in `geom_raster()` that squeezed the image when it went outside 
  scale limits (#3539, @thomasp85)

* `geom_sf()` now determines the legend type automatically (@microly, #3646).
  
* `geom_sf()` now removes rows that can't be plotted due to `NA` aesthetics 
  (#3546, @thomasp85)

* `geom_sf()` now applies alpha to linestring geometries 
  (#3589, @yutannihilation).

* `gg_dep()` was deprecated (@perezp44, #3382).

* Added function `ggplot_add.by()` for lists created with `by()`, allowing such
  lists to be added to ggplot objects (#2734, @Maschette)

* ggplot2 no longer depends on reshape2, which means that it no longer 
  (recursively) needs plyr, stringr, or stringi packages.

* Increase the default `nbin` of `guide_colourbar()` to place the ticks more 
  precisely (#3508, @yutannihilation).

* `manual_scale()` now matches `values` with the order of `breaks` whenever
  `values` is an unnamed vector. Previously, unnamed `values` would match with
  the limits of the scale and ignore the order of any `breaks` provided. Note
  that this may change the appearance of plots that previously relied on the
  unordered behaviour (#2429, @idno0001).

* `scale_manual_*(limits = ...)` now actually limits the scale (#3262,
  @yutannihilation).

* Fix a bug when `show.legend` is a named logical vector 
  (#3461, @yutannihilation).

* Added weight aesthetic option to `stat_density()` and made scaling of 
  weights the default (@annennenne, #2902)
  
* `stat_density2d()` can now take an `adjust` parameter to scale the default 
  bandwidth. (#2860, @haleyjeppson)

* `stat_smooth()` uses `REML` by default, if `method = "gam"` and
  `gam`'s method is not specified (@ikosmidis, #2630).

* stacking text when calculating the labels and the y axis with
  `stat_summary()` now works (@ikosmidis, #2709)
  
* `stat_summary()` and related functions now support rlang-style lambda functions
  (#3568, @dkahle).

* The data mask pronoun, `.data`, is now stripped from default labels.

* Addition of partial themes to plots has been made more predictable;
  stepwise addition of individual partial themes is now equivalent to
  addition of multple theme elements at once (@clauswilke, #3039).

* Facets now don't fail even when some variable in the spec are not available
  in all layers (@yutannihilation, #2963).

# ggplot2 3.2.1

This is a patch release fixing a few regressions introduced in 3.2.0 as well as
fixing some unit tests that broke due to upstream changes.

* `position_stack()` no longer changes the order of the input data. Changes to 
  the internal behaviour of `geom_ribbon()` made this reordering problematic 
  with ribbons that spanned `y = 0` (#3471)
* Using `qplot()` with a single positional aesthetic will no longer title the
  non-specified scale as `"NULL"` (#3473)
* Fixes unit tests for sf graticule labels caused by changes to sf

# ggplot2 3.2.0

This is a minor release with an emphasis on internal changes to make ggplot2 
faster and more consistent. The few interface changes will only affect the 
aesthetics of the plot in minor ways, and will only potentially break code of
extension developers if they have relied on internals that have been changed. 
This release also sees the addition of Hiroaki Yutani (@yutannihilation) to the 
core developer team.

With the release of R 3.6, ggplot2 now requires the R version to be at least 3.2,
as the tidyverse is committed to support 5 major versions of R.

## Breaking changes

* Two patches (#2996 and #3050) fixed minor rendering problems. In most cases,
  the visual changes are so subtle that they are difficult to see with the naked
  eye. However, these changes are detected by the vdiffr package, and therefore
  any package developers who use vdiffr to test for visual correctness of ggplot2
  plots will have to regenerate all reference images.
  
* In some cases, ggplot2 now produces a warning or an error for code that previously
  produced plot output. In all these cases, the previous plot output was accidental,
  and the plotting code uses the ggplot2 API in a way that would lead to undefined
  behavior. Examples include a missing `group` aesthetic in `geom_boxplot()` (#3316),
  annotations across multiple facets (#3305), and not using aesthetic mappings when
  drawing ribbons with `geom_ribbon()` (#3318).

## New features

* This release includes a range of internal changes that speeds up plot 
  generation. None of the changes are user facing and will not break any code,
  but in general ggplot2 should feel much faster. The changes includes, but are
  not limited to:
  
  - Caching ascent and descent dimensions of text to avoid recalculating it for
    every title.
  
  - Using a faster data.frame constructor as well as faster indexing into 
    data.frames
    
  - Removing the plyr dependency, replacing plyr functions with faster 
    equivalents.

* `geom_polygon()` can now draw polygons with holes using the new `subgroup` 
  aesthetic. This functionality requires R 3.6.0 (@thomasp85, #3128)

* Aesthetic mappings now accept functions that return `NULL` (@yutannihilation,
  #2997).

* `stat_function()` now accepts rlang/purrr style anonymous functions for the 
  `fun` parameter (@dkahle, #3159).

* `geom_rug()` gains an "outside" option to allow for moving the rug tassels to 
  outside the plot area (@njtierney, #3085) and a `length` option to allow for 
  changing the length of the rug lines (@daniel-wells, #3109). 
  
* All geoms now take a `key_glyph` paramter that allows users to customize
  how legend keys are drawn (@clauswilke, #3145). In addition, a new key glyph
  `timeseries` is provided to draw nice legends for time series
  (@mitchelloharawild, #3145).

## Extensions

* Layers now have a new member function `setup_layer()` which is called at the
  very beginning of the plot building process and which has access to the 
  original input data and the plot object being built. This function allows the 
  creation of custom layers that autogenerate aesthetic mappings based on the 
  input data or that filter the input data in some form. For the time being, this
  feature is not exported, but it has enabled the development of a new layer type,
  `layer_sf()` (see next item). Other special-purpose layer types may be added
  in the future (@clauswilke, #2872).
  
* A new layer type `layer_sf()` can auto-detect and auto-map sf geometry
  columns in the data. It should be used by extension developers who are writing
  new sf-based geoms or stats (@clauswilke, #3232).

* `x0` and `y0` are now recognized positional aesthetics so they will get scaled 
  if used in extension geoms and stats (@thomasp85, #3168)
  
* Continuous scale limits now accept functions which accept the default
  limits and return adjusted limits. This makes it possible to write
  a function that e.g. ensures the limits are always a multiple of 100,
  regardless of the data (@econandrew, #2307).

## Minor improvements and bug fixes

* `cut_width()` now accepts `...` to pass further arguments to `base::cut.default()`
   like `cut_number()` and `cut_interval()` already did (@cderv, #3055)

* `coord_map()` now can have axes on the top and right (@karawoo, #3042).

* `coord_polar()` now correctly rescales the secondary axis (@linzi-sg, #3278)

* `coord_sf()`, `coord_map()`, and `coord_polar()` now squash `-Inf` and `Inf`
  into the min and max of the plot (@yutannihilation, #2972).

* `coord_sf()` graticule lines are now drawn in the same thickness as panel grid 
  lines in `coord_cartesian()`, and seting panel grid lines to `element_blank()` 
  now also works in `coord_sf()` 
  (@clauswilke, #2991, #2525).

* `economics` data has been regenerated. This leads to some changes in the
  values of all columns (especially in `psavert`), but more importantly, strips 
  the grouping attributes from `economics_long`.

* `element_line()` now fills closed arrows (@yutannihilation, #2924).

* Facet strips on the left side of plots now have clipping turned on, preventing
  text from running out of the strip and borders from looking thicker than for
  other strips (@karawoo, #2772 and #3061).

* ggplot2 now works in Turkish locale (@yutannihilation, #3011).

* Clearer error messages for inappropriate aesthetics (@clairemcwhite, #3060).

* ggplot2 no longer attaches any external packages when using functions that 
  depend on packages that are suggested but not imported by ggplot2. The 
  affected functions include `geom_hex()`, `stat_binhex()`, 
  `stat_summary_hex()`, `geom_quantile()`, `stat_quantile()`, and `map_data()` 
  (@clauswilke, #3126).
  
* `geom_area()` and `geom_ribbon()` now sort the data along the x-axis in the 
  `setup_data()` method rather than as part of `draw_group()` (@thomasp85, 
  #3023)

* `geom_hline()`, `geom_vline()`, and `geom_abline()` now throw a warning if the 
  user supplies both an `xintercept`, `yintercept`, or `slope` value and a 
  mapping (@RichardJActon, #2950).

* `geom_rug()` now works with `coord_flip()` (@has2k1, #2987).

* `geom_violin()` no longer throws an error when quantile lines fall outside 
  the violin polygon (@thomasp85, #3254).

* `guide_legend()` and `guide_colorbar()` now use appropriate spacing between legend
  key glyphs and legend text even if the legend title is missing (@clauswilke, #2943).

* Default labels are now generated more consistently; e.g., symbols no longer
  get backticks, and long expressions are abbreviated with `...`
  (@yutannihilation, #2981).

* All-`Inf` layers are now ignored for picking the scale (@yutannihilation, 
  #3184).
  
* Diverging Brewer colour palette now use the correct mid-point colour 
  (@dariyasydykova, #3072).
  
* `scale_color_continuous()` now points to `scale_colour_continuous()` so that 
  it will handle `type = "viridis"` as the documentation states (@hlendway, 
  #3079).

* `scale_shape_identity()` now works correctly with `guide = "legend"` 
  (@malcolmbarrett, #3029)
  
* `scale_continuous` will now draw axis line even if the length of breaks is 0
  (@thomasp85, #3257)

* `stat_bin()` will now error when the number of bins exceeds 1e6 to avoid 
  accidentally freezing the user session (@thomasp85).
  
* `sec_axis()` now places ticks accurately when using nonlinear transformations (@dpseidel, #2978).

* `facet_wrap()` and `facet_grid()` now automatically remove NULL from facet
  specs, and accept empty specs (@yutannihilation, #3070, #2986).

* `stat_bin()` now handles data with only one unique value (@yutannihilation 
  #3047).

* `sec_axis()` now accepts functions as well as formulas (@yutannihilation, #3031).

*   New theme elements allowing different ticks lengths for each axis. For instance,
    this can be used to have inwards ticks on the x-axis (`axis.ticks.length.x`) and
    outwards ticks on the y-axis (`axis.ticks.length.y`) (@pank, #2935).

* The arguments of `Stat*$compute_layer()` and `Position*$compute_layer()` are
  now renamed to always match the ones of `Stat$compute_layer()` and
  `Position$compute_layer()` (@yutannihilation, #3202).

* `geom_*()` and `stat_*()` now accepts purrr-style lambda notation
  (@yutannihilation, #3138).

* `geom_tile()` and `geom_rect()` now draw rectangles without notches at the
  corners. The style of the corner can be controlled by `linejoin` parameters
  (@yutannihilation, #3050).

# ggplot2 3.1.0

## Breaking changes

This is a minor release and breaking changes have been kept to a minimum. End users of 
ggplot2 are unlikely to encounter any issues. However, there are a few items that developers 
of ggplot2 extensions should be aware of. For additional details, see also the discussion 
accompanying issue #2890.

*   In non-user-facing internal code (specifically in the `aes()` function and in
    the `aesthetics` argument of scale functions), ggplot2 now always uses the British
    spelling for aesthetics containing the word "colour". When users specify a "color"
    aesthetic it is automatically renamed to "colour". This renaming is also applied
    to non-standard aesthetics that contain the word "color". For example, "point_color"
    is renamed to "point_colour". This convention makes it easier to support both
    British and American spelling for novel, non-standard aesthetics, but it may require
    some adjustment for packages that have previously introduced non-standard color
    aesthetics using American spelling. A new function `standardise_aes_names()` is
    provided in case extension writers need to perform this renaming in their own code
    (@clauswilke, #2649).

*   Functions that generate other functions (closures) now force the arguments that are
    used from the generated functions, to avoid hard-to-catch errors. This may affect
    some users of manual scales (such as `scale_colour_manual()`, `scale_fill_manual()`,
    etc.) who depend on incorrect behavior (@krlmlr, #2807).
    
*   `Coord` objects now have a function `backtransform_range()` that returns the
    panel range in data coordinates. This change may affect developers of custom coords,
    who now should implement this function. It may also affect developers of custom
    geoms that use the `range()` function. In some applications, `backtransform_range()`
    may be more appropriate (@clauswilke, #2821).


## New features

*   `coord_sf()` has much improved customization of axis tick labels. Labels can now
    be set manually, and there are two new parameters, `label_graticule` and
    `label_axes`, that can be used to specify which graticules to label on which side
    of the plot (@clauswilke, #2846, #2857, #2881).
    
*   Two new geoms `geom_sf_label()` and `geom_sf_text()` can draw labels and text
    on sf objects. Under the hood, a new `stat_sf_coordinates()` calculates the
    x and y coordinates from the coordinates of the sf geometries. You can customize
    the calculation method via `fun.geometry` argument (@yutannihilation, #2761).
    

## Minor improvements and fixes

*   `benchplot()` now uses tidy evaluation (@dpseidel, #2699).

*   The error message in `compute_aesthetics()` now only provides the names of
    aesthetics with mismatched lengths, rather than all aesthetics (@karawoo,
    #2853).

*   For faceted plots, data is no longer internally reordered. This makes it
    safer to feed data columns into `aes()` or into parameters of geoms or
    stats. However, doing so remains discouraged (@clauswilke, #2694).

*   `coord_sf()` now also understands the `clip` argument, just like the other
    coords (@clauswilke, #2938).

*   `fortify()` now displays a more informative error message for
    `grouped_df()` objects when dplyr is not installed (@jimhester, #2822).

*   All `geom_*()` now display an informative error message when required 
    aesthetics are missing (@dpseidel, #2637 and #2706).

*   `geom_boxplot()` now understands the `width` parameter even when used with
    a non-standard stat, such as `stat_identity()` (@clauswilke, #2893).
    
*  `geom_hex()` now understands the `size` and `linetype` aesthetics
   (@mikmart, #2488).
    
*   `geom_hline()`, `geom_vline()`, and `geom_abline()` now work properly
    with `coord_trans()` (@clauswilke, #2149, #2812).
    
*   `geom_text(..., parse = TRUE)` now correctly renders the expected number of
    items instead of silently dropping items that are empty expressions, e.g.
    the empty string "". If an expression spans multiple lines, we take just
    the first line and drop the rest. This same issue is also fixed for
    `geom_label()` and the axis labels for `geom_sf()` (@slowkow, #2867).

*   `geom_sf()` now respects `lineend`, `linejoin`, and `linemitre` parameters 
    for lines and polygons (@alistaire47, #2826).
    
*   `ggsave()` now exits without creating a new graphics device if previously
    none was open (@clauswilke, #2363).

*   `labs()` now has named arguments `title`, `subtitle`, `caption`, and `tag`.
    Also, `labs()` now accepts tidyeval (@yutannihilation, #2669).

*   `position_nudge()` is now more robust and nudges only in the direction
    requested. This enables, for example, the horizontal nudging of boxplots
    (@clauswilke, #2733).

*   `sec_axis()` and `dup_axis()` now return appropriate breaks for the secondary
    axis when applied to log transformed scales (@dpseidel, #2729).

*   `sec_axis()` now works as expected when used in combination with tidy eval
    (@dpseidel, #2788).

*   `scale_*_date()`, `scale_*_time()` and `scale_*_datetime()` can now display 
    a secondary axis that is a __one-to-one__ transformation of the primary axis,
    implemented using the `sec.axis` argument to the scale constructor 
    (@dpseidel, #2244).
    
*   `stat_contour()`, `stat_density2d()`, `stat_bin2d()`,  `stat_binhex()`
    now calculate normalized statistics including `nlevel`, `ndensity`, and
    `ncount`. Also, `stat_density()` now includes the calculated statistic 
    `nlevel`, an alias for `scaled`, to better match the syntax of `stat_bin()`
    (@bjreisman, #2679).

# ggplot2 3.0.0

## Breaking changes

*   ggplot2 now supports/uses tidy evaluation (as described below). This is a 
    major change and breaks a number of packages; we made this breaking change 
    because it is important to make ggplot2 more programmable, and to be more 
    consistent with the rest of the tidyverse. The best general (and detailed)
    introduction to tidy evaluation can be found in the meta programming
    chapters in [Advanced R](https://adv-r.hadley.nz).
    
    The primary developer facing change is that `aes()` now contains 
    quosures (expression + environment pairs) rather than symbols, and you'll 
    need to take a different approach to extracting the information you need. 
    A common symptom of this change are errors "undefined columns selected" or 
    "invalid 'type' (list) of argument" (#2610). As in the previous version,
    constants (like `aes(x = 1)` or `aes(colour = "smoothed")`) are stored
    as is.
    
    In this version of ggplot2, if you need to describe a mapping in a string, 
    use `quo_name()` (to generate single-line strings; longer expressions may 
    be abbreviated) or `quo_text()` (to generate non-abbreviated strings that
    may span multiple lines). If you do need to extract the value of a variable
    instead use `rlang::eval_tidy()`. You may want to condition on 
    `(packageVersion("ggplot2") <= "2.2.1")` so that your code can work with
    both released and development versions of ggplot2.
    
    We recognise that this is a big change and if you're not already familiar
    with rlang, there's a lot to learn. If you are stuck, or need any help,
    please reach out on <https://community.rstudio.com>.

*   Error: Column `y` must be a 1d atomic vector or a list

    Internally, ggplot2 now uses `as.data.frame(tibble::as_tibble(x))` to
    convert a list into a data frame. This improves ggplot2's support for
    list-columns (needed for sf support), at a small cost: you can no longer
    use matrix-columns. Note that unlike tibble we still allow column vectors
    such as returned by `base::scale()` because of their widespread use.

*   Error: More than one expression parsed
  
    Previously `aes_string(x = c("a", "b", "c"))` silently returned 
    `aes(x = a)`. Now this is a clear error.

*   Error: `data` must be uniquely named but has duplicate columns
  
    If layer data contains columns with identical names an error will be 
    thrown. In earlier versions the first occurring column was chosen silently,
    potentially masking that the wrong data was chosen.

*   Error: Aesthetics must be either length 1 or the same as the data
    
    Layers are stricter about the columns they will combine into a single
    data frame. Each aesthetic now must be either the same length as the data
    frame or a single value. This makes silent recycling errors much less likely.

*   Error: `coord_*` doesn't support free scales 
   
    Free scales only work with selected coordinate systems; previously you'd
    get an incorrect plot.

*   Error in f(...) : unused argument (range = c(0, 1))

    This is because the `oob` argument to scale has been set to a function
    that only takes a single argument; it needs to take two arguments
    (`x`, and `range`). 

*   Error: unused argument (output)
  
    The function `guide_train()` now has an optional parameter `aesthetic`
    that allows you to override the `aesthetic` setting in the scale.
    To make your code work with the both released and development versions of 
    ggplot2 appropriate, add `aesthetic = NULL` to the `guide_train()` method
    signature.
    
    ```R
    # old
    guide_train.legend <- function(guide, scale) {...}
    
    # new 
    guide_train.legend <- function(guide, scale, aesthetic = NULL) {...}
    ```
    
    Then, inside the function, replace `scale$aesthetics[1]`,
    `aesthetic %||% scale$aesthetics[1]`. (The %||% operator is defined in the 
    rlang package).
    
    ```R
    # old
    setNames(list(scale$map(breaks)), scale$aesthetics[1])

    # new
    setNames(list(scale$map(breaks)), aesthetic %||% scale$aesthetics[1])
    ```

*   The long-deprecated `subset` argument to `layer()` has been removed.

## Tidy evaluation

* `aes()` now supports quasiquotation so that you can use `!!`, `!!!`,
  and `:=`. This replaces `aes_()` and `aes_string()` which are now
  soft-deprecated (but will remain around for a long time).

* `facet_wrap()` and `facet_grid()` now support `vars()` inputs. Like
  `dplyr::vars()`, this helper quotes its inputs and supports
  quasiquotation. For instance, you can now supply faceting variables
  like this: `facet_wrap(vars(am, cyl))` instead of 
  `facet_wrap(~am + cyl)`. Note that the formula interface is not going 
  away and will not be deprecated. `vars()` is simply meant to make it 
  easier to create functions around `facet_wrap()` and `facet_grid()`.

  The first two arguments of `facet_grid()` become `rows` and `cols`
  and now support `vars()` inputs. Note however that we took special
  care to ensure complete backward compatibility. With this change
  `facet_grid(vars(cyl), vars(am, vs))` is equivalent to
  `facet_grid(cyl ~ am + vs)`, and `facet_grid(cols = vars(am, vs))` is
  equivalent to `facet_grid(. ~ am + vs)`.

  One nice aspect of the new interface is that you can now easily
  supply names: `facet_grid(vars(Cylinder = cyl), labeller =
  label_both)` will give nice label titles to the facets. Of course,
  those names can be unquoted with the usual tidy eval syntax.

### sf

* ggplot2 now has full support for sf with `geom_sf()` and `coord_sf()`:

  ```r
  nc <- sf::st_read(system.file("shape/nc.shp", package = "sf"), quiet = TRUE)
  ggplot(nc) +
    geom_sf(aes(fill = AREA))
  ```
  It supports all simple features, automatically aligns CRS across layers, sets
  up the correct aspect ratio, and draws a graticule.

## New features

* ggplot2 now works on R 3.1 onwards, and uses the 
  [vdiffr](https://github.com/r-lib/vdiffr) package for visual testing.

* In most cases, accidentally using `%>%` instead of `+` will generate an 
  informative error (#2400).

* New syntax for calculated aesthetics. Instead of using `aes(y = ..count..)` 
  you can (and should!) use `aes(y = stat(count))`. `stat()` is a real function 
  with documentation which hopefully will make this part of ggplot2 less 
  confusing (#2059).
  
  `stat()` is particularly nice for more complex calculations because you 
  only need to specify it once: `aes(y = stat(count / max(count)))`,
  rather than `aes(y = ..count.. / max(..count..))`
  
* New `tag` label for adding identification tags to plots, typically used for 
  labelling a subplot with a letter. Add a tag with `labs(tag = "A")`, style it 
  with the `plot.tag` theme element, and control position with the
  `plot.tag.position` theme setting (@thomasp85).

### Layers: geoms, stats, and position adjustments

* `geom_segment()` and `geom_curve()` have a new `arrow.fill` parameter which 
  allows you to specify a separate fill colour for closed arrowheads 
  (@hrbrmstr and @clauswilke, #2375).

* `geom_point()` and friends can now take shapes as strings instead of integers,
  e.g. `geom_point(shape = "diamond")` (@daniel-barnett, #2075).

* `position_dodge()` gains a `preserve` argument that allows you to control
  whether the `total` width at each `x` value is preserved (the current 
  default), or ensure that the width of a `single` element is preserved
  (what many people want) (#1935).

* New `position_dodge2()` provides enhanced dodging for boxplots. Compared to
  `position_dodge()`, `position_dodge2()` compares `xmin` and `xmax` values  
  to determine which elements overlap, and spreads overlapping elements evenly
  within the region of overlap. `position_dodge2()` is now the default position
  adjustment for `geom_boxplot()`, because it handles `varwidth = TRUE`, and 
  will be considered for other geoms in the future.
  
  The `padding` parameter adds a small amount of padding between elements 
  (@karawoo, #2143) and a `reverse` parameter allows you to reverse the order 
  of placement (@karawoo, #2171).
  
* New `stat_qq_line()` makes it easy to add a simple line to a Q-Q plot, which 
  makes it easier to judge the fit of the theoretical distribution 
  (@nicksolomon).

### Scales and guides

* Improved support for mapping date/time variables to `alpha`, `size`, `colour`, 
  and `fill` aesthetics, including `date_breaks` and `date_labels` arguments 
  (@karawoo, #1526), and new `scale_alpha()` variants (@karawoo, #1526).

* Improved support for ordered factors. Ordered factors throw a warning when 
  mapped to shape (unordered factors do not), and do not throw warnings when 
  mapped to size or alpha (unordered factors do). Viridis is used as the 
  default colour and fill scale for ordered factors (@karawoo, #1526).

* The `expand` argument of `scale_*_continuous()` and `scale_*_discrete()`
  now accepts separate expansion values for the lower and upper range
  limits. The expansion limits can be specified using the convenience
  function `expand_scale()`.
  
  Separate expansion limits may be useful for bar charts, e.g. if one
  wants the bottom of the bars to be flush with the x axis but still 
  leave some (automatically calculated amount of) space above them:
  
    ```r
    ggplot(mtcars) +
        geom_bar(aes(x = factor(cyl))) +
        scale_y_continuous(expand = expand_scale(mult = c(0, .1)))
    ```
  
  It can also be useful for line charts, e.g. for counts over time,
  where one wants to have a ’hard’ lower limit of y = 0 but leave the
  upper limit unspecified (and perhaps differing between panels), with
  some extra space above the highest point on the line (with symmetrical 
  limits, the extra space above the highest point could in some cases 
  cause the lower limit to be negative).
  
  The old syntax for the `expand` argument will, of course, continue
  to work (@huftis, #1669).

* `scale_colour_continuous()` and `scale_colour_gradient()` are now controlled 
  by global options `ggplot2.continuous.colour` and `ggplot2.continuous.fill`. 
  These can be set to `"gradient"` (the default) or `"viridis"` (@karawoo).

* New `scale_colour_viridis_c()`/`scale_fill_viridis_c()` (continuous) and
  `scale_colour_viridis_d()`/`scale_fill_viridis_d()` (discrete) make it
  easy to use Viridis colour scales (@karawoo, #1526).

* Guides for `geom_text()` now accept custom labels with 
  `guide_legend(override.aes = list(label = "foo"))` (@brianwdavis, #2458).

### Margins

* Strips gain margins on all sides by default. This means that to fully justify
  text to the edge of a strip, you will need to also set the margins to 0
  (@karawoo).

* Rotated strip labels now correctly understand `hjust` and `vjust` parameters
  at all angles (@karawoo).

* Strip labels now understand justification relative to the direction of the
  text, meaning that in y facets, the strip text can be placed at either end of
  the strip using `hjust` (@karawoo).

* Legend titles and labels get a little extra space around them, which 
  prevents legend titles from overlapping the legend at large font sizes 
  (@karawoo, #1881).

## Extension points

* New `autolayer()` S3 generic (@mitchelloharawild, #1974). This is similar
  to `autoplot()` but produces layers rather than complete plots.

* Custom objects can now be added using `+` if a `ggplot_add` method has been
  defined for the class of the object (@thomasp85).

* Theme elements can now be subclassed. Add a `merge_element` method to control
  how properties are inherited from the parent element. Add an `element_grob` 
  method to define how elements are rendered into grobs (@thomasp85, #1981).

* Coords have gained new extension mechanisms.
  
    If you have an existing coord extension, you will need to revise the
    specification of the `train()` method. It is now called 
    `setup_panel_params()` (better reflecting what it actually does) and now 
    has arguments `scale_x`, and `scale_y` (the x and y scales respectively) 
    and `param`, a list of plot specific parameters generated by 
    `setup_params()`.

    What was formerly called `scale_details` (in coords), `panel_ranges` 
    (in layout) and `panel_scales` (in geoms) are now consistently called
    `panel_params` (#1311). These are parameters of the coord that vary from
    panel to panel.

* `ggplot_build()` and `ggplot_gtable()` are now generics, so ggplot-subclasses 
  can define additional behavior during the build stage.

* `guide_train()`, `guide_merge()`, `guide_geom()`, and `guide_gengrob()`
  are now exported as they are needed if you want to design your own guide.
  They are not currently documented; use at your own risk (#2528).

* `scale_type()` generic is now exported and documented. Use this if you 
  want to extend ggplot2 to work with a new type of vector.

## Minor bug fixes and improvements

### Faceting

* `facet_grid()` gives a more informative error message if you try to use
  a variable in both rows and cols (#1928).

* `facet_grid()` and `facet_wrap()` both give better error messages if you
  attempt to use an unsupported coord with free scales (#2049).

* `label_parsed()` works once again (#2279).

* You can now style the background of horizontal and vertical strips
  independently with `strip.background.x` and `strip.background.y` 
  theme settings (#2249).

### Scales

* `discrete_scale()` documentation now inherits shared definitions from 
  `continuous_scale()` (@alistaire47, #2052).

* `guide_colorbar()` shows all colours of the scale (@has2k1, #2343).

* `scale_identity()` once again produces legends by default (#2112).

* Tick marks for secondary axes with strong transformations are more 
  accurately placed (@thomasp85, #1992).

* Missing line types now reliably generate missing lines (with standard 
  warning) (#2206).

* Legends now ignore set aesthetics that are not length one (#1932).

* All colour and fill scales now have an `aesthetics` argument that can
  be used to set the aesthetic(s) the scale works with. This makes it
  possible to apply a colour scale to both colour and fill aesthetics
  at the same time, via `aesthetics = c("colour", "fill")` (@clauswilke).
  
* Three new generic scales work with any aesthetic or set of aesthetics: 
  `scale_continuous_identity()`, `scale_discrete_identity()`, and
  `scale_discrete_manual()` (@clauswilke).

* `scale_*_gradient2()` now consistently omits points outside limits by 
  rescaling after the limits are enforced (@foo-bar-baz-qux, #2230).

### Layers

* `geom_label()` now correctly produces unbordered labels when `label.size` 
  is 0, even when saving to PDF (@bfgray3, #2407).

* `layer()` gives considerably better error messages for incorrectly specified
  `geom`, `stat`, or `position` (#2401).

* In all layers that use it, `linemitre` now defaults to 10 (instead of 1)
  to better match base R.

* `geom_boxplot()` now supplies a default value if no `x` aesthetic is present
  (@foo-bar-baz-qux, #2110).

* `geom_density()` drops groups with fewer than two data points and throws a
  warning. For groups with two data points, density values are now calculated 
  with `stats::density` (@karawoo, #2127).

* `geom_segment()` now also takes a `linejoin` parameter. This allows more 
  control over the appearance of the segments, which is especially useful for 
  plotting thick arrows (@Ax3man, #774).

* `geom_smooth()` now reports the formula used when `method = "auto"` 
  (@davharris #1951). `geom_smooth()` now orders by the `x` aesthetic, making it 
  easier to pass pre-computed values without manual ordering (@izahn, #2028). It 
  also now knows it has `ymin` and `ymax` aesthetics (#1939). The legend 
  correctly reflects the status of the `se` argument when used with stats 
  other than the default (@clauswilke, #1546).

* `geom_tile()` now once again interprets `width` and `height` correctly 
  (@malcolmbarrett, #2510).

* `position_jitter()` and `position_jitterdodge()` gain a `seed` argument that
  allows the specification of a random seed for reproducible jittering 
  (@krlmlr, #1996 and @slowkow, #2445).

* `stat_density()` has better behaviour if all groups are dropped because they
  are too small (#2282).

* `stat_summary_bin()` now understands the `breaks` parameter (@karawoo, #2214).

* `stat_bin()` now accepts functions for `binwidth`. This allows better binning 
  when faceting along variables with different ranges (@botanize).

* `stat_bin()` and `geom_histogram()` now sum correctly when using the `weight` 
  aesthetic (@jiho, #1921).

* `stat_bin()` again uses correct scaling for the computed variable `ndensity` 
  (@timgoodman, #2324).

* `stat_bin()` and `stat_bin_2d()` now properly handle the `breaks` parameter 
  when the scales are transformed (@has2k1, #2366).

* `update_geom_defaults()` and `update_stat_defaults()` allow American 
  spelling of aesthetic parameters (@foo-bar-baz-qux, #2299).

* The `show.legend` parameter now accepts a named logical vector to hide/show
  only some aesthetics in the legend (@tutuchan, #1798).

* Layers now silently ignore unknown aesthetics with value `NULL` (#1909).

### Coords

* Clipping to the plot panel is now configurable, through a `clip` argument
  to coordinate systems, e.g. `coord_cartesian(clip = "off")` 
  (@clauswilke, #2536).

* Like scales, coordinate systems now give you a message when you're 
  replacing an existing coordinate system (#2264).

* `coord_polar()` now draws secondary axis ticks and labels 
  (@dylan-stark, #2072), and can draw the radius axis on the right 
  (@thomasp85, #2005).

* `coord_trans()` now generates a warning when a transformation generates 
  non-finite values (@foo-bar-baz-qux, #2147).

### Themes

* Complete themes now always override all elements of the default theme
  (@has2k1, #2058, #2079).

* Themes now set default grid colour in `panel.grid` rather than individually
  in `panel.grid.major` and `panel.grid.minor` individually. This makes it 
  slightly easier to customise the theme (#2352).

* Fixed bug when setting strips to `element_blank()` (@thomasp85). 

* Axes positioned on the top and to the right can now customize their ticks and
  lines separately (@thomasp85, #1899).

* Built-in themes gain parameters `base_line_size` and `base_rect_size` which 
  control the default sizes of line and rectangle elements (@karawoo, #2176).

* Default themes use `rel()` to set line widths (@baptiste).

* Themes were tweaked for visual consistency and more graceful behavior when 
  changing the base font size. All absolute heights or widths were replaced 
  with heights or widths that are proportional to the base font size. One 
  relative font size was eliminated (@clauswilke).
  
* The height of descenders is now calculated solely on font metrics and doesn't
  change with the specific letters in the string. This fixes minor alignment 
  issues with plot titles, subtitles, and legend titles (#2288, @clauswilke).

### Guides

* `guide_colorbar()` is more configurable: tick marks and color bar frame
  can now by styled with arguments `ticks.colour`, `ticks.linewidth`, 
  `frame.colour`, `frame.linewidth`, and `frame.linetype`
  (@clauswilke).
  
* `guide_colorbar()` now uses `legend.spacing.x` and `legend.spacing.y` 
  correctly, and it can handle multi-line titles. Minor tweaks were made to 
  `guide_legend()` to make sure the two legend functions behave as similarly as
  possible (@clauswilke, #2397 and #2398).
  
* The theme elements `legend.title` and `legend.text` now respect the settings 
  of `margin`, `hjust`, and `vjust` (@clauswilke, #2465, #1502).

* Non-angle parameters of `label.theme` or `title.theme` can now be set in 
  `guide_legend()` and `guide_colorbar()` (@clauswilke, #2544).

### Other

* `fortify()` gains a method for tbls (@karawoo, #2218).

* `ggplot` gains a method for `grouped_df`s that adds a `.group` variable,
  which computes a unique value for each group. Use it with 
  `aes(group = .group)` (#2351).

* `ggproto()` produces objects with class `c("ggproto", "gg")`, allowing for
  a more informative error message when adding layers, scales, or other ggproto 
  objects (@jrnold, #2056).

* `ggsave()`'s DPI argument now supports 3 string options: "retina" (320
  DPI), "print" (300 DPI), and "screen" (72 DPI) (@foo-bar-baz-qux, #2156).
  `ggsave()` now uses full argument names to avoid partial match warnings 
  (#2355), and correctly restores the previous graphics device when several
  graphics devices are open (#2363).

* `print.ggplot()` now returns the original ggplot object, instead of the 
  output from `ggplot_build()`. Also, the object returned from 
  `ggplot_build()` now has the class `"ggplot_built"` (#2034).

* `map_data()` now works even when purrr is loaded (tidyverse#66).

* New functions `summarise_layout()`, `summarise_coord()`, and 
  `summarise_layers()` summarise the layout, coordinate systems, and layers 
  of a built ggplot object (#2034, @wch). This provides a tested API that 
  (e.g.) shiny can depend on.

* Updated startup messages reflect new resources (#2410, @mine-cetinkaya-rundel).

# ggplot2 2.2.1

* Fix usage of `structure(NULL)` for R-devel compatibility (#1968).

# ggplot2 2.2.0

## Major new features

### Subtitle and caption

Thanks to @hrbrmstr plots now have subtitles and captions, which can be set with 
the `subtitle`  and `caption` arguments to `ggtitle()` and `labs()`. You can 
control their appearance with the theme settings `plot.caption` and 
`plot.subtitle`. The main plot title is now left-aligned to better work better 
with a subtitle. The caption is right-aligned (@hrbrmstr).

### Stacking

`position_stack()` and `position_fill()` now sort the stacking order to match 
grouping order. This allows you to control the order through grouping, and 
ensures that the default legend matches the plot (#1552, #1593). If you want the 
opposite order (useful if you have horizontal bars and horizontal legend), you 
can request reverse stacking by using `position = position_stack(reverse = TRUE)` 
(#1837).
  
`position_stack()` and `position_fill()` now accepts negative values which will 
create stacks extending below the x-axis (#1691).

`position_stack()` and `position_fill()` gain a `vjust` argument which makes it 
easy to (e.g.) display labels in the middle of stacked bars (#1821).

### Layers

`geom_col()` was added to complement `geom_bar()` (@hrbrmstr). It uses 
`stat="identity"` by default, making the `y` aesthetic mandatory. It does not 
support any other `stat_()` and does not provide fallback support for the 
`binwidth` parameter. Examples and references in other functions were updated to
demonstrate `geom_col()` usage. 

When creating a layer, ggplot2 will warn if you use an unknown aesthetic or an 
unknown parameter. Compared to the previous version, this is stricter for 
aesthetics (previously there was no message), and less strict for parameters 
(previously this threw an error) (#1585).

### Facetting

The facet system, as well as the internal panel class, has been rewritten in 
ggproto. Facets are now extendable in the same manner as geoms and stats, as 
described in `vignette("extending-ggplot2")`.

We have also added the following new features.
  
* `facet_grid()` and `facet_wrap()` now allow expressions in their faceting 
  formulas (@DanRuderman, #1596).

* When `facet_wrap()` results in an uneven number of panels, axes will now be
  drawn underneath the hanging panels (fixes #1607)

* Strips can now be freely positioned in `facet_wrap()` using the 
  `strip.position` argument (deprecates `switch`).

* The relative order of panel, strip, and axis can now be controlled with 
  the theme setting `strip.placement` that takes either `inside` (strip between 
  panel and axis) or `outside` (strip after axis).

* The theme option `panel.margin` has been deprecated in favour of 
  `panel.spacing` to more clearly communicate intent.

### Extensions

Unfortunately there was a major oversight in the construction of ggproto which 
lead to extensions capturing the super object at package build time, instead of 
at package run time (#1826). This problem has been fixed, but requires 
re-installation of all extension packages.

## Scales

* The position of x and y axes can now be changed using the `position` argument
  in `scale_x_*`and `scale_y_*` which can take `top` and `bottom`, and `left`
  and `right` respectively. The themes of top and right axes can be modified 
  using the `.top` and `.right` modifiers to `axis.text.*` and `axis.title.*`.

### Continuous scales

* `scale_x_continuous()` and `scale_y_continuous()` can now display a secondary 
  axis that is a __one-to-one__ transformation of the primary axis (e.g. degrees 
  Celcius to degrees Fahrenheit). The secondary axis will be positioned opposite 
  to the primary axis and can be controlled with the `sec.axis` argument to 
  the scale constructor.

* Scales worry less about having breaks. If no breaks can be computed, the
  plot will work instead of throwing an uninformative error (#791). This 
  is particularly helpful when you have facets with free scales, and not
  all panels contain data.

* Scales now warn when transformation introduces infinite values (#1696).

### Date time

* `scale_*_datetime()` now supports time zones. It will use the timezone 
  attached to the variable by default, but can be overridden with the 
  `timezone` argument.

* New `scale_x_time()` and `scale_y_time()` generate reasonable default
  breaks and labels for hms vectors (#1752).

### Discrete scales

The treatment of missing values by discrete scales has been thoroughly 
overhauled (#1584). The underlying principle is that we can naturally represent 
missing values on discrete variables (by treating just like another level), so 
by default we should. 

This principle applies to:

* character vectors
* factors with implicit NA
* factors with explicit NA

And to all scales (both position and non-position.)

Compared to the previous version of ggplot2, there are three main changes:

1.  `scale_x_discrete()` and `scale_y_discrete()` always show discrete NA,
    regardless of their source

1.  If present, `NA`s are shown in discrete legends.

1.  All discrete scales gain a `na.translate` argument that allows you to 
    control whether `NA`s are translated to something that can be visualised,
    or should be left as missing. Note that if you don't translate (i.e. 
    `na.translate = FALSE)` the missing values will passed on to the layer, 
    which will warning that it's dropping missing values. To suppress the
    warnings, you'll also need to add `na.rm = TRUE` to the layer call. 

There were also a number of other smaller changes

* Correctly use scale expansion factors.
* Don't preserve space for dropped levels (#1638).
* Only issue one warning when when asking for too many levels (#1674).
* Unicode labels work better on Windows (#1827).
* Warn when used with only continuous data (#1589)

## Themes

* The `theme()` constructor now has named arguments rather than ellipses. This 
  should make autocomplete substantially more useful. The documentation
  (including examples) has been considerably improved.
  
* Built-in themes are more visually homogeneous, and match `theme_grey` better.
  (@jiho, #1679)
  
* When computing the height of titles, ggplot2 now includes the height of the
  descenders (i.e. the bits of `g` and `y` that hang beneath the baseline). This 
  improves the margins around titles, particularly the y axis label (#1712).
  I have also very slightly increased the inner margins of axis titles, and 
  removed the outer margins. 

* Theme element inheritance is now easier to work with as modification now
  overrides default `element_blank` elements (#1555, #1557, #1565, #1567)
  
* Horizontal legends (i.e. legends on the top or bottom) are horizontally
  aligned by default (#1842). Use `legend.box = "vertical"` to switch back
  to the previous behaviour.
  
* `element_line()` now takes an `arrow` argument to specify arrows at the end of
  lines (#1740)

There were a number of tweaks to the theme elements that control legends:
  
* `legend.justification` now controls appearance will plotting the legend
  outside of the plot area. For example, you can use 
  `theme(legend.justification = "top")` to make the legend align with the 
  top of the plot.

* `panel.margin` and `legend.margin` have been renamed to `panel.spacing` and 
  `legend.spacing` respectively, to better communicate intent (they only
  affect spacing between legends and panels, not the margins around them)

* `legend.margin` now controls margin around individual legends.

* New `legend.box.background`, `legend.box.spacing`, and `legend.box.margin`
  control the background, spacing, and margin of the legend box (the region
  that contains all legends).

## Bug fixes and minor improvements

* ggplot2 now imports tibble. This ensures that all built-in datasets print 
  compactly even if you haven't explicitly loaded tibble or dplyr (#1677).

* Class of aesthetic mapping is preserved when adding `aes()` objects (#1624).

* `+.gg` now works for lists that include data frames.

* `annotation_x()` now works in the absense of global data (#1655)

* `geom_*(show.legend = FALSE)` now works for `guide_colorbar`.

* `geom_boxplot()` gains new `outlier.alpha` (@jonathan-g) and 
  `outlier.fill` (@schloerke, #1787) parameters to control the alpha/fill of
   outlier points independently of the alpha of the boxes. 

* `position_jitter()` (and hence `geom_jitter()`) now correctly computes 
  the jitter width/jitter when supplied by the user (#1775, @has2k1).

* `geom_contour()` more clearly describes what inputs it needs (#1577).

* `geom_curve()` respects the `lineend` parameter (#1852).

* `geom_histogram()` and `stat_bin()` understand the `breaks` parameter once 
  more. (#1665). The floating point adjustment for histogram bins is now 
  actually used - it was previously inadvertently ignored (#1651).

* `geom_violin()` no longer transforms quantile lines with the alpha aesthetic
  (@mnbram, #1714). It no longer errors when quantiles are requested but data
  have zero range (#1687). When `trim = FALSE` it once again has a nice 
  range that allows the density to reach zero (by extending the range 3 
  bandwidths to either side of the data) (#1700).

* `geom_dotplot()` works better when faceting and binning on the y-axis. 
  (#1618, @has2k1).
  
* `geom_hexbin()` once again supports `..density..` (@mikebirdgeneau, #1688).

* `geom_step()` gives useful warning if only one data point in layer (#1645).

* `layer()` gains new `check.aes` and `check.param` arguments. These allow
  geom/stat authors to optional suppress checks for known aesthetics/parameters.
  Currently this is used only in `geom_blank()` which powers `expand_limits()` 
  (#1795).

* All `stat_*()` display a better error message when required aesthetics are
  missing.
  
* `stat_bin()` and `stat_summary_hex()` now accept length 1 `binwidth` (#1610)

* `stat_density()` gains new argument `n`, which is passed to underlying function
  `stats::density` ("number of equally spaced points at which the
  density is to be estimated"). (@hbuschme)

* `stat_binhex()` now again returns `count` rather than `value` (#1747)

* `stat_ecdf()` respects `pad` argument (#1646).

* `stat_smooth()` once again informs you about the method it has chosen.
  It also correctly calculates the size of the largest group within facets.

* `x` and `y` scales are now symmetric regarding the list of
  aesthetics they accept: `xmin_final`, `xmax_final`, `xlower`,
  `xmiddle` and `xupper` are now valid `x` aesthetics.

* `Scale` extensions can now override the `make_title` and `make_sec_title` 
  methods to let the scale modify the axis/legend titles.

* The random stream is now reset after calling `.onAttach()` (#2409).

# ggplot2 2.1.0

## New features

* When mapping an aesthetic to a constant (e.g. 
  `geom_smooth(aes(colour = "loess")))`), the default guide title is the name 
  of the aesthetic (i.e. "colour"), not the value (i.e. "loess") (#1431).

* `layer()` now accepts a function as the data argument. The function will be
  applied to the data passed to the `ggplot()` function and must return a
  data.frame (#1527, @thomasp85). This is a more general version of the 
  deprecated `subset` argument.

* `theme_update()` now uses the `+` operator instead of `%+replace%`, so that
  unspecified values will no longer be `NULL`ed out. `theme_replace()`
  preserves the old behaviour if desired (@oneillkza, #1519). 

* `stat_bin()` has been overhauled to use the same algorithm as ggvis, which 
  has been considerably improved thanks to the advice of Randy Prium (@rpruim).
  This includes:
  
    * Better arguments and a better algorithm for determining the origin.
      You can now specify either `boundary` or the `center` of a bin.
      `origin` has been deprecated in favour of these arguments.
      
    * `drop` is deprecated in favour of `pad`, which adds extra 0-count bins
      at either end (needed for frequency polygons). `geom_histogram()` defaults 
      to `pad = FALSE` which considerably improves the default limits for 
      the histogram, especially when the bins are big (#1477).
      
    * The default algorithm does a (somewhat) better job at picking nice widths 
      and origins across a wider range of input data.
      
    * `bins = n` now gives a histogram with `n` bins, not `n + 1` (#1487).

## Bug fixes

* All `\donttest{}` examples run.

* All `geom_()` and `stat_()` functions now have consistent argument order:
  data + mapping, then geom/stat/position, then `...`, then specific arguments, 
  then arguments common to all layers (#1305). This may break code if you were
  previously relying on partial name matching, but in the long-term should make 
  ggplot2 easier to use. In particular, you can now set the `n` parameter
  in `geom_density2d()` without it partially matching `na.rm` (#1485).

* For geoms with both `colour` and `fill`, `alpha` once again only affects
  fill (Reverts #1371, #1523). This was causing problems for people.

* `facet_wrap()`/`facet_grid()` works with multiple empty panels of data 
  (#1445).

* `facet_wrap()` correctly swaps `nrow` and `ncol` when faceting vertically
  (#1417).

* `ggsave("x.svg")` now uses svglite to produce the svg (#1432).

* `geom_boxplot()` now understands `outlier.color` (#1455).

* `geom_path()` knows that "solid" (not just 1) represents a solid line (#1534).

* `geom_ribbon()` preserves missing values so they correctly generate a 
  gap in the ribbon (#1549).

* `geom_tile()` once again accepts `width` and `height` parameters (#1513). 
  It uses `draw_key_polygon()` for better a legend, including a coloured 
  outline (#1484).

* `layer()` now automatically adds a `na.rm` parameter if none is explicitly
  supplied.

* `position_jitterdodge()` now works on all possible dodge aesthetics, 
  e.g. `color`, `linetype` etc. instead of only based on `fill` (@bleutner)

* `position = "nudge"` now works (although it doesn't do anything useful)
  (#1428).

* The default scale for columns of class "AsIs" is now "identity" (#1518).

* `scale_*_discrete()` has better defaults when used with purely continuous
  data (#1542).

* `scale_size()` warns when used with categorical data.

* `scale_size()`, `scale_colour()`, and `scale_fill()` gain date and date-time
  variants (#1526).

* `stat_bin_hex()` and `stat_bin_summary()` now use the same underlying 
  algorithm so results are consistent (#1383). `stat_bin_hex()` now accepts
  a `weight` aesthetic. To be consistent with related stats, the output variable 
  from `stat_bin_hex()` is now value instead of count.

* `stat_density()` gains a `bw` parameter which makes it easy to get consistent 
   smoothing between facets (@jiho)

* `stat-density-2d()` no longer ignores the `h` parameter, and now accepts 
  `bins` and `binwidth` parameters to control the number of contours 
  (#1448, @has2k1).

* `stat_ecdf()` does a better job of adding padding to -Inf/Inf, and gains
  an argument `pad` to suppress the padding if not needed (#1467).

* `stat_function()` gains an `xlim` parameter (#1528). It once again works 
  with discrete x values (#1509).

* `stat_summary()` preserves sorted x order which avoids artefacts when
  display results with `geom_smooth()` (#1520).

* All elements should now inherit correctly for all themes except `theme_void()`.
  (@Katiedaisey, #1555) 

* `theme_void()` was completely void of text but facets and legends still
  need labels. They are now visible (@jiho). 

* You can once again set legend key and height width to unit arithmetic
  objects (like `2 * unit(1, "cm")`) (#1437).

* Eliminate spurious warning if you have a layer with no data and no aesthetics
  (#1451).

* Removed a superfluous comma in `theme-defaults.r` code (@jschoeley)

* Fixed a compatibility issue with `ggproto` and R versions prior to 3.1.2.
  (#1444)

* Fixed issue where `coord_map()` fails when given an explicit `parameters`
  argument (@tdmcarthur, #1729)
  
* Fixed issue where `geom_errorbarh()` had a required `x` aesthetic (#1933)  

# ggplot2 2.0.0

## Major changes

* ggplot no longer throws an error if your plot has no layers. Instead it 
  automatically adds `geom_blank()` (#1246).
  
* New `cut_width()` is a convenient replacement for the verbose
  `plyr::round_any()`, with the additional benefit of offering finer
  control.

* New `geom_count()` is a convenient alias to `stat_sum()`. Use it when you
  have overlapping points on a scatterplot. `stat_sum()` now defaults to 
  using counts instead of proportions.

* New `geom_curve()` adds curved lines, with a similar specification to 
  `geom_segment()` (@veraanadi, #1088).

* Date and datetime scales now have `date_breaks`, `date_minor_breaks` and
  `date_labels` arguments so that you never need to use the long
  `scales::date_breaks()` or `scales::date_format()`.
  
* `geom_bar()` now has it's own stat, distinct from `stat_bin()` which was
  also used by `geom_histogram()`. `geom_bar()` now uses `stat_count()` 
  which counts values at each distinct value of x (i.e. it does not bin
  the data first). This can be useful when you want to show exactly which 
  values are used in a continuous variable.

* `geom_point()` gains a `stroke` aesthetic which controls the border width of 
  shapes 21-25 (#1133, @SeySayux). `size` and `stroke` are additive so a point 
  with `size = 5` and `stroke = 5` will have a diameter of 10mm. (#1142)

* New `position_nudge()` allows you to slightly offset labels (or other 
  geoms) from their corresponding points (#1109).

* `scale_size()` now maps values to _area_, not radius. Use `scale_radius()`
  if you want the old behaviour (not recommended, except perhaps for lines).

* New `stat_summary_bin()` works like `stat_summary()` but on binned data. 
  It's a generalisation of `stat_bin()` that can compute any aggregate,
  not just counts (#1274). Both default to `mean_se()` if no aggregation
  functions are supplied (#1386).

* Layers are now much stricter about their arguments - you will get an error
  if you've supplied an argument that isn't an aesthetic or a parameter.
  This is likely to cause some short-term pain but in the long-term it will make
  it much easier to spot spelling mistakes and other errors (#1293).
  
    This change does break a handful of geoms/stats that used `...` to pass 
    additional arguments on to the underlying computation. Now 
    `geom_smooth()`/`stat_smooth()` and `geom_quantile()`/`stat_quantile()` 
    use `method.args` instead (#1245, #1289); and `stat_summary()` (#1242), 
    `stat_summary_hex()`, and `stat_summary2d()` use `fun.args`.

### Extensibility

There is now an official mechanism for defining Stats, Geoms, and Positions in 
other packages. See `vignette("extending-ggplot2")` for details.

* All Geoms, Stats and Positions are now exported, so you can inherit from them
  when making your own objects (#989).

* ggplot2 no longer uses proto or reference classes. Instead, we now use 
  ggproto, a new OO system designed specifically for ggplot2. Unlike proto
  and RC, ggproto supports clean cross-package inheritance. Creating a new OO
  system isn't usually the right way to solve a problem, but I'm pretty sure
  it was necessary here. Read more about it in the vignette.

* `aes_()` replaces `aes_q()`. It also supports formulas, so the most concise 
  SE version of `aes(carat, price)` is now `aes_(~carat, ~price)`. You may
  want to use this form in packages, as it will avoid spurious `R CMD check` 
  warnings about undefined global variables.

### Text

* `geom_text()` has been overhauled to make labelling your data a little
  easier. It:
  
    * `nudge_x` and `nudge_y` arguments let you offset labels from their
      corresponding points (#1120). 
      
    * `check_overlap = TRUE` provides a simple way to avoid overplotting 
      of labels: labels that would otherwise overlap are omitted (#1039).
      
    * `hjust` and `vjust` can now be character vectors: "left", "center", 
      "right", "bottom", "middle", "top". New options include "inward" and 
      "outward" which align text towards and away from the center of the plot 
      respectively.

* `geom_label()` works like `geom_text()` but draws a rounded rectangle 
  underneath each label (#1039). This is useful when you want to label plots
  that are dense with data.

### Deprecated features

* The little used `aes_auto()` has been deprecated. 

* `aes_q()` has been replaced with `aes_()` to be consistent with SE versions
  of NSE functions in other packages.

* The `order` aesthetic is officially deprecated. It never really worked, and 
  was poorly documented.

* The `stat` and `position` arguments to `qplot()` have been deprecated.
  `qplot()` is designed for quick plots - if you need to specify position
  or stat, use `ggplot()` instead.

* The theme setting `axis.ticks.margin` has been deprecated: now use the margin 
  property of `axis.text`.
  
* `stat_abline()`, `stat_hline()` and `stat_vline()` have been removed:
  these were never suitable for use other than with `geom_abline()` etc
  and were not documented.

* `show_guide` has been renamed to `show.legend`: this more accurately
  reflects what it does (controls appearance of layer in legend), and uses the 
  same convention as other ggplot2 arguments (i.e. a `.` between names).
  (Yes, I know that's inconsistent with function names with use `_`, but it's
  too late to change now.)

A number of geoms have been renamed to be internally consistent:

* `stat_binhex()` and `stat_bin2d()` have been renamed to `stat_bin_hex()` 
  and `stat_bin_2d()` (#1274). `stat_summary2d()` has been renamed to 
  `stat_summary_2d()`, `geom_density2d()`/`stat_density2d()` has been renamed 
  to `geom_density_2d()`/`stat_density_2d()`.

* `stat_spoke()` is now `geom_spoke()` since I realised it's a
  reparameterisation of `geom_segment()`.

* `stat_bindot()` has been removed because it's so tightly coupled to
  `geom_dotplot()`. If you happened to use `stat_bindot()`, just change to
  `geom_dotplot()` (#1194).

All defunct functions have been removed.

### Default appearance

* The default `theme_grey()` background colour has been changed from "grey90" 
  to "grey92": this makes the background a little less visually prominent.

* Labels and titles have been tweaked for readability:

    * Axes labels are darker.
    
    * Legend and axis titles are given the same visual treatment.
    
    * The default font size dropped from 12 to 11. You might be surprised that 
      I've made the default text size smaller as it was already hard for
      many people to read. It turns out there was a bug in RStudio (fixed in 
      0.99.724), that shrunk the text of all grid based graphics. Once that
      was resolved the defaults seemed too big to my eyes.
    
    * More spacing between titles and borders.
    
    * Default margins scale with the theme font size, so the appearance at 
      larger font sizes should be considerably improved (#1228). 

* `alpha` now affects both fill and colour aesthetics (#1371).

* `element_text()` gains a margins argument which allows you to add additional
  padding around text elements. To help see what's going on use `debug = TRUE` 
  to display the text region and anchors.

* The default font size in `geom_text()` has been decreased from 5mm (14 pts)
  to 3.8 mm (11 pts) to match the new default theme sizes.

* A diagonal line is no longer drawn on bar and rectangle legends. Instead, the
  border has been tweaked to be more visible, and more closely match the size of 
  line drawn on the plot.

* `geom_pointrange()` and `geom_linerange()` get vertical (not horizontal)
  lines in the legend (#1389).

* The default line `size` for `geom_smooth()` has been increased from 0.5 to 1 
  to make it easier to see when overlaid on data.
  
* `geom_bar()` and `geom_rect()` use a slightly paler shade of grey so they
  aren't so visually heavy.
  
* `geom_boxplot()` now colours outliers the same way as the boxes.

* `geom_point()` now uses shape 19 instead of 16. This looks much better on 
  the default Linux graphics device. (It's very slightly smaller than the old 
  point, but it shouldn't affect any graphics significantly)

* Sizes in ggplot2 are measured in mm. Previously they were converted to pts 
  (for use in grid) by multiplying by 72 / 25.4. However, grid uses printer's 
  points, not Adobe (big pts), so sizes are now correctly multiplied by 
  72.27 / 25.4. This is unlikely to noticeably affect display, but it's
  technically correct (<https://youtu.be/hou0lU8WMgo>).

* The default legend will now allocate multiple rows (if vertical) or
  columns (if horizontal) in order to make a legend that is more likely to
  fit on the screen. You can override with the `nrow`/`ncol` arguments
  to `guide_legend()`

    ```R
    p <- ggplot(mpg, aes(displ,hwy, colour = model)) + geom_point()
    p
    p + theme(legend.position = "bottom")
    # Previous behaviour
    p + guides(colour = guide_legend(ncol = 1))
    ```

### New and updated themes

* New `theme_void()` is completely empty. It's useful for plots with non-
  standard coordinates or for drawings (@jiho, #976).

* New `theme_dark()` has a dark background designed to make colours pop out
  (@jiho, #1018)

* `theme_minimal()` became slightly more minimal by removing the axis ticks:
  labels now line up directly beneath grid lines (@tomschloss, #1084)

* New theme setting `panel.ontop` (logical) make it possible to place 
  background elements (i.e., gridlines) on top of data. Best used with 
  transparent `panel.background` (@noamross. #551).

### Labelling

The facet labelling system was updated with many new features and a
more flexible interface (@lionel-). It now works consistently across
grid and wrap facets. The most important user visible changes are:

* `facet_wrap()` gains a `labeller` option (#25).

* `facet_grid()` and `facet_wrap()` gain a `switch` argument to
  display the facet titles near the axes. When switched, the labels
  become axes subtitles. `switch` can be set to "x", "y" or "both"
  (the latter only for grids) to control which margin is switched.

The labellers (such as `label_value()` or `label_both()`) also get
some new features:

* They now offer the `multi_line` argument to control whether to
  display composite facets (those specified as `~var1 + var2`) on one
  or multiple lines.

* In `label_bquote()` you now refer directly to the names of
  variables. With this change, you can create math expressions that
  depend on more than one variable. This math expression can be
  specified either for the rows or the columns and you can also
  provide different expressions to each margin.

  As a consequence of these changes, referring to `x` in backquoted
  expressions is deprecated.

* Similarly to `label_bquote()`, `labeller()` now take `.rows` and
  `.cols` arguments. In addition, it also takes `.default`.
  `labeller()` is useful to customise how particular variables are
  labelled. The three additional arguments specify how to label the
  variables are not specifically mentioned, respectively for rows,
  columns or both. This makes it especially easy to set up a
  project-wide labeller dispatcher that can be reused across all your
  plots. See the documentation for an example.

* The new labeller `label_context()` adapts to the number of factors
  facetted over. With a single factor, it displays only the values,
  just as before. But with multiple factors in a composite margin
  (e.g. with `~cyl + am`), the labels are passed over to
  `label_both()`. This way the variables names are displayed with the
  values to help identifying them.

On the programming side, the labeller API has been rewritten in order
to offer more control when faceting over multiple factors (e.g. with
formulae such as `~cyl + am`). This also means that if you have
written custom labellers, you will need to update them for this
version of ggplot.

* Previously, a labeller function would take `variable` and `value`
  arguments and return a character vector. Now, they take a data frame
  of character vectors and return a list. The input data frame has one
  column per factor facetted over and each column in the returned list
  becomes one line in the strip label. See documentation for more
  details.

* The labels received by a labeller now contain metadata: their margin
  (in the "type" attribute) and whether they come from a wrap or a
  grid facet (in the "facet" attribute).

* Note that the new `as_labeller()` function operator provides an easy
  way to transform an existing function to a labeller function. The
  existing function just needs to take and return a character vector.

## Documentation

* Improved documentation for `aes()`, `layer()` and much much more.

* I've tried to reduce the use of `...` so that you can see all the 
  documentation in one place rather than having to integrate multiple pages.
  In some cases this has involved adding additional arguments to geoms
  to make it more clear what you can do:
  
    *  `geom_smooth()` gains explicit `method`, `se` and `formula` arguments.
    
    * `geom_histogram()` gains `binwidth`, `bins`, `origin` and `right` 
      arguments.
      
    * `geom_jitter()` gains `width` and `height` arguments to make it easier
      to control the amount of jittering without using the lengthy 
      `position_jitter()` function (#1116)

* Use of `qplot()` in examples has been minimised (#1123, @hrbrmstr). This is
  inline with the 2nd edition of the ggplot2 box, which minimises the use of 
  `qplot()` in favour of `ggplot()`.

* Tightly linked geoms and stats (e.g. `geom_boxplot()` and `stat_boxplot()`) 
  are now documented in the same file so you can see all the arguments in one
  place. Variations of the same idea (e.g. `geom_path()`, `geom_line()`, and
  `geom_step()`) are also documented together.

* It's now obvious that you can set the `binwidth` parameter for
  `stat_bin_hex()`, `stat_summary_hex()`, `stat_bin_2d()`, and
  `stat_summary_2d()`. 

* The internals of positions have been cleaned up considerably. You're unlikely
  to notice any external changes, although the documentation should be a little
  less confusing since positions now don't list parameters they never use.

## Data

* All datasets have class `tbl_df` so if you also use dplyr, you get a better
  print method.

* `economics` has been brought up to date to 2015-04-01.

* New `economics_long` is the economics data in long form.

* New `txhousing` dataset containing information about the Texas housing
  market. Useful for examples that need multiple time series, and for
  demonstrating model+vis methods.

* New `luv_colours` dataset which contains the locations of all
  built-in `colors()` in Luv space.

* `movies` has been moved into its own package, ggplot2movies, because it was 
  large and not terribly useful. If you've used the movies dataset, you'll now 
  need to explicitly load the package with `library(ggplot2movies)`.

## Bug fixes and minor improvements

* All partially matched arguments and `$` have been been replaced with 
  full matches (@jimhester, #1134).

* ggplot2 now exports `alpha()` from the scales package (#1107), and `arrow()` 
  and `unit()` from grid (#1225). This means you don't need attach scales/grid 
  or do `scales::`/`grid::` for these commonly used functions.

* `aes_string()` now only parses character inputs. This fixes bugs when
  using it with numbers and non default `OutDec` settings (#1045).

* `annotation_custom()` automatically adds a unique id to each grob name,
  making it easier to plot multiple grobs with the same name (e.g. grobs of
  ggplot2 graphics) in the same plot (#1256).

* `borders()` now accepts xlim and ylim arguments for specifying the geographical 
  region of interest (@markpayneatwork, #1392).

* `coord_cartesian()` applies the same expansion factor to limits as for scales. 
  You can suppress with `expand = FALSE` (#1207).

* `coord_trans()` now works when breaks are suppressed (#1422).

* `cut_number()` gives error message if the number of requested bins can
  be created because there are two few unique values (#1046).

* Character labels in `facet_grid()` are no longer (incorrectly) coerced into
  factors. This caused problems with custom label functions (#1070).

* `facet_wrap()` and `facet_grid()` now allow you to use non-standard
  variable names by surrounding them with backticks (#1067).

* `facet_wrap()` more carefully checks its `nrow` and `ncol` arguments
  to ensure that they're specified correctly (@richierocks, #962)

* `facet_wrap()` gains a `dir` argument to control the direction the
  panels are wrapped in. The default is "h" for horizontal. Use "v" for
  vertical layout (#1260).

* `geom_abline()`, `geom_hline()` and `geom_vline()` have been rewritten to
  have simpler behaviour and be more consistent:

    * `stat_abline()`, `stat_hline()` and `stat_vline()` have been removed:
      these were never suitable for use other than with `geom_abline()` etc
      and were not documented.

    * `geom_abline()`, `geom_vline()` and `geom_hline()` are bound to
      `stat_identity()` and `position_identity()`

    * Intercept parameters can no longer be set to a function.

    * They are all documented in one file, since they are so closely related.

* `geom_bin2d()` will now let you specify one dimension's breaks exactly,
  without touching the other dimension's default breaks at all (#1126).

* `geom_crossbar()` sets grouping correctly so you can display multiple
  crossbars on one plot. It also makes the default `fatten` argument a little
  bigger to make the middle line more obvious (#1125).

* `geom_histogram()` and `geom_smooth()` now only inform you about the
  default values once per layer, rather than once per panel (#1220).

* `geom_pointrange()` gains `fatten` argument so you can control the
  size of the point relative to the size of the line.

* `geom_segment()` annotations were not transforming with scales 
  (@BrianDiggs, #859).

* `geom_smooth()` is no longer so chatty. If you want to know what the default
  smoothing method is, look it up in the documentation! (#1247)

* `geom_violin()` now has the ability to draw quantile lines (@DanRuderman).

* `ggplot()` now captures the parent frame to use for evaluation,
  rather than always defaulting to the global environment. This should
  make ggplot more suitable to use in more situations (e.g. with knitr)

* `ggsave()` has been simplified a little to make it easier to maintain.
  It no longer checks that you're printing a ggplot2 object (so now also
  works with any grid grob) (#970), and always requires a filename.
  Parameter `device` now supports character argument to specify which supported
  device to use ('pdf', 'png', 'jpeg', etc.), for when it cannot be correctly
  inferred from the file extension (for example when a temporary filename is
  supplied server side in shiny apps) (@sebkopf, #939). It no longer opens
  a graphics device if one isn't already open - this is annoying when you're
  running from a script (#1326).

* `guide_colorbar()` creates correct legend if only one color (@krlmlr, #943).

* `guide_colorbar()` no longer fails when the legend is empty - previously
  this often masked misspecifications elsewhere in the plot (#967).

* New `layer_data()` function extracts the data used for plotting for a given
  layer. It's mostly useful for testing.

* User supplied `minor_breaks` can now be supplied on the same scale as 
  the data, and will be automatically transformed with by scale (#1385).

* You can now suppress the appearance of an axis/legend title (and the space
  that would allocated for it) with `NULL` in the `scale_` function. To
  use the default label, use `waiver()` (#1145).

* Position adjustments no longer warn about potentially varying ranges
  because the problem rarely occurs in practice and there are currently a
  lot of false positives since I don't understand exactly what FP criteria
  I should be testing.

* `scale_fill_grey()` now uses red for missing values. This matches
  `scale_colour_grey()` and makes it obvious where missing values lie.
  Override with `na.value`.

* `scale_*_gradient2()` defaults to using Lab colour space.

* `scale_*_gradientn()` now allows `colours` or `colors` (#1290)

* `scale_y_continuous()` now also transforms the `lower`, `middle` and `upper`
  aesthetics used by `geom_boxplot()`: this only affects
  `geom_boxplot(stat = "identity")` (#1020).

* Legends no longer inherit aesthetics if `inherit.aes` is FALSE (#1267).

* `lims()` makes it easy to set the limits of any axis (#1138).

* `labels = NULL` now works with `guide_legend()` and `guide_colorbar()`.
  (#1175, #1183).

* `override.aes` now works with American aesthetic spelling, e.g. color

* Scales no longer round data points to improve performance of colour
  palettes. Instead the scales package now uses a much faster colour
  interpolation algorithm (#1022).

* `scale_*_brewer()` and `scale_*_distiller()` add new `direction` argument of 
  `scales::brewer_pal`, making it easier to change the order of colours 
  (@jiho, #1139).

* `scale_x_date()` now clips dates outside the limits in the same way as
  `scale_x_continuous()` (#1090).

* `stat_bin()` gains `bins` arguments, which denotes the number of bins. Now
  you can set `bins=100` instead of `binwidth=0.5`. Note that `breaks` or
  `binwidth` will override it (@tmshn, #1158, #102).

* `stat_boxplot()` warns if a continuous variable is used for the `x` aesthetic
  without also supplying a `group` aesthetic (#992, @krlmlr).

* `stat_summary_2d()` and `stat_bin_2d()` now share exactly the same code for 
  determining breaks from `bins`, `binwidth`, and `origin`. 
  
* `stat_summary_2d()` and `stat_bin_2d()` now output in tile/raster compatible 
  form instead of rect compatible form. 

* Automatically computed breaks do not lead to an error for transformations like
  "probit" where the inverse can map to infinity (#871, @krlmlr)

* `stat_function()` now always evaluates the function on the original scale.
  Previously it computed the function on transformed scales, giving incorrect
  values (@BrianDiggs, #1011).

* `strip_dots` works with anonymous functions within calculated aesthetics 
  (e.g. `aes(sapply(..density.., function(x) mean(x))))` (#1154, @NikNakk)

* `theme()` gains `validate = FALSE` parameter to turn off validation, and 
  hence store arbitrary additional data in the themes. (@tdhock, #1121)

* Improved the calculation of segments needed to draw the curve representing
  a line when plotted in polar coordinates. In some cases, the last segment
  of a multi-segment line was not drawn (@BrianDiggs, #952)<|MERGE_RESOLUTION|>--- conflicted
+++ resolved
@@ -1,9 +1,8 @@
 # ggplot2 (development version)
 
-<<<<<<< HEAD
 * New function `check_device()` for testing the availability of advanced 
   graphics features introduced in R 4.1.0 onwards (@teunbrand, #5332).
-=======
+
 * Failing to fit or predict in `stat_smooth()` now gives a warning and omits
   the failed group, instead of throwing an error (@teunbrand, #5352).
   
@@ -33,7 +32,6 @@
 
 * `stat_ydensity()` with incomplete groups calculates the default `width` 
   parameter more stably (@teunbrand, #5396)
->>>>>>> 88d05175
 
 * `geom_boxplot()` gains a new argument, `staplewidth` that can draw staples
   at the ends of whiskers (@teunbrand, #5126)

# ggplot2 (development version)

* Implemented `as.list()` and `S7::convert()` methods for lists and classes in ggplot2 
  (@teunbrand, #6695)
* The default linetype in `geom_sf()` is derived from `geom_polygon()` for 
  polygons and from `geom_line()` for (multi)linestrings (@teunbrand, #6543).
* Using infinite `radius` aesthetic in `geom_spoke()` now throws a warning 
  (#6671)
* Scales and guides specified by a string can now use package name prefixes to
  indicate a namespace wherein to look for the scale/guide. For example, one can
  use `scale_x_continuous(guide = "legendry::axis_base")` (@teunbrand, #4705).
* `get_layer_data()` and `get_layer_grob()` now accept layer names as index 
  (@lgaborini, #6724)
* Added new argument `geom_curve(shape)` that will be passed down to 
  `grid::curveGrob()` (@fmarotta, #5998).
* Fixed a regression where default `width` was miscalculated when some panels
  are empty (@teunbrand, #6758)
* `geom_hex()` has a new `radius` aesthetic, representing the relative size of
  the hexagons (@teunbrand, #6727)
* Added `preserve` argument to `position_jitterdodge()` (@teunbrand, #6584).
* Fixed `position_jitterdodge(jitter.height, jitter.width)` applying to the 
  wrong dimension with flipped geoms (@teunbrand, #6535).
* New `position_dodge2(group.row)` argument that can be set to `"many"` to
  dodge groups with more than one row, such as in `geom_violin()` 
  (@teunbrand, #6663)

# ggplot2 4.0.1

This is a smaller patch release focussed on fixing regressions from 4.0.0 and 
polishing the recent features.

## Bug fixes

* Fixed regression where `geom_area()` didn't draw panels with single groups 
  when `stat = "align"` (@teunbrand, #6680)
* Fixed regression where `position_stack(vjust)` was ignored when there are
  only single groups (#6692)
* Fixed bug where `NA` handling in `geom_path()` was ignoring panels (@teunbrand, #6533)
* Fixed bug where `stat_bin(boundary)` was ignored (#6682).
* `geom_text()` and `geom_label()` accept expressions as the `label` aesthetic 
  (@teunbrand, #6638)
* Fixed regression where `draw_key_rect()` stopped using `fill` colours 
  (@mitchelloharawild, #6609).
* Fixed regression where `scale_{x,y}_*()` threw an error when an expression
  object is set to `labels` argument (@yutannihilation, #6617).
<<<<<<< HEAD
* `stat_ydensity()` now only requires the `x` or `y` aesthetic. The other will
  be populated with 0, similar to `stat_boxplot()` (@teunbrand, #6600)
=======
* Fixed regression where the first (unnamed) argument to colour/fill scales was 
  not passed as the `name` argument (@teunbrand, #6623)
* Fixed issue where vectorised `arrow()`s caused errors in drawing the 
  legend glyphs (@teunbrand, #6594)
* Fixed regression where `NULL`-aesthetics contributed to plot labels too 
  insistently. Now they contribute only as fallback labels (@teunbrand, #6616)
* Fixed regression where empty arguments to colour/fill scale caused errors
  (@jmbarbone, #6710)
* Fixed axis misplacement in `coor_radial()` when labels are blank (@teunbrand, #6574)

## Improvements

* Improved palette fallback mechanism in scales (@teunbrand, #6669).
>>>>>>> 6ea6ead1
* Allow `stat` in `geom_hline`, `geom_vline`, and `geom_abline`. (@sierrajohnson, #6559)
* `stat_boxplot()` treats `width` as an optional aesthetic (@Yunuuuu, #6575)
* The `theme(panel.widths, panel.heights)` setting attempts to preserve the
  plot's aspect ratio when only one of the two settings is given, and the plot 
  has a single panel (@teunbrand, #6701).
* Logical values for the linetype aesthetic will be interpreted numerically,
  so that `linetype = FALSE` becomes 0/'blank' and `linetype = TRUE` becomes 
  1/'solid' (@teunbrand, #6641)
* Out-of-bounds datapoints used as padding by `stat_align()` now get removed
  silently rather than verbosely (@teunbrand, #6667)

# ggplot2 4.0.0

## User facing

### Breaking changes

* The S3 parts of ggplot2 have been replaced with S7 bits (#6352).
* (breaking) `geom_violin(quantiles)` now has actual quantiles based on
  the data, rather than inferred quantiles based on the computed density. The
  `quantiles` parameter that replaces `draw_quantiles` now belongs to
  `stat_ydensity()` instead of `geom_violin()` (@teunbrand, #4120).
* (Breaking) The defaults for all geoms can be set at one in the theme.
  (@teunbrand based on pioneering work by @dpseidel, #2239)
    * A new `theme(geom)` argument is used to track these defaults.
    * The `element_geom()` function can be used to populate that argument.
    * The `from_theme()` function allows access to the theme default fields from
      inside the `aes()` function.
* Moved the following packages in the description. If your package depended on 
  ggplot2 to install these dependencies, you may need to list these in your 
  own DESCRIPTION file now (#5986).
    * Moved mgcv from Imports to Suggests
    * Moved tibble from Imports to Suggests
    * Removed glue dependency
* Default labels are derived in `build_ggplot()` (previously `ggplot_build()`) 
  rather than in the layer method of `update_ggplot()` 
  (previously `ggplot_add.Layer()`). This may affect code that accessed the 
  `plot$labels` property (@teunbrand, #5894).
* In binning stats, the default `boundary` is now chosen to better adhere to
  the `nbin` argument. This may affect plots that use default binning
  (@teunbrand, #5882, #5036)

### Lifecycle changes

* Deprecated functions and arguments prior to ggplot2 3.0.0 throw errors instead
  of warnings.
* Functions and arguments that were soft-deprecated up to ggplot2 3.4.0 now
  throw warnings.
* `annotation_borders()` replaces the now-deprecated `borders()` 
  (@teunbrand, #6392)
* Turned off fallback for `size` to `linewidth` translation in
  `geom_bar()`/`geom_col()` (#4848).
* The `fatten` argument has been deprecated in `geom_boxplot()`,
  `geom_crossbar()` and `geom_pointrange()` (@teunbrand, #4881).
* The following methods have been deprecated: `fortify.lm()`, `fortify.glht()`,
  `fortify.confint.glht()`, `fortify.summary.glht()` and `fortify.cld()`. It
  is recommend to use `broom::augment()` and `broom::tidy()` instead
  (@teunbrand, #3816).
* `geom_errorbarh()` is deprecated in favour of
  `geom_errorbar(orientation = "y")` (@teunbrand, #5961).
* Special getter and setter functions have been renamed for consistency, allowing
  for better tab-completion with `get_*`- and `set_*`-prefixes. The old names
  remain available for backward compatibility (@teunbrand, #5568).

  | New name             | Old name          |
  | -------------------- | ----------------- |
  | `get_theme()`        | `theme_get()`     |
  | `set_theme()`        | `theme_set()`     |
  | `replace_theme()`    | `theme_replace()` |
  | `update_theme()`     | `theme_update()`  |
  | `get_last_plot()`    | `last_plot()`     |
  | `get_layer_data()`   | `layer_data()`    |
  | `get_layer_grob()`   | `layer_grob()`    |
  | `get_panel_scales()` | `layer_scales()`  |
  
* `facet_wrap()` has new options for the `dir` argument for additional control
  over panel directions. They absorb interactions with the now-deprecated 
  `as.table` argument. Internally `dir = "h"` or `dir = "v"` is deprecated
  (@teunbrand, #5212).
* `coord_trans()` was renamed to `coord_transform()` (@nmercadeb, #5825).
  
### Improvements

#### Themes

* The `theme()` function offers new arguments:
    * `geom` to set defaults for layer aesthetics (#2239).
    * `spacing`/`margins` as root elements that are inherited by all other 
      spacings and (non-text) margins (@teunbrand, #5622).
    * `palette.{aes}.discrete` and `palette.{aes}.continuous` which determine
      the palettes used when scales have `palette = NULL`. This is the new
      default for generic scales like `scale_colour_discrete()` or 
      `scale_fill_continuous()`, see also the 'Scales' section (#4696).
    * `panel.widths` and `panel.heights` to control the (absolute) size of the
      panels (#5338, @teunbrand).
    * `legend.key.justification` to control the alignment of legend keys 
      (@teunbrand, #3669)
* Built-in `theme_*()` functions have new arguments:
    * `ink`/`paper`/`accent` to control foreground, background and highlight
    colours respectively of the whole plot (@teunbrand, #6063, @EvaMaeRey, #6438).
    * `header_family` to easily set the font for headers and titles (#5886)
        * To accommodate, `plot.subtitle`, `plot.caption` and `plot.tag` now
          inherit from the root `text` element instead of the `title` element.
* New function family for setting parts of a theme. For example, you can now use
  `theme_sub_axis(line, text, ticks, ticks.length, line)` as a substitute for
  `theme(axis.line, axis.text, axis.ticks, axis.ticks.length, axis.line)`. This
  should allow slightly terser and more organised theme declarations
  (@teunbrand, #5301).
* Adjustments to margins (#6115):
    * They can have NA-units, which indicate that the value should be inherited
      from the parent element.
    * New `margin_part()` function that comes pre-populated with NA-units, so
      you can change a single margin without worrying that the others look off.
    * New `margin_auto()` that recycles arguments in a CSS like fashion.
* The `fill` of the `panel.border` theme setting is ignored and forced to be
  transparent (#5782).
* `theme_classic()` has the following changes (@teunbrand, #5978 & #6320):
    * Axis ticks are now black (`ink`-coloured) instead of dark gray.
    * Axis line ends are now `"square"`.
    * The panel grid is now blank at the `panel.grid` hierarchy level instead of
    the `panel.grid.major` and `panel.grid.minor` levels.
* The `theme(legend.spacing.{x/y})` setting now accepts `null`-units 
  (@teunbrand, #6417).

#### Scales

* The default colour and fill scales have a new `palette` argument. The default, 
  `palette = NULL` will retrieve palettes from the theme (see the Themes section).
  This replaces the old options-based `type` system, with some limited backward 
  compatibility (@teunbrand, #6064).
* All scales now expose the `aesthetics` parameter (@teunbrand, #5841)
* All position scales now use the same definition of `x` and `y` aesthetics.
  This lets uncommon aesthetics like `xintercept` expand scales as usual.
  (#3342, #4966, @teunbrand)
* In continuous scales, when `breaks` is a function and `n.breaks` is set, the 
  `n.breaks` will be passed to the `breaks` function. Previously, `n.breaks` 
  only applied to the default break calculation (@teunbrand, #5972).
* Changes in discrete scales:
    * Added `palette` argument, which can be used to customise spacings between 
      levels (@teunbrand, #5770)
    * Added `continuous.limits` argument to control the display range
      (@teunbrand, #4174, #6259).
    * Added `minor_breaks` argument. This only makes sense in position scales,
      where it affects the placement of minor ticks and minor gridlines (#5434).
    * Added `sec.axis` argument. Discrete scales don't support transformations
      so it is recommended to use  `dup_axis()` to set custom breaks or labels.
      Secondary discrete axes work with the continuous analogues of discrete 
      breaks (@teunbrand, #3171)
    * When `breaks` yields a named vector, the names will be used as `labels`
      by default (@teunbrand, #6147).
* Changes in date/time scales:
    * <POSIXct> is silently cast to <Date> in date scales. Vice versa, <Date> 
      is cast to <POSIXct> in datetime scales (@laurabrianna, #3533)
    * Bare numeric provided to date or datetime scales get inversely transformed 
      (i.e. cast to <Date>/<POSIXct>) with a warning (@teunbrand)
    * The `date_breaks`, `date_minor_breaks` and `date_labels` arguments have
      been copied over to `scale_{x/y}_time()` (@teunbrand, #4335).
* More stability for vctrs-based palettes (@teunbrand, #6117).
* Scale names, guide titles and aesthetic labels can now accept functions
  (@teunbrand, #4313)

#### Coords

* Reversal of a dimension, typically 'x' or 'y', is now controlled by the
  `reverse` argument in `coord_cartesian()`, `coord_fixed()`, `coord_radial()`
  and `coord_sf()`. In `coord_radial()`, this replaces the older `direction`
  argument (#4021, @teunbrand).
* `coord_*(expand)` can now take a logical vector to control expansion at any
  side of the panel (top, right, bottom, left) (@teunbrand, #6020)
* New `coord_cartesian(ratio)` argument that absorbs the aspect ratio 
  functionality from `coord_equal()` and `coord_fixed()`, which are now 
  wrappers for `coord_cartesian()`.
* In non-orthogonal coordinate systems (`coord_sf()`, `coord_polar()` and
  `coord_radial()`), using 'AsIs' variables escape transformation when
  both `x` and `y` is an 'AsIs' variable (@teunbrand, #6205).
* Axis labels are now preserved better when using `coord_sf(expand = TRUE)` and
  graticule lines are straight but do not meet the edge (@teunbrand, #2985).
* `coord_radial(clip = "on")` clips to the panel area when the graphics device
  supports clipping paths (@teunbrand, #5952).
* `coord_radial(r.axis.inside)` can now take a numeric value to control
  placement of internally placed radius axes (@teunbrand, #5805).
* Munching in `coord_polar()` and `coord_radial()` now adds more detail,
  particularly for data-points with a low radius near the center
  (@teunbrand, #5023).

#### Layers

* Position adjustments can now have auxiliary aesthetics (@teunbrand).
    * `position_nudge()` gains `nudge_x` and `nudge_y` aesthetics (#3026, #5445).
    * `position_dodge()` gains `order` aesthetic (#3022, #3345)
* New `stat_connect()` to connect points via steps or other shapes
  (@teunbrand, #6228)
* New stat: `stat_manual()` for arbitrary computations (@teunbrand, #3501)
* `geom_boxplot()` gains additional arguments to style the colour, linetype and
  linewidths of the box, whiskers, median line and staples (@teunbrand, #5126).
* `geom_violin()` gains additional arguments to style the colour, linetype and
  linewidths of the quantiles, which replace the now-deprecated `draw_quantiles`
  argument (#5912).
* New parameters for `geom_label()` (@teunbrand and @steveharoz, #5365):
  * The `linewidth` aesthetic is now applied and replaces the `label.size`
    argument.
  * The `linetype` aesthetic is now applied.
  * New `border.colour` argument to set the colour of borders.
  * New `text.colour` argument to set the colour of text.
* New `layer(layout)` argument to interact with facets (@teunbrand, #3062)
* New default `geom_qq_line(geom = "abline")` for better clipping in the
  vertical direction. In addition, `slope` and `intercept` are new computed
  variables in `stat_qq_line()` (@teunbrand, #6087).
* `stat_ecdf()` now has an optional `weight` aesthetic (@teunbrand, #5058).
* `stat_ellipse` now has an optional `weight` (@teunbrand, #5272)
* `stat_density()` has the new computed variable: `wdensity`, which is
  calculated as the density times the sum of weights (@teunbrand, #4176).
  * `linetype = NA` is now interpreted to mean 'no line' instead of raising errors
  (@teunbrand, #6269).
* `position_dodge()` and `position_jitterdodge()` now have a `reverse` argument
  (@teunbrand, #3610)
* `position_jitterdodge()` now dodges by `group` (@teunbrand, #3656)
* `geom_rect()` can now derive the required corners positions from `x`/`width`
  or `y`/`height` parameterisation (@teunbrand, #5861).
* `position_dodge(preserve = "single")` now handles multi-row geoms better,
  such as `geom_violin()` (@teunbrand based on @clauswilke's work, #2801).
* `geom_point()` can be dodged vertically by using
  `position_dodge(..., orientation = "y")` (@teunbrand, #5809).
* The `arrow.fill` parameter is now applied to more line-based functions:
  `geom_path()`, `geom_line()`, `geom_step()` `geom_function()`, line
   geometries in `geom_sf()` and `element_line()`.
* `geom_raster()` now falls back to rendering as `geom_rect()` when coordinates
  are not linear (#5503).
* `geom_ribbon()` can have varying `fill` or `alpha` in linear coordinate
  systems (@teunbrand, #4690).
* Standardised the calculation of `width`, which are now implemented as
  aesthetics (@teunbrand, #2800, #3142, #5740, #3722).
* All binning stats now use the `boundary`/`center` parametrisation rather
  than `origin`, following in `stat_bin()`'s footsteps (@teunbrand).
* Reintroduced `drop` argument to `stat_bin()` (@teunbrand, #3449)
* `stat_bin()` now accepts functions for argument `breaks` (@aijordan, #4561)
* `after_stat()` and `after_scale()` throw warnings when the computed aesthetics
  are not of the correct length (#5901).
* `geom_hline()` and `geom_vline()` now have `position` argument
  (@yutannihilation, #4285).
* `geom_contour()` should be able to recognise a rotated grid of points
  (@teunbrand, #4320)

#### Other

* An attempt is made to use a variable's label attribute as default label
  (@teunbrand, #4631)
* `guide_*()` can now accept two inside legend theme elements:
  `legend.position.inside` and `legend.justification.inside`, allowing inside
  legends to be placed at different positions. Only inside legends with the same
  position and justification will be merged (@Yunuuuu, #6210).
* `guide_bins()`, `guide_colourbar()` and `guide_coloursteps()` gain an `angle`
  argument to overrule theme settings, similar to `guide_axis(angle)`
  (@teunbrand, #4594).
* New argument `labs(dictionary)` to label based on variable name rather than
  based on aesthetic (@teunbrand, #5178)
* The `summary()` method for ggplots is now more terse about facets
  (@teunbrand, #5989).
* `facet_wrap()` can have `space = "free_x"` with 1-row layouts and
  `space = "free_y"` with 1-column layouts (@teunbrand)
* Layers can have names (@teunbrand, #4066).
* Axis labels are now justified across facet panels (@teunbrand, #5820)
* `facet_grid(space = "free")` can now be combined with `coord_fixed()`
  (@teunbrand, #4584).
* The ellipsis argument is now checked in `fortify()`, `get_alt_text()`,
  `labs()` and several guides. (@teunbrand, #3196).
* `ggsave()` can write a multi-page pdf file when provided with a list of plots
  (@teunbrand, #5093).

### Bug fixes

* Fixed a bug where the `guide_custom(order)` wasn't working (@teunbrand, #6195)
* Fixed bug in `guide_custom()` that would throw error with `theme_void()`
  (@teunbrand, #5856).
* `guide_colourbar()` now correctly hands off `position` and `available_aes`
  parameters downstream (@teunbrand, #5930).
* `guide_axis()` no longer reserves space for blank ticks
  (@teunbrand, #4722, #6069).
* Fixed regression in axes where `breaks = NULL` caused the axes to disappear
  instead of just rendering the axis line (@teunbrand, #5816).
* Better handling of the `guide_axis_logticks(negative.small)` parameter when
  scale limits have small maximum (@teunbrand, #6121).
* Fixed regression in `guide_bins(reverse = TRUE)` (@teunbrand, #6183).  
* Binned guides now accept expressions as labels (@teunbrand, #6005)
* Fixed bug where binned scales wouldn't simultaneously accept transformations
  and function-limits (@teunbrand, #6144).
* Fixed bug in out-of-bounds binned breaks (@teunbrand, #6054)
* Fixed bug where binned guides would keep out-of-bounds breaks
  (@teunbrand, #5870)
* Binned scales with zero-width data expand the default limits by 0.1
  (@teunbrand, #5066)
* Date(time) scales now throw appropriate errors when `date_breaks`,
  `date_minor_breaks` or `date_labels` are not strings (@RodDalBen, #5880)
* Secondary axes respect `n.breaks` setting in continuous scales (@teunbrand, #4483).
* The size of the `draw_key_polygon()` glyph now reflects the `linewidth`
  aesthetic which internally defaults to 0 (#4852).
* `draw_key_rect()` replaces a `NA` fill by the `colour` aesthetic 
  (@teunbrand, #5385, #5756).
* Fixed bug where `na.value` was incorrectly mapped to non-`NA` values
  (@teunbrand, #5756).
* Missing values from discrete palettes are no longer inappropriately translated
  (@teunbrand, #5929). 
* Fixed bug where empty discrete scales weren't recognised as such
  (@teunbrand, #5945).
* Fixed regression with incorrectly drawn gridlines when using `coord_flip()`
  (@teunbrand, #6293).
* `coord_radial()` now displays no axis instead of throwing an error when
  a scale has no breaks (@teunbrand, #6271).
* `coord_radial()` displays minor gridlines now (@teunbrand).
* Position scales combined with `coord_sf()` can now use functions in the
 `breaks` argument. In addition, `n.breaks` works as intended and
 `breaks = NULL` removes grid lines and axes (@teunbrand, #4622).
* `coord_sf()` no longer errors when dealing with empty graticules (@teunbrand, #6052)
* `position_fill()` avoids stacking observations of zero (@teunbrand, #6338)
* Fix a bug in `position_jitterdodge()` where different jitters would be applied
  to different position aesthetics of the same axis (@teunbrand, #5818).
* Fixed bug in `position_dodge2()`'s identification of range overlaps
  (@teunbrand, #5938, #4327).
* `geom_ribbon()` now appropriately warns about, and removes, missing values
  (@teunbrand, #6243).
* Custom and raster annotation now respond to scale transformations, and can
  use AsIs variables for relative placement (@teunbrand based on
  @yutannihilation's prior work, #3120)
* `geom_sf()` now accepts shape names for point geometries (@sierrajohnson, #5808)
* `geom_step()` now supports the `orientation` argument (@teunbrand, #5936).
* `geom_rug()` prints a warning when `na.rm = FALSE`, as per documentation (@pn317, #5905)
* `geom_curve()` now appropriately removes missing data instead of throwing
  errors (@teunbrand, #5831).
* Improved consistency of curve direction in `geom_curve()` (@teunbrand, #5069).
* `geom_abline()` clips to the panel range in the vertical direction too
  (@teunbrand, #6086).
* The default `se` parameter in layers with `geom = "smooth"` will be `TRUE`
  when the data has `ymin` and `ymax` parameters and `FALSE` if these are
  absent. Note that this does not affect the default of `geom_smooth()` or
  `stat_smooth()` (@teunbrand, #5572).
* The bounded density option in `stat_density()` uses a wider range to
  prevent discontinuities (#5641).
* Fixed bug in `stat_function()` so x-axis title now produced automatically
  when no data added. (@phispu, #5647).
* `stat_summary_2d()` and `stat_bin_2d()` now deal with zero-range data
  more elegantly (@teunbrand, #6207).
* `stat_summary_bin()` no longer ignores `width` parameter (@teunbrand, #4647).
* Fixed bug where the `ggplot2::`-prefix did not work with `stage()`
  (@teunbrand, #6104).
* Passing empty unmapped aesthetics to layers raises a warning instead of
  throwing an error (@teunbrand, #6009).
* Staged expressions are handled more gracefully if legends cannot resolve them
  (@teunbrand, #6264).
* `theme(strip.clip)` now defaults to `"on"` and is independent of Coord
  clipping (@teunbrand, 5952).
* Fixed bug in `facet_grid(margins = TRUE)` when using expresssions
  (@teunbrand, #1864).
* Prevented `facet_wrap(..., drop = FALSE)` from throwing spurious errors when
  a character facetting variable contained `NA`s (@teunbrand, #5485).
  
## Developer facing

### Utilities

* New helper function `gg_par()` to translate ggplot2's interpretation of
  graphical parameters to {grid}'s interpretation (@teunbrand, #5866).
* New roxygen tag `@aesthetics` that takes a Geom, Stat or Position class and
  generates an 'Aesthetics' section.
* New `make_constructor()` function that builds a standard constructor for
  Geom and Stat classes (@teunbrand, #6142).
* New `element_point()` and `element_polygon()` that can be given to
  `theme(point, polygon)` as an extension point (@teunbrand, #6248).
* The helper function `is_waiver()` is now exported to help extensions to work
  with `waiver()` objects (@arcresu, #6173).
* `update_geom_defaults()` and `update_stat_defaults()` have a reset mechanism
  when using `new = NULL` and invisible return the previous defaults (#4993).
* New `reset_geom_defaults()` and `reset_stat_defaults()` to restore all geom or
  stat default aesthetics at once (@teunbrand, #5975).
* New function `complete_theme()` to replicate how themes are handled during
  plot building (#5801).
* New function `get_strip_labels()` to retrieve facet labels (@teunbrand, #4979)
* The ViewScale class has a `make_fixed_copy()` method to permit
  copying trained position scales (#3441).
  
### Internal changes

* Facet gains a new method `setup_panel_params` to interact with the
  panel_params setted by Coord object (@Yunuuuu, #6397, #6380)
* `continuous_scale()` and `binned_scale()` sort the `limits`
  argument internally (@teunbrand).
* `Scale$get_labels()` format expressions as lists.
* Using `after_scale()` in the `Geom*$default_aes` field is now
  evaluated in the context of data (@teunbrand, #6135)
* Improvements to `pal_qualitative()` (@teunbrand, #5013)
* Panel clipping responsibility moved from Facet class to Coord class through 
  new `Coord$draw_panel()` method.
* Rearranged the code of `Facet$draw_panels()` method (@teunbrand).
* Added `gg` class to `labs()` (@phispu, #5553).
* The plot's layout now has a coord parameter that is used to prevent setting 
  up identical panel parameters more than once (#5427)
* Applying defaults in `geom_sf()` has moved from the internal `sf_grob()` to 
  `GeomSf$use_defaults()` (@teunbrand).
* New `Facet$draw_panel_content()` method for delegating panel 
  assembly (@Yunuuuu, #6406).
* Layer data can be attenuated with parameter attributes (@teunbrand, #3175).
* When facets coerce the faceting variables to factors, the 'ordered' class
  is dropped (@teunbrand, #5666).
* `stat_align()` skips computation when there is only 1 group and therefore
  alignment is not necessary (#5788).
* `position_stack()` skips computation when all `x` values are unique and
  therefore stacking is not necessary (#5788).
* The summary function of `stat_summary()` and `stat_summary_bin()` is setup 
  once in total instead of once per group (@teunbrand, #5971)
* Removed barriers for using 2D structures as aesthetics (@teunbrand, #4189).
* Stricter check on `register_theme_elements(element_tree)` (@teunbrand, #6162)
* The `legend.key.width` and `legend.key.height` calculations are no
  longer precomputed before guides are drawn (@teunbrand, #6339)
* When `validate_subclass()` fails to find a class directly, it tries
  to retrieve the class via constructor functions (@teunbrand).
  
# ggplot2 3.5.2

This is a small release focusing on providing infrastructure for other packages
to gracefully prepare for changes in the next major release.

## Improvements

* Standardised test functions for important classes: `is_ggproto()`,
 `is_ggplot()`, `is_mapping()`, `is_layer()`, `is_geom()`, `is_stat()`,
 `is_position()`, `is_coord()`, `is_facet()`, `is_scale()`, `is_guide()`,
 `is_guides()`, `is_margin()`, `is_theme_element()` and `is_theme()`.
* New `get_labs()` function for retrieving completed plot labels
  (@teunbrand, #6008).
* New `get_geom_defaults()` for retrieving resolved default aesthetics.
* A new `ggplot_build()` S3 method for <ggplot_built> classes was added, which
  returns input unaltered (@teunbrand, #5800).

# ggplot2 3.5.1

This is a small release focusing on fixing regressions from 3.5.0 and
documentation updates.

## Bug fixes

* Fixed bug where discrete scales could not map aesthetics only consisting of
  `NA`s (#5623)
* Fixed spurious warnings from `sec_axis()` with `breaks = NULL` (#5713).
* Patterns and gradients are now also enabled in `geom_sf()`
  (@teunbrand, #5716).
* The default behaviour of `resolution()` has been reverted to pre-3.5.0
  behaviour. Whether mapped discrete vectors should be treated as having
  resolution of 1 is controlled by the new `discrete` argument.
* Fixed bug in `guide_bins()` and `guide_coloursteps()` where discrete breaks,
  such as the levels produced by `cut()`, were ordered incorrectly
  (@teunbrand, #5757).

## Improvements

* When facets coerce the faceting variables to factors, the 'ordered' class
  is dropped (@teunbrand, #5666).
* `coord_map()` and `coord_polar()` throw informative warnings when used
  with the guide system (#5707).
* When passing a function to `stat_contour(breaks)`, that function is used to
  calculate the breaks even if `bins` and `binwidth` are missing
  (@teunbrand, #5686).
* `geom_step()` now supports `lineend`, `linejoin` and `linemitre` parameters
  (@teunbrand, #5705).
* Fixed performance loss when the `.data` pronoun is used in `aes()` (#5730).
* Facet evaluation is better at dealing with inherited errors
  (@teunbrand, #5670).
* `stat_bin()` deals with non-finite breaks better (@teunbrand, #5665).
* While axes in `coord_radial()` don't neatly fit the top/right/bottom/left
  organisation, specifying `position = "top"` or `position = "right"`
  in the scale will flip the placement of the radial axis (#5735)
* Theme elements that do not exist now throw warnings instead of errors (#5719).
* Fixed bug in `coord_radial()` where full circles were not treated as such
  (@teunbrand, #5750).
* When legends detect the presence of values in a layer, `NA` is now detected
  if the data contains values outside the given breaks (@teunbrand, #5749).
* `annotate()` now warns about `stat` or `position` arguments (@teunbrand, #5151)
* `guide_coloursteps(even.steps = FALSE)` now works with discrete data that has
  been formatted by `cut()` (@teunbrand, #3877).
* `ggsave()` now offers to install svglite if needed (@eliocamp, #6166).

# ggplot2 3.5.0

This is a minor release that turned out quite beefy. It is focused on
overhauling the guide system: the system responsible for displaying information
from scales in the guise of axes and legends. As part of that overhaul, new
guides have been implemented and existing guides have been refined. The look
and feel of guides has been mostly preserved, but their internals and
styling options have changed drastically.

Briefly summarising other highlights, we also welcome `coord_radial()` as a
successor of  `coord_polar()`. Initial support for newer graphical features,
such as pattern fills has been added. The API has changed how `I()`/`<AsIs>`
vectors interact with the scale system, namely: not at all.

## Breaking changes

* The guide system. As a whole. See 'new features' for more information.
  While the S3 guide generics are still in place, the S3 methods for
  `guide_train()`, `guide_merge()`, `guide_geom()`, `guide_transform()`,
  `guide_gengrob()` have been superseded by the respective ggproto methods.
  In practice, this will mean that `NextMethod()` or sub-classing ggplot2's
  guides with the S3 system will no longer work.

* By default, `guide_legend()` now only draws a key glyph for a layer when
  the value is in the layer's data. To revert to the old behaviour, you
  can still set `show.legend = c({aesthetic} = TRUE)` (@teunbrand, #3648).

* In the `scale_{colour/fill}_gradient2()` and
  `scale_{colour/fill}_steps2()` functions, the `midpoint` argument is
  transformed by the scale transformation (#3198).

* The `legend.key` theme element is set to inherit from the `panel.background`
  theme element. The default themes no longer set the `legend.key` element.
  This causes a visual change with the default `theme_gray()` (#5549).

* The `scale_name` argument in `continuous_scale()`, `discrete_scale()` and
  `binned_scale()` is soft-deprecated. If you have implemented custom scales,
  be advised to double-check that unnamed arguments ends up where they should
  (@teunbrand, #1312).

* The `legend.text.align` and `legend.title.align` arguments in `theme()` are
  deprecated. The `hjust` setting of the `legend.text` and `legend.title`
  elements continues to fulfill the role of text alignment (@teunbrand, #5347).

* 'lines' units in `geom_label()`, often used in the `label.padding` argument,
  are now are relative to the text size. This causes a visual change, but fixes
  a misalignment issue between the textbox and text (@teunbrand, #4753)

* `coord_flip()` has been marked as superseded. The recommended alternative is
  to swap the `x` and `y` aesthetic and/or using the `orientation` argument in
  a layer (@teunbrand, #5130).

* The `trans` argument in scales and secondary axes has been renamed to
  `transform`. The `trans` argument itself is deprecated. To access the
  transformation from the scale, a new `get_transformation()` method is
  added to Scale-classes (#5558).

* Providing a numeric vector to `theme(legend.position)` has been deprecated.
  To set the default legend position inside the plot use
  `theme(legend.position = "inside", legend.position.inside = c(...))` instead.

## New features

* Plot scales now ignore `AsIs` objects constructed with `I(x)`, instead of
  invoking the identity scale. This allows these columns to co-exist with other
  layers that need a non-identity scale for the same aesthetic. Also, it makes
  it easy to specify relative positions (@teunbrand, #5142).

* The `fill` aesthetic in many geoms now accepts grid's patterns and gradients.
  For developers of layer extensions, this feature can be enabled by switching
  from `fill = alpha(fill, alpha)` to `fill = fill_alpha(fill, alpha)` when
  providing fills to `grid::gpar()` (@teunbrand, #3997).

* New function `check_device()` for testing the availability of advanced
  graphics features introduced in R 4.1.0 onward (@teunbrand, #5332).

* `coord_radial()` is a successor to `coord_polar()` with more customisation
  options. `coord_radial()` can:

  * integrate with the new guide system via a dedicated `guide_axis_theta()` to
    display the angle coordinate.
  * in addition to drawing full circles, also draw circle sectors by using the
    `end` argument.
  * avoid data vanishing in the center of the plot by setting the `donut`
    argument.
  * adjust the `angle` aesthetic of layers, such as `geom_text()`, to align
    with the coordinate system using the `rotate_angle` argument.

### The guide system

The guide system encompassing axes and legends, as the last remaining chunk of
ggplot2, has been rewritten to use the `<ggproto>` system instead of the S3
system. This change was a necessary step to officially break open the guide
system for extension package developers. The axes and legends now inherit from
a `<Guide>` class, which makes them extensible in the same manner as geoms,
stats, facets and coords (#3329, @teunbrand)

* The most user-facing change is that the styling of guides is rewired through
  the theme system. Guides now have a `theme` argument that can style
  individual guides, while `theme()` has gained additional arguments to style
  guides. Theme elements declared in the guide override theme elements set
  through the plot. The new theme elements for guides are:
  `legend.key.spacing{.x/.y}`, `legend.frame`, `legend.axis.line`,
  `legend.ticks`, `legend.ticks.length`, `legend.text.position` and
  `legend.title.position`. Previous style options in the arguments of
  `guide_*()` functions are soft-deprecated.

* Unfortunately, we could not fully preserve the function of pre-existing
  guide extensions written in the S3 system. A fallback for these old guides
  is encapsulated in the `<GuideOld>` class, which calls the old S3 generics.
  The S3 methods have been removed as part of cleaning up, so the old guides
  will still work if the S3 methods are reimplemented, but we encourage to
  switch to the new system (#2728).

* The `order` argument of guides now strictly needs to be a length-1
  integer (#4958).

#### Axes

* New `guide_axis_stack()` to combine other axis guides on top of one another.

* New `guide_axis_theta()` to draw an axis in a circular arc in
  `coord_radial()`. The guide can be controlled by adding
  `guides(theta = guide_axis_theta(...))` to a plot.

* New `guide_axis_logticks()` can be used to draw logarithmic tick marks as
  an axis. It supersedes the `annotation_logticks()` function
  (@teunbrand, #5325).

* `guide_axis()` gains a `minor.ticks` argument to draw minor ticks (#4387).

* `guide_axis()` gains a `cap` argument that can be used to trim the
      axis line to extreme breaks (#4907).

* Primary axis titles are now placed at the primary guide, so that
  `guides(x = guide_axis(position = "top"))` will display the title at the
  top by default (#4650).

* The default `vjust` for the `axis.title.y.right` element is now 1 instead of
  0.

* Unknown secondary axis guide positions are now inferred as the opposite
  of the primary axis guide when the latter has a known `position` (#4650).

#### Legends

* New `guide_custom()` function for drawing custom graphical objects (grobs)
  unrelated to scales in legend positions (#5416).

* All legends have acquired a `position` argument, that allows individual guides
  to deviate from the `legend.position` set in the `theme()` function. This
  means that legends can now be placed at multiple sides of the plot (#5488).

* The spacing between legend keys and their labels, in addition to legends
  and their titles, is now controlled by the text's `margin` setting. Not
  specifying margins will automatically add appropriate text margins. To
  control the spacing within a legend between keys, the new
  `legend.key.spacing.{x/y}` argument can be used in `theme()`. This leaves the
  `legend.spacing` theme setting dedicated to solely controlling the spacing
  between different guides (#5455).

* `guide_colourbar()` and `guide_coloursteps()` gain an `alpha` argument to
  set the transparency of the bar (#5085).

* New `display` argument in `guide_colourbar()` supplants the `raster` argument.
  In R 4.1.0 and above, `display = "gradient"` will draw a gradient.

* Legend keys that can draw arrows have their size adjusted for arrows.

* When legend titles are larger than the legend, title justification extends
  to the placement of keys and labels (#1903).

* Glyph drawing functions of the `draw_key_*()` family can now set `"width"`
  and `"height"` attributes (in centimetres) to the produced keys to control
  their displayed size in the legend.

* `coord_sf()` now uses customisable guides provided in the scales or
  `guides()` function (@teunbrand).

## Improvements

* `guide_coloursteps(even.steps = FALSE)` now draws one rectangle per interval
  instead of many small ones (#5481).

* `draw_key_label()` now better reflects the appearance of labels (#5561).

* `position_stack()` no longer silently removes missing data, which is now
  handled by the geom instead of position (#3532).

* The `minor_breaks` function argument in scales can now also take a function
  with two arguments: the scale's limits and the scale's major breaks (#3583).

* Failing to fit or predict in `stat_smooth()` now gives a warning and omits
  the failed group, instead of throwing an error (@teunbrand, #5352).

* `labeller()` now handles unspecified entries from lookup tables
  (@92amartins, #4599).

* `fortify.default()` now accepts a data-frame-like object granted the object
  exhibits healthy `dim()`, `colnames()`, and `as.data.frame()` behaviours
  (@hpages, #5390).

* `geom_violin()` gains a `bounds` argument analogous to `geom_density()`s
  (@eliocamp, #5493).

* To apply dodging more consistently in violin plots, `stat_ydensity()` now
  has a `drop` argument to keep or discard groups with 1 observation.

* `geom_boxplot()` gains a new argument, `staplewidth` that can draw staples
  at the ends of whiskers (@teunbrand, #5126)

* `geom_boxplot()` gains an `outliers` argument to switch outliers on or off,
  in a manner that does affects the scale range. For hiding outliers that does
  not affect the scale range, you can continue to use `outlier.shape = NA`
  (@teunbrand, #4892).

* Nicer error messages for xlim/ylim arguments in coord-* functions
  (@92amartins, #4601, #5297).

* You can now omit either `xend` or `yend` from `geom_segment()` as only one
  of these is now required. If one is missing, it will be filled from the `x`
  and `y` aesthetics respectively. This makes drawing horizontal or vertical
  segments a little bit more convenient (@teunbrand, #5140).

* When `geom_path()` has aesthetics varying within groups, the `arrow()` is
  applied to groups instead of individual segments (@teunbrand, #4935).

* `geom_text()` and `geom_label()` gained a `size.unit` parameter that set the
  text size to millimetres, points, centimetres, inches or picas
  (@teunbrand, #3799).

* `geom_label()` now uses the `angle` aesthetic (@teunbrand, #2785)

* The `label.padding` argument in `geom_label()` now supports inputs created
  with the `margin()` function (#5030).

* `ScaleContinuous$get_breaks()` now only calls `scales::zero_range()` on limits
  in transformed space, rather than in data space (#5304).

* Scales throw more informative messages (@teunbrand, #4185, #4258)

* `scale_*_manual()` with a named `values` argument now emits a warning when
  none of those names match the values found in the data (@teunbrand, #5298).

* The `name` argument in most scales is now explicitly the first argument
  (#5535)

* The `translate_shape_string()` internal function is now exported for use in
  extensions of point layers (@teunbrand, #5191).

* To improve `width` calculation in bar plots with empty factor levels,
  `resolution()` considers `mapped_discrete` values as having resolution 1
  (@teunbrand, #5211)

* In `theme()`, some elements can be specified with `rel()` to inherit from
  `unit`-class objects in a relative fashion (@teunbrand, #3951).

* `theme()` now supports splicing a list of arguments (#5542).

* In the theme element hierarchy, parent elements that are a strict subclass
  of child elements now confer their subclass upon the children (#5457).

* New `plot.tag.location` in `theme()` can control placement of the plot tag
  in the `"margin"`, `"plot"` or the new `"panel"` option (#4297).

* `coord_munch()` can now close polygon shapes (@teunbrand, #3271)

* Aesthetics listed in `geom_*()` and `stat_*()` layers now point to relevant
  documentation (@teunbrand, #5123).

* The new argument `axes` in `facet_grid()` and `facet_wrap()` controls the
  display of axes at interior panel positions. Additionally, the `axis.labels`
  argument can be used to only draw tick marks or fully labelled axes
  (@teunbrand, #4064).

* `coord_polar()` can have free scales in facets (@teunbrand, #2815).

* The `get_guide_data()` function can be used to extract position and label
  information from the plot (#5004).

* Improve performance of layers without positional scales (@zeehio, #4990)

* More informative error for mismatched
  `direction`/`theme(legend.direction = ...)` arguments (#4364, #4930).

## Bug fixes

* Fixed regression in `guide_legend()` where the `linewidth` key size
  wasn't adapted to the width of the lines (#5160).

* In `guide_bins()`, the title no longer arbitrarily becomes offset from
  the guide when it has long labels.

* `guide_colourbar()` and `guide_coloursteps()` merge properly when one
  of the aesthetics is dropped (#5324).

* When using `geom_dotplot(binaxis = "x")` with a discrete y-variable, dots are
  now stacked from the y-position rather than from 0 (@teunbrand, #5462)

* `stat_count()` treats `x` as unique in the same manner `unique()` does
  (#4609).

* The plot's title, subtitle and caption now obey horizontal text margins
  (#5533).

* Contour functions will not fail when `options("OutDec")` is not `.` (@eliocamp, #5555).

* Lines where `linewidth = NA` are now dropped in `geom_sf()` (#5204).

* `ggsave()` no longer sometimes creates new directories, which is now
  controlled by the new `create.dir` argument (#5489).

* Legend titles no longer take up space if they've been removed by setting
  `legend.title = element_blank()` (@teunbrand, #3587).

* `resolution()` has a small tolerance, preventing spuriously small resolutions
  due to rounding errors (@teunbrand, #2516).

* `stage()` now works correctly, even with aesthetics that do not have scales
  (#5408)

* `stat_ydensity()` with incomplete groups calculates the default `width`
  parameter more stably (@teunbrand, #5396)

* The `size` argument in `annotation_logticks()` has been deprecated in favour
  of the `linewidth` argument (#5292).

* Binned scales now treat `NA`s in limits the same way continuous scales do
  (#5355).

* Binned scales work better with `trans = "reverse"` (#5355).

* Integers are once again valid input to theme arguments that expect numeric
  input (@teunbrand, #5369)

* Legends in `scale_*_manual()` can show `NA` values again when the `values` is
  a named vector (@teunbrand, #5214, #5286).

* Fixed bug in `coord_sf()` where graticule lines didn't obey
  `panel.grid.major`'s linewidth setting (@teunbrand, #5179)

* Fixed bug in `annotation_logticks()` when no suitable tick positions could
  be found (@teunbrand, #5248).

* The default width of `geom_bar()` is now based on panel-wise resolution of
  the data, rather than global resolution (@teunbrand, #4336).

* `stat_align()` is now applied per panel instead of globally, preventing issues
  when facets have different ranges (@teunbrand, #5227).

* A stacking bug in `stat_align()` was fixed (@teunbrand, #5176).

* `stat_contour()` and `stat_contour_filled()` now warn about and remove
  duplicated coordinates (@teunbrand, #5215).

* `guide_coloursteps()` and `guide_bins()` sort breaks (#5152).

## Internal changes

* The `ScaleContinuous$get_breaks()` method no longer censors
  the computed breaks.

* The ggplot object now contains `$layout` which points to the `Layout` ggproto
  object and will be used by the `ggplot_build.ggplot` method. This was exposed
  so that package developers may extend the behaviour of the `Layout` ggproto
  object without needing to develop an entirely new `ggplot_build` method
  (@jtlandis, #5077).

* Guide building is now part of `ggplot_build()` instead of
  `ggplot_gtable()` to allow guides to observe unmapped data (#5483).

* The `titleGrob()` function has been refactored to be faster and less
  complicated.

* The `scales_*()` functions related to managing the `<ScalesList>` class have
  been implemented as methods in the `<ScalesList>` class, rather than stray
  functions (#1310).

# ggplot2 3.4.4

This hotfix release adapts to a change in r-devel's `base::is.atomic()` and
the upcoming retirement of maptools.

* `fortify()` for sp objects (e.g., `SpatialPolygonsDataFrame`) is now deprecated
  and will be removed soon in support of [the upcoming retirement of rgdal, rgeos,
  and maptools](https://r-spatial.org/r/2023/05/15/evolution4.html). In advance
  of the whole removal, `fortify(<SpatialPolygonsDataFrame>, region = ...)`
  no longer works as of this version (@yutannihilation, #5244).

# ggplot2 3.4.3
This hotfix release addresses a version comparison change in r-devel. There are
no user-facing or breaking changes.

# ggplot2 3.4.2
This is a hotfix release anticipating changes in r-devel, but folds in upkeep
changes and a few bug fixes as well.

## Minor improvements

* Various type checks and their messages have been standardised
  (@teunbrand, #4834).

* ggplot2 now uses `scales::DiscreteRange` and `scales::ContinuousRange`, which
  are available to write scale extensions from scratch (@teunbrand, #2710).

* The `layer_data()`, `layer_scales()` and `layer_grob()` now have the default
  `plot = last_plot()` (@teunbrand, #5166).

* The `datetime_scale()` scale constructor is now exported for use in extension
  packages (@teunbrand, #4701).

## Bug fixes

* `update_geom_defaults()` and `update_stat_defaults()` now return properly
  classed objects and have updated docs (@dkahle, #5146).

* For the purposes of checking required or non-missing aesthetics, character
  vectors are no longer considered non-finite (@teunbrand, @4284).

* `annotation_logticks()` skips drawing ticks when the scale range is non-finite
  instead of throwing an error (@teunbrand, #5229).

* Fixed spurious warnings when the `weight` was used in `stat_bin_2d()`,
  `stat_boxplot()`, `stat_contour()`, `stat_bin_hex()` and `stat_quantile()`
  (@teunbrand, #5216).

* To prevent changing the plotting order, `stat_sf()` is now computed per panel
  instead of per group (@teunbrand, #4340).

* Fixed bug in `coord_sf()` where graticule lines didn't obey
  `panel.grid.major`'s linewidth setting (@teunbrand, #5179).

* `geom_text()` drops observations where `angle = NA` instead of throwing an
  error (@teunbrand, #2757).

# ggplot2 3.4.1
This is a small release focusing on fixing regressions in the 3.4.0 release
and minor polishes.

## Breaking changes

* The computed variable `y` in `stat_ecdf()` has been superseded by `ecdf` to
  prevent incorrect scale transformations (@teunbrand, #5113 and #5112).

## New features

* Added `scale_linewidth_manual()` and `scale_linewidth_identity()` to support
  the `linewidth` aesthetic (@teunbrand, #5050).

* `ggsave()` warns when multiple `filename`s are given, and only writes to the
  first file (@teunbrand, #5114).

## Bug fixes

* Fixed a regression in `geom_hex()` where aesthetics were replicated across
  bins (@thomasp85, #5037 and #5044).

* Using two ordered factors as facetting variables in
  `facet_grid(..., as.table = FALSE)` now throws a warning instead of an
  error (@teunbrand, #5109).

* Fixed misbehaviour of `draw_key_boxplot()` and `draw_key_crossbar()` with
  skewed key aspect ratio (@teunbrand, #5082).

* Fixed spurious warning when `weight` aesthetic was used in `stat_smooth()`
  (@teunbrand based on @clauswilke's suggestion, #5053).

* The `lwd` alias is now correctly replaced by `linewidth` instead of `size`
  (@teunbrand based on @clauswilke's suggestion #5051).

* Fixed a regression in `Coord$train_panel_guides()` where names of guides were
  dropped (@maxsutton, #5063).

In binned scales:

* Automatic breaks should no longer be out-of-bounds, and automatic limits are
  adjusted to include breaks (@teunbrand, #5082).

* Zero-range limits no longer throw an error and are treated akin to continuous
  scales with zero-range limits (@teunbrand, #5066).

* The `trans = "date"` and `trans = "time"` transformations were made compatible
  (@teunbrand, #4217).

# ggplot2 3.4.0
This is a minor release focusing on tightening up the internals and ironing out
some inconsistencies in the API. The biggest change is the addition of the
`linewidth` aesthetic that takes of sizing the width of any line from `size`.
This change, while attempting to be as non-breaking as possible, has the
potential to change the look of some of your plots.

Other notable changes is a complete redo of the error and warning messaging in
ggplot2 using the cli package. Messaging is now better contextualised and it
should be easier to identify which layer an error is coming from. Last, we have
now made the switch to using the vctrs package internally which means that
support for vctrs classes as variables should improve, along with some small
gains in rendering speed.

## Breaking changes

* A `linewidth` aesthetic has been introduced and supersedes the `size`
  aesthetic for scaling the width of lines in line based geoms. `size` will
  remain functioning but deprecated for these geoms and it is recommended to
  update all code to reflect the new aesthetic. For geoms that have _both_ point
  sizing and linewidth sizing (`geom_pointrange()` and `geom_sf`) `size` now
  **only** refers to sizing of points which can leads to a visual change in old
  code (@thomasp85, #3672)

* The default line width for polygons in `geom_sf()` have been decreased to 0.2
  to reflect that this is usually used for demarking borders where a thinner
  line is better suited. This change was made since we already induced a
  visual change in `geom_sf()` with the introduction of the `linewidth`
  aesthetic.

* The dot-dot notation (`..var..`) and `stat()`, which have been superseded by
  `after_stat()`, are now formally deprecated (@yutannihilation, #3693).

* `qplot()` is now formally deprecated (@yutannihilation, #3956).

* `stage()` now properly refers to the values without scale transformations for
  the stage of `after_stat`. If your code requires the scaled version of the
  values for some reason, you have to apply the same transformation by yourself,
  e.g. `sqrt()` for `scale_{x,y}_sqrt()` (@yutannihilation and @teunbrand, #4155).

* Use `rlang::hash()` instead of `digest::digest()`. This update may lead to
  changes in the automatic sorting of legends. In order to enforce a specific
  legend order use the `order` argument in the guide. (@thomasp85, #4458)

* referring to `x` in backquoted expressions with `label_bquote()` is no longer
  possible.

* The `ticks.linewidth` and `frame.linewidth` parameters of `guide_colourbar()`
  are now multiplied with `.pt` like elsewhere in ggplot2. It can cause visual
  changes when these arguments are not the defaults and these changes can be
  restored to their previous behaviour by adding `/ .pt` (@teunbrand #4314).

* `scale_*_viridis_b()` now uses the full range of the viridis scales
  (@gregleleu, #4737)

## New features

* `geom_col()` and `geom_bar()` gain a new `just` argument. This is set to `0.5`
  by default; use `just = 0`/`just = 1` to place columns on the left/right
  of the axis breaks.
  (@wurli, #4899)

* `geom_density()` and `stat_density()` now support `bounds` argument
  to estimate density with boundary correction (@echasnovski, #4013).

* ggplot now checks during statistical transformations whether any data
  columns were dropped and warns about this. If stats intend to drop
  data columns they can declare them in the new field `dropped_aes`.
  (@clauswilke, #3250)

* `...` supports `rlang::list2` dynamic dots in all public functions.
  (@mone27, #4764)

* `theme()` now has a `strip.clip` argument, that can be set to `"off"` to
  prevent the clipping of strip text and background borders (@teunbrand, #4118)

* `geom_contour()` now accepts a function in the `breaks` argument
  (@eliocamp, #4652).

## Minor improvements and bug fixes

* Fix a bug in `position_jitter()` where infinity values were dropped (@javlon,
  #4790).

* `geom_linerange()` now respects the `na.rm` argument (#4927, @thomasp85)

* Improve the support for `guide_axis()` on `coord_trans()`
  (@yutannihilation, #3959)

* Added `stat_align()` to align data without common x-coordinates prior to
  stacking. This is now the default stat for `geom_area()` (@thomasp85, #4850)

* Fix a bug in `stat_contour_filled()` where break value differences below a
  certain number of digits would cause the computations to fail (@thomasp85,
  #4874)

* Secondary axis ticks are now positioned more precisely, removing small visual
  artefacts with alignment between grid and ticks (@thomasp85, #3576)

* Improve `stat_function` documentation regarding `xlim` argument.
  (@92amartins, #4474)

* Fix various issues with how `labels`, `breaks`, `limits`, and `show.limits`
  interact in the different binning guides (@thomasp85, #4831)

* Automatic break calculation now squishes the scale limits to the domain
  of the transformation. This allows `scale_{x/y}_sqrt()` to find breaks at 0
  when appropriate (@teunbrand, #980).

* Using multiple modified aesthetics correctly will no longer trigger warnings.
  If used incorrectly, the warning will now report the duplicated aesthetic
  instead of `NA` (@teunbrand, #4707).

* `aes()` now supports the `!!!` operator in its first two arguments
  (#2675). Thanks to @yutannihilation and @teunbrand for draft
  implementations.

* Require rlang >= 1.0.0 (@billybarc, #4797)

* `geom_violin()` no longer issues "collapsing to unique 'x' values" warning
  (@bersbersbers, #4455)

* `annotate()` now documents unsupported geoms (`geom_abline()`, `geom_hline()`
  and `geom_vline()`), and warns when they are requested (@mikmart, #4719)

* `presidential` dataset now includes Trump's presidency (@bkmgit, #4703).

* `position_stack()` now works fully with `geom_text()` (@thomasp85, #4367)

* `geom_tile()` now correctly recognises missing data in `xmin`, `xmax`, `ymin`,
  and `ymax` (@thomasp85 and @sigmapi, #4495)

* `geom_hex()` will now use the binwidth from `stat_bin_hex()` if present,
  instead of deriving it (@thomasp85, #4580)

* `geom_hex()` now works on non-linear coordinate systems (@thomasp85)

* Fixed a bug throwing errors when trying to render an empty plot with secondary
  axes (@thomasp85, #4509)

* Axes are now added correctly in `facet_wrap()` when `as.table = FALSE`
  (@thomasp85, #4553)

* Better compatibility of custom device functions in `ggsave()`
  (@thomasp85, #4539)

* Binning scales are now more resilient to calculated limits that ends up being
  `NaN` after transformations (@thomasp85, #4510)

* Strip padding in `facet_grid()` is now only in effect if
  `strip.placement = "outside"` _and_ an axis is present between the strip and
  the panel (@thomasp85, #4610)

* Aesthetics of length 1 are now recycled to 0 if the length of the data is 0
  (@thomasp85, #4588)

* Setting `size = NA` will no longer cause `guide_legend()` to error
  (@thomasp85, #4559)

* Setting `stroke` to `NA` in `geom_point()` will no longer impair the sizing of
  the points (@thomasp85, #4624)

* `stat_bin_2d()` now correctly recognises the `weight` aesthetic
  (@thomasp85, #4646)

* All geoms now have consistent exposure of linejoin and lineend parameters, and
  the guide keys will now respect these settings (@thomasp85, #4653)

* `geom_sf()` now respects `arrow` parameter for lines (@jakeruss, #4659)

* Updated documentation for `print.ggplot` to reflect that it returns
  the original plot, not the result of `ggplot_build()`. (@r2evans, #4390)

* `scale_*_manual()` no longer displays extra legend keys, or changes their
  order, when a named `values` argument has more items than the data. To display
  all `values` on the legend instead, use
  `scale_*_manual(values = vals, limits = names(vals))`. (@teunbrand, @banfai,
  #4511, #4534)

* Updated documentation for `geom_contour()` to correctly reflect argument
  precedence between `bins` and `binwidth`. (@eliocamp, #4651)

* Dots in `geom_dotplot()` are now correctly aligned to the baseline when
  `stackratio != 1` and `stackdir != "up"` (@mjskay, #4614)

* Key glyphs for `geom_boxplot()`, `geom_crossbar()`, `geom_pointrange()`, and
  `geom_linerange()` are now orientation-aware (@mjskay, #4732)

* Updated documentation for `geom_smooth()` to more clearly describe effects of
  the `fullrange` parameter (@thoolihan, #4399).

# ggplot2 3.3.6
This is a very small release only applying an internal change to comply with
R 4.2 and its deprecation of `default.stringsAsFactors()`. There are no user
facing changes and no breaking changes.

# ggplot2 3.3.5
This is a very small release focusing on fixing a couple of untenable issues
that surfaced with the 3.3.4 release

* Revert changes made in #4434 (apply transform to intercept in `geom_abline()`)
  as it introduced undesirable issues far worse than the bug it fixed
  (@thomasp85, #4514)
* Fixes an issue in `ggsave()` when producing emf/wmf files (@yutannihilation,
  #4521)
* Warn when grDevices specific arguments are passed to ragg devices (@thomasp85,
  #4524)
* Fix an issue where `coord_sf()` was reporting that it is non-linear
  even when data is provided in projected coordinates (@clauswilke, #4527)

# ggplot2 3.3.4
This is a larger patch release fixing a huge number of bugs and introduces a
small selection of feature refinements.

## Features

* Alt-text can now be added to a plot using the `alt` label, i.e
  `+ labs(alt = ...)`. Currently this alt text is not automatically propagated,
  but we plan to integrate into Shiny, RMarkdown, and other tools in the future.
  (@thomasp85, #4477)

* Add support for the BrailleR package for creating descriptions of the plot
  when rendered (@thomasp85, #4459)

* `coord_sf()` now has an argument `default_crs` that specifies the coordinate
  reference system (CRS) for non-sf layers and scale/coord limits. This argument
  defaults to `NULL`, which means non-sf layers are assumed to be in projected
  coordinates, as in prior ggplot2 versions. Setting `default_crs = sf::st_crs(4326)`
  provides a simple way to interpret x and y positions as longitude and latitude,
  regardless of the CRS used by `coord_sf()`. Authors of extension packages
  implementing `stat_sf()`-like functionality are encouraged to look at the source
  code of `stat_sf()`'s `compute_group()` function to see how to provide scale-limit
  hints to `coord_sf()` (@clauswilke, #3659).

* `ggsave()` now uses ragg to render raster output if ragg is available. It also
  handles custom devices that sets a default unit (e.g. `ragg::agg_png`)
  correctly (@thomasp85, #4388)

* `ggsave()` now returns the saved file location invisibly (#3379, @eliocamp).
  Note that, as a side effect, an unofficial hack `<ggplot object> + ggsave()`
  no longer works (#4513).

* The scale arguments `limits`, `breaks`, `minor_breaks`, `labels`, `rescaler`
  and `oob` now accept purrr style lambda notation (@teunbrand, #4427). The same
  is true for `as_labeller()` (and therefore also `labeller()`)
  (@netique, #4188).

* Manual scales now allow named vectors passed to `values` to contain fewer
  elements than existing in the data. Elements not present in values will be set
  to `NA` (@thomasp85, #3451)

* Date and datetime position scales support out-of-bounds (oob) arguments to
  control how limits affect data outside those limits (@teunbrand, #4199).

## Fixes

* Fix a bug that `after_stat()` and `after_scale()` cannot refer to aesthetics
  if it's specified in the plot-global mapping (@yutannihilation, #4260).

* Fix bug in `annotate_logticks()` that would cause an error when used together
  with `coord_flip()` (@thomasp85, #3954)

* Fix a bug in `geom_abline()` that resulted in `intercept` not being subjected
  to the transformation of the y scale (@thomasp85, #3741)

* Extent the range of the line created by `geom_abline()` so that line ending
  is not visible for large linewidths (@thomasp85, #4024)

* Fix bug in `geom_dotplot()` where dots would be positioned wrong with
  `stackgroups = TRUE` (@thomasp85, #1745)

* Fix calculation of confidence interval for locfit smoothing in `geom_smooth()`
  (@topepo, #3806)

* Fix bug in `geom_text()` where `"outward"` and `"inward"` justification for
  some `angle` values was reversed (@aphalo, #4169, #4447)

* `ggsave()` now sets the default background to match the fill value of the
  `plot.background` theme element (@karawoo, #4057)

* It is now deprecated to specify `guides(<scale> = FALSE)` or
  `scale_*(guide = FALSE)` to remove a guide. Please use
  `guides(<scale> = "none")` or `scale_*(guide = "none")` instead
  (@yutannihilation, #4097)

* Fix a bug in `guide_bins()` where keys would disappear if the guide was
  reversed (@thomasp85, #4210)

* Fix bug in `guide_coloursteps()` that would repeat the terminal bins if the
  breaks coincided with the limits of the scale (@thomasp85, #4019)

* Make sure that default labels from default mappings doesn't overwrite default
  labels from explicit mappings (@thomasp85, #2406)

* Fix bug in `labeller()` where parsing was turned off if `.multiline = FALSE`
  (@thomasp85, #4084)

* Make sure `label_bquote()` has access to the calling environment when
  evaluating the labels (@thomasp85, #4141)

* Fix a bug in the layer implementation that introduced a new state after the
  first render which could lead to a different look when rendered the second
  time (@thomasp85, #4204)

* Fix a bug in legend justification where justification was lost of the legend
  dimensions exceeded the available size (@thomasp85, #3635)

* Fix a bug in `position_dodge2()` where `NA` values in thee data would cause an
  error (@thomasp85, #2905)

* Make sure `position_jitter()` creates the same jittering independent of
  whether it is called by name or with constructor (@thomasp85, #2507)

* Fix a bug in `position_jitter()` where different jitters would be applied to
  different position aesthetics of the same axis (@thomasp85, #2941)

* Fix a bug in `qplot()` when supplying `c(NA, NA)` as axis limits
  (@thomasp85, #4027)

* Remove cross-inheritance of default discrete colour/fill scales and check the
  type and aesthetic of function output if `type` is a function
  (@thomasp85, #4149)

* Fix bug in `scale_[x|y]_date()` where custom breaks functions that resulted in
  fractional dates would get misaligned (@thomasp85, #3965)

* Fix bug in `scale_[x|y]_datetime()` where a specified timezone would be
  ignored by the scale (@thomasp85, #4007)

* Fix issue in `sec_axis()` that would throw warnings in the absence of any
  secondary breaks (@thomasp85, #4368)

* `stat_bin()`'s computed variable `width` is now documented (#3522).

* `stat_count()` now computes width based on the full dataset instead of per
  group (@thomasp85, #2047)

* Extended `stat_ecdf()` to calculate the cdf from either x or y instead from y
  only (@jgjl, #4005)

* Fix a bug in `stat_summary_bin()` where one more than the requested number of
  bins would be created (@thomasp85, #3824)

* Only drop groups in `stat_ydensity()` when there are fewer than two data
  points and throw a warning (@andrewwbutler, #4111).

* Fixed a bug in strip assembly when theme has `strip.text = element_blank()`
  and plots are faceted with multi-layered strips (@teunbrand, #4384).

* Using `theme(aspect.ratio = ...)` together with free space in `facet_grid()`
  now correctly throws an error (@thomasp85, #3834)

* Fixed a bug in `labeller()` so that `.default` is passed to `as_labeller()`
  when labellers are specified by naming faceting variables. (@waltersom, #4031)

* Updated style for example code (@rjake, #4092)

* ggplot2 now requires R >= 3.3 (#4247).

* ggplot2 now uses `rlang::check_installed()` to check if a suggested package is
  installed, which will offer to install the package before continuing (#4375,
  @malcolmbarrett)

* Improved error with hint when piping a `ggplot` object into a facet function
  (#4379, @mitchelloharawild).

# ggplot2 3.3.3
This is a small patch release mainly intended to address changes in R and CRAN.
It further changes the licensing model of ggplot2 to an MIT license.

* Update the ggplot2 licence to an MIT license (#4231, #4232, #4233, and #4281)

* Use vdiffr conditionally so ggplot2 can be tested on systems without vdiffr

* Update tests to work with the new `all.equal()` defaults in R >4.0.3

* Fixed a bug that `guide_bins()` mistakenly ignore `override.aes` argument
  (@yutannihilation, #4085).

# ggplot2 3.3.2
This is a small release focusing on fixing regressions introduced in 3.3.1.

* Added an `outside` option to `annotation_logticks()` that places tick marks
  outside of the plot bounds. (#3783, @kbodwin)

* `annotation_raster()` adds support for native rasters. For large rasters,
  native rasters render significantly faster than arrays (@kent37, #3388)

* Facet strips now have dedicated position-dependent theme elements
  (`strip.text.x.top`, `strip.text.x.bottom`, `strip.text.y.left`,
  `strip.text.y.right`) that inherit from `strip.text.x` and `strip.text.y`,
  respectively. As a consequence, some theme stylings now need to be applied to
  the position-dependent elements rather than to the parent elements. This
  change was already introduced in ggplot2 3.3.0 but not listed in the
  changelog. (@thomasp85, #3683)

* Facets now handle layers containing no data (@yutannihilation, #3853).

* A newly added geom `geom_density_2d_filled()` and associated stat
  `stat_density_2d_filled()` can draw filled density contours
  (@clauswilke, #3846).

* A newly added `geom_function()` is now recommended to use in conjunction
  with/instead of `stat_function()`. In addition, `stat_function()` now
  works with transformed y axes, e.g. `scale_y_log10()`, and in plots
  containing no other data or layers (@clauswilke, #3611, #3905, #3983).

* Fixed a bug in `geom_sf()` that caused problems with legend-type
  autodetection (@clauswilke, #3963).

* Support graphics devices that use the `file` argument instead of `fileneame`
  in `ggsave()` (@bwiernik, #3810)

* Default discrete color scales are now configurable through the `options()` of
  `ggplot2.discrete.colour` and `ggplot2.discrete.fill`. When set to a character
  vector of colour codes (or list of character vectors)  with sufficient length,
  these colours are used for the default scale. See `help(scale_colour_discrete)`
  for more details and examples (@cpsievert, #3833).

* Default continuous colour scales (i.e., the `options()`
  `ggplot2.continuous.colour` and `ggplot2.continuous.fill`, which inform the
  `type` argument of `scale_fill_continuous()` and `scale_colour_continuous()`)
  now accept a function, which allows more control over these default
  `continuous_scale()`s (@cpsievert, #3827).

* A bug was fixed in `stat_contour()` when calculating breaks based on
  the `bins` argument (@clauswilke, #3879, #4004).

* Data columns can now contain `Vector` S4 objects, which are widely used in the
  Bioconductor project. (@teunbrand, #3837)

# ggplot2 3.3.1

This is a small release with no code change. It removes all malicious links to a
site that got hijacked from the readme and pkgdown site.

# ggplot2 3.3.0

This is a minor release but does contain a range of substantial new features,
along with the standard bug fixes. The release contains a few visual breaking
changes, along with breaking changes for extension developers due to a shift in
internal representation of the position scales and their axes. No user breaking
changes are included.

This release also adds Dewey Dunnington (@paleolimbot) to the core team.

## Breaking changes
There are no user-facing breaking changes, but a change in some internal
representations that extension developers may have relied on, along with a few
breaking visual changes which may cause visual tests in downstream packages to
fail.

* The `panel_params` field in the `Layout` now contains a list of list of
  `ViewScale` objects, describing the trained coordinate system scales, instead
  of the list object used before. Any extensions that use this field will likely
  break, as will unit tests that checks aspects of this.

* `element_text()` now issues a warning when vectorized arguments are provided,
  as in `colour = c("red", "green", "blue")`. Such use is discouraged and not
  officially supported (@clauswilke, #3492).

* Changed `theme_grey()` setting for legend key so that it creates no border
  (`NA`) rather than drawing a white one. (@annennenne, #3180)

* `geom_ribbon()` now draws separate lines for the upper and lower intervals if
  `colour` is mapped. Similarly, `geom_area()` and `geom_density()` now draw
  the upper lines only in the same case by default. If you want old-style full
  stroking, use `outline.type = "full"` (@yutannihilation, #3503 / @thomasp85, #3708).

## New features

* The evaluation time of aesthetics can now be controlled to a finer degree.
  `after_stat()` supersedes the use of `stat()` and `..var..`-notation, and is
  joined by `after_scale()` to allow for mapping to scaled aesthetic values.
  Remapping of the same aesthetic is now supported with `stage()`, so you can
  map a data variable to a stat aesthetic, and remap the same aesthetic to
  something else after statistical transformation (@thomasp85, #3534)

* All `coord_*()` functions with `xlim` and `ylim` arguments now accept
  vectors with `NA` as a placeholder for the minimum or maximum value
  (e.g., `ylim = c(0, NA)` would zoom the y-axis from 0 to the
  maximum value observed in the data). This mimics the behaviour
  of the `limits` argument in continuous scale functions
  (@paleolimbot, #2907).

* Allowed reversing of discrete scales by re-writing `get_limits()`
  (@AnneLyng, #3115)

* All geoms and stats that had a direction (i.e. where the x and y axes had
  different interpretation), can now freely choose their direction, instead of
  relying on `coord_flip()`. The direction is deduced from the aesthetic
  mapping, but can also be specified directly with the new `orientation`
  argument (@thomasp85, #3506).

* Position guides can now be customized using the new `guide_axis()`, which can
  be passed to position `scale_*()` functions or via `guides()`. The new axis
  guide (`guide_axis()`) comes with arguments `check.overlap` (automatic removal
  of overlapping labels), `angle` (easy rotation of axis labels), and
  `n.dodge` (dodge labels into multiple rows/columns) (@paleolimbot, #3322).

* A new scale type has been added, that allows binning of aesthetics at the
  scale level. It has versions for both position and non-position aesthetics and
  comes with two new guides (`guide_bins` and `guide_coloursteps`)
  (@thomasp85, #3096)

* `scale_x_continuous()` and `scale_y_continuous()` gains an `n.breaks` argument
  guiding the number of automatic generated breaks (@thomasp85, #3102)

* Added `stat_contour_filled()` and `geom_contour_filled()`, which compute
  and draw filled contours of gridded data (@paleolimbot, #3044).
  `geom_contour()` and `stat_contour()` now use the isoband package
  to compute contour lines. The `complete` parameter (which was undocumented
  and has been unused for at least four years) was removed (@paleolimbot, #3044).

* Themes have gained two new parameters, `plot.title.position` and
  `plot.caption.position`, that can be used to customize how plot
  title/subtitle and plot caption are positioned relative to the overall plot
  (@clauswilke, #3252).

## Extensions

* `Geom` now gains a `setup_params()` method in line with the other ggproto
  classes (@thomasp85, #3509)

* The newly added function `register_theme_elements()` now allows developers
  of extension packages to define their own new theme elements and place them
  into the ggplot2 element tree (@clauswilke, #2540).

## Minor improvements and bug fixes

* `coord_trans()` now draws second axes and accepts `xlim`, `ylim`,
  and `expand` arguments to bring it up to feature parity with
  `coord_cartesian()`. The `xtrans` and `ytrans` arguments that were
  deprecated in version 1.0.1 in favour of `x` and `y`
  were removed (@paleolimbot, #2990).

* `coord_trans()` now calculates breaks using the expanded range
  (previously these were calculated using the unexpanded range,
  which resulted in differences between plots made with `coord_trans()`
  and those made with `coord_cartesian()`). The expansion for discrete axes
  in `coord_trans()` was also updated such that it behaves identically
  to that in `coord_cartesian()` (@paleolimbot, #3338).

* `expand_scale()` was deprecated in favour of `expansion()` for setting
  the `expand` argument of `x` and `y` scales (@paleolimbot).

* `geom_abline()`, `geom_hline()`, and `geom_vline()` now issue
  more informative warnings when supplied with set aesthetics
  (i.e., `slope`, `intercept`, `yintercept`, and/or `xintercept`)
  and mapped aesthetics (i.e., `data` and/or `mapping`).

* Fix a bug in `geom_raster()` that squeezed the image when it went outside
  scale limits (#3539, @thomasp85)

* `geom_sf()` now determines the legend type automatically (@microly, #3646).

* `geom_sf()` now removes rows that can't be plotted due to `NA` aesthetics
  (#3546, @thomasp85)

* `geom_sf()` now applies alpha to linestring geometries
  (#3589, @yutannihilation).

* `gg_dep()` was deprecated (@perezp44, #3382).

* Added function `ggplot_add.by()` for lists created with `by()`, allowing such
  lists to be added to ggplot objects (#2734, @Maschette)

* ggplot2 no longer depends on reshape2, which means that it no longer
  (recursively) needs plyr, stringr, or stringi packages.

* Increase the default `nbin` of `guide_colourbar()` to place the ticks more
  precisely (#3508, @yutannihilation).

* `manual_scale()` now matches `values` with the order of `breaks` whenever
  `values` is an unnamed vector. Previously, unnamed `values` would match with
  the limits of the scale and ignore the order of any `breaks` provided. Note
  that this may change the appearance of plots that previously relied on the
  unordered behaviour (#2429, @idno0001).

* `scale_manual_*(limits = ...)` now actually limits the scale (#3262,
  @yutannihilation).

* Fix a bug when `show.legend` is a named logical vector
  (#3461, @yutannihilation).

* Added weight aesthetic option to `stat_density()` and made scaling of
  weights the default (@annennenne, #2902)

* `stat_density2d()` can now take an `adjust` parameter to scale the default
  bandwidth. (#2860, @haleyjeppson)

* `stat_smooth()` uses `REML` by default, if `method = "gam"` and
  `gam`'s method is not specified (@ikosmidis, #2630).

* stacking text when calculating the labels and the y axis with
  `stat_summary()` now works (@ikosmidis, #2709)

* `stat_summary()` and related functions now support rlang-style lambda functions
  (#3568, @dkahle).

* The data mask pronoun, `.data`, is now stripped from default labels.

* Addition of partial themes to plots has been made more predictable;
  stepwise addition of individual partial themes is now equivalent to
  addition of multple theme elements at once (@clauswilke, #3039).

* Facets now don't fail even when some variable in the spec are not available
  in all layers (@yutannihilation, #2963).

# ggplot2 3.2.1

This is a patch release fixing a few regressions introduced in 3.2.0 as well as
fixing some unit tests that broke due to upstream changes.

* `position_stack()` no longer changes the order of the input data. Changes to
  the internal behaviour of `geom_ribbon()` made this reordering problematic
  with ribbons that spanned `y = 0` (#3471)
* Using `qplot()` with a single positional aesthetic will no longer title the
  non-specified scale as `"NULL"` (#3473)
* Fixes unit tests for sf graticule labels caused by changes to sf

# ggplot2 3.2.0

This is a minor release with an emphasis on internal changes to make ggplot2
faster and more consistent. The few interface changes will only affect the
aesthetics of the plot in minor ways, and will only potentially break code of
extension developers if they have relied on internals that have been changed.
This release also sees the addition of Hiroaki Yutani (@yutannihilation) to the
core developer team.

With the release of R 3.6, ggplot2 now requires the R version to be at least 3.2,
as the tidyverse is committed to support 5 major versions of R.

## Breaking changes

* Two patches (#2996 and #3050) fixed minor rendering problems. In most cases,
  the visual changes are so subtle that they are difficult to see with the naked
  eye. However, these changes are detected by the vdiffr package, and therefore
  any package developers who use vdiffr to test for visual correctness of ggplot2
  plots will have to regenerate all reference images.

* In some cases, ggplot2 now produces a warning or an error for code that previously
  produced plot output. In all these cases, the previous plot output was accidental,
  and the plotting code uses the ggplot2 API in a way that would lead to undefined
  behavior. Examples include a missing `group` aesthetic in `geom_boxplot()` (#3316),
  annotations across multiple facets (#3305), and not using aesthetic mappings when
  drawing ribbons with `geom_ribbon()` (#3318).

## New features

* This release includes a range of internal changes that speeds up plot
  generation. None of the changes are user facing and will not break any code,
  but in general ggplot2 should feel much faster. The changes includes, but are
  not limited to:

  - Caching ascent and descent dimensions of text to avoid recalculating it for
    every title.

  - Using a faster data.frame constructor as well as faster indexing into
    data.frames

  - Removing the plyr dependency, replacing plyr functions with faster
    equivalents.

* `geom_polygon()` can now draw polygons with holes using the new `subgroup`
  aesthetic. This functionality requires R 3.6.0 (@thomasp85, #3128)

* Aesthetic mappings now accept functions that return `NULL` (@yutannihilation,
  #2997).

* `stat_function()` now accepts rlang/purrr style anonymous functions for the
  `fun` parameter (@dkahle, #3159).

* `geom_rug()` gains an "outside" option to allow for moving the rug tassels to
  outside the plot area (@njtierney, #3085) and a `length` option to allow for
  changing the length of the rug lines (@daniel-wells, #3109).

* All geoms now take a `key_glyph` paramter that allows users to customize
  how legend keys are drawn (@clauswilke, #3145). In addition, a new key glyph
  `timeseries` is provided to draw nice legends for time series
  (@mitchelloharawild, #3145).

## Extensions

* Layers now have a new member function `setup_layer()` which is called at the
  very beginning of the plot building process and which has access to the
  original input data and the plot object being built. This function allows the
  creation of custom layers that autogenerate aesthetic mappings based on the
  input data or that filter the input data in some form. For the time being, this
  feature is not exported, but it has enabled the development of a new layer type,
  `layer_sf()` (see next item). Other special-purpose layer types may be added
  in the future (@clauswilke, #2872).

* A new layer type `layer_sf()` can auto-detect and auto-map sf geometry
  columns in the data. It should be used by extension developers who are writing
  new sf-based geoms or stats (@clauswilke, #3232).

* `x0` and `y0` are now recognized positional aesthetics so they will get scaled
  if used in extension geoms and stats (@thomasp85, #3168)

* Continuous scale limits now accept functions which accept the default
  limits and return adjusted limits. This makes it possible to write
  a function that e.g. ensures the limits are always a multiple of 100,
  regardless of the data (@econandrew, #2307).

## Minor improvements and bug fixes

* `cut_width()` now accepts `...` to pass further arguments to `base::cut.default()`
   like `cut_number()` and `cut_interval()` already did (@cderv, #3055)

* `coord_map()` now can have axes on the top and right (@karawoo, #3042).

* `coord_polar()` now correctly rescales the secondary axis (@linzi-sg, #3278)

* `coord_sf()`, `coord_map()`, and `coord_polar()` now squash `-Inf` and `Inf`
  into the min and max of the plot (@yutannihilation, #2972).

* `coord_sf()` graticule lines are now drawn in the same thickness as panel grid
  lines in `coord_cartesian()`, and seting panel grid lines to `element_blank()`
  now also works in `coord_sf()`
  (@clauswilke, #2991, #2525).

* `economics` data has been regenerated. This leads to some changes in the
  values of all columns (especially in `psavert`), but more importantly, strips
  the grouping attributes from `economics_long`.

* `element_line()` now fills closed arrows (@yutannihilation, #2924).

* Facet strips on the left side of plots now have clipping turned on, preventing
  text from running out of the strip and borders from looking thicker than for
  other strips (@karawoo, #2772 and #3061).

* ggplot2 now works in Turkish locale (@yutannihilation, #3011).

* Clearer error messages for inappropriate aesthetics (@clairemcwhite, #3060).

* ggplot2 no longer attaches any external packages when using functions that
  depend on packages that are suggested but not imported by ggplot2. The
  affected functions include `geom_hex()`, `stat_binhex()`,
  `stat_summary_hex()`, `geom_quantile()`, `stat_quantile()`, and `map_data()`
  (@clauswilke, #3126).

* `geom_area()` and `geom_ribbon()` now sort the data along the x-axis in the
  `setup_data()` method rather than as part of `draw_group()` (@thomasp85,
  #3023)

* `geom_hline()`, `geom_vline()`, and `geom_abline()` now throw a warning if the
  user supplies both an `xintercept`, `yintercept`, or `slope` value and a
  mapping (@RichardJActon, #2950).

* `geom_rug()` now works with `coord_flip()` (@has2k1, #2987).

* `geom_violin()` no longer throws an error when quantile lines fall outside
  the violin polygon (@thomasp85, #3254).

* `guide_legend()` and `guide_colorbar()` now use appropriate spacing between legend
  key glyphs and legend text even if the legend title is missing (@clauswilke, #2943).

* Default labels are now generated more consistently; e.g., symbols no longer
  get backticks, and long expressions are abbreviated with `...`
  (@yutannihilation, #2981).

* All-`Inf` layers are now ignored for picking the scale (@yutannihilation,
  #3184).

* Diverging Brewer colour palette now use the correct mid-point colour
  (@dariyasydykova, #3072).

* `scale_color_continuous()` now points to `scale_colour_continuous()` so that
  it will handle `type = "viridis"` as the documentation states (@hlendway,
  #3079).

* `scale_shape_identity()` now works correctly with `guide = "legend"`
  (@malcolmbarrett, #3029)

* `scale_continuous` will now draw axis line even if the length of breaks is 0
  (@thomasp85, #3257)

* `stat_bin()` will now error when the number of bins exceeds 1e6 to avoid
  accidentally freezing the user session (@thomasp85).

* `sec_axis()` now places ticks accurately when using nonlinear transformations (@dpseidel, #2978).

* `facet_wrap()` and `facet_grid()` now automatically remove NULL from facet
  specs, and accept empty specs (@yutannihilation, #3070, #2986).

* `stat_bin()` now handles data with only one unique value (@yutannihilation
  #3047).

* `sec_axis()` now accepts functions as well as formulas (@yutannihilation, #3031).

*   New theme elements allowing different ticks lengths for each axis. For instance,
    this can be used to have inwards ticks on the x-axis (`axis.ticks.length.x`) and
    outwards ticks on the y-axis (`axis.ticks.length.y`) (@pank, #2935).

* The arguments of `Stat*$compute_layer()` and `Position*$compute_layer()` are
  now renamed to always match the ones of `Stat$compute_layer()` and
  `Position$compute_layer()` (@yutannihilation, #3202).

* `geom_*()` and `stat_*()` now accepts purrr-style lambda notation
  (@yutannihilation, #3138).

* `geom_tile()` and `geom_rect()` now draw rectangles without notches at the
  corners. The style of the corner can be controlled by `linejoin` parameters
  (@yutannihilation, #3050).

# ggplot2 3.1.0

## Breaking changes

This is a minor release and breaking changes have been kept to a minimum. End users of
ggplot2 are unlikely to encounter any issues. However, there are a few items that developers
of ggplot2 extensions should be aware of. For additional details, see also the discussion
accompanying issue #2890.

*   In non-user-facing internal code (specifically in the `aes()` function and in
    the `aesthetics` argument of scale functions), ggplot2 now always uses the British
    spelling for aesthetics containing the word "colour". When users specify a "color"
    aesthetic it is automatically renamed to "colour". This renaming is also applied
    to non-standard aesthetics that contain the word "color". For example, "point_color"
    is renamed to "point_colour". This convention makes it easier to support both
    British and American spelling for novel, non-standard aesthetics, but it may require
    some adjustment for packages that have previously introduced non-standard color
    aesthetics using American spelling. A new function `standardise_aes_names()` is
    provided in case extension writers need to perform this renaming in their own code
    (@clauswilke, #2649).

*   Functions that generate other functions (closures) now force the arguments that are
    used from the generated functions, to avoid hard-to-catch errors. This may affect
    some users of manual scales (such as `scale_colour_manual()`, `scale_fill_manual()`,
    etc.) who depend on incorrect behavior (@krlmlr, #2807).

*   `Coord` objects now have a function `backtransform_range()` that returns the
    panel range in data coordinates. This change may affect developers of custom coords,
    who now should implement this function. It may also affect developers of custom
    geoms that use the `range()` function. In some applications, `backtransform_range()`
    may be more appropriate (@clauswilke, #2821).


## New features

*   `coord_sf()` has much improved customization of axis tick labels. Labels can now
    be set manually, and there are two new parameters, `label_graticule` and
    `label_axes`, that can be used to specify which graticules to label on which side
    of the plot (@clauswilke, #2846, #2857, #2881).

*   Two new geoms `geom_sf_label()` and `geom_sf_text()` can draw labels and text
    on sf objects. Under the hood, a new `stat_sf_coordinates()` calculates the
    x and y coordinates from the coordinates of the sf geometries. You can customize
    the calculation method via `fun.geometry` argument (@yutannihilation, #2761).


## Minor improvements and fixes

*   `benchplot()` now uses tidy evaluation (@dpseidel, #2699).

*   The error message in `compute_aesthetics()` now only provides the names of
    aesthetics with mismatched lengths, rather than all aesthetics (@karawoo,
    #2853).

*   For faceted plots, data is no longer internally reordered. This makes it
    safer to feed data columns into `aes()` or into parameters of geoms or
    stats. However, doing so remains discouraged (@clauswilke, #2694).

*   `coord_sf()` now also understands the `clip` argument, just like the other
    coords (@clauswilke, #2938).

*   `fortify()` now displays a more informative error message for
    `grouped_df()` objects when dplyr is not installed (@jimhester, #2822).

*   All `geom_*()` now display an informative error message when required
    aesthetics are missing (@dpseidel, #2637 and #2706).

*   `geom_boxplot()` now understands the `width` parameter even when used with
    a non-standard stat, such as `stat_identity()` (@clauswilke, #2893).

*  `geom_hex()` now understands the `size` and `linetype` aesthetics
   (@mikmart, #2488).

*   `geom_hline()`, `geom_vline()`, and `geom_abline()` now work properly
    with `coord_trans()` (@clauswilke, #2149, #2812).

*   `geom_text(..., parse = TRUE)` now correctly renders the expected number of
    items instead of silently dropping items that are empty expressions, e.g.
    the empty string "". If an expression spans multiple lines, we take just
    the first line and drop the rest. This same issue is also fixed for
    `geom_label()` and the axis labels for `geom_sf()` (@slowkow, #2867).

*   `geom_sf()` now respects `lineend`, `linejoin`, and `linemitre` parameters
    for lines and polygons (@alistaire47, #2826).

*   `ggsave()` now exits without creating a new graphics device if previously
    none was open (@clauswilke, #2363).

*   `labs()` now has named arguments `title`, `subtitle`, `caption`, and `tag`.
    Also, `labs()` now accepts tidyeval (@yutannihilation, #2669).

*   `position_nudge()` is now more robust and nudges only in the direction
    requested. This enables, for example, the horizontal nudging of boxplots
    (@clauswilke, #2733).

*   `sec_axis()` and `dup_axis()` now return appropriate breaks for the secondary
    axis when applied to log transformed scales (@dpseidel, #2729).

*   `sec_axis()` now works as expected when used in combination with tidy eval
    (@dpseidel, #2788).

*   `scale_*_date()`, `scale_*_time()` and `scale_*_datetime()` can now display
    a secondary axis that is a __one-to-one__ transformation of the primary axis,
    implemented using the `sec.axis` argument to the scale constructor
    (@dpseidel, #2244).

*   `stat_contour()`, `stat_density2d()`, `stat_bin2d()`,  `stat_binhex()`
    now calculate normalized statistics including `nlevel`, `ndensity`, and
    `ncount`. Also, `stat_density()` now includes the calculated statistic
    `nlevel`, an alias for `scaled`, to better match the syntax of `stat_bin()`
    (@bjreisman, #2679).

# ggplot2 3.0.0

## Breaking changes

*   ggplot2 now supports/uses tidy evaluation (as described below). This is a
    major change and breaks a number of packages; we made this breaking change
    because it is important to make ggplot2 more programmable, and to be more
    consistent with the rest of the tidyverse. The best general (and detailed)
    introduction to tidy evaluation can be found in the meta programming
    chapters in [Advanced R](https://adv-r.hadley.nz).

    The primary developer facing change is that `aes()` now contains
    quosures (expression + environment pairs) rather than symbols, and you'll
    need to take a different approach to extracting the information you need.
    A common symptom of this change are errors "undefined columns selected" or
    "invalid 'type' (list) of argument" (#2610). As in the previous version,
    constants (like `aes(x = 1)` or `aes(colour = "smoothed")`) are stored
    as is.

    In this version of ggplot2, if you need to describe a mapping in a string,
    use `quo_name()` (to generate single-line strings; longer expressions may
    be abbreviated) or `quo_text()` (to generate non-abbreviated strings that
    may span multiple lines). If you do need to extract the value of a variable
    instead use `rlang::eval_tidy()`. You may want to condition on
    `(packageVersion("ggplot2") <= "2.2.1")` so that your code can work with
    both released and development versions of ggplot2.

    We recognise that this is a big change and if you're not already familiar
    with rlang, there's a lot to learn. If you are stuck, or need any help,
    please reach out on <https://forum.posit.co/>.

*   Error: Column `y` must be a 1d atomic vector or a list

    Internally, ggplot2 now uses `as.data.frame(tibble::as_tibble(x))` to
    convert a list into a data frame. This improves ggplot2's support for
    list-columns (needed for sf support), at a small cost: you can no longer
    use matrix-columns. Note that unlike tibble we still allow column vectors
    such as returned by `base::scale()` because of their widespread use.

*   Error: More than one expression parsed

    Previously `aes_string(x = c("a", "b", "c"))` silently returned
    `aes(x = a)`. Now this is a clear error.

*   Error: `data` must be uniquely named but has duplicate columns

    If layer data contains columns with identical names an error will be
    thrown. In earlier versions the first occurring column was chosen silently,
    potentially masking that the wrong data was chosen.

*   Error: Aesthetics must be either length 1 or the same as the data

    Layers are stricter about the columns they will combine into a single
    data frame. Each aesthetic now must be either the same length as the data
    frame or a single value. This makes silent recycling errors much less likely.

*   Error: `coord_*` doesn't support free scales

    Free scales only work with selected coordinate systems; previously you'd
    get an incorrect plot.

*   Error in f(...) : unused argument (range = c(0, 1))

    This is because the `oob` argument to scale has been set to a function
    that only takes a single argument; it needs to take two arguments
    (`x`, and `range`).

*   Error: unused argument (output)

    The function `guide_train()` now has an optional parameter `aesthetic`
    that allows you to override the `aesthetic` setting in the scale.
    To make your code work with the both released and development versions of
    ggplot2 appropriate, add `aesthetic = NULL` to the `guide_train()` method
    signature.

    ```R
    # old
    guide_train.legend <- function(guide, scale) {...}

    # new
    guide_train.legend <- function(guide, scale, aesthetic = NULL) {...}
    ```

    Then, inside the function, replace `scale$aesthetics[1]`,
    `aesthetic %||% scale$aesthetics[1]`. (The %||% operator is defined in the
    rlang package).

    ```R
    # old
    setNames(list(scale$map(breaks)), scale$aesthetics[1])

    # new
    setNames(list(scale$map(breaks)), aesthetic %||% scale$aesthetics[1])
    ```

*   The long-deprecated `subset` argument to `layer()` has been removed.

## Tidy evaluation

* `aes()` now supports quasiquotation so that you can use `!!`, `!!!`,
  and `:=`. This replaces `aes_()` and `aes_string()` which are now
  soft-deprecated (but will remain around for a long time).

* `facet_wrap()` and `facet_grid()` now support `vars()` inputs. Like
  `dplyr::vars()`, this helper quotes its inputs and supports
  quasiquotation. For instance, you can now supply faceting variables
  like this: `facet_wrap(vars(am, cyl))` instead of
  `facet_wrap(~am + cyl)`. Note that the formula interface is not going
  away and will not be deprecated. `vars()` is simply meant to make it
  easier to create functions around `facet_wrap()` and `facet_grid()`.

  The first two arguments of `facet_grid()` become `rows` and `cols`
  and now support `vars()` inputs. Note however that we took special
  care to ensure complete backward compatibility. With this change
  `facet_grid(vars(cyl), vars(am, vs))` is equivalent to
  `facet_grid(cyl ~ am + vs)`, and `facet_grid(cols = vars(am, vs))` is
  equivalent to `facet_grid(. ~ am + vs)`.

  One nice aspect of the new interface is that you can now easily
  supply names: `facet_grid(vars(Cylinder = cyl), labeller =
  label_both)` will give nice label titles to the facets. Of course,
  those names can be unquoted with the usual tidy eval syntax.

### sf

* ggplot2 now has full support for sf with `geom_sf()` and `coord_sf()`:

  ```r
  nc <- sf::st_read(system.file("shape/nc.shp", package = "sf"), quiet = TRUE)
  ggplot(nc) +
    geom_sf(aes(fill = AREA))
  ```
  It supports all simple features, automatically aligns CRS across layers, sets
  up the correct aspect ratio, and draws a graticule.

## New features

* ggplot2 now works on R 3.1 onwards, and uses the
  [vdiffr](https://github.com/r-lib/vdiffr) package for visual testing.

* In most cases, accidentally using `%>%` instead of `+` will generate an
  informative error (#2400).

* New syntax for calculated aesthetics. Instead of using `aes(y = ..count..)`
  you can (and should!) use `aes(y = stat(count))`. `stat()` is a real function
  with documentation which hopefully will make this part of ggplot2 less
  confusing (#2059).

  `stat()` is particularly nice for more complex calculations because you
  only need to specify it once: `aes(y = stat(count / max(count)))`,
  rather than `aes(y = ..count.. / max(..count..))`

* New `tag` label for adding identification tags to plots, typically used for
  labelling a subplot with a letter. Add a tag with `labs(tag = "A")`, style it
  with the `plot.tag` theme element, and control position with the
  `plot.tag.position` theme setting (@thomasp85).

### Layers: geoms, stats, and position adjustments

* `geom_segment()` and `geom_curve()` have a new `arrow.fill` parameter which
  allows you to specify a separate fill colour for closed arrowheads
  (@hrbrmstr and @clauswilke, #2375).

* `geom_point()` and friends can now take shapes as strings instead of integers,
  e.g. `geom_point(shape = "diamond")` (@daniel-barnett, #2075).

* `position_dodge()` gains a `preserve` argument that allows you to control
  whether the `total` width at each `x` value is preserved (the current
  default), or ensure that the width of a `single` element is preserved
  (what many people want) (#1935).

* New `position_dodge2()` provides enhanced dodging for boxplots. Compared to
  `position_dodge()`, `position_dodge2()` compares `xmin` and `xmax` values
  to determine which elements overlap, and spreads overlapping elements evenly
  within the region of overlap. `position_dodge2()` is now the default position
  adjustment for `geom_boxplot()`, because it handles `varwidth = TRUE`, and
  will be considered for other geoms in the future.

  The `padding` parameter adds a small amount of padding between elements
  (@karawoo, #2143) and a `reverse` parameter allows you to reverse the order
  of placement (@karawoo, #2171).

* New `stat_qq_line()` makes it easy to add a simple line to a Q-Q plot, which
  makes it easier to judge the fit of the theoretical distribution
  (@nicksolomon).

### Scales and guides

* Improved support for mapping date/time variables to `alpha`, `size`, `colour`,
  and `fill` aesthetics, including `date_breaks` and `date_labels` arguments
  (@karawoo, #1526), and new `scale_alpha()` variants (@karawoo, #1526).

* Improved support for ordered factors. Ordered factors throw a warning when
  mapped to shape (unordered factors do not), and do not throw warnings when
  mapped to size or alpha (unordered factors do). Viridis is used as the
  default colour and fill scale for ordered factors (@karawoo, #1526).

* The `expand` argument of `scale_*_continuous()` and `scale_*_discrete()`
  now accepts separate expansion values for the lower and upper range
  limits. The expansion limits can be specified using the convenience
  function `expand_scale()`.

  Separate expansion limits may be useful for bar charts, e.g. if one
  wants the bottom of the bars to be flush with the x axis but still
  leave some (automatically calculated amount of) space above them:

    ```r
    ggplot(mtcars) +
        geom_bar(aes(x = factor(cyl))) +
        scale_y_continuous(expand = expand_scale(mult = c(0, .1)))
    ```

  It can also be useful for line charts, e.g. for counts over time,
  where one wants to have a ’hard’ lower limit of y = 0 but leave the
  upper limit unspecified (and perhaps differing between panels), with
  some extra space above the highest point on the line (with symmetrical
  limits, the extra space above the highest point could in some cases
  cause the lower limit to be negative).

  The old syntax for the `expand` argument will, of course, continue
  to work (@huftis, #1669).

* `scale_colour_continuous()` and `scale_colour_gradient()` are now controlled
  by global options `ggplot2.continuous.colour` and `ggplot2.continuous.fill`.
  These can be set to `"gradient"` (the default) or `"viridis"` (@karawoo).

* New `scale_colour_viridis_c()`/`scale_fill_viridis_c()` (continuous) and
  `scale_colour_viridis_d()`/`scale_fill_viridis_d()` (discrete) make it
  easy to use Viridis colour scales (@karawoo, #1526).

* Guides for `geom_text()` now accept custom labels with
  `guide_legend(override.aes = list(label = "foo"))` (@brianwdavis, #2458).

### Margins

* Strips gain margins on all sides by default. This means that to fully justify
  text to the edge of a strip, you will need to also set the margins to 0
  (@karawoo).

* Rotated strip labels now correctly understand `hjust` and `vjust` parameters
  at all angles (@karawoo).

* Strip labels now understand justification relative to the direction of the
  text, meaning that in y facets, the strip text can be placed at either end of
  the strip using `hjust` (@karawoo).

* Legend titles and labels get a little extra space around them, which
  prevents legend titles from overlapping the legend at large font sizes
  (@karawoo, #1881).

## Extension points

* New `autolayer()` S3 generic (@mitchelloharawild, #1974). This is similar
  to `autoplot()` but produces layers rather than complete plots.

* Custom objects can now be added using `+` if a `ggplot_add` method has been
  defined for the class of the object (@thomasp85).

* Theme elements can now be subclassed. Add a `merge_element` method to control
  how properties are inherited from the parent element. Add an `element_grob`
  method to define how elements are rendered into grobs (@thomasp85, #1981).

* Coords have gained new extension mechanisms.

    If you have an existing coord extension, you will need to revise the
    specification of the `train()` method. It is now called
    `setup_panel_params()` (better reflecting what it actually does) and now
    has arguments `scale_x`, and `scale_y` (the x and y scales respectively)
    and `param`, a list of plot specific parameters generated by
    `setup_params()`.

    What was formerly called `scale_details` (in coords), `panel_ranges`
    (in layout) and `panel_scales` (in geoms) are now consistently called
    `panel_params` (#1311). These are parameters of the coord that vary from
    panel to panel.

* `ggplot_build()` and `ggplot_gtable()` are now generics, so ggplot-subclasses
  can define additional behavior during the build stage.

* `guide_train()`, `guide_merge()`, `guide_geom()`, and `guide_gengrob()`
  are now exported as they are needed if you want to design your own guide.
  They are not currently documented; use at your own risk (#2528).

* `scale_type()` generic is now exported and documented. Use this if you
  want to extend ggplot2 to work with a new type of vector.

## Minor bug fixes and improvements

### Faceting

* `facet_grid()` gives a more informative error message if you try to use
  a variable in both rows and cols (#1928).

* `facet_grid()` and `facet_wrap()` both give better error messages if you
  attempt to use an unsupported coord with free scales (#2049).

* `label_parsed()` works once again (#2279).

* You can now style the background of horizontal and vertical strips
  independently with `strip.background.x` and `strip.background.y`
  theme settings (#2249).

### Scales

* `discrete_scale()` documentation now inherits shared definitions from
  `continuous_scale()` (@alistaire47, #2052).

* `guide_colorbar()` shows all colours of the scale (@has2k1, #2343).

* `scale_identity()` once again produces legends by default (#2112).

* Tick marks for secondary axes with strong transformations are more
  accurately placed (@thomasp85, #1992).

* Missing line types now reliably generate missing lines (with standard
  warning) (#2206).

* Legends now ignore set aesthetics that are not length one (#1932).

* All colour and fill scales now have an `aesthetics` argument that can
  be used to set the aesthetic(s) the scale works with. This makes it
  possible to apply a colour scale to both colour and fill aesthetics
  at the same time, via `aesthetics = c("colour", "fill")` (@clauswilke).

* Three new generic scales work with any aesthetic or set of aesthetics:
  `scale_continuous_identity()`, `scale_discrete_identity()`, and
  `scale_discrete_manual()` (@clauswilke).

* `scale_*_gradient2()` now consistently omits points outside limits by
  rescaling after the limits are enforced (@foo-bar-baz-qux, #2230).

### Layers

* `geom_label()` now correctly produces unbordered labels when `label.size`
  is 0, even when saving to PDF (@bfgray3, #2407).

* `layer()` gives considerably better error messages for incorrectly specified
  `geom`, `stat`, or `position` (#2401).

* In all layers that use it, `linemitre` now defaults to 10 (instead of 1)
  to better match base R.

* `geom_boxplot()` now supplies a default value if no `x` aesthetic is present
  (@foo-bar-baz-qux, #2110).

* `geom_density()` drops groups with fewer than two data points and throws a
  warning. For groups with two data points, density values are now calculated
  with `stats::density` (@karawoo, #2127).

* `geom_segment()` now also takes a `linejoin` parameter. This allows more
  control over the appearance of the segments, which is especially useful for
  plotting thick arrows (@Ax3man, #774).

* `geom_smooth()` now reports the formula used when `method = "auto"`
  (@davharris #1951). `geom_smooth()` now orders by the `x` aesthetic, making it
  easier to pass pre-computed values without manual ordering (@izahn, #2028). It
  also now knows it has `ymin` and `ymax` aesthetics (#1939). The legend
  correctly reflects the status of the `se` argument when used with stats
  other than the default (@clauswilke, #1546).

* `geom_tile()` now once again interprets `width` and `height` correctly
  (@malcolmbarrett, #2510).

* `position_jitter()` and `position_jitterdodge()` gain a `seed` argument that
  allows the specification of a random seed for reproducible jittering
  (@krlmlr, #1996 and @slowkow, #2445).

* `stat_density()` has better behaviour if all groups are dropped because they
  are too small (#2282).

* `stat_summary_bin()` now understands the `breaks` parameter (@karawoo, #2214).

* `stat_bin()` now accepts functions for `binwidth`. This allows better binning
  when faceting along variables with different ranges (@botanize).

* `stat_bin()` and `geom_histogram()` now sum correctly when using the `weight`
  aesthetic (@jiho, #1921).

* `stat_bin()` again uses correct scaling for the computed variable `ndensity`
  (@timgoodman, #2324).

* `stat_bin()` and `stat_bin_2d()` now properly handle the `breaks` parameter
  when the scales are transformed (@has2k1, #2366).

* `update_geom_defaults()` and `update_stat_defaults()` allow American
  spelling of aesthetic parameters (@foo-bar-baz-qux, #2299).

* The `show.legend` parameter now accepts a named logical vector to hide/show
  only some aesthetics in the legend (@tutuchan, #1798).

* Layers now silently ignore unknown aesthetics with value `NULL` (#1909).

### Coords

* Clipping to the plot panel is now configurable, through a `clip` argument
  to coordinate systems, e.g. `coord_cartesian(clip = "off")`
  (@clauswilke, #2536).

* Like scales, coordinate systems now give you a message when you're
  replacing an existing coordinate system (#2264).

* `coord_polar()` now draws secondary axis ticks and labels
  (@dylan-stark, #2072), and can draw the radius axis on the right
  (@thomasp85, #2005).

* `coord_trans()` now generates a warning when a transformation generates
  non-finite values (@foo-bar-baz-qux, #2147).

### Themes

* Complete themes now always override all elements of the default theme
  (@has2k1, #2058, #2079).

* Themes now set default grid colour in `panel.grid` rather than individually
  in `panel.grid.major` and `panel.grid.minor` individually. This makes it
  slightly easier to customise the theme (#2352).

* Fixed bug when setting strips to `element_blank()` (@thomasp85).

* Axes positioned on the top and to the right can now customize their ticks and
  lines separately (@thomasp85, #1899).

* Built-in themes gain parameters `base_line_size` and `base_rect_size` which
  control the default sizes of line and rectangle elements (@karawoo, #2176).

* Default themes use `rel()` to set line widths (@baptiste).

* Themes were tweaked for visual consistency and more graceful behavior when
  changing the base font size. All absolute heights or widths were replaced
  with heights or widths that are proportional to the base font size. One
  relative font size was eliminated (@clauswilke).

* The height of descenders is now calculated solely on font metrics and doesn't
  change with the specific letters in the string. This fixes minor alignment
  issues with plot titles, subtitles, and legend titles (#2288, @clauswilke).

### Guides

* `guide_colorbar()` is more configurable: tick marks and color bar frame
  can now by styled with arguments `ticks.colour`, `ticks.linewidth`,
  `frame.colour`, `frame.linewidth`, and `frame.linetype`
  (@clauswilke).

* `guide_colorbar()` now uses `legend.spacing.x` and `legend.spacing.y`
  correctly, and it can handle multi-line titles. Minor tweaks were made to
  `guide_legend()` to make sure the two legend functions behave as similarly as
  possible (@clauswilke, #2397 and #2398).

* The theme elements `legend.title` and `legend.text` now respect the settings
  of `margin`, `hjust`, and `vjust` (@clauswilke, #2465, #1502).

* Non-angle parameters of `label.theme` or `title.theme` can now be set in
  `guide_legend()` and `guide_colorbar()` (@clauswilke, #2544).

### Other

* `fortify()` gains a method for tbls (@karawoo, #2218).

* `ggplot` gains a method for `grouped_df`s that adds a `.group` variable,
  which computes a unique value for each group. Use it with
  `aes(group = .group)` (#2351).

* `ggproto()` produces objects with class `c("ggproto", "gg")`, allowing for
  a more informative error message when adding layers, scales, or other ggproto
  objects (@jrnold, #2056).

* `ggsave()`'s DPI argument now supports 3 string options: "retina" (320
  DPI), "print" (300 DPI), and "screen" (72 DPI) (@foo-bar-baz-qux, #2156).
  `ggsave()` now uses full argument names to avoid partial match warnings
  (#2355), and correctly restores the previous graphics device when several
  graphics devices are open (#2363).

* `print.ggplot()` now returns the original ggplot object, instead of the
  output from `ggplot_build()`. Also, the object returned from
  `ggplot_build()` now has the class `"ggplot_built"` (#2034).

* `map_data()` now works even when purrr is loaded (tidyverse#66).

* New functions `summarise_layout()`, `summarise_coord()`, and
  `summarise_layers()` summarise the layout, coordinate systems, and layers
  of a built ggplot object (#2034, @wch). This provides a tested API that
  (e.g.) shiny can depend on.

* Updated startup messages reflect new resources (#2410, @mine-cetinkaya-rundel).

# ggplot2 2.2.1

* Fix usage of `structure(NULL)` for R-devel compatibility (#1968).

# ggplot2 2.2.0

## Major new features

### Subtitle and caption

Thanks to @hrbrmstr plots now have subtitles and captions, which can be set with
the `subtitle`  and `caption` arguments to `ggtitle()` and `labs()`. You can
control their appearance with the theme settings `plot.caption` and
`plot.subtitle`. The main plot title is now left-aligned to better work better
with a subtitle. The caption is right-aligned (@hrbrmstr).

### Stacking

`position_stack()` and `position_fill()` now sort the stacking order to match
grouping order. This allows you to control the order through grouping, and
ensures that the default legend matches the plot (#1552, #1593). If you want the
opposite order (useful if you have horizontal bars and horizontal legend), you
can request reverse stacking by using `position = position_stack(reverse = TRUE)`
(#1837).

`position_stack()` and `position_fill()` now accepts negative values which will
create stacks extending below the x-axis (#1691).

`position_stack()` and `position_fill()` gain a `vjust` argument which makes it
easy to (e.g.) display labels in the middle of stacked bars (#1821).

### Layers

`geom_col()` was added to complement `geom_bar()` (@hrbrmstr). It uses
`stat="identity"` by default, making the `y` aesthetic mandatory. It does not
support any other `stat_()` and does not provide fallback support for the
`binwidth` parameter. Examples and references in other functions were updated to
demonstrate `geom_col()` usage.

When creating a layer, ggplot2 will warn if you use an unknown aesthetic or an
unknown parameter. Compared to the previous version, this is stricter for
aesthetics (previously there was no message), and less strict for parameters
(previously this threw an error) (#1585).

### Facetting

The facet system, as well as the internal panel class, has been rewritten in
ggproto. Facets are now extendable in the same manner as geoms and stats, as
described in `vignette("extending-ggplot2")`.

We have also added the following new features.

* `facet_grid()` and `facet_wrap()` now allow expressions in their faceting
  formulas (@DanRuderman, #1596).

* When `facet_wrap()` results in an uneven number of panels, axes will now be
  drawn underneath the hanging panels (fixes #1607)

* Strips can now be freely positioned in `facet_wrap()` using the
  `strip.position` argument (deprecates `switch`).

* The relative order of panel, strip, and axis can now be controlled with
  the theme setting `strip.placement` that takes either `inside` (strip between
  panel and axis) or `outside` (strip after axis).

* The theme option `panel.margin` has been deprecated in favour of
  `panel.spacing` to more clearly communicate intent.

### Extensions

Unfortunately there was a major oversight in the construction of ggproto which
lead to extensions capturing the super object at package build time, instead of
at package run time (#1826). This problem has been fixed, but requires
re-installation of all extension packages.

## Scales

* The position of x and y axes can now be changed using the `position` argument
  in `scale_x_*`and `scale_y_*` which can take `top` and `bottom`, and `left`
  and `right` respectively. The themes of top and right axes can be modified
  using the `.top` and `.right` modifiers to `axis.text.*` and `axis.title.*`.

### Continuous scales

* `scale_x_continuous()` and `scale_y_continuous()` can now display a secondary
  axis that is a __one-to-one__ transformation of the primary axis (e.g. degrees
  Celcius to degrees Fahrenheit). The secondary axis will be positioned opposite
  to the primary axis and can be controlled with the `sec.axis` argument to
  the scale constructor.

* Scales worry less about having breaks. If no breaks can be computed, the
  plot will work instead of throwing an uninformative error (#791). This
  is particularly helpful when you have facets with free scales, and not
  all panels contain data.

* Scales now warn when transformation introduces infinite values (#1696).

### Date time

* `scale_*_datetime()` now supports time zones. It will use the timezone
  attached to the variable by default, but can be overridden with the
  `timezone` argument.

* New `scale_x_time()` and `scale_y_time()` generate reasonable default
  breaks and labels for hms vectors (#1752).

### Discrete scales

The treatment of missing values by discrete scales has been thoroughly
overhauled (#1584). The underlying principle is that we can naturally represent
missing values on discrete variables (by treating just like another level), so
by default we should.

This principle applies to:

* character vectors
* factors with implicit NA
* factors with explicit NA

And to all scales (both position and non-position.)

Compared to the previous version of ggplot2, there are three main changes:

1.  `scale_x_discrete()` and `scale_y_discrete()` always show discrete NA,
    regardless of their source

1.  If present, `NA`s are shown in discrete legends.

1.  All discrete scales gain a `na.translate` argument that allows you to
    control whether `NA`s are translated to something that can be visualised,
    or should be left as missing. Note that if you don't translate (i.e.
    `na.translate = FALSE)` the missing values will passed on to the layer,
    which will warning that it's dropping missing values. To suppress the
    warnings, you'll also need to add `na.rm = TRUE` to the layer call.

There were also a number of other smaller changes

* Correctly use scale expansion factors.
* Don't preserve space for dropped levels (#1638).
* Only issue one warning when when asking for too many levels (#1674).
* Unicode labels work better on Windows (#1827).
* Warn when used with only continuous data (#1589)

## Themes

* The `theme()` constructor now has named arguments rather than ellipses. This
  should make autocomplete substantially more useful. The documentation
  (including examples) has been considerably improved.

* Built-in themes are more visually homogeneous, and match `theme_grey` better.
  (@jiho, #1679)

* When computing the height of titles, ggplot2 now includes the height of the
  descenders (i.e. the bits of `g` and `y` that hang beneath the baseline). This
  improves the margins around titles, particularly the y axis label (#1712).
  I have also very slightly increased the inner margins of axis titles, and
  removed the outer margins.

* Theme element inheritance is now easier to work with as modification now
  overrides default `element_blank` elements (#1555, #1557, #1565, #1567)

* Horizontal legends (i.e. legends on the top or bottom) are horizontally
  aligned by default (#1842). Use `legend.box = "vertical"` to switch back
  to the previous behaviour.

* `element_line()` now takes an `arrow` argument to specify arrows at the end of
  lines (#1740)

There were a number of tweaks to the theme elements that control legends:

* `legend.justification` now controls appearance will plotting the legend
  outside of the plot area. For example, you can use
  `theme(legend.justification = "top")` to make the legend align with the
  top of the plot.

* `panel.margin` and `legend.margin` have been renamed to `panel.spacing` and
  `legend.spacing` respectively, to better communicate intent (they only
  affect spacing between legends and panels, not the margins around them)

* `legend.margin` now controls margin around individual legends.

* New `legend.box.background`, `legend.box.spacing`, and `legend.box.margin`
  control the background, spacing, and margin of the legend box (the region
  that contains all legends).

## Bug fixes and minor improvements

* ggplot2 now imports tibble. This ensures that all built-in datasets print
  compactly even if you haven't explicitly loaded tibble or dplyr (#1677).

* Class of aesthetic mapping is preserved when adding `aes()` objects (#1624).

* `+.gg` now works for lists that include data frames.

* `annotation_x()` now works in the absense of global data (#1655)

* `geom_*(show.legend = FALSE)` now works for `guide_colorbar`.

* `geom_boxplot()` gains new `outlier.alpha` (@jonathan-g) and
  `outlier.fill` (@schloerke, #1787) parameters to control the alpha/fill of
   outlier points independently of the alpha of the boxes.

* `position_jitter()` (and hence `geom_jitter()`) now correctly computes
  the jitter width/jitter when supplied by the user (#1775, @has2k1).

* `geom_contour()` more clearly describes what inputs it needs (#1577).

* `geom_curve()` respects the `lineend` parameter (#1852).

* `geom_histogram()` and `stat_bin()` understand the `breaks` parameter once
  more. (#1665). The floating point adjustment for histogram bins is now
  actually used - it was previously inadvertently ignored (#1651).

* `geom_violin()` no longer transforms quantile lines with the alpha aesthetic
  (@mnbram, #1714). It no longer errors when quantiles are requested but data
  have zero range (#1687). When `trim = FALSE` it once again has a nice
  range that allows the density to reach zero (by extending the range 3
  bandwidths to either side of the data) (#1700).

* `geom_dotplot()` works better when faceting and binning on the y-axis.
  (#1618, @has2k1).

* `geom_hexbin()` once again supports `..density..` (@mikebirdgeneau, #1688).

* `geom_step()` gives useful warning if only one data point in layer (#1645).

* `layer()` gains new `check.aes` and `check.param` arguments. These allow
  geom/stat authors to optional suppress checks for known aesthetics/parameters.
  Currently this is used only in `geom_blank()` which powers `expand_limits()`
  (#1795).

* All `stat_*()` display a better error message when required aesthetics are
  missing.

* `stat_bin()` and `stat_summary_hex()` now accept length 1 `binwidth` (#1610)

* `stat_density()` gains new argument `n`, which is passed to underlying function
  `stats::density` ("number of equally spaced points at which the
  density is to be estimated"). (@hbuschme)

* `stat_binhex()` now again returns `count` rather than `value` (#1747)

* `stat_ecdf()` respects `pad` argument (#1646).

* `stat_smooth()` once again informs you about the method it has chosen.
  It also correctly calculates the size of the largest group within facets.

* `x` and `y` scales are now symmetric regarding the list of
  aesthetics they accept: `xmin_final`, `xmax_final`, `xlower`,
  `xmiddle` and `xupper` are now valid `x` aesthetics.

* `Scale` extensions can now override the `make_title` and `make_sec_title`
  methods to let the scale modify the axis/legend titles.

* The random stream is now reset after calling `.onAttach()` (#2409).

# ggplot2 2.1.0

## New features

* When mapping an aesthetic to a constant (e.g.
  `geom_smooth(aes(colour = "loess")))`), the default guide title is the name
  of the aesthetic (i.e. "colour"), not the value (i.e. "loess") (#1431).

* `layer()` now accepts a function as the data argument. The function will be
  applied to the data passed to the `ggplot()` function and must return a
  data.frame (#1527, @thomasp85). This is a more general version of the
  deprecated `subset` argument.

* `theme_update()` now uses the `+` operator instead of `%+replace%`, so that
  unspecified values will no longer be `NULL`ed out. `theme_replace()`
  preserves the old behaviour if desired (@oneillkza, #1519).

* `stat_bin()` has been overhauled to use the same algorithm as ggvis, which
  has been considerably improved thanks to the advice of Randy Prium (@rpruim).
  This includes:

    * Better arguments and a better algorithm for determining the origin.
      You can now specify either `boundary` or the `center` of a bin.
      `origin` has been deprecated in favour of these arguments.

    * `drop` is deprecated in favour of `pad`, which adds extra 0-count bins
      at either end (needed for frequency polygons). `geom_histogram()` defaults
      to `pad = FALSE` which considerably improves the default limits for
      the histogram, especially when the bins are big (#1477).

    * The default algorithm does a (somewhat) better job at picking nice widths
      and origins across a wider range of input data.

    * `bins = n` now gives a histogram with `n` bins, not `n + 1` (#1487).

## Bug fixes

* All `\donttest{}` examples run.

* All `geom_()` and `stat_()` functions now have consistent argument order:
  data + mapping, then geom/stat/position, then `...`, then specific arguments,
  then arguments common to all layers (#1305). This may break code if you were
  previously relying on partial name matching, but in the long-term should make
  ggplot2 easier to use. In particular, you can now set the `n` parameter
  in `geom_density2d()` without it partially matching `na.rm` (#1485).

* For geoms with both `colour` and `fill`, `alpha` once again only affects
  fill (Reverts #1371, #1523). This was causing problems for people.

* `facet_wrap()`/`facet_grid()` works with multiple empty panels of data
  (#1445).

* `facet_wrap()` correctly swaps `nrow` and `ncol` when faceting vertically
  (#1417).

* `ggsave("x.svg")` now uses svglite to produce the svg (#1432).

* `geom_boxplot()` now understands `outlier.color` (#1455).

* `geom_path()` knows that "solid" (not just 1) represents a solid line (#1534).

* `geom_ribbon()` preserves missing values so they correctly generate a
  gap in the ribbon (#1549).

* `geom_tile()` once again accepts `width` and `height` parameters (#1513).
  It uses `draw_key_polygon()` for better a legend, including a coloured
  outline (#1484).

* `layer()` now automatically adds a `na.rm` parameter if none is explicitly
  supplied.

* `position_jitterdodge()` now works on all possible dodge aesthetics,
  e.g. `color`, `linetype` etc. instead of only based on `fill` (@bleutner)

* `position = "nudge"` now works (although it doesn't do anything useful)
  (#1428).

* The default scale for columns of class "AsIs" is now "identity" (#1518).

* `scale_*_discrete()` has better defaults when used with purely continuous
  data (#1542).

* `scale_size()` warns when used with categorical data.

* `scale_size()`, `scale_colour()`, and `scale_fill()` gain date and date-time
  variants (#1526).

* `stat_bin_hex()` and `stat_bin_summary()` now use the same underlying
  algorithm so results are consistent (#1383). `stat_bin_hex()` now accepts
  a `weight` aesthetic. To be consistent with related stats, the output variable
  from `stat_bin_hex()` is now value instead of count.

* `stat_density()` gains a `bw` parameter which makes it easy to get consistent
   smoothing between facets (@jiho)

* `stat-density-2d()` no longer ignores the `h` parameter, and now accepts
  `bins` and `binwidth` parameters to control the number of contours
  (#1448, @has2k1).

* `stat_ecdf()` does a better job of adding padding to -Inf/Inf, and gains
  an argument `pad` to suppress the padding if not needed (#1467).

* `stat_function()` gains an `xlim` parameter (#1528). It once again works
  with discrete x values (#1509).

* `stat_summary()` preserves sorted x order which avoids artefacts when
  display results with `geom_smooth()` (#1520).

* All elements should now inherit correctly for all themes except `theme_void()`.
  (@Katiedaisey, #1555)

* `theme_void()` was completely void of text but facets and legends still
  need labels. They are now visible (@jiho).

* You can once again set legend key and height width to unit arithmetic
  objects (like `2 * unit(1, "cm")`) (#1437).

* Eliminate spurious warning if you have a layer with no data and no aesthetics
  (#1451).

* Removed a superfluous comma in `theme-defaults.r` code (@jschoeley)

* Fixed a compatibility issue with `ggproto` and R versions prior to 3.1.2.
  (#1444)

* Fixed issue where `coord_map()` fails when given an explicit `parameters`
  argument (@tdmcarthur, #1729)

* Fixed issue where `geom_errorbarh()` had a required `x` aesthetic (#1933)

# ggplot2 2.0.0

## Major changes

* ggplot no longer throws an error if your plot has no layers. Instead it
  automatically adds `geom_blank()` (#1246).

* New `cut_width()` is a convenient replacement for the verbose
  `plyr::round_any()`, with the additional benefit of offering finer
  control.

* New `geom_count()` is a convenient alias to `stat_sum()`. Use it when you
  have overlapping points on a scatterplot. `stat_sum()` now defaults to
  using counts instead of proportions.

* New `geom_curve()` adds curved lines, with a similar specification to
  `geom_segment()` (@veraanadi, #1088).

* Date and datetime scales now have `date_breaks`, `date_minor_breaks` and
  `date_labels` arguments so that you never need to use the long
  `scales::date_breaks()` or `scales::date_format()`.

* `geom_bar()` now has it's own stat, distinct from `stat_bin()` which was
  also used by `geom_histogram()`. `geom_bar()` now uses `stat_count()`
  which counts values at each distinct value of x (i.e. it does not bin
  the data first). This can be useful when you want to show exactly which
  values are used in a continuous variable.

* `geom_point()` gains a `stroke` aesthetic which controls the border width of
  shapes 21-25 (#1133, @SeySayux). `size` and `stroke` are additive so a point
  with `size = 5` and `stroke = 5` will have a diameter of 10mm. (#1142)

* New `position_nudge()` allows you to slightly offset labels (or other
  geoms) from their corresponding points (#1109).

* `scale_size()` now maps values to _area_, not radius. Use `scale_radius()`
  if you want the old behaviour (not recommended, except perhaps for lines).

* New `stat_summary_bin()` works like `stat_summary()` but on binned data.
  It's a generalisation of `stat_bin()` that can compute any aggregate,
  not just counts (#1274). Both default to `mean_se()` if no aggregation
  functions are supplied (#1386).

* Layers are now much stricter about their arguments - you will get an error
  if you've supplied an argument that isn't an aesthetic or a parameter.
  This is likely to cause some short-term pain but in the long-term it will make
  it much easier to spot spelling mistakes and other errors (#1293).

    This change does break a handful of geoms/stats that used `...` to pass
    additional arguments on to the underlying computation. Now
    `geom_smooth()`/`stat_smooth()` and `geom_quantile()`/`stat_quantile()`
    use `method.args` instead (#1245, #1289); and `stat_summary()` (#1242),
    `stat_summary_hex()`, and `stat_summary2d()` use `fun.args`.

### Extensibility

There is now an official mechanism for defining Stats, Geoms, and Positions in
other packages. See `vignette("extending-ggplot2")` for details.

* All Geoms, Stats and Positions are now exported, so you can inherit from them
  when making your own objects (#989).

* ggplot2 no longer uses proto or reference classes. Instead, we now use
  ggproto, a new OO system designed specifically for ggplot2. Unlike proto
  and RC, ggproto supports clean cross-package inheritance. Creating a new OO
  system isn't usually the right way to solve a problem, but I'm pretty sure
  it was necessary here. Read more about it in the vignette.

* `aes_()` replaces `aes_q()`. It also supports formulas, so the most concise
  SE version of `aes(carat, price)` is now `aes_(~carat, ~price)`. You may
  want to use this form in packages, as it will avoid spurious `R CMD check`
  warnings about undefined global variables.

### Text

* `geom_text()` has been overhauled to make labelling your data a little
  easier. It:

    * `nudge_x` and `nudge_y` arguments let you offset labels from their
      corresponding points (#1120).

    * `check_overlap = TRUE` provides a simple way to avoid overplotting
      of labels: labels that would otherwise overlap are omitted (#1039).

    * `hjust` and `vjust` can now be character vectors: "left", "center",
      "right", "bottom", "middle", "top". New options include "inward" and
      "outward" which align text towards and away from the center of the plot
      respectively.

* `geom_label()` works like `geom_text()` but draws a rounded rectangle
  underneath each label (#1039). This is useful when you want to label plots
  that are dense with data.

### Deprecated features

* The little used `aes_auto()` has been deprecated.

* `aes_q()` has been replaced with `aes_()` to be consistent with SE versions
  of NSE functions in other packages.

* The `order` aesthetic is officially deprecated. It never really worked, and
  was poorly documented.

* The `stat` and `position` arguments to `qplot()` have been deprecated.
  `qplot()` is designed for quick plots - if you need to specify position
  or stat, use `ggplot()` instead.

* The theme setting `axis.ticks.margin` has been deprecated: now use the margin
  property of `axis.text`.

* `stat_abline()`, `stat_hline()` and `stat_vline()` have been removed:
  these were never suitable for use other than with `geom_abline()` etc
  and were not documented.

* `show_guide` has been renamed to `show.legend`: this more accurately
  reflects what it does (controls appearance of layer in legend), and uses the
  same convention as other ggplot2 arguments (i.e. a `.` between names).
  (Yes, I know that's inconsistent with function names with use `_`, but it's
  too late to change now.)

A number of geoms have been renamed to be internally consistent:

* `stat_binhex()` and `stat_bin2d()` have been renamed to `stat_bin_hex()`
  and `stat_bin_2d()` (#1274). `stat_summary2d()` has been renamed to
  `stat_summary_2d()`, `geom_density2d()`/`stat_density2d()` has been renamed
  to `geom_density_2d()`/`stat_density_2d()`.

* `stat_spoke()` is now `geom_spoke()` since I realised it's a
  reparameterisation of `geom_segment()`.

* `stat_bindot()` has been removed because it's so tightly coupled to
  `geom_dotplot()`. If you happened to use `stat_bindot()`, just change to
  `geom_dotplot()` (#1194).

All defunct functions have been removed.

### Default appearance

* The default `theme_grey()` background colour has been changed from "grey90"
  to "grey92": this makes the background a little less visually prominent.

* Labels and titles have been tweaked for readability:

    * Axes labels are darker.

    * Legend and axis titles are given the same visual treatment.

    * The default font size dropped from 12 to 11. You might be surprised that
      I've made the default text size smaller as it was already hard for
      many people to read. It turns out there was a bug in RStudio (fixed in
      0.99.724), that shrunk the text of all grid based graphics. Once that
      was resolved the defaults seemed too big to my eyes.

    * More spacing between titles and borders.

    * Default margins scale with the theme font size, so the appearance at
      larger font sizes should be considerably improved (#1228).

* `alpha` now affects both fill and colour aesthetics (#1371).

* `element_text()` gains a margins argument which allows you to add additional
  padding around text elements. To help see what's going on use `debug = TRUE`
  to display the text region and anchors.

* The default font size in `geom_text()` has been decreased from 5mm (14 pts)
  to 3.8 mm (11 pts) to match the new default theme sizes.

* A diagonal line is no longer drawn on bar and rectangle legends. Instead, the
  border has been tweaked to be more visible, and more closely match the size of
  line drawn on the plot.

* `geom_pointrange()` and `geom_linerange()` get vertical (not horizontal)
  lines in the legend (#1389).

* The default line `size` for `geom_smooth()` has been increased from 0.5 to 1
  to make it easier to see when overlaid on data.

* `geom_bar()` and `geom_rect()` use a slightly paler shade of grey so they
  aren't so visually heavy.

* `geom_boxplot()` now colours outliers the same way as the boxes.

* `geom_point()` now uses shape 19 instead of 16. This looks much better on
  the default Linux graphics device. (It's very slightly smaller than the old
  point, but it shouldn't affect any graphics significantly)

* Sizes in ggplot2 are measured in mm. Previously they were converted to pts
  (for use in grid) by multiplying by 72 / 25.4. However, grid uses printer's
  points, not Adobe (big pts), so sizes are now correctly multiplied by
  72.27 / 25.4. This is unlikely to noticeably affect display, but it's
  technically correct (<https://youtu.be/hou0lU8WMgo>).

* The default legend will now allocate multiple rows (if vertical) or
  columns (if horizontal) in order to make a legend that is more likely to
  fit on the screen. You can override with the `nrow`/`ncol` arguments
  to `guide_legend()`

    ```R
    p <- ggplot(mpg, aes(displ,hwy, colour = model)) + geom_point()
    p
    p + theme(legend.position = "bottom")
    # Previous behaviour
    p + guides(colour = guide_legend(ncol = 1))
    ```

### New and updated themes

* New `theme_void()` is completely empty. It's useful for plots with non-
  standard coordinates or for drawings (@jiho, #976).

* New `theme_dark()` has a dark background designed to make colours pop out
  (@jiho, #1018)

* `theme_minimal()` became slightly more minimal by removing the axis ticks:
  labels now line up directly beneath grid lines (@tomschloss, #1084)

* New theme setting `panel.ontop` (logical) make it possible to place
  background elements (i.e., gridlines) on top of data. Best used with
  transparent `panel.background` (@noamross. #551).

### Labelling

The facet labelling system was updated with many new features and a
more flexible interface (@lionel-). It now works consistently across
grid and wrap facets. The most important user visible changes are:

* `facet_wrap()` gains a `labeller` option (#25).

* `facet_grid()` and `facet_wrap()` gain a `switch` argument to
  display the facet titles near the axes. When switched, the labels
  become axes subtitles. `switch` can be set to "x", "y" or "both"
  (the latter only for grids) to control which margin is switched.

The labellers (such as `label_value()` or `label_both()`) also get
some new features:

* They now offer the `multi_line` argument to control whether to
  display composite facets (those specified as `~var1 + var2`) on one
  or multiple lines.

* In `label_bquote()` you now refer directly to the names of
  variables. With this change, you can create math expressions that
  depend on more than one variable. This math expression can be
  specified either for the rows or the columns and you can also
  provide different expressions to each margin.

  As a consequence of these changes, referring to `x` in backquoted
  expressions is deprecated.

* Similarly to `label_bquote()`, `labeller()` now take `.rows` and
  `.cols` arguments. In addition, it also takes `.default`.
  `labeller()` is useful to customise how particular variables are
  labelled. The three additional arguments specify how to label the
  variables are not specifically mentioned, respectively for rows,
  columns or both. This makes it especially easy to set up a
  project-wide labeller dispatcher that can be reused across all your
  plots. See the documentation for an example.

* The new labeller `label_context()` adapts to the number of factors
  facetted over. With a single factor, it displays only the values,
  just as before. But with multiple factors in a composite margin
  (e.g. with `~cyl + am`), the labels are passed over to
  `label_both()`. This way the variables names are displayed with the
  values to help identifying them.

On the programming side, the labeller API has been rewritten in order
to offer more control when faceting over multiple factors (e.g. with
formulae such as `~cyl + am`). This also means that if you have
written custom labellers, you will need to update them for this
version of ggplot.

* Previously, a labeller function would take `variable` and `value`
  arguments and return a character vector. Now, they take a data frame
  of character vectors and return a list. The input data frame has one
  column per factor facetted over and each column in the returned list
  becomes one line in the strip label. See documentation for more
  details.

* The labels received by a labeller now contain metadata: their margin
  (in the "type" attribute) and whether they come from a wrap or a
  grid facet (in the "facet" attribute).

* Note that the new `as_labeller()` function operator provides an easy
  way to transform an existing function to a labeller function. The
  existing function just needs to take and return a character vector.

## Documentation

* Improved documentation for `aes()`, `layer()` and much much more.

* I've tried to reduce the use of `...` so that you can see all the
  documentation in one place rather than having to integrate multiple pages.
  In some cases this has involved adding additional arguments to geoms
  to make it more clear what you can do:

    *  `geom_smooth()` gains explicit `method`, `se` and `formula` arguments.

    * `geom_histogram()` gains `binwidth`, `bins`, `origin` and `right`
      arguments.

    * `geom_jitter()` gains `width` and `height` arguments to make it easier
      to control the amount of jittering without using the lengthy
      `position_jitter()` function (#1116)

* Use of `qplot()` in examples has been minimised (#1123, @hrbrmstr). This is
  inline with the 2nd edition of the ggplot2 box, which minimises the use of
  `qplot()` in favour of `ggplot()`.

* Tightly linked geoms and stats (e.g. `geom_boxplot()` and `stat_boxplot()`)
  are now documented in the same file so you can see all the arguments in one
  place. Variations of the same idea (e.g. `geom_path()`, `geom_line()`, and
  `geom_step()`) are also documented together.

* It's now obvious that you can set the `binwidth` parameter for
  `stat_bin_hex()`, `stat_summary_hex()`, `stat_bin_2d()`, and
  `stat_summary_2d()`.

* The internals of positions have been cleaned up considerably. You're unlikely
  to notice any external changes, although the documentation should be a little
  less confusing since positions now don't list parameters they never use.

## Data

* All datasets have class `tbl_df` so if you also use dplyr, you get a better
  print method.

* `economics` has been brought up to date to 2015-04-01.

* New `economics_long` is the economics data in long form.

* New `txhousing` dataset containing information about the Texas housing
  market. Useful for examples that need multiple time series, and for
  demonstrating model+vis methods.

* New `luv_colours` dataset which contains the locations of all
  built-in `colors()` in Luv space.

* `movies` has been moved into its own package, ggplot2movies, because it was
  large and not terribly useful. If you've used the movies dataset, you'll now
  need to explicitly load the package with `library(ggplot2movies)`.

## Bug fixes and minor improvements

* All partially matched arguments and `$` have been been replaced with
  full matches (@jimhester, #1134).

* ggplot2 now exports `alpha()` from the scales package (#1107), and `arrow()`
  and `unit()` from grid (#1225). This means you don't need attach scales/grid
  or do `scales::`/`grid::` for these commonly used functions.

* `aes_string()` now only parses character inputs. This fixes bugs when
  using it with numbers and non default `OutDec` settings (#1045).

* `annotation_custom()` automatically adds a unique id to each grob name,
  making it easier to plot multiple grobs with the same name (e.g. grobs of
  ggplot2 graphics) in the same plot (#1256).

* `borders()` now accepts xlim and ylim arguments for specifying the geographical
  region of interest (@markpayneatwork, #1392).

* `coord_cartesian()` applies the same expansion factor to limits as for scales.
  You can suppress with `expand = FALSE` (#1207).

* `coord_trans()` now works when breaks are suppressed (#1422).

* `cut_number()` gives error message if the number of requested bins can
  be created because there are two few unique values (#1046).

* Character labels in `facet_grid()` are no longer (incorrectly) coerced into
  factors. This caused problems with custom label functions (#1070).

* `facet_wrap()` and `facet_grid()` now allow you to use non-standard
  variable names by surrounding them with backticks (#1067).

* `facet_wrap()` more carefully checks its `nrow` and `ncol` arguments
  to ensure that they're specified correctly (@richierocks, #962)

* `facet_wrap()` gains a `dir` argument to control the direction the
  panels are wrapped in. The default is "h" for horizontal. Use "v" for
  vertical layout (#1260).

* `geom_abline()`, `geom_hline()` and `geom_vline()` have been rewritten to
  have simpler behaviour and be more consistent:

    * `stat_abline()`, `stat_hline()` and `stat_vline()` have been removed:
      these were never suitable for use other than with `geom_abline()` etc
      and were not documented.

    * `geom_abline()`, `geom_vline()` and `geom_hline()` are bound to
      `stat_identity()` and `position_identity()`

    * Intercept parameters can no longer be set to a function.

    * They are all documented in one file, since they are so closely related.

* `geom_bin2d()` will now let you specify one dimension's breaks exactly,
  without touching the other dimension's default breaks at all (#1126).

* `geom_crossbar()` sets grouping correctly so you can display multiple
  crossbars on one plot. It also makes the default `fatten` argument a little
  bigger to make the middle line more obvious (#1125).

* `geom_histogram()` and `geom_smooth()` now only inform you about the
  default values once per layer, rather than once per panel (#1220).

* `geom_pointrange()` gains `fatten` argument so you can control the
  size of the point relative to the size of the line.

* `geom_segment()` annotations were not transforming with scales
  (@BrianDiggs, #859).

* `geom_smooth()` is no longer so chatty. If you want to know what the default
  smoothing method is, look it up in the documentation! (#1247)

* `geom_violin()` now has the ability to draw quantile lines (@DanRuderman).

* `ggplot()` now captures the parent frame to use for evaluation,
  rather than always defaulting to the global environment. This should
  make ggplot more suitable to use in more situations (e.g. with knitr)

* `ggsave()` has been simplified a little to make it easier to maintain.
  It no longer checks that you're printing a ggplot2 object (so now also
  works with any grid grob) (#970), and always requires a filename.
  Parameter `device` now supports character argument to specify which supported
  device to use ('pdf', 'png', 'jpeg', etc.), for when it cannot be correctly
  inferred from the file extension (for example when a temporary filename is
  supplied server side in shiny apps) (@sebkopf, #939). It no longer opens
  a graphics device if one isn't already open - this is annoying when you're
  running from a script (#1326).

* `guide_colorbar()` creates correct legend if only one color (@krlmlr, #943).

* `guide_colorbar()` no longer fails when the legend is empty - previously
  this often masked misspecifications elsewhere in the plot (#967).

* New `layer_data()` function extracts the data used for plotting for a given
  layer. It's mostly useful for testing.

* User supplied `minor_breaks` can now be supplied on the same scale as
  the data, and will be automatically transformed with by scale (#1385).

* You can now suppress the appearance of an axis/legend title (and the space
  that would allocated for it) with `NULL` in the `scale_` function. To
  use the default label, use `waiver()` (#1145).

* Position adjustments no longer warn about potentially varying ranges
  because the problem rarely occurs in practice and there are currently a
  lot of false positives since I don't understand exactly what FP criteria
  I should be testing.

* `scale_fill_grey()` now uses red for missing values. This matches
  `scale_colour_grey()` and makes it obvious where missing values lie.
  Override with `na.value`.

* `scale_*_gradient2()` defaults to using Lab colour space.

* `scale_*_gradientn()` now allows `colours` or `colors` (#1290)

* `scale_y_continuous()` now also transforms the `lower`, `middle` and `upper`
  aesthetics used by `geom_boxplot()`: this only affects
  `geom_boxplot(stat = "identity")` (#1020).

* Legends no longer inherit aesthetics if `inherit.aes` is FALSE (#1267).

* `lims()` makes it easy to set the limits of any axis (#1138).

* `labels = NULL` now works with `guide_legend()` and `guide_colorbar()`.
  (#1175, #1183).

* `override.aes` now works with American aesthetic spelling, e.g. color

* Scales no longer round data points to improve performance of colour
  palettes. Instead the scales package now uses a much faster colour
  interpolation algorithm (#1022).

* `scale_*_brewer()` and `scale_*_distiller()` add new `direction` argument of
  `scales::brewer_pal`, making it easier to change the order of colours
  (@jiho, #1139).

* `scale_x_date()` now clips dates outside the limits in the same way as
  `scale_x_continuous()` (#1090).

* `stat_bin()` gains `bins` arguments, which denotes the number of bins. Now
  you can set `bins=100` instead of `binwidth=0.5`. Note that `breaks` or
  `binwidth` will override it (@tmshn, #1158, #102).

* `stat_boxplot()` warns if a continuous variable is used for the `x` aesthetic
  without also supplying a `group` aesthetic (#992, @krlmlr).

* `stat_summary_2d()` and `stat_bin_2d()` now share exactly the same code for
  determining breaks from `bins`, `binwidth`, and `origin`.

* `stat_summary_2d()` and `stat_bin_2d()` now output in tile/raster compatible
  form instead of rect compatible form.

* Automatically computed breaks do not lead to an error for transformations like
  "probit" where the inverse can map to infinity (#871, @krlmlr)

* `stat_function()` now always evaluates the function on the original scale.
  Previously it computed the function on transformed scales, giving incorrect
  values (@BrianDiggs, #1011).

* `strip_dots` works with anonymous functions within calculated aesthetics
  (e.g. `aes(sapply(..density.., function(x) mean(x))))` (#1154, @NikNakk)

* `theme()` gains `validate = FALSE` parameter to turn off validation, and
  hence store arbitrary additional data in the themes. (@tdhock, #1121)

* Improved the calculation of segments needed to draw the curve representing
  a line when plotted in polar coordinates. In some cases, the last segment
  of a multi-segment line was not drawn (@BrianDiggs, #952)<|MERGE_RESOLUTION|>--- conflicted
+++ resolved
@@ -1,5 +1,7 @@
 # ggplot2 (development version)
 
+* `stat_ydensity()` now only requires the `x` or `y` aesthetic. The other will
+  be populated with 0, similar to `stat_boxplot()` (@teunbrand, #6600)
 * Implemented `as.list()` and `S7::convert()` methods for lists and classes in ggplot2 
   (@teunbrand, #6695)
 * The default linetype in `geom_sf()` is derived from `geom_polygon()` for 
@@ -43,10 +45,6 @@
   (@mitchelloharawild, #6609).
 * Fixed regression where `scale_{x,y}_*()` threw an error when an expression
   object is set to `labels` argument (@yutannihilation, #6617).
-<<<<<<< HEAD
-* `stat_ydensity()` now only requires the `x` or `y` aesthetic. The other will
-  be populated with 0, similar to `stat_boxplot()` (@teunbrand, #6600)
-=======
 * Fixed regression where the first (unnamed) argument to colour/fill scales was 
   not passed as the `name` argument (@teunbrand, #6623)
 * Fixed issue where vectorised `arrow()`s caused errors in drawing the 
@@ -60,7 +58,6 @@
 ## Improvements
 
 * Improved palette fallback mechanism in scales (@teunbrand, #6669).
->>>>>>> 6ea6ead1
 * Allow `stat` in `geom_hline`, `geom_vline`, and `geom_abline`. (@sierrajohnson, #6559)
 * `stat_boxplot()` treats `width` as an optional aesthetic (@Yunuuuu, #6575)
 * The `theme(panel.widths, panel.heights)` setting attempts to preserve the

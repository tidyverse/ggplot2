--- conflicted
+++ resolved
@@ -7,20 +7,14 @@
   native rasters render significantly faster than arrays (@kent37, #3388)
 
 * Default continuous color scales (i.e., the `options()` `ggplot2.continuous.colour` and `ggplot2.continuous.fill`, which inform the `type` argument of `scale_fill_continuous()` and `scale_colour_continuous()`) now accept a function, which allows more control over these default `continuous_scale()`s (@cpsievert, #3827)
-  
-<<<<<<< HEAD
+
 * A newly added `geom_function()` is now the recommended geom to use in
   conjunction with `stat_function()`. In addition, `stat_function()` now
   works with transformed y axes, e.g. `scale_y_log10()` (@clauswilke, #3611, #3905).
 
-=======
-* `stat_function()` now works with transformed y axes, e.g. `scale_y_log10()`
-  (@clauswilke, #3905).
-  
 * A bug was fixed in `stat_contour()` when calculating breaks based on 
   the `bins` argument (@clauswilke, #3879).
   
->>>>>>> 101c68d2
 * A newly added geom `geom_density_2d_filled()` and associated stat 
   `stat_density_2d_filled()` can draw filled density contours
   (@clauswilke, #3846).

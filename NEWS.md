--- conflicted
+++ resolved
@@ -1,9 +1,8 @@
 # ggplot2 2.2.1.9000
 
-<<<<<<< HEAD
 * Fix bug in secondary axis that would lead to incorrectly placed ticks with
   strong transforms (@thomasp85, #1992)
-=======
+
 * Strips gain margins on all sides by default. This means that to fully justify
   text to the edge of a strip, you will need to also set the margins to 0
   (@karawoo).
@@ -85,7 +84,6 @@
 * `geom_density` drops groups with fewer than two data points and throws a
   warning. For groups with two data points, the density values are now
   calculated with `stats::density` (@karawoo, #2127).
->>>>>>> c592e324
 
 * `geom_smooth` now orders by the `x` aesthetic, making it easier to pass 
   pre-computed values without manual ordering (@izahn, #2028).

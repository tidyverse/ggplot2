--- conflicted
+++ resolved
@@ -1,17 +1,15 @@
 # ggplot2 (development version)
 
-<<<<<<< HEAD
 * `guide_*()` functions get a new `theme` argument to style individual guides.
   The `theme()` function has gained additional arguments for styling guides:
   `legend.key.spacing{.x/.y}`, `legend.frame`, `legend.axis.line`, 
   `legend.ticks`, `legend.ticks.length`, `legend.text.position` and 
   `legend.title.position`. Previous style arguments in the `guide_*()` functions 
   have been soft-deprecated.
-=======
+  
 * The `legend.key` theme element is set to inherit from the `panel.background`
   theme element. The default themes no longer set the `legend.key` element.
   This causes a visual change with the default `theme_gray()` (#5549).
->>>>>>> a96e6640
 
 * Lines where `linewidth = NA` are now dropped in `geom_sf()` (#5204).
 

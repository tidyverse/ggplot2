--- conflicted
+++ resolved
@@ -1,9 +1,7 @@
 # ggplot2 (development version)
 
-<<<<<<< HEAD
 * New `element_point()` and `element_polygon()` that can be given to 
   `theme(point, polygon)` as an extension point (@teunbrand, #6248).
-=======
 * Turned off fallback for `size` to `linewidth` translation in 
   `geom_bar()`/`geom_col()` (#4848).
 * `coord_radial()` now displays no axis instead of throwing an error when
@@ -33,7 +31,6 @@
   (@teunbrand, #5301).
 * `scale_{x/y}_discrete(continuous.limits)` is a new argument to control the
   display range of discrete scales (@teunbrand, #4174, #6259).
->>>>>>> f2ad9484
 * `geom_ribbon()` now appropriately warns about, and removes, missing values 
   (@teunbrand, #6243).
 * `guide_*()` can now accept two inside legend theme elements:

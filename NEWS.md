# ggplot2 (development version)

<<<<<<< HEAD
* Secondary axes respect `n.breaks` setting in continuous scales (@teunbrand, #4483).
=======
* Layers can have names (@teunbrand, #4066).
* (internal) improvements to `pal_qualitative()` (@teunbrand, #5013)
* `coord_radial(clip = "on")` clips to the panel area when the graphics device
  supports clipping paths (@teunbrand, #5952).
* (internal) Panel clipping responsibility moved from Facet class to Coord 
  class through new `Coord$draw_panel()` method.
* `theme(strip.clip)` now defaults to `"on"` and is independent of Coord 
  clipping (@teunbrand, 5952).
* (internal) rearranged the code of `Facet$draw_paensl()` method (@teunbrand).
* Axis labels are now justified across facet panels (@teunbrand, #5820)
* Fixed bug in `stat_function()` so x-axis title now produced automatically 
  when no data added. (@phispu, #5647).
* geom_sf now accepts shape names (@sierrajohnson, #5808)
* Added `gg` class to `labs()` (@phispu, #5553).
* Missing values from discrete palettes are no longer translated 
  (@teunbrand, #5929).
* Fixed bug in `facet_grid(margins = TRUE)` when using expresssions 
  (@teunbrand, #1864).
* `geom_step()` now supports the `orientation` argument (@teunbrand, #5936).
* `position_dodge()` and `position_jitterdodge()` now have a `reverse` argument 
  (@teunbrand, #3610)
* `coord_radial(r.axis.inside)` can now take a numeric value to control 
  placement of internally placed radius axes (@teunbrand, #5805).
* (internal) default labels are derived in `ggplot_build()` rather than
  in `ggplot_add.Layer()` (@teunbrand, #5894)
* An attempt is made to use a variable's label attribute as default label 
  (@teunbrand, #4631)
* Themes gain an additional `header_family` argument to easily set the font
  for headers and titles (#5886).
* The `plot.subtitle`, `plot.caption` and `plot.tag` theme elements now inherit 
  from the root `text` element instead of the `title` element (#5886).
* ggplot2 no longer imports {glue} (@teunbrand, #5986).
* `geom_rect()` can now derive the required corners positions from `x`/`width`
  or `y`/`height` parameterisation (@teunbrand, #5861).
* All position scales now use the same definition of `x` and `y` aesthetics.
  This lets uncommon aesthetics like `xintercept` expand scales as usual.
  (#3342, #4966, @teunbrand)
* Bare numeric values provided to Date or Datetime scales get inversely 
  transformed (cast to Date/POSIXct) with a warning (@teunbrand).
>>>>>>> 5482939b
* `stat_bin()` now accepts functions for argument `breaks` (@aijordan, #4561)
* (internal) The plot's layout now has a coord parameter that is used to 
  prevent setting up identical panel parameters (#5427)
* (internal) rearranged the code of `Facet$draw_panels()` method (@teunbrand).
* `geom_rug()` prints a warning when `na.rm = FALSE`, as per documentation (@pn317, #5905)
* `position_dodge(preserve = "single")` now handles multi-row geoms better,
  such as `geom_violin()` (@teunbrand based on @clauswilke's work, #2801).
* `position_jitterdodge()` now dodges by `group` (@teunbrand, #3656)
* The `arrow.fill` parameter is now applied to more line-based functions: 
  `geom_path()`, `geom_line()`, `geom_step()` `geom_function()`, line 
   geometries in `geom_sf()` and `element_line()`.
* Fixed bug where binned guides would keep out-of-bounds breaks 
  (@teunbrand, #5870).
* The size of the `draw_key_polygon()` glyph now reflects the `linewidth` 
  aesthetic (#4852).
* New function `complete_theme()` to replicate how themes are handled during
  plot building (#5801).
* Special getter and setter functions have been renamed for consistency, allowing
  for better tab-completion with `get_*`- and `set_*`-prefixes. The old names 
  remain available for backward compatibility (@teunbrand, #5568).
  
  | New name             | Old name          |
  | -------------------- | ----------------- |
  | `get_theme()`        | `theme_get()`     |
  | `set_theme()`        | `theme_set()`     |
  | `replace_theme()`    | `theme_replace()` |
  | `update_theme()`     | `theme_update()`  |
  | `get_last_plot()`    | `last_plot()`     |
  | `get_layer_data()`   | `layer_data()`    |
  | `get_layer_grob()`   | `layer_grob()`    |
  | `get_panel_scales()` | `layer_scales()`  |

* Discrete scales now support `minor_breaks`. This may only make sense in
  discrete position scales, where it affects the placement of minor ticks
  and minor gridlines (#5434).
* Discrete position scales now expose the `palette` argument, which can be used 
  to customise spacings between levels (@teunbrand, #5770).
* The default `se` parameter in layers with `geom = "smooth"` will be `TRUE` 
  when the data has `ymin` and `ymax` parameters and `FALSE` if these are 
  absent. Note that this does not affect the default of `geom_smooth()` or
  `stat_smooth()` (@teunbrand, #5572).
* The bounded density option in `stat_density()` uses a wider range to
  prevent discontinuities (#5641).
* `geom_raster()` now falls back to rendering as `geom_rect()` when coordinates
  are not Cartesian (#5503).
* `stat_ecdf()` now has an optional `weight` aesthetic (@teunbrand, #5058).
* Position scales combined with `coord_sf()` can now use functions in the 
 `breaks` argument. In addition, `n.breaks` works as intended and 
 `breaks = NULL` removes grid lines and axes (@teunbrand, #4622).
* (Internal) Applying defaults in `geom_sf()` has moved from the internal 
  `sf_grob()` to `GeomSf$use_defaults()` (@teunbrand).
* `facet_wrap()` has new options for the `dir` argument to more precisely
  control panel directions. Internally `dir = "h"` or `dir = "v"` is deprecated 
  (@teunbrand, #5212).
* Prevented `facet_wrap(..., drop = FALSE)` from throwing spurious errors when
  a character facetting variable contained `NA`s (@teunbrand, #5485).
* When facets coerce the faceting variables to factors, the 'ordered' class
  is dropped (@teunbrand, #5666).
* `geom_curve()` now appropriately removes missing data instead of throwing
  errors (@teunbrand, #5831).
* `update_geom_defaults()` and `update_stat_defaults()` have a reset mechanism
  when using `new = NULL` and invisible return the previous defaults (#4993).
* Fixed regression in axes where `breaks = NULL` caused the axes to disappear
  instead of just rendering the axis line (@teunbrand, #5816).
* `geom_point()` can be dodged vertically by using 
  `position_dodge(..., orientation = "y")` (@teunbrand, #5809).
* Fixed bug where `na.value` was incorrectly mapped to non-`NA` values 
  (@teunbrand, #5756).
* Fixed bug in `guide_custom()` that would throw error with `theme_void()` 
  (@teunbrand, #5856).
* New helper function `gg_par()` to translate ggplot2's interpretation of 
  graphical parameters to {grid}'s interpretation (@teunbrand, #5866).
* `scale_{x/y}_discrete()` can now accept a `sec.axis`. It is recommended to
  only use `dup_axis()` to set custom breaks or labels, as discrete variables 
  cannot be transformed (@teunbrand, #3171).
* `stat_density()` has the new computed variable: `wdensity`, which is
  calculated as the density times the sum of weights (@teunbrand, #4176).
* `theme()` gets new `spacing` and `margins` arguments that all other spacings
  and (non-text) margins inherit from (@teunbrand, #5622).
* `geom_ribbon()` can have varying `fill` or `alpha` in linear coordinate
  systems (@teunbrand, #4690).
* `geom_tile()` computes default widths and heights per panel instead of
  per layer (@teunbrand, #5740).
* The `fill` of the `panel.border` theme setting is ignored and forced to be
  transparent (#5782).
* `stat_align()` skips computation when there is only 1 group and therefore
  alignment is not necessary (#5788).
* `position_stack()` skips computation when all `x` values are unique and 
  therefore stacking is not necessary (#5788).
* A new `ggplot_build()` S3 method for <ggplot_built> classes was added, which
  returns input unaltered (@teunbrand, #5800).
* `width` is implemented as aesthetic instead of parameter in `geom_col()` and
  `geom_bar()` (#3142).
* Fix a bug in `position_jitterdodge()` where different jitters would be applied
  to different position aesthetics of the same axis (@teunbrand, #5818).
* In `stat_bin()`, the default `boundary` is now chosen to better adhere to 
  the `nbin` argument (@teunbrand, #5882, #5036)
* `after_stat()` and `after_scale()` throw warnings when the computed aesthetics
  are not of the correct length (#5901).
* `guide_colourbar()` now correctly hands off `position` and `available_aes`
  parameters downstream (@teunbrand, #5930)
* `geom_hline()` and `geom_vline()` now have `position` argument
  (@yutannihilation, #4285).
* New function `get_strip_labels()` to retrieve facet labels (@teunbrand, #4979)
* Fixed bug in `position_dodge2()`'s identification of range overlaps 
  (@teunbrand, #5938, #4327).
* Fixed bug where empty discrete scales weren't recognised as such 
  (@teunbrand, #5945).

# ggplot2 3.5.1

This is a small release focusing on fixing regressions from 3.5.0 and 
documentation updates.

## Bug fixes

* Fixed bug where discrete scales could not map aesthetics only consisting of
  `NA`s (#5623)
* Fixed spurious warnings from `sec_axis()` with `breaks = NULL` (#5713).
* Patterns and gradients are now also enabled in `geom_sf()` 
  (@teunbrand, #5716).
* The default behaviour of `resolution()` has been reverted to pre-3.5.0 
  behaviour. Whether mapped discrete vectors should be treated as having 
  resolution of 1 is controlled by the new `discrete` argument.
* Fixed bug in `guide_bins()` and `guide_coloursteps()` where discrete breaks,
  such as the levels produced by `cut()`, were ordered incorrectly 
  (@teunbrand, #5757).
  
## Improvements

* When facets coerce the faceting variables to factors, the 'ordered' class
  is dropped (@teunbrand, #5666).
* `coord_map()` and `coord_polar()` throw informative warnings when used
  with the guide system (#5707).
* When passing a function to `stat_contour(breaks)`, that function is used to
  calculate the breaks even if `bins` and `binwidth` are missing 
  (@teunbrand, #5686).
* `geom_step()` now supports `lineend`, `linejoin` and `linemitre` parameters 
  (@teunbrand, #5705).
* Fixed performance loss when the `.data` pronoun is used in `aes()` (#5730).
* Facet evaluation is better at dealing with inherited errors 
  (@teunbrand, #5670).
* `stat_bin()` deals with non-finite breaks better (@teunbrand, #5665).
* While axes in `coord_radial()` don't neatly fit the top/right/bottom/left
  organisation, specifying `position = "top"` or `position = "right"` 
  in the scale will flip the placement of the radial axis (#5735)
* Theme elements that do not exist now throw warnings instead of errors (#5719).
* Fixed bug in `coord_radial()` where full circles were not treated as such 
  (@teunbrand, #5750).
* When legends detect the presence of values in a layer, `NA` is now detected
  if the data contains values outside the given breaks (@teunbrand, #5749).
* `annotate()` now warns about `stat` or `position` arguments (@teunbrand, #5151)
* `guide_coloursteps(even.steps = FALSE)` now works with discrete data that has 
  been formatted by `cut()` (@teunbrand, #3877).

# ggplot2 3.5.0

This is a minor release that turned out quite beefy. It is focused on 
overhauling the guide system: the system responsible for displaying information 
from scales in the guise of axes and legends. As part of that overhaul, new 
guides have been implemented and existing guides have been refined. The look 
and feel of guides has been mostly preserved, but their internals and 
styling options have changed drastically.

Briefly summarising other highlights, we also welcome `coord_radial()` as a 
successor of  `coord_polar()`. Initial support for newer graphical features, 
such as pattern fills has been added. The API has changed how `I()`/`<AsIs>` 
vectors interact with the scale system, namely: not at all. 

## Breaking changes

* The guide system. As a whole. See 'new features' for more information. 
  While the S3 guide generics are still in place, the S3 methods for 
  `guide_train()`, `guide_merge()`, `guide_geom()`, `guide_transform()`,
  `guide_gengrob()` have been superseded by the respective ggproto methods.
  In practice, this will mean that `NextMethod()` or sub-classing ggplot2's
  guides with the S3 system will no longer work.
  
* By default, `guide_legend()` now only draws a key glyph for a layer when
  the value is in the layer's data. To revert to the old behaviour, you
  can still set `show.legend = c({aesthetic} = TRUE)` (@teunbrand, #3648).

* In the `scale_{colour/fill}_gradient2()` and 
  `scale_{colour/fill}_steps2()` functions, the `midpoint` argument is 
  transformed by the scale transformation (#3198).
  
* The `legend.key` theme element is set to inherit from the `panel.background`
  theme element. The default themes no longer set the `legend.key` element.
  This causes a visual change with the default `theme_gray()` (#5549).
  
* The `scale_name` argument in `continuous_scale()`, `discrete_scale()` and
  `binned_scale()` is soft-deprecated. If you have implemented custom scales,
  be advised to double-check that unnamed arguments ends up where they should 
  (@teunbrand, #1312).  
  
* The `legend.text.align` and `legend.title.align` arguments in `theme()` are 
  deprecated. The `hjust` setting of the `legend.text` and `legend.title` 
  elements continues to fulfill the role of text alignment (@teunbrand, #5347).
  
* 'lines' units in `geom_label()`, often used in the `label.padding` argument, 
  are now are relative to the text size. This causes a visual change, but fixes 
  a misalignment issue between the textbox and text (@teunbrand, #4753)
  
* `coord_flip()` has been marked as superseded. The recommended alternative is
  to swap the `x` and `y` aesthetic and/or using the `orientation` argument in
  a layer (@teunbrand, #5130).
  
* The `trans` argument in scales and secondary axes has been renamed to 
  `transform`. The `trans` argument itself is deprecated. To access the
  transformation from the scale, a new `get_transformation()` method is 
  added to Scale-classes (#5558).
  
* Providing a numeric vector to `theme(legend.position)` has been deprecated.
  To set the default legend position inside the plot use 
  `theme(legend.position = "inside", legend.position.inside = c(...))` instead.

## New features

* Plot scales now ignore `AsIs` objects constructed with `I(x)`, instead of
  invoking the identity scale. This allows these columns to co-exist with other
  layers that need a non-identity scale for the same aesthetic. Also, it makes
  it easy to specify relative positions (@teunbrand, #5142).
  
* The `fill` aesthetic in many geoms now accepts grid's patterns and gradients.
  For developers of layer extensions, this feature can be enabled by switching 
  from `fill = alpha(fill, alpha)` to `fill = fill_alpha(fill, alpha)` when 
  providing fills to `grid::gpar()` (@teunbrand, #3997).
  
* New function `check_device()` for testing the availability of advanced 
  graphics features introduced in R 4.1.0 onward (@teunbrand, #5332).
  
* `coord_radial()` is a successor to `coord_polar()` with more customisation 
  options. `coord_radial()` can:
  
  * integrate with the new guide system via a dedicated `guide_axis_theta()` to
    display the angle coordinate.
  * in addition to drawing full circles, also draw circle sectors by using the 
    `end` argument.
  * avoid data vanishing in the center of the plot by setting the `donut` 
    argument.
  * adjust the `angle` aesthetic of layers, such as `geom_text()`, to align 
    with the coordinate system using the `rotate_angle` argument.
    
### The guide system

The guide system encompassing axes and legends, as the last remaining chunk of 
ggplot2, has been rewritten to use the `<ggproto>` system instead of the S3 
system. This change was a necessary step to officially break open the guide 
system for extension package developers. The axes and legends now inherit from 
a `<Guide>` class, which makes them extensible in the same manner as geoms, 
stats, facets and coords (#3329, @teunbrand)

* The most user-facing change is that the styling of guides is rewired through
  the theme system. Guides now have a `theme` argument that can style 
  individual guides, while `theme()` has gained additional arguments to style
  guides. Theme elements declared in the guide override theme elements set
  through the plot. The new theme elements for guides are: 
  `legend.key.spacing{.x/.y}`, `legend.frame`, `legend.axis.line`, 
  `legend.ticks`, `legend.ticks.length`, `legend.text.position` and 
  `legend.title.position`. Previous style options in the arguments of 
  `guide_*()` functions are soft-deprecated.

* Unfortunately, we could not fully preserve the function of pre-existing
  guide extensions written in the S3 system. A fallback for these old guides
  is encapsulated in the `<GuideOld>` class, which calls the old S3 generics.
  The S3 methods have been removed as part of cleaning up, so the old guides
  will still work if the S3 methods are reimplemented, but we encourage to
  switch to the new system (#2728).
  
* The `order` argument of guides now strictly needs to be a length-1 
  integer (#4958).
  
#### Axes

* New `guide_axis_stack()` to combine other axis guides on top of one another.

* New `guide_axis_theta()` to draw an axis in a circular arc in 
  `coord_radial()`. The guide can be controlled by adding 
  `guides(theta = guide_axis_theta(...))` to a plot.

* New `guide_axis_logticks()` can be used to draw logarithmic tick marks as
  an axis. It supersedes the `annotation_logticks()` function 
  (@teunbrand, #5325).

* `guide_axis()` gains a `minor.ticks` argument to draw minor ticks (#4387).

* `guide_axis()` gains a `cap` argument that can be used to trim the
      axis line to extreme breaks (#4907).

* Primary axis titles are now placed at the primary guide, so that
  `guides(x = guide_axis(position = "top"))` will display the title at the
  top by default (#4650).
  
* The default `vjust` for the `axis.title.y.right` element is now 1 instead of
  0.
  
* Unknown secondary axis guide positions are now inferred as the opposite 
  of the primary axis guide when the latter has a known `position` (#4650).
  
#### Legends

* New `guide_custom()` function for drawing custom graphical objects (grobs)
  unrelated to scales in legend positions (#5416).
  
* All legends have acquired a `position` argument, that allows individual guides
  to deviate from the `legend.position` set in the `theme()` function. This
  means that legends can now be placed at multiple sides of the plot (#5488).
  
* The spacing between legend keys and their labels, in addition to legends
  and their titles, is now controlled by the text's `margin` setting. Not
  specifying margins will automatically add appropriate text margins. To
  control the spacing within a legend between keys, the new 
  `legend.key.spacing.{x/y}` argument can be used in `theme()`. This leaves the 
  `legend.spacing` theme setting dedicated to solely controlling the spacing 
  between different guides (#5455).
  
* `guide_colourbar()` and `guide_coloursteps()` gain an `alpha` argument to
  set the transparency of the bar (#5085).

* New `display` argument in `guide_colourbar()` supplants the `raster` argument.
  In R 4.1.0 and above, `display = "gradient"` will draw a gradient.
  
* Legend keys that can draw arrows have their size adjusted for arrows.

* When legend titles are larger than the legend, title justification extends
  to the placement of keys and labels (#1903).

* Glyph drawing functions of the `draw_key_*()` family can now set `"width"`
  and `"height"` attributes (in centimetres) to the produced keys to control
  their displayed size in the legend.
  
* `coord_sf()` now uses customisable guides provided in the scales or 
  `guides()` function (@teunbrand).

## Improvements

* `guide_coloursteps(even.steps = FALSE)` now draws one rectangle per interval
  instead of many small ones (#5481).

* `draw_key_label()` now better reflects the appearance of labels (#5561).

* `position_stack()` no longer silently removes missing data, which is now
  handled by the geom instead of position (#3532).
  
* The `minor_breaks` function argument in scales can now also take a function 
  with two arguments: the scale's limits and the scale's major breaks (#3583).
  
* Failing to fit or predict in `stat_smooth()` now gives a warning and omits
  the failed group, instead of throwing an error (@teunbrand, #5352).
  
* `labeller()` now handles unspecified entries from lookup tables
  (@92amartins, #4599).
  
* `fortify.default()` now accepts a data-frame-like object granted the object
  exhibits healthy `dim()`, `colnames()`, and `as.data.frame()` behaviours
  (@hpages, #5390).

* `geom_violin()` gains a `bounds` argument analogous to `geom_density()`s 
  (@eliocamp, #5493).

* To apply dodging more consistently in violin plots, `stat_ydensity()` now
  has a `drop` argument to keep or discard groups with 1 observation.
  
* `geom_boxplot()` gains a new argument, `staplewidth` that can draw staples
  at the ends of whiskers (@teunbrand, #5126)
  
* `geom_boxplot()` gains an `outliers` argument to switch outliers on or off,
  in a manner that does affects the scale range. For hiding outliers that does
  not affect the scale range, you can continue to use `outlier.shape = NA` 
  (@teunbrand, #4892).
  
* Nicer error messages for xlim/ylim arguments in coord-* functions
  (@92amartins, #4601, #5297).

* You can now omit either `xend` or `yend` from `geom_segment()` as only one
  of these is now required. If one is missing, it will be filled from the `x`
  and `y` aesthetics respectively. This makes drawing horizontal or vertical
  segments a little bit more convenient (@teunbrand, #5140).
  
* When `geom_path()` has aesthetics varying within groups, the `arrow()` is
  applied to groups instead of individual segments (@teunbrand, #4935).
  
* `geom_text()` and `geom_label()` gained a `size.unit` parameter that set the 
  text size to millimetres, points, centimetres, inches or picas 
  (@teunbrand, #3799).
  
* `geom_label()` now uses the `angle` aesthetic (@teunbrand, #2785)

* The `label.padding` argument in `geom_label()` now supports inputs created
  with the `margin()` function (#5030).
  
* `ScaleContinuous$get_breaks()` now only calls `scales::zero_range()` on limits
  in transformed space, rather than in data space (#5304).
  
* Scales throw more informative messages (@teunbrand, #4185, #4258)
  
* `scale_*_manual()` with a named `values` argument now emits a warning when
  none of those names match the values found in the data (@teunbrand, #5298).
  
* The `name` argument in most scales is now explicitly the first argument 
  (#5535)
  
* The `translate_shape_string()` internal function is now exported for use in
  extensions of point layers (@teunbrand, #5191).
  
* To improve `width` calculation in bar plots with empty factor levels, 
  `resolution()` considers `mapped_discrete` values as having resolution 1 
  (@teunbrand, #5211)
  
* In `theme()`, some elements can be specified with `rel()` to inherit from
  `unit`-class objects in a relative fashion (@teunbrand, #3951).
  
* `theme()` now supports splicing a list of arguments (#5542).

* In the theme element hierarchy, parent elements that are a strict subclass
  of child elements now confer their subclass upon the children (#5457).
  
* New `plot.tag.location` in `theme()` can control placement of the plot tag
  in the `"margin"`, `"plot"` or the new `"panel"` option (#4297).
  
* `coord_munch()` can now close polygon shapes (@teunbrand, #3271)
  
* Aesthetics listed in `geom_*()` and `stat_*()` layers now point to relevant
  documentation (@teunbrand, #5123).
  
* The new argument `axes` in `facet_grid()` and `facet_wrap()` controls the
  display of axes at interior panel positions. Additionally, the `axis.labels`
  argument can be used to only draw tick marks or fully labelled axes 
  (@teunbrand, #4064).
  
* `coord_polar()` can have free scales in facets (@teunbrand, #2815).

* The `get_guide_data()` function can be used to extract position and label
  information from the plot (#5004).
  
* Improve performance of layers without positional scales (@zeehio, #4990)

* More informative error for mismatched 
  `direction`/`theme(legend.direction = ...)` arguments (#4364, #4930).

## Bug fixes

* Fixed regression in `guide_legend()` where the `linewidth` key size
  wasn't adapted to the width of the lines (#5160).

* In `guide_bins()`, the title no longer arbitrarily becomes offset from
  the guide when it has long labels.
  
* `guide_colourbar()` and `guide_coloursteps()` merge properly when one
  of the aesthetics is dropped (#5324).

* When using `geom_dotplot(binaxis = "x")` with a discrete y-variable, dots are
  now stacked from the y-position rather than from 0 (@teunbrand, #5462)
  
* `stat_count()` treats `x` as unique in the same manner `unique()` does 
  (#4609).
  
* The plot's title, subtitle and caption now obey horizontal text margins
  (#5533).
  
* Contour functions will not fail when `options("OutDec")` is not `.` (@eliocamp, #5555).

* Lines where `linewidth = NA` are now dropped in `geom_sf()` (#5204).

* `ggsave()` no longer sometimes creates new directories, which is now 
  controlled by the new `create.dir` argument (#5489).
  
* Legend titles no longer take up space if they've been removed by setting 
  `legend.title = element_blank()` (@teunbrand, #3587).
  
* `resolution()` has a small tolerance, preventing spuriously small resolutions 
  due to rounding errors (@teunbrand, #2516).
  
* `stage()` now works correctly, even with aesthetics that do not have scales 
  (#5408)
  
* `stat_ydensity()` with incomplete groups calculates the default `width` 
  parameter more stably (@teunbrand, #5396)
  
* The `size` argument in `annotation_logticks()` has been deprecated in favour
  of the `linewidth` argument (#5292).
  
* Binned scales now treat `NA`s in limits the same way continuous scales do 
  (#5355).

* Binned scales work better with `trans = "reverse"` (#5355).

* Integers are once again valid input to theme arguments that expect numeric
  input (@teunbrand, #5369)
  
* Legends in `scale_*_manual()` can show `NA` values again when the `values` is
  a named vector (@teunbrand, #5214, #5286).
  
* Fixed bug in `coord_sf()` where graticule lines didn't obey 
  `panel.grid.major`'s linewidth setting (@teunbrand, #5179)
  
* Fixed bug in `annotation_logticks()` when no suitable tick positions could
  be found (@teunbrand, #5248).
  
* The default width of `geom_bar()` is now based on panel-wise resolution of
  the data, rather than global resolution (@teunbrand, #4336).
  
* `stat_align()` is now applied per panel instead of globally, preventing issues
  when facets have different ranges (@teunbrand, #5227).
  
* A stacking bug in `stat_align()` was fixed (@teunbrand, #5176).

* `stat_contour()` and `stat_contour_filled()` now warn about and remove
  duplicated coordinates (@teunbrand, #5215).
  
* `guide_coloursteps()` and `guide_bins()` sort breaks (#5152). 
  
## Internal changes
  
* The `ScaleContinuous$get_breaks()` method no longer censors
  the computed breaks.
  
* The ggplot object now contains `$layout` which points to the `Layout` ggproto
  object and will be used by the `ggplot_build.ggplot` method. This was exposed
  so that package developers may extend the behaviour of the `Layout` ggproto 
  object without needing to develop an entirely new `ggplot_build` method 
  (@jtlandis, #5077).
  
* Guide building is now part of `ggplot_build()` instead of 
  `ggplot_gtable()` to allow guides to observe unmapped data (#5483).
  
* The `titleGrob()` function has been refactored to be faster and less
  complicated.

* The `scales_*()` functions related to managing the `<ScalesList>` class have
  been implemented as methods in the `<ScalesList>` class, rather than stray
  functions (#1310).
  
# ggplot2 3.4.4

This hotfix release adapts to a change in r-devel's `base::is.atomic()` and 
the upcoming retirement of maptools.

* `fortify()` for sp objects (e.g., `SpatialPolygonsDataFrame`) is now deprecated
  and will be removed soon in support of [the upcoming retirement of rgdal, rgeos,
  and maptools](https://r-spatial.org/r/2023/05/15/evolution4.html). In advance
  of the whole removal, `fortify(<SpatialPolygonsDataFrame>, region = ...)`
  no longer works as of this version (@yutannihilation, #5244).

# ggplot2 3.4.3
This hotfix release addresses a version comparison change in r-devel. There are
no user-facing or breaking changes.

# ggplot2 3.4.2
This is a hotfix release anticipating changes in r-devel, but folds in upkeep
changes and a few bug fixes as well.

## Minor improvements

* Various type checks and their messages have been standardised 
  (@teunbrand, #4834).
  
* ggplot2 now uses `scales::DiscreteRange` and `scales::ContinuousRange`, which
  are available to write scale extensions from scratch (@teunbrand, #2710).
  
* The `layer_data()`, `layer_scales()` and `layer_grob()` now have the default
  `plot = last_plot()` (@teunbrand, #5166).
  
* The `datetime_scale()` scale constructor is now exported for use in extension
  packages (@teunbrand, #4701).
  
## Bug fixes

* `update_geom_defaults()` and `update_stat_defaults()` now return properly 
  classed objects and have updated docs (@dkahle, #5146).

* For the purposes of checking required or non-missing aesthetics, character 
  vectors are no longer considered non-finite (@teunbrand, @4284).

* `annotation_logticks()` skips drawing ticks when the scale range is non-finite
  instead of throwing an error (@teunbrand, #5229).
  
* Fixed spurious warnings when the `weight` was used in `stat_bin_2d()`, 
  `stat_boxplot()`, `stat_contour()`, `stat_bin_hex()` and `stat_quantile()`
  (@teunbrand, #5216).

* To prevent changing the plotting order, `stat_sf()` is now computed per panel 
  instead of per group (@teunbrand, #4340).

* Fixed bug in `coord_sf()` where graticule lines didn't obey 
  `panel.grid.major`'s linewidth setting (@teunbrand, #5179).

* `geom_text()` drops observations where `angle = NA` instead of throwing an
  error (@teunbrand, #2757).
  
# ggplot2 3.4.1
This is a small release focusing on fixing regressions in the 3.4.0 release
and minor polishes.

## Breaking changes

* The computed variable `y` in `stat_ecdf()` has been superseded by `ecdf` to 
  prevent incorrect scale transformations (@teunbrand, #5113 and #5112).
  
## New features

* Added `scale_linewidth_manual()` and `scale_linewidth_identity()` to support
  the `linewidth` aesthetic (@teunbrand, #5050).
  
* `ggsave()` warns when multiple `filename`s are given, and only writes to the
  first file (@teunbrand, #5114).

## Bug fixes

* Fixed a regression in `geom_hex()` where aesthetics were replicated across 
  bins (@thomasp85, #5037 and #5044).
  
* Using two ordered factors as facetting variables in 
  `facet_grid(..., as.table = FALSE)` now throws a warning instead of an
  error (@teunbrand, #5109).
  
* Fixed misbehaviour of `draw_key_boxplot()` and `draw_key_crossbar()` with 
  skewed key aspect ratio (@teunbrand, #5082).
  
* Fixed spurious warning when `weight` aesthetic was used in `stat_smooth()` 
  (@teunbrand based on @clauswilke's suggestion, #5053).
  
* The `lwd` alias is now correctly replaced by `linewidth` instead of `size` 
  (@teunbrand based on @clauswilke's suggestion #5051).
  
* Fixed a regression in `Coord$train_panel_guides()` where names of guides were 
  dropped (@maxsutton, #5063).

In binned scales:

* Automatic breaks should no longer be out-of-bounds, and automatic limits are
  adjusted to include breaks (@teunbrand, #5082).
  
* Zero-range limits no longer throw an error and are treated akin to continuous
  scales with zero-range limits (@teunbrand, #5066).
  
* The `trans = "date"` and `trans = "time"` transformations were made compatible
  (@teunbrand, #4217).

# ggplot2 3.4.0
This is a minor release focusing on tightening up the internals and ironing out
some inconsistencies in the API. The biggest change is the addition of the 
`linewidth` aesthetic that takes of sizing the width of any line from `size`. 
This change, while attempting to be as non-breaking as possible, has the 
potential to change the look of some of your plots.

Other notable changes is a complete redo of the error and warning messaging in
ggplot2 using the cli package. Messaging is now better contextualised and it 
should be easier to identify which layer an error is coming from. Last, we have
now made the switch to using the vctrs package internally which means that 
support for vctrs classes as variables should improve, along with some small 
gains in rendering speed.

## Breaking changes

* A `linewidth` aesthetic has been introduced and supersedes the `size` 
  aesthetic for scaling the width of lines in line based geoms. `size` will 
  remain functioning but deprecated for these geoms and it is recommended to 
  update all code to reflect the new aesthetic. For geoms that have _both_ point 
  sizing and linewidth sizing (`geom_pointrange()` and `geom_sf`) `size` now 
  **only** refers to sizing of points which can leads to a visual change in old
  code (@thomasp85, #3672)
  
* The default line width for polygons in `geom_sf()` have been decreased to 0.2 
  to reflect that this is usually used for demarking borders where a thinner 
  line is better suited. This change was made since we already induced a 
  visual change in `geom_sf()` with the introduction of the `linewidth` 
  aesthetic.
  
* The dot-dot notation (`..var..`) and `stat()`, which have been superseded by
  `after_stat()`, are now formally deprecated (@yutannihilation, #3693).

* `qplot()` is now formally deprecated (@yutannihilation, #3956).

* `stage()` now properly refers to the values without scale transformations for
  the stage of `after_stat`. If your code requires the scaled version of the
  values for some reason, you have to apply the same transformation by yourself,
  e.g. `sqrt()` for `scale_{x,y}_sqrt()` (@yutannihilation and @teunbrand, #4155).

* Use `rlang::hash()` instead of `digest::digest()`. This update may lead to 
  changes in the automatic sorting of legends. In order to enforce a specific
  legend order use the `order` argument in the guide. (@thomasp85, #4458)

* referring to `x` in backquoted expressions with `label_bquote()` is no longer
  possible.

* The `ticks.linewidth` and `frame.linewidth` parameters of `guide_colourbar()`
  are now multiplied with `.pt` like elsewhere in ggplot2. It can cause visual
  changes when these arguments are not the defaults and these changes can be 
  restored to their previous behaviour by adding `/ .pt` (@teunbrand #4314).

* `scale_*_viridis_b()` now uses the full range of the viridis scales 
  (@gregleleu, #4737)

## New features

* `geom_col()` and `geom_bar()` gain a new `just` argument. This is set to `0.5`
  by default; use `just = 0`/`just = 1` to place columns on the left/right
  of the axis breaks.
  (@wurli, #4899)

* `geom_density()` and `stat_density()` now support `bounds` argument
  to estimate density with boundary correction (@echasnovski, #4013).

* ggplot now checks during statistical transformations whether any data 
  columns were dropped and warns about this. If stats intend to drop
  data columns they can declare them in the new field `dropped_aes`.
  (@clauswilke, #3250)

* `...` supports `rlang::list2` dynamic dots in all public functions. 
  (@mone27, #4764) 

* `theme()` now has a `strip.clip` argument, that can be set to `"off"` to 
  prevent the clipping of strip text and background borders (@teunbrand, #4118)
  
* `geom_contour()` now accepts a function in the `breaks` argument 
  (@eliocamp, #4652).

## Minor improvements and bug fixes

* Fix a bug in `position_jitter()` where infinity values were dropped (@javlon,
  #4790).

* `geom_linerange()` now respects the `na.rm` argument (#4927, @thomasp85)

* Improve the support for `guide_axis()` on `coord_trans()` 
  (@yutannihilation, #3959)
  
* Added `stat_align()` to align data without common x-coordinates prior to
  stacking. This is now the default stat for `geom_area()` (@thomasp85, #4850)

* Fix a bug in `stat_contour_filled()` where break value differences below a 
  certain number of digits would cause the computations to fail (@thomasp85, 
  #4874)

* Secondary axis ticks are now positioned more precisely, removing small visual
  artefacts with alignment between grid and ticks (@thomasp85, #3576)

* Improve `stat_function` documentation regarding `xlim` argument. 
  (@92amartins, #4474)

* Fix various issues with how `labels`, `breaks`, `limits`, and `show.limits`
  interact in the different binning guides (@thomasp85, #4831)

* Automatic break calculation now squishes the scale limits to the domain
  of the transformation. This allows `scale_{x/y}_sqrt()` to find breaks at 0   
  when appropriate (@teunbrand, #980).

* Using multiple modified aesthetics correctly will no longer trigger warnings. 
  If used incorrectly, the warning will now report the duplicated aesthetic 
  instead of `NA` (@teunbrand, #4707).

* `aes()` now supports the `!!!` operator in its first two arguments
  (#2675). Thanks to @yutannihilation and @teunbrand for draft
  implementations.

* Require rlang >= 1.0.0 (@billybarc, #4797)

* `geom_violin()` no longer issues "collapsing to unique 'x' values" warning
  (@bersbersbers, #4455)

* `annotate()` now documents unsupported geoms (`geom_abline()`, `geom_hline()`
  and `geom_vline()`), and warns when they are requested (@mikmart, #4719)

* `presidential` dataset now includes Trump's presidency (@bkmgit, #4703).

* `position_stack()` now works fully with `geom_text()` (@thomasp85, #4367)

* `geom_tile()` now correctly recognises missing data in `xmin`, `xmax`, `ymin`,
  and `ymax` (@thomasp85 and @sigmapi, #4495)

* `geom_hex()` will now use the binwidth from `stat_bin_hex()` if present, 
  instead of deriving it (@thomasp85, #4580)
  
* `geom_hex()` now works on non-linear coordinate systems (@thomasp85)

* Fixed a bug throwing errors when trying to render an empty plot with secondary
  axes (@thomasp85, #4509)

* Axes are now added correctly in `facet_wrap()` when `as.table = FALSE`
  (@thomasp85, #4553)

* Better compatibility of custom device functions in `ggsave()` 
  (@thomasp85, #4539)

* Binning scales are now more resilient to calculated limits that ends up being
  `NaN` after transformations (@thomasp85, #4510)

* Strip padding in `facet_grid()` is now only in effect if 
  `strip.placement = "outside"` _and_ an axis is present between the strip and 
  the panel (@thomasp85, #4610)

* Aesthetics of length 1 are now recycled to 0 if the length of the data is 0 
  (@thomasp85, #4588)

* Setting `size = NA` will no longer cause `guide_legend()` to error 
  (@thomasp85, #4559)

* Setting `stroke` to `NA` in `geom_point()` will no longer impair the sizing of
  the points (@thomasp85, #4624)

* `stat_bin_2d()` now correctly recognises the `weight` aesthetic 
  (@thomasp85, #4646)
  
* All geoms now have consistent exposure of linejoin and lineend parameters, and
  the guide keys will now respect these settings (@thomasp85, #4653)

* `geom_sf()` now respects `arrow` parameter for lines (@jakeruss, #4659)

* Updated documentation for `print.ggplot` to reflect that it returns
  the original plot, not the result of `ggplot_build()`. (@r2evans, #4390)

* `scale_*_manual()` no longer displays extra legend keys, or changes their 
  order, when a named `values` argument has more items than the data. To display
  all `values` on the legend instead, use
  `scale_*_manual(values = vals, limits = names(vals))`. (@teunbrand, @banfai, 
  #4511, #4534)

* Updated documentation for `geom_contour()` to correctly reflect argument 
  precedence between `bins` and `binwidth`. (@eliocamp, #4651)

* Dots in `geom_dotplot()` are now correctly aligned to the baseline when
  `stackratio != 1` and `stackdir != "up"` (@mjskay, #4614)

* Key glyphs for `geom_boxplot()`, `geom_crossbar()`, `geom_pointrange()`, and
  `geom_linerange()` are now orientation-aware (@mjskay, #4732)
  
* Updated documentation for `geom_smooth()` to more clearly describe effects of 
  the `fullrange` parameter (@thoolihan, #4399).

# ggplot2 3.3.6
This is a very small release only applying an internal change to comply with 
R 4.2 and its deprecation of `default.stringsAsFactors()`. There are no user
facing changes and no breaking changes.

# ggplot2 3.3.5
This is a very small release focusing on fixing a couple of untenable issues 
that surfaced with the 3.3.4 release

* Revert changes made in #4434 (apply transform to intercept in `geom_abline()`) 
  as it introduced undesirable issues far worse than the bug it fixed 
  (@thomasp85, #4514)
* Fixes an issue in `ggsave()` when producing emf/wmf files (@yutannihilation, 
  #4521)
* Warn when grDevices specific arguments are passed to ragg devices (@thomasp85, 
  #4524)
* Fix an issue where `coord_sf()` was reporting that it is non-linear
  even when data is provided in projected coordinates (@clauswilke, #4527)

# ggplot2 3.3.4
This is a larger patch release fixing a huge number of bugs and introduces a 
small selection of feature refinements.

## Features

* Alt-text can now be added to a plot using the `alt` label, i.e 
  `+ labs(alt = ...)`. Currently this alt text is not automatically propagated, 
  but we plan to integrate into Shiny, RMarkdown, and other tools in the future. 
  (@thomasp85, #4477)

* Add support for the BrailleR package for creating descriptions of the plot
  when rendered (@thomasp85, #4459)
  
* `coord_sf()` now has an argument `default_crs` that specifies the coordinate
  reference system (CRS) for non-sf layers and scale/coord limits. This argument
  defaults to `NULL`, which means non-sf layers are assumed to be in projected
  coordinates, as in prior ggplot2 versions. Setting `default_crs = sf::st_crs(4326)`
  provides a simple way to interpret x and y positions as longitude and latitude,
  regardless of the CRS used by `coord_sf()`. Authors of extension packages
  implementing `stat_sf()`-like functionality are encouraged to look at the source
  code of `stat_sf()`'s `compute_group()` function to see how to provide scale-limit
  hints to `coord_sf()` (@clauswilke, #3659).

* `ggsave()` now uses ragg to render raster output if ragg is available. It also
  handles custom devices that sets a default unit (e.g. `ragg::agg_png`) 
  correctly (@thomasp85, #4388)

* `ggsave()` now returns the saved file location invisibly (#3379, @eliocamp).
  Note that, as a side effect, an unofficial hack `<ggplot object> + ggsave()`
  no longer works (#4513).

* The scale arguments `limits`, `breaks`, `minor_breaks`, `labels`, `rescaler`
  and `oob` now accept purrr style lambda notation (@teunbrand, #4427). The same 
  is true for `as_labeller()` (and therefore also `labeller()`) 
  (@netique, #4188).

* Manual scales now allow named vectors passed to `values` to contain fewer 
  elements than existing in the data. Elements not present in values will be set
  to `NA` (@thomasp85, #3451)
  
* Date and datetime position scales support out-of-bounds (oob) arguments to 
  control how limits affect data outside those limits (@teunbrand, #4199).
  
## Fixes

* Fix a bug that `after_stat()` and `after_scale()` cannot refer to aesthetics
  if it's specified in the plot-global mapping (@yutannihilation, #4260).
  
* Fix bug in `annotate_logticks()` that would cause an error when used together
  with `coord_flip()` (@thomasp85, #3954)
  
* Fix a bug in `geom_abline()` that resulted in `intercept` not being subjected
  to the transformation of the y scale (@thomasp85, #3741)
  
* Extent the range of the line created by `geom_abline()` so that line ending
  is not visible for large linewidths (@thomasp85, #4024)

* Fix bug in `geom_dotplot()` where dots would be positioned wrong with 
  `stackgroups = TRUE` (@thomasp85, #1745)

* Fix calculation of confidence interval for locfit smoothing in `geom_smooth()`
  (@topepo, #3806)
  
* Fix bug in `geom_text()` where `"outward"` and `"inward"` justification for 
  some `angle` values was reversed (@aphalo, #4169, #4447)

* `ggsave()` now sets the default background to match the fill value of the
  `plot.background` theme element (@karawoo, #4057)

* It is now deprecated to specify `guides(<scale> = FALSE)` or
  `scale_*(guide = FALSE)` to remove a guide. Please use 
  `guides(<scale> = "none")` or `scale_*(guide = "none")` instead 
  (@yutannihilation, #4097)
  
* Fix a bug in `guide_bins()` where keys would disappear if the guide was 
  reversed (@thomasp85, #4210)
  
* Fix bug in `guide_coloursteps()` that would repeat the terminal bins if the
  breaks coincided with the limits of the scale (@thomasp85, #4019)

* Make sure that default labels from default mappings doesn't overwrite default
  labels from explicit mappings (@thomasp85, #2406)

* Fix bug in `labeller()` where parsing was turned off if `.multiline = FALSE`
  (@thomasp85, #4084)
  
* Make sure `label_bquote()` has access to the calling environment when 
  evaluating the labels (@thomasp85, #4141)

* Fix a bug in the layer implementation that introduced a new state after the 
  first render which could lead to a different look when rendered the second 
  time (@thomasp85, #4204)

* Fix a bug in legend justification where justification was lost of the legend
  dimensions exceeded the available size (@thomasp85, #3635)

* Fix a bug in `position_dodge2()` where `NA` values in thee data would cause an
  error (@thomasp85, #2905)

* Make sure `position_jitter()` creates the same jittering independent of 
  whether it is called by name or with constructor (@thomasp85, #2507)

* Fix a bug in `position_jitter()` where different jitters would be applied to 
  different position aesthetics of the same axis (@thomasp85, #2941)
  
* Fix a bug in `qplot()` when supplying `c(NA, NA)` as axis limits 
  (@thomasp85, #4027)
  
* Remove cross-inheritance of default discrete colour/fill scales and check the
  type and aesthetic of function output if `type` is a function 
  (@thomasp85, #4149)

* Fix bug in `scale_[x|y]_date()` where custom breaks functions that resulted in
  fractional dates would get misaligned (@thomasp85, #3965)
  
* Fix bug in `scale_[x|y]_datetime()` where a specified timezone would be 
  ignored by the scale (@thomasp85, #4007)
  
* Fix issue in `sec_axis()` that would throw warnings in the absence of any 
  secondary breaks (@thomasp85, #4368)

* `stat_bin()`'s computed variable `width` is now documented (#3522).
  
* `stat_count()` now computes width based on the full dataset instead of per 
  group (@thomasp85, #2047)

* Extended `stat_ecdf()` to calculate the cdf from either x or y instead from y 
  only (@jgjl, #4005)
  
* Fix a bug in `stat_summary_bin()` where one more than the requested number of
  bins would be created (@thomasp85, #3824)

* Only drop groups in `stat_ydensity()` when there are fewer than two data 
  points and throw a warning (@andrewwbutler, #4111).

* Fixed a bug in strip assembly when theme has `strip.text = element_blank()`
  and plots are faceted with multi-layered strips (@teunbrand, #4384).
  
* Using `theme(aspect.ratio = ...)` together with free space in `facet_grid()`
  now correctly throws an error (@thomasp85, #3834)

* Fixed a bug in `labeller()` so that `.default` is passed to `as_labeller()`
  when labellers are specified by naming faceting variables. (@waltersom, #4031)
  
* Updated style for example code (@rjake, #4092)

* ggplot2 now requires R >= 3.3 (#4247).

* ggplot2 now uses `rlang::check_installed()` to check if a suggested package is
  installed, which will offer to install the package before continuing (#4375, 
  @malcolmbarrett)

* Improved error with hint when piping a `ggplot` object into a facet function
  (#4379, @mitchelloharawild).

# ggplot2 3.3.3
This is a small patch release mainly intended to address changes in R and CRAN.
It further changes the licensing model of ggplot2 to an MIT license.

* Update the ggplot2 licence to an MIT license (#4231, #4232, #4233, and #4281)

* Use vdiffr conditionally so ggplot2 can be tested on systems without vdiffr

* Update tests to work with the new `all.equal()` defaults in R >4.0.3

* Fixed a bug that `guide_bins()` mistakenly ignore `override.aes` argument
  (@yutannihilation, #4085).

# ggplot2 3.3.2
This is a small release focusing on fixing regressions introduced in 3.3.1.

* Added an `outside` option to `annotation_logticks()` that places tick marks
  outside of the plot bounds. (#3783, @kbodwin)

* `annotation_raster()` adds support for native rasters. For large rasters,
  native rasters render significantly faster than arrays (@kent37, #3388)
  
* Facet strips now have dedicated position-dependent theme elements 
  (`strip.text.x.top`, `strip.text.x.bottom`, `strip.text.y.left`, 
  `strip.text.y.right`) that inherit from `strip.text.x` and `strip.text.y`, 
  respectively. As a consequence, some theme stylings now need to be applied to 
  the position-dependent elements rather than to the parent elements. This 
  change was already introduced in ggplot2 3.3.0 but not listed in the 
  changelog. (@thomasp85, #3683)

* Facets now handle layers containing no data (@yutannihilation, #3853).
  
* A newly added geom `geom_density_2d_filled()` and associated stat 
  `stat_density_2d_filled()` can draw filled density contours
  (@clauswilke, #3846).

* A newly added `geom_function()` is now recommended to use in conjunction
  with/instead of `stat_function()`. In addition, `stat_function()` now
  works with transformed y axes, e.g. `scale_y_log10()`, and in plots
  containing no other data or layers (@clauswilke, #3611, #3905, #3983).

* Fixed a bug in `geom_sf()` that caused problems with legend-type
  autodetection (@clauswilke, #3963).
  
* Support graphics devices that use the `file` argument instead of `fileneame` 
  in `ggsave()` (@bwiernik, #3810)
  
* Default discrete color scales are now configurable through the `options()` of 
  `ggplot2.discrete.colour` and `ggplot2.discrete.fill`. When set to a character 
  vector of colour codes (or list of character vectors)  with sufficient length, 
  these colours are used for the default scale. See `help(scale_colour_discrete)` 
  for more details and examples (@cpsievert, #3833).

* Default continuous colour scales (i.e., the `options()` 
  `ggplot2.continuous.colour` and `ggplot2.continuous.fill`, which inform the 
  `type` argument of `scale_fill_continuous()` and `scale_colour_continuous()`) 
  now accept a function, which allows more control over these default 
  `continuous_scale()`s (@cpsievert, #3827).

* A bug was fixed in `stat_contour()` when calculating breaks based on 
  the `bins` argument (@clauswilke, #3879, #4004).
  
* Data columns can now contain `Vector` S4 objects, which are widely used in the 
  Bioconductor project. (@teunbrand, #3837)

# ggplot2 3.3.1

This is a small release with no code change. It removes all malicious links to a 
site that got hijacked from the readme and pkgdown site.

# ggplot2 3.3.0

This is a minor release but does contain a range of substantial new features, 
along with the standard bug fixes. The release contains a few visual breaking
changes, along with breaking changes for extension developers due to a shift in
internal representation of the position scales and their axes. No user breaking
changes are included.

This release also adds Dewey Dunnington (@paleolimbot) to the core team.

## Breaking changes
There are no user-facing breaking changes, but a change in some internal 
representations that extension developers may have relied on, along with a few 
breaking visual changes which may cause visual tests in downstream packages to 
fail.

* The `panel_params` field in the `Layout` now contains a list of list of 
  `ViewScale` objects, describing the trained coordinate system scales, instead
  of the list object used before. Any extensions that use this field will likely
  break, as will unit tests that checks aspects of this.

* `element_text()` now issues a warning when vectorized arguments are provided, 
  as in `colour = c("red", "green", "blue")`. Such use is discouraged and not 
  officially supported (@clauswilke, #3492).

* Changed `theme_grey()` setting for legend key so that it creates no border 
  (`NA`) rather than drawing a white one. (@annennenne, #3180)

* `geom_ribbon()` now draws separate lines for the upper and lower intervals if
  `colour` is mapped. Similarly, `geom_area()` and `geom_density()` now draw
  the upper lines only in the same case by default. If you want old-style full
  stroking, use `outline.type = "full"` (@yutannihilation, #3503 / @thomasp85, #3708).

## New features

* The evaluation time of aesthetics can now be controlled to a finer degree. 
  `after_stat()` supersedes the use of `stat()` and `..var..`-notation, and is
  joined by `after_scale()` to allow for mapping to scaled aesthetic values. 
  Remapping of the same aesthetic is now supported with `stage()`, so you can 
  map a data variable to a stat aesthetic, and remap the same aesthetic to 
  something else after statistical transformation (@thomasp85, #3534)

* All `coord_*()` functions with `xlim` and `ylim` arguments now accept
  vectors with `NA` as a placeholder for the minimum or maximum value
  (e.g., `ylim = c(0, NA)` would zoom the y-axis from 0 to the 
  maximum value observed in the data). This mimics the behaviour
  of the `limits` argument in continuous scale functions
  (@paleolimbot, #2907).

* Allowed reversing of discrete scales by re-writing `get_limits()` 
  (@AnneLyng, #3115)
  
* All geoms and stats that had a direction (i.e. where the x and y axes had 
  different interpretation), can now freely choose their direction, instead of
  relying on `coord_flip()`. The direction is deduced from the aesthetic 
  mapping, but can also be specified directly with the new `orientation` 
  argument (@thomasp85, #3506).
  
* Position guides can now be customized using the new `guide_axis()`, which can 
  be passed to position `scale_*()` functions or via `guides()`. The new axis 
  guide (`guide_axis()`) comes with arguments `check.overlap` (automatic removal 
  of overlapping labels), `angle` (easy rotation of axis labels), and
  `n.dodge` (dodge labels into multiple rows/columns) (@paleolimbot, #3322).
  
* A new scale type has been added, that allows binning of aesthetics at the 
  scale level. It has versions for both position and non-position aesthetics and
  comes with two new guides (`guide_bins` and `guide_coloursteps`) 
  (@thomasp85, #3096)
  
* `scale_x_continuous()` and `scale_y_continuous()` gains an `n.breaks` argument
  guiding the number of automatic generated breaks (@thomasp85, #3102)

* Added `stat_contour_filled()` and `geom_contour_filled()`, which compute 
  and draw filled contours of gridded data (@paleolimbot, #3044). 
  `geom_contour()` and `stat_contour()` now use the isoband package
  to compute contour lines. The `complete` parameter (which was undocumented
  and has been unused for at least four years) was removed (@paleolimbot, #3044).
  
* Themes have gained two new parameters, `plot.title.position` and 
  `plot.caption.position`, that can be used to customize how plot
  title/subtitle and plot caption are positioned relative to the overall plot
  (@clauswilke, #3252).

## Extensions
  
* `Geom` now gains a `setup_params()` method in line with the other ggproto
  classes (@thomasp85, #3509)

* The newly added function `register_theme_elements()` now allows developers
  of extension packages to define their own new theme elements and place them
  into the ggplot2 element tree (@clauswilke, #2540).

## Minor improvements and bug fixes

* `coord_trans()` now draws second axes and accepts `xlim`, `ylim`,
  and `expand` arguments to bring it up to feature parity with 
  `coord_cartesian()`. The `xtrans` and `ytrans` arguments that were 
  deprecated in version 1.0.1 in favour of `x` and `y` 
  were removed (@paleolimbot, #2990).

* `coord_trans()` now calculates breaks using the expanded range 
  (previously these were calculated using the unexpanded range, 
  which resulted in differences between plots made with `coord_trans()`
  and those made with `coord_cartesian()`). The expansion for discrete axes 
  in `coord_trans()` was also updated such that it behaves identically
  to that in `coord_cartesian()` (@paleolimbot, #3338).

* `expand_scale()` was deprecated in favour of `expansion()` for setting
  the `expand` argument of `x` and `y` scales (@paleolimbot).

* `geom_abline()`, `geom_hline()`, and `geom_vline()` now issue 
  more informative warnings when supplied with set aesthetics
  (i.e., `slope`, `intercept`, `yintercept`, and/or `xintercept`)
  and mapped aesthetics (i.e., `data` and/or `mapping`).

* Fix a bug in `geom_raster()` that squeezed the image when it went outside 
  scale limits (#3539, @thomasp85)

* `geom_sf()` now determines the legend type automatically (@microly, #3646).
  
* `geom_sf()` now removes rows that can't be plotted due to `NA` aesthetics 
  (#3546, @thomasp85)

* `geom_sf()` now applies alpha to linestring geometries 
  (#3589, @yutannihilation).

* `gg_dep()` was deprecated (@perezp44, #3382).

* Added function `ggplot_add.by()` for lists created with `by()`, allowing such
  lists to be added to ggplot objects (#2734, @Maschette)

* ggplot2 no longer depends on reshape2, which means that it no longer 
  (recursively) needs plyr, stringr, or stringi packages.

* Increase the default `nbin` of `guide_colourbar()` to place the ticks more 
  precisely (#3508, @yutannihilation).

* `manual_scale()` now matches `values` with the order of `breaks` whenever
  `values` is an unnamed vector. Previously, unnamed `values` would match with
  the limits of the scale and ignore the order of any `breaks` provided. Note
  that this may change the appearance of plots that previously relied on the
  unordered behaviour (#2429, @idno0001).

* `scale_manual_*(limits = ...)` now actually limits the scale (#3262,
  @yutannihilation).

* Fix a bug when `show.legend` is a named logical vector 
  (#3461, @yutannihilation).

* Added weight aesthetic option to `stat_density()` and made scaling of 
  weights the default (@annennenne, #2902)
  
* `stat_density2d()` can now take an `adjust` parameter to scale the default 
  bandwidth. (#2860, @haleyjeppson)

* `stat_smooth()` uses `REML` by default, if `method = "gam"` and
  `gam`'s method is not specified (@ikosmidis, #2630).

* stacking text when calculating the labels and the y axis with
  `stat_summary()` now works (@ikosmidis, #2709)
  
* `stat_summary()` and related functions now support rlang-style lambda functions
  (#3568, @dkahle).

* The data mask pronoun, `.data`, is now stripped from default labels.

* Addition of partial themes to plots has been made more predictable;
  stepwise addition of individual partial themes is now equivalent to
  addition of multple theme elements at once (@clauswilke, #3039).

* Facets now don't fail even when some variable in the spec are not available
  in all layers (@yutannihilation, #2963).

# ggplot2 3.2.1

This is a patch release fixing a few regressions introduced in 3.2.0 as well as
fixing some unit tests that broke due to upstream changes.

* `position_stack()` no longer changes the order of the input data. Changes to 
  the internal behaviour of `geom_ribbon()` made this reordering problematic 
  with ribbons that spanned `y = 0` (#3471)
* Using `qplot()` with a single positional aesthetic will no longer title the
  non-specified scale as `"NULL"` (#3473)
* Fixes unit tests for sf graticule labels caused by changes to sf

# ggplot2 3.2.0

This is a minor release with an emphasis on internal changes to make ggplot2 
faster and more consistent. The few interface changes will only affect the 
aesthetics of the plot in minor ways, and will only potentially break code of
extension developers if they have relied on internals that have been changed. 
This release also sees the addition of Hiroaki Yutani (@yutannihilation) to the 
core developer team.

With the release of R 3.6, ggplot2 now requires the R version to be at least 3.2,
as the tidyverse is committed to support 5 major versions of R.

## Breaking changes

* Two patches (#2996 and #3050) fixed minor rendering problems. In most cases,
  the visual changes are so subtle that they are difficult to see with the naked
  eye. However, these changes are detected by the vdiffr package, and therefore
  any package developers who use vdiffr to test for visual correctness of ggplot2
  plots will have to regenerate all reference images.
  
* In some cases, ggplot2 now produces a warning or an error for code that previously
  produced plot output. In all these cases, the previous plot output was accidental,
  and the plotting code uses the ggplot2 API in a way that would lead to undefined
  behavior. Examples include a missing `group` aesthetic in `geom_boxplot()` (#3316),
  annotations across multiple facets (#3305), and not using aesthetic mappings when
  drawing ribbons with `geom_ribbon()` (#3318).

## New features

* This release includes a range of internal changes that speeds up plot 
  generation. None of the changes are user facing and will not break any code,
  but in general ggplot2 should feel much faster. The changes includes, but are
  not limited to:
  
  - Caching ascent and descent dimensions of text to avoid recalculating it for
    every title.
  
  - Using a faster data.frame constructor as well as faster indexing into 
    data.frames
    
  - Removing the plyr dependency, replacing plyr functions with faster 
    equivalents.

* `geom_polygon()` can now draw polygons with holes using the new `subgroup` 
  aesthetic. This functionality requires R 3.6.0 (@thomasp85, #3128)

* Aesthetic mappings now accept functions that return `NULL` (@yutannihilation,
  #2997).

* `stat_function()` now accepts rlang/purrr style anonymous functions for the 
  `fun` parameter (@dkahle, #3159).

* `geom_rug()` gains an "outside" option to allow for moving the rug tassels to 
  outside the plot area (@njtierney, #3085) and a `length` option to allow for 
  changing the length of the rug lines (@daniel-wells, #3109). 
  
* All geoms now take a `key_glyph` paramter that allows users to customize
  how legend keys are drawn (@clauswilke, #3145). In addition, a new key glyph
  `timeseries` is provided to draw nice legends for time series
  (@mitchelloharawild, #3145).

## Extensions

* Layers now have a new member function `setup_layer()` which is called at the
  very beginning of the plot building process and which has access to the 
  original input data and the plot object being built. This function allows the 
  creation of custom layers that autogenerate aesthetic mappings based on the 
  input data or that filter the input data in some form. For the time being, this
  feature is not exported, but it has enabled the development of a new layer type,
  `layer_sf()` (see next item). Other special-purpose layer types may be added
  in the future (@clauswilke, #2872).
  
* A new layer type `layer_sf()` can auto-detect and auto-map sf geometry
  columns in the data. It should be used by extension developers who are writing
  new sf-based geoms or stats (@clauswilke, #3232).

* `x0` and `y0` are now recognized positional aesthetics so they will get scaled 
  if used in extension geoms and stats (@thomasp85, #3168)
  
* Continuous scale limits now accept functions which accept the default
  limits and return adjusted limits. This makes it possible to write
  a function that e.g. ensures the limits are always a multiple of 100,
  regardless of the data (@econandrew, #2307).

## Minor improvements and bug fixes

* `cut_width()` now accepts `...` to pass further arguments to `base::cut.default()`
   like `cut_number()` and `cut_interval()` already did (@cderv, #3055)

* `coord_map()` now can have axes on the top and right (@karawoo, #3042).

* `coord_polar()` now correctly rescales the secondary axis (@linzi-sg, #3278)

* `coord_sf()`, `coord_map()`, and `coord_polar()` now squash `-Inf` and `Inf`
  into the min and max of the plot (@yutannihilation, #2972).

* `coord_sf()` graticule lines are now drawn in the same thickness as panel grid 
  lines in `coord_cartesian()`, and seting panel grid lines to `element_blank()` 
  now also works in `coord_sf()` 
  (@clauswilke, #2991, #2525).

* `economics` data has been regenerated. This leads to some changes in the
  values of all columns (especially in `psavert`), but more importantly, strips 
  the grouping attributes from `economics_long`.

* `element_line()` now fills closed arrows (@yutannihilation, #2924).

* Facet strips on the left side of plots now have clipping turned on, preventing
  text from running out of the strip and borders from looking thicker than for
  other strips (@karawoo, #2772 and #3061).

* ggplot2 now works in Turkish locale (@yutannihilation, #3011).

* Clearer error messages for inappropriate aesthetics (@clairemcwhite, #3060).

* ggplot2 no longer attaches any external packages when using functions that 
  depend on packages that are suggested but not imported by ggplot2. The 
  affected functions include `geom_hex()`, `stat_binhex()`, 
  `stat_summary_hex()`, `geom_quantile()`, `stat_quantile()`, and `map_data()` 
  (@clauswilke, #3126).
  
* `geom_area()` and `geom_ribbon()` now sort the data along the x-axis in the 
  `setup_data()` method rather than as part of `draw_group()` (@thomasp85, 
  #3023)

* `geom_hline()`, `geom_vline()`, and `geom_abline()` now throw a warning if the 
  user supplies both an `xintercept`, `yintercept`, or `slope` value and a 
  mapping (@RichardJActon, #2950).

* `geom_rug()` now works with `coord_flip()` (@has2k1, #2987).

* `geom_violin()` no longer throws an error when quantile lines fall outside 
  the violin polygon (@thomasp85, #3254).

* `guide_legend()` and `guide_colorbar()` now use appropriate spacing between legend
  key glyphs and legend text even if the legend title is missing (@clauswilke, #2943).

* Default labels are now generated more consistently; e.g., symbols no longer
  get backticks, and long expressions are abbreviated with `...`
  (@yutannihilation, #2981).

* All-`Inf` layers are now ignored for picking the scale (@yutannihilation, 
  #3184).
  
* Diverging Brewer colour palette now use the correct mid-point colour 
  (@dariyasydykova, #3072).
  
* `scale_color_continuous()` now points to `scale_colour_continuous()` so that 
  it will handle `type = "viridis"` as the documentation states (@hlendway, 
  #3079).

* `scale_shape_identity()` now works correctly with `guide = "legend"` 
  (@malcolmbarrett, #3029)
  
* `scale_continuous` will now draw axis line even if the length of breaks is 0
  (@thomasp85, #3257)

* `stat_bin()` will now error when the number of bins exceeds 1e6 to avoid 
  accidentally freezing the user session (@thomasp85).
  
* `sec_axis()` now places ticks accurately when using nonlinear transformations (@dpseidel, #2978).

* `facet_wrap()` and `facet_grid()` now automatically remove NULL from facet
  specs, and accept empty specs (@yutannihilation, #3070, #2986).

* `stat_bin()` now handles data with only one unique value (@yutannihilation 
  #3047).

* `sec_axis()` now accepts functions as well as formulas (@yutannihilation, #3031).

*   New theme elements allowing different ticks lengths for each axis. For instance,
    this can be used to have inwards ticks on the x-axis (`axis.ticks.length.x`) and
    outwards ticks on the y-axis (`axis.ticks.length.y`) (@pank, #2935).

* The arguments of `Stat*$compute_layer()` and `Position*$compute_layer()` are
  now renamed to always match the ones of `Stat$compute_layer()` and
  `Position$compute_layer()` (@yutannihilation, #3202).

* `geom_*()` and `stat_*()` now accepts purrr-style lambda notation
  (@yutannihilation, #3138).

* `geom_tile()` and `geom_rect()` now draw rectangles without notches at the
  corners. The style of the corner can be controlled by `linejoin` parameters
  (@yutannihilation, #3050).

# ggplot2 3.1.0

## Breaking changes

This is a minor release and breaking changes have been kept to a minimum. End users of 
ggplot2 are unlikely to encounter any issues. However, there are a few items that developers 
of ggplot2 extensions should be aware of. For additional details, see also the discussion 
accompanying issue #2890.

*   In non-user-facing internal code (specifically in the `aes()` function and in
    the `aesthetics` argument of scale functions), ggplot2 now always uses the British
    spelling for aesthetics containing the word "colour". When users specify a "color"
    aesthetic it is automatically renamed to "colour". This renaming is also applied
    to non-standard aesthetics that contain the word "color". For example, "point_color"
    is renamed to "point_colour". This convention makes it easier to support both
    British and American spelling for novel, non-standard aesthetics, but it may require
    some adjustment for packages that have previously introduced non-standard color
    aesthetics using American spelling. A new function `standardise_aes_names()` is
    provided in case extension writers need to perform this renaming in their own code
    (@clauswilke, #2649).

*   Functions that generate other functions (closures) now force the arguments that are
    used from the generated functions, to avoid hard-to-catch errors. This may affect
    some users of manual scales (such as `scale_colour_manual()`, `scale_fill_manual()`,
    etc.) who depend on incorrect behavior (@krlmlr, #2807).
    
*   `Coord` objects now have a function `backtransform_range()` that returns the
    panel range in data coordinates. This change may affect developers of custom coords,
    who now should implement this function. It may also affect developers of custom
    geoms that use the `range()` function. In some applications, `backtransform_range()`
    may be more appropriate (@clauswilke, #2821).


## New features

*   `coord_sf()` has much improved customization of axis tick labels. Labels can now
    be set manually, and there are two new parameters, `label_graticule` and
    `label_axes`, that can be used to specify which graticules to label on which side
    of the plot (@clauswilke, #2846, #2857, #2881).
    
*   Two new geoms `geom_sf_label()` and `geom_sf_text()` can draw labels and text
    on sf objects. Under the hood, a new `stat_sf_coordinates()` calculates the
    x and y coordinates from the coordinates of the sf geometries. You can customize
    the calculation method via `fun.geometry` argument (@yutannihilation, #2761).
    

## Minor improvements and fixes

*   `benchplot()` now uses tidy evaluation (@dpseidel, #2699).

*   The error message in `compute_aesthetics()` now only provides the names of
    aesthetics with mismatched lengths, rather than all aesthetics (@karawoo,
    #2853).

*   For faceted plots, data is no longer internally reordered. This makes it
    safer to feed data columns into `aes()` or into parameters of geoms or
    stats. However, doing so remains discouraged (@clauswilke, #2694).

*   `coord_sf()` now also understands the `clip` argument, just like the other
    coords (@clauswilke, #2938).

*   `fortify()` now displays a more informative error message for
    `grouped_df()` objects when dplyr is not installed (@jimhester, #2822).

*   All `geom_*()` now display an informative error message when required 
    aesthetics are missing (@dpseidel, #2637 and #2706).

*   `geom_boxplot()` now understands the `width` parameter even when used with
    a non-standard stat, such as `stat_identity()` (@clauswilke, #2893).
    
*  `geom_hex()` now understands the `size` and `linetype` aesthetics
   (@mikmart, #2488).
    
*   `geom_hline()`, `geom_vline()`, and `geom_abline()` now work properly
    with `coord_trans()` (@clauswilke, #2149, #2812).
    
*   `geom_text(..., parse = TRUE)` now correctly renders the expected number of
    items instead of silently dropping items that are empty expressions, e.g.
    the empty string "". If an expression spans multiple lines, we take just
    the first line and drop the rest. This same issue is also fixed for
    `geom_label()` and the axis labels for `geom_sf()` (@slowkow, #2867).

*   `geom_sf()` now respects `lineend`, `linejoin`, and `linemitre` parameters 
    for lines and polygons (@alistaire47, #2826).
    
*   `ggsave()` now exits without creating a new graphics device if previously
    none was open (@clauswilke, #2363).

*   `labs()` now has named arguments `title`, `subtitle`, `caption`, and `tag`.
    Also, `labs()` now accepts tidyeval (@yutannihilation, #2669).

*   `position_nudge()` is now more robust and nudges only in the direction
    requested. This enables, for example, the horizontal nudging of boxplots
    (@clauswilke, #2733).

*   `sec_axis()` and `dup_axis()` now return appropriate breaks for the secondary
    axis when applied to log transformed scales (@dpseidel, #2729).

*   `sec_axis()` now works as expected when used in combination with tidy eval
    (@dpseidel, #2788).

*   `scale_*_date()`, `scale_*_time()` and `scale_*_datetime()` can now display 
    a secondary axis that is a __one-to-one__ transformation of the primary axis,
    implemented using the `sec.axis` argument to the scale constructor 
    (@dpseidel, #2244).
    
*   `stat_contour()`, `stat_density2d()`, `stat_bin2d()`,  `stat_binhex()`
    now calculate normalized statistics including `nlevel`, `ndensity`, and
    `ncount`. Also, `stat_density()` now includes the calculated statistic 
    `nlevel`, an alias for `scaled`, to better match the syntax of `stat_bin()`
    (@bjreisman, #2679).

# ggplot2 3.0.0

## Breaking changes

*   ggplot2 now supports/uses tidy evaluation (as described below). This is a 
    major change and breaks a number of packages; we made this breaking change 
    because it is important to make ggplot2 more programmable, and to be more 
    consistent with the rest of the tidyverse. The best general (and detailed)
    introduction to tidy evaluation can be found in the meta programming
    chapters in [Advanced R](https://adv-r.hadley.nz).
    
    The primary developer facing change is that `aes()` now contains 
    quosures (expression + environment pairs) rather than symbols, and you'll 
    need to take a different approach to extracting the information you need. 
    A common symptom of this change are errors "undefined columns selected" or 
    "invalid 'type' (list) of argument" (#2610). As in the previous version,
    constants (like `aes(x = 1)` or `aes(colour = "smoothed")`) are stored
    as is.
    
    In this version of ggplot2, if you need to describe a mapping in a string, 
    use `quo_name()` (to generate single-line strings; longer expressions may 
    be abbreviated) or `quo_text()` (to generate non-abbreviated strings that
    may span multiple lines). If you do need to extract the value of a variable
    instead use `rlang::eval_tidy()`. You may want to condition on 
    `(packageVersion("ggplot2") <= "2.2.1")` so that your code can work with
    both released and development versions of ggplot2.
    
    We recognise that this is a big change and if you're not already familiar
    with rlang, there's a lot to learn. If you are stuck, or need any help,
    please reach out on <https://forum.posit.co/>.

*   Error: Column `y` must be a 1d atomic vector or a list

    Internally, ggplot2 now uses `as.data.frame(tibble::as_tibble(x))` to
    convert a list into a data frame. This improves ggplot2's support for
    list-columns (needed for sf support), at a small cost: you can no longer
    use matrix-columns. Note that unlike tibble we still allow column vectors
    such as returned by `base::scale()` because of their widespread use.

*   Error: More than one expression parsed
  
    Previously `aes_string(x = c("a", "b", "c"))` silently returned 
    `aes(x = a)`. Now this is a clear error.

*   Error: `data` must be uniquely named but has duplicate columns
  
    If layer data contains columns with identical names an error will be 
    thrown. In earlier versions the first occurring column was chosen silently,
    potentially masking that the wrong data was chosen.

*   Error: Aesthetics must be either length 1 or the same as the data
    
    Layers are stricter about the columns they will combine into a single
    data frame. Each aesthetic now must be either the same length as the data
    frame or a single value. This makes silent recycling errors much less likely.

*   Error: `coord_*` doesn't support free scales 
   
    Free scales only work with selected coordinate systems; previously you'd
    get an incorrect plot.

*   Error in f(...) : unused argument (range = c(0, 1))

    This is because the `oob` argument to scale has been set to a function
    that only takes a single argument; it needs to take two arguments
    (`x`, and `range`). 

*   Error: unused argument (output)
  
    The function `guide_train()` now has an optional parameter `aesthetic`
    that allows you to override the `aesthetic` setting in the scale.
    To make your code work with the both released and development versions of 
    ggplot2 appropriate, add `aesthetic = NULL` to the `guide_train()` method
    signature.
    
    ```R
    # old
    guide_train.legend <- function(guide, scale) {...}
    
    # new 
    guide_train.legend <- function(guide, scale, aesthetic = NULL) {...}
    ```
    
    Then, inside the function, replace `scale$aesthetics[1]`,
    `aesthetic %||% scale$aesthetics[1]`. (The %||% operator is defined in the 
    rlang package).
    
    ```R
    # old
    setNames(list(scale$map(breaks)), scale$aesthetics[1])

    # new
    setNames(list(scale$map(breaks)), aesthetic %||% scale$aesthetics[1])
    ```

*   The long-deprecated `subset` argument to `layer()` has been removed.

## Tidy evaluation

* `aes()` now supports quasiquotation so that you can use `!!`, `!!!`,
  and `:=`. This replaces `aes_()` and `aes_string()` which are now
  soft-deprecated (but will remain around for a long time).

* `facet_wrap()` and `facet_grid()` now support `vars()` inputs. Like
  `dplyr::vars()`, this helper quotes its inputs and supports
  quasiquotation. For instance, you can now supply faceting variables
  like this: `facet_wrap(vars(am, cyl))` instead of 
  `facet_wrap(~am + cyl)`. Note that the formula interface is not going 
  away and will not be deprecated. `vars()` is simply meant to make it 
  easier to create functions around `facet_wrap()` and `facet_grid()`.

  The first two arguments of `facet_grid()` become `rows` and `cols`
  and now support `vars()` inputs. Note however that we took special
  care to ensure complete backward compatibility. With this change
  `facet_grid(vars(cyl), vars(am, vs))` is equivalent to
  `facet_grid(cyl ~ am + vs)`, and `facet_grid(cols = vars(am, vs))` is
  equivalent to `facet_grid(. ~ am + vs)`.

  One nice aspect of the new interface is that you can now easily
  supply names: `facet_grid(vars(Cylinder = cyl), labeller =
  label_both)` will give nice label titles to the facets. Of course,
  those names can be unquoted with the usual tidy eval syntax.

### sf

* ggplot2 now has full support for sf with `geom_sf()` and `coord_sf()`:

  ```r
  nc <- sf::st_read(system.file("shape/nc.shp", package = "sf"), quiet = TRUE)
  ggplot(nc) +
    geom_sf(aes(fill = AREA))
  ```
  It supports all simple features, automatically aligns CRS across layers, sets
  up the correct aspect ratio, and draws a graticule.

## New features

* ggplot2 now works on R 3.1 onwards, and uses the 
  [vdiffr](https://github.com/r-lib/vdiffr) package for visual testing.

* In most cases, accidentally using `%>%` instead of `+` will generate an 
  informative error (#2400).

* New syntax for calculated aesthetics. Instead of using `aes(y = ..count..)` 
  you can (and should!) use `aes(y = stat(count))`. `stat()` is a real function 
  with documentation which hopefully will make this part of ggplot2 less 
  confusing (#2059).
  
  `stat()` is particularly nice for more complex calculations because you 
  only need to specify it once: `aes(y = stat(count / max(count)))`,
  rather than `aes(y = ..count.. / max(..count..))`
  
* New `tag` label for adding identification tags to plots, typically used for 
  labelling a subplot with a letter. Add a tag with `labs(tag = "A")`, style it 
  with the `plot.tag` theme element, and control position with the
  `plot.tag.position` theme setting (@thomasp85).

### Layers: geoms, stats, and position adjustments

* `geom_segment()` and `geom_curve()` have a new `arrow.fill` parameter which 
  allows you to specify a separate fill colour for closed arrowheads 
  (@hrbrmstr and @clauswilke, #2375).

* `geom_point()` and friends can now take shapes as strings instead of integers,
  e.g. `geom_point(shape = "diamond")` (@daniel-barnett, #2075).

* `position_dodge()` gains a `preserve` argument that allows you to control
  whether the `total` width at each `x` value is preserved (the current 
  default), or ensure that the width of a `single` element is preserved
  (what many people want) (#1935).

* New `position_dodge2()` provides enhanced dodging for boxplots. Compared to
  `position_dodge()`, `position_dodge2()` compares `xmin` and `xmax` values  
  to determine which elements overlap, and spreads overlapping elements evenly
  within the region of overlap. `position_dodge2()` is now the default position
  adjustment for `geom_boxplot()`, because it handles `varwidth = TRUE`, and 
  will be considered for other geoms in the future.
  
  The `padding` parameter adds a small amount of padding between elements 
  (@karawoo, #2143) and a `reverse` parameter allows you to reverse the order 
  of placement (@karawoo, #2171).
  
* New `stat_qq_line()` makes it easy to add a simple line to a Q-Q plot, which 
  makes it easier to judge the fit of the theoretical distribution 
  (@nicksolomon).

### Scales and guides

* Improved support for mapping date/time variables to `alpha`, `size`, `colour`, 
  and `fill` aesthetics, including `date_breaks` and `date_labels` arguments 
  (@karawoo, #1526), and new `scale_alpha()` variants (@karawoo, #1526).

* Improved support for ordered factors. Ordered factors throw a warning when 
  mapped to shape (unordered factors do not), and do not throw warnings when 
  mapped to size or alpha (unordered factors do). Viridis is used as the 
  default colour and fill scale for ordered factors (@karawoo, #1526).

* The `expand` argument of `scale_*_continuous()` and `scale_*_discrete()`
  now accepts separate expansion values for the lower and upper range
  limits. The expansion limits can be specified using the convenience
  function `expand_scale()`.
  
  Separate expansion limits may be useful for bar charts, e.g. if one
  wants the bottom of the bars to be flush with the x axis but still 
  leave some (automatically calculated amount of) space above them:
  
    ```r
    ggplot(mtcars) +
        geom_bar(aes(x = factor(cyl))) +
        scale_y_continuous(expand = expand_scale(mult = c(0, .1)))
    ```
  
  It can also be useful for line charts, e.g. for counts over time,
  where one wants to have a ’hard’ lower limit of y = 0 but leave the
  upper limit unspecified (and perhaps differing between panels), with
  some extra space above the highest point on the line (with symmetrical 
  limits, the extra space above the highest point could in some cases 
  cause the lower limit to be negative).
  
  The old syntax for the `expand` argument will, of course, continue
  to work (@huftis, #1669).

* `scale_colour_continuous()` and `scale_colour_gradient()` are now controlled 
  by global options `ggplot2.continuous.colour` and `ggplot2.continuous.fill`. 
  These can be set to `"gradient"` (the default) or `"viridis"` (@karawoo).

* New `scale_colour_viridis_c()`/`scale_fill_viridis_c()` (continuous) and
  `scale_colour_viridis_d()`/`scale_fill_viridis_d()` (discrete) make it
  easy to use Viridis colour scales (@karawoo, #1526).

* Guides for `geom_text()` now accept custom labels with 
  `guide_legend(override.aes = list(label = "foo"))` (@brianwdavis, #2458).

### Margins

* Strips gain margins on all sides by default. This means that to fully justify
  text to the edge of a strip, you will need to also set the margins to 0
  (@karawoo).

* Rotated strip labels now correctly understand `hjust` and `vjust` parameters
  at all angles (@karawoo).

* Strip labels now understand justification relative to the direction of the
  text, meaning that in y facets, the strip text can be placed at either end of
  the strip using `hjust` (@karawoo).

* Legend titles and labels get a little extra space around them, which 
  prevents legend titles from overlapping the legend at large font sizes 
  (@karawoo, #1881).

## Extension points

* New `autolayer()` S3 generic (@mitchelloharawild, #1974). This is similar
  to `autoplot()` but produces layers rather than complete plots.

* Custom objects can now be added using `+` if a `ggplot_add` method has been
  defined for the class of the object (@thomasp85).

* Theme elements can now be subclassed. Add a `merge_element` method to control
  how properties are inherited from the parent element. Add an `element_grob` 
  method to define how elements are rendered into grobs (@thomasp85, #1981).

* Coords have gained new extension mechanisms.
  
    If you have an existing coord extension, you will need to revise the
    specification of the `train()` method. It is now called 
    `setup_panel_params()` (better reflecting what it actually does) and now 
    has arguments `scale_x`, and `scale_y` (the x and y scales respectively) 
    and `param`, a list of plot specific parameters generated by 
    `setup_params()`.

    What was formerly called `scale_details` (in coords), `panel_ranges` 
    (in layout) and `panel_scales` (in geoms) are now consistently called
    `panel_params` (#1311). These are parameters of the coord that vary from
    panel to panel.

* `ggplot_build()` and `ggplot_gtable()` are now generics, so ggplot-subclasses 
  can define additional behavior during the build stage.

* `guide_train()`, `guide_merge()`, `guide_geom()`, and `guide_gengrob()`
  are now exported as they are needed if you want to design your own guide.
  They are not currently documented; use at your own risk (#2528).

* `scale_type()` generic is now exported and documented. Use this if you 
  want to extend ggplot2 to work with a new type of vector.

## Minor bug fixes and improvements

### Faceting

* `facet_grid()` gives a more informative error message if you try to use
  a variable in both rows and cols (#1928).

* `facet_grid()` and `facet_wrap()` both give better error messages if you
  attempt to use an unsupported coord with free scales (#2049).

* `label_parsed()` works once again (#2279).

* You can now style the background of horizontal and vertical strips
  independently with `strip.background.x` and `strip.background.y` 
  theme settings (#2249).

### Scales

* `discrete_scale()` documentation now inherits shared definitions from 
  `continuous_scale()` (@alistaire47, #2052).

* `guide_colorbar()` shows all colours of the scale (@has2k1, #2343).

* `scale_identity()` once again produces legends by default (#2112).

* Tick marks for secondary axes with strong transformations are more 
  accurately placed (@thomasp85, #1992).

* Missing line types now reliably generate missing lines (with standard 
  warning) (#2206).

* Legends now ignore set aesthetics that are not length one (#1932).

* All colour and fill scales now have an `aesthetics` argument that can
  be used to set the aesthetic(s) the scale works with. This makes it
  possible to apply a colour scale to both colour and fill aesthetics
  at the same time, via `aesthetics = c("colour", "fill")` (@clauswilke).
  
* Three new generic scales work with any aesthetic or set of aesthetics: 
  `scale_continuous_identity()`, `scale_discrete_identity()`, and
  `scale_discrete_manual()` (@clauswilke).

* `scale_*_gradient2()` now consistently omits points outside limits by 
  rescaling after the limits are enforced (@foo-bar-baz-qux, #2230).

### Layers

* `geom_label()` now correctly produces unbordered labels when `label.size` 
  is 0, even when saving to PDF (@bfgray3, #2407).

* `layer()` gives considerably better error messages for incorrectly specified
  `geom`, `stat`, or `position` (#2401).

* In all layers that use it, `linemitre` now defaults to 10 (instead of 1)
  to better match base R.

* `geom_boxplot()` now supplies a default value if no `x` aesthetic is present
  (@foo-bar-baz-qux, #2110).

* `geom_density()` drops groups with fewer than two data points and throws a
  warning. For groups with two data points, density values are now calculated 
  with `stats::density` (@karawoo, #2127).

* `geom_segment()` now also takes a `linejoin` parameter. This allows more 
  control over the appearance of the segments, which is especially useful for 
  plotting thick arrows (@Ax3man, #774).

* `geom_smooth()` now reports the formula used when `method = "auto"` 
  (@davharris #1951). `geom_smooth()` now orders by the `x` aesthetic, making it 
  easier to pass pre-computed values without manual ordering (@izahn, #2028). It 
  also now knows it has `ymin` and `ymax` aesthetics (#1939). The legend 
  correctly reflects the status of the `se` argument when used with stats 
  other than the default (@clauswilke, #1546).

* `geom_tile()` now once again interprets `width` and `height` correctly 
  (@malcolmbarrett, #2510).

* `position_jitter()` and `position_jitterdodge()` gain a `seed` argument that
  allows the specification of a random seed for reproducible jittering 
  (@krlmlr, #1996 and @slowkow, #2445).

* `stat_density()` has better behaviour if all groups are dropped because they
  are too small (#2282).

* `stat_summary_bin()` now understands the `breaks` parameter (@karawoo, #2214).

* `stat_bin()` now accepts functions for `binwidth`. This allows better binning 
  when faceting along variables with different ranges (@botanize).

* `stat_bin()` and `geom_histogram()` now sum correctly when using the `weight` 
  aesthetic (@jiho, #1921).

* `stat_bin()` again uses correct scaling for the computed variable `ndensity` 
  (@timgoodman, #2324).

* `stat_bin()` and `stat_bin_2d()` now properly handle the `breaks` parameter 
  when the scales are transformed (@has2k1, #2366).

* `update_geom_defaults()` and `update_stat_defaults()` allow American 
  spelling of aesthetic parameters (@foo-bar-baz-qux, #2299).

* The `show.legend` parameter now accepts a named logical vector to hide/show
  only some aesthetics in the legend (@tutuchan, #1798).

* Layers now silently ignore unknown aesthetics with value `NULL` (#1909).

### Coords

* Clipping to the plot panel is now configurable, through a `clip` argument
  to coordinate systems, e.g. `coord_cartesian(clip = "off")` 
  (@clauswilke, #2536).

* Like scales, coordinate systems now give you a message when you're 
  replacing an existing coordinate system (#2264).

* `coord_polar()` now draws secondary axis ticks and labels 
  (@dylan-stark, #2072), and can draw the radius axis on the right 
  (@thomasp85, #2005).

* `coord_trans()` now generates a warning when a transformation generates 
  non-finite values (@foo-bar-baz-qux, #2147).

### Themes

* Complete themes now always override all elements of the default theme
  (@has2k1, #2058, #2079).

* Themes now set default grid colour in `panel.grid` rather than individually
  in `panel.grid.major` and `panel.grid.minor` individually. This makes it 
  slightly easier to customise the theme (#2352).

* Fixed bug when setting strips to `element_blank()` (@thomasp85). 

* Axes positioned on the top and to the right can now customize their ticks and
  lines separately (@thomasp85, #1899).

* Built-in themes gain parameters `base_line_size` and `base_rect_size` which 
  control the default sizes of line and rectangle elements (@karawoo, #2176).

* Default themes use `rel()` to set line widths (@baptiste).

* Themes were tweaked for visual consistency and more graceful behavior when 
  changing the base font size. All absolute heights or widths were replaced 
  with heights or widths that are proportional to the base font size. One 
  relative font size was eliminated (@clauswilke).
  
* The height of descenders is now calculated solely on font metrics and doesn't
  change with the specific letters in the string. This fixes minor alignment 
  issues with plot titles, subtitles, and legend titles (#2288, @clauswilke).

### Guides

* `guide_colorbar()` is more configurable: tick marks and color bar frame
  can now by styled with arguments `ticks.colour`, `ticks.linewidth`, 
  `frame.colour`, `frame.linewidth`, and `frame.linetype`
  (@clauswilke).
  
* `guide_colorbar()` now uses `legend.spacing.x` and `legend.spacing.y` 
  correctly, and it can handle multi-line titles. Minor tweaks were made to 
  `guide_legend()` to make sure the two legend functions behave as similarly as
  possible (@clauswilke, #2397 and #2398).
  
* The theme elements `legend.title` and `legend.text` now respect the settings 
  of `margin`, `hjust`, and `vjust` (@clauswilke, #2465, #1502).

* Non-angle parameters of `label.theme` or `title.theme` can now be set in 
  `guide_legend()` and `guide_colorbar()` (@clauswilke, #2544).

### Other

* `fortify()` gains a method for tbls (@karawoo, #2218).

* `ggplot` gains a method for `grouped_df`s that adds a `.group` variable,
  which computes a unique value for each group. Use it with 
  `aes(group = .group)` (#2351).

* `ggproto()` produces objects with class `c("ggproto", "gg")`, allowing for
  a more informative error message when adding layers, scales, or other ggproto 
  objects (@jrnold, #2056).

* `ggsave()`'s DPI argument now supports 3 string options: "retina" (320
  DPI), "print" (300 DPI), and "screen" (72 DPI) (@foo-bar-baz-qux, #2156).
  `ggsave()` now uses full argument names to avoid partial match warnings 
  (#2355), and correctly restores the previous graphics device when several
  graphics devices are open (#2363).

* `print.ggplot()` now returns the original ggplot object, instead of the 
  output from `ggplot_build()`. Also, the object returned from 
  `ggplot_build()` now has the class `"ggplot_built"` (#2034).

* `map_data()` now works even when purrr is loaded (tidyverse#66).

* New functions `summarise_layout()`, `summarise_coord()`, and 
  `summarise_layers()` summarise the layout, coordinate systems, and layers 
  of a built ggplot object (#2034, @wch). This provides a tested API that 
  (e.g.) shiny can depend on.

* Updated startup messages reflect new resources (#2410, @mine-cetinkaya-rundel).

# ggplot2 2.2.1

* Fix usage of `structure(NULL)` for R-devel compatibility (#1968).

# ggplot2 2.2.0

## Major new features

### Subtitle and caption

Thanks to @hrbrmstr plots now have subtitles and captions, which can be set with 
the `subtitle`  and `caption` arguments to `ggtitle()` and `labs()`. You can 
control their appearance with the theme settings `plot.caption` and 
`plot.subtitle`. The main plot title is now left-aligned to better work better 
with a subtitle. The caption is right-aligned (@hrbrmstr).

### Stacking

`position_stack()` and `position_fill()` now sort the stacking order to match 
grouping order. This allows you to control the order through grouping, and 
ensures that the default legend matches the plot (#1552, #1593). If you want the 
opposite order (useful if you have horizontal bars and horizontal legend), you 
can request reverse stacking by using `position = position_stack(reverse = TRUE)` 
(#1837).
  
`position_stack()` and `position_fill()` now accepts negative values which will 
create stacks extending below the x-axis (#1691).

`position_stack()` and `position_fill()` gain a `vjust` argument which makes it 
easy to (e.g.) display labels in the middle of stacked bars (#1821).

### Layers

`geom_col()` was added to complement `geom_bar()` (@hrbrmstr). It uses 
`stat="identity"` by default, making the `y` aesthetic mandatory. It does not 
support any other `stat_()` and does not provide fallback support for the 
`binwidth` parameter. Examples and references in other functions were updated to
demonstrate `geom_col()` usage. 

When creating a layer, ggplot2 will warn if you use an unknown aesthetic or an 
unknown parameter. Compared to the previous version, this is stricter for 
aesthetics (previously there was no message), and less strict for parameters 
(previously this threw an error) (#1585).

### Facetting

The facet system, as well as the internal panel class, has been rewritten in 
ggproto. Facets are now extendable in the same manner as geoms and stats, as 
described in `vignette("extending-ggplot2")`.

We have also added the following new features.
  
* `facet_grid()` and `facet_wrap()` now allow expressions in their faceting 
  formulas (@DanRuderman, #1596).

* When `facet_wrap()` results in an uneven number of panels, axes will now be
  drawn underneath the hanging panels (fixes #1607)

* Strips can now be freely positioned in `facet_wrap()` using the 
  `strip.position` argument (deprecates `switch`).

* The relative order of panel, strip, and axis can now be controlled with 
  the theme setting `strip.placement` that takes either `inside` (strip between 
  panel and axis) or `outside` (strip after axis).

* The theme option `panel.margin` has been deprecated in favour of 
  `panel.spacing` to more clearly communicate intent.

### Extensions

Unfortunately there was a major oversight in the construction of ggproto which 
lead to extensions capturing the super object at package build time, instead of 
at package run time (#1826). This problem has been fixed, but requires 
re-installation of all extension packages.

## Scales

* The position of x and y axes can now be changed using the `position` argument
  in `scale_x_*`and `scale_y_*` which can take `top` and `bottom`, and `left`
  and `right` respectively. The themes of top and right axes can be modified 
  using the `.top` and `.right` modifiers to `axis.text.*` and `axis.title.*`.

### Continuous scales

* `scale_x_continuous()` and `scale_y_continuous()` can now display a secondary 
  axis that is a __one-to-one__ transformation of the primary axis (e.g. degrees 
  Celcius to degrees Fahrenheit). The secondary axis will be positioned opposite 
  to the primary axis and can be controlled with the `sec.axis` argument to 
  the scale constructor.

* Scales worry less about having breaks. If no breaks can be computed, the
  plot will work instead of throwing an uninformative error (#791). This 
  is particularly helpful when you have facets with free scales, and not
  all panels contain data.

* Scales now warn when transformation introduces infinite values (#1696).

### Date time

* `scale_*_datetime()` now supports time zones. It will use the timezone 
  attached to the variable by default, but can be overridden with the 
  `timezone` argument.

* New `scale_x_time()` and `scale_y_time()` generate reasonable default
  breaks and labels for hms vectors (#1752).

### Discrete scales

The treatment of missing values by discrete scales has been thoroughly 
overhauled (#1584). The underlying principle is that we can naturally represent 
missing values on discrete variables (by treating just like another level), so 
by default we should. 

This principle applies to:

* character vectors
* factors with implicit NA
* factors with explicit NA

And to all scales (both position and non-position.)

Compared to the previous version of ggplot2, there are three main changes:

1.  `scale_x_discrete()` and `scale_y_discrete()` always show discrete NA,
    regardless of their source

1.  If present, `NA`s are shown in discrete legends.

1.  All discrete scales gain a `na.translate` argument that allows you to 
    control whether `NA`s are translated to something that can be visualised,
    or should be left as missing. Note that if you don't translate (i.e. 
    `na.translate = FALSE)` the missing values will passed on to the layer, 
    which will warning that it's dropping missing values. To suppress the
    warnings, you'll also need to add `na.rm = TRUE` to the layer call. 

There were also a number of other smaller changes

* Correctly use scale expansion factors.
* Don't preserve space for dropped levels (#1638).
* Only issue one warning when when asking for too many levels (#1674).
* Unicode labels work better on Windows (#1827).
* Warn when used with only continuous data (#1589)

## Themes

* The `theme()` constructor now has named arguments rather than ellipses. This 
  should make autocomplete substantially more useful. The documentation
  (including examples) has been considerably improved.
  
* Built-in themes are more visually homogeneous, and match `theme_grey` better.
  (@jiho, #1679)
  
* When computing the height of titles, ggplot2 now includes the height of the
  descenders (i.e. the bits of `g` and `y` that hang beneath the baseline). This 
  improves the margins around titles, particularly the y axis label (#1712).
  I have also very slightly increased the inner margins of axis titles, and 
  removed the outer margins. 

* Theme element inheritance is now easier to work with as modification now
  overrides default `element_blank` elements (#1555, #1557, #1565, #1567)
  
* Horizontal legends (i.e. legends on the top or bottom) are horizontally
  aligned by default (#1842). Use `legend.box = "vertical"` to switch back
  to the previous behaviour.
  
* `element_line()` now takes an `arrow` argument to specify arrows at the end of
  lines (#1740)

There were a number of tweaks to the theme elements that control legends:
  
* `legend.justification` now controls appearance will plotting the legend
  outside of the plot area. For example, you can use 
  `theme(legend.justification = "top")` to make the legend align with the 
  top of the plot.

* `panel.margin` and `legend.margin` have been renamed to `panel.spacing` and 
  `legend.spacing` respectively, to better communicate intent (they only
  affect spacing between legends and panels, not the margins around them)

* `legend.margin` now controls margin around individual legends.

* New `legend.box.background`, `legend.box.spacing`, and `legend.box.margin`
  control the background, spacing, and margin of the legend box (the region
  that contains all legends).

## Bug fixes and minor improvements

* ggplot2 now imports tibble. This ensures that all built-in datasets print 
  compactly even if you haven't explicitly loaded tibble or dplyr (#1677).

* Class of aesthetic mapping is preserved when adding `aes()` objects (#1624).

* `+.gg` now works for lists that include data frames.

* `annotation_x()` now works in the absense of global data (#1655)

* `geom_*(show.legend = FALSE)` now works for `guide_colorbar`.

* `geom_boxplot()` gains new `outlier.alpha` (@jonathan-g) and 
  `outlier.fill` (@schloerke, #1787) parameters to control the alpha/fill of
   outlier points independently of the alpha of the boxes. 

* `position_jitter()` (and hence `geom_jitter()`) now correctly computes 
  the jitter width/jitter when supplied by the user (#1775, @has2k1).

* `geom_contour()` more clearly describes what inputs it needs (#1577).

* `geom_curve()` respects the `lineend` parameter (#1852).

* `geom_histogram()` and `stat_bin()` understand the `breaks` parameter once 
  more. (#1665). The floating point adjustment for histogram bins is now 
  actually used - it was previously inadvertently ignored (#1651).

* `geom_violin()` no longer transforms quantile lines with the alpha aesthetic
  (@mnbram, #1714). It no longer errors when quantiles are requested but data
  have zero range (#1687). When `trim = FALSE` it once again has a nice 
  range that allows the density to reach zero (by extending the range 3 
  bandwidths to either side of the data) (#1700).

* `geom_dotplot()` works better when faceting and binning on the y-axis. 
  (#1618, @has2k1).
  
* `geom_hexbin()` once again supports `..density..` (@mikebirdgeneau, #1688).

* `geom_step()` gives useful warning if only one data point in layer (#1645).

* `layer()` gains new `check.aes` and `check.param` arguments. These allow
  geom/stat authors to optional suppress checks for known aesthetics/parameters.
  Currently this is used only in `geom_blank()` which powers `expand_limits()` 
  (#1795).

* All `stat_*()` display a better error message when required aesthetics are
  missing.
  
* `stat_bin()` and `stat_summary_hex()` now accept length 1 `binwidth` (#1610)

* `stat_density()` gains new argument `n`, which is passed to underlying function
  `stats::density` ("number of equally spaced points at which the
  density is to be estimated"). (@hbuschme)

* `stat_binhex()` now again returns `count` rather than `value` (#1747)

* `stat_ecdf()` respects `pad` argument (#1646).

* `stat_smooth()` once again informs you about the method it has chosen.
  It also correctly calculates the size of the largest group within facets.

* `x` and `y` scales are now symmetric regarding the list of
  aesthetics they accept: `xmin_final`, `xmax_final`, `xlower`,
  `xmiddle` and `xupper` are now valid `x` aesthetics.

* `Scale` extensions can now override the `make_title` and `make_sec_title` 
  methods to let the scale modify the axis/legend titles.

* The random stream is now reset after calling `.onAttach()` (#2409).

# ggplot2 2.1.0

## New features

* When mapping an aesthetic to a constant (e.g. 
  `geom_smooth(aes(colour = "loess")))`), the default guide title is the name 
  of the aesthetic (i.e. "colour"), not the value (i.e. "loess") (#1431).

* `layer()` now accepts a function as the data argument. The function will be
  applied to the data passed to the `ggplot()` function and must return a
  data.frame (#1527, @thomasp85). This is a more general version of the 
  deprecated `subset` argument.

* `theme_update()` now uses the `+` operator instead of `%+replace%`, so that
  unspecified values will no longer be `NULL`ed out. `theme_replace()`
  preserves the old behaviour if desired (@oneillkza, #1519). 

* `stat_bin()` has been overhauled to use the same algorithm as ggvis, which 
  has been considerably improved thanks to the advice of Randy Prium (@rpruim).
  This includes:
  
    * Better arguments and a better algorithm for determining the origin.
      You can now specify either `boundary` or the `center` of a bin.
      `origin` has been deprecated in favour of these arguments.
      
    * `drop` is deprecated in favour of `pad`, which adds extra 0-count bins
      at either end (needed for frequency polygons). `geom_histogram()` defaults 
      to `pad = FALSE` which considerably improves the default limits for 
      the histogram, especially when the bins are big (#1477).
      
    * The default algorithm does a (somewhat) better job at picking nice widths 
      and origins across a wider range of input data.
      
    * `bins = n` now gives a histogram with `n` bins, not `n + 1` (#1487).

## Bug fixes

* All `\donttest{}` examples run.

* All `geom_()` and `stat_()` functions now have consistent argument order:
  data + mapping, then geom/stat/position, then `...`, then specific arguments, 
  then arguments common to all layers (#1305). This may break code if you were
  previously relying on partial name matching, but in the long-term should make 
  ggplot2 easier to use. In particular, you can now set the `n` parameter
  in `geom_density2d()` without it partially matching `na.rm` (#1485).

* For geoms with both `colour` and `fill`, `alpha` once again only affects
  fill (Reverts #1371, #1523). This was causing problems for people.

* `facet_wrap()`/`facet_grid()` works with multiple empty panels of data 
  (#1445).

* `facet_wrap()` correctly swaps `nrow` and `ncol` when faceting vertically
  (#1417).

* `ggsave("x.svg")` now uses svglite to produce the svg (#1432).

* `geom_boxplot()` now understands `outlier.color` (#1455).

* `geom_path()` knows that "solid" (not just 1) represents a solid line (#1534).

* `geom_ribbon()` preserves missing values so they correctly generate a 
  gap in the ribbon (#1549).

* `geom_tile()` once again accepts `width` and `height` parameters (#1513). 
  It uses `draw_key_polygon()` for better a legend, including a coloured 
  outline (#1484).

* `layer()` now automatically adds a `na.rm` parameter if none is explicitly
  supplied.

* `position_jitterdodge()` now works on all possible dodge aesthetics, 
  e.g. `color`, `linetype` etc. instead of only based on `fill` (@bleutner)

* `position = "nudge"` now works (although it doesn't do anything useful)
  (#1428).

* The default scale for columns of class "AsIs" is now "identity" (#1518).

* `scale_*_discrete()` has better defaults when used with purely continuous
  data (#1542).

* `scale_size()` warns when used with categorical data.

* `scale_size()`, `scale_colour()`, and `scale_fill()` gain date and date-time
  variants (#1526).

* `stat_bin_hex()` and `stat_bin_summary()` now use the same underlying 
  algorithm so results are consistent (#1383). `stat_bin_hex()` now accepts
  a `weight` aesthetic. To be consistent with related stats, the output variable 
  from `stat_bin_hex()` is now value instead of count.

* `stat_density()` gains a `bw` parameter which makes it easy to get consistent 
   smoothing between facets (@jiho)

* `stat-density-2d()` no longer ignores the `h` parameter, and now accepts 
  `bins` and `binwidth` parameters to control the number of contours 
  (#1448, @has2k1).

* `stat_ecdf()` does a better job of adding padding to -Inf/Inf, and gains
  an argument `pad` to suppress the padding if not needed (#1467).

* `stat_function()` gains an `xlim` parameter (#1528). It once again works 
  with discrete x values (#1509).

* `stat_summary()` preserves sorted x order which avoids artefacts when
  display results with `geom_smooth()` (#1520).

* All elements should now inherit correctly for all themes except `theme_void()`.
  (@Katiedaisey, #1555) 

* `theme_void()` was completely void of text but facets and legends still
  need labels. They are now visible (@jiho). 

* You can once again set legend key and height width to unit arithmetic
  objects (like `2 * unit(1, "cm")`) (#1437).

* Eliminate spurious warning if you have a layer with no data and no aesthetics
  (#1451).

* Removed a superfluous comma in `theme-defaults.r` code (@jschoeley)

* Fixed a compatibility issue with `ggproto` and R versions prior to 3.1.2.
  (#1444)

* Fixed issue where `coord_map()` fails when given an explicit `parameters`
  argument (@tdmcarthur, #1729)
  
* Fixed issue where `geom_errorbarh()` had a required `x` aesthetic (#1933)  

# ggplot2 2.0.0

## Major changes

* ggplot no longer throws an error if your plot has no layers. Instead it 
  automatically adds `geom_blank()` (#1246).
  
* New `cut_width()` is a convenient replacement for the verbose
  `plyr::round_any()`, with the additional benefit of offering finer
  control.

* New `geom_count()` is a convenient alias to `stat_sum()`. Use it when you
  have overlapping points on a scatterplot. `stat_sum()` now defaults to 
  using counts instead of proportions.

* New `geom_curve()` adds curved lines, with a similar specification to 
  `geom_segment()` (@veraanadi, #1088).

* Date and datetime scales now have `date_breaks`, `date_minor_breaks` and
  `date_labels` arguments so that you never need to use the long
  `scales::date_breaks()` or `scales::date_format()`.
  
* `geom_bar()` now has it's own stat, distinct from `stat_bin()` which was
  also used by `geom_histogram()`. `geom_bar()` now uses `stat_count()` 
  which counts values at each distinct value of x (i.e. it does not bin
  the data first). This can be useful when you want to show exactly which 
  values are used in a continuous variable.

* `geom_point()` gains a `stroke` aesthetic which controls the border width of 
  shapes 21-25 (#1133, @SeySayux). `size` and `stroke` are additive so a point 
  with `size = 5` and `stroke = 5` will have a diameter of 10mm. (#1142)

* New `position_nudge()` allows you to slightly offset labels (or other 
  geoms) from their corresponding points (#1109).

* `scale_size()` now maps values to _area_, not radius. Use `scale_radius()`
  if you want the old behaviour (not recommended, except perhaps for lines).

* New `stat_summary_bin()` works like `stat_summary()` but on binned data. 
  It's a generalisation of `stat_bin()` that can compute any aggregate,
  not just counts (#1274). Both default to `mean_se()` if no aggregation
  functions are supplied (#1386).

* Layers are now much stricter about their arguments - you will get an error
  if you've supplied an argument that isn't an aesthetic or a parameter.
  This is likely to cause some short-term pain but in the long-term it will make
  it much easier to spot spelling mistakes and other errors (#1293).
  
    This change does break a handful of geoms/stats that used `...` to pass 
    additional arguments on to the underlying computation. Now 
    `geom_smooth()`/`stat_smooth()` and `geom_quantile()`/`stat_quantile()` 
    use `method.args` instead (#1245, #1289); and `stat_summary()` (#1242), 
    `stat_summary_hex()`, and `stat_summary2d()` use `fun.args`.

### Extensibility

There is now an official mechanism for defining Stats, Geoms, and Positions in 
other packages. See `vignette("extending-ggplot2")` for details.

* All Geoms, Stats and Positions are now exported, so you can inherit from them
  when making your own objects (#989).

* ggplot2 no longer uses proto or reference classes. Instead, we now use 
  ggproto, a new OO system designed specifically for ggplot2. Unlike proto
  and RC, ggproto supports clean cross-package inheritance. Creating a new OO
  system isn't usually the right way to solve a problem, but I'm pretty sure
  it was necessary here. Read more about it in the vignette.

* `aes_()` replaces `aes_q()`. It also supports formulas, so the most concise 
  SE version of `aes(carat, price)` is now `aes_(~carat, ~price)`. You may
  want to use this form in packages, as it will avoid spurious `R CMD check` 
  warnings about undefined global variables.

### Text

* `geom_text()` has been overhauled to make labelling your data a little
  easier. It:
  
    * `nudge_x` and `nudge_y` arguments let you offset labels from their
      corresponding points (#1120). 
      
    * `check_overlap = TRUE` provides a simple way to avoid overplotting 
      of labels: labels that would otherwise overlap are omitted (#1039).
      
    * `hjust` and `vjust` can now be character vectors: "left", "center", 
      "right", "bottom", "middle", "top". New options include "inward" and 
      "outward" which align text towards and away from the center of the plot 
      respectively.

* `geom_label()` works like `geom_text()` but draws a rounded rectangle 
  underneath each label (#1039). This is useful when you want to label plots
  that are dense with data.

### Deprecated features

* The little used `aes_auto()` has been deprecated. 

* `aes_q()` has been replaced with `aes_()` to be consistent with SE versions
  of NSE functions in other packages.

* The `order` aesthetic is officially deprecated. It never really worked, and 
  was poorly documented.

* The `stat` and `position` arguments to `qplot()` have been deprecated.
  `qplot()` is designed for quick plots - if you need to specify position
  or stat, use `ggplot()` instead.

* The theme setting `axis.ticks.margin` has been deprecated: now use the margin 
  property of `axis.text`.
  
* `stat_abline()`, `stat_hline()` and `stat_vline()` have been removed:
  these were never suitable for use other than with `geom_abline()` etc
  and were not documented.

* `show_guide` has been renamed to `show.legend`: this more accurately
  reflects what it does (controls appearance of layer in legend), and uses the 
  same convention as other ggplot2 arguments (i.e. a `.` between names).
  (Yes, I know that's inconsistent with function names with use `_`, but it's
  too late to change now.)

A number of geoms have been renamed to be internally consistent:

* `stat_binhex()` and `stat_bin2d()` have been renamed to `stat_bin_hex()` 
  and `stat_bin_2d()` (#1274). `stat_summary2d()` has been renamed to 
  `stat_summary_2d()`, `geom_density2d()`/`stat_density2d()` has been renamed 
  to `geom_density_2d()`/`stat_density_2d()`.

* `stat_spoke()` is now `geom_spoke()` since I realised it's a
  reparameterisation of `geom_segment()`.

* `stat_bindot()` has been removed because it's so tightly coupled to
  `geom_dotplot()`. If you happened to use `stat_bindot()`, just change to
  `geom_dotplot()` (#1194).

All defunct functions have been removed.

### Default appearance

* The default `theme_grey()` background colour has been changed from "grey90" 
  to "grey92": this makes the background a little less visually prominent.

* Labels and titles have been tweaked for readability:

    * Axes labels are darker.
    
    * Legend and axis titles are given the same visual treatment.
    
    * The default font size dropped from 12 to 11. You might be surprised that 
      I've made the default text size smaller as it was already hard for
      many people to read. It turns out there was a bug in RStudio (fixed in 
      0.99.724), that shrunk the text of all grid based graphics. Once that
      was resolved the defaults seemed too big to my eyes.
    
    * More spacing between titles and borders.
    
    * Default margins scale with the theme font size, so the appearance at 
      larger font sizes should be considerably improved (#1228). 

* `alpha` now affects both fill and colour aesthetics (#1371).

* `element_text()` gains a margins argument which allows you to add additional
  padding around text elements. To help see what's going on use `debug = TRUE` 
  to display the text region and anchors.

* The default font size in `geom_text()` has been decreased from 5mm (14 pts)
  to 3.8 mm (11 pts) to match the new default theme sizes.

* A diagonal line is no longer drawn on bar and rectangle legends. Instead, the
  border has been tweaked to be more visible, and more closely match the size of 
  line drawn on the plot.

* `geom_pointrange()` and `geom_linerange()` get vertical (not horizontal)
  lines in the legend (#1389).

* The default line `size` for `geom_smooth()` has been increased from 0.5 to 1 
  to make it easier to see when overlaid on data.
  
* `geom_bar()` and `geom_rect()` use a slightly paler shade of grey so they
  aren't so visually heavy.
  
* `geom_boxplot()` now colours outliers the same way as the boxes.

* `geom_point()` now uses shape 19 instead of 16. This looks much better on 
  the default Linux graphics device. (It's very slightly smaller than the old 
  point, but it shouldn't affect any graphics significantly)

* Sizes in ggplot2 are measured in mm. Previously they were converted to pts 
  (for use in grid) by multiplying by 72 / 25.4. However, grid uses printer's 
  points, not Adobe (big pts), so sizes are now correctly multiplied by 
  72.27 / 25.4. This is unlikely to noticeably affect display, but it's
  technically correct (<https://youtu.be/hou0lU8WMgo>).

* The default legend will now allocate multiple rows (if vertical) or
  columns (if horizontal) in order to make a legend that is more likely to
  fit on the screen. You can override with the `nrow`/`ncol` arguments
  to `guide_legend()`

    ```R
    p <- ggplot(mpg, aes(displ,hwy, colour = model)) + geom_point()
    p
    p + theme(legend.position = "bottom")
    # Previous behaviour
    p + guides(colour = guide_legend(ncol = 1))
    ```

### New and updated themes

* New `theme_void()` is completely empty. It's useful for plots with non-
  standard coordinates or for drawings (@jiho, #976).

* New `theme_dark()` has a dark background designed to make colours pop out
  (@jiho, #1018)

* `theme_minimal()` became slightly more minimal by removing the axis ticks:
  labels now line up directly beneath grid lines (@tomschloss, #1084)

* New theme setting `panel.ontop` (logical) make it possible to place 
  background elements (i.e., gridlines) on top of data. Best used with 
  transparent `panel.background` (@noamross. #551).

### Labelling

The facet labelling system was updated with many new features and a
more flexible interface (@lionel-). It now works consistently across
grid and wrap facets. The most important user visible changes are:

* `facet_wrap()` gains a `labeller` option (#25).

* `facet_grid()` and `facet_wrap()` gain a `switch` argument to
  display the facet titles near the axes. When switched, the labels
  become axes subtitles. `switch` can be set to "x", "y" or "both"
  (the latter only for grids) to control which margin is switched.

The labellers (such as `label_value()` or `label_both()`) also get
some new features:

* They now offer the `multi_line` argument to control whether to
  display composite facets (those specified as `~var1 + var2`) on one
  or multiple lines.

* In `label_bquote()` you now refer directly to the names of
  variables. With this change, you can create math expressions that
  depend on more than one variable. This math expression can be
  specified either for the rows or the columns and you can also
  provide different expressions to each margin.

  As a consequence of these changes, referring to `x` in backquoted
  expressions is deprecated.

* Similarly to `label_bquote()`, `labeller()` now take `.rows` and
  `.cols` arguments. In addition, it also takes `.default`.
  `labeller()` is useful to customise how particular variables are
  labelled. The three additional arguments specify how to label the
  variables are not specifically mentioned, respectively for rows,
  columns or both. This makes it especially easy to set up a
  project-wide labeller dispatcher that can be reused across all your
  plots. See the documentation for an example.

* The new labeller `label_context()` adapts to the number of factors
  facetted over. With a single factor, it displays only the values,
  just as before. But with multiple factors in a composite margin
  (e.g. with `~cyl + am`), the labels are passed over to
  `label_both()`. This way the variables names are displayed with the
  values to help identifying them.

On the programming side, the labeller API has been rewritten in order
to offer more control when faceting over multiple factors (e.g. with
formulae such as `~cyl + am`). This also means that if you have
written custom labellers, you will need to update them for this
version of ggplot.

* Previously, a labeller function would take `variable` and `value`
  arguments and return a character vector. Now, they take a data frame
  of character vectors and return a list. The input data frame has one
  column per factor facetted over and each column in the returned list
  becomes one line in the strip label. See documentation for more
  details.

* The labels received by a labeller now contain metadata: their margin
  (in the "type" attribute) and whether they come from a wrap or a
  grid facet (in the "facet" attribute).

* Note that the new `as_labeller()` function operator provides an easy
  way to transform an existing function to a labeller function. The
  existing function just needs to take and return a character vector.

## Documentation

* Improved documentation for `aes()`, `layer()` and much much more.

* I've tried to reduce the use of `...` so that you can see all the 
  documentation in one place rather than having to integrate multiple pages.
  In some cases this has involved adding additional arguments to geoms
  to make it more clear what you can do:
  
    *  `geom_smooth()` gains explicit `method`, `se` and `formula` arguments.
    
    * `geom_histogram()` gains `binwidth`, `bins`, `origin` and `right` 
      arguments.
      
    * `geom_jitter()` gains `width` and `height` arguments to make it easier
      to control the amount of jittering without using the lengthy 
      `position_jitter()` function (#1116)

* Use of `qplot()` in examples has been minimised (#1123, @hrbrmstr). This is
  inline with the 2nd edition of the ggplot2 box, which minimises the use of 
  `qplot()` in favour of `ggplot()`.

* Tightly linked geoms and stats (e.g. `geom_boxplot()` and `stat_boxplot()`) 
  are now documented in the same file so you can see all the arguments in one
  place. Variations of the same idea (e.g. `geom_path()`, `geom_line()`, and
  `geom_step()`) are also documented together.

* It's now obvious that you can set the `binwidth` parameter for
  `stat_bin_hex()`, `stat_summary_hex()`, `stat_bin_2d()`, and
  `stat_summary_2d()`. 

* The internals of positions have been cleaned up considerably. You're unlikely
  to notice any external changes, although the documentation should be a little
  less confusing since positions now don't list parameters they never use.

## Data

* All datasets have class `tbl_df` so if you also use dplyr, you get a better
  print method.

* `economics` has been brought up to date to 2015-04-01.

* New `economics_long` is the economics data in long form.

* New `txhousing` dataset containing information about the Texas housing
  market. Useful for examples that need multiple time series, and for
  demonstrating model+vis methods.

* New `luv_colours` dataset which contains the locations of all
  built-in `colors()` in Luv space.

* `movies` has been moved into its own package, ggplot2movies, because it was 
  large and not terribly useful. If you've used the movies dataset, you'll now 
  need to explicitly load the package with `library(ggplot2movies)`.

## Bug fixes and minor improvements

* All partially matched arguments and `$` have been been replaced with 
  full matches (@jimhester, #1134).

* ggplot2 now exports `alpha()` from the scales package (#1107), and `arrow()` 
  and `unit()` from grid (#1225). This means you don't need attach scales/grid 
  or do `scales::`/`grid::` for these commonly used functions.

* `aes_string()` now only parses character inputs. This fixes bugs when
  using it with numbers and non default `OutDec` settings (#1045).

* `annotation_custom()` automatically adds a unique id to each grob name,
  making it easier to plot multiple grobs with the same name (e.g. grobs of
  ggplot2 graphics) in the same plot (#1256).

* `borders()` now accepts xlim and ylim arguments for specifying the geographical 
  region of interest (@markpayneatwork, #1392).

* `coord_cartesian()` applies the same expansion factor to limits as for scales. 
  You can suppress with `expand = FALSE` (#1207).

* `coord_trans()` now works when breaks are suppressed (#1422).

* `cut_number()` gives error message if the number of requested bins can
  be created because there are two few unique values (#1046).

* Character labels in `facet_grid()` are no longer (incorrectly) coerced into
  factors. This caused problems with custom label functions (#1070).

* `facet_wrap()` and `facet_grid()` now allow you to use non-standard
  variable names by surrounding them with backticks (#1067).

* `facet_wrap()` more carefully checks its `nrow` and `ncol` arguments
  to ensure that they're specified correctly (@richierocks, #962)

* `facet_wrap()` gains a `dir` argument to control the direction the
  panels are wrapped in. The default is "h" for horizontal. Use "v" for
  vertical layout (#1260).

* `geom_abline()`, `geom_hline()` and `geom_vline()` have been rewritten to
  have simpler behaviour and be more consistent:

    * `stat_abline()`, `stat_hline()` and `stat_vline()` have been removed:
      these were never suitable for use other than with `geom_abline()` etc
      and were not documented.

    * `geom_abline()`, `geom_vline()` and `geom_hline()` are bound to
      `stat_identity()` and `position_identity()`

    * Intercept parameters can no longer be set to a function.

    * They are all documented in one file, since they are so closely related.

* `geom_bin2d()` will now let you specify one dimension's breaks exactly,
  without touching the other dimension's default breaks at all (#1126).

* `geom_crossbar()` sets grouping correctly so you can display multiple
  crossbars on one plot. It also makes the default `fatten` argument a little
  bigger to make the middle line more obvious (#1125).

* `geom_histogram()` and `geom_smooth()` now only inform you about the
  default values once per layer, rather than once per panel (#1220).

* `geom_pointrange()` gains `fatten` argument so you can control the
  size of the point relative to the size of the line.

* `geom_segment()` annotations were not transforming with scales 
  (@BrianDiggs, #859).

* `geom_smooth()` is no longer so chatty. If you want to know what the default
  smoothing method is, look it up in the documentation! (#1247)

* `geom_violin()` now has the ability to draw quantile lines (@DanRuderman).

* `ggplot()` now captures the parent frame to use for evaluation,
  rather than always defaulting to the global environment. This should
  make ggplot more suitable to use in more situations (e.g. with knitr)

* `ggsave()` has been simplified a little to make it easier to maintain.
  It no longer checks that you're printing a ggplot2 object (so now also
  works with any grid grob) (#970), and always requires a filename.
  Parameter `device` now supports character argument to specify which supported
  device to use ('pdf', 'png', 'jpeg', etc.), for when it cannot be correctly
  inferred from the file extension (for example when a temporary filename is
  supplied server side in shiny apps) (@sebkopf, #939). It no longer opens
  a graphics device if one isn't already open - this is annoying when you're
  running from a script (#1326).

* `guide_colorbar()` creates correct legend if only one color (@krlmlr, #943).

* `guide_colorbar()` no longer fails when the legend is empty - previously
  this often masked misspecifications elsewhere in the plot (#967).

* New `layer_data()` function extracts the data used for plotting for a given
  layer. It's mostly useful for testing.

* User supplied `minor_breaks` can now be supplied on the same scale as 
  the data, and will be automatically transformed with by scale (#1385).

* You can now suppress the appearance of an axis/legend title (and the space
  that would allocated for it) with `NULL` in the `scale_` function. To
  use the default label, use `waiver()` (#1145).

* Position adjustments no longer warn about potentially varying ranges
  because the problem rarely occurs in practice and there are currently a
  lot of false positives since I don't understand exactly what FP criteria
  I should be testing.

* `scale_fill_grey()` now uses red for missing values. This matches
  `scale_colour_grey()` and makes it obvious where missing values lie.
  Override with `na.value`.

* `scale_*_gradient2()` defaults to using Lab colour space.

* `scale_*_gradientn()` now allows `colours` or `colors` (#1290)

* `scale_y_continuous()` now also transforms the `lower`, `middle` and `upper`
  aesthetics used by `geom_boxplot()`: this only affects
  `geom_boxplot(stat = "identity")` (#1020).

* Legends no longer inherit aesthetics if `inherit.aes` is FALSE (#1267).

* `lims()` makes it easy to set the limits of any axis (#1138).

* `labels = NULL` now works with `guide_legend()` and `guide_colorbar()`.
  (#1175, #1183).

* `override.aes` now works with American aesthetic spelling, e.g. color

* Scales no longer round data points to improve performance of colour
  palettes. Instead the scales package now uses a much faster colour
  interpolation algorithm (#1022).

* `scale_*_brewer()` and `scale_*_distiller()` add new `direction` argument of 
  `scales::brewer_pal`, making it easier to change the order of colours 
  (@jiho, #1139).

* `scale_x_date()` now clips dates outside the limits in the same way as
  `scale_x_continuous()` (#1090).

* `stat_bin()` gains `bins` arguments, which denotes the number of bins. Now
  you can set `bins=100` instead of `binwidth=0.5`. Note that `breaks` or
  `binwidth` will override it (@tmshn, #1158, #102).

* `stat_boxplot()` warns if a continuous variable is used for the `x` aesthetic
  without also supplying a `group` aesthetic (#992, @krlmlr).

* `stat_summary_2d()` and `stat_bin_2d()` now share exactly the same code for 
  determining breaks from `bins`, `binwidth`, and `origin`. 
  
* `stat_summary_2d()` and `stat_bin_2d()` now output in tile/raster compatible 
  form instead of rect compatible form. 

* Automatically computed breaks do not lead to an error for transformations like
  "probit" where the inverse can map to infinity (#871, @krlmlr)

* `stat_function()` now always evaluates the function on the original scale.
  Previously it computed the function on transformed scales, giving incorrect
  values (@BrianDiggs, #1011).

* `strip_dots` works with anonymous functions within calculated aesthetics 
  (e.g. `aes(sapply(..density.., function(x) mean(x))))` (#1154, @NikNakk)

* `theme()` gains `validate = FALSE` parameter to turn off validation, and 
  hence store arbitrary additional data in the themes. (@tdhock, #1121)

* Improved the calculation of segments needed to draw the curve representing
  a line when plotted in polar coordinates. In some cases, the last segment
  of a multi-segment line was not drawn (@BrianDiggs, #952)<|MERGE_RESOLUTION|>--- conflicted
+++ resolved
@@ -1,8 +1,6 @@
 # ggplot2 (development version)
 
-<<<<<<< HEAD
 * Secondary axes respect `n.breaks` setting in continuous scales (@teunbrand, #4483).
-=======
 * Layers can have names (@teunbrand, #4066).
 * (internal) improvements to `pal_qualitative()` (@teunbrand, #5013)
 * `coord_radial(clip = "on")` clips to the panel area when the graphics device
@@ -42,7 +40,6 @@
   (#3342, #4966, @teunbrand)
 * Bare numeric values provided to Date or Datetime scales get inversely 
   transformed (cast to Date/POSIXct) with a warning (@teunbrand).
->>>>>>> 5482939b
 * `stat_bin()` now accepts functions for argument `breaks` (@aijordan, #4561)
 * (internal) The plot's layout now has a coord parameter that is used to 
   prevent setting up identical panel parameters (#5427)

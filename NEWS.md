--- conflicted
+++ resolved
@@ -1,10 +1,8 @@
 
 # ggplot2 (development version)
 
-<<<<<<< HEAD
 * `geom_step()` now supports `lineend`, `linejoin` and `linemitre` parameters 
   (@teunbrand, #5705).
-=======
 * Fixed performance loss when the `.data` pronoun is used in `aes()` (#5730).
 * Fixed bug where discrete scales could not map aesthetics only consisting of
   `NA`s (#5623)
@@ -17,7 +15,6 @@
 * When legends detect the presence of values in a layer, `NA` is now detected
   if the data contains values outside the given breaks (@teunbrand, #5749).
 * `annotate()` now warns about `stat` or `position` arguments (@teunbrand, #5151)
->>>>>>> dfec8550
 
 # ggplot2 3.5.0
 

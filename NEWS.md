--- conflicted
+++ resolved
@@ -1,11 +1,9 @@
 # ggplot2 (development version)
 
-<<<<<<< HEAD
 * `geom_boxplot()` gains additional arguments to style the colour, linetype and
   linewidths of the box, whiskers, median line and staples (@teunbrand, #5126)
 * `ggsave()` no longer sometimes creates new directories, which is now 
   controlled by the new `create.dir` argument (#5489).
-=======
 * (internal) Using `after_scale()` in the `Geom*$default_aes()` field is now
   evaluated in the context of data (@teunbrand, #6135)
 * Fixed bug where binned scales wouldn't simultaneously accept transformations
@@ -14,7 +12,6 @@
   (@teunbrand, #6104).
 * New `get_labs()` function for retrieving completed plot labels 
   (@teunbrand, #6008).
->>>>>>> e594b49f
 * Built-in `theme_*()` functions now have `ink` and `paper` arguments to control
   foreground and background colours respectively (@teunbrand)
 * The `summary()` method for ggplots is now more terse about facets 

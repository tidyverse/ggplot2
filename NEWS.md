--- conflicted
+++ resolved
@@ -1,9 +1,7 @@
 # ggplot2 (development version)
 
-<<<<<<< HEAD
 * Built-in `theme_*()` functions now have `ink` and `paper` arguments to control
   foreground and background colours respectively (@teunbrand)
-=======
 * The `summary()` method for ggplots is now more terse about facets 
   (@teunbrand, #5989).
 * `guide_bins()`, `guide_colourbar()` and `guide_coloursteps()` gain an `angle`
@@ -11,7 +9,6 @@
   (@teunbrand, #4594).
 * `coord_*(expand)` can now take a logical vector to control expansion at any
   side of the panel (top, right, bottom, left) (@teunbrand, #6020)
->>>>>>> d31c051b
 * (Breaking) The defaults for all geoms can be set at one in the theme. 
   (@teunbrand based on pioneering work by @dpseidel, #2239)
     * A new `theme(geom)` argument is used to track these defaults.

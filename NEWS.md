--- conflicted
+++ resolved
@@ -1,9 +1,8 @@
 # ggplot2 (development version)
 
-<<<<<<< HEAD
 * stacking text when calculating the labels and the y axis with
   `stat_summary()` now works (@ikosmidis, #2709)
-=======
+
 * Allowed reversing of discrete scales by re-writing `get_limits()` (@AnneLyng, #3115)
 
 * Added `stat_contour_filled()` and `geom_contour_filled()`, which compute 
@@ -25,7 +24,6 @@
 
 * Added weight aesthetic option to `stat_density()` and made scaling of 
   weights the default (@annennenne, #2902)
->>>>>>> a7c11384
 
 * `expand_scale()` was deprecated in favour of `expansion()` for setting
   the `expand` argument of `x` and `y` scales (@paleolimbot).

# ggplot2 (development version)

<<<<<<< HEAD
* New `guide_data()` function to programmatically access information about the
  guides, such as axes and legends, for a final plot (@teunbrand, #5004).
=======
* Fixed a regression in `geom_hex()` where aesthetics were replicated across 
  bins (@thomasp85, #5037 and #5044)
>>>>>>> ee4600c6
* Fixed spurious warning when `weight` aesthetic was used in `stat_smooth()` 
  (@teunbrand based on @clauswilke's suggestion, #5053).
* The `lwd` alias now correctly replaced by `linewidth` instead of `size` 
  (@teunbrand based on @clauswilke's suggestion #5051).

# ggplot2 3.4.0
This is a minor release focusing on tightening up the internals and ironing out
some inconsistencies in the API. The biggest change is the addition of the 
`linewidth` aesthetic that takes of sizing the width of any line from `size`. 
This change, while attempting to be as non-breaking as possible, has the 
potential to change the look of some of your plots.

Other notable changes is a complete redo of the error and warning messaging in
ggplot2 using the cli package. Messaging is now better contextualised and it 
should be easier to identify which layer an error is coming from. Last, we have
now made the switch to using the vctrs package internally which means that 
support for vctrs classes as variables should improve, along with some small 
gains in rendering speed.

## Breaking changes

* A `linewidth` aesthetic has been introduced and supersedes the `size` 
  aesthetic for scaling the width of lines in line based geoms. `size` will 
  remain functioning but deprecated for these geoms and it is recommended to 
  update all code to reflect the new aesthetic. For geoms that have _both_ point 
  sizing and linewidth sizing (`geom_pointrange()` and `geom_sf`) `size` now 
  **only** refers to sizing of points which can leads to a visual change in old
  code (@thomasp85, #3672)
  
* The default line width for polygons in `geom_sf()` have been decreased to 0.2 
  to reflect that this is usually used for demarking borders where a thinner 
  line is better suited. This change was made since we already induced a 
  visual change in `geom_sf()` with the introduction of the `linewidth` 
  aesthetic.
  
* The dot-dot notation (`..var..`) and `stat()`, which have been superseded by
  `after_stat()`, are now formally deprecated (@yutannihilation, #3693).

* `qplot()` is now formally deprecated (@yutannihilation, #3956).

* `stage()` now properly refers to the values without scale transformations for
  the stage of `after_stat`. If your code requires the scaled version of the
  values for some reason, you have to apply the same transformation by yourself,
  e.g. `sqrt()` for `scale_{x,y}_sqrt()` (@yutannihilation and @teunbrand, #4155).

* Use `rlang::hash()` instead of `digest::digest()`. This update may lead to 
  changes in the automatic sorting of legends. In order to enforce a specific
  legend order use the `order` argument in the guide. (@thomasp85, #4458)

* referring to `x` in backquoted expressions with `label_bquote()` is no longer
  possible.

* The `ticks.linewidth` and `frame.linewidth` parameters of `guide_colourbar()`
  are now multiplied with `.pt` like elsewhere in ggplot2. It can cause visual
  changes when these arguments are not the defaults and these changes can be 
  restored to their previous behaviour by adding `/ .pt` (@teunbrand #4314).

* `scale_*_viridis_b()` now uses the full range of the viridis scales 
  (@gregleleu, #4737)

## New features

* `geom_col()` and `geom_bar()` gain a new `just` argument. This is set to `0.5`
  by default; use `just = 0`/`just = 1` to place columns on the left/right
  of the axis breaks.
  (@wurli, #4899)

* `geom_density()` and `stat_density()` now support `bounds` argument
  to estimate density with boundary correction (@echasnovski, #4013).

* ggplot now checks during statistical transformations whether any data 
  columns were dropped and warns about this. If stats intend to drop
  data columns they can declare them in the new field `dropped_aes`.
  (@clauswilke, #3250)

* `...` supports `rlang::list2` dynamic dots in all public functions. 
  (@mone27, #4764) 

* `theme()` now has a `strip.clip` argument, that can be set to `"off"` to 
  prevent the clipping of strip text and background borders (@teunbrand, #4118)
  
* `geom_contour()` now accepts a function in the `breaks` argument 
  (@eliocamp, #4652).

## Minor improvements and bug fixes

* Fix a bug in `position_jitter()` where infinity values were dropped (@javlon,
  #4790).

* `geom_linerange()` now respects the `na.rm` argument (#4927, @thomasp85)

* Improve the support for `guide_axis()` on `coord_trans()` 
  (@yutannihilation, #3959)
  
* Added `stat_align()` to align data without common x-coordinates prior to
  stacking. This is now the default stat for `geom_area()` (@thomasp85, #4850)

* Fix a bug in `stat_contour_filled()` where break value differences below a 
  certain number of digits would cause the computations to fail (@thomasp85, 
  #4874)

* Secondary axis ticks are now positioned more precisely, removing small visual
  artefacts with alignment between grid and ticks (@thomasp85, #3576)

* Improve `stat_function` documentation regarding `xlim` argument. 
  (@92amartins, #4474)

* Fix various issues with how `labels`, `breaks`, `limits`, and `show.limits`
  interact in the different binning guides (@thomasp85, #4831)

* Automatic break calculation now squishes the scale limits to the domain
  of the transformation. This allows `scale_{x/y}_sqrt()` to find breaks at 0   
  when appropriate (@teunbrand, #980).

* Using multiple modified aesthetics correctly will no longer trigger warnings. 
  If used incorrectly, the warning will now report the duplicated aesthetic 
  instead of `NA` (@teunbrand, #4707).

* `aes()` now supports the `!!!` operator in its first two arguments
  (#2675). Thanks to @yutannihilation and @teunbrand for draft
  implementations.

* Require rlang >= 1.0.0 (@billybarc, #4797)

* `geom_violin()` no longer issues "collapsing to unique 'x' values" warning
  (@bersbersbers, #4455)

* `annotate()` now documents unsupported geoms (`geom_abline()`, `geom_hline()`
  and `geom_vline()`), and warns when they are requested (@mikmart, #4719)

* `presidential` dataset now includes Trump's presidency (@bkmgit, #4703).

* `position_stack()` now works fully with `geom_text()` (@thomasp85, #4367)

* `geom_tile()` now correctly recognises missing data in `xmin`, `xmax`, `ymin`,
  and `ymax` (@thomasp85 and @sigmapi, #4495)

* `geom_hex()` will now use the binwidth from `stat_bin_hex()` if present, 
  instead of deriving it (@thomasp85, #4580)
  
* `geom_hex()` now works on non-linear coordinate systems (@thomasp85)

* Fixed a bug throwing errors when trying to render an empty plot with secondary
  axes (@thomasp85, #4509)

* Axes are now added correctly in `facet_wrap()` when `as.table = FALSE`
  (@thomasp85, #4553)

* Better compatibility of custom device functions in `ggsave()` 
  (@thomasp85, #4539)

* Binning scales are now more resilient to calculated limits that ends up being
  `NaN` after transformations (@thomasp85, #4510)

* Strip padding in `facet_grid()` is now only in effect if 
  `strip.placement = "outside"` _and_ an axis is present between the strip and 
  the panel (@thomasp85, #4610)

* Aesthetics of length 1 are now recycled to 0 if the length of the data is 0 
  (@thomasp85, #4588)

* Setting `size = NA` will no longer cause `guide_legend()` to error 
  (@thomasp85, #4559)

* Setting `stroke` to `NA` in `geom_point()` will no longer impair the sizing of
  the points (@thomasp85, #4624)

* `stat_bin_2d()` now correctly recognises the `weight` aesthetic 
  (@thomasp85, #4646)
  
* All geoms now have consistent exposure of linejoin and lineend parameters, and
  the guide keys will now respect these settings (@thomasp85, #4653)

* `geom_sf()` now respects `arrow` parameter for lines (@jakeruss, #4659)

* Updated documentation for `print.ggplot` to reflect that it returns
  the original plot, not the result of `ggplot_build()`. (@r2evans, #4390)

* `scale_*_manual()` no longer displays extra legend keys, or changes their 
  order, when a named `values` argument has more items than the data. To display
  all `values` on the legend instead, use
  `scale_*_manual(values = vals, limits = names(vals))`. (@teunbrand, @banfai, 
  #4511, #4534)

* Updated documentation for `geom_contour()` to correctly reflect argument 
  precedence between `bins` and `binwidth`. (@eliocamp, #4651)

* Dots in `geom_dotplot()` are now correctly aligned to the baseline when
  `stackratio != 1` and `stackdir != "up"` (@mjskay, #4614)

* Key glyphs for `geom_boxplot()`, `geom_crossbar()`, `geom_pointrange()`, and
  `geom_linerange()` are now orientation-aware (@mjskay, #4732)
  
* Updated documentation for `geom_smooth()` to more clearly describe effects of 
  the `fullrange` parameter (@thoolihan, #4399).

# ggplot2 3.3.6
This is a very small release only applying an internal change to comply with 
R 4.2 and its deprecation of `default.stringsAsFactors()`. There are no user
facing changes and no breaking changes.

# ggplot2 3.3.5
This is a very small release focusing on fixing a couple of untenable issues 
that surfaced with the 3.3.4 release

* Revert changes made in #4434 (apply transform to intercept in `geom_abline()`) 
  as it introduced undesirable issues far worse than the bug it fixed 
  (@thomasp85, #4514)
* Fixes an issue in `ggsave()` when producing emf/wmf files (@yutannihilation, 
  #4521)
* Warn when grDevices specific arguments are passed to ragg devices (@thomasp85, 
  #4524)
* Fix an issue where `coord_sf()` was reporting that it is non-linear
  even when data is provided in projected coordinates (@clauswilke, #4527)

# ggplot2 3.3.4
This is a larger patch release fixing a huge number of bugs and introduces a 
small selection of feature refinements.

## Features

* Alt-text can now be added to a plot using the `alt` label, i.e 
  `+ labs(alt = ...)`. Currently this alt text is not automatically propagated, 
  but we plan to integrate into Shiny, RMarkdown, and other tools in the future. 
  (@thomasp85, #4477)

* Add support for the BrailleR package for creating descriptions of the plot
  when rendered (@thomasp85, #4459)
  
* `coord_sf()` now has an argument `default_crs` that specifies the coordinate
  reference system (CRS) for non-sf layers and scale/coord limits. This argument
  defaults to `NULL`, which means non-sf layers are assumed to be in projected
  coordinates, as in prior ggplot2 versions. Setting `default_crs = sf::st_crs(4326)`
  provides a simple way to interpret x and y positions as longitude and latitude,
  regardless of the CRS used by `coord_sf()`. Authors of extension packages
  implementing `stat_sf()`-like functionality are encouraged to look at the source
  code of `stat_sf()`'s `compute_group()` function to see how to provide scale-limit
  hints to `coord_sf()` (@clauswilke, #3659).

* `ggsave()` now uses ragg to render raster output if ragg is available. It also
  handles custom devices that sets a default unit (e.g. `ragg::agg_png`) 
  correctly (@thomasp85, #4388)

* `ggsave()` now returns the saved file location invisibly (#3379, @eliocamp).
  Note that, as a side effect, an unofficial hack `<ggplot object> + ggsave()`
  no longer works (#4513).

* The scale arguments `limits`, `breaks`, `minor_breaks`, `labels`, `rescaler`
  and `oob` now accept purrr style lambda notation (@teunbrand, #4427). The same 
  is true for `as_labeller()` (and therefore also `labeller()`) 
  (@netique, #4188).

* Manual scales now allow named vectors passed to `values` to contain fewer 
  elements than existing in the data. Elements not present in values will be set
  to `NA` (@thomasp85, #3451)
  
* Date and datetime position scales support out-of-bounds (oob) arguments to 
  control how limits affect data outside those limits (@teunbrand, #4199).
  
## Fixes

* Fix a bug that `after_stat()` and `after_scale()` cannot refer to aesthetics
  if it's specified in the plot-global mapping (@yutannihilation, #4260).
  
* Fix bug in `annotate_logticks()` that would cause an error when used together
  with `coord_flip()` (@thomasp85, #3954)
  
* Fix a bug in `geom_abline()` that resulted in `intercept` not being subjected
  to the transformation of the y scale (@thomasp85, #3741)
  
* Extent the range of the line created by `geom_abline()` so that line ending
  is not visible for large linewidths (@thomasp85, #4024)

* Fix bug in `geom_dotplot()` where dots would be positioned wrong with 
  `stackgroups = TRUE` (@thomasp85, #1745)

* Fix calculation of confidence interval for locfit smoothing in `geom_smooth()`
  (@topepo, #3806)
  
* Fix bug in `geom_text()` where `"outward"` and `"inward"` justification for 
  some `angle` values was reversed (@aphalo, #4169, #4447)

* `ggsave()` now sets the default background to match the fill value of the
  `plot.background` theme element (@karawoo, #4057)

* It is now deprecated to specify `guides(<scale> = FALSE)` or
  `scale_*(guide = FALSE)` to remove a guide. Please use 
  `guides(<scale> = "none")` or `scale_*(guide = "none")` instead 
  (@yutannihilation, #4097)
  
* Fix a bug in `guide_bins()` where keys would disappear if the guide was 
  reversed (@thomasp85, #4210)
  
* Fix bug in `guide_coloursteps()` that would repeat the terminal bins if the
  breaks coincided with the limits of the scale (@thomasp85, #4019)

* Make sure that default labels from default mappings doesn't overwrite default
  labels from explicit mappings (@thomasp85, #2406)

* Fix bug in `labeller()` where parsing was turned off if `.multiline = FALSE`
  (@thomasp85, #4084)
  
* Make sure `label_bquote()` has access to the calling environment when 
  evaluating the labels (@thomasp85, #4141)

* Fix a bug in the layer implementation that introduced a new state after the 
  first render which could lead to a different look when rendered the second 
  time (@thomasp85, #4204)

* Fix a bug in legend justification where justification was lost of the legend
  dimensions exceeded the available size (@thomasp85, #3635)

* Fix a bug in `position_dodge2()` where `NA` values in thee data would cause an
  error (@thomasp85, #2905)

* Make sure `position_jitter()` creates the same jittering independent of 
  whether it is called by name or with constructor (@thomasp85, #2507)

* Fix a bug in `position_jitter()` where different jitters would be applied to 
  different position aesthetics of the same axis (@thomasp85, #2941)
  
* Fix a bug in `qplot()` when supplying `c(NA, NA)` as axis limits 
  (@thomasp85, #4027)
  
* Remove cross-inheritance of default discrete colour/fill scales and check the
  type and aesthetic of function output if `type` is a function 
  (@thomasp85, #4149)

* Fix bug in `scale_[x|y]_date()` where custom breaks functions that resulted in
  fracional dates would get misaligned (@thomasp85, #3965)
  
* Fix bug in `scale_[x|y]_datetime()` where a specified timezone would be 
  ignored by the scale (@thomasp85, #4007)
  
* Fix issue in `sec_axis()` that would throw warnings in the absence of any 
  secondary breaks (@thomasp85, #4368)

* `stat_bin()`'s computed variable `width` is now documented (#3522).
  
* `stat_count()` now computes width based on the full dataset instead of per 
  group (@thomasp85, #2047)

* Extended `stat_ecdf()` to calculate the cdf from either x or y instead from y 
  only (@jgjl, #4005)
  
* Fix a bug in `stat_summary_bin()` where one more than the requested number of
  bins would be created (@thomasp85, #3824)

* Only drop groups in `stat_ydensity()` when there are fewer than two data 
  points and throw a warning (@andrewwbutler, #4111).

* Fixed a bug in strip assembly when theme has `strip.text = element_blank()`
  and plots are faceted with multi-layered strips (@teunbrand, #4384).
  
* Using `theme(aspect.ratio = ...)` together with free space in `facet_grid()`
  now crrectly throws an error (@thomasp85, #3834)

* Fixed a bug in `labeller()` so that `.default` is passed to `as_labeller()`
  when labellers are specified by naming faceting variables. (@waltersom, #4031)
  
* Updated style for example code (@rjake, #4092)

* ggplot2 now requires R >= 3.3 (#4247).

* ggplot2 now uses `rlang::check_installed()` to check if a suggested package is
  installed, which will offer to install the package before continuing (#4375, 
  @malcolmbarrett)

* Improved error with hint when piping a `ggplot` object into a facet function
  (#4379, @mitchelloharawild).

# ggplot2 3.3.3
This is a small patch release mainly intended to address changes in R and CRAN.
It further changes the licensing model of ggplot2 to an MIT license.

* Update the ggplot2 licence to an MIT license (#4231, #4232, #4233, and #4281)

* Use vdiffr conditionally so ggplot2 can be tested on systems without vdiffr

* Update tests to work with the new `all.equal()` defaults in R >4.0.3

* Fixed a bug that `guide_bins()` mistakenly ignore `override.aes` argument
  (@yutannihilation, #4085).

# ggplot2 3.3.2
This is a small release focusing on fixing regressions introduced in 3.3.1.

* Added an `outside` option to `annotation_logticks()` that places tick marks
  outside of the plot bounds. (#3783, @kbodwin)

* `annotation_raster()` adds support for native rasters. For large rasters,
  native rasters render significantly faster than arrays (@kent37, #3388)
  
* Facet strips now have dedicated position-dependent theme elements 
  (`strip.text.x.top`, `strip.text.x.bottom`, `strip.text.y.left`, 
  `strip.text.y.right`) that inherit from `strip.text.x` and `strip.text.y`, 
  respectively. As a consequence, some theme stylings now need to be applied to 
  the position-dependent elements rather than to the parent elements. This 
  change was already introduced in ggplot2 3.3.0 but not listed in the 
  changelog. (@thomasp85, #3683)

* Facets now handle layers containing no data (@yutannihilation, #3853).
  
* A newly added geom `geom_density_2d_filled()` and associated stat 
  `stat_density_2d_filled()` can draw filled density contours
  (@clauswilke, #3846).

* A newly added `geom_function()` is now recommended to use in conjunction
  with/instead of `stat_function()`. In addition, `stat_function()` now
  works with transformed y axes, e.g. `scale_y_log10()`, and in plots
  containing no other data or layers (@clauswilke, #3611, #3905, #3983).

* Fixed a bug in `geom_sf()` that caused problems with legend-type
  autodetection (@clauswilke, #3963).
  
* Support graphics devices that use the `file` argument instead of `fileneame` 
  in `ggsave()` (@bwiernik, #3810)
  
* Default discrete color scales are now configurable through the `options()` of 
  `ggplot2.discrete.colour` and `ggplot2.discrete.fill`. When set to a character 
  vector of colour codes (or list of character vectors)  with sufficient length, 
  these colours are used for the default scale. See `help(scale_colour_discrete)` 
  for more details and examples (@cpsievert, #3833).

* Default continuous colour scales (i.e., the `options()` 
  `ggplot2.continuous.colour` and `ggplot2.continuous.fill`, which inform the 
  `type` argument of `scale_fill_continuous()` and `scale_colour_continuous()`) 
  now accept a function, which allows more control over these default 
  `continuous_scale()`s (@cpsievert, #3827).

* A bug was fixed in `stat_contour()` when calculating breaks based on 
  the `bins` argument (@clauswilke, #3879, #4004).
  
* Data columns can now contain `Vector` S4 objects, which are widely used in the 
  Bioconductor project. (@teunbrand, #3837)

# ggplot2 3.3.1

This is a small release with no code change. It removes all malicious links to a 
site that got hijacked from the readme and pkgdown site.

# ggplot2 3.3.0

This is a minor release but does contain a range of substantial new features, 
along with the standard bug fixes. The release contains a few visual breaking
changes, along with breaking changes for extension developers due to a shift in
internal representation of the position scales and their axes. No user breaking
changes are included.

This release also adds Dewey Dunnington (@paleolimbot) to the core team.

## Breaking changes
There are no user-facing breaking changes, but a change in some internal 
representations that extension developers may have relied on, along with a few 
breaking visual changes which may cause visual tests in downstream packages to 
fail.

* The `panel_params` field in the `Layout` now contains a list of list of 
  `ViewScale` objects, describing the trained coordinate system scales, instead
  of the list object used before. Any extensions that use this field will likely
  break, as will unit tests that checks aspects of this.

* `element_text()` now issues a warning when vectorized arguments are provided, 
  as in `colour = c("red", "green", "blue")`. Such use is discouraged and not 
  officially supported (@clauswilke, #3492).

* Changed `theme_grey()` setting for legend key so that it creates no border 
  (`NA`) rather than drawing a white one. (@annennenne, #3180)

* `geom_ribbon()` now draws separate lines for the upper and lower intervals if
  `colour` is mapped. Similarly, `geom_area()` and `geom_density()` now draw
  the upper lines only in the same case by default. If you want old-style full
  stroking, use `outline.type = "full"` (@yutannihilation, #3503 / @thomasp85, #3708).

## New features

* The evaluation time of aesthetics can now be controlled to a finer degree. 
  `after_stat()` supersedes the use of `stat()` and `..var..`-notation, and is
  joined by `after_scale()` to allow for mapping to scaled aesthetic values. 
  Remapping of the same aesthetic is now supported with `stage()`, so you can 
  map a data variable to a stat aesthetic, and remap the same aesthetic to 
  something else after statistical transformation (@thomasp85, #3534)

* All `coord_*()` functions with `xlim` and `ylim` arguments now accept
  vectors with `NA` as a placeholder for the minimum or maximum value
  (e.g., `ylim = c(0, NA)` would zoom the y-axis from 0 to the 
  maximum value observed in the data). This mimics the behaviour
  of the `limits` argument in continuous scale functions
  (@paleolimbot, #2907).

* Allowed reversing of discrete scales by re-writing `get_limits()` 
  (@AnneLyng, #3115)
  
* All geoms and stats that had a direction (i.e. where the x and y axes had 
  different interpretation), can now freely choose their direction, instead of
  relying on `coord_flip()`. The direction is deduced from the aesthetic 
  mapping, but can also be specified directly with the new `orientation` 
  argument (@thomasp85, #3506).
  
* Position guides can now be customized using the new `guide_axis()`, which can 
  be passed to position `scale_*()` functions or via `guides()`. The new axis 
  guide (`guide_axis()`) comes with arguments `check.overlap` (automatic removal 
  of overlapping labels), `angle` (easy rotation of axis labels), and
  `n.dodge` (dodge labels into multiple rows/columns) (@paleolimbot, #3322).
  
* A new scale type has been added, that allows binning of aesthetics at the 
  scale level. It has versions for both position and non-position aesthetics and
  comes with two new guides (`guide_bins` and `guide_coloursteps`) 
  (@thomasp85, #3096)
  
* `scale_x_continuous()` and `scale_y_continuous()` gains an `n.breaks` argument
  guiding the number of automatic generated breaks (@thomasp85, #3102)

* Added `stat_contour_filled()` and `geom_contour_filled()`, which compute 
  and draw filled contours of gridded data (@paleolimbot, #3044). 
  `geom_contour()` and `stat_contour()` now use the isoband package
  to compute contour lines. The `complete` parameter (which was undocumented
  and has been unused for at least four years) was removed (@paleolimbot, #3044).
  
* Themes have gained two new parameters, `plot.title.position` and 
  `plot.caption.position`, that can be used to customize how plot
  title/subtitle and plot caption are positioned relative to the overall plot
  (@clauswilke, #3252).

## Extensions
  
* `Geom` now gains a `setup_params()` method in line with the other ggproto
  classes (@thomasp85, #3509)

* The newly added function `register_theme_elements()` now allows developers
  of extension packages to define their own new theme elements and place them
  into the ggplot2 element tree (@clauswilke, #2540).

## Minor improvements and bug fixes

* `coord_trans()` now draws second axes and accepts `xlim`, `ylim`,
  and `expand` arguments to bring it up to feature parity with 
  `coord_cartesian()`. The `xtrans` and `ytrans` arguments that were 
  deprecated in version 1.0.1 in favour of `x` and `y` 
  were removed (@paleolimbot, #2990).

* `coord_trans()` now calculates breaks using the expanded range 
  (previously these were calculated using the unexpanded range, 
  which resulted in differences between plots made with `coord_trans()`
  and those made with `coord_cartesian()`). The expansion for discrete axes 
  in `coord_trans()` was also updated such that it behaves identically
  to that in `coord_cartesian()` (@paleolimbot, #3338).

* `expand_scale()` was deprecated in favour of `expansion()` for setting
  the `expand` argument of `x` and `y` scales (@paleolimbot).

* `geom_abline()`, `geom_hline()`, and `geom_vline()` now issue 
  more informative warnings when supplied with set aesthetics
  (i.e., `slope`, `intercept`, `yintercept`, and/or `xintercept`)
  and mapped aesthetics (i.e., `data` and/or `mapping`).

* Fix a bug in `geom_raster()` that squeezed the image when it went outside 
  scale limits (#3539, @thomasp85)

* `geom_sf()` now determines the legend type automatically (@microly, #3646).
  
* `geom_sf()` now removes rows that can't be plotted due to `NA` aesthetics 
  (#3546, @thomasp85)

* `geom_sf()` now applies alpha to linestring geometries 
  (#3589, @yutannihilation).

* `gg_dep()` was deprecated (@perezp44, #3382).

* Added function `ggplot_add.by()` for lists created with `by()`, allowing such
  lists to be added to ggplot objects (#2734, @Maschette)

* ggplot2 no longer depends on reshape2, which means that it no longer 
  (recursively) needs plyr, stringr, or stringi packages.

* Increase the default `nbin` of `guide_colourbar()` to place the ticks more 
  precisely (#3508, @yutannihilation).

* `manual_scale()` now matches `values` with the order of `breaks` whenever
  `values` is an unnamed vector. Previously, unnamed `values` would match with
  the limits of the scale and ignore the order of any `breaks` provided. Note
  that this may change the appearance of plots that previously relied on the
  unordered behaviour (#2429, @idno0001).

* `scale_manual_*(limits = ...)` now actually limits the scale (#3262,
  @yutannihilation).

* Fix a bug when `show.legend` is a named logical vector 
  (#3461, @yutannihilation).

* Added weight aesthetic option to `stat_density()` and made scaling of 
  weights the default (@annennenne, #2902)
  
* `stat_density2d()` can now take an `adjust` parameter to scale the default 
  bandwidth. (#2860, @haleyjeppson)

* `stat_smooth()` uses `REML` by default, if `method = "gam"` and
  `gam`'s method is not specified (@ikosmidis, #2630).

* stacking text when calculating the labels and the y axis with
  `stat_summary()` now works (@ikosmidis, #2709)
  
* `stat_summary()` and related functions now support rlang-style lambda functions
  (#3568, @dkahle).

* The data mask pronoun, `.data`, is now stripped from default labels.

* Addition of partial themes to plots has been made more predictable;
  stepwise addition of individual partial themes is now equivalent to
  addition of multple theme elements at once (@clauswilke, #3039).

* Facets now don't fail even when some variable in the spec are not available
  in all layers (@yutannihilation, #2963).

# ggplot2 3.2.1

This is a patch release fixing a few regressions introduced in 3.2.0 as well as
fixing some unit tests that broke due to upstream changes.

* `position_stack()` no longer changes the order of the input data. Changes to 
  the internal behaviour of `geom_ribbon()` made this reordering problematic 
  with ribbons that spanned `y = 0` (#3471)
* Using `qplot()` with a single positional aesthetic will no longer title the
  non-specified scale as `"NULL"` (#3473)
* Fixes unit tests for sf graticule labels caused by chages to sf

# ggplot2 3.2.0

This is a minor release with an emphasis on internal changes to make ggplot2 
faster and more consistent. The few interface changes will only affect the 
aesthetics of the plot in minor ways, and will only potentially break code of
extension developers if they have relied on internals that have been changed. 
This release also sees the addition of Hiroaki Yutani (@yutannihilation) to the 
core developer team.

With the release of R 3.6, ggplot2 now requires the R version to be at least 3.2,
as the tidyverse is committed to support 5 major versions of R.

## Breaking changes

* Two patches (#2996 and #3050) fixed minor rendering problems. In most cases,
  the visual changes are so subtle that they are difficult to see with the naked
  eye. However, these changes are detected by the vdiffr package, and therefore
  any package developers who use vdiffr to test for visual correctness of ggplot2
  plots will have to regenerate all reference images.
  
* In some cases, ggplot2 now produces a warning or an error for code that previously
  produced plot output. In all these cases, the previous plot output was accidental,
  and the plotting code uses the ggplot2 API in a way that would lead to undefined
  behavior. Examples include a missing `group` aesthetic in `geom_boxplot()` (#3316),
  annotations across multiple facets (#3305), and not using aesthetic mappings when
  drawing ribbons with `geom_ribbon()` (#3318).

## New features

* This release includes a range of internal changes that speeds up plot 
  generation. None of the changes are user facing and will not break any code,
  but in general ggplot2 should feel much faster. The changes includes, but are
  not limited to:
  
  - Caching ascent and descent dimensions of text to avoid recalculating it for
    every title.
  
  - Using a faster data.frame constructor as well as faster indexing into 
    data.frames
    
  - Removing the plyr dependency, replacing plyr functions with faster 
    equivalents.

* `geom_polygon()` can now draw polygons with holes using the new `subgroup` 
  aesthetic. This functionality requires R 3.6.0 (@thomasp85, #3128)

* Aesthetic mappings now accept functions that return `NULL` (@yutannihilation,
  #2997).

* `stat_function()` now accepts rlang/purrr style anonymous functions for the 
  `fun` parameter (@dkahle, #3159).

* `geom_rug()` gains an "outside" option to allow for moving the rug tassels to 
  outside the plot area (@njtierney, #3085) and a `length` option to allow for 
  changing the length of the rug lines (@daniel-wells, #3109). 
  
* All geoms now take a `key_glyph` paramter that allows users to customize
  how legend keys are drawn (@clauswilke, #3145). In addition, a new key glyph
  `timeseries` is provided to draw nice legends for time series
  (@mitchelloharawild, #3145).

## Extensions

* Layers now have a new member function `setup_layer()` which is called at the
  very beginning of the plot building process and which has access to the 
  original input data and the plot object being built. This function allows the 
  creation of custom layers that autogenerate aesthetic mappings based on the 
  input data or that filter the input data in some form. For the time being, this
  feature is not exported, but it has enabled the development of a new layer type,
  `layer_sf()` (see next item). Other special-purpose layer types may be added
  in the future (@clauswilke, #2872).
  
* A new layer type `layer_sf()` can auto-detect and auto-map sf geometry
  columns in the data. It should be used by extension developers who are writing
  new sf-based geoms or stats (@clauswilke, #3232).

* `x0` and `y0` are now recognized positional aesthetics so they will get scaled 
  if used in extension geoms and stats (@thomasp85, #3168)
  
* Continuous scale limits now accept functions which accept the default
  limits and return adjusted limits. This makes it possible to write
  a function that e.g. ensures the limits are always a multiple of 100,
  regardless of the data (@econandrew, #2307).

## Minor improvements and bug fixes

* `cut_width()` now accepts `...` to pass further arguments to `base::cut.default()`
   like `cut_number()` and `cut_interval()` already did (@cderv, #3055)

* `coord_map()` now can have axes on the top and right (@karawoo, #3042).

* `coord_polar()` now correctly rescales the secondary axis (@linzi-sg, #3278)

* `coord_sf()`, `coord_map()`, and `coord_polar()` now squash `-Inf` and `Inf`
  into the min and max of the plot (@yutannihilation, #2972).

* `coord_sf()` graticule lines are now drawn in the same thickness as panel grid 
  lines in `coord_cartesian()`, and seting panel grid lines to `element_blank()` 
  now also works in `coord_sf()` 
  (@clauswilke, #2991, #2525).

* `economics` data has been regenerated. This leads to some changes in the
  values of all columns (especially in `psavert`), but more importantly, strips 
  the grouping attributes from `economics_long`.

* `element_line()` now fills closed arrows (@yutannihilation, #2924).

* Facet strips on the left side of plots now have clipping turned on, preventing
  text from running out of the strip and borders from looking thicker than for
  other strips (@karawoo, #2772 and #3061).

* ggplot2 now works in Turkish locale (@yutannihilation, #3011).

* Clearer error messages for inappropriate aesthetics (@clairemcwhite, #3060).

* ggplot2 no longer attaches any external packages when using functions that 
  depend on packages that are suggested but not imported by ggplot2. The 
  affected functions include `geom_hex()`, `stat_binhex()`, 
  `stat_summary_hex()`, `geom_quantile()`, `stat_quantile()`, and `map_data()` 
  (@clauswilke, #3126).
  
* `geom_area()` and `geom_ribbon()` now sort the data along the x-axis in the 
  `setup_data()` method rather than as part of `draw_group()` (@thomasp85, 
  #3023)

* `geom_hline()`, `geom_vline()`, and `geom_abline()` now throw a warning if the 
  user supplies both an `xintercept`, `yintercept`, or `slope` value and a 
  mapping (@RichardJActon, #2950).

* `geom_rug()` now works with `coord_flip()` (@has2k1, #2987).

* `geom_violin()` no longer throws an error when quantile lines fall outside 
  the violin polygon (@thomasp85, #3254).

* `guide_legend()` and `guide_colorbar()` now use appropriate spacing between legend
  key glyphs and legend text even if the legend title is missing (@clauswilke, #2943).

* Default labels are now generated more consistently; e.g., symbols no longer
  get backticks, and long expressions are abbreviated with `...`
  (@yutannihilation, #2981).

* All-`Inf` layers are now ignored for picking the scale (@yutannihilation, 
  #3184).
  
* Diverging Brewer colour palette now use the correct mid-point colour 
  (@dariyasydykova, #3072).
  
* `scale_color_continuous()` now points to `scale_colour_continuous()` so that 
  it will handle `type = "viridis"` as the documentation states (@hlendway, 
  #3079).

* `scale_shape_identity()` now works correctly with `guide = "legend"` 
  (@malcolmbarrett, #3029)
  
* `scale_continuous` will now draw axis line even if the length of breaks is 0
  (@thomasp85, #3257)

* `stat_bin()` will now error when the number of bins exceeds 1e6 to avoid 
  accidentally freezing the user session (@thomasp85).
  
* `sec_axis()` now places ticks accurately when using nonlinear transformations (@dpseidel, #2978).

* `facet_wrap()` and `facet_grid()` now automatically remove NULL from facet
  specs, and accept empty specs (@yutannihilation, #3070, #2986).

* `stat_bin()` now handles data with only one unique value (@yutannihilation 
  #3047).

* `sec_axis()` now accepts functions as well as formulas (@yutannihilation, #3031).

*   New theme elements allowing different ticks lengths for each axis. For instance,
    this can be used to have inwards ticks on the x-axis (`axis.ticks.length.x`) and
    outwards ticks on the y-axis (`axis.ticks.length.y`) (@pank, #2935).

* The arguments of `Stat*$compute_layer()` and `Position*$compute_layer()` are
  now renamed to always match the ones of `Stat$compute_layer()` and
  `Position$compute_layer()` (@yutannihilation, #3202).

* `geom_*()` and `stat_*()` now accepts purrr-style lambda notation
  (@yutannihilation, #3138).

* `geom_tile()` and `geom_rect()` now draw rectangles without notches at the
  corners. The style of the corner can be controlled by `linejoin` parameters
  (@yutannihilation, #3050).

# ggplot2 3.1.0

## Breaking changes

This is a minor release and breaking changes have been kept to a minimum. End users of 
ggplot2 are unlikely to encounter any issues. However, there are a few items that developers 
of ggplot2 extensions should be aware of. For additional details, see also the discussion 
accompanying issue #2890.

*   In non-user-facing internal code (specifically in the `aes()` function and in
    the `aesthetics` argument of scale functions), ggplot2 now always uses the British
    spelling for aesthetics containing the word "colour". When users specify a "color"
    aesthetic it is automatically renamed to "colour". This renaming is also applied
    to non-standard aesthetics that contain the word "color". For example, "point_color"
    is renamed to "point_colour". This convention makes it easier to support both
    British and American spelling for novel, non-standard aesthetics, but it may require
    some adjustment for packages that have previously introduced non-standard color
    aesthetics using American spelling. A new function `standardise_aes_names()` is
    provided in case extension writers need to perform this renaming in their own code
    (@clauswilke, #2649).

*   Functions that generate other functions (closures) now force the arguments that are
    used from the generated functions, to avoid hard-to-catch errors. This may affect
    some users of manual scales (such as `scale_colour_manual()`, `scale_fill_manual()`,
    etc.) who depend on incorrect behavior (@krlmlr, #2807).
    
*   `Coord` objects now have a function `backtransform_range()` that returns the
    panel range in data coordinates. This change may affect developers of custom coords,
    who now should implement this function. It may also affect developers of custom
    geoms that use the `range()` function. In some applications, `backtransform_range()`
    may be more appropriate (@clauswilke, #2821).


## New features

*   `coord_sf()` has much improved customization of axis tick labels. Labels can now
    be set manually, and there are two new parameters, `label_graticule` and
    `label_axes`, that can be used to specify which graticules to label on which side
    of the plot (@clauswilke, #2846, #2857, #2881).
    
*   Two new geoms `geom_sf_label()` and `geom_sf_text()` can draw labels and text
    on sf objects. Under the hood, a new `stat_sf_coordinates()` calculates the
    x and y coordinates from the coordinates of the sf geometries. You can customize
    the calculation method via `fun.geometry` argument (@yutannihilation, #2761).
    

## Minor improvements and fixes

*   `benchplot()` now uses tidy evaluation (@dpseidel, #2699).

*   The error message in `compute_aesthetics()` now only provides the names of
    aesthetics with mismatched lengths, rather than all aesthetics (@karawoo,
    #2853).

*   For faceted plots, data is no longer internally reordered. This makes it
    safer to feed data columns into `aes()` or into parameters of geoms or
    stats. However, doing so remains discouraged (@clauswilke, #2694).

*   `coord_sf()` now also understands the `clip` argument, just like the other
    coords (@clauswilke, #2938).

*   `fortify()` now displays a more informative error message for
    `grouped_df()` objects when dplyr is not installed (@jimhester, #2822).

*   All `geom_*()` now display an informative error message when required 
    aesthetics are missing (@dpseidel, #2637 and #2706).

*   `geom_boxplot()` now understands the `width` parameter even when used with
    a non-standard stat, such as `stat_identity()` (@clauswilke, #2893).
    
*  `geom_hex()` now understands the `size` and `linetype` aesthetics
   (@mikmart, #2488).
    
*   `geom_hline()`, `geom_vline()`, and `geom_abline()` now work properly
    with `coord_trans()` (@clauswilke, #2149, #2812).
    
*   `geom_text(..., parse = TRUE)` now correctly renders the expected number of
    items instead of silently dropping items that are empty expressions, e.g.
    the empty string "". If an expression spans multiple lines, we take just
    the first line and drop the rest. This same issue is also fixed for
    `geom_label()` and the axis labels for `geom_sf()` (@slowkow, #2867).

*   `geom_sf()` now respects `lineend`, `linejoin`, and `linemitre` parameters 
    for lines and polygons (@alistaire47, #2826).
    
*   `ggsave()` now exits without creating a new graphics device if previously
    none was open (@clauswilke, #2363).

*   `labs()` now has named arguments `title`, `subtitle`, `caption`, and `tag`.
    Also, `labs()` now accepts tidyeval (@yutannihilation, #2669).

*   `position_nudge()` is now more robust and nudges only in the direction
    requested. This enables, for example, the horizontal nudging of boxplots
    (@clauswilke, #2733).

*   `sec_axis()` and `dup_axis()` now return appropriate breaks for the secondary
    axis when applied to log transformed scales (@dpseidel, #2729).

*   `sec_axis()` now works as expected when used in combination with tidy eval
    (@dpseidel, #2788).

*   `scale_*_date()`, `scale_*_time()` and `scale_*_datetime()` can now display 
    a secondary axis that is a __one-to-one__ transformation of the primary axis,
    implemented using the `sec.axis` argument to the scale constructor 
    (@dpseidel, #2244).
    
*   `stat_contour()`, `stat_density2d()`, `stat_bin2d()`,  `stat_binhex()`
    now calculate normalized statistics including `nlevel`, `ndensity`, and
    `ncount`. Also, `stat_density()` now includes the calculated statistic 
    `nlevel`, an alias for `scaled`, to better match the syntax of `stat_bin()`
    (@bjreisman, #2679).

# ggplot2 3.0.0

## Breaking changes

*   ggplot2 now supports/uses tidy evaluation (as described below). This is a 
    major change and breaks a number of packages; we made this breaking change 
    because it is important to make ggplot2 more programmable, and to be more 
    consistent with the rest of the tidyverse. The best general (and detailed)
    introduction to tidy evaluation can be found in the meta programming
    chapters in [Advanced R](https://adv-r.hadley.nz).
    
    The primary developer facing change is that `aes()` now contains 
    quosures (expression + environment pairs) rather than symbols, and you'll 
    need to take a different approach to extracting the information you need. 
    A common symptom of this change are errors "undefined columns selected" or 
    "invalid 'type' (list) of argument" (#2610). As in the previous version,
    constants (like `aes(x = 1)` or `aes(colour = "smoothed")`) are stored
    as is.
    
    In this version of ggplot2, if you need to describe a mapping in a string, 
    use `quo_name()` (to generate single-line strings; longer expressions may 
    be abbreviated) or `quo_text()` (to generate non-abbreviated strings that
    may span multiple lines). If you do need to extract the value of a variable
    instead use `rlang::eval_tidy()`. You may want to condition on 
    `(packageVersion("ggplot2") <= "2.2.1")` so that your code can work with
    both released and development versions of ggplot2.
    
    We recognise that this is a big change and if you're not already familiar
    with rlang, there's a lot to learn. If you are stuck, or need any help,
    please reach out on <https://community.rstudio.com>.

*   Error: Column `y` must be a 1d atomic vector or a list

    Internally, ggplot2 now uses `as.data.frame(tibble::as_tibble(x))` to
    convert a list into a data frame. This improves ggplot2's support for
    list-columns (needed for sf support), at a small cost: you can no longer
    use matrix-columns. Note that unlike tibble we still allow column vectors
    such as returned by `base::scale()` because of their widespread use.

*   Error: More than one expression parsed
  
    Previously `aes_string(x = c("a", "b", "c"))` silently returned 
    `aes(x = a)`. Now this is a clear error.

*   Error: `data` must be uniquely named but has duplicate columns
  
    If layer data contains columns with identical names an error will be 
    thrown. In earlier versions the first occuring column was chosen silently,
    potentially masking that the wrong data was chosen.

*   Error: Aesthetics must be either length 1 or the same as the data
    
    Layers are stricter about the columns they will combine into a single
    data frame. Each aesthetic now must be either the same length as the data
    frame or a single value. This makes silent recycling errors much less likely.

*   Error: `coord_*` doesn't support free scales 
   
    Free scales only work with selected coordinate systems; previously you'd
    get an incorrect plot.

*   Error in f(...) : unused argument (range = c(0, 1))

    This is because the `oob` argument to scale has been set to a function
    that only takes a single argument; it needs to take two arguments
    (`x`, and `range`). 

*   Error: unused argument (output)
  
    The function `guide_train()` now has an optional parameter `aesthetic`
    that allows you to override the `aesthetic` setting in the scale.
    To make your code work with the both released and development versions of 
    ggplot2 appropriate, add `aesthetic = NULL` to the `guide_train()` method
    signature.
    
    ```R
    # old
    guide_train.legend <- function(guide, scale) {...}
    
    # new 
    guide_train.legend <- function(guide, scale, aesthetic = NULL) {...}
    ```
    
    Then, inside the function, replace `scale$aesthetics[1]`,
    `aesthetic %||% scale$aesthetics[1]`. (The %||% operator is defined in the 
    rlang package).
    
    ```R
    # old
    setNames(list(scale$map(breaks)), scale$aesthetics[1])

    # new
    setNames(list(scale$map(breaks)), aesthetic %||% scale$aesthetics[1])
    ```

*   The long-deprecated `subset` argument to `layer()` has been removed.

## Tidy evaluation

* `aes()` now supports quasiquotation so that you can use `!!`, `!!!`,
  and `:=`. This replaces `aes_()` and `aes_string()` which are now
  soft-deprecated (but will remain around for a long time).

* `facet_wrap()` and `facet_grid()` now support `vars()` inputs. Like
  `dplyr::vars()`, this helper quotes its inputs and supports
  quasiquotation. For instance, you can now supply faceting variables
  like this: `facet_wrap(vars(am, cyl))` instead of 
  `facet_wrap(~am + cyl)`. Note that the formula interface is not going 
  away and will not be deprecated. `vars()` is simply meant to make it 
  easier to create functions around `facet_wrap()` and `facet_grid()`.

  The first two arguments of `facet_grid()` become `rows` and `cols`
  and now support `vars()` inputs. Note however that we took special
  care to ensure complete backward compatibility. With this change
  `facet_grid(vars(cyl), vars(am, vs))` is equivalent to
  `facet_grid(cyl ~ am + vs)`, and `facet_grid(cols = vars(am, vs))` is
  equivalent to `facet_grid(. ~ am + vs)`.

  One nice aspect of the new interface is that you can now easily
  supply names: `facet_grid(vars(Cylinder = cyl), labeller =
  label_both)` will give nice label titles to the facets. Of course,
  those names can be unquoted with the usual tidy eval syntax.

### sf

* ggplot2 now has full support for sf with `geom_sf()` and `coord_sf()`:

  ```r
  nc <- sf::st_read(system.file("shape/nc.shp", package = "sf"), quiet = TRUE)
  ggplot(nc) +
    geom_sf(aes(fill = AREA))
  ```
  It supports all simple features, automatically aligns CRS across layers, sets
  up the correct aspect ratio, and draws a graticule.

## New features

* ggplot2 now works on R 3.1 onwards, and uses the 
  [vdiffr](https://github.com/r-lib/vdiffr) package for visual testing.

* In most cases, accidentally using `%>%` instead of `+` will generate an 
  informative error (#2400).

* New syntax for calculated aesthetics. Instead of using `aes(y = ..count..)` 
  you can (and should!) use `aes(y = stat(count))`. `stat()` is a real function 
  with documentation which hopefully will make this part of ggplot2 less 
  confusing (#2059).
  
  `stat()` is particularly nice for more complex calculations because you 
  only need to specify it once: `aes(y = stat(count / max(count)))`,
  rather than `aes(y = ..count.. / max(..count..))`
  
* New `tag` label for adding identification tags to plots, typically used for 
  labelling a subplot with a letter. Add a tag with `labs(tag = "A")`, style it 
  with the `plot.tag` theme element, and control position with the
  `plot.tag.position` theme setting (@thomasp85).

### Layers: geoms, stats, and position adjustments

* `geom_segment()` and `geom_curve()` have a new `arrow.fill` parameter which 
  allows you to specify a separate fill colour for closed arrowheads 
  (@hrbrmstr and @clauswilke, #2375).

* `geom_point()` and friends can now take shapes as strings instead of integers,
  e.g. `geom_point(shape = "diamond")` (@daniel-barnett, #2075).

* `position_dodge()` gains a `preserve` argument that allows you to control
  whether the `total` width at each `x` value is preserved (the current 
  default), or ensure that the width of a `single` element is preserved
  (what many people want) (#1935).

* New `position_dodge2()` provides enhanced dodging for boxplots. Compared to
  `position_dodge()`, `position_dodge2()` compares `xmin` and `xmax` values  
  to determine which elements overlap, and spreads overlapping elements evenly
  within the region of overlap. `position_dodge2()` is now the default position
  adjustment for `geom_boxplot()`, because it handles `varwidth = TRUE`, and 
  will be considered for other geoms in the future.
  
  The `padding` parameter adds a small amount of padding between elements 
  (@karawoo, #2143) and a `reverse` parameter allows you to reverse the order 
  of placement (@karawoo, #2171).
  
* New `stat_qq_line()` makes it easy to add a simple line to a Q-Q plot, which 
  makes it easier to judge the fit of the theoretical distribution 
  (@nicksolomon).

### Scales and guides

* Improved support for mapping date/time variables to `alpha`, `size`, `colour`, 
  and `fill` aesthetics, including `date_breaks` and `date_labels` arguments 
  (@karawoo, #1526), and new `scale_alpha()` variants (@karawoo, #1526).

* Improved support for ordered factors. Ordered factors throw a warning when 
  mapped to shape (unordered factors do not), and do not throw warnings when 
  mapped to size or alpha (unordered factors do). Viridis is used as the 
  default colour and fill scale for ordered factors (@karawoo, #1526).

* The `expand` argument of `scale_*_continuous()` and `scale_*_discrete()`
  now accepts separate expansion values for the lower and upper range
  limits. The expansion limits can be specified using the convenience
  function `expand_scale()`.
  
  Separate expansion limits may be useful for bar charts, e.g. if one
  wants the bottom of the bars to be flush with the x axis but still 
  leave some (automatically calculated amount of) space above them:
  
    ```r
    ggplot(mtcars) +
        geom_bar(aes(x = factor(cyl))) +
        scale_y_continuous(expand = expand_scale(mult = c(0, .1)))
    ```
  
  It can also be useful for line charts, e.g. for counts over time,
  where one wants to have a ’hard’ lower limit of y = 0 but leave the
  upper limit unspecified (and perhaps differing between panels), with
  some extra space above the highest point on the line (with symmetrical 
  limits, the extra space above the highest point could in some cases 
  cause the lower limit to be negative).
  
  The old syntax for the `expand` argument will, of course, continue
  to work (@huftis, #1669).

* `scale_colour_continuous()` and `scale_colour_gradient()` are now controlled 
  by global options `ggplot2.continuous.colour` and `ggplot2.continuous.fill`. 
  These can be set to `"gradient"` (the default) or `"viridis"` (@karawoo).

* New `scale_colour_viridis_c()`/`scale_fill_viridis_c()` (continuous) and
  `scale_colour_viridis_d()`/`scale_fill_viridis_d()` (discrete) make it
  easy to use Viridis colour scales (@karawoo, #1526).

* Guides for `geom_text()` now accept custom labels with 
  `guide_legend(override.aes = list(label = "foo"))` (@brianwdavis, #2458).

### Margins

* Strips gain margins on all sides by default. This means that to fully justify
  text to the edge of a strip, you will need to also set the margins to 0
  (@karawoo).

* Rotated strip labels now correctly understand `hjust` and `vjust` parameters
  at all angles (@karawoo).

* Strip labels now understand justification relative to the direction of the
  text, meaning that in y facets, the strip text can be placed at either end of
  the strip using `hjust` (@karawoo).

* Legend titles and labels get a little extra space around them, which 
  prevents legend titles from overlapping the legend at large font sizes 
  (@karawoo, #1881).

## Extension points

* New `autolayer()` S3 generic (@mitchelloharawild, #1974). This is similar
  to `autoplot()` but produces layers rather than complete plots.

* Custom objects can now be added using `+` if a `ggplot_add` method has been
  defined for the class of the object (@thomasp85).

* Theme elements can now be subclassed. Add a `merge_element` method to control
  how properties are inherited from the parent element. Add an `element_grob` 
  method to define how elements are rendered into grobs (@thomasp85, #1981).

* Coords have gained new extension mechanisms.
  
    If you have an existing coord extension, you will need to revise the
    specification of the `train()` method. It is now called 
    `setup_panel_params()` (better reflecting what it actually does) and now 
    has arguments `scale_x`, and `scale_y` (the x and y scales respectively) 
    and `param`, a list of plot specific parameters generated by 
    `setup_params()`.

    What was formerly called `scale_details` (in coords), `panel_ranges` 
    (in layout) and `panel_scales` (in geoms) are now consistently called
    `panel_params` (#1311). These are parameters of the coord that vary from
    panel to panel.

* `ggplot_build()` and `ggplot_gtable()` are now generics, so ggplot-subclasses 
  can define additional behavior during the build stage.

* `guide_train()`, `guide_merge()`, `guide_geom()`, and `guide_gengrob()`
  are now exported as they are needed if you want to design your own guide.
  They are not currently documented; use at your own risk (#2528).

* `scale_type()` generic is now exported and documented. Use this if you 
  want to extend ggplot2 to work with a new type of vector.

## Minor bug fixes and improvements

### Faceting

* `facet_grid()` gives a more informative error message if you try to use
  a variable in both rows and cols (#1928).

* `facet_grid()` and `facet_wrap()` both give better error messages if you
  attempt to use an unsupported coord with free scales (#2049).

* `label_parsed()` works once again (#2279).

* You can now style the background of horizontal and vertical strips
  independently with `strip.background.x` and `strip.background.y` 
  theme settings (#2249).

### Scales

* `discrete_scale()` documentation now inherits shared definitions from 
  `continuous_scale()` (@alistaire47, #2052).

* `guide_colorbar()` shows all colours of the scale (@has2k1, #2343).

* `scale_identity()` once again produces legends by default (#2112).

* Tick marks for secondary axes with strong transformations are more 
  accurately placed (@thomasp85, #1992).

* Missing line types now reliably generate missing lines (with standard 
  warning) (#2206).

* Legends now ignore set aesthetics that are not length one (#1932).

* All colour and fill scales now have an `aesthetics` argument that can
  be used to set the aesthetic(s) the scale works with. This makes it
  possible to apply a colour scale to both colour and fill aesthetics
  at the same time, via `aesthetics = c("colour", "fill")` (@clauswilke).
  
* Three new generic scales work with any aesthetic or set of aesthetics: 
  `scale_continuous_identity()`, `scale_discrete_identity()`, and
  `scale_discrete_manual()` (@clauswilke).

* `scale_*_gradient2()` now consistently omits points outside limits by 
  rescaling after the limits are enforced (@foo-bar-baz-qux, #2230).

### Layers

* `geom_label()` now correctly produces unbordered labels when `label.size` 
  is 0, even when saving to PDF (@bfgray3, #2407).

* `layer()` gives considerably better error messages for incorrectly specified
  `geom`, `stat`, or `position` (#2401).

* In all layers that use it, `linemitre` now defaults to 10 (instead of 1)
  to better match base R.

* `geom_boxplot()` now supplies a default value if no `x` aesthetic is present
  (@foo-bar-baz-qux, #2110).

* `geom_density()` drops groups with fewer than two data points and throws a
  warning. For groups with two data points, density values are now calculated 
  with `stats::density` (@karawoo, #2127).

* `geom_segment()` now also takes a `linejoin` parameter. This allows more 
  control over the appearance of the segments, which is especially useful for 
  plotting thick arrows (@Ax3man, #774).

* `geom_smooth()` now reports the formula used when `method = "auto"` 
  (@davharris #1951). `geom_smooth()` now orders by the `x` aesthetic, making it 
  easier to pass pre-computed values without manual ordering (@izahn, #2028). It 
  also now knows it has `ymin` and `ymax` aesthetics (#1939). The legend 
  correctly reflects the status of the `se` argument when used with stats 
  other than the default (@clauswilke, #1546).

* `geom_tile()` now once again interprets `width` and `height` correctly 
  (@malcolmbarrett, #2510).

* `position_jitter()` and `position_jitterdodge()` gain a `seed` argument that
  allows the specification of a random seed for reproducible jittering 
  (@krlmlr, #1996 and @slowkow, #2445).

* `stat_density()` has better behaviour if all groups are dropped because they
  are too small (#2282).

* `stat_summary_bin()` now understands the `breaks` parameter (@karawoo, #2214).

* `stat_bin()` now accepts functions for `binwidth`. This allows better binning 
  when faceting along variables with different ranges (@botanize).

* `stat_bin()` and `geom_histogram()` now sum correctly when using the `weight` 
  aesthetic (@jiho, #1921).

* `stat_bin()` again uses correct scaling for the computed variable `ndensity` 
  (@timgoodman, #2324).

* `stat_bin()` and `stat_bin_2d()` now properly handle the `breaks` parameter 
  when the scales are transformed (@has2k1, #2366).

* `update_geom_defaults()` and `update_stat_defaults()` allow American 
  spelling of aesthetic parameters (@foo-bar-baz-qux, #2299).

* The `show.legend` parameter now accepts a named logical vector to hide/show
  only some aesthetics in the legend (@tutuchan, #1798).

* Layers now silently ignore unknown aesthetics with value `NULL` (#1909).

### Coords

* Clipping to the plot panel is now configurable, through a `clip` argument
  to coordinate systems, e.g. `coord_cartesian(clip = "off")` 
  (@clauswilke, #2536).

* Like scales, coordinate systems now give you a message when you're 
  replacing an existing coordinate system (#2264).

* `coord_polar()` now draws secondary axis ticks and labels 
  (@dylan-stark, #2072), and can draw the radius axis on the right 
  (@thomasp85, #2005).

* `coord_trans()` now generates a warning when a transformation generates 
  non-finite values (@foo-bar-baz-qux, #2147).

### Themes

* Complete themes now always override all elements of the default theme
  (@has2k1, #2058, #2079).

* Themes now set default grid colour in `panel.grid` rather than individually
  in `panel.grid.major` and `panel.grid.minor` individually. This makes it 
  slightly easier to customise the theme (#2352).

* Fixed bug when setting strips to `element_blank()` (@thomasp85). 

* Axes positioned on the top and to the right can now customize their ticks and
  lines separately (@thomasp85, #1899).

* Built-in themes gain parameters `base_line_size` and `base_rect_size` which 
  control the default sizes of line and rectangle elements (@karawoo, #2176).

* Default themes use `rel()` to set line widths (@baptiste).

* Themes were tweaked for visual consistency and more graceful behavior when 
  changing the base font size. All absolute heights or widths were replaced 
  with heights or widths that are proportional to the base font size. One 
  relative font size was eliminated (@clauswilke).
  
* The height of descenders is now calculated solely on font metrics and doesn't
  change with the specific letters in the string. This fixes minor alignment 
  issues with plot titles, subtitles, and legend titles (#2288, @clauswilke).

### Guides

* `guide_colorbar()` is more configurable: tick marks and color bar frame
  can now by styled with arguments `ticks.colour`, `ticks.linewidth`, 
  `frame.colour`, `frame.linewidth`, and `frame.linetype`
  (@clauswilke).
  
* `guide_colorbar()` now uses `legend.spacing.x` and `legend.spacing.y` 
  correctly, and it can handle multi-line titles. Minor tweaks were made to 
  `guide_legend()` to make sure the two legend functions behave as similarly as
  possible (@clauswilke, #2397 and #2398).
  
* The theme elements `legend.title` and `legend.text` now respect the settings 
  of `margin`, `hjust`, and `vjust` (@clauswilke, #2465, #1502).

* Non-angle parameters of `label.theme` or `title.theme` can now be set in 
  `guide_legend()` and `guide_colorbar()` (@clauswilke, #2544).

### Other

* `fortify()` gains a method for tbls (@karawoo, #2218).

* `ggplot` gains a method for `grouped_df`s that adds a `.group` variable,
  which computes a unique value for each group. Use it with 
  `aes(group = .group)` (#2351).

* `ggproto()` produces objects with class `c("ggproto", "gg")`, allowing for
  a more informative error message when adding layers, scales, or other ggproto 
  objects (@jrnold, #2056).

* `ggsave()`'s DPI argument now supports 3 string options: "retina" (320
  DPI), "print" (300 DPI), and "screen" (72 DPI) (@foo-bar-baz-qux, #2156).
  `ggsave()` now uses full argument names to avoid partial match warnings 
  (#2355), and correctly restores the previous graphics device when several
  graphics devices are open (#2363).

* `print.ggplot()` now returns the original ggplot object, instead of the 
  output from `ggplot_build()`. Also, the object returned from 
  `ggplot_build()` now has the class `"ggplot_built"` (#2034).

* `map_data()` now works even when purrr is loaded (tidyverse#66).

* New functions `summarise_layout()`, `summarise_coord()`, and 
  `summarise_layers()` summarise the layout, coordinate systems, and layers 
  of a built ggplot object (#2034, @wch). This provides a tested API that 
  (e.g.) shiny can depend on.

* Updated startup messages reflect new resources (#2410, @mine-cetinkaya-rundel).

# ggplot2 2.2.1

* Fix usage of `structure(NULL)` for R-devel compatibility (#1968).

# ggplot2 2.2.0

## Major new features

### Subtitle and caption

Thanks to @hrbrmstr plots now have subtitles and captions, which can be set with 
the `subtitle`  and `caption` arguments to `ggtitle()` and `labs()`. You can 
control their appearance with the theme settings `plot.caption` and 
`plot.subtitle`. The main plot title is now left-aligned to better work better 
with a subtitle. The caption is right-aligned (@hrbrmstr).

### Stacking

`position_stack()` and `position_fill()` now sort the stacking order to match 
grouping order. This allows you to control the order through grouping, and 
ensures that the default legend matches the plot (#1552, #1593). If you want the 
opposite order (useful if you have horizontal bars and horizontal legend), you 
can request reverse stacking by using `position = position_stack(reverse = TRUE)` 
(#1837).
  
`position_stack()` and `position_fill()` now accepts negative values which will 
create stacks extending below the x-axis (#1691).

`position_stack()` and `position_fill()` gain a `vjust` argument which makes it 
easy to (e.g.) display labels in the middle of stacked bars (#1821).

### Layers

`geom_col()` was added to complement `geom_bar()` (@hrbrmstr). It uses 
`stat="identity"` by default, making the `y` aesthetic mandatory. It does not 
support any other `stat_()` and does not provide fallback support for the 
`binwidth` parameter. Examples and references in other functions were updated to
demonstrate `geom_col()` usage. 

When creating a layer, ggplot2 will warn if you use an unknown aesthetic or an 
unknown parameter. Compared to the previous version, this is stricter for 
aesthetics (previously there was no message), and less strict for parameters 
(previously this threw an error) (#1585).

### Facetting

The facet system, as well as the internal panel class, has been rewritten in 
ggproto. Facets are now extendable in the same manner as geoms and stats, as 
described in `vignette("extending-ggplot2")`.

We have also added the following new fatures.
  
* `facet_grid()` and `facet_wrap()` now allow expressions in their faceting 
  formulas (@DanRuderman, #1596).

* When `facet_wrap()` results in an uneven number of panels, axes will now be
  drawn underneath the hanging panels (fixes #1607)

* Strips can now be freely positioned in `facet_wrap()` using the 
  `strip.position` argument (deprecates `switch`).

* The relative order of panel, strip, and axis can now be controlled with 
  the theme setting `strip.placement` that takes either `inside` (strip between 
  panel and axis) or `outside` (strip after axis).

* The theme option `panel.margin` has been deprecated in favour of 
  `panel.spacing` to more clearly communicate intent.

### Extensions

Unfortunately there was a major oversight in the construction of ggproto which 
lead to extensions capturing the super object at package build time, instead of 
at package run time (#1826). This problem has been fixed, but requires 
re-installation of all extension packages.

## Scales

* The position of x and y axes can now be changed using the `position` argument
  in `scale_x_*`and `scale_y_*` which can take `top` and `bottom`, and `left`
  and `right` respectively. The themes of top and right axes can be modified 
  using the `.top` and `.right` modifiers to `axis.text.*` and `axis.title.*`.

### Continuous scales

* `scale_x_continuous()` and `scale_y_continuous()` can now display a secondary 
  axis that is a __one-to-one__ transformation of the primary axis (e.g. degrees 
  Celcius to degrees Fahrenheit). The secondary axis will be positioned opposite 
  to the primary axis and can be controlled with the `sec.axis` argument to 
  the scale constructor.

* Scales worry less about having breaks. If no breaks can be computed, the
  plot will work instead of throwing an uninformative error (#791). This 
  is particularly helpful when you have facets with free scales, and not
  all panels contain data.

* Scales now warn when transformation introduces infinite values (#1696).

### Date time

* `scale_*_datetime()` now supports time zones. It will use the timezone 
  attached to the varaible by default, but can be overridden with the 
  `timezone` argument.

* New `scale_x_time()` and `scale_y_time()` generate reasonable default
  breaks and labels for hms vectors (#1752).

### Discrete scales

The treatment of missing values by discrete scales has been thoroughly 
overhauled (#1584). The underlying principle is that we can naturally represent 
missing values on discrete variables (by treating just like another level), so 
by default we should. 

This principle applies to:

* character vectors
* factors with implicit NA
* factors with explicit NA

And to all scales (both position and non-position.)

Compared to the previous version of ggplot2, there are three main changes:

1.  `scale_x_discrete()` and `scale_y_discrete()` always show discrete NA,
    regardless of their source

1.  If present, `NA`s are shown in discete legends.

1.  All discrete scales gain a `na.translate` argument that allows you to 
    control whether `NA`s are translated to something that can be visualised,
    or should be left as missing. Note that if you don't translate (i.e. 
    `na.translate = FALSE)` the missing values will passed on to the layer, 
    which will warning that it's dropping missing values. To suppress the
    warnings, you'll also need to add `na.rm = TRUE` to the layer call. 

There were also a number of other smaller changes

* Correctly use scale expansion factors.
* Don't preserve space for dropped levels (#1638).
* Only issue one warning when when asking for too many levels (#1674).
* Unicode labels work better on Windows (#1827).
* Warn when used with only continuous data (#1589)

## Themes

* The `theme()` constructor now has named arguments rather than ellipses. This 
  should make autocomplete substantially more useful. The documentation
  (including examples) has been considerably improved.
  
* Built-in themes are more visually homogeneous, and match `theme_grey` better.
  (@jiho, #1679)
  
* When computing the height of titles, ggplot2 now includes the height of the
  descenders (i.e. the bits of `g` and `y` that hang beneath the baseline). This 
  improves the margins around titles, particularly the y axis label (#1712).
  I have also very slightly increased the inner margins of axis titles, and 
  removed the outer margins. 

* Theme element inheritance is now easier to work with as modification now
  overrides default `element_blank` elements (#1555, #1557, #1565, #1567)
  
* Horizontal legends (i.e. legends on the top or bottom) are horizontally
  aligned by default (#1842). Use `legend.box = "vertical"` to switch back
  to the previous behaviour.
  
* `element_line()` now takes an `arrow` argument to specify arrows at the end of
  lines (#1740)

There were a number of tweaks to the theme elements that control legends:
  
* `legend.justification` now controls appearance will plotting the legend
  outside of the plot area. For example, you can use 
  `theme(legend.justification = "top")` to make the legend align with the 
  top of the plot.

* `panel.margin` and `legend.margin` have been renamed to `panel.spacing` and 
  `legend.spacing` respectively, to better communicate intent (they only
  affect spacing between legends and panels, not the margins around them)

* `legend.margin` now controls margin around individual legends.

* New `legend.box.background`, `legend.box.spacing`, and `legend.box.margin`
  control the background, spacing, and margin of the legend box (the region
  that contains all legends).

## Bug fixes and minor improvements

* ggplot2 now imports tibble. This ensures that all built-in datasets print 
  compactly even if you haven't explicitly loaded tibble or dplyr (#1677).

* Class of aesthetic mapping is preserved when adding `aes()` objects (#1624).

* `+.gg` now works for lists that include data frames.

* `annotation_x()` now works in the absense of global data (#1655)

* `geom_*(show.legend = FALSE)` now works for `guide_colorbar`.

* `geom_boxplot()` gains new `outlier.alpha` (@jonathan-g) and 
  `outlier.fill` (@schloerke, #1787) parameters to control the alpha/fill of
   outlier points independently of the alpha of the boxes. 

* `position_jitter()` (and hence `geom_jitter()`) now correctly computes 
  the jitter width/jitter when supplied by the user (#1775, @has2k1).

* `geom_contour()` more clearly describes what inputs it needs (#1577).

* `geom_curve()` respects the `lineend` paramater (#1852).

* `geom_histogram()` and `stat_bin()` understand the `breaks` parameter once 
  more. (#1665). The floating point adjustment for histogram bins is now 
  actually used - it was previously inadvertently ignored (#1651).

* `geom_violin()` no longer transforms quantile lines with the alpha aesthetic
  (@mnbram, #1714). It no longer errors when quantiles are requested but data
  have zero range (#1687). When `trim = FALSE` it once again has a nice 
  range that allows the density to reach zero (by extending the range 3 
  bandwidths to either side of the data) (#1700).

* `geom_dotplot()` works better when faceting and binning on the y-axis. 
  (#1618, @has2k1).
  
* `geom_hexbin()` once again supports `..density..` (@mikebirdgeneau, #1688).

* `geom_step()` gives useful warning if only one data point in layer (#1645).

* `layer()` gains new `check.aes` and `check.param` arguments. These allow
  geom/stat authors to optional suppress checks for known aesthetics/parameters.
  Currently this is used only in `geom_blank()` which powers `expand_limits()` 
  (#1795).

* All `stat_*()` display a better error message when required aesthetics are
  missing.
  
* `stat_bin()` and `stat_summary_hex()` now accept length 1 `binwidth` (#1610)

* `stat_density()` gains new argument `n`, which is passed to underlying function
  `stats::density` ("number of equally spaced points at which the
  density is to be estimated"). (@hbuschme)

* `stat_binhex()` now again returns `count` rather than `value` (#1747)

* `stat_ecdf()` respects `pad` argument (#1646).

* `stat_smooth()` once again informs you about the method it has chosen.
  It also correctly calculates the size of the largest group within facets.

* `x` and `y` scales are now symmetric regarding the list of
  aesthetics they accept: `xmin_final`, `xmax_final`, `xlower`,
  `xmiddle` and `xupper` are now valid `x` aesthetics.

* `Scale` extensions can now override the `make_title` and `make_sec_title` 
  methods to let the scale modify the axis/legend titles.

* The random stream is now reset after calling `.onAttach()` (#2409).

# ggplot2 2.1.0

## New features

* When mapping an aesthetic to a constant (e.g. 
  `geom_smooth(aes(colour = "loess")))`), the default guide title is the name 
  of the aesthetic (i.e. "colour"), not the value (i.e. "loess") (#1431).

* `layer()` now accepts a function as the data argument. The function will be
  applied to the data passed to the `ggplot()` function and must return a
  data.frame (#1527, @thomasp85). This is a more general version of the 
  deprecated `subset` argument.

* `theme_update()` now uses the `+` operator instead of `%+replace%`, so that
  unspecified values will no longer be `NULL`ed out. `theme_replace()`
  preserves the old behaviour if desired (@oneillkza, #1519). 

* `stat_bin()` has been overhauled to use the same algorithm as ggvis, which 
  has been considerably improved thanks to the advice of Randy Prium (@rpruim).
  This includes:
  
    * Better arguments and a better algorithm for determining the origin.
      You can now specify either `boundary` or the `center` of a bin.
      `origin` has been deprecated in favour of these arguments.
      
    * `drop` is deprecated in favour of `pad`, which adds extra 0-count bins
      at either end (needed for frequency polygons). `geom_histogram()` defaults 
      to `pad = FALSE` which considerably improves the default limits for 
      the histogram, especially when the bins are big (#1477).
      
    * The default algorithm does a (somewhat) better job at picking nice widths 
      and origins across a wider range of input data.
      
    * `bins = n` now gives a histogram with `n` bins, not `n + 1` (#1487).

## Bug fixes

* All `\donttest{}` examples run.

* All `geom_()` and `stat_()` functions now have consistent argument order:
  data + mapping, then geom/stat/position, then `...`, then specific arguments, 
  then arguments common to all layers (#1305). This may break code if you were
  previously relying on partial name matching, but in the long-term should make 
  ggplot2 easier to use. In particular, you can now set the `n` parameter
  in `geom_density2d()` without it partially matching `na.rm` (#1485).

* For geoms with both `colour` and `fill`, `alpha` once again only affects
  fill (Reverts #1371, #1523). This was causing problems for people.

* `facet_wrap()`/`facet_grid()` works with multiple empty panels of data 
  (#1445).

* `facet_wrap()` correctly swaps `nrow` and `ncol` when faceting vertically
  (#1417).

* `ggsave("x.svg")` now uses svglite to produce the svg (#1432).

* `geom_boxplot()` now understands `outlier.color` (#1455).

* `geom_path()` knows that "solid" (not just 1) represents a solid line (#1534).

* `geom_ribbon()` preserves missing values so they correctly generate a 
  gap in the ribbon (#1549).

* `geom_tile()` once again accepts `width` and `height` parameters (#1513). 
  It uses `draw_key_polygon()` for better a legend, including a coloured 
  outline (#1484).

* `layer()` now automatically adds a `na.rm` parameter if none is explicitly
  supplied.

* `position_jitterdodge()` now works on all possible dodge aesthetics, 
  e.g. `color`, `linetype` etc. instead of only based on `fill` (@bleutner)

* `position = "nudge"` now works (although it doesn't do anything useful)
  (#1428).

* The default scale for columns of class "AsIs" is now "identity" (#1518).

* `scale_*_discrete()` has better defaults when used with purely continuous
  data (#1542).

* `scale_size()` warns when used with categorical data.

* `scale_size()`, `scale_colour()`, and `scale_fill()` gain date and date-time
  variants (#1526).

* `stat_bin_hex()` and `stat_bin_summary()` now use the same underlying 
  algorithm so results are consistent (#1383). `stat_bin_hex()` now accepts
  a `weight` aesthetic. To be consistent with related stats, the output variable 
  from `stat_bin_hex()` is now value instead of count.

* `stat_density()` gains a `bw` parameter which makes it easy to get consistent 
   smoothing between facets (@jiho)

* `stat-density-2d()` no longer ignores the `h` parameter, and now accepts 
  `bins` and `binwidth` parameters to control the number of contours 
  (#1448, @has2k1).

* `stat_ecdf()` does a better job of adding padding to -Inf/Inf, and gains
  an argument `pad` to suppress the padding if not needed (#1467).

* `stat_function()` gains an `xlim` parameter (#1528). It once again works 
  with discrete x values (#1509).

* `stat_summary()` preserves sorted x order which avoids artefacts when
  display results with `geom_smooth()` (#1520).

* All elements should now inherit correctly for all themes except `theme_void()`.
  (@Katiedaisey, #1555) 

* `theme_void()` was completely void of text but facets and legends still
  need labels. They are now visible (@jiho). 

* You can once again set legend key and height width to unit arithmetic
  objects (like `2 * unit(1, "cm")`) (#1437).

* Eliminate spurious warning if you have a layer with no data and no aesthetics
  (#1451).

* Removed a superfluous comma in `theme-defaults.r` code (@jschoeley)

* Fixed a compatibility issue with `ggproto` and R versions prior to 3.1.2.
  (#1444)

* Fixed issue where `coord_map()` fails when given an explicit `parameters`
  argument (@tdmcarthur, #1729)
  
* Fixed issue where `geom_errorbarh()` had a required `x` aesthetic (#1933)  

# ggplot2 2.0.0

## Major changes

* ggplot no longer throws an error if your plot has no layers. Instead it 
  automatically adds `geom_blank()` (#1246).
  
* New `cut_width()` is a convenient replacement for the verbose
  `plyr::round_any()`, with the additional benefit of offering finer
  control.

* New `geom_count()` is a convenient alias to `stat_sum()`. Use it when you
  have overlapping points on a scatterplot. `stat_sum()` now defaults to 
  using counts instead of proportions.

* New `geom_curve()` adds curved lines, with a similar specification to 
  `geom_segment()` (@veraanadi, #1088).

* Date and datetime scales now have `date_breaks`, `date_minor_breaks` and
  `date_labels` arguments so that you never need to use the long
  `scales::date_breaks()` or `scales::date_format()`.
  
* `geom_bar()` now has it's own stat, distinct from `stat_bin()` which was
  also used by `geom_histogram()`. `geom_bar()` now uses `stat_count()` 
  which counts values at each distinct value of x (i.e. it does not bin
  the data first). This can be useful when you want to show exactly which 
  values are used in a continuous variable.

* `geom_point()` gains a `stroke` aesthetic which controls the border width of 
  shapes 21-25 (#1133, @SeySayux). `size` and `stroke` are additive so a point 
  with `size = 5` and `stroke = 5` will have a diameter of 10mm. (#1142)

* New `position_nudge()` allows you to slightly offset labels (or other 
  geoms) from their corresponding points (#1109).

* `scale_size()` now maps values to _area_, not radius. Use `scale_radius()`
  if you want the old behaviour (not recommended, except perhaps for lines).

* New `stat_summary_bin()` works like `stat_summary()` but on binned data. 
  It's a generalisation of `stat_bin()` that can compute any aggregate,
  not just counts (#1274). Both default to `mean_se()` if no aggregation
  functions are supplied (#1386).

* Layers are now much stricter about their arguments - you will get an error
  if you've supplied an argument that isn't an aesthetic or a parameter.
  This is likely to cause some short-term pain but in the long-term it will make
  it much easier to spot spelling mistakes and other errors (#1293).
  
    This change does break a handful of geoms/stats that used `...` to pass 
    additional arguments on to the underlying computation. Now 
    `geom_smooth()`/`stat_smooth()` and `geom_quantile()`/`stat_quantile()` 
    use `method.args` instead (#1245, #1289); and `stat_summary()` (#1242), 
    `stat_summary_hex()`, and `stat_summary2d()` use `fun.args`.

### Extensibility

There is now an official mechanism for defining Stats, Geoms, and Positions in 
other packages. See `vignette("extending-ggplot2")` for details.

* All Geoms, Stats and Positions are now exported, so you can inherit from them
  when making your own objects (#989).

* ggplot2 no longer uses proto or reference classes. Instead, we now use 
  ggproto, a new OO system designed specifically for ggplot2. Unlike proto
  and RC, ggproto supports clean cross-package inheritance. Creating a new OO
  system isn't usually the right way to solve a problem, but I'm pretty sure
  it was necessary here. Read more about it in the vignette.

* `aes_()` replaces `aes_q()`. It also supports formulas, so the most concise 
  SE version of `aes(carat, price)` is now `aes_(~carat, ~price)`. You may
  want to use this form in packages, as it will avoid spurious `R CMD check` 
  warnings about undefined global variables.

### Text

* `geom_text()` has been overhauled to make labelling your data a little
  easier. It:
  
    * `nudge_x` and `nudge_y` arguments let you offset labels from their
      corresponding points (#1120). 
      
    * `check_overlap = TRUE` provides a simple way to avoid overplotting 
      of labels: labels that would otherwise overlap are omitted (#1039).
      
    * `hjust` and `vjust` can now be character vectors: "left", "center", 
      "right", "bottom", "middle", "top". New options include "inward" and 
      "outward" which align text towards and away from the center of the plot 
      respectively.

* `geom_label()` works like `geom_text()` but draws a rounded rectangle 
  underneath each label (#1039). This is useful when you want to label plots
  that are dense with data.

### Deprecated features

* The little used `aes_auto()` has been deprecated. 

* `aes_q()` has been replaced with `aes_()` to be consistent with SE versions
  of NSE functions in other packages.

* The `order` aesthetic is officially deprecated. It never really worked, and 
  was poorly documented.

* The `stat` and `position` arguments to `qplot()` have been deprecated.
  `qplot()` is designed for quick plots - if you need to specify position
  or stat, use `ggplot()` instead.

* The theme setting `axis.ticks.margin` has been deprecated: now use the margin 
  property of `axis.text`.
  
* `stat_abline()`, `stat_hline()` and `stat_vline()` have been removed:
  these were never suitable for use other than with `geom_abline()` etc
  and were not documented.

* `show_guide` has been renamed to `show.legend`: this more accurately
  reflects what it does (controls appearance of layer in legend), and uses the 
  same convention as other ggplot2 arguments (i.e. a `.` between names).
  (Yes, I know that's inconsistent with function names with use `_`, but it's
  too late to change now.)

A number of geoms have been renamed to be internally consistent:

* `stat_binhex()` and `stat_bin2d()` have been renamed to `stat_bin_hex()` 
  and `stat_bin_2d()` (#1274). `stat_summary2d()` has been renamed to 
  `stat_summary_2d()`, `geom_density2d()`/`stat_density2d()` has been renamed 
  to `geom_density_2d()`/`stat_density_2d()`.

* `stat_spoke()` is now `geom_spoke()` since I realised it's a
  reparameterisation of `geom_segment()`.

* `stat_bindot()` has been removed because it's so tightly coupled to
  `geom_dotplot()`. If you happened to use `stat_bindot()`, just change to
  `geom_dotplot()` (#1194).

All defunct functions have been removed.

### Default appearance

* The default `theme_grey()` background colour has been changed from "grey90" 
  to "grey92": this makes the background a little less visually prominent.

* Labels and titles have been tweaked for readability:

    * Axes labels are darker.
    
    * Legend and axis titles are given the same visual treatment.
    
    * The default font size dropped from 12 to 11. You might be surprised that 
      I've made the default text size smaller as it was already hard for
      many people to read. It turns out there was a bug in RStudio (fixed in 
      0.99.724), that shrunk the text of all grid based graphics. Once that
      was resolved the defaults seemed too big to my eyes.
    
    * More spacing between titles and borders.
    
    * Default margins scale with the theme font size, so the appearance at 
      larger font sizes should be considerably improved (#1228). 

* `alpha` now affects both fill and colour aesthetics (#1371).

* `element_text()` gains a margins argument which allows you to add additional
  padding around text elements. To help see what's going on use `debug = TRUE` 
  to display the text region and anchors.

* The default font size in `geom_text()` has been decreased from 5mm (14 pts)
  to 3.8 mm (11 pts) to match the new default theme sizes.

* A diagonal line is no longer drawn on bar and rectangle legends. Instead, the
  border has been tweaked to be more visible, and more closely match the size of 
  line drawn on the plot.

* `geom_pointrange()` and `geom_linerange()` get vertical (not horizontal)
  lines in the legend (#1389).

* The default line `size` for `geom_smooth()` has been increased from 0.5 to 1 
  to make it easier to see when overlaid on data.
  
* `geom_bar()` and `geom_rect()` use a slightly paler shade of grey so they
  aren't so visually heavy.
  
* `geom_boxplot()` now colours outliers the same way as the boxes.

* `geom_point()` now uses shape 19 instead of 16. This looks much better on 
  the default Linux graphics device. (It's very slightly smaller than the old 
  point, but it shouldn't affect any graphics significantly)

* Sizes in ggplot2 are measured in mm. Previously they were converted to pts 
  (for use in grid) by multiplying by 72 / 25.4. However, grid uses printer's 
  points, not Adobe (big pts), so sizes are now correctly multiplied by 
  72.27 / 25.4. This is unlikely to noticeably affect display, but it's
  technically correct (<https://youtu.be/hou0lU8WMgo>).

* The default legend will now allocate multiple rows (if vertical) or
  columns (if horizontal) in order to make a legend that is more likely to
  fit on the screen. You can override with the `nrow`/`ncol` arguments
  to `guide_legend()`

    ```R
    p <- ggplot(mpg, aes(displ,hwy, colour = model)) + geom_point()
    p
    p + theme(legend.position = "bottom")
    # Previous behaviour
    p + guides(colour = guide_legend(ncol = 1))
    ```

### New and updated themes

* New `theme_void()` is completely empty. It's useful for plots with non-
  standard coordinates or for drawings (@jiho, #976).

* New `theme_dark()` has a dark background designed to make colours pop out
  (@jiho, #1018)

* `theme_minimal()` became slightly more minimal by removing the axis ticks:
  labels now line up directly beneath grid lines (@tomschloss, #1084)

* New theme setting `panel.ontop` (logical) make it possible to place 
  background elements (i.e., gridlines) on top of data. Best used with 
  transparent `panel.background` (@noamross. #551).

### Labelling

The facet labelling system was updated with many new features and a
more flexible interface (@lionel-). It now works consistently across
grid and wrap facets. The most important user visible changes are:

* `facet_wrap()` gains a `labeller` option (#25).

* `facet_grid()` and `facet_wrap()` gain a `switch` argument to
  display the facet titles near the axes. When switched, the labels
  become axes subtitles. `switch` can be set to "x", "y" or "both"
  (the latter only for grids) to control which margin is switched.

The labellers (such as `label_value()` or `label_both()`) also get
some new features:

* They now offer the `multi_line` argument to control whether to
  display composite facets (those specified as `~var1 + var2`) on one
  or multiple lines.

* In `label_bquote()` you now refer directly to the names of
  variables. With this change, you can create math expressions that
  depend on more than one variable. This math expression can be
  specified either for the rows or the columns and you can also
  provide different expressions to each margin.

  As a consequence of these changes, referring to `x` in backquoted
  expressions is deprecated.

* Similarly to `label_bquote()`, `labeller()` now take `.rows` and
  `.cols` arguments. In addition, it also takes `.default`.
  `labeller()` is useful to customise how particular variables are
  labelled. The three additional arguments specify how to label the
  variables are not specifically mentioned, respectively for rows,
  columns or both. This makes it especially easy to set up a
  project-wide labeller dispatcher that can be reused across all your
  plots. See the documentation for an example.

* The new labeller `label_context()` adapts to the number of factors
  facetted over. With a single factor, it displays only the values,
  just as before. But with multiple factors in a composite margin
  (e.g. with `~cyl + am`), the labels are passed over to
  `label_both()`. This way the variables names are displayed with the
  values to help identifying them.

On the programming side, the labeller API has been rewritten in order
to offer more control when faceting over multiple factors (e.g. with
formulae such as `~cyl + am`). This also means that if you have
written custom labellers, you will need to update them for this
version of ggplot.

* Previously, a labeller function would take `variable` and `value`
  arguments and return a character vector. Now, they take a data frame
  of character vectors and return a list. The input data frame has one
  column per factor facetted over and each column in the returned list
  becomes one line in the strip label. See documentation for more
  details.

* The labels received by a labeller now contain metadata: their margin
  (in the "type" attribute) and whether they come from a wrap or a
  grid facet (in the "facet" attribute).

* Note that the new `as_labeller()` function operator provides an easy
  way to transform an existing function to a labeller function. The
  existing function just needs to take and return a character vector.

## Documentation

* Improved documentation for `aes()`, `layer()` and much much more.

* I've tried to reduce the use of `...` so that you can see all the 
  documentation in one place rather than having to integrate multiple pages.
  In some cases this has involved adding additional arguments to geoms
  to make it more clear what you can do:
  
    *  `geom_smooth()` gains explicit `method`, `se` and `formula` arguments.
    
    * `geom_histogram()` gains `binwidth`, `bins`, `origin` and `right` 
      arguments.
      
    * `geom_jitter()` gains `width` and `height` arguments to make it easier
      to control the amount of jittering without using the lengthy 
      `position_jitter()` function (#1116)

* Use of `qplot()` in examples has been minimised (#1123, @hrbrmstr). This is
  inline with the 2nd edition of the ggplot2 box, which minimises the use of 
  `qplot()` in favour of `ggplot()`.

* Tighly linked geoms and stats (e.g. `geom_boxplot()` and `stat_boxplot()`) 
  are now documented in the same file so you can see all the arguments in one
  place. Variations of the same idea (e.g. `geom_path()`, `geom_line()`, and
  `geom_step()`) are also documented together.

* It's now obvious that you can set the `binwidth` parameter for
  `stat_bin_hex()`, `stat_summary_hex()`, `stat_bin_2d()`, and
  `stat_summary_2d()`. 

* The internals of positions have been cleaned up considerably. You're unlikely
  to notice any external changes, although the documentation should be a little
  less confusing since positions now don't list parameters they never use.

## Data

* All datasets have class `tbl_df` so if you also use dplyr, you get a better
  print method.

* `economics` has been brought up to date to 2015-04-01.

* New `economics_long` is the economics data in long form.

* New `txhousing` dataset containing information about the Texas housing
  market. Useful for examples that need multiple time series, and for
  demonstrating model+vis methods.

* New `luv_colours` dataset which contains the locations of all
  built-in `colors()` in Luv space.

* `movies` has been moved into its own package, ggplot2movies, because it was 
  large and not terribly useful. If you've used the movies dataset, you'll now 
  need to explicitly load the package with `library(ggplot2movies)`.

## Bug fixes and minor improvements

* All partially matched arguments and `$` have been been replaced with 
  full matches (@jimhester, #1134).

* ggplot2 now exports `alpha()` from the scales package (#1107), and `arrow()` 
  and `unit()` from grid (#1225). This means you don't need attach scales/grid 
  or do `scales::`/`grid::` for these commonly used functions.

* `aes_string()` now only parses character inputs. This fixes bugs when
  using it with numbers and non default `OutDec` settings (#1045).

* `annotation_custom()` automatically adds a unique id to each grob name,
  making it easier to plot multiple grobs with the same name (e.g. grobs of
  ggplot2 graphics) in the same plot (#1256).

* `borders()` now accepts xlim and ylim arguments for specifying the geographical 
  region of interest (@markpayneatwork, #1392).

* `coord_cartesian()` applies the same expansion factor to limits as for scales. 
  You can suppress with `expand = FALSE` (#1207).

* `coord_trans()` now works when breaks are suppressed (#1422).

* `cut_number()` gives error message if the number of requested bins can
  be created because there are two few unique values (#1046).

* Character labels in `facet_grid()` are no longer (incorrectly) coerced into
  factors. This caused problems with custom label functions (#1070).

* `facet_wrap()` and `facet_grid()` now allow you to use non-standard
  variable names by surrounding them with backticks (#1067).

* `facet_wrap()` more carefully checks its `nrow` and `ncol` arguments
  to ensure that they're specified correctly (@richierocks, #962)

* `facet_wrap()` gains a `dir` argument to control the direction the
  panels are wrapped in. The default is "h" for horizontal. Use "v" for
  vertical layout (#1260).

* `geom_abline()`, `geom_hline()` and `geom_vline()` have been rewritten to
  have simpler behaviour and be more consistent:

    * `stat_abline()`, `stat_hline()` and `stat_vline()` have been removed:
      these were never suitable for use other than with `geom_abline()` etc
      and were not documented.

    * `geom_abline()`, `geom_vline()` and `geom_hline()` are bound to
      `stat_identity()` and `position_identity()`

    * Intercept parameters can no longer be set to a function.

    * They are all documented in one file, since they are so closely related.

* `geom_bin2d()` will now let you specify one dimension's breaks exactly,
  without touching the other dimension's default breaks at all (#1126).

* `geom_crossbar()` sets grouping correctly so you can display multiple
  crossbars on one plot. It also makes the default `fatten` argument a little
  bigger to make the middle line more obvious (#1125).

* `geom_histogram()` and `geom_smooth()` now only inform you about the
  default values once per layer, rather than once per panel (#1220).

* `geom_pointrange()` gains `fatten` argument so you can control the
  size of the point relative to the size of the line.

* `geom_segment()` annotations were not transforming with scales 
  (@BrianDiggs, #859).

* `geom_smooth()` is no longer so chatty. If you want to know what the deafult
  smoothing method is, look it up in the documentation! (#1247)

* `geom_violin()` now has the ability to draw quantile lines (@DanRuderman).

* `ggplot()` now captures the parent frame to use for evaluation,
  rather than always defaulting to the global environment. This should
  make ggplot more suitable to use in more situations (e.g. with knitr)

* `ggsave()` has been simplified a little to make it easier to maintain.
  It no longer checks that you're printing a ggplot2 object (so now also
  works with any grid grob) (#970), and always requires a filename.
  Parameter `device` now supports character argument to specify which supported
  device to use ('pdf', 'png', 'jpeg', etc.), for when it cannot be correctly
  inferred from the file extension (for example when a temporary filename is
  supplied server side in shiny apps) (@sebkopf, #939). It no longer opens
  a graphics device if one isn't already open - this is annoying when you're
  running from a script (#1326).

* `guide_colorbar()` creates correct legend if only one color (@krlmlr, #943).

* `guide_colorbar()` no longer fails when the legend is empty - previously
  this often masked misspecifications elsewhere in the plot (#967).

* New `layer_data()` function extracts the data used for plotting for a given
  layer. It's mostly useful for testing.

* User supplied `minor_breaks` can now be supplied on the same scale as 
  the data, and will be automatically transformed with by scale (#1385).

* You can now suppress the appearance of an axis/legend title (and the space
  that would allocated for it) with `NULL` in the `scale_` function. To
  use the default lable, use `waiver()` (#1145).

* Position adjustments no longer warn about potentially varying ranges
  because the problem rarely occurs in practice and there are currently a
  lot of false positives since I don't understand exactly what FP criteria
  I should be testing.

* `scale_fill_grey()` now uses red for missing values. This matches
  `scale_colour_grey()` and makes it obvious where missing values lie.
  Override with `na.value`.

* `scale_*_gradient2()` defaults to using Lab colour space.

* `scale_*_gradientn()` now allows `colours` or `colors` (#1290)

* `scale_y_continuous()` now also transforms the `lower`, `middle` and `upper`
  aesthetics used by `geom_boxplot()`: this only affects
  `geom_boxplot(stat = "identity")` (#1020).

* Legends no longer inherit aesthetics if `inherit.aes` is FALSE (#1267).

* `lims()` makes it easy to set the limits of any axis (#1138).

* `labels = NULL` now works with `guide_legend()` and `guide_colorbar()`.
  (#1175, #1183).

* `override.aes` now works with American aesthetic spelling, e.g. color

* Scales no longer round data points to improve performance of colour
  palettes. Instead the scales package now uses a much faster colour
  interpolation algorithm (#1022).

* `scale_*_brewer()` and `scale_*_distiller()` add new `direction` argument of 
  `scales::brewer_pal`, making it easier to change the order of colours 
  (@jiho, #1139).

* `scale_x_date()` now clips dates outside the limits in the same way as
  `scale_x_continuous()` (#1090).

* `stat_bin()` gains `bins` arguments, which denotes the number of bins. Now
  you can set `bins=100` instead of `binwidth=0.5`. Note that `breaks` or
  `binwidth` will override it (@tmshn, #1158, #102).

* `stat_boxplot()` warns if a continuous variable is used for the `x` aesthetic
  without also supplying a `group` aesthetic (#992, @krlmlr).

* `stat_summary_2d()` and `stat_bin_2d()` now share exactly the same code for 
  determining breaks from `bins`, `binwidth`, and `origin`. 
  
* `stat_summary_2d()` and `stat_bin_2d()` now output in tile/raster compatible 
  form instead of rect compatible form. 

* Automatically computed breaks do not lead to an error for transformations like
  "probit" where the inverse can map to infinity (#871, @krlmlr)

* `stat_function()` now always evaluates the function on the original scale.
  Previously it computed the function on transformed scales, giving incorrect
  values (@BrianDiggs, #1011).

* `strip_dots` works with anonymous functions within calculated aesthetics 
  (e.g. `aes(sapply(..density.., function(x) mean(x))))` (#1154, @NikNakk)

* `theme()` gains `validate = FALSE` parameter to turn off validation, and 
  hence store arbitrary additional data in the themes. (@tdhock, #1121)

* Improved the calculation of segments needed to draw the curve representing
  a line when plotted in polar coordinates. In some cases, the last segment
  of a multi-segment line was not drawn (@BrianDiggs, #952)<|MERGE_RESOLUTION|>--- conflicted
+++ resolved
@@ -1,12 +1,9 @@
 # ggplot2 (development version)
 
-<<<<<<< HEAD
 * New `guide_data()` function to programmatically access information about the
   guides, such as axes and legends, for a final plot (@teunbrand, #5004).
-=======
 * Fixed a regression in `geom_hex()` where aesthetics were replicated across 
   bins (@thomasp85, #5037 and #5044)
->>>>>>> ee4600c6
 * Fixed spurious warning when `weight` aesthetic was used in `stat_smooth()` 
   (@teunbrand based on @clauswilke's suggestion, #5053).
 * The `lwd` alias now correctly replaced by `linewidth` instead of `size` 

--- conflicted
+++ resolved
@@ -1,13 +1,10 @@
 # ggplot2 (development version)
 
-<<<<<<< HEAD
 * Position scales combined with `coord_sf()` can now use functions in the 
  `breaks` argument. In addition, `n.breaks` works as intended and 
  `breaks = NULL` removes grid lines and axes (@teunbrand, #4622).
-
 * `labeller()` now handles unspecified entries from lookup tables
   (@92amartins, #4599).
-=======
 * (Internal) Applying defaults in `geom_sf()` has moved from the internal 
   `sf_grob()` to `GeomSf$use_defaults()` (@teunbrand).
 * `facet_wrap()` has new options for the `dir` argument to more precisely
@@ -35,7 +32,6 @@
 
 This is a small release focusing on fixing regressions from 3.5.0 and 
 documentation updates.
->>>>>>> 9af5d810
 
 ## Bug fixes
 

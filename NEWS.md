--- conflicted
+++ resolved
@@ -1,16 +1,12 @@
 # ggplot2 (development version)
 
-<<<<<<< HEAD
 * Fixed a regression in `geom_hex()` where aesthetics were replicated across 
   bins (@thomasp85, #5037 and #5044)
-  
-=======
 * Fixed spurious warning when `weight` aesthetic was used in `stat_smooth()` 
   (@teunbrand based on @clauswilke's suggestion, #5053).
 * The `lwd` alias now correctly replaced by `linewidth` instead of `size` 
   (@teunbrand based on @clauswilke's suggestion #5051).
 
->>>>>>> a3e79d7a
 # ggplot2 3.4.0
 This is a minor release focusing on tightening up the internals and ironing out
 some inconsistencies in the API. The biggest change is the addition of the 

--- conflicted
+++ resolved
@@ -1,9 +1,8 @@
 # ggplot2 (development version)
 
-<<<<<<< HEAD
 * `geom_boxplot()` gains a new argument, `staplewidth` that can draw staples
   at the ends of whiskers (@teunbrand, #5126)
-=======
+
 * The `size` argument in `annotation_logticks()` has been deprecated in favour
   of the `linewidth` argument (#5292).
 
@@ -23,7 +22,6 @@
 
 * Integers are once again valid input to theme arguments that expect numeric
   input (@teunbrand, #5369)
->>>>>>> bde88f82
 
 * Nicer error messages for xlim/ylim arguments in coord-* functions
   (@92amartins, #4601, #5297).

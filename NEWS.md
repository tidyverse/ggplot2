--- conflicted
+++ resolved
@@ -1,13 +1,10 @@
 # ggplot2 (development version)
 
-<<<<<<< HEAD
 * Theme margins can have NA-units to inherit from parent elements. The new
   function `margin_part()` has NA-units as default (@teunbrand, #6115)
 * New `margin_auto()` specification for theme margins.
-=======
 * (internal) Using `after_scale()` in the `Geom*$default_aes()` field is now
   evaluated in the context of data (@teunbrand, #6135)
->>>>>>> b29b8315
 * Fixed bug where binned scales wouldn't simultaneously accept transformations
   and function-limits (@teunbrand, #6144).
 * Fixed bug where the `ggplot2::`-prefix did not work with `stage()` 

# ggplot2 (development version)

<<<<<<< HEAD
* `geom_ribbon()` can have varying `fill` or `alpha` in linear coordinate
  systems (@teunbrand, #4690)
=======
* `geom_raster()` now falls back to rendering as `geom_rect()` when coordinates
  are not Cartesian (#5503).
* `stat_ecdf()` now has an optional `weight` aesthetic (@teunbrand, #5058).
* Position scales combined with `coord_sf()` can now use functions in the 
 `breaks` argument. In addition, `n.breaks` works as intended and 
 `breaks = NULL` removes grid lines and axes (@teunbrand, #4622).
* (Internal) Applying defaults in `geom_sf()` has moved from the internal 
  `sf_grob()` to `GeomSf$use_defaults()` (@teunbrand).
* `facet_wrap()` has new options for the `dir` argument to more precisely
  control panel directions (@teunbrand, #5212)
* Prevented `facet_wrap(..., drop = FALSE)` from throwing spurious errors when
  a character facetting variable contained `NA`s (@teunbrand, #5485).
* When facets coerce the faceting variables to factors, the 'ordered' class
  is dropped (@teunbrand, #5666).
* `geom_curve()` now appropriately removes missing data instead of throwing
  errors (@teunbrand, #5831).
* `update_geom_defaults()` and `update_stat_defaults()` have a reset mechanism
  when using `new = NULL` and invisible return the previous defaults (#4993).
* Fixed regression in axes where `breaks = NULL` caused the axes to disappear
  instead of just rendering the axis line (@teunbrand, #5816).
* `geom_point()` can be dodged vertically by using 
  `position_dodge(..., orientation = "y")` (@teunbrand, #5809).
* Fixed bug where `na.value` was incorrectly mapped to non-`NA` values 
  (@teunbrand, #5756).
* Fixed bug in `guide_custom()` that would throw error with `theme_void()` 
  (@teunbrand, #5856).
* New helper function `ggpar()` to translate ggplot2's interpretation of 
  graphical parameters to {grid}'s interpretation (@teunbrand, #5866).
* `scale_{x/y}_discrete()` can now accept a `sec.axis`. It is recommended to
  only use `dup_axis()` to set custom breaks or labels, as discrete variables 
  cannot be transformed (@teunbrand, #3171).
* `stat_density()` has the new computed variable: `wdensity`, which is
  calculated as the density times the sum of weights (@teunbrand, #4176).
* `theme()` gets new `spacing` and `margins` arguments that all other spacings
  and (non-text) margins inherit from (@teunbrand, #5622).

# ggplot2 3.5.1

This is a small release focusing on fixing regressions from 3.5.0 and 
documentation updates.

## Bug fixes

* Fixed bug where discrete scales could not map aesthetics only consisting of
  `NA`s (#5623)
* Fixed spurious warnings from `sec_axis()` with `breaks = NULL` (#5713).
* Patterns and gradients are now also enabled in `geom_sf()` 
  (@teunbrand, #5716).
* The default behaviour of `resolution()` has been reverted to pre-3.5.0 
  behaviour. Whether mapped discrete vectors should be treated as having 
  resolution of 1 is controlled by the new `discrete` argument.
* Fixed bug in `guide_bins()` and `guide_coloursteps()` where discrete breaks,
  such as the levels produced by `cut()`, were ordered incorrectly 
  (@teunbrand, #5757).
  
## Improvements

* When facets coerce the faceting variables to factors, the 'ordered' class
  is dropped (@teunbrand, #5666).
* `coord_map()` and `coord_polar()` throw informative warnings when used
  with the guide system (#5707).
* When passing a function to `stat_contour(breaks)`, that function is used to
  calculate the breaks even if `bins` and `binwidth` are missing 
  (@teunbrand, #5686).
* `geom_step()` now supports `lineend`, `linejoin` and `linemitre` parameters 
  (@teunbrand, #5705).
* Fixed performance loss when the `.data` pronoun is used in `aes()` (#5730).
* Facet evaluation is better at dealing with inherited errors 
  (@teunbrand, #5670).
* `stat_bin()` deals with non-finite breaks better (@teunbrand, #5665).
* While axes in `coord_radial()` don't neatly fit the top/right/bottom/left
  organisation, specifying `position = "top"` or `position = "right"` 
  in the scale will flip the placement of the radial axis (#5735)
* Theme elements that do not exist now throw warnings instead of errors (#5719).
* Fixed bug in `coord_radial()` where full circles were not treated as such 
  (@teunbrand, #5750).
* When legends detect the presence of values in a layer, `NA` is now detected
  if the data contains values outside the given breaks (@teunbrand, #5749).
* `annotate()` now warns about `stat` or `position` arguments (@teunbrand, #5151)
* `guide_coloursteps(even.steps = FALSE)` now works with discrete data that has 
  been formatted by `cut()` (@teunbrand, #3877).
>>>>>>> b3d5071b

# ggplot2 3.5.0

This is a minor release that turned out quite beefy. It is focused on 
overhauling the guide system: the system responsible for displaying information 
from scales in the guise of axes and legends. As part of that overhaul, new 
guides have been implemented and existing guides have been refined. The look 
and feel of guides has been mostly preserved, but their internals and 
styling options have changed drastically.

Briefly summarising other highlights, we also welcome `coord_radial()` as a 
successor of  `coord_polar()`. Initial support for newer graphical features, 
such as pattern fills has been added. The API has changed how `I()`/`<AsIs>` 
vectors interact with the scale system, namely: not at all. 

## Breaking changes

* The guide system. As a whole. See 'new features' for more information. 
  While the S3 guide generics are still in place, the S3 methods for 
  `guide_train()`, `guide_merge()`, `guide_geom()`, `guide_transform()`,
  `guide_gengrob()` have been superseded by the respective ggproto methods.
  In practice, this will mean that `NextMethod()` or sub-classing ggplot2's
  guides with the S3 system will no longer work.
  
* By default, `guide_legend()` now only draws a key glyph for a layer when
  the value is in the layer's data. To revert to the old behaviour, you
  can still set `show.legend = c({aesthetic} = TRUE)` (@teunbrand, #3648).

* In the `scale_{colour/fill}_gradient2()` and 
  `scale_{colour/fill}_steps2()` functions, the `midpoint` argument is 
  transformed by the scale transformation (#3198).
  
* The `legend.key` theme element is set to inherit from the `panel.background`
  theme element. The default themes no longer set the `legend.key` element.
  This causes a visual change with the default `theme_gray()` (#5549).
  
* The `scale_name` argument in `continuous_scale()`, `discrete_scale()` and
  `binned_scale()` is soft-deprecated. If you have implemented custom scales,
  be advised to double-check that unnamed arguments ends up where they should 
  (@teunbrand, #1312).  
  
* The `legend.text.align` and `legend.title.align` arguments in `theme()` are 
  deprecated. The `hjust` setting of the `legend.text` and `legend.title` 
  elements continues to fulfill the role of text alignment (@teunbrand, #5347).
  
* 'lines' units in `geom_label()`, often used in the `label.padding` argument, 
  are now are relative to the text size. This causes a visual change, but fixes 
  a misalignment issue between the textbox and text (@teunbrand, #4753)
  
* `coord_flip()` has been marked as superseded. The recommended alternative is
  to swap the `x` and `y` aesthetic and/or using the `orientation` argument in
  a layer (@teunbrand, #5130).
  
* The `trans` argument in scales and secondary axes has been renamed to 
  `transform`. The `trans` argument itself is deprecated. To access the
  transformation from the scale, a new `get_transformation()` method is 
  added to Scale-classes (#5558).
  
* Providing a numeric vector to `theme(legend.position)` has been deprecated.
  To set the default legend position inside the plot use 
  `theme(legend.position = "inside", legend.position.inside = c(...))` instead.

## New features

* Plot scales now ignore `AsIs` objects constructed with `I(x)`, instead of
  invoking the identity scale. This allows these columns to co-exist with other
  layers that need a non-identity scale for the same aesthetic. Also, it makes
  it easy to specify relative positions (@teunbrand, #5142).
  
* The `fill` aesthetic in many geoms now accepts grid's patterns and gradients.
  For developers of layer extensions, this feature can be enabled by switching 
  from `fill = alpha(fill, alpha)` to `fill = fill_alpha(fill, alpha)` when 
  providing fills to `grid::gpar()` (@teunbrand, #3997).
  
* New function `check_device()` for testing the availability of advanced 
  graphics features introduced in R 4.1.0 onward (@teunbrand, #5332).
  
* `coord_radial()` is a successor to `coord_polar()` with more customisation 
  options. `coord_radial()` can:
  
  * integrate with the new guide system via a dedicated `guide_axis_theta()` to
    display the angle coordinate.
  * in addition to drawing full circles, also draw circle sectors by using the 
    `end` argument.
  * avoid data vanishing in the center of the plot by setting the `donut` 
    argument.
  * adjust the `angle` aesthetic of layers, such as `geom_text()`, to align 
    with the coordinate system using the `rotate_angle` argument.
    
### The guide system

The guide system encompassing axes and legends, as the last remaining chunk of 
ggplot2, has been rewritten to use the `<ggproto>` system instead of the S3 
system. This change was a necessary step to officially break open the guide 
system for extension package developers. The axes and legends now inherit from 
a `<Guide>` class, which makes them extensible in the same manner as geoms, 
stats, facets and coords (#3329, @teunbrand)

* The most user-facing change is that the styling of guides is rewired through
  the theme system. Guides now have a `theme` argument that can style 
  individual guides, while `theme()` has gained additional arguments to style
  guides. Theme elements declared in the guide override theme elements set
  through the plot. The new theme elements for guides are: 
  `legend.key.spacing{.x/.y}`, `legend.frame`, `legend.axis.line`, 
  `legend.ticks`, `legend.ticks.length`, `legend.text.position` and 
  `legend.title.position`. Previous style options in the arguments of 
  `guide_*()` functions are soft-deprecated.

* Unfortunately, we could not fully preserve the function of pre-existing
  guide extensions written in the S3 system. A fallback for these old guides
  is encapsulated in the `<GuideOld>` class, which calls the old S3 generics.
  The S3 methods have been removed as part of cleaning up, so the old guides
  will still work if the S3 methods are reimplemented, but we encourage to
  switch to the new system (#2728).
  
* The `order` argument of guides now strictly needs to be a length-1 
  integer (#4958).
  
#### Axes

* New `guide_axis_stack()` to combine other axis guides on top of one another.

* New `guide_axis_theta()` to draw an axis in a circular arc in 
  `coord_radial()`. The guide can be controlled by adding 
  `guides(theta = guide_axis_theta(...))` to a plot.

* New `guide_axis_logticks()` can be used to draw logarithmic tick marks as
  an axis. It supersedes the `annotation_logticks()` function 
  (@teunbrand, #5325).

* `guide_axis()` gains a `minor.ticks` argument to draw minor ticks (#4387).

* `guide_axis()` gains a `cap` argument that can be used to trim the
      axis line to extreme breaks (#4907).

* Primary axis titles are now placed at the primary guide, so that
  `guides(x = guide_axis(position = "top"))` will display the title at the
  top by default (#4650).
  
* The default `vjust` for the `axis.title.y.right` element is now 1 instead of
  0.
  
* Unknown secondary axis guide positions are now inferred as the opposite 
  of the primary axis guide when the latter has a known `position` (#4650).
  
#### Legends

* New `guide_custom()` function for drawing custom graphical objects (grobs)
  unrelated to scales in legend positions (#5416).
  
* All legends have acquired a `position` argument, that allows individual guides
  to deviate from the `legend.position` set in the `theme()` function. This
  means that legends can now be placed at multiple sides of the plot (#5488).
  
* The spacing between legend keys and their labels, in addition to legends
  and their titles, is now controlled by the text's `margin` setting. Not
  specifying margins will automatically add appropriate text margins. To
  control the spacing within a legend between keys, the new 
  `legend.key.spacing.{x/y}` argument can be used in `theme()`. This leaves the 
  `legend.spacing` theme setting dedicated to solely controlling the spacing 
  between different guides (#5455).
  
* `guide_colourbar()` and `guide_coloursteps()` gain an `alpha` argument to
  set the transparency of the bar (#5085).

* New `display` argument in `guide_colourbar()` supplants the `raster` argument.
  In R 4.1.0 and above, `display = "gradient"` will draw a gradient.
  
* Legend keys that can draw arrows have their size adjusted for arrows.

* When legend titles are larger than the legend, title justification extends
  to the placement of keys and labels (#1903).

* Glyph drawing functions of the `draw_key_*()` family can now set `"width"`
  and `"height"` attributes (in centimetres) to the produced keys to control
  their displayed size in the legend.
  
* `coord_sf()` now uses customisable guides provided in the scales or 
  `guides()` function (@teunbrand).

## Improvements

* `guide_coloursteps(even.steps = FALSE)` now draws one rectangle per interval
  instead of many small ones (#5481).

* `draw_key_label()` now better reflects the appearance of labels (#5561).

* `position_stack()` no longer silently removes missing data, which is now
  handled by the geom instead of position (#3532).
  
* The `minor_breaks` function argument in scales can now also take a function 
  with two arguments: the scale's limits and the scale's major breaks (#3583).
  
* Failing to fit or predict in `stat_smooth()` now gives a warning and omits
  the failed group, instead of throwing an error (@teunbrand, #5352).
  
* `labeller()` now handles unspecified entries from lookup tables
  (@92amartins, #4599).
  
* `fortify.default()` now accepts a data-frame-like object granted the object
  exhibits healthy `dim()`, `colnames()`, and `as.data.frame()` behaviours
  (@hpages, #5390).

* `geom_violin()` gains a `bounds` argument analogous to `geom_density()`s 
  (@eliocamp, #5493).

* To apply dodging more consistently in violin plots, `stat_ydensity()` now
  has a `drop` argument to keep or discard groups with 1 observation.
  
* `geom_boxplot()` gains a new argument, `staplewidth` that can draw staples
  at the ends of whiskers (@teunbrand, #5126)
  
* `geom_boxplot()` gains an `outliers` argument to switch outliers on or off,
  in a manner that does affects the scale range. For hiding outliers that does
  not affect the scale range, you can continue to use `outlier.shape = NA` 
  (@teunbrand, #4892).
  
* Nicer error messages for xlim/ylim arguments in coord-* functions
  (@92amartins, #4601, #5297).

* You can now omit either `xend` or `yend` from `geom_segment()` as only one
  of these is now required. If one is missing, it will be filled from the `x`
  and `y` aesthetics respectively. This makes drawing horizontal or vertical
  segments a little bit more convenient (@teunbrand, #5140).
  
* When `geom_path()` has aesthetics varying within groups, the `arrow()` is
  applied to groups instead of individual segments (@teunbrand, #4935).
  
* `geom_text()` and `geom_label()` gained a `size.unit` parameter that set the 
  text size to millimetres, points, centimetres, inches or picas 
  (@teunbrand, #3799).
  
* `geom_label()` now uses the `angle` aesthetic (@teunbrand, #2785)

* The `label.padding` argument in `geom_label()` now supports inputs created
  with the `margin()` function (#5030).
  
* `ScaleContinuous$get_breaks()` now only calls `scales::zero_range()` on limits
  in transformed space, rather than in data space (#5304).
  
* Scales throw more informative messages (@teunbrand, #4185, #4258)
  
* `scale_*_manual()` with a named `values` argument now emits a warning when
  none of those names match the values found in the data (@teunbrand, #5298).
  
* The `name` argument in most scales is now explicitly the first argument 
  (#5535)
  
* The `translate_shape_string()` internal function is now exported for use in
  extensions of point layers (@teunbrand, #5191).
  
* To improve `width` calculation in bar plots with empty factor levels, 
  `resolution()` considers `mapped_discrete` values as having resolution 1 
  (@teunbrand, #5211)
  
* In `theme()`, some elements can be specified with `rel()` to inherit from
  `unit`-class objects in a relative fashion (@teunbrand, #3951).
  
* `theme()` now supports splicing a list of arguments (#5542).

* In the theme element hierarchy, parent elements that are a strict subclass
  of child elements now confer their subclass upon the children (#5457).
  
* New `plot.tag.location` in `theme()` can control placement of the plot tag
  in the `"margin"`, `"plot"` or the new `"panel"` option (#4297).
  
* `coord_munch()` can now close polygon shapes (@teunbrand, #3271)
  
* Aesthetics listed in `geom_*()` and `stat_*()` layers now point to relevant
  documentation (@teunbrand, #5123).
  
* The new argument `axes` in `facet_grid()` and `facet_wrap()` controls the
  display of axes at interior panel positions. Additionally, the `axis.labels`
  argument can be used to only draw tick marks or fully labelled axes 
  (@teunbrand, #4064).
  
* `coord_polar()` can have free scales in facets (@teunbrand, #2815).

* The `get_guide_data()` function can be used to extract position and label
  information from the plot (#5004).
  
* Improve performance of layers without positional scales (@zeehio, #4990)

* More informative error for mismatched 
  `direction`/`theme(legend.direction = ...)` arguments (#4364, #4930).

## Bug fixes

* Fixed regression in `guide_legend()` where the `linewidth` key size
  wasn't adapted to the width of the lines (#5160).

* In `guide_bins()`, the title no longer arbitrarily becomes offset from
  the guide when it has long labels.
  
* `guide_colourbar()` and `guide_coloursteps()` merge properly when one
  of the aesthetics is dropped (#5324).

* When using `geom_dotplot(binaxis = "x")` with a discrete y-variable, dots are
  now stacked from the y-position rather than from 0 (@teunbrand, #5462)
  
* `stat_count()` treats `x` as unique in the same manner `unique()` does 
  (#4609).
  
* The plot's title, subtitle and caption now obey horizontal text margins
  (#5533).
  
* Contour functions will not fail when `options("OutDec")` is not `.` (@eliocamp, #5555).

* Lines where `linewidth = NA` are now dropped in `geom_sf()` (#5204).

* `ggsave()` no longer sometimes creates new directories, which is now 
  controlled by the new `create.dir` argument (#5489).
  
* Legend titles no longer take up space if they've been removed by setting 
  `legend.title = element_blank()` (@teunbrand, #3587).
  
* `resolution()` has a small tolerance, preventing spuriously small resolutions 
  due to rounding errors (@teunbrand, #2516).
  
* `stage()` now works correctly, even with aesthetics that do not have scales 
  (#5408)
  
* `stat_ydensity()` with incomplete groups calculates the default `width` 
  parameter more stably (@teunbrand, #5396)
  
* The `size` argument in `annotation_logticks()` has been deprecated in favour
  of the `linewidth` argument (#5292).
  
* Binned scales now treat `NA`s in limits the same way continuous scales do 
  (#5355).

* Binned scales work better with `trans = "reverse"` (#5355).

* Integers are once again valid input to theme arguments that expect numeric
  input (@teunbrand, #5369)
  
* Legends in `scale_*_manual()` can show `NA` values again when the `values` is
  a named vector (@teunbrand, #5214, #5286).
  
* Fixed bug in `coord_sf()` where graticule lines didn't obey 
  `panel.grid.major`'s linewidth setting (@teunbrand, #5179)
  
* Fixed bug in `annotation_logticks()` when no suitable tick positions could
  be found (@teunbrand, #5248).
  
* The default width of `geom_bar()` is now based on panel-wise resolution of
  the data, rather than global resolution (@teunbrand, #4336).
  
* `stat_align()` is now applied per panel instead of globally, preventing issues
  when facets have different ranges (@teunbrand, #5227).
  
* A stacking bug in `stat_align()` was fixed (@teunbrand, #5176).

* `stat_contour()` and `stat_contour_filled()` now warn about and remove
  duplicated coordinates (@teunbrand, #5215).
  
* `guide_coloursteps()` and `guide_bins()` sort breaks (#5152). 
  
## Internal changes
  
* The `ScaleContinuous$get_breaks()` method no longer censors
  the computed breaks.
  
* The ggplot object now contains `$layout` which points to the `Layout` ggproto
  object and will be used by the `ggplot_build.ggplot` method. This was exposed
  so that package developers may extend the behaviour of the `Layout` ggproto 
  object without needing to develop an entirely new `ggplot_build` method 
  (@jtlandis, #5077).
  
* Guide building is now part of `ggplot_build()` instead of 
  `ggplot_gtable()` to allow guides to observe unmapped data (#5483).
  
* The `titleGrob()` function has been refactored to be faster and less
  complicated.

* The `scales_*()` functions related to managing the `<ScalesList>` class have
  been implemented as methods in the `<ScalesList>` class, rather than stray
  functions (#1310).
  
# ggplot2 3.4.4

This hotfix release adapts to a change in r-devel's `base::is.atomic()` and 
the upcoming retirement of maptools.

* `fortify()` for sp objects (e.g., `SpatialPolygonsDataFrame`) is now deprecated
  and will be removed soon in support of [the upcoming retirement of rgdal, rgeos,
  and maptools](https://r-spatial.org/r/2023/05/15/evolution4.html). In advance
  of the whole removal, `fortify(<SpatialPolygonsDataFrame>, region = ...)`
  no longer works as of this version (@yutannihilation, #5244).

# ggplot2 3.4.3
This hotfix release addresses a version comparison change in r-devel. There are
no user-facing or breaking changes.

# ggplot2 3.4.2
This is a hotfix release anticipating changes in r-devel, but folds in upkeep
changes and a few bug fixes as well.

## Minor improvements

* Various type checks and their messages have been standardised 
  (@teunbrand, #4834).
  
* ggplot2 now uses `scales::DiscreteRange` and `scales::ContinuousRange`, which
  are available to write scale extensions from scratch (@teunbrand, #2710).
  
* The `layer_data()`, `layer_scales()` and `layer_grob()` now have the default
  `plot = last_plot()` (@teunbrand, #5166).
  
* The `datetime_scale()` scale constructor is now exported for use in extension
  packages (@teunbrand, #4701).
  
## Bug fixes

* `update_geom_defaults()` and `update_stat_defaults()` now return properly 
  classed objects and have updated docs (@dkahle, #5146).

* For the purposes of checking required or non-missing aesthetics, character 
  vectors are no longer considered non-finite (@teunbrand, @4284).

* `annotation_logticks()` skips drawing ticks when the scale range is non-finite
  instead of throwing an error (@teunbrand, #5229).
  
* Fixed spurious warnings when the `weight` was used in `stat_bin_2d()`, 
  `stat_boxplot()`, `stat_contour()`, `stat_bin_hex()` and `stat_quantile()`
  (@teunbrand, #5216).

* To prevent changing the plotting order, `stat_sf()` is now computed per panel 
  instead of per group (@teunbrand, #4340).

* Fixed bug in `coord_sf()` where graticule lines didn't obey 
  `panel.grid.major`'s linewidth setting (@teunbrand, #5179).

* `geom_text()` drops observations where `angle = NA` instead of throwing an
  error (@teunbrand, #2757).
  
# ggplot2 3.4.1
This is a small release focusing on fixing regressions in the 3.4.0 release
and minor polishes.

## Breaking changes

* The computed variable `y` in `stat_ecdf()` has been superseded by `ecdf` to 
  prevent incorrect scale transformations (@teunbrand, #5113 and #5112).
  
## New features

* Added `scale_linewidth_manual()` and `scale_linewidth_identity()` to support
  the `linewidth` aesthetic (@teunbrand, #5050).
  
* `ggsave()` warns when multiple `filename`s are given, and only writes to the
  first file (@teunbrand, #5114).

## Bug fixes

* Fixed a regression in `geom_hex()` where aesthetics were replicated across 
  bins (@thomasp85, #5037 and #5044).
  
* Using two ordered factors as facetting variables in 
  `facet_grid(..., as.table = FALSE)` now throws a warning instead of an
  error (@teunbrand, #5109).
  
* Fixed misbehaviour of `draw_key_boxplot()` and `draw_key_crossbar()` with 
  skewed key aspect ratio (@teunbrand, #5082).
  
* Fixed spurious warning when `weight` aesthetic was used in `stat_smooth()` 
  (@teunbrand based on @clauswilke's suggestion, #5053).
  
* The `lwd` alias is now correctly replaced by `linewidth` instead of `size` 
  (@teunbrand based on @clauswilke's suggestion #5051).
  
* Fixed a regression in `Coord$train_panel_guides()` where names of guides were 
  dropped (@maxsutton, #5063).

In binned scales:

* Automatic breaks should no longer be out-of-bounds, and automatic limits are
  adjusted to include breaks (@teunbrand, #5082).
  
* Zero-range limits no longer throw an error and are treated akin to continuous
  scales with zero-range limits (@teunbrand, #5066).
  
* The `trans = "date"` and `trans = "time"` transformations were made compatible
  (@teunbrand, #4217).

# ggplot2 3.4.0
This is a minor release focusing on tightening up the internals and ironing out
some inconsistencies in the API. The biggest change is the addition of the 
`linewidth` aesthetic that takes of sizing the width of any line from `size`. 
This change, while attempting to be as non-breaking as possible, has the 
potential to change the look of some of your plots.

Other notable changes is a complete redo of the error and warning messaging in
ggplot2 using the cli package. Messaging is now better contextualised and it 
should be easier to identify which layer an error is coming from. Last, we have
now made the switch to using the vctrs package internally which means that 
support for vctrs classes as variables should improve, along with some small 
gains in rendering speed.

## Breaking changes

* A `linewidth` aesthetic has been introduced and supersedes the `size` 
  aesthetic for scaling the width of lines in line based geoms. `size` will 
  remain functioning but deprecated for these geoms and it is recommended to 
  update all code to reflect the new aesthetic. For geoms that have _both_ point 
  sizing and linewidth sizing (`geom_pointrange()` and `geom_sf`) `size` now 
  **only** refers to sizing of points which can leads to a visual change in old
  code (@thomasp85, #3672)
  
* The default line width for polygons in `geom_sf()` have been decreased to 0.2 
  to reflect that this is usually used for demarking borders where a thinner 
  line is better suited. This change was made since we already induced a 
  visual change in `geom_sf()` with the introduction of the `linewidth` 
  aesthetic.
  
* The dot-dot notation (`..var..`) and `stat()`, which have been superseded by
  `after_stat()`, are now formally deprecated (@yutannihilation, #3693).

* `qplot()` is now formally deprecated (@yutannihilation, #3956).

* `stage()` now properly refers to the values without scale transformations for
  the stage of `after_stat`. If your code requires the scaled version of the
  values for some reason, you have to apply the same transformation by yourself,
  e.g. `sqrt()` for `scale_{x,y}_sqrt()` (@yutannihilation and @teunbrand, #4155).

* Use `rlang::hash()` instead of `digest::digest()`. This update may lead to 
  changes in the automatic sorting of legends. In order to enforce a specific
  legend order use the `order` argument in the guide. (@thomasp85, #4458)

* referring to `x` in backquoted expressions with `label_bquote()` is no longer
  possible.

* The `ticks.linewidth` and `frame.linewidth` parameters of `guide_colourbar()`
  are now multiplied with `.pt` like elsewhere in ggplot2. It can cause visual
  changes when these arguments are not the defaults and these changes can be 
  restored to their previous behaviour by adding `/ .pt` (@teunbrand #4314).

* `scale_*_viridis_b()` now uses the full range of the viridis scales 
  (@gregleleu, #4737)

## New features

* `geom_col()` and `geom_bar()` gain a new `just` argument. This is set to `0.5`
  by default; use `just = 0`/`just = 1` to place columns on the left/right
  of the axis breaks.
  (@wurli, #4899)

* `geom_density()` and `stat_density()` now support `bounds` argument
  to estimate density with boundary correction (@echasnovski, #4013).

* ggplot now checks during statistical transformations whether any data 
  columns were dropped and warns about this. If stats intend to drop
  data columns they can declare them in the new field `dropped_aes`.
  (@clauswilke, #3250)

* `...` supports `rlang::list2` dynamic dots in all public functions. 
  (@mone27, #4764) 

* `theme()` now has a `strip.clip` argument, that can be set to `"off"` to 
  prevent the clipping of strip text and background borders (@teunbrand, #4118)
  
* `geom_contour()` now accepts a function in the `breaks` argument 
  (@eliocamp, #4652).

## Minor improvements and bug fixes

* Fix a bug in `position_jitter()` where infinity values were dropped (@javlon,
  #4790).

* `geom_linerange()` now respects the `na.rm` argument (#4927, @thomasp85)

* Improve the support for `guide_axis()` on `coord_trans()` 
  (@yutannihilation, #3959)
  
* Added `stat_align()` to align data without common x-coordinates prior to
  stacking. This is now the default stat for `geom_area()` (@thomasp85, #4850)

* Fix a bug in `stat_contour_filled()` where break value differences below a 
  certain number of digits would cause the computations to fail (@thomasp85, 
  #4874)

* Secondary axis ticks are now positioned more precisely, removing small visual
  artefacts with alignment between grid and ticks (@thomasp85, #3576)

* Improve `stat_function` documentation regarding `xlim` argument. 
  (@92amartins, #4474)

* Fix various issues with how `labels`, `breaks`, `limits`, and `show.limits`
  interact in the different binning guides (@thomasp85, #4831)

* Automatic break calculation now squishes the scale limits to the domain
  of the transformation. This allows `scale_{x/y}_sqrt()` to find breaks at 0   
  when appropriate (@teunbrand, #980).

* Using multiple modified aesthetics correctly will no longer trigger warnings. 
  If used incorrectly, the warning will now report the duplicated aesthetic 
  instead of `NA` (@teunbrand, #4707).

* `aes()` now supports the `!!!` operator in its first two arguments
  (#2675). Thanks to @yutannihilation and @teunbrand for draft
  implementations.

* Require rlang >= 1.0.0 (@billybarc, #4797)

* `geom_violin()` no longer issues "collapsing to unique 'x' values" warning
  (@bersbersbers, #4455)

* `annotate()` now documents unsupported geoms (`geom_abline()`, `geom_hline()`
  and `geom_vline()`), and warns when they are requested (@mikmart, #4719)

* `presidential` dataset now includes Trump's presidency (@bkmgit, #4703).

* `position_stack()` now works fully with `geom_text()` (@thomasp85, #4367)

* `geom_tile()` now correctly recognises missing data in `xmin`, `xmax`, `ymin`,
  and `ymax` (@thomasp85 and @sigmapi, #4495)

* `geom_hex()` will now use the binwidth from `stat_bin_hex()` if present, 
  instead of deriving it (@thomasp85, #4580)
  
* `geom_hex()` now works on non-linear coordinate systems (@thomasp85)

* Fixed a bug throwing errors when trying to render an empty plot with secondary
  axes (@thomasp85, #4509)

* Axes are now added correctly in `facet_wrap()` when `as.table = FALSE`
  (@thomasp85, #4553)

* Better compatibility of custom device functions in `ggsave()` 
  (@thomasp85, #4539)

* Binning scales are now more resilient to calculated limits that ends up being
  `NaN` after transformations (@thomasp85, #4510)

* Strip padding in `facet_grid()` is now only in effect if 
  `strip.placement = "outside"` _and_ an axis is present between the strip and 
  the panel (@thomasp85, #4610)

* Aesthetics of length 1 are now recycled to 0 if the length of the data is 0 
  (@thomasp85, #4588)

* Setting `size = NA` will no longer cause `guide_legend()` to error 
  (@thomasp85, #4559)

* Setting `stroke` to `NA` in `geom_point()` will no longer impair the sizing of
  the points (@thomasp85, #4624)

* `stat_bin_2d()` now correctly recognises the `weight` aesthetic 
  (@thomasp85, #4646)
  
* All geoms now have consistent exposure of linejoin and lineend parameters, and
  the guide keys will now respect these settings (@thomasp85, #4653)

* `geom_sf()` now respects `arrow` parameter for lines (@jakeruss, #4659)

* Updated documentation for `print.ggplot` to reflect that it returns
  the original plot, not the result of `ggplot_build()`. (@r2evans, #4390)

* `scale_*_manual()` no longer displays extra legend keys, or changes their 
  order, when a named `values` argument has more items than the data. To display
  all `values` on the legend instead, use
  `scale_*_manual(values = vals, limits = names(vals))`. (@teunbrand, @banfai, 
  #4511, #4534)

* Updated documentation for `geom_contour()` to correctly reflect argument 
  precedence between `bins` and `binwidth`. (@eliocamp, #4651)

* Dots in `geom_dotplot()` are now correctly aligned to the baseline when
  `stackratio != 1` and `stackdir != "up"` (@mjskay, #4614)

* Key glyphs for `geom_boxplot()`, `geom_crossbar()`, `geom_pointrange()`, and
  `geom_linerange()` are now orientation-aware (@mjskay, #4732)
  
* Updated documentation for `geom_smooth()` to more clearly describe effects of 
  the `fullrange` parameter (@thoolihan, #4399).

# ggplot2 3.3.6
This is a very small release only applying an internal change to comply with 
R 4.2 and its deprecation of `default.stringsAsFactors()`. There are no user
facing changes and no breaking changes.

# ggplot2 3.3.5
This is a very small release focusing on fixing a couple of untenable issues 
that surfaced with the 3.3.4 release

* Revert changes made in #4434 (apply transform to intercept in `geom_abline()`) 
  as it introduced undesirable issues far worse than the bug it fixed 
  (@thomasp85, #4514)
* Fixes an issue in `ggsave()` when producing emf/wmf files (@yutannihilation, 
  #4521)
* Warn when grDevices specific arguments are passed to ragg devices (@thomasp85, 
  #4524)
* Fix an issue where `coord_sf()` was reporting that it is non-linear
  even when data is provided in projected coordinates (@clauswilke, #4527)

# ggplot2 3.3.4
This is a larger patch release fixing a huge number of bugs and introduces a 
small selection of feature refinements.

## Features

* Alt-text can now be added to a plot using the `alt` label, i.e 
  `+ labs(alt = ...)`. Currently this alt text is not automatically propagated, 
  but we plan to integrate into Shiny, RMarkdown, and other tools in the future. 
  (@thomasp85, #4477)

* Add support for the BrailleR package for creating descriptions of the plot
  when rendered (@thomasp85, #4459)
  
* `coord_sf()` now has an argument `default_crs` that specifies the coordinate
  reference system (CRS) for non-sf layers and scale/coord limits. This argument
  defaults to `NULL`, which means non-sf layers are assumed to be in projected
  coordinates, as in prior ggplot2 versions. Setting `default_crs = sf::st_crs(4326)`
  provides a simple way to interpret x and y positions as longitude and latitude,
  regardless of the CRS used by `coord_sf()`. Authors of extension packages
  implementing `stat_sf()`-like functionality are encouraged to look at the source
  code of `stat_sf()`'s `compute_group()` function to see how to provide scale-limit
  hints to `coord_sf()` (@clauswilke, #3659).

* `ggsave()` now uses ragg to render raster output if ragg is available. It also
  handles custom devices that sets a default unit (e.g. `ragg::agg_png`) 
  correctly (@thomasp85, #4388)

* `ggsave()` now returns the saved file location invisibly (#3379, @eliocamp).
  Note that, as a side effect, an unofficial hack `<ggplot object> + ggsave()`
  no longer works (#4513).

* The scale arguments `limits`, `breaks`, `minor_breaks`, `labels`, `rescaler`
  and `oob` now accept purrr style lambda notation (@teunbrand, #4427). The same 
  is true for `as_labeller()` (and therefore also `labeller()`) 
  (@netique, #4188).

* Manual scales now allow named vectors passed to `values` to contain fewer 
  elements than existing in the data. Elements not present in values will be set
  to `NA` (@thomasp85, #3451)
  
* Date and datetime position scales support out-of-bounds (oob) arguments to 
  control how limits affect data outside those limits (@teunbrand, #4199).
  
## Fixes

* Fix a bug that `after_stat()` and `after_scale()` cannot refer to aesthetics
  if it's specified in the plot-global mapping (@yutannihilation, #4260).
  
* Fix bug in `annotate_logticks()` that would cause an error when used together
  with `coord_flip()` (@thomasp85, #3954)
  
* Fix a bug in `geom_abline()` that resulted in `intercept` not being subjected
  to the transformation of the y scale (@thomasp85, #3741)
  
* Extent the range of the line created by `geom_abline()` so that line ending
  is not visible for large linewidths (@thomasp85, #4024)

* Fix bug in `geom_dotplot()` where dots would be positioned wrong with 
  `stackgroups = TRUE` (@thomasp85, #1745)

* Fix calculation of confidence interval for locfit smoothing in `geom_smooth()`
  (@topepo, #3806)
  
* Fix bug in `geom_text()` where `"outward"` and `"inward"` justification for 
  some `angle` values was reversed (@aphalo, #4169, #4447)

* `ggsave()` now sets the default background to match the fill value of the
  `plot.background` theme element (@karawoo, #4057)

* It is now deprecated to specify `guides(<scale> = FALSE)` or
  `scale_*(guide = FALSE)` to remove a guide. Please use 
  `guides(<scale> = "none")` or `scale_*(guide = "none")` instead 
  (@yutannihilation, #4097)
  
* Fix a bug in `guide_bins()` where keys would disappear if the guide was 
  reversed (@thomasp85, #4210)
  
* Fix bug in `guide_coloursteps()` that would repeat the terminal bins if the
  breaks coincided with the limits of the scale (@thomasp85, #4019)

* Make sure that default labels from default mappings doesn't overwrite default
  labels from explicit mappings (@thomasp85, #2406)

* Fix bug in `labeller()` where parsing was turned off if `.multiline = FALSE`
  (@thomasp85, #4084)
  
* Make sure `label_bquote()` has access to the calling environment when 
  evaluating the labels (@thomasp85, #4141)

* Fix a bug in the layer implementation that introduced a new state after the 
  first render which could lead to a different look when rendered the second 
  time (@thomasp85, #4204)

* Fix a bug in legend justification where justification was lost of the legend
  dimensions exceeded the available size (@thomasp85, #3635)

* Fix a bug in `position_dodge2()` where `NA` values in thee data would cause an
  error (@thomasp85, #2905)

* Make sure `position_jitter()` creates the same jittering independent of 
  whether it is called by name or with constructor (@thomasp85, #2507)

* Fix a bug in `position_jitter()` where different jitters would be applied to 
  different position aesthetics of the same axis (@thomasp85, #2941)
  
* Fix a bug in `qplot()` when supplying `c(NA, NA)` as axis limits 
  (@thomasp85, #4027)
  
* Remove cross-inheritance of default discrete colour/fill scales and check the
  type and aesthetic of function output if `type` is a function 
  (@thomasp85, #4149)

* Fix bug in `scale_[x|y]_date()` where custom breaks functions that resulted in
  fractional dates would get misaligned (@thomasp85, #3965)
  
* Fix bug in `scale_[x|y]_datetime()` where a specified timezone would be 
  ignored by the scale (@thomasp85, #4007)
  
* Fix issue in `sec_axis()` that would throw warnings in the absence of any 
  secondary breaks (@thomasp85, #4368)

* `stat_bin()`'s computed variable `width` is now documented (#3522).
  
* `stat_count()` now computes width based on the full dataset instead of per 
  group (@thomasp85, #2047)

* Extended `stat_ecdf()` to calculate the cdf from either x or y instead from y 
  only (@jgjl, #4005)
  
* Fix a bug in `stat_summary_bin()` where one more than the requested number of
  bins would be created (@thomasp85, #3824)

* Only drop groups in `stat_ydensity()` when there are fewer than two data 
  points and throw a warning (@andrewwbutler, #4111).

* Fixed a bug in strip assembly when theme has `strip.text = element_blank()`
  and plots are faceted with multi-layered strips (@teunbrand, #4384).
  
* Using `theme(aspect.ratio = ...)` together with free space in `facet_grid()`
  now correctly throws an error (@thomasp85, #3834)

* Fixed a bug in `labeller()` so that `.default` is passed to `as_labeller()`
  when labellers are specified by naming faceting variables. (@waltersom, #4031)
  
* Updated style for example code (@rjake, #4092)

* ggplot2 now requires R >= 3.3 (#4247).

* ggplot2 now uses `rlang::check_installed()` to check if a suggested package is
  installed, which will offer to install the package before continuing (#4375, 
  @malcolmbarrett)

* Improved error with hint when piping a `ggplot` object into a facet function
  (#4379, @mitchelloharawild).

# ggplot2 3.3.3
This is a small patch release mainly intended to address changes in R and CRAN.
It further changes the licensing model of ggplot2 to an MIT license.

* Update the ggplot2 licence to an MIT license (#4231, #4232, #4233, and #4281)

* Use vdiffr conditionally so ggplot2 can be tested on systems without vdiffr

* Update tests to work with the new `all.equal()` defaults in R >4.0.3

* Fixed a bug that `guide_bins()` mistakenly ignore `override.aes` argument
  (@yutannihilation, #4085).

# ggplot2 3.3.2
This is a small release focusing on fixing regressions introduced in 3.3.1.

* Added an `outside` option to `annotation_logticks()` that places tick marks
  outside of the plot bounds. (#3783, @kbodwin)

* `annotation_raster()` adds support for native rasters. For large rasters,
  native rasters render significantly faster than arrays (@kent37, #3388)
  
* Facet strips now have dedicated position-dependent theme elements 
  (`strip.text.x.top`, `strip.text.x.bottom`, `strip.text.y.left`, 
  `strip.text.y.right`) that inherit from `strip.text.x` and `strip.text.y`, 
  respectively. As a consequence, some theme stylings now need to be applied to 
  the position-dependent elements rather than to the parent elements. This 
  change was already introduced in ggplot2 3.3.0 but not listed in the 
  changelog. (@thomasp85, #3683)

* Facets now handle layers containing no data (@yutannihilation, #3853).
  
* A newly added geom `geom_density_2d_filled()` and associated stat 
  `stat_density_2d_filled()` can draw filled density contours
  (@clauswilke, #3846).

* A newly added `geom_function()` is now recommended to use in conjunction
  with/instead of `stat_function()`. In addition, `stat_function()` now
  works with transformed y axes, e.g. `scale_y_log10()`, and in plots
  containing no other data or layers (@clauswilke, #3611, #3905, #3983).

* Fixed a bug in `geom_sf()` that caused problems with legend-type
  autodetection (@clauswilke, #3963).
  
* Support graphics devices that use the `file` argument instead of `fileneame` 
  in `ggsave()` (@bwiernik, #3810)
  
* Default discrete color scales are now configurable through the `options()` of 
  `ggplot2.discrete.colour` and `ggplot2.discrete.fill`. When set to a character 
  vector of colour codes (or list of character vectors)  with sufficient length, 
  these colours are used for the default scale. See `help(scale_colour_discrete)` 
  for more details and examples (@cpsievert, #3833).

* Default continuous colour scales (i.e., the `options()` 
  `ggplot2.continuous.colour` and `ggplot2.continuous.fill`, which inform the 
  `type` argument of `scale_fill_continuous()` and `scale_colour_continuous()`) 
  now accept a function, which allows more control over these default 
  `continuous_scale()`s (@cpsievert, #3827).

* A bug was fixed in `stat_contour()` when calculating breaks based on 
  the `bins` argument (@clauswilke, #3879, #4004).
  
* Data columns can now contain `Vector` S4 objects, which are widely used in the 
  Bioconductor project. (@teunbrand, #3837)

# ggplot2 3.3.1

This is a small release with no code change. It removes all malicious links to a 
site that got hijacked from the readme and pkgdown site.

# ggplot2 3.3.0

This is a minor release but does contain a range of substantial new features, 
along with the standard bug fixes. The release contains a few visual breaking
changes, along with breaking changes for extension developers due to a shift in
internal representation of the position scales and their axes. No user breaking
changes are included.

This release also adds Dewey Dunnington (@paleolimbot) to the core team.

## Breaking changes
There are no user-facing breaking changes, but a change in some internal 
representations that extension developers may have relied on, along with a few 
breaking visual changes which may cause visual tests in downstream packages to 
fail.

* The `panel_params` field in the `Layout` now contains a list of list of 
  `ViewScale` objects, describing the trained coordinate system scales, instead
  of the list object used before. Any extensions that use this field will likely
  break, as will unit tests that checks aspects of this.

* `element_text()` now issues a warning when vectorized arguments are provided, 
  as in `colour = c("red", "green", "blue")`. Such use is discouraged and not 
  officially supported (@clauswilke, #3492).

* Changed `theme_grey()` setting for legend key so that it creates no border 
  (`NA`) rather than drawing a white one. (@annennenne, #3180)

* `geom_ribbon()` now draws separate lines for the upper and lower intervals if
  `colour` is mapped. Similarly, `geom_area()` and `geom_density()` now draw
  the upper lines only in the same case by default. If you want old-style full
  stroking, use `outline.type = "full"` (@yutannihilation, #3503 / @thomasp85, #3708).

## New features

* The evaluation time of aesthetics can now be controlled to a finer degree. 
  `after_stat()` supersedes the use of `stat()` and `..var..`-notation, and is
  joined by `after_scale()` to allow for mapping to scaled aesthetic values. 
  Remapping of the same aesthetic is now supported with `stage()`, so you can 
  map a data variable to a stat aesthetic, and remap the same aesthetic to 
  something else after statistical transformation (@thomasp85, #3534)

* All `coord_*()` functions with `xlim` and `ylim` arguments now accept
  vectors with `NA` as a placeholder for the minimum or maximum value
  (e.g., `ylim = c(0, NA)` would zoom the y-axis from 0 to the 
  maximum value observed in the data). This mimics the behaviour
  of the `limits` argument in continuous scale functions
  (@paleolimbot, #2907).

* Allowed reversing of discrete scales by re-writing `get_limits()` 
  (@AnneLyng, #3115)
  
* All geoms and stats that had a direction (i.e. where the x and y axes had 
  different interpretation), can now freely choose their direction, instead of
  relying on `coord_flip()`. The direction is deduced from the aesthetic 
  mapping, but can also be specified directly with the new `orientation` 
  argument (@thomasp85, #3506).
  
* Position guides can now be customized using the new `guide_axis()`, which can 
  be passed to position `scale_*()` functions or via `guides()`. The new axis 
  guide (`guide_axis()`) comes with arguments `check.overlap` (automatic removal 
  of overlapping labels), `angle` (easy rotation of axis labels), and
  `n.dodge` (dodge labels into multiple rows/columns) (@paleolimbot, #3322).
  
* A new scale type has been added, that allows binning of aesthetics at the 
  scale level. It has versions for both position and non-position aesthetics and
  comes with two new guides (`guide_bins` and `guide_coloursteps`) 
  (@thomasp85, #3096)
  
* `scale_x_continuous()` and `scale_y_continuous()` gains an `n.breaks` argument
  guiding the number of automatic generated breaks (@thomasp85, #3102)

* Added `stat_contour_filled()` and `geom_contour_filled()`, which compute 
  and draw filled contours of gridded data (@paleolimbot, #3044). 
  `geom_contour()` and `stat_contour()` now use the isoband package
  to compute contour lines. The `complete` parameter (which was undocumented
  and has been unused for at least four years) was removed (@paleolimbot, #3044).
  
* Themes have gained two new parameters, `plot.title.position` and 
  `plot.caption.position`, that can be used to customize how plot
  title/subtitle and plot caption are positioned relative to the overall plot
  (@clauswilke, #3252).

## Extensions
  
* `Geom` now gains a `setup_params()` method in line with the other ggproto
  classes (@thomasp85, #3509)

* The newly added function `register_theme_elements()` now allows developers
  of extension packages to define their own new theme elements and place them
  into the ggplot2 element tree (@clauswilke, #2540).

## Minor improvements and bug fixes

* `coord_trans()` now draws second axes and accepts `xlim`, `ylim`,
  and `expand` arguments to bring it up to feature parity with 
  `coord_cartesian()`. The `xtrans` and `ytrans` arguments that were 
  deprecated in version 1.0.1 in favour of `x` and `y` 
  were removed (@paleolimbot, #2990).

* `coord_trans()` now calculates breaks using the expanded range 
  (previously these were calculated using the unexpanded range, 
  which resulted in differences between plots made with `coord_trans()`
  and those made with `coord_cartesian()`). The expansion for discrete axes 
  in `coord_trans()` was also updated such that it behaves identically
  to that in `coord_cartesian()` (@paleolimbot, #3338).

* `expand_scale()` was deprecated in favour of `expansion()` for setting
  the `expand` argument of `x` and `y` scales (@paleolimbot).

* `geom_abline()`, `geom_hline()`, and `geom_vline()` now issue 
  more informative warnings when supplied with set aesthetics
  (i.e., `slope`, `intercept`, `yintercept`, and/or `xintercept`)
  and mapped aesthetics (i.e., `data` and/or `mapping`).

* Fix a bug in `geom_raster()` that squeezed the image when it went outside 
  scale limits (#3539, @thomasp85)

* `geom_sf()` now determines the legend type automatically (@microly, #3646).
  
* `geom_sf()` now removes rows that can't be plotted due to `NA` aesthetics 
  (#3546, @thomasp85)

* `geom_sf()` now applies alpha to linestring geometries 
  (#3589, @yutannihilation).

* `gg_dep()` was deprecated (@perezp44, #3382).

* Added function `ggplot_add.by()` for lists created with `by()`, allowing such
  lists to be added to ggplot objects (#2734, @Maschette)

* ggplot2 no longer depends on reshape2, which means that it no longer 
  (recursively) needs plyr, stringr, or stringi packages.

* Increase the default `nbin` of `guide_colourbar()` to place the ticks more 
  precisely (#3508, @yutannihilation).

* `manual_scale()` now matches `values` with the order of `breaks` whenever
  `values` is an unnamed vector. Previously, unnamed `values` would match with
  the limits of the scale and ignore the order of any `breaks` provided. Note
  that this may change the appearance of plots that previously relied on the
  unordered behaviour (#2429, @idno0001).

* `scale_manual_*(limits = ...)` now actually limits the scale (#3262,
  @yutannihilation).

* Fix a bug when `show.legend` is a named logical vector 
  (#3461, @yutannihilation).

* Added weight aesthetic option to `stat_density()` and made scaling of 
  weights the default (@annennenne, #2902)
  
* `stat_density2d()` can now take an `adjust` parameter to scale the default 
  bandwidth. (#2860, @haleyjeppson)

* `stat_smooth()` uses `REML` by default, if `method = "gam"` and
  `gam`'s method is not specified (@ikosmidis, #2630).

* stacking text when calculating the labels and the y axis with
  `stat_summary()` now works (@ikosmidis, #2709)
  
* `stat_summary()` and related functions now support rlang-style lambda functions
  (#3568, @dkahle).

* The data mask pronoun, `.data`, is now stripped from default labels.

* Addition of partial themes to plots has been made more predictable;
  stepwise addition of individual partial themes is now equivalent to
  addition of multple theme elements at once (@clauswilke, #3039).

* Facets now don't fail even when some variable in the spec are not available
  in all layers (@yutannihilation, #2963).

# ggplot2 3.2.1

This is a patch release fixing a few regressions introduced in 3.2.0 as well as
fixing some unit tests that broke due to upstream changes.

* `position_stack()` no longer changes the order of the input data. Changes to 
  the internal behaviour of `geom_ribbon()` made this reordering problematic 
  with ribbons that spanned `y = 0` (#3471)
* Using `qplot()` with a single positional aesthetic will no longer title the
  non-specified scale as `"NULL"` (#3473)
* Fixes unit tests for sf graticule labels caused by changes to sf

# ggplot2 3.2.0

This is a minor release with an emphasis on internal changes to make ggplot2 
faster and more consistent. The few interface changes will only affect the 
aesthetics of the plot in minor ways, and will only potentially break code of
extension developers if they have relied on internals that have been changed. 
This release also sees the addition of Hiroaki Yutani (@yutannihilation) to the 
core developer team.

With the release of R 3.6, ggplot2 now requires the R version to be at least 3.2,
as the tidyverse is committed to support 5 major versions of R.

## Breaking changes

* Two patches (#2996 and #3050) fixed minor rendering problems. In most cases,
  the visual changes are so subtle that they are difficult to see with the naked
  eye. However, these changes are detected by the vdiffr package, and therefore
  any package developers who use vdiffr to test for visual correctness of ggplot2
  plots will have to regenerate all reference images.
  
* In some cases, ggplot2 now produces a warning or an error for code that previously
  produced plot output. In all these cases, the previous plot output was accidental,
  and the plotting code uses the ggplot2 API in a way that would lead to undefined
  behavior. Examples include a missing `group` aesthetic in `geom_boxplot()` (#3316),
  annotations across multiple facets (#3305), and not using aesthetic mappings when
  drawing ribbons with `geom_ribbon()` (#3318).

## New features

* This release includes a range of internal changes that speeds up plot 
  generation. None of the changes are user facing and will not break any code,
  but in general ggplot2 should feel much faster. The changes includes, but are
  not limited to:
  
  - Caching ascent and descent dimensions of text to avoid recalculating it for
    every title.
  
  - Using a faster data.frame constructor as well as faster indexing into 
    data.frames
    
  - Removing the plyr dependency, replacing plyr functions with faster 
    equivalents.

* `geom_polygon()` can now draw polygons with holes using the new `subgroup` 
  aesthetic. This functionality requires R 3.6.0 (@thomasp85, #3128)

* Aesthetic mappings now accept functions that return `NULL` (@yutannihilation,
  #2997).

* `stat_function()` now accepts rlang/purrr style anonymous functions for the 
  `fun` parameter (@dkahle, #3159).

* `geom_rug()` gains an "outside" option to allow for moving the rug tassels to 
  outside the plot area (@njtierney, #3085) and a `length` option to allow for 
  changing the length of the rug lines (@daniel-wells, #3109). 
  
* All geoms now take a `key_glyph` paramter that allows users to customize
  how legend keys are drawn (@clauswilke, #3145). In addition, a new key glyph
  `timeseries` is provided to draw nice legends for time series
  (@mitchelloharawild, #3145).

## Extensions

* Layers now have a new member function `setup_layer()` which is called at the
  very beginning of the plot building process and which has access to the 
  original input data and the plot object being built. This function allows the 
  creation of custom layers that autogenerate aesthetic mappings based on the 
  input data or that filter the input data in some form. For the time being, this
  feature is not exported, but it has enabled the development of a new layer type,
  `layer_sf()` (see next item). Other special-purpose layer types may be added
  in the future (@clauswilke, #2872).
  
* A new layer type `layer_sf()` can auto-detect and auto-map sf geometry
  columns in the data. It should be used by extension developers who are writing
  new sf-based geoms or stats (@clauswilke, #3232).

* `x0` and `y0` are now recognized positional aesthetics so they will get scaled 
  if used in extension geoms and stats (@thomasp85, #3168)
  
* Continuous scale limits now accept functions which accept the default
  limits and return adjusted limits. This makes it possible to write
  a function that e.g. ensures the limits are always a multiple of 100,
  regardless of the data (@econandrew, #2307).

## Minor improvements and bug fixes

* `cut_width()` now accepts `...` to pass further arguments to `base::cut.default()`
   like `cut_number()` and `cut_interval()` already did (@cderv, #3055)

* `coord_map()` now can have axes on the top and right (@karawoo, #3042).

* `coord_polar()` now correctly rescales the secondary axis (@linzi-sg, #3278)

* `coord_sf()`, `coord_map()`, and `coord_polar()` now squash `-Inf` and `Inf`
  into the min and max of the plot (@yutannihilation, #2972).

* `coord_sf()` graticule lines are now drawn in the same thickness as panel grid 
  lines in `coord_cartesian()`, and seting panel grid lines to `element_blank()` 
  now also works in `coord_sf()` 
  (@clauswilke, #2991, #2525).

* `economics` data has been regenerated. This leads to some changes in the
  values of all columns (especially in `psavert`), but more importantly, strips 
  the grouping attributes from `economics_long`.

* `element_line()` now fills closed arrows (@yutannihilation, #2924).

* Facet strips on the left side of plots now have clipping turned on, preventing
  text from running out of the strip and borders from looking thicker than for
  other strips (@karawoo, #2772 and #3061).

* ggplot2 now works in Turkish locale (@yutannihilation, #3011).

* Clearer error messages for inappropriate aesthetics (@clairemcwhite, #3060).

* ggplot2 no longer attaches any external packages when using functions that 
  depend on packages that are suggested but not imported by ggplot2. The 
  affected functions include `geom_hex()`, `stat_binhex()`, 
  `stat_summary_hex()`, `geom_quantile()`, `stat_quantile()`, and `map_data()` 
  (@clauswilke, #3126).
  
* `geom_area()` and `geom_ribbon()` now sort the data along the x-axis in the 
  `setup_data()` method rather than as part of `draw_group()` (@thomasp85, 
  #3023)

* `geom_hline()`, `geom_vline()`, and `geom_abline()` now throw a warning if the 
  user supplies both an `xintercept`, `yintercept`, or `slope` value and a 
  mapping (@RichardJActon, #2950).

* `geom_rug()` now works with `coord_flip()` (@has2k1, #2987).

* `geom_violin()` no longer throws an error when quantile lines fall outside 
  the violin polygon (@thomasp85, #3254).

* `guide_legend()` and `guide_colorbar()` now use appropriate spacing between legend
  key glyphs and legend text even if the legend title is missing (@clauswilke, #2943).

* Default labels are now generated more consistently; e.g., symbols no longer
  get backticks, and long expressions are abbreviated with `...`
  (@yutannihilation, #2981).

* All-`Inf` layers are now ignored for picking the scale (@yutannihilation, 
  #3184).
  
* Diverging Brewer colour palette now use the correct mid-point colour 
  (@dariyasydykova, #3072).
  
* `scale_color_continuous()` now points to `scale_colour_continuous()` so that 
  it will handle `type = "viridis"` as the documentation states (@hlendway, 
  #3079).

* `scale_shape_identity()` now works correctly with `guide = "legend"` 
  (@malcolmbarrett, #3029)
  
* `scale_continuous` will now draw axis line even if the length of breaks is 0
  (@thomasp85, #3257)

* `stat_bin()` will now error when the number of bins exceeds 1e6 to avoid 
  accidentally freezing the user session (@thomasp85).
  
* `sec_axis()` now places ticks accurately when using nonlinear transformations (@dpseidel, #2978).

* `facet_wrap()` and `facet_grid()` now automatically remove NULL from facet
  specs, and accept empty specs (@yutannihilation, #3070, #2986).

* `stat_bin()` now handles data with only one unique value (@yutannihilation 
  #3047).

* `sec_axis()` now accepts functions as well as formulas (@yutannihilation, #3031).

*   New theme elements allowing different ticks lengths for each axis. For instance,
    this can be used to have inwards ticks on the x-axis (`axis.ticks.length.x`) and
    outwards ticks on the y-axis (`axis.ticks.length.y`) (@pank, #2935).

* The arguments of `Stat*$compute_layer()` and `Position*$compute_layer()` are
  now renamed to always match the ones of `Stat$compute_layer()` and
  `Position$compute_layer()` (@yutannihilation, #3202).

* `geom_*()` and `stat_*()` now accepts purrr-style lambda notation
  (@yutannihilation, #3138).

* `geom_tile()` and `geom_rect()` now draw rectangles without notches at the
  corners. The style of the corner can be controlled by `linejoin` parameters
  (@yutannihilation, #3050).

# ggplot2 3.1.0

## Breaking changes

This is a minor release and breaking changes have been kept to a minimum. End users of 
ggplot2 are unlikely to encounter any issues. However, there are a few items that developers 
of ggplot2 extensions should be aware of. For additional details, see also the discussion 
accompanying issue #2890.

*   In non-user-facing internal code (specifically in the `aes()` function and in
    the `aesthetics` argument of scale functions), ggplot2 now always uses the British
    spelling for aesthetics containing the word "colour". When users specify a "color"
    aesthetic it is automatically renamed to "colour". This renaming is also applied
    to non-standard aesthetics that contain the word "color". For example, "point_color"
    is renamed to "point_colour". This convention makes it easier to support both
    British and American spelling for novel, non-standard aesthetics, but it may require
    some adjustment for packages that have previously introduced non-standard color
    aesthetics using American spelling. A new function `standardise_aes_names()` is
    provided in case extension writers need to perform this renaming in their own code
    (@clauswilke, #2649).

*   Functions that generate other functions (closures) now force the arguments that are
    used from the generated functions, to avoid hard-to-catch errors. This may affect
    some users of manual scales (such as `scale_colour_manual()`, `scale_fill_manual()`,
    etc.) who depend on incorrect behavior (@krlmlr, #2807).
    
*   `Coord` objects now have a function `backtransform_range()` that returns the
    panel range in data coordinates. This change may affect developers of custom coords,
    who now should implement this function. It may also affect developers of custom
    geoms that use the `range()` function. In some applications, `backtransform_range()`
    may be more appropriate (@clauswilke, #2821).


## New features

*   `coord_sf()` has much improved customization of axis tick labels. Labels can now
    be set manually, and there are two new parameters, `label_graticule` and
    `label_axes`, that can be used to specify which graticules to label on which side
    of the plot (@clauswilke, #2846, #2857, #2881).
    
*   Two new geoms `geom_sf_label()` and `geom_sf_text()` can draw labels and text
    on sf objects. Under the hood, a new `stat_sf_coordinates()` calculates the
    x and y coordinates from the coordinates of the sf geometries. You can customize
    the calculation method via `fun.geometry` argument (@yutannihilation, #2761).
    

## Minor improvements and fixes

*   `benchplot()` now uses tidy evaluation (@dpseidel, #2699).

*   The error message in `compute_aesthetics()` now only provides the names of
    aesthetics with mismatched lengths, rather than all aesthetics (@karawoo,
    #2853).

*   For faceted plots, data is no longer internally reordered. This makes it
    safer to feed data columns into `aes()` or into parameters of geoms or
    stats. However, doing so remains discouraged (@clauswilke, #2694).

*   `coord_sf()` now also understands the `clip` argument, just like the other
    coords (@clauswilke, #2938).

*   `fortify()` now displays a more informative error message for
    `grouped_df()` objects when dplyr is not installed (@jimhester, #2822).

*   All `geom_*()` now display an informative error message when required 
    aesthetics are missing (@dpseidel, #2637 and #2706).

*   `geom_boxplot()` now understands the `width` parameter even when used with
    a non-standard stat, such as `stat_identity()` (@clauswilke, #2893).
    
*  `geom_hex()` now understands the `size` and `linetype` aesthetics
   (@mikmart, #2488).
    
*   `geom_hline()`, `geom_vline()`, and `geom_abline()` now work properly
    with `coord_trans()` (@clauswilke, #2149, #2812).
    
*   `geom_text(..., parse = TRUE)` now correctly renders the expected number of
    items instead of silently dropping items that are empty expressions, e.g.
    the empty string "". If an expression spans multiple lines, we take just
    the first line and drop the rest. This same issue is also fixed for
    `geom_label()` and the axis labels for `geom_sf()` (@slowkow, #2867).

*   `geom_sf()` now respects `lineend`, `linejoin`, and `linemitre` parameters 
    for lines and polygons (@alistaire47, #2826).
    
*   `ggsave()` now exits without creating a new graphics device if previously
    none was open (@clauswilke, #2363).

*   `labs()` now has named arguments `title`, `subtitle`, `caption`, and `tag`.
    Also, `labs()` now accepts tidyeval (@yutannihilation, #2669).

*   `position_nudge()` is now more robust and nudges only in the direction
    requested. This enables, for example, the horizontal nudging of boxplots
    (@clauswilke, #2733).

*   `sec_axis()` and `dup_axis()` now return appropriate breaks for the secondary
    axis when applied to log transformed scales (@dpseidel, #2729).

*   `sec_axis()` now works as expected when used in combination with tidy eval
    (@dpseidel, #2788).

*   `scale_*_date()`, `scale_*_time()` and `scale_*_datetime()` can now display 
    a secondary axis that is a __one-to-one__ transformation of the primary axis,
    implemented using the `sec.axis` argument to the scale constructor 
    (@dpseidel, #2244).
    
*   `stat_contour()`, `stat_density2d()`, `stat_bin2d()`,  `stat_binhex()`
    now calculate normalized statistics including `nlevel`, `ndensity`, and
    `ncount`. Also, `stat_density()` now includes the calculated statistic 
    `nlevel`, an alias for `scaled`, to better match the syntax of `stat_bin()`
    (@bjreisman, #2679).

# ggplot2 3.0.0

## Breaking changes

*   ggplot2 now supports/uses tidy evaluation (as described below). This is a 
    major change and breaks a number of packages; we made this breaking change 
    because it is important to make ggplot2 more programmable, and to be more 
    consistent with the rest of the tidyverse. The best general (and detailed)
    introduction to tidy evaluation can be found in the meta programming
    chapters in [Advanced R](https://adv-r.hadley.nz).
    
    The primary developer facing change is that `aes()` now contains 
    quosures (expression + environment pairs) rather than symbols, and you'll 
    need to take a different approach to extracting the information you need. 
    A common symptom of this change are errors "undefined columns selected" or 
    "invalid 'type' (list) of argument" (#2610). As in the previous version,
    constants (like `aes(x = 1)` or `aes(colour = "smoothed")`) are stored
    as is.
    
    In this version of ggplot2, if you need to describe a mapping in a string, 
    use `quo_name()` (to generate single-line strings; longer expressions may 
    be abbreviated) or `quo_text()` (to generate non-abbreviated strings that
    may span multiple lines). If you do need to extract the value of a variable
    instead use `rlang::eval_tidy()`. You may want to condition on 
    `(packageVersion("ggplot2") <= "2.2.1")` so that your code can work with
    both released and development versions of ggplot2.
    
    We recognise that this is a big change and if you're not already familiar
    with rlang, there's a lot to learn. If you are stuck, or need any help,
    please reach out on <https://forum.posit.co/>.

*   Error: Column `y` must be a 1d atomic vector or a list

    Internally, ggplot2 now uses `as.data.frame(tibble::as_tibble(x))` to
    convert a list into a data frame. This improves ggplot2's support for
    list-columns (needed for sf support), at a small cost: you can no longer
    use matrix-columns. Note that unlike tibble we still allow column vectors
    such as returned by `base::scale()` because of their widespread use.

*   Error: More than one expression parsed
  
    Previously `aes_string(x = c("a", "b", "c"))` silently returned 
    `aes(x = a)`. Now this is a clear error.

*   Error: `data` must be uniquely named but has duplicate columns
  
    If layer data contains columns with identical names an error will be 
    thrown. In earlier versions the first occurring column was chosen silently,
    potentially masking that the wrong data was chosen.

*   Error: Aesthetics must be either length 1 or the same as the data
    
    Layers are stricter about the columns they will combine into a single
    data frame. Each aesthetic now must be either the same length as the data
    frame or a single value. This makes silent recycling errors much less likely.

*   Error: `coord_*` doesn't support free scales 
   
    Free scales only work with selected coordinate systems; previously you'd
    get an incorrect plot.

*   Error in f(...) : unused argument (range = c(0, 1))

    This is because the `oob` argument to scale has been set to a function
    that only takes a single argument; it needs to take two arguments
    (`x`, and `range`). 

*   Error: unused argument (output)
  
    The function `guide_train()` now has an optional parameter `aesthetic`
    that allows you to override the `aesthetic` setting in the scale.
    To make your code work with the both released and development versions of 
    ggplot2 appropriate, add `aesthetic = NULL` to the `guide_train()` method
    signature.
    
    ```R
    # old
    guide_train.legend <- function(guide, scale) {...}
    
    # new 
    guide_train.legend <- function(guide, scale, aesthetic = NULL) {...}
    ```
    
    Then, inside the function, replace `scale$aesthetics[1]`,
    `aesthetic %||% scale$aesthetics[1]`. (The %||% operator is defined in the 
    rlang package).
    
    ```R
    # old
    setNames(list(scale$map(breaks)), scale$aesthetics[1])

    # new
    setNames(list(scale$map(breaks)), aesthetic %||% scale$aesthetics[1])
    ```

*   The long-deprecated `subset` argument to `layer()` has been removed.

## Tidy evaluation

* `aes()` now supports quasiquotation so that you can use `!!`, `!!!`,
  and `:=`. This replaces `aes_()` and `aes_string()` which are now
  soft-deprecated (but will remain around for a long time).

* `facet_wrap()` and `facet_grid()` now support `vars()` inputs. Like
  `dplyr::vars()`, this helper quotes its inputs and supports
  quasiquotation. For instance, you can now supply faceting variables
  like this: `facet_wrap(vars(am, cyl))` instead of 
  `facet_wrap(~am + cyl)`. Note that the formula interface is not going 
  away and will not be deprecated. `vars()` is simply meant to make it 
  easier to create functions around `facet_wrap()` and `facet_grid()`.

  The first two arguments of `facet_grid()` become `rows` and `cols`
  and now support `vars()` inputs. Note however that we took special
  care to ensure complete backward compatibility. With this change
  `facet_grid(vars(cyl), vars(am, vs))` is equivalent to
  `facet_grid(cyl ~ am + vs)`, and `facet_grid(cols = vars(am, vs))` is
  equivalent to `facet_grid(. ~ am + vs)`.

  One nice aspect of the new interface is that you can now easily
  supply names: `facet_grid(vars(Cylinder = cyl), labeller =
  label_both)` will give nice label titles to the facets. Of course,
  those names can be unquoted with the usual tidy eval syntax.

### sf

* ggplot2 now has full support for sf with `geom_sf()` and `coord_sf()`:

  ```r
  nc <- sf::st_read(system.file("shape/nc.shp", package = "sf"), quiet = TRUE)
  ggplot(nc) +
    geom_sf(aes(fill = AREA))
  ```
  It supports all simple features, automatically aligns CRS across layers, sets
  up the correct aspect ratio, and draws a graticule.

## New features

* ggplot2 now works on R 3.1 onwards, and uses the 
  [vdiffr](https://github.com/r-lib/vdiffr) package for visual testing.

* In most cases, accidentally using `%>%` instead of `+` will generate an 
  informative error (#2400).

* New syntax for calculated aesthetics. Instead of using `aes(y = ..count..)` 
  you can (and should!) use `aes(y = stat(count))`. `stat()` is a real function 
  with documentation which hopefully will make this part of ggplot2 less 
  confusing (#2059).
  
  `stat()` is particularly nice for more complex calculations because you 
  only need to specify it once: `aes(y = stat(count / max(count)))`,
  rather than `aes(y = ..count.. / max(..count..))`
  
* New `tag` label for adding identification tags to plots, typically used for 
  labelling a subplot with a letter. Add a tag with `labs(tag = "A")`, style it 
  with the `plot.tag` theme element, and control position with the
  `plot.tag.position` theme setting (@thomasp85).

### Layers: geoms, stats, and position adjustments

* `geom_segment()` and `geom_curve()` have a new `arrow.fill` parameter which 
  allows you to specify a separate fill colour for closed arrowheads 
  (@hrbrmstr and @clauswilke, #2375).

* `geom_point()` and friends can now take shapes as strings instead of integers,
  e.g. `geom_point(shape = "diamond")` (@daniel-barnett, #2075).

* `position_dodge()` gains a `preserve` argument that allows you to control
  whether the `total` width at each `x` value is preserved (the current 
  default), or ensure that the width of a `single` element is preserved
  (what many people want) (#1935).

* New `position_dodge2()` provides enhanced dodging for boxplots. Compared to
  `position_dodge()`, `position_dodge2()` compares `xmin` and `xmax` values  
  to determine which elements overlap, and spreads overlapping elements evenly
  within the region of overlap. `position_dodge2()` is now the default position
  adjustment for `geom_boxplot()`, because it handles `varwidth = TRUE`, and 
  will be considered for other geoms in the future.
  
  The `padding` parameter adds a small amount of padding between elements 
  (@karawoo, #2143) and a `reverse` parameter allows you to reverse the order 
  of placement (@karawoo, #2171).
  
* New `stat_qq_line()` makes it easy to add a simple line to a Q-Q plot, which 
  makes it easier to judge the fit of the theoretical distribution 
  (@nicksolomon).

### Scales and guides

* Improved support for mapping date/time variables to `alpha`, `size`, `colour`, 
  and `fill` aesthetics, including `date_breaks` and `date_labels` arguments 
  (@karawoo, #1526), and new `scale_alpha()` variants (@karawoo, #1526).

* Improved support for ordered factors. Ordered factors throw a warning when 
  mapped to shape (unordered factors do not), and do not throw warnings when 
  mapped to size or alpha (unordered factors do). Viridis is used as the 
  default colour and fill scale for ordered factors (@karawoo, #1526).

* The `expand` argument of `scale_*_continuous()` and `scale_*_discrete()`
  now accepts separate expansion values for the lower and upper range
  limits. The expansion limits can be specified using the convenience
  function `expand_scale()`.
  
  Separate expansion limits may be useful for bar charts, e.g. if one
  wants the bottom of the bars to be flush with the x axis but still 
  leave some (automatically calculated amount of) space above them:
  
    ```r
    ggplot(mtcars) +
        geom_bar(aes(x = factor(cyl))) +
        scale_y_continuous(expand = expand_scale(mult = c(0, .1)))
    ```
  
  It can also be useful for line charts, e.g. for counts over time,
  where one wants to have a ’hard’ lower limit of y = 0 but leave the
  upper limit unspecified (and perhaps differing between panels), with
  some extra space above the highest point on the line (with symmetrical 
  limits, the extra space above the highest point could in some cases 
  cause the lower limit to be negative).
  
  The old syntax for the `expand` argument will, of course, continue
  to work (@huftis, #1669).

* `scale_colour_continuous()` and `scale_colour_gradient()` are now controlled 
  by global options `ggplot2.continuous.colour` and `ggplot2.continuous.fill`. 
  These can be set to `"gradient"` (the default) or `"viridis"` (@karawoo).

* New `scale_colour_viridis_c()`/`scale_fill_viridis_c()` (continuous) and
  `scale_colour_viridis_d()`/`scale_fill_viridis_d()` (discrete) make it
  easy to use Viridis colour scales (@karawoo, #1526).

* Guides for `geom_text()` now accept custom labels with 
  `guide_legend(override.aes = list(label = "foo"))` (@brianwdavis, #2458).

### Margins

* Strips gain margins on all sides by default. This means that to fully justify
  text to the edge of a strip, you will need to also set the margins to 0
  (@karawoo).

* Rotated strip labels now correctly understand `hjust` and `vjust` parameters
  at all angles (@karawoo).

* Strip labels now understand justification relative to the direction of the
  text, meaning that in y facets, the strip text can be placed at either end of
  the strip using `hjust` (@karawoo).

* Legend titles and labels get a little extra space around them, which 
  prevents legend titles from overlapping the legend at large font sizes 
  (@karawoo, #1881).

## Extension points

* New `autolayer()` S3 generic (@mitchelloharawild, #1974). This is similar
  to `autoplot()` but produces layers rather than complete plots.

* Custom objects can now be added using `+` if a `ggplot_add` method has been
  defined for the class of the object (@thomasp85).

* Theme elements can now be subclassed. Add a `merge_element` method to control
  how properties are inherited from the parent element. Add an `element_grob` 
  method to define how elements are rendered into grobs (@thomasp85, #1981).

* Coords have gained new extension mechanisms.
  
    If you have an existing coord extension, you will need to revise the
    specification of the `train()` method. It is now called 
    `setup_panel_params()` (better reflecting what it actually does) and now 
    has arguments `scale_x`, and `scale_y` (the x and y scales respectively) 
    and `param`, a list of plot specific parameters generated by 
    `setup_params()`.

    What was formerly called `scale_details` (in coords), `panel_ranges` 
    (in layout) and `panel_scales` (in geoms) are now consistently called
    `panel_params` (#1311). These are parameters of the coord that vary from
    panel to panel.

* `ggplot_build()` and `ggplot_gtable()` are now generics, so ggplot-subclasses 
  can define additional behavior during the build stage.

* `guide_train()`, `guide_merge()`, `guide_geom()`, and `guide_gengrob()`
  are now exported as they are needed if you want to design your own guide.
  They are not currently documented; use at your own risk (#2528).

* `scale_type()` generic is now exported and documented. Use this if you 
  want to extend ggplot2 to work with a new type of vector.

## Minor bug fixes and improvements

### Faceting

* `facet_grid()` gives a more informative error message if you try to use
  a variable in both rows and cols (#1928).

* `facet_grid()` and `facet_wrap()` both give better error messages if you
  attempt to use an unsupported coord with free scales (#2049).

* `label_parsed()` works once again (#2279).

* You can now style the background of horizontal and vertical strips
  independently with `strip.background.x` and `strip.background.y` 
  theme settings (#2249).

### Scales

* `discrete_scale()` documentation now inherits shared definitions from 
  `continuous_scale()` (@alistaire47, #2052).

* `guide_colorbar()` shows all colours of the scale (@has2k1, #2343).

* `scale_identity()` once again produces legends by default (#2112).

* Tick marks for secondary axes with strong transformations are more 
  accurately placed (@thomasp85, #1992).

* Missing line types now reliably generate missing lines (with standard 
  warning) (#2206).

* Legends now ignore set aesthetics that are not length one (#1932).

* All colour and fill scales now have an `aesthetics` argument that can
  be used to set the aesthetic(s) the scale works with. This makes it
  possible to apply a colour scale to both colour and fill aesthetics
  at the same time, via `aesthetics = c("colour", "fill")` (@clauswilke).
  
* Three new generic scales work with any aesthetic or set of aesthetics: 
  `scale_continuous_identity()`, `scale_discrete_identity()`, and
  `scale_discrete_manual()` (@clauswilke).

* `scale_*_gradient2()` now consistently omits points outside limits by 
  rescaling after the limits are enforced (@foo-bar-baz-qux, #2230).

### Layers

* `geom_label()` now correctly produces unbordered labels when `label.size` 
  is 0, even when saving to PDF (@bfgray3, #2407).

* `layer()` gives considerably better error messages for incorrectly specified
  `geom`, `stat`, or `position` (#2401).

* In all layers that use it, `linemitre` now defaults to 10 (instead of 1)
  to better match base R.

* `geom_boxplot()` now supplies a default value if no `x` aesthetic is present
  (@foo-bar-baz-qux, #2110).

* `geom_density()` drops groups with fewer than two data points and throws a
  warning. For groups with two data points, density values are now calculated 
  with `stats::density` (@karawoo, #2127).

* `geom_segment()` now also takes a `linejoin` parameter. This allows more 
  control over the appearance of the segments, which is especially useful for 
  plotting thick arrows (@Ax3man, #774).

* `geom_smooth()` now reports the formula used when `method = "auto"` 
  (@davharris #1951). `geom_smooth()` now orders by the `x` aesthetic, making it 
  easier to pass pre-computed values without manual ordering (@izahn, #2028). It 
  also now knows it has `ymin` and `ymax` aesthetics (#1939). The legend 
  correctly reflects the status of the `se` argument when used with stats 
  other than the default (@clauswilke, #1546).

* `geom_tile()` now once again interprets `width` and `height` correctly 
  (@malcolmbarrett, #2510).

* `position_jitter()` and `position_jitterdodge()` gain a `seed` argument that
  allows the specification of a random seed for reproducible jittering 
  (@krlmlr, #1996 and @slowkow, #2445).

* `stat_density()` has better behaviour if all groups are dropped because they
  are too small (#2282).

* `stat_summary_bin()` now understands the `breaks` parameter (@karawoo, #2214).

* `stat_bin()` now accepts functions for `binwidth`. This allows better binning 
  when faceting along variables with different ranges (@botanize).

* `stat_bin()` and `geom_histogram()` now sum correctly when using the `weight` 
  aesthetic (@jiho, #1921).

* `stat_bin()` again uses correct scaling for the computed variable `ndensity` 
  (@timgoodman, #2324).

* `stat_bin()` and `stat_bin_2d()` now properly handle the `breaks` parameter 
  when the scales are transformed (@has2k1, #2366).

* `update_geom_defaults()` and `update_stat_defaults()` allow American 
  spelling of aesthetic parameters (@foo-bar-baz-qux, #2299).

* The `show.legend` parameter now accepts a named logical vector to hide/show
  only some aesthetics in the legend (@tutuchan, #1798).

* Layers now silently ignore unknown aesthetics with value `NULL` (#1909).

### Coords

* Clipping to the plot panel is now configurable, through a `clip` argument
  to coordinate systems, e.g. `coord_cartesian(clip = "off")` 
  (@clauswilke, #2536).

* Like scales, coordinate systems now give you a message when you're 
  replacing an existing coordinate system (#2264).

* `coord_polar()` now draws secondary axis ticks and labels 
  (@dylan-stark, #2072), and can draw the radius axis on the right 
  (@thomasp85, #2005).

* `coord_trans()` now generates a warning when a transformation generates 
  non-finite values (@foo-bar-baz-qux, #2147).

### Themes

* Complete themes now always override all elements of the default theme
  (@has2k1, #2058, #2079).

* Themes now set default grid colour in `panel.grid` rather than individually
  in `panel.grid.major` and `panel.grid.minor` individually. This makes it 
  slightly easier to customise the theme (#2352).

* Fixed bug when setting strips to `element_blank()` (@thomasp85). 

* Axes positioned on the top and to the right can now customize their ticks and
  lines separately (@thomasp85, #1899).

* Built-in themes gain parameters `base_line_size` and `base_rect_size` which 
  control the default sizes of line and rectangle elements (@karawoo, #2176).

* Default themes use `rel()` to set line widths (@baptiste).

* Themes were tweaked for visual consistency and more graceful behavior when 
  changing the base font size. All absolute heights or widths were replaced 
  with heights or widths that are proportional to the base font size. One 
  relative font size was eliminated (@clauswilke).
  
* The height of descenders is now calculated solely on font metrics and doesn't
  change with the specific letters in the string. This fixes minor alignment 
  issues with plot titles, subtitles, and legend titles (#2288, @clauswilke).

### Guides

* `guide_colorbar()` is more configurable: tick marks and color bar frame
  can now by styled with arguments `ticks.colour`, `ticks.linewidth`, 
  `frame.colour`, `frame.linewidth`, and `frame.linetype`
  (@clauswilke).
  
* `guide_colorbar()` now uses `legend.spacing.x` and `legend.spacing.y` 
  correctly, and it can handle multi-line titles. Minor tweaks were made to 
  `guide_legend()` to make sure the two legend functions behave as similarly as
  possible (@clauswilke, #2397 and #2398).
  
* The theme elements `legend.title` and `legend.text` now respect the settings 
  of `margin`, `hjust`, and `vjust` (@clauswilke, #2465, #1502).

* Non-angle parameters of `label.theme` or `title.theme` can now be set in 
  `guide_legend()` and `guide_colorbar()` (@clauswilke, #2544).

### Other

* `fortify()` gains a method for tbls (@karawoo, #2218).

* `ggplot` gains a method for `grouped_df`s that adds a `.group` variable,
  which computes a unique value for each group. Use it with 
  `aes(group = .group)` (#2351).

* `ggproto()` produces objects with class `c("ggproto", "gg")`, allowing for
  a more informative error message when adding layers, scales, or other ggproto 
  objects (@jrnold, #2056).

* `ggsave()`'s DPI argument now supports 3 string options: "retina" (320
  DPI), "print" (300 DPI), and "screen" (72 DPI) (@foo-bar-baz-qux, #2156).
  `ggsave()` now uses full argument names to avoid partial match warnings 
  (#2355), and correctly restores the previous graphics device when several
  graphics devices are open (#2363).

* `print.ggplot()` now returns the original ggplot object, instead of the 
  output from `ggplot_build()`. Also, the object returned from 
  `ggplot_build()` now has the class `"ggplot_built"` (#2034).

* `map_data()` now works even when purrr is loaded (tidyverse#66).

* New functions `summarise_layout()`, `summarise_coord()`, and 
  `summarise_layers()` summarise the layout, coordinate systems, and layers 
  of a built ggplot object (#2034, @wch). This provides a tested API that 
  (e.g.) shiny can depend on.

* Updated startup messages reflect new resources (#2410, @mine-cetinkaya-rundel).

# ggplot2 2.2.1

* Fix usage of `structure(NULL)` for R-devel compatibility (#1968).

# ggplot2 2.2.0

## Major new features

### Subtitle and caption

Thanks to @hrbrmstr plots now have subtitles and captions, which can be set with 
the `subtitle`  and `caption` arguments to `ggtitle()` and `labs()`. You can 
control their appearance with the theme settings `plot.caption` and 
`plot.subtitle`. The main plot title is now left-aligned to better work better 
with a subtitle. The caption is right-aligned (@hrbrmstr).

### Stacking

`position_stack()` and `position_fill()` now sort the stacking order to match 
grouping order. This allows you to control the order through grouping, and 
ensures that the default legend matches the plot (#1552, #1593). If you want the 
opposite order (useful if you have horizontal bars and horizontal legend), you 
can request reverse stacking by using `position = position_stack(reverse = TRUE)` 
(#1837).
  
`position_stack()` and `position_fill()` now accepts negative values which will 
create stacks extending below the x-axis (#1691).

`position_stack()` and `position_fill()` gain a `vjust` argument which makes it 
easy to (e.g.) display labels in the middle of stacked bars (#1821).

### Layers

`geom_col()` was added to complement `geom_bar()` (@hrbrmstr). It uses 
`stat="identity"` by default, making the `y` aesthetic mandatory. It does not 
support any other `stat_()` and does not provide fallback support for the 
`binwidth` parameter. Examples and references in other functions were updated to
demonstrate `geom_col()` usage. 

When creating a layer, ggplot2 will warn if you use an unknown aesthetic or an 
unknown parameter. Compared to the previous version, this is stricter for 
aesthetics (previously there was no message), and less strict for parameters 
(previously this threw an error) (#1585).

### Facetting

The facet system, as well as the internal panel class, has been rewritten in 
ggproto. Facets are now extendable in the same manner as geoms and stats, as 
described in `vignette("extending-ggplot2")`.

We have also added the following new features.
  
* `facet_grid()` and `facet_wrap()` now allow expressions in their faceting 
  formulas (@DanRuderman, #1596).

* When `facet_wrap()` results in an uneven number of panels, axes will now be
  drawn underneath the hanging panels (fixes #1607)

* Strips can now be freely positioned in `facet_wrap()` using the 
  `strip.position` argument (deprecates `switch`).

* The relative order of panel, strip, and axis can now be controlled with 
  the theme setting `strip.placement` that takes either `inside` (strip between 
  panel and axis) or `outside` (strip after axis).

* The theme option `panel.margin` has been deprecated in favour of 
  `panel.spacing` to more clearly communicate intent.

### Extensions

Unfortunately there was a major oversight in the construction of ggproto which 
lead to extensions capturing the super object at package build time, instead of 
at package run time (#1826). This problem has been fixed, but requires 
re-installation of all extension packages.

## Scales

* The position of x and y axes can now be changed using the `position` argument
  in `scale_x_*`and `scale_y_*` which can take `top` and `bottom`, and `left`
  and `right` respectively. The themes of top and right axes can be modified 
  using the `.top` and `.right` modifiers to `axis.text.*` and `axis.title.*`.

### Continuous scales

* `scale_x_continuous()` and `scale_y_continuous()` can now display a secondary 
  axis that is a __one-to-one__ transformation of the primary axis (e.g. degrees 
  Celcius to degrees Fahrenheit). The secondary axis will be positioned opposite 
  to the primary axis and can be controlled with the `sec.axis` argument to 
  the scale constructor.

* Scales worry less about having breaks. If no breaks can be computed, the
  plot will work instead of throwing an uninformative error (#791). This 
  is particularly helpful when you have facets with free scales, and not
  all panels contain data.

* Scales now warn when transformation introduces infinite values (#1696).

### Date time

* `scale_*_datetime()` now supports time zones. It will use the timezone 
  attached to the variable by default, but can be overridden with the 
  `timezone` argument.

* New `scale_x_time()` and `scale_y_time()` generate reasonable default
  breaks and labels for hms vectors (#1752).

### Discrete scales

The treatment of missing values by discrete scales has been thoroughly 
overhauled (#1584). The underlying principle is that we can naturally represent 
missing values on discrete variables (by treating just like another level), so 
by default we should. 

This principle applies to:

* character vectors
* factors with implicit NA
* factors with explicit NA

And to all scales (both position and non-position.)

Compared to the previous version of ggplot2, there are three main changes:

1.  `scale_x_discrete()` and `scale_y_discrete()` always show discrete NA,
    regardless of their source

1.  If present, `NA`s are shown in discrete legends.

1.  All discrete scales gain a `na.translate` argument that allows you to 
    control whether `NA`s are translated to something that can be visualised,
    or should be left as missing. Note that if you don't translate (i.e. 
    `na.translate = FALSE)` the missing values will passed on to the layer, 
    which will warning that it's dropping missing values. To suppress the
    warnings, you'll also need to add `na.rm = TRUE` to the layer call. 

There were also a number of other smaller changes

* Correctly use scale expansion factors.
* Don't preserve space for dropped levels (#1638).
* Only issue one warning when when asking for too many levels (#1674).
* Unicode labels work better on Windows (#1827).
* Warn when used with only continuous data (#1589)

## Themes

* The `theme()` constructor now has named arguments rather than ellipses. This 
  should make autocomplete substantially more useful. The documentation
  (including examples) has been considerably improved.
  
* Built-in themes are more visually homogeneous, and match `theme_grey` better.
  (@jiho, #1679)
  
* When computing the height of titles, ggplot2 now includes the height of the
  descenders (i.e. the bits of `g` and `y` that hang beneath the baseline). This 
  improves the margins around titles, particularly the y axis label (#1712).
  I have also very slightly increased the inner margins of axis titles, and 
  removed the outer margins. 

* Theme element inheritance is now easier to work with as modification now
  overrides default `element_blank` elements (#1555, #1557, #1565, #1567)
  
* Horizontal legends (i.e. legends on the top or bottom) are horizontally
  aligned by default (#1842). Use `legend.box = "vertical"` to switch back
  to the previous behaviour.
  
* `element_line()` now takes an `arrow` argument to specify arrows at the end of
  lines (#1740)

There were a number of tweaks to the theme elements that control legends:
  
* `legend.justification` now controls appearance will plotting the legend
  outside of the plot area. For example, you can use 
  `theme(legend.justification = "top")` to make the legend align with the 
  top of the plot.

* `panel.margin` and `legend.margin` have been renamed to `panel.spacing` and 
  `legend.spacing` respectively, to better communicate intent (they only
  affect spacing between legends and panels, not the margins around them)

* `legend.margin` now controls margin around individual legends.

* New `legend.box.background`, `legend.box.spacing`, and `legend.box.margin`
  control the background, spacing, and margin of the legend box (the region
  that contains all legends).

## Bug fixes and minor improvements

* ggplot2 now imports tibble. This ensures that all built-in datasets print 
  compactly even if you haven't explicitly loaded tibble or dplyr (#1677).

* Class of aesthetic mapping is preserved when adding `aes()` objects (#1624).

* `+.gg` now works for lists that include data frames.

* `annotation_x()` now works in the absense of global data (#1655)

* `geom_*(show.legend = FALSE)` now works for `guide_colorbar`.

* `geom_boxplot()` gains new `outlier.alpha` (@jonathan-g) and 
  `outlier.fill` (@schloerke, #1787) parameters to control the alpha/fill of
   outlier points independently of the alpha of the boxes. 

* `position_jitter()` (and hence `geom_jitter()`) now correctly computes 
  the jitter width/jitter when supplied by the user (#1775, @has2k1).

* `geom_contour()` more clearly describes what inputs it needs (#1577).

* `geom_curve()` respects the `lineend` parameter (#1852).

* `geom_histogram()` and `stat_bin()` understand the `breaks` parameter once 
  more. (#1665). The floating point adjustment for histogram bins is now 
  actually used - it was previously inadvertently ignored (#1651).

* `geom_violin()` no longer transforms quantile lines with the alpha aesthetic
  (@mnbram, #1714). It no longer errors when quantiles are requested but data
  have zero range (#1687). When `trim = FALSE` it once again has a nice 
  range that allows the density to reach zero (by extending the range 3 
  bandwidths to either side of the data) (#1700).

* `geom_dotplot()` works better when faceting and binning on the y-axis. 
  (#1618, @has2k1).
  
* `geom_hexbin()` once again supports `..density..` (@mikebirdgeneau, #1688).

* `geom_step()` gives useful warning if only one data point in layer (#1645).

* `layer()` gains new `check.aes` and `check.param` arguments. These allow
  geom/stat authors to optional suppress checks for known aesthetics/parameters.
  Currently this is used only in `geom_blank()` which powers `expand_limits()` 
  (#1795).

* All `stat_*()` display a better error message when required aesthetics are
  missing.
  
* `stat_bin()` and `stat_summary_hex()` now accept length 1 `binwidth` (#1610)

* `stat_density()` gains new argument `n`, which is passed to underlying function
  `stats::density` ("number of equally spaced points at which the
  density is to be estimated"). (@hbuschme)

* `stat_binhex()` now again returns `count` rather than `value` (#1747)

* `stat_ecdf()` respects `pad` argument (#1646).

* `stat_smooth()` once again informs you about the method it has chosen.
  It also correctly calculates the size of the largest group within facets.

* `x` and `y` scales are now symmetric regarding the list of
  aesthetics they accept: `xmin_final`, `xmax_final`, `xlower`,
  `xmiddle` and `xupper` are now valid `x` aesthetics.

* `Scale` extensions can now override the `make_title` and `make_sec_title` 
  methods to let the scale modify the axis/legend titles.

* The random stream is now reset after calling `.onAttach()` (#2409).

# ggplot2 2.1.0

## New features

* When mapping an aesthetic to a constant (e.g. 
  `geom_smooth(aes(colour = "loess")))`), the default guide title is the name 
  of the aesthetic (i.e. "colour"), not the value (i.e. "loess") (#1431).

* `layer()` now accepts a function as the data argument. The function will be
  applied to the data passed to the `ggplot()` function and must return a
  data.frame (#1527, @thomasp85). This is a more general version of the 
  deprecated `subset` argument.

* `theme_update()` now uses the `+` operator instead of `%+replace%`, so that
  unspecified values will no longer be `NULL`ed out. `theme_replace()`
  preserves the old behaviour if desired (@oneillkza, #1519). 

* `stat_bin()` has been overhauled to use the same algorithm as ggvis, which 
  has been considerably improved thanks to the advice of Randy Prium (@rpruim).
  This includes:
  
    * Better arguments and a better algorithm for determining the origin.
      You can now specify either `boundary` or the `center` of a bin.
      `origin` has been deprecated in favour of these arguments.
      
    * `drop` is deprecated in favour of `pad`, which adds extra 0-count bins
      at either end (needed for frequency polygons). `geom_histogram()` defaults 
      to `pad = FALSE` which considerably improves the default limits for 
      the histogram, especially when the bins are big (#1477).
      
    * The default algorithm does a (somewhat) better job at picking nice widths 
      and origins across a wider range of input data.
      
    * `bins = n` now gives a histogram with `n` bins, not `n + 1` (#1487).

## Bug fixes

* All `\donttest{}` examples run.

* All `geom_()` and `stat_()` functions now have consistent argument order:
  data + mapping, then geom/stat/position, then `...`, then specific arguments, 
  then arguments common to all layers (#1305). This may break code if you were
  previously relying on partial name matching, but in the long-term should make 
  ggplot2 easier to use. In particular, you can now set the `n` parameter
  in `geom_density2d()` without it partially matching `na.rm` (#1485).

* For geoms with both `colour` and `fill`, `alpha` once again only affects
  fill (Reverts #1371, #1523). This was causing problems for people.

* `facet_wrap()`/`facet_grid()` works with multiple empty panels of data 
  (#1445).

* `facet_wrap()` correctly swaps `nrow` and `ncol` when faceting vertically
  (#1417).

* `ggsave("x.svg")` now uses svglite to produce the svg (#1432).

* `geom_boxplot()` now understands `outlier.color` (#1455).

* `geom_path()` knows that "solid" (not just 1) represents a solid line (#1534).

* `geom_ribbon()` preserves missing values so they correctly generate a 
  gap in the ribbon (#1549).

* `geom_tile()` once again accepts `width` and `height` parameters (#1513). 
  It uses `draw_key_polygon()` for better a legend, including a coloured 
  outline (#1484).

* `layer()` now automatically adds a `na.rm` parameter if none is explicitly
  supplied.

* `position_jitterdodge()` now works on all possible dodge aesthetics, 
  e.g. `color`, `linetype` etc. instead of only based on `fill` (@bleutner)

* `position = "nudge"` now works (although it doesn't do anything useful)
  (#1428).

* The default scale for columns of class "AsIs" is now "identity" (#1518).

* `scale_*_discrete()` has better defaults when used with purely continuous
  data (#1542).

* `scale_size()` warns when used with categorical data.

* `scale_size()`, `scale_colour()`, and `scale_fill()` gain date and date-time
  variants (#1526).

* `stat_bin_hex()` and `stat_bin_summary()` now use the same underlying 
  algorithm so results are consistent (#1383). `stat_bin_hex()` now accepts
  a `weight` aesthetic. To be consistent with related stats, the output variable 
  from `stat_bin_hex()` is now value instead of count.

* `stat_density()` gains a `bw` parameter which makes it easy to get consistent 
   smoothing between facets (@jiho)

* `stat-density-2d()` no longer ignores the `h` parameter, and now accepts 
  `bins` and `binwidth` parameters to control the number of contours 
  (#1448, @has2k1).

* `stat_ecdf()` does a better job of adding padding to -Inf/Inf, and gains
  an argument `pad` to suppress the padding if not needed (#1467).

* `stat_function()` gains an `xlim` parameter (#1528). It once again works 
  with discrete x values (#1509).

* `stat_summary()` preserves sorted x order which avoids artefacts when
  display results with `geom_smooth()` (#1520).

* All elements should now inherit correctly for all themes except `theme_void()`.
  (@Katiedaisey, #1555) 

* `theme_void()` was completely void of text but facets and legends still
  need labels. They are now visible (@jiho). 

* You can once again set legend key and height width to unit arithmetic
  objects (like `2 * unit(1, "cm")`) (#1437).

* Eliminate spurious warning if you have a layer with no data and no aesthetics
  (#1451).

* Removed a superfluous comma in `theme-defaults.r` code (@jschoeley)

* Fixed a compatibility issue with `ggproto` and R versions prior to 3.1.2.
  (#1444)

* Fixed issue where `coord_map()` fails when given an explicit `parameters`
  argument (@tdmcarthur, #1729)
  
* Fixed issue where `geom_errorbarh()` had a required `x` aesthetic (#1933)  

# ggplot2 2.0.0

## Major changes

* ggplot no longer throws an error if your plot has no layers. Instead it 
  automatically adds `geom_blank()` (#1246).
  
* New `cut_width()` is a convenient replacement for the verbose
  `plyr::round_any()`, with the additional benefit of offering finer
  control.

* New `geom_count()` is a convenient alias to `stat_sum()`. Use it when you
  have overlapping points on a scatterplot. `stat_sum()` now defaults to 
  using counts instead of proportions.

* New `geom_curve()` adds curved lines, with a similar specification to 
  `geom_segment()` (@veraanadi, #1088).

* Date and datetime scales now have `date_breaks`, `date_minor_breaks` and
  `date_labels` arguments so that you never need to use the long
  `scales::date_breaks()` or `scales::date_format()`.
  
* `geom_bar()` now has it's own stat, distinct from `stat_bin()` which was
  also used by `geom_histogram()`. `geom_bar()` now uses `stat_count()` 
  which counts values at each distinct value of x (i.e. it does not bin
  the data first). This can be useful when you want to show exactly which 
  values are used in a continuous variable.

* `geom_point()` gains a `stroke` aesthetic which controls the border width of 
  shapes 21-25 (#1133, @SeySayux). `size` and `stroke` are additive so a point 
  with `size = 5` and `stroke = 5` will have a diameter of 10mm. (#1142)

* New `position_nudge()` allows you to slightly offset labels (or other 
  geoms) from their corresponding points (#1109).

* `scale_size()` now maps values to _area_, not radius. Use `scale_radius()`
  if you want the old behaviour (not recommended, except perhaps for lines).

* New `stat_summary_bin()` works like `stat_summary()` but on binned data. 
  It's a generalisation of `stat_bin()` that can compute any aggregate,
  not just counts (#1274). Both default to `mean_se()` if no aggregation
  functions are supplied (#1386).

* Layers are now much stricter about their arguments - you will get an error
  if you've supplied an argument that isn't an aesthetic or a parameter.
  This is likely to cause some short-term pain but in the long-term it will make
  it much easier to spot spelling mistakes and other errors (#1293).
  
    This change does break a handful of geoms/stats that used `...` to pass 
    additional arguments on to the underlying computation. Now 
    `geom_smooth()`/`stat_smooth()` and `geom_quantile()`/`stat_quantile()` 
    use `method.args` instead (#1245, #1289); and `stat_summary()` (#1242), 
    `stat_summary_hex()`, and `stat_summary2d()` use `fun.args`.

### Extensibility

There is now an official mechanism for defining Stats, Geoms, and Positions in 
other packages. See `vignette("extending-ggplot2")` for details.

* All Geoms, Stats and Positions are now exported, so you can inherit from them
  when making your own objects (#989).

* ggplot2 no longer uses proto or reference classes. Instead, we now use 
  ggproto, a new OO system designed specifically for ggplot2. Unlike proto
  and RC, ggproto supports clean cross-package inheritance. Creating a new OO
  system isn't usually the right way to solve a problem, but I'm pretty sure
  it was necessary here. Read more about it in the vignette.

* `aes_()` replaces `aes_q()`. It also supports formulas, so the most concise 
  SE version of `aes(carat, price)` is now `aes_(~carat, ~price)`. You may
  want to use this form in packages, as it will avoid spurious `R CMD check` 
  warnings about undefined global variables.

### Text

* `geom_text()` has been overhauled to make labelling your data a little
  easier. It:
  
    * `nudge_x` and `nudge_y` arguments let you offset labels from their
      corresponding points (#1120). 
      
    * `check_overlap = TRUE` provides a simple way to avoid overplotting 
      of labels: labels that would otherwise overlap are omitted (#1039).
      
    * `hjust` and `vjust` can now be character vectors: "left", "center", 
      "right", "bottom", "middle", "top". New options include "inward" and 
      "outward" which align text towards and away from the center of the plot 
      respectively.

* `geom_label()` works like `geom_text()` but draws a rounded rectangle 
  underneath each label (#1039). This is useful when you want to label plots
  that are dense with data.

### Deprecated features

* The little used `aes_auto()` has been deprecated. 

* `aes_q()` has been replaced with `aes_()` to be consistent with SE versions
  of NSE functions in other packages.

* The `order` aesthetic is officially deprecated. It never really worked, and 
  was poorly documented.

* The `stat` and `position` arguments to `qplot()` have been deprecated.
  `qplot()` is designed for quick plots - if you need to specify position
  or stat, use `ggplot()` instead.

* The theme setting `axis.ticks.margin` has been deprecated: now use the margin 
  property of `axis.text`.
  
* `stat_abline()`, `stat_hline()` and `stat_vline()` have been removed:
  these were never suitable for use other than with `geom_abline()` etc
  and were not documented.

* `show_guide` has been renamed to `show.legend`: this more accurately
  reflects what it does (controls appearance of layer in legend), and uses the 
  same convention as other ggplot2 arguments (i.e. a `.` between names).
  (Yes, I know that's inconsistent with function names with use `_`, but it's
  too late to change now.)

A number of geoms have been renamed to be internally consistent:

* `stat_binhex()` and `stat_bin2d()` have been renamed to `stat_bin_hex()` 
  and `stat_bin_2d()` (#1274). `stat_summary2d()` has been renamed to 
  `stat_summary_2d()`, `geom_density2d()`/`stat_density2d()` has been renamed 
  to `geom_density_2d()`/`stat_density_2d()`.

* `stat_spoke()` is now `geom_spoke()` since I realised it's a
  reparameterisation of `geom_segment()`.

* `stat_bindot()` has been removed because it's so tightly coupled to
  `geom_dotplot()`. If you happened to use `stat_bindot()`, just change to
  `geom_dotplot()` (#1194).

All defunct functions have been removed.

### Default appearance

* The default `theme_grey()` background colour has been changed from "grey90" 
  to "grey92": this makes the background a little less visually prominent.

* Labels and titles have been tweaked for readability:

    * Axes labels are darker.
    
    * Legend and axis titles are given the same visual treatment.
    
    * The default font size dropped from 12 to 11. You might be surprised that 
      I've made the default text size smaller as it was already hard for
      many people to read. It turns out there was a bug in RStudio (fixed in 
      0.99.724), that shrunk the text of all grid based graphics. Once that
      was resolved the defaults seemed too big to my eyes.
    
    * More spacing between titles and borders.
    
    * Default margins scale with the theme font size, so the appearance at 
      larger font sizes should be considerably improved (#1228). 

* `alpha` now affects both fill and colour aesthetics (#1371).

* `element_text()` gains a margins argument which allows you to add additional
  padding around text elements. To help see what's going on use `debug = TRUE` 
  to display the text region and anchors.

* The default font size in `geom_text()` has been decreased from 5mm (14 pts)
  to 3.8 mm (11 pts) to match the new default theme sizes.

* A diagonal line is no longer drawn on bar and rectangle legends. Instead, the
  border has been tweaked to be more visible, and more closely match the size of 
  line drawn on the plot.

* `geom_pointrange()` and `geom_linerange()` get vertical (not horizontal)
  lines in the legend (#1389).

* The default line `size` for `geom_smooth()` has been increased from 0.5 to 1 
  to make it easier to see when overlaid on data.
  
* `geom_bar()` and `geom_rect()` use a slightly paler shade of grey so they
  aren't so visually heavy.
  
* `geom_boxplot()` now colours outliers the same way as the boxes.

* `geom_point()` now uses shape 19 instead of 16. This looks much better on 
  the default Linux graphics device. (It's very slightly smaller than the old 
  point, but it shouldn't affect any graphics significantly)

* Sizes in ggplot2 are measured in mm. Previously they were converted to pts 
  (for use in grid) by multiplying by 72 / 25.4. However, grid uses printer's 
  points, not Adobe (big pts), so sizes are now correctly multiplied by 
  72.27 / 25.4. This is unlikely to noticeably affect display, but it's
  technically correct (<https://youtu.be/hou0lU8WMgo>).

* The default legend will now allocate multiple rows (if vertical) or
  columns (if horizontal) in order to make a legend that is more likely to
  fit on the screen. You can override with the `nrow`/`ncol` arguments
  to `guide_legend()`

    ```R
    p <- ggplot(mpg, aes(displ,hwy, colour = model)) + geom_point()
    p
    p + theme(legend.position = "bottom")
    # Previous behaviour
    p + guides(colour = guide_legend(ncol = 1))
    ```

### New and updated themes

* New `theme_void()` is completely empty. It's useful for plots with non-
  standard coordinates or for drawings (@jiho, #976).

* New `theme_dark()` has a dark background designed to make colours pop out
  (@jiho, #1018)

* `theme_minimal()` became slightly more minimal by removing the axis ticks:
  labels now line up directly beneath grid lines (@tomschloss, #1084)

* New theme setting `panel.ontop` (logical) make it possible to place 
  background elements (i.e., gridlines) on top of data. Best used with 
  transparent `panel.background` (@noamross. #551).

### Labelling

The facet labelling system was updated with many new features and a
more flexible interface (@lionel-). It now works consistently across
grid and wrap facets. The most important user visible changes are:

* `facet_wrap()` gains a `labeller` option (#25).

* `facet_grid()` and `facet_wrap()` gain a `switch` argument to
  display the facet titles near the axes. When switched, the labels
  become axes subtitles. `switch` can be set to "x", "y" or "both"
  (the latter only for grids) to control which margin is switched.

The labellers (such as `label_value()` or `label_both()`) also get
some new features:

* They now offer the `multi_line` argument to control whether to
  display composite facets (those specified as `~var1 + var2`) on one
  or multiple lines.

* In `label_bquote()` you now refer directly to the names of
  variables. With this change, you can create math expressions that
  depend on more than one variable. This math expression can be
  specified either for the rows or the columns and you can also
  provide different expressions to each margin.

  As a consequence of these changes, referring to `x` in backquoted
  expressions is deprecated.

* Similarly to `label_bquote()`, `labeller()` now take `.rows` and
  `.cols` arguments. In addition, it also takes `.default`.
  `labeller()` is useful to customise how particular variables are
  labelled. The three additional arguments specify how to label the
  variables are not specifically mentioned, respectively for rows,
  columns or both. This makes it especially easy to set up a
  project-wide labeller dispatcher that can be reused across all your
  plots. See the documentation for an example.

* The new labeller `label_context()` adapts to the number of factors
  facetted over. With a single factor, it displays only the values,
  just as before. But with multiple factors in a composite margin
  (e.g. with `~cyl + am`), the labels are passed over to
  `label_both()`. This way the variables names are displayed with the
  values to help identifying them.

On the programming side, the labeller API has been rewritten in order
to offer more control when faceting over multiple factors (e.g. with
formulae such as `~cyl + am`). This also means that if you have
written custom labellers, you will need to update them for this
version of ggplot.

* Previously, a labeller function would take `variable` and `value`
  arguments and return a character vector. Now, they take a data frame
  of character vectors and return a list. The input data frame has one
  column per factor facetted over and each column in the returned list
  becomes one line in the strip label. See documentation for more
  details.

* The labels received by a labeller now contain metadata: their margin
  (in the "type" attribute) and whether they come from a wrap or a
  grid facet (in the "facet" attribute).

* Note that the new `as_labeller()` function operator provides an easy
  way to transform an existing function to a labeller function. The
  existing function just needs to take and return a character vector.

## Documentation

* Improved documentation for `aes()`, `layer()` and much much more.

* I've tried to reduce the use of `...` so that you can see all the 
  documentation in one place rather than having to integrate multiple pages.
  In some cases this has involved adding additional arguments to geoms
  to make it more clear what you can do:
  
    *  `geom_smooth()` gains explicit `method`, `se` and `formula` arguments.
    
    * `geom_histogram()` gains `binwidth`, `bins`, `origin` and `right` 
      arguments.
      
    * `geom_jitter()` gains `width` and `height` arguments to make it easier
      to control the amount of jittering without using the lengthy 
      `position_jitter()` function (#1116)

* Use of `qplot()` in examples has been minimised (#1123, @hrbrmstr). This is
  inline with the 2nd edition of the ggplot2 box, which minimises the use of 
  `qplot()` in favour of `ggplot()`.

* Tightly linked geoms and stats (e.g. `geom_boxplot()` and `stat_boxplot()`) 
  are now documented in the same file so you can see all the arguments in one
  place. Variations of the same idea (e.g. `geom_path()`, `geom_line()`, and
  `geom_step()`) are also documented together.

* It's now obvious that you can set the `binwidth` parameter for
  `stat_bin_hex()`, `stat_summary_hex()`, `stat_bin_2d()`, and
  `stat_summary_2d()`. 

* The internals of positions have been cleaned up considerably. You're unlikely
  to notice any external changes, although the documentation should be a little
  less confusing since positions now don't list parameters they never use.

## Data

* All datasets have class `tbl_df` so if you also use dplyr, you get a better
  print method.

* `economics` has been brought up to date to 2015-04-01.

* New `economics_long` is the economics data in long form.

* New `txhousing` dataset containing information about the Texas housing
  market. Useful for examples that need multiple time series, and for
  demonstrating model+vis methods.

* New `luv_colours` dataset which contains the locations of all
  built-in `colors()` in Luv space.

* `movies` has been moved into its own package, ggplot2movies, because it was 
  large and not terribly useful. If you've used the movies dataset, you'll now 
  need to explicitly load the package with `library(ggplot2movies)`.

## Bug fixes and minor improvements

* All partially matched arguments and `$` have been been replaced with 
  full matches (@jimhester, #1134).

* ggplot2 now exports `alpha()` from the scales package (#1107), and `arrow()` 
  and `unit()` from grid (#1225). This means you don't need attach scales/grid 
  or do `scales::`/`grid::` for these commonly used functions.

* `aes_string()` now only parses character inputs. This fixes bugs when
  using it with numbers and non default `OutDec` settings (#1045).

* `annotation_custom()` automatically adds a unique id to each grob name,
  making it easier to plot multiple grobs with the same name (e.g. grobs of
  ggplot2 graphics) in the same plot (#1256).

* `borders()` now accepts xlim and ylim arguments for specifying the geographical 
  region of interest (@markpayneatwork, #1392).

* `coord_cartesian()` applies the same expansion factor to limits as for scales. 
  You can suppress with `expand = FALSE` (#1207).

* `coord_trans()` now works when breaks are suppressed (#1422).

* `cut_number()` gives error message if the number of requested bins can
  be created because there are two few unique values (#1046).

* Character labels in `facet_grid()` are no longer (incorrectly) coerced into
  factors. This caused problems with custom label functions (#1070).

* `facet_wrap()` and `facet_grid()` now allow you to use non-standard
  variable names by surrounding them with backticks (#1067).

* `facet_wrap()` more carefully checks its `nrow` and `ncol` arguments
  to ensure that they're specified correctly (@richierocks, #962)

* `facet_wrap()` gains a `dir` argument to control the direction the
  panels are wrapped in. The default is "h" for horizontal. Use "v" for
  vertical layout (#1260).

* `geom_abline()`, `geom_hline()` and `geom_vline()` have been rewritten to
  have simpler behaviour and be more consistent:

    * `stat_abline()`, `stat_hline()` and `stat_vline()` have been removed:
      these were never suitable for use other than with `geom_abline()` etc
      and were not documented.

    * `geom_abline()`, `geom_vline()` and `geom_hline()` are bound to
      `stat_identity()` and `position_identity()`

    * Intercept parameters can no longer be set to a function.

    * They are all documented in one file, since they are so closely related.

* `geom_bin2d()` will now let you specify one dimension's breaks exactly,
  without touching the other dimension's default breaks at all (#1126).

* `geom_crossbar()` sets grouping correctly so you can display multiple
  crossbars on one plot. It also makes the default `fatten` argument a little
  bigger to make the middle line more obvious (#1125).

* `geom_histogram()` and `geom_smooth()` now only inform you about the
  default values once per layer, rather than once per panel (#1220).

* `geom_pointrange()` gains `fatten` argument so you can control the
  size of the point relative to the size of the line.

* `geom_segment()` annotations were not transforming with scales 
  (@BrianDiggs, #859).

* `geom_smooth()` is no longer so chatty. If you want to know what the default
  smoothing method is, look it up in the documentation! (#1247)

* `geom_violin()` now has the ability to draw quantile lines (@DanRuderman).

* `ggplot()` now captures the parent frame to use for evaluation,
  rather than always defaulting to the global environment. This should
  make ggplot more suitable to use in more situations (e.g. with knitr)

* `ggsave()` has been simplified a little to make it easier to maintain.
  It no longer checks that you're printing a ggplot2 object (so now also
  works with any grid grob) (#970), and always requires a filename.
  Parameter `device` now supports character argument to specify which supported
  device to use ('pdf', 'png', 'jpeg', etc.), for when it cannot be correctly
  inferred from the file extension (for example when a temporary filename is
  supplied server side in shiny apps) (@sebkopf, #939). It no longer opens
  a graphics device if one isn't already open - this is annoying when you're
  running from a script (#1326).

* `guide_colorbar()` creates correct legend if only one color (@krlmlr, #943).

* `guide_colorbar()` no longer fails when the legend is empty - previously
  this often masked misspecifications elsewhere in the plot (#967).

* New `layer_data()` function extracts the data used for plotting for a given
  layer. It's mostly useful for testing.

* User supplied `minor_breaks` can now be supplied on the same scale as 
  the data, and will be automatically transformed with by scale (#1385).

* You can now suppress the appearance of an axis/legend title (and the space
  that would allocated for it) with `NULL` in the `scale_` function. To
  use the default label, use `waiver()` (#1145).

* Position adjustments no longer warn about potentially varying ranges
  because the problem rarely occurs in practice and there are currently a
  lot of false positives since I don't understand exactly what FP criteria
  I should be testing.

* `scale_fill_grey()` now uses red for missing values. This matches
  `scale_colour_grey()` and makes it obvious where missing values lie.
  Override with `na.value`.

* `scale_*_gradient2()` defaults to using Lab colour space.

* `scale_*_gradientn()` now allows `colours` or `colors` (#1290)

* `scale_y_continuous()` now also transforms the `lower`, `middle` and `upper`
  aesthetics used by `geom_boxplot()`: this only affects
  `geom_boxplot(stat = "identity")` (#1020).

* Legends no longer inherit aesthetics if `inherit.aes` is FALSE (#1267).

* `lims()` makes it easy to set the limits of any axis (#1138).

* `labels = NULL` now works with `guide_legend()` and `guide_colorbar()`.
  (#1175, #1183).

* `override.aes` now works with American aesthetic spelling, e.g. color

* Scales no longer round data points to improve performance of colour
  palettes. Instead the scales package now uses a much faster colour
  interpolation algorithm (#1022).

* `scale_*_brewer()` and `scale_*_distiller()` add new `direction` argument of 
  `scales::brewer_pal`, making it easier to change the order of colours 
  (@jiho, #1139).

* `scale_x_date()` now clips dates outside the limits in the same way as
  `scale_x_continuous()` (#1090).

* `stat_bin()` gains `bins` arguments, which denotes the number of bins. Now
  you can set `bins=100` instead of `binwidth=0.5`. Note that `breaks` or
  `binwidth` will override it (@tmshn, #1158, #102).

* `stat_boxplot()` warns if a continuous variable is used for the `x` aesthetic
  without also supplying a `group` aesthetic (#992, @krlmlr).

* `stat_summary_2d()` and `stat_bin_2d()` now share exactly the same code for 
  determining breaks from `bins`, `binwidth`, and `origin`. 
  
* `stat_summary_2d()` and `stat_bin_2d()` now output in tile/raster compatible 
  form instead of rect compatible form. 

* Automatically computed breaks do not lead to an error for transformations like
  "probit" where the inverse can map to infinity (#871, @krlmlr)

* `stat_function()` now always evaluates the function on the original scale.
  Previously it computed the function on transformed scales, giving incorrect
  values (@BrianDiggs, #1011).

* `strip_dots` works with anonymous functions within calculated aesthetics 
  (e.g. `aes(sapply(..density.., function(x) mean(x))))` (#1154, @NikNakk)

* `theme()` gains `validate = FALSE` parameter to turn off validation, and 
  hence store arbitrary additional data in the themes. (@tdhock, #1121)

* Improved the calculation of segments needed to draw the curve representing
  a line when plotted in polar coordinates. In some cases, the last segment
  of a multi-segment line was not drawn (@BrianDiggs, #952)<|MERGE_RESOLUTION|>--- conflicted
+++ resolved
@@ -1,9 +1,5 @@
 # ggplot2 (development version)
 
-<<<<<<< HEAD
-* `geom_ribbon()` can have varying `fill` or `alpha` in linear coordinate
-  systems (@teunbrand, #4690)
-=======
 * `geom_raster()` now falls back to rendering as `geom_rect()` when coordinates
   are not Cartesian (#5503).
 * `stat_ecdf()` now has an optional `weight` aesthetic (@teunbrand, #5058).
@@ -39,6 +35,8 @@
   calculated as the density times the sum of weights (@teunbrand, #4176).
 * `theme()` gets new `spacing` and `margins` arguments that all other spacings
   and (non-text) margins inherit from (@teunbrand, #5622).
+* `geom_ribbon()` can have varying `fill` or `alpha` in linear coordinate
+  systems (@teunbrand, #4690)
 
 # ggplot2 3.5.1
 
@@ -85,7 +83,6 @@
 * `annotate()` now warns about `stat` or `position` arguments (@teunbrand, #5151)
 * `guide_coloursteps(even.steps = FALSE)` now works with discrete data that has 
   been formatted by `cut()` (@teunbrand, #3877).
->>>>>>> b3d5071b
 
 # ggplot2 3.5.0
 

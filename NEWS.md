# ggplot2 (development version)

* The default `se` parameter in layers with `geom = "smooth"` will be `TRUE` 
  when the data has `ymin` and `ymax` parameters and `FALSE` if these are 
  absent. Note that this does not affect the default of `geom_smooth()` or
  `stat_smooth()` (@teunbrand, #5572).
* The bounded density option in `stat_density()` uses a wider range to
  prevent discontinuities (#5641).
* `geom_raster()` now falls back to rendering as `geom_rect()` when coordinates
  are not Cartesian (#5503).
* `stat_ecdf()` now has an optional `weight` aesthetic (@teunbrand, #5058).
* Position scales combined with `coord_sf()` can now use functions in the 
 `breaks` argument. In addition, `n.breaks` works as intended and 
 `breaks = NULL` removes grid lines and axes (@teunbrand, #4622).
* (Internal) Applying defaults in `geom_sf()` has moved from the internal 
  `sf_grob()` to `GeomSf$use_defaults()` (@teunbrand).
* `facet_wrap()` has new options for the `dir` argument to more precisely
  control panel directions (@teunbrand, #5212)
* Prevented `facet_wrap(..., drop = FALSE)` from throwing spurious errors when
  a character facetting variable contained `NA`s (@teunbrand, #5485).
* When facets coerce the faceting variables to factors, the 'ordered' class
  is dropped (@teunbrand, #5666).
* `geom_curve()` now appropriately removes missing data instead of throwing
  errors (@teunbrand, #5831).
* `update_geom_defaults()` and `update_stat_defaults()` have a reset mechanism
  when using `new = NULL` and invisible return the previous defaults (#4993).
* Fixed regression in axes where `breaks = NULL` caused the axes to disappear
  instead of just rendering the axis line (@teunbrand, #5816).
* `geom_point()` can be dodged vertically by using 
  `position_dodge(..., orientation = "y")` (@teunbrand, #5809).
* Fixed bug where `na.value` was incorrectly mapped to non-`NA` values 
  (@teunbrand, #5756).
* Fixed bug in `guide_custom()` that would throw error with `theme_void()` 
  (@teunbrand, #5856).
* New helper function `ggpar()` to translate ggplot2's interpretation of 
  graphical parameters to {grid}'s interpretation (@teunbrand, #5866).
* `scale_{x/y}_discrete()` can now accept a `sec.axis`. It is recommended to
  only use `dup_axis()` to set custom breaks or labels, as discrete variables 
  cannot be transformed (@teunbrand, #3171).
* `stat_density()` has the new computed variable: `wdensity`, which is
  calculated as the density times the sum of weights (@teunbrand, #4176).
* `theme()` gets new `spacing` and `margins` arguments that all other spacings
  and (non-text) margins inherit from (@teunbrand, #5622).
* `geom_ribbon()` can have varying `fill` or `alpha` in linear coordinate
  systems (@teunbrand, #4690).
* `geom_tile()` computes default widths and heights per panel instead of
  per layer (@teunbrand, #5740).

# ggplot2 3.5.1

This is a small release focusing on fixing regressions from 3.5.0 and 
documentation updates.

## Bug fixes

* Fixed bug where discrete scales could not map aesthetics only consisting of
  `NA`s (#5623)
* Fixed spurious warnings from `sec_axis()` with `breaks = NULL` (#5713).
* Patterns and gradients are now also enabled in `geom_sf()` 
  (@teunbrand, #5716).
* The default behaviour of `resolution()` has been reverted to pre-3.5.0 
  behaviour. Whether mapped discrete vectors should be treated as having 
  resolution of 1 is controlled by the new `discrete` argument.
* Fixed bug in `guide_bins()` and `guide_coloursteps()` where discrete breaks,
  such as the levels produced by `cut()`, were ordered incorrectly 
  (@teunbrand, #5757).
  
## Improvements

* When facets coerce the faceting variables to factors, the 'ordered' class
  is dropped (@teunbrand, #5666).
* `coord_map()` and `coord_polar()` throw informative warnings when used
  with the guide system (#5707).
* When passing a function to `stat_contour(breaks)`, that function is used to
  calculate the breaks even if `bins` and `binwidth` are missing 
  (@teunbrand, #5686).
* `geom_step()` now supports `lineend`, `linejoin` and `linemitre` parameters 
  (@teunbrand, #5705).
* Fixed performance loss when the `.data` pronoun is used in `aes()` (#5730).
* Facet evaluation is better at dealing with inherited errors 
  (@teunbrand, #5670).
* `stat_bin()` deals with non-finite breaks better (@teunbrand, #5665).
* While axes in `coord_radial()` don't neatly fit the top/right/bottom/left
  organisation, specifying `position = "top"` or `position = "right"` 
  in the scale will flip the placement of the radial axis (#5735)
* Theme elements that do not exist now throw warnings instead of errors (#5719).
* Fixed bug in `coord_radial()` where full circles were not treated as such 
  (@teunbrand, #5750).
* When legends detect the presence of values in a layer, `NA` is now detected
  if the data contains values outside the given breaks (@teunbrand, #5749).
* `annotate()` now warns about `stat` or `position` arguments (@teunbrand, #5151)
<<<<<<< HEAD
* The `fill` of the `panel.border` theme setting is ignored and forced to be
  transparent (#5782).
=======
* `guide_coloursteps(even.steps = FALSE)` now works with discrete data that has 
  been formatted by `cut()` (@teunbrand, #3877).
>>>>>>> ae02c681

# ggplot2 3.5.0

This is a minor release that turned out quite beefy. It is focused on 
overhauling the guide system: the system responsible for displaying information 
from scales in the guise of axes and legends. As part of that overhaul, new 
guides have been implemented and existing guides have been refined. The look 
and feel of guides has been mostly preserved, but their internals and 
styling options have changed drastically.

Briefly summarising other highlights, we also welcome `coord_radial()` as a 
successor of  `coord_polar()`. Initial support for newer graphical features, 
such as pattern fills has been added. The API has changed how `I()`/`<AsIs>` 
vectors interact with the scale system, namely: not at all. 

## Breaking changes

* The guide system. As a whole. See 'new features' for more information. 
  While the S3 guide generics are still in place, the S3 methods for 
  `guide_train()`, `guide_merge()`, `guide_geom()`, `guide_transform()`,
  `guide_gengrob()` have been superseded by the respective ggproto methods.
  In practice, this will mean that `NextMethod()` or sub-classing ggplot2's
  guides with the S3 system will no longer work.
  
* By default, `guide_legend()` now only draws a key glyph for a layer when
  the value is in the layer's data. To revert to the old behaviour, you
  can still set `show.legend = c({aesthetic} = TRUE)` (@teunbrand, #3648).

* In the `scale_{colour/fill}_gradient2()` and 
  `scale_{colour/fill}_steps2()` functions, the `midpoint` argument is 
  transformed by the scale transformation (#3198).
  
* The `legend.key` theme element is set to inherit from the `panel.background`
  theme element. The default themes no longer set the `legend.key` element.
  This causes a visual change with the default `theme_gray()` (#5549).
  
* The `scale_name` argument in `continuous_scale()`, `discrete_scale()` and
  `binned_scale()` is soft-deprecated. If you have implemented custom scales,
  be advised to double-check that unnamed arguments ends up where they should 
  (@teunbrand, #1312).  
  
* The `legend.text.align` and `legend.title.align` arguments in `theme()` are 
  deprecated. The `hjust` setting of the `legend.text` and `legend.title` 
  elements continues to fulfill the role of text alignment (@teunbrand, #5347).
  
* 'lines' units in `geom_label()`, often used in the `label.padding` argument, 
  are now are relative to the text size. This causes a visual change, but fixes 
  a misalignment issue between the textbox and text (@teunbrand, #4753)
  
* `coord_flip()` has been marked as superseded. The recommended alternative is
  to swap the `x` and `y` aesthetic and/or using the `orientation` argument in
  a layer (@teunbrand, #5130).
  
* The `trans` argument in scales and secondary axes has been renamed to 
  `transform`. The `trans` argument itself is deprecated. To access the
  transformation from the scale, a new `get_transformation()` method is 
  added to Scale-classes (#5558).
  
* Providing a numeric vector to `theme(legend.position)` has been deprecated.
  To set the default legend position inside the plot use 
  `theme(legend.position = "inside", legend.position.inside = c(...))` instead.

## New features

* Plot scales now ignore `AsIs` objects constructed with `I(x)`, instead of
  invoking the identity scale. This allows these columns to co-exist with other
  layers that need a non-identity scale for the same aesthetic. Also, it makes
  it easy to specify relative positions (@teunbrand, #5142).
  
* The `fill` aesthetic in many geoms now accepts grid's patterns and gradients.
  For developers of layer extensions, this feature can be enabled by switching 
  from `fill = alpha(fill, alpha)` to `fill = fill_alpha(fill, alpha)` when 
  providing fills to `grid::gpar()` (@teunbrand, #3997).
  
* New function `check_device()` for testing the availability of advanced 
  graphics features introduced in R 4.1.0 onward (@teunbrand, #5332).
  
* `coord_radial()` is a successor to `coord_polar()` with more customisation 
  options. `coord_radial()` can:
  
  * integrate with the new guide system via a dedicated `guide_axis_theta()` to
    display the angle coordinate.
  * in addition to drawing full circles, also draw circle sectors by using the 
    `end` argument.
  * avoid data vanishing in the center of the plot by setting the `donut` 
    argument.
  * adjust the `angle` aesthetic of layers, such as `geom_text()`, to align 
    with the coordinate system using the `rotate_angle` argument.
    
### The guide system

The guide system encompassing axes and legends, as the last remaining chunk of 
ggplot2, has been rewritten to use the `<ggproto>` system instead of the S3 
system. This change was a necessary step to officially break open the guide 
system for extension package developers. The axes and legends now inherit from 
a `<Guide>` class, which makes them extensible in the same manner as geoms, 
stats, facets and coords (#3329, @teunbrand)

* The most user-facing change is that the styling of guides is rewired through
  the theme system. Guides now have a `theme` argument that can style 
  individual guides, while `theme()` has gained additional arguments to style
  guides. Theme elements declared in the guide override theme elements set
  through the plot. The new theme elements for guides are: 
  `legend.key.spacing{.x/.y}`, `legend.frame`, `legend.axis.line`, 
  `legend.ticks`, `legend.ticks.length`, `legend.text.position` and 
  `legend.title.position`. Previous style options in the arguments of 
  `guide_*()` functions are soft-deprecated.

* Unfortunately, we could not fully preserve the function of pre-existing
  guide extensions written in the S3 system. A fallback for these old guides
  is encapsulated in the `<GuideOld>` class, which calls the old S3 generics.
  The S3 methods have been removed as part of cleaning up, so the old guides
  will still work if the S3 methods are reimplemented, but we encourage to
  switch to the new system (#2728).
  
* The `order` argument of guides now strictly needs to be a length-1 
  integer (#4958).
  
#### Axes

* New `guide_axis_stack()` to combine other axis guides on top of one another.

* New `guide_axis_theta()` to draw an axis in a circular arc in 
  `coord_radial()`. The guide can be controlled by adding 
  `guides(theta = guide_axis_theta(...))` to a plot.

* New `guide_axis_logticks()` can be used to draw logarithmic tick marks as
  an axis. It supersedes the `annotation_logticks()` function 
  (@teunbrand, #5325).

* `guide_axis()` gains a `minor.ticks` argument to draw minor ticks (#4387).

* `guide_axis()` gains a `cap` argument that can be used to trim the
      axis line to extreme breaks (#4907).

* Primary axis titles are now placed at the primary guide, so that
  `guides(x = guide_axis(position = "top"))` will display the title at the
  top by default (#4650).
  
* The default `vjust` for the `axis.title.y.right` element is now 1 instead of
  0.
  
* Unknown secondary axis guide positions are now inferred as the opposite 
  of the primary axis guide when the latter has a known `position` (#4650).
  
#### Legends

* New `guide_custom()` function for drawing custom graphical objects (grobs)
  unrelated to scales in legend positions (#5416).
  
* All legends have acquired a `position` argument, that allows individual guides
  to deviate from the `legend.position` set in the `theme()` function. This
  means that legends can now be placed at multiple sides of the plot (#5488).
  
* The spacing between legend keys and their labels, in addition to legends
  and their titles, is now controlled by the text's `margin` setting. Not
  specifying margins will automatically add appropriate text margins. To
  control the spacing within a legend between keys, the new 
  `legend.key.spacing.{x/y}` argument can be used in `theme()`. This leaves the 
  `legend.spacing` theme setting dedicated to solely controlling the spacing 
  between different guides (#5455).
  
* `guide_colourbar()` and `guide_coloursteps()` gain an `alpha` argument to
  set the transparency of the bar (#5085).

* New `display` argument in `guide_colourbar()` supplants the `raster` argument.
  In R 4.1.0 and above, `display = "gradient"` will draw a gradient.
  
* Legend keys that can draw arrows have their size adjusted for arrows.

* When legend titles are larger than the legend, title justification extends
  to the placement of keys and labels (#1903).

* Glyph drawing functions of the `draw_key_*()` family can now set `"width"`
  and `"height"` attributes (in centimetres) to the produced keys to control
  their displayed size in the legend.
  
* `coord_sf()` now uses customisable guides provided in the scales or 
  `guides()` function (@teunbrand).

## Improvements

* `guide_coloursteps(even.steps = FALSE)` now draws one rectangle per interval
  instead of many small ones (#5481).

* `draw_key_label()` now better reflects the appearance of labels (#5561).

* `position_stack()` no longer silently removes missing data, which is now
  handled by the geom instead of position (#3532).
  
* The `minor_breaks` function argument in scales can now also take a function 
  with two arguments: the scale's limits and the scale's major breaks (#3583).
  
* Failing to fit or predict in `stat_smooth()` now gives a warning and omits
  the failed group, instead of throwing an error (@teunbrand, #5352).
  
* `labeller()` now handles unspecified entries from lookup tables
  (@92amartins, #4599).
  
* `fortify.default()` now accepts a data-frame-like object granted the object
  exhibits healthy `dim()`, `colnames()`, and `as.data.frame()` behaviours
  (@hpages, #5390).

* `geom_violin()` gains a `bounds` argument analogous to `geom_density()`s 
  (@eliocamp, #5493).

* To apply dodging more consistently in violin plots, `stat_ydensity()` now
  has a `drop` argument to keep or discard groups with 1 observation.
  
* `geom_boxplot()` gains a new argument, `staplewidth` that can draw staples
  at the ends of whiskers (@teunbrand, #5126)
  
* `geom_boxplot()` gains an `outliers` argument to switch outliers on or off,
  in a manner that does affects the scale range. For hiding outliers that does
  not affect the scale range, you can continue to use `outlier.shape = NA` 
  (@teunbrand, #4892).
  
* Nicer error messages for xlim/ylim arguments in coord-* functions
  (@92amartins, #4601, #5297).

* You can now omit either `xend` or `yend` from `geom_segment()` as only one
  of these is now required. If one is missing, it will be filled from the `x`
  and `y` aesthetics respectively. This makes drawing horizontal or vertical
  segments a little bit more convenient (@teunbrand, #5140).
  
* When `geom_path()` has aesthetics varying within groups, the `arrow()` is
  applied to groups instead of individual segments (@teunbrand, #4935).
  
* `geom_text()` and `geom_label()` gained a `size.unit` parameter that set the 
  text size to millimetres, points, centimetres, inches or picas 
  (@teunbrand, #3799).
  
* `geom_label()` now uses the `angle` aesthetic (@teunbrand, #2785)

* The `label.padding` argument in `geom_label()` now supports inputs created
  with the `margin()` function (#5030).
  
* `ScaleContinuous$get_breaks()` now only calls `scales::zero_range()` on limits
  in transformed space, rather than in data space (#5304).
  
* Scales throw more informative messages (@teunbrand, #4185, #4258)
  
* `scale_*_manual()` with a named `values` argument now emits a warning when
  none of those names match the values found in the data (@teunbrand, #5298).
  
* The `name` argument in most scales is now explicitly the first argument 
  (#5535)
  
* The `translate_shape_string()` internal function is now exported for use in
  extensions of point layers (@teunbrand, #5191).
  
* To improve `width` calculation in bar plots with empty factor levels, 
  `resolution()` considers `mapped_discrete` values as having resolution 1 
  (@teunbrand, #5211)
  
* In `theme()`, some elements can be specified with `rel()` to inherit from
  `unit`-class objects in a relative fashion (@teunbrand, #3951).
  
* `theme()` now supports splicing a list of arguments (#5542).

* In the theme element hierarchy, parent elements that are a strict subclass
  of child elements now confer their subclass upon the children (#5457).
  
* New `plot.tag.location` in `theme()` can control placement of the plot tag
  in the `"margin"`, `"plot"` or the new `"panel"` option (#4297).
  
* `coord_munch()` can now close polygon shapes (@teunbrand, #3271)
  
* Aesthetics listed in `geom_*()` and `stat_*()` layers now point to relevant
  documentation (@teunbrand, #5123).
  
* The new argument `axes` in `facet_grid()` and `facet_wrap()` controls the
  display of axes at interior panel positions. Additionally, the `axis.labels`
  argument can be used to only draw tick marks or fully labelled axes 
  (@teunbrand, #4064).
  
* `coord_polar()` can have free scales in facets (@teunbrand, #2815).

* The `get_guide_data()` function can be used to extract position and label
  information from the plot (#5004).
  
* Improve performance of layers without positional scales (@zeehio, #4990)

* More informative error for mismatched 
  `direction`/`theme(legend.direction = ...)` arguments (#4364, #4930).

## Bug fixes

* Fixed regression in `guide_legend()` where the `linewidth` key size
  wasn't adapted to the width of the lines (#5160).

* In `guide_bins()`, the title no longer arbitrarily becomes offset from
  the guide when it has long labels.
  
* `guide_colourbar()` and `guide_coloursteps()` merge properly when one
  of the aesthetics is dropped (#5324).

* When using `geom_dotplot(binaxis = "x")` with a discrete y-variable, dots are
  now stacked from the y-position rather than from 0 (@teunbrand, #5462)
  
* `stat_count()` treats `x` as unique in the same manner `unique()` does 
  (#4609).
  
* The plot's title, subtitle and caption now obey horizontal text margins
  (#5533).
  
* Contour functions will not fail when `options("OutDec")` is not `.` (@eliocamp, #5555).

* Lines where `linewidth = NA` are now dropped in `geom_sf()` (#5204).

* `ggsave()` no longer sometimes creates new directories, which is now 
  controlled by the new `create.dir` argument (#5489).
  
* Legend titles no longer take up space if they've been removed by setting 
  `legend.title = element_blank()` (@teunbrand, #3587).
  
* `resolution()` has a small tolerance, preventing spuriously small resolutions 
  due to rounding errors (@teunbrand, #2516).
  
* `stage()` now works correctly, even with aesthetics that do not have scales 
  (#5408)
  
* `stat_ydensity()` with incomplete groups calculates the default `width` 
  parameter more stably (@teunbrand, #5396)
  
* The `size` argument in `annotation_logticks()` has been deprecated in favour
  of the `linewidth` argument (#5292).
  
* Binned scales now treat `NA`s in limits the same way continuous scales do 
  (#5355).

* Binned scales work better with `trans = "reverse"` (#5355).

* Integers are once again valid input to theme arguments that expect numeric
  input (@teunbrand, #5369)
  
* Legends in `scale_*_manual()` can show `NA` values again when the `values` is
  a named vector (@teunbrand, #5214, #5286).
  
* Fixed bug in `coord_sf()` where graticule lines didn't obey 
  `panel.grid.major`'s linewidth setting (@teunbrand, #5179)
  
* Fixed bug in `annotation_logticks()` when no suitable tick positions could
  be found (@teunbrand, #5248).
  
* The default width of `geom_bar()` is now based on panel-wise resolution of
  the data, rather than global resolution (@teunbrand, #4336).
  
* `stat_align()` is now applied per panel instead of globally, preventing issues
  when facets have different ranges (@teunbrand, #5227).
  
* A stacking bug in `stat_align()` was fixed (@teunbrand, #5176).

* `stat_contour()` and `stat_contour_filled()` now warn about and remove
  duplicated coordinates (@teunbrand, #5215).
  
* `guide_coloursteps()` and `guide_bins()` sort breaks (#5152). 
  
## Internal changes
  
* The `ScaleContinuous$get_breaks()` method no longer censors
  the computed breaks.
  
* The ggplot object now contains `$layout` which points to the `Layout` ggproto
  object and will be used by the `ggplot_build.ggplot` method. This was exposed
  so that package developers may extend the behaviour of the `Layout` ggproto 
  object without needing to develop an entirely new `ggplot_build` method 
  (@jtlandis, #5077).
  
* Guide building is now part of `ggplot_build()` instead of 
  `ggplot_gtable()` to allow guides to observe unmapped data (#5483).
  
* The `titleGrob()` function has been refactored to be faster and less
  complicated.

* The `scales_*()` functions related to managing the `<ScalesList>` class have
  been implemented as methods in the `<ScalesList>` class, rather than stray
  functions (#1310).
  
# ggplot2 3.4.4

This hotfix release adapts to a change in r-devel's `base::is.atomic()` and 
the upcoming retirement of maptools.

* `fortify()` for sp objects (e.g., `SpatialPolygonsDataFrame`) is now deprecated
  and will be removed soon in support of [the upcoming retirement of rgdal, rgeos,
  and maptools](https://r-spatial.org/r/2023/05/15/evolution4.html). In advance
  of the whole removal, `fortify(<SpatialPolygonsDataFrame>, region = ...)`
  no longer works as of this version (@yutannihilation, #5244).

# ggplot2 3.4.3
This hotfix release addresses a version comparison change in r-devel. There are
no user-facing or breaking changes.

# ggplot2 3.4.2
This is a hotfix release anticipating changes in r-devel, but folds in upkeep
changes and a few bug fixes as well.

## Minor improvements

* Various type checks and their messages have been standardised 
  (@teunbrand, #4834).
  
* ggplot2 now uses `scales::DiscreteRange` and `scales::ContinuousRange`, which
  are available to write scale extensions from scratch (@teunbrand, #2710).
  
* The `layer_data()`, `layer_scales()` and `layer_grob()` now have the default
  `plot = last_plot()` (@teunbrand, #5166).
  
* The `datetime_scale()` scale constructor is now exported for use in extension
  packages (@teunbrand, #4701).
  
## Bug fixes

* `update_geom_defaults()` and `update_stat_defaults()` now return properly 
  classed objects and have updated docs (@dkahle, #5146).

* For the purposes of checking required or non-missing aesthetics, character 
  vectors are no longer considered non-finite (@teunbrand, @4284).

* `annotation_logticks()` skips drawing ticks when the scale range is non-finite
  instead of throwing an error (@teunbrand, #5229).
  
* Fixed spurious warnings when the `weight` was used in `stat_bin_2d()`, 
  `stat_boxplot()`, `stat_contour()`, `stat_bin_hex()` and `stat_quantile()`
  (@teunbrand, #5216).

* To prevent changing the plotting order, `stat_sf()` is now computed per panel 
  instead of per group (@teunbrand, #4340).

* Fixed bug in `coord_sf()` where graticule lines didn't obey 
  `panel.grid.major`'s linewidth setting (@teunbrand, #5179).

* `geom_text()` drops observations where `angle = NA` instead of throwing an
  error (@teunbrand, #2757).
  
# ggplot2 3.4.1
This is a small release focusing on fixing regressions in the 3.4.0 release
and minor polishes.

## Breaking changes

* The computed variable `y` in `stat_ecdf()` has been superseded by `ecdf` to 
  prevent incorrect scale transformations (@teunbrand, #5113 and #5112).
  
## New features

* Added `scale_linewidth_manual()` and `scale_linewidth_identity()` to support
  the `linewidth` aesthetic (@teunbrand, #5050).
  
* `ggsave()` warns when multiple `filename`s are given, and only writes to the
  first file (@teunbrand, #5114).

## Bug fixes

* Fixed a regression in `geom_hex()` where aesthetics were replicated across 
  bins (@thomasp85, #5037 and #5044).
  
* Using two ordered factors as facetting variables in 
  `facet_grid(..., as.table = FALSE)` now throws a warning instead of an
  error (@teunbrand, #5109).
  
* Fixed misbehaviour of `draw_key_boxplot()` and `draw_key_crossbar()` with 
  skewed key aspect ratio (@teunbrand, #5082).
  
* Fixed spurious warning when `weight` aesthetic was used in `stat_smooth()` 
  (@teunbrand based on @clauswilke's suggestion, #5053).
  
* The `lwd` alias is now correctly replaced by `linewidth` instead of `size` 
  (@teunbrand based on @clauswilke's suggestion #5051).
  
* Fixed a regression in `Coord$train_panel_guides()` where names of guides were 
  dropped (@maxsutton, #5063).

In binned scales:

* Automatic breaks should no longer be out-of-bounds, and automatic limits are
  adjusted to include breaks (@teunbrand, #5082).
  
* Zero-range limits no longer throw an error and are treated akin to continuous
  scales with zero-range limits (@teunbrand, #5066).
  
* The `trans = "date"` and `trans = "time"` transformations were made compatible
  (@teunbrand, #4217).

# ggplot2 3.4.0
This is a minor release focusing on tightening up the internals and ironing out
some inconsistencies in the API. The biggest change is the addition of the 
`linewidth` aesthetic that takes of sizing the width of any line from `size`. 
This change, while attempting to be as non-breaking as possible, has the 
potential to change the look of some of your plots.

Other notable changes is a complete redo of the error and warning messaging in
ggplot2 using the cli package. Messaging is now better contextualised and it 
should be easier to identify which layer an error is coming from. Last, we have
now made the switch to using the vctrs package internally which means that 
support for vctrs classes as variables should improve, along with some small 
gains in rendering speed.

## Breaking changes

* A `linewidth` aesthetic has been introduced and supersedes the `size` 
  aesthetic for scaling the width of lines in line based geoms. `size` will 
  remain functioning but deprecated for these geoms and it is recommended to 
  update all code to reflect the new aesthetic. For geoms that have _both_ point 
  sizing and linewidth sizing (`geom_pointrange()` and `geom_sf`) `size` now 
  **only** refers to sizing of points which can leads to a visual change in old
  code (@thomasp85, #3672)
  
* The default line width for polygons in `geom_sf()` have been decreased to 0.2 
  to reflect that this is usually used for demarking borders where a thinner 
  line is better suited. This change was made since we already induced a 
  visual change in `geom_sf()` with the introduction of the `linewidth` 
  aesthetic.
  
* The dot-dot notation (`..var..`) and `stat()`, which have been superseded by
  `after_stat()`, are now formally deprecated (@yutannihilation, #3693).

* `qplot()` is now formally deprecated (@yutannihilation, #3956).

* `stage()` now properly refers to the values without scale transformations for
  the stage of `after_stat`. If your code requires the scaled version of the
  values for some reason, you have to apply the same transformation by yourself,
  e.g. `sqrt()` for `scale_{x,y}_sqrt()` (@yutannihilation and @teunbrand, #4155).

* Use `rlang::hash()` instead of `digest::digest()`. This update may lead to 
  changes in the automatic sorting of legends. In order to enforce a specific
  legend order use the `order` argument in the guide. (@thomasp85, #4458)

* referring to `x` in backquoted expressions with `label_bquote()` is no longer
  possible.

* The `ticks.linewidth` and `frame.linewidth` parameters of `guide_colourbar()`
  are now multiplied with `.pt` like elsewhere in ggplot2. It can cause visual
  changes when these arguments are not the defaults and these changes can be 
  restored to their previous behaviour by adding `/ .pt` (@teunbrand #4314).

* `scale_*_viridis_b()` now uses the full range of the viridis scales 
  (@gregleleu, #4737)

## New features

* `geom_col()` and `geom_bar()` gain a new `just` argument. This is set to `0.5`
  by default; use `just = 0`/`just = 1` to place columns on the left/right
  of the axis breaks.
  (@wurli, #4899)

* `geom_density()` and `stat_density()` now support `bounds` argument
  to estimate density with boundary correction (@echasnovski, #4013).

* ggplot now checks during statistical transformations whether any data 
  columns were dropped and warns about this. If stats intend to drop
  data columns they can declare them in the new field `dropped_aes`.
  (@clauswilke, #3250)

* `...` supports `rlang::list2` dynamic dots in all public functions. 
  (@mone27, #4764) 

* `theme()` now has a `strip.clip` argument, that can be set to `"off"` to 
  prevent the clipping of strip text and background borders (@teunbrand, #4118)
  
* `geom_contour()` now accepts a function in the `breaks` argument 
  (@eliocamp, #4652).

## Minor improvements and bug fixes

* Fix a bug in `position_jitter()` where infinity values were dropped (@javlon,
  #4790).

* `geom_linerange()` now respects the `na.rm` argument (#4927, @thomasp85)

* Improve the support for `guide_axis()` on `coord_trans()` 
  (@yutannihilation, #3959)
  
* Added `stat_align()` to align data without common x-coordinates prior to
  stacking. This is now the default stat for `geom_area()` (@thomasp85, #4850)

* Fix a bug in `stat_contour_filled()` where break value differences below a 
  certain number of digits would cause the computations to fail (@thomasp85, 
  #4874)

* Secondary axis ticks are now positioned more precisely, removing small visual
  artefacts with alignment between grid and ticks (@thomasp85, #3576)

* Improve `stat_function` documentation regarding `xlim` argument. 
  (@92amartins, #4474)

* Fix various issues with how `labels`, `breaks`, `limits`, and `show.limits`
  interact in the different binning guides (@thomasp85, #4831)

* Automatic break calculation now squishes the scale limits to the domain
  of the transformation. This allows `scale_{x/y}_sqrt()` to find breaks at 0   
  when appropriate (@teunbrand, #980).

* Using multiple modified aesthetics correctly will no longer trigger warnings. 
  If used incorrectly, the warning will now report the duplicated aesthetic 
  instead of `NA` (@teunbrand, #4707).

* `aes()` now supports the `!!!` operator in its first two arguments
  (#2675). Thanks to @yutannihilation and @teunbrand for draft
  implementations.

* Require rlang >= 1.0.0 (@billybarc, #4797)

* `geom_violin()` no longer issues "collapsing to unique 'x' values" warning
  (@bersbersbers, #4455)

* `annotate()` now documents unsupported geoms (`geom_abline()`, `geom_hline()`
  and `geom_vline()`), and warns when they are requested (@mikmart, #4719)

* `presidential` dataset now includes Trump's presidency (@bkmgit, #4703).

* `position_stack()` now works fully with `geom_text()` (@thomasp85, #4367)

* `geom_tile()` now correctly recognises missing data in `xmin`, `xmax`, `ymin`,
  and `ymax` (@thomasp85 and @sigmapi, #4495)

* `geom_hex()` will now use the binwidth from `stat_bin_hex()` if present, 
  instead of deriving it (@thomasp85, #4580)
  
* `geom_hex()` now works on non-linear coordinate systems (@thomasp85)

* Fixed a bug throwing errors when trying to render an empty plot with secondary
  axes (@thomasp85, #4509)

* Axes are now added correctly in `facet_wrap()` when `as.table = FALSE`
  (@thomasp85, #4553)

* Better compatibility of custom device functions in `ggsave()` 
  (@thomasp85, #4539)

* Binning scales are now more resilient to calculated limits that ends up being
  `NaN` after transformations (@thomasp85, #4510)

* Strip padding in `facet_grid()` is now only in effect if 
  `strip.placement = "outside"` _and_ an axis is present between the strip and 
  the panel (@thomasp85, #4610)

* Aesthetics of length 1 are now recycled to 0 if the length of the data is 0 
  (@thomasp85, #4588)

* Setting `size = NA` will no longer cause `guide_legend()` to error 
  (@thomasp85, #4559)

* Setting `stroke` to `NA` in `geom_point()` will no longer impair the sizing of
  the points (@thomasp85, #4624)

* `stat_bin_2d()` now correctly recognises the `weight` aesthetic 
  (@thomasp85, #4646)
  
* All geoms now have consistent exposure of linejoin and lineend parameters, and
  the guide keys will now respect these settings (@thomasp85, #4653)

* `geom_sf()` now respects `arrow` parameter for lines (@jakeruss, #4659)

* Updated documentation for `print.ggplot` to reflect that it returns
  the original plot, not the result of `ggplot_build()`. (@r2evans, #4390)

* `scale_*_manual()` no longer displays extra legend keys, or changes their 
  order, when a named `values` argument has more items than the data. To display
  all `values` on the legend instead, use
  `scale_*_manual(values = vals, limits = names(vals))`. (@teunbrand, @banfai, 
  #4511, #4534)

* Updated documentation for `geom_contour()` to correctly reflect argument 
  precedence between `bins` and `binwidth`. (@eliocamp, #4651)

* Dots in `geom_dotplot()` are now correctly aligned to the baseline when
  `stackratio != 1` and `stackdir != "up"` (@mjskay, #4614)

* Key glyphs for `geom_boxplot()`, `geom_crossbar()`, `geom_pointrange()`, and
  `geom_linerange()` are now orientation-aware (@mjskay, #4732)
  
* Updated documentation for `geom_smooth()` to more clearly describe effects of 
  the `fullrange` parameter (@thoolihan, #4399).

# ggplot2 3.3.6
This is a very small release only applying an internal change to comply with 
R 4.2 and its deprecation of `default.stringsAsFactors()`. There are no user
facing changes and no breaking changes.

# ggplot2 3.3.5
This is a very small release focusing on fixing a couple of untenable issues 
that surfaced with the 3.3.4 release

* Revert changes made in #4434 (apply transform to intercept in `geom_abline()`) 
  as it introduced undesirable issues far worse than the bug it fixed 
  (@thomasp85, #4514)
* Fixes an issue in `ggsave()` when producing emf/wmf files (@yutannihilation, 
  #4521)
* Warn when grDevices specific arguments are passed to ragg devices (@thomasp85, 
  #4524)
* Fix an issue where `coord_sf()` was reporting that it is non-linear
  even when data is provided in projected coordinates (@clauswilke, #4527)

# ggplot2 3.3.4
This is a larger patch release fixing a huge number of bugs and introduces a 
small selection of feature refinements.

## Features

* Alt-text can now be added to a plot using the `alt` label, i.e 
  `+ labs(alt = ...)`. Currently this alt text is not automatically propagated, 
  but we plan to integrate into Shiny, RMarkdown, and other tools in the future. 
  (@thomasp85, #4477)

* Add support for the BrailleR package for creating descriptions of the plot
  when rendered (@thomasp85, #4459)
  
* `coord_sf()` now has an argument `default_crs` that specifies the coordinate
  reference system (CRS) for non-sf layers and scale/coord limits. This argument
  defaults to `NULL`, which means non-sf layers are assumed to be in projected
  coordinates, as in prior ggplot2 versions. Setting `default_crs = sf::st_crs(4326)`
  provides a simple way to interpret x and y positions as longitude and latitude,
  regardless of the CRS used by `coord_sf()`. Authors of extension packages
  implementing `stat_sf()`-like functionality are encouraged to look at the source
  code of `stat_sf()`'s `compute_group()` function to see how to provide scale-limit
  hints to `coord_sf()` (@clauswilke, #3659).

* `ggsave()` now uses ragg to render raster output if ragg is available. It also
  handles custom devices that sets a default unit (e.g. `ragg::agg_png`) 
  correctly (@thomasp85, #4388)

* `ggsave()` now returns the saved file location invisibly (#3379, @eliocamp).
  Note that, as a side effect, an unofficial hack `<ggplot object> + ggsave()`
  no longer works (#4513).

* The scale arguments `limits`, `breaks`, `minor_breaks`, `labels`, `rescaler`
  and `oob` now accept purrr style lambda notation (@teunbrand, #4427). The same 
  is true for `as_labeller()` (and therefore also `labeller()`) 
  (@netique, #4188).

* Manual scales now allow named vectors passed to `values` to contain fewer 
  elements than existing in the data. Elements not present in values will be set
  to `NA` (@thomasp85, #3451)
  
* Date and datetime position scales support out-of-bounds (oob) arguments to 
  control how limits affect data outside those limits (@teunbrand, #4199).
  
## Fixes

* Fix a bug that `after_stat()` and `after_scale()` cannot refer to aesthetics
  if it's specified in the plot-global mapping (@yutannihilation, #4260).
  
* Fix bug in `annotate_logticks()` that would cause an error when used together
  with `coord_flip()` (@thomasp85, #3954)
  
* Fix a bug in `geom_abline()` that resulted in `intercept` not being subjected
  to the transformation of the y scale (@thomasp85, #3741)
  
* Extent the range of the line created by `geom_abline()` so that line ending
  is not visible for large linewidths (@thomasp85, #4024)

* Fix bug in `geom_dotplot()` where dots would be positioned wrong with 
  `stackgroups = TRUE` (@thomasp85, #1745)

* Fix calculation of confidence interval for locfit smoothing in `geom_smooth()`
  (@topepo, #3806)
  
* Fix bug in `geom_text()` where `"outward"` and `"inward"` justification for 
  some `angle` values was reversed (@aphalo, #4169, #4447)

* `ggsave()` now sets the default background to match the fill value of the
  `plot.background` theme element (@karawoo, #4057)

* It is now deprecated to specify `guides(<scale> = FALSE)` or
  `scale_*(guide = FALSE)` to remove a guide. Please use 
  `guides(<scale> = "none")` or `scale_*(guide = "none")` instead 
  (@yutannihilation, #4097)
  
* Fix a bug in `guide_bins()` where keys would disappear if the guide was 
  reversed (@thomasp85, #4210)
  
* Fix bug in `guide_coloursteps()` that would repeat the terminal bins if the
  breaks coincided with the limits of the scale (@thomasp85, #4019)

* Make sure that default labels from default mappings doesn't overwrite default
  labels from explicit mappings (@thomasp85, #2406)

* Fix bug in `labeller()` where parsing was turned off if `.multiline = FALSE`
  (@thomasp85, #4084)
  
* Make sure `label_bquote()` has access to the calling environment when 
  evaluating the labels (@thomasp85, #4141)

* Fix a bug in the layer implementation that introduced a new state after the 
  first render which could lead to a different look when rendered the second 
  time (@thomasp85, #4204)

* Fix a bug in legend justification where justification was lost of the legend
  dimensions exceeded the available size (@thomasp85, #3635)

* Fix a bug in `position_dodge2()` where `NA` values in thee data would cause an
  error (@thomasp85, #2905)

* Make sure `position_jitter()` creates the same jittering independent of 
  whether it is called by name or with constructor (@thomasp85, #2507)

* Fix a bug in `position_jitter()` where different jitters would be applied to 
  different position aesthetics of the same axis (@thomasp85, #2941)
  
* Fix a bug in `qplot()` when supplying `c(NA, NA)` as axis limits 
  (@thomasp85, #4027)
  
* Remove cross-inheritance of default discrete colour/fill scales and check the
  type and aesthetic of function output if `type` is a function 
  (@thomasp85, #4149)

* Fix bug in `scale_[x|y]_date()` where custom breaks functions that resulted in
  fractional dates would get misaligned (@thomasp85, #3965)
  
* Fix bug in `scale_[x|y]_datetime()` where a specified timezone would be 
  ignored by the scale (@thomasp85, #4007)
  
* Fix issue in `sec_axis()` that would throw warnings in the absence of any 
  secondary breaks (@thomasp85, #4368)

* `stat_bin()`'s computed variable `width` is now documented (#3522).
  
* `stat_count()` now computes width based on the full dataset instead of per 
  group (@thomasp85, #2047)

* Extended `stat_ecdf()` to calculate the cdf from either x or y instead from y 
  only (@jgjl, #4005)
  
* Fix a bug in `stat_summary_bin()` where one more than the requested number of
  bins would be created (@thomasp85, #3824)

* Only drop groups in `stat_ydensity()` when there are fewer than two data 
  points and throw a warning (@andrewwbutler, #4111).

* Fixed a bug in strip assembly when theme has `strip.text = element_blank()`
  and plots are faceted with multi-layered strips (@teunbrand, #4384).
  
* Using `theme(aspect.ratio = ...)` together with free space in `facet_grid()`
  now correctly throws an error (@thomasp85, #3834)

* Fixed a bug in `labeller()` so that `.default` is passed to `as_labeller()`
  when labellers are specified by naming faceting variables. (@waltersom, #4031)
  
* Updated style for example code (@rjake, #4092)

* ggplot2 now requires R >= 3.3 (#4247).

* ggplot2 now uses `rlang::check_installed()` to check if a suggested package is
  installed, which will offer to install the package before continuing (#4375, 
  @malcolmbarrett)

* Improved error with hint when piping a `ggplot` object into a facet function
  (#4379, @mitchelloharawild).

# ggplot2 3.3.3
This is a small patch release mainly intended to address changes in R and CRAN.
It further changes the licensing model of ggplot2 to an MIT license.

* Update the ggplot2 licence to an MIT license (#4231, #4232, #4233, and #4281)

* Use vdiffr conditionally so ggplot2 can be tested on systems without vdiffr

* Update tests to work with the new `all.equal()` defaults in R >4.0.3

* Fixed a bug that `guide_bins()` mistakenly ignore `override.aes` argument
  (@yutannihilation, #4085).

# ggplot2 3.3.2
This is a small release focusing on fixing regressions introduced in 3.3.1.

* Added an `outside` option to `annotation_logticks()` that places tick marks
  outside of the plot bounds. (#3783, @kbodwin)

* `annotation_raster()` adds support for native rasters. For large rasters,
  native rasters render significantly faster than arrays (@kent37, #3388)
  
* Facet strips now have dedicated position-dependent theme elements 
  (`strip.text.x.top`, `strip.text.x.bottom`, `strip.text.y.left`, 
  `strip.text.y.right`) that inherit from `strip.text.x` and `strip.text.y`, 
  respectively. As a consequence, some theme stylings now need to be applied to 
  the position-dependent elements rather than to the parent elements. This 
  change was already introduced in ggplot2 3.3.0 but not listed in the 
  changelog. (@thomasp85, #3683)

* Facets now handle layers containing no data (@yutannihilation, #3853).
  
* A newly added geom `geom_density_2d_filled()` and associated stat 
  `stat_density_2d_filled()` can draw filled density contours
  (@clauswilke, #3846).

* A newly added `geom_function()` is now recommended to use in conjunction
  with/instead of `stat_function()`. In addition, `stat_function()` now
  works with transformed y axes, e.g. `scale_y_log10()`, and in plots
  containing no other data or layers (@clauswilke, #3611, #3905, #3983).

* Fixed a bug in `geom_sf()` that caused problems with legend-type
  autodetection (@clauswilke, #3963).
  
* Support graphics devices that use the `file` argument instead of `fileneame` 
  in `ggsave()` (@bwiernik, #3810)
  
* Default discrete color scales are now configurable through the `options()` of 
  `ggplot2.discrete.colour` and `ggplot2.discrete.fill`. When set to a character 
  vector of colour codes (or list of character vectors)  with sufficient length, 
  these colours are used for the default scale. See `help(scale_colour_discrete)` 
  for more details and examples (@cpsievert, #3833).

* Default continuous colour scales (i.e., the `options()` 
  `ggplot2.continuous.colour` and `ggplot2.continuous.fill`, which inform the 
  `type` argument of `scale_fill_continuous()` and `scale_colour_continuous()`) 
  now accept a function, which allows more control over these default 
  `continuous_scale()`s (@cpsievert, #3827).

* A bug was fixed in `stat_contour()` when calculating breaks based on 
  the `bins` argument (@clauswilke, #3879, #4004).
  
* Data columns can now contain `Vector` S4 objects, which are widely used in the 
  Bioconductor project. (@teunbrand, #3837)

# ggplot2 3.3.1

This is a small release with no code change. It removes all malicious links to a 
site that got hijacked from the readme and pkgdown site.

# ggplot2 3.3.0

This is a minor release but does contain a range of substantial new features, 
along with the standard bug fixes. The release contains a few visual breaking
changes, along with breaking changes for extension developers due to a shift in
internal representation of the position scales and their axes. No user breaking
changes are included.

This release also adds Dewey Dunnington (@paleolimbot) to the core team.

## Breaking changes
There are no user-facing breaking changes, but a change in some internal 
representations that extension developers may have relied on, along with a few 
breaking visual changes which may cause visual tests in downstream packages to 
fail.

* The `panel_params` field in the `Layout` now contains a list of list of 
  `ViewScale` objects, describing the trained coordinate system scales, instead
  of the list object used before. Any extensions that use this field will likely
  break, as will unit tests that checks aspects of this.

* `element_text()` now issues a warning when vectorized arguments are provided, 
  as in `colour = c("red", "green", "blue")`. Such use is discouraged and not 
  officially supported (@clauswilke, #3492).

* Changed `theme_grey()` setting for legend key so that it creates no border 
  (`NA`) rather than drawing a white one. (@annennenne, #3180)

* `geom_ribbon()` now draws separate lines for the upper and lower intervals if
  `colour` is mapped. Similarly, `geom_area()` and `geom_density()` now draw
  the upper lines only in the same case by default. If you want old-style full
  stroking, use `outline.type = "full"` (@yutannihilation, #3503 / @thomasp85, #3708).

## New features

* The evaluation time of aesthetics can now be controlled to a finer degree. 
  `after_stat()` supersedes the use of `stat()` and `..var..`-notation, and is
  joined by `after_scale()` to allow for mapping to scaled aesthetic values. 
  Remapping of the same aesthetic is now supported with `stage()`, so you can 
  map a data variable to a stat aesthetic, and remap the same aesthetic to 
  something else after statistical transformation (@thomasp85, #3534)

* All `coord_*()` functions with `xlim` and `ylim` arguments now accept
  vectors with `NA` as a placeholder for the minimum or maximum value
  (e.g., `ylim = c(0, NA)` would zoom the y-axis from 0 to the 
  maximum value observed in the data). This mimics the behaviour
  of the `limits` argument in continuous scale functions
  (@paleolimbot, #2907).

* Allowed reversing of discrete scales by re-writing `get_limits()` 
  (@AnneLyng, #3115)
  
* All geoms and stats that had a direction (i.e. where the x and y axes had 
  different interpretation), can now freely choose their direction, instead of
  relying on `coord_flip()`. The direction is deduced from the aesthetic 
  mapping, but can also be specified directly with the new `orientation` 
  argument (@thomasp85, #3506).
  
* Position guides can now be customized using the new `guide_axis()`, which can 
  be passed to position `scale_*()` functions or via `guides()`. The new axis 
  guide (`guide_axis()`) comes with arguments `check.overlap` (automatic removal 
  of overlapping labels), `angle` (easy rotation of axis labels), and
  `n.dodge` (dodge labels into multiple rows/columns) (@paleolimbot, #3322).
  
* A new scale type has been added, that allows binning of aesthetics at the 
  scale level. It has versions for both position and non-position aesthetics and
  comes with two new guides (`guide_bins` and `guide_coloursteps`) 
  (@thomasp85, #3096)
  
* `scale_x_continuous()` and `scale_y_continuous()` gains an `n.breaks` argument
  guiding the number of automatic generated breaks (@thomasp85, #3102)

* Added `stat_contour_filled()` and `geom_contour_filled()`, which compute 
  and draw filled contours of gridded data (@paleolimbot, #3044). 
  `geom_contour()` and `stat_contour()` now use the isoband package
  to compute contour lines. The `complete` parameter (which was undocumented
  and has been unused for at least four years) was removed (@paleolimbot, #3044).
  
* Themes have gained two new parameters, `plot.title.position` and 
  `plot.caption.position`, that can be used to customize how plot
  title/subtitle and plot caption are positioned relative to the overall plot
  (@clauswilke, #3252).

## Extensions
  
* `Geom` now gains a `setup_params()` method in line with the other ggproto
  classes (@thomasp85, #3509)

* The newly added function `register_theme_elements()` now allows developers
  of extension packages to define their own new theme elements and place them
  into the ggplot2 element tree (@clauswilke, #2540).

## Minor improvements and bug fixes

* `coord_trans()` now draws second axes and accepts `xlim`, `ylim`,
  and `expand` arguments to bring it up to feature parity with 
  `coord_cartesian()`. The `xtrans` and `ytrans` arguments that were 
  deprecated in version 1.0.1 in favour of `x` and `y` 
  were removed (@paleolimbot, #2990).

* `coord_trans()` now calculates breaks using the expanded range 
  (previously these were calculated using the unexpanded range, 
  which resulted in differences between plots made with `coord_trans()`
  and those made with `coord_cartesian()`). The expansion for discrete axes 
  in `coord_trans()` was also updated such that it behaves identically
  to that in `coord_cartesian()` (@paleolimbot, #3338).

* `expand_scale()` was deprecated in favour of `expansion()` for setting
  the `expand` argument of `x` and `y` scales (@paleolimbot).

* `geom_abline()`, `geom_hline()`, and `geom_vline()` now issue 
  more informative warnings when supplied with set aesthetics
  (i.e., `slope`, `intercept`, `yintercept`, and/or `xintercept`)
  and mapped aesthetics (i.e., `data` and/or `mapping`).

* Fix a bug in `geom_raster()` that squeezed the image when it went outside 
  scale limits (#3539, @thomasp85)

* `geom_sf()` now determines the legend type automatically (@microly, #3646).
  
* `geom_sf()` now removes rows that can't be plotted due to `NA` aesthetics 
  (#3546, @thomasp85)

* `geom_sf()` now applies alpha to linestring geometries 
  (#3589, @yutannihilation).

* `gg_dep()` was deprecated (@perezp44, #3382).

* Added function `ggplot_add.by()` for lists created with `by()`, allowing such
  lists to be added to ggplot objects (#2734, @Maschette)

* ggplot2 no longer depends on reshape2, which means that it no longer 
  (recursively) needs plyr, stringr, or stringi packages.

* Increase the default `nbin` of `guide_colourbar()` to place the ticks more 
  precisely (#3508, @yutannihilation).

* `manual_scale()` now matches `values` with the order of `breaks` whenever
  `values` is an unnamed vector. Previously, unnamed `values` would match with
  the limits of the scale and ignore the order of any `breaks` provided. Note
  that this may change the appearance of plots that previously relied on the
  unordered behaviour (#2429, @idno0001).

* `scale_manual_*(limits = ...)` now actually limits the scale (#3262,
  @yutannihilation).

* Fix a bug when `show.legend` is a named logical vector 
  (#3461, @yutannihilation).

* Added weight aesthetic option to `stat_density()` and made scaling of 
  weights the default (@annennenne, #2902)
  
* `stat_density2d()` can now take an `adjust` parameter to scale the default 
  bandwidth. (#2860, @haleyjeppson)

* `stat_smooth()` uses `REML` by default, if `method = "gam"` and
  `gam`'s method is not specified (@ikosmidis, #2630).

* stacking text when calculating the labels and the y axis with
  `stat_summary()` now works (@ikosmidis, #2709)
  
* `stat_summary()` and related functions now support rlang-style lambda functions
  (#3568, @dkahle).

* The data mask pronoun, `.data`, is now stripped from default labels.

* Addition of partial themes to plots has been made more predictable;
  stepwise addition of individual partial themes is now equivalent to
  addition of multple theme elements at once (@clauswilke, #3039).

* Facets now don't fail even when some variable in the spec are not available
  in all layers (@yutannihilation, #2963).

# ggplot2 3.2.1

This is a patch release fixing a few regressions introduced in 3.2.0 as well as
fixing some unit tests that broke due to upstream changes.

* `position_stack()` no longer changes the order of the input data. Changes to 
  the internal behaviour of `geom_ribbon()` made this reordering problematic 
  with ribbons that spanned `y = 0` (#3471)
* Using `qplot()` with a single positional aesthetic will no longer title the
  non-specified scale as `"NULL"` (#3473)
* Fixes unit tests for sf graticule labels caused by changes to sf

# ggplot2 3.2.0

This is a minor release with an emphasis on internal changes to make ggplot2 
faster and more consistent. The few interface changes will only affect the 
aesthetics of the plot in minor ways, and will only potentially break code of
extension developers if they have relied on internals that have been changed. 
This release also sees the addition of Hiroaki Yutani (@yutannihilation) to the 
core developer team.

With the release of R 3.6, ggplot2 now requires the R version to be at least 3.2,
as the tidyverse is committed to support 5 major versions of R.

## Breaking changes

* Two patches (#2996 and #3050) fixed minor rendering problems. In most cases,
  the visual changes are so subtle that they are difficult to see with the naked
  eye. However, these changes are detected by the vdiffr package, and therefore
  any package developers who use vdiffr to test for visual correctness of ggplot2
  plots will have to regenerate all reference images.
  
* In some cases, ggplot2 now produces a warning or an error for code that previously
  produced plot output. In all these cases, the previous plot output was accidental,
  and the plotting code uses the ggplot2 API in a way that would lead to undefined
  behavior. Examples include a missing `group` aesthetic in `geom_boxplot()` (#3316),
  annotations across multiple facets (#3305), and not using aesthetic mappings when
  drawing ribbons with `geom_ribbon()` (#3318).

## New features

* This release includes a range of internal changes that speeds up plot 
  generation. None of the changes are user facing and will not break any code,
  but in general ggplot2 should feel much faster. The changes includes, but are
  not limited to:
  
  - Caching ascent and descent dimensions of text to avoid recalculating it for
    every title.
  
  - Using a faster data.frame constructor as well as faster indexing into 
    data.frames
    
  - Removing the plyr dependency, replacing plyr functions with faster 
    equivalents.

* `geom_polygon()` can now draw polygons with holes using the new `subgroup` 
  aesthetic. This functionality requires R 3.6.0 (@thomasp85, #3128)

* Aesthetic mappings now accept functions that return `NULL` (@yutannihilation,
  #2997).

* `stat_function()` now accepts rlang/purrr style anonymous functions for the 
  `fun` parameter (@dkahle, #3159).

* `geom_rug()` gains an "outside" option to allow for moving the rug tassels to 
  outside the plot area (@njtierney, #3085) and a `length` option to allow for 
  changing the length of the rug lines (@daniel-wells, #3109). 
  
* All geoms now take a `key_glyph` paramter that allows users to customize
  how legend keys are drawn (@clauswilke, #3145). In addition, a new key glyph
  `timeseries` is provided to draw nice legends for time series
  (@mitchelloharawild, #3145).

## Extensions

* Layers now have a new member function `setup_layer()` which is called at the
  very beginning of the plot building process and which has access to the 
  original input data and the plot object being built. This function allows the 
  creation of custom layers that autogenerate aesthetic mappings based on the 
  input data or that filter the input data in some form. For the time being, this
  feature is not exported, but it has enabled the development of a new layer type,
  `layer_sf()` (see next item). Other special-purpose layer types may be added
  in the future (@clauswilke, #2872).
  
* A new layer type `layer_sf()` can auto-detect and auto-map sf geometry
  columns in the data. It should be used by extension developers who are writing
  new sf-based geoms or stats (@clauswilke, #3232).

* `x0` and `y0` are now recognized positional aesthetics so they will get scaled 
  if used in extension geoms and stats (@thomasp85, #3168)
  
* Continuous scale limits now accept functions which accept the default
  limits and return adjusted limits. This makes it possible to write
  a function that e.g. ensures the limits are always a multiple of 100,
  regardless of the data (@econandrew, #2307).

## Minor improvements and bug fixes

* `cut_width()` now accepts `...` to pass further arguments to `base::cut.default()`
   like `cut_number()` and `cut_interval()` already did (@cderv, #3055)

* `coord_map()` now can have axes on the top and right (@karawoo, #3042).

* `coord_polar()` now correctly rescales the secondary axis (@linzi-sg, #3278)

* `coord_sf()`, `coord_map()`, and `coord_polar()` now squash `-Inf` and `Inf`
  into the min and max of the plot (@yutannihilation, #2972).

* `coord_sf()` graticule lines are now drawn in the same thickness as panel grid 
  lines in `coord_cartesian()`, and seting panel grid lines to `element_blank()` 
  now also works in `coord_sf()` 
  (@clauswilke, #2991, #2525).

* `economics` data has been regenerated. This leads to some changes in the
  values of all columns (especially in `psavert`), but more importantly, strips 
  the grouping attributes from `economics_long`.

* `element_line()` now fills closed arrows (@yutannihilation, #2924).

* Facet strips on the left side of plots now have clipping turned on, preventing
  text from running out of the strip and borders from looking thicker than for
  other strips (@karawoo, #2772 and #3061).

* ggplot2 now works in Turkish locale (@yutannihilation, #3011).

* Clearer error messages for inappropriate aesthetics (@clairemcwhite, #3060).

* ggplot2 no longer attaches any external packages when using functions that 
  depend on packages that are suggested but not imported by ggplot2. The 
  affected functions include `geom_hex()`, `stat_binhex()`, 
  `stat_summary_hex()`, `geom_quantile()`, `stat_quantile()`, and `map_data()` 
  (@clauswilke, #3126).
  
* `geom_area()` and `geom_ribbon()` now sort the data along the x-axis in the 
  `setup_data()` method rather than as part of `draw_group()` (@thomasp85, 
  #3023)

* `geom_hline()`, `geom_vline()`, and `geom_abline()` now throw a warning if the 
  user supplies both an `xintercept`, `yintercept`, or `slope` value and a 
  mapping (@RichardJActon, #2950).

* `geom_rug()` now works with `coord_flip()` (@has2k1, #2987).

* `geom_violin()` no longer throws an error when quantile lines fall outside 
  the violin polygon (@thomasp85, #3254).

* `guide_legend()` and `guide_colorbar()` now use appropriate spacing between legend
  key glyphs and legend text even if the legend title is missing (@clauswilke, #2943).

* Default labels are now generated more consistently; e.g., symbols no longer
  get backticks, and long expressions are abbreviated with `...`
  (@yutannihilation, #2981).

* All-`Inf` layers are now ignored for picking the scale (@yutannihilation, 
  #3184).
  
* Diverging Brewer colour palette now use the correct mid-point colour 
  (@dariyasydykova, #3072).
  
* `scale_color_continuous()` now points to `scale_colour_continuous()` so that 
  it will handle `type = "viridis"` as the documentation states (@hlendway, 
  #3079).

* `scale_shape_identity()` now works correctly with `guide = "legend"` 
  (@malcolmbarrett, #3029)
  
* `scale_continuous` will now draw axis line even if the length of breaks is 0
  (@thomasp85, #3257)

* `stat_bin()` will now error when the number of bins exceeds 1e6 to avoid 
  accidentally freezing the user session (@thomasp85).
  
* `sec_axis()` now places ticks accurately when using nonlinear transformations (@dpseidel, #2978).

* `facet_wrap()` and `facet_grid()` now automatically remove NULL from facet
  specs, and accept empty specs (@yutannihilation, #3070, #2986).

* `stat_bin()` now handles data with only one unique value (@yutannihilation 
  #3047).

* `sec_axis()` now accepts functions as well as formulas (@yutannihilation, #3031).

*   New theme elements allowing different ticks lengths for each axis. For instance,
    this can be used to have inwards ticks on the x-axis (`axis.ticks.length.x`) and
    outwards ticks on the y-axis (`axis.ticks.length.y`) (@pank, #2935).

* The arguments of `Stat*$compute_layer()` and `Position*$compute_layer()` are
  now renamed to always match the ones of `Stat$compute_layer()` and
  `Position$compute_layer()` (@yutannihilation, #3202).

* `geom_*()` and `stat_*()` now accepts purrr-style lambda notation
  (@yutannihilation, #3138).

* `geom_tile()` and `geom_rect()` now draw rectangles without notches at the
  corners. The style of the corner can be controlled by `linejoin` parameters
  (@yutannihilation, #3050).

# ggplot2 3.1.0

## Breaking changes

This is a minor release and breaking changes have been kept to a minimum. End users of 
ggplot2 are unlikely to encounter any issues. However, there are a few items that developers 
of ggplot2 extensions should be aware of. For additional details, see also the discussion 
accompanying issue #2890.

*   In non-user-facing internal code (specifically in the `aes()` function and in
    the `aesthetics` argument of scale functions), ggplot2 now always uses the British
    spelling for aesthetics containing the word "colour". When users specify a "color"
    aesthetic it is automatically renamed to "colour". This renaming is also applied
    to non-standard aesthetics that contain the word "color". For example, "point_color"
    is renamed to "point_colour". This convention makes it easier to support both
    British and American spelling for novel, non-standard aesthetics, but it may require
    some adjustment for packages that have previously introduced non-standard color
    aesthetics using American spelling. A new function `standardise_aes_names()` is
    provided in case extension writers need to perform this renaming in their own code
    (@clauswilke, #2649).

*   Functions that generate other functions (closures) now force the arguments that are
    used from the generated functions, to avoid hard-to-catch errors. This may affect
    some users of manual scales (such as `scale_colour_manual()`, `scale_fill_manual()`,
    etc.) who depend on incorrect behavior (@krlmlr, #2807).
    
*   `Coord` objects now have a function `backtransform_range()` that returns the
    panel range in data coordinates. This change may affect developers of custom coords,
    who now should implement this function. It may also affect developers of custom
    geoms that use the `range()` function. In some applications, `backtransform_range()`
    may be more appropriate (@clauswilke, #2821).


## New features

*   `coord_sf()` has much improved customization of axis tick labels. Labels can now
    be set manually, and there are two new parameters, `label_graticule` and
    `label_axes`, that can be used to specify which graticules to label on which side
    of the plot (@clauswilke, #2846, #2857, #2881).
    
*   Two new geoms `geom_sf_label()` and `geom_sf_text()` can draw labels and text
    on sf objects. Under the hood, a new `stat_sf_coordinates()` calculates the
    x and y coordinates from the coordinates of the sf geometries. You can customize
    the calculation method via `fun.geometry` argument (@yutannihilation, #2761).
    

## Minor improvements and fixes

*   `benchplot()` now uses tidy evaluation (@dpseidel, #2699).

*   The error message in `compute_aesthetics()` now only provides the names of
    aesthetics with mismatched lengths, rather than all aesthetics (@karawoo,
    #2853).

*   For faceted plots, data is no longer internally reordered. This makes it
    safer to feed data columns into `aes()` or into parameters of geoms or
    stats. However, doing so remains discouraged (@clauswilke, #2694).

*   `coord_sf()` now also understands the `clip` argument, just like the other
    coords (@clauswilke, #2938).

*   `fortify()` now displays a more informative error message for
    `grouped_df()` objects when dplyr is not installed (@jimhester, #2822).

*   All `geom_*()` now display an informative error message when required 
    aesthetics are missing (@dpseidel, #2637 and #2706).

*   `geom_boxplot()` now understands the `width` parameter even when used with
    a non-standard stat, such as `stat_identity()` (@clauswilke, #2893).
    
*  `geom_hex()` now understands the `size` and `linetype` aesthetics
   (@mikmart, #2488).
    
*   `geom_hline()`, `geom_vline()`, and `geom_abline()` now work properly
    with `coord_trans()` (@clauswilke, #2149, #2812).
    
*   `geom_text(..., parse = TRUE)` now correctly renders the expected number of
    items instead of silently dropping items that are empty expressions, e.g.
    the empty string "". If an expression spans multiple lines, we take just
    the first line and drop the rest. This same issue is also fixed for
    `geom_label()` and the axis labels for `geom_sf()` (@slowkow, #2867).

*   `geom_sf()` now respects `lineend`, `linejoin`, and `linemitre` parameters 
    for lines and polygons (@alistaire47, #2826).
    
*   `ggsave()` now exits without creating a new graphics device if previously
    none was open (@clauswilke, #2363).

*   `labs()` now has named arguments `title`, `subtitle`, `caption`, and `tag`.
    Also, `labs()` now accepts tidyeval (@yutannihilation, #2669).

*   `position_nudge()` is now more robust and nudges only in the direction
    requested. This enables, for example, the horizontal nudging of boxplots
    (@clauswilke, #2733).

*   `sec_axis()` and `dup_axis()` now return appropriate breaks for the secondary
    axis when applied to log transformed scales (@dpseidel, #2729).

*   `sec_axis()` now works as expected when used in combination with tidy eval
    (@dpseidel, #2788).

*   `scale_*_date()`, `scale_*_time()` and `scale_*_datetime()` can now display 
    a secondary axis that is a __one-to-one__ transformation of the primary axis,
    implemented using the `sec.axis` argument to the scale constructor 
    (@dpseidel, #2244).
    
*   `stat_contour()`, `stat_density2d()`, `stat_bin2d()`,  `stat_binhex()`
    now calculate normalized statistics including `nlevel`, `ndensity`, and
    `ncount`. Also, `stat_density()` now includes the calculated statistic 
    `nlevel`, an alias for `scaled`, to better match the syntax of `stat_bin()`
    (@bjreisman, #2679).

# ggplot2 3.0.0

## Breaking changes

*   ggplot2 now supports/uses tidy evaluation (as described below). This is a 
    major change and breaks a number of packages; we made this breaking change 
    because it is important to make ggplot2 more programmable, and to be more 
    consistent with the rest of the tidyverse. The best general (and detailed)
    introduction to tidy evaluation can be found in the meta programming
    chapters in [Advanced R](https://adv-r.hadley.nz).
    
    The primary developer facing change is that `aes()` now contains 
    quosures (expression + environment pairs) rather than symbols, and you'll 
    need to take a different approach to extracting the information you need. 
    A common symptom of this change are errors "undefined columns selected" or 
    "invalid 'type' (list) of argument" (#2610). As in the previous version,
    constants (like `aes(x = 1)` or `aes(colour = "smoothed")`) are stored
    as is.
    
    In this version of ggplot2, if you need to describe a mapping in a string, 
    use `quo_name()` (to generate single-line strings; longer expressions may 
    be abbreviated) or `quo_text()` (to generate non-abbreviated strings that
    may span multiple lines). If you do need to extract the value of a variable
    instead use `rlang::eval_tidy()`. You may want to condition on 
    `(packageVersion("ggplot2") <= "2.2.1")` so that your code can work with
    both released and development versions of ggplot2.
    
    We recognise that this is a big change and if you're not already familiar
    with rlang, there's a lot to learn. If you are stuck, or need any help,
    please reach out on <https://forum.posit.co/>.

*   Error: Column `y` must be a 1d atomic vector or a list

    Internally, ggplot2 now uses `as.data.frame(tibble::as_tibble(x))` to
    convert a list into a data frame. This improves ggplot2's support for
    list-columns (needed for sf support), at a small cost: you can no longer
    use matrix-columns. Note that unlike tibble we still allow column vectors
    such as returned by `base::scale()` because of their widespread use.

*   Error: More than one expression parsed
  
    Previously `aes_string(x = c("a", "b", "c"))` silently returned 
    `aes(x = a)`. Now this is a clear error.

*   Error: `data` must be uniquely named but has duplicate columns
  
    If layer data contains columns with identical names an error will be 
    thrown. In earlier versions the first occurring column was chosen silently,
    potentially masking that the wrong data was chosen.

*   Error: Aesthetics must be either length 1 or the same as the data
    
    Layers are stricter about the columns they will combine into a single
    data frame. Each aesthetic now must be either the same length as the data
    frame or a single value. This makes silent recycling errors much less likely.

*   Error: `coord_*` doesn't support free scales 
   
    Free scales only work with selected coordinate systems; previously you'd
    get an incorrect plot.

*   Error in f(...) : unused argument (range = c(0, 1))

    This is because the `oob` argument to scale has been set to a function
    that only takes a single argument; it needs to take two arguments
    (`x`, and `range`). 

*   Error: unused argument (output)
  
    The function `guide_train()` now has an optional parameter `aesthetic`
    that allows you to override the `aesthetic` setting in the scale.
    To make your code work with the both released and development versions of 
    ggplot2 appropriate, add `aesthetic = NULL` to the `guide_train()` method
    signature.
    
    ```R
    # old
    guide_train.legend <- function(guide, scale) {...}
    
    # new 
    guide_train.legend <- function(guide, scale, aesthetic = NULL) {...}
    ```
    
    Then, inside the function, replace `scale$aesthetics[1]`,
    `aesthetic %||% scale$aesthetics[1]`. (The %||% operator is defined in the 
    rlang package).
    
    ```R
    # old
    setNames(list(scale$map(breaks)), scale$aesthetics[1])

    # new
    setNames(list(scale$map(breaks)), aesthetic %||% scale$aesthetics[1])
    ```

*   The long-deprecated `subset` argument to `layer()` has been removed.

## Tidy evaluation

* `aes()` now supports quasiquotation so that you can use `!!`, `!!!`,
  and `:=`. This replaces `aes_()` and `aes_string()` which are now
  soft-deprecated (but will remain around for a long time).

* `facet_wrap()` and `facet_grid()` now support `vars()` inputs. Like
  `dplyr::vars()`, this helper quotes its inputs and supports
  quasiquotation. For instance, you can now supply faceting variables
  like this: `facet_wrap(vars(am, cyl))` instead of 
  `facet_wrap(~am + cyl)`. Note that the formula interface is not going 
  away and will not be deprecated. `vars()` is simply meant to make it 
  easier to create functions around `facet_wrap()` and `facet_grid()`.

  The first two arguments of `facet_grid()` become `rows` and `cols`
  and now support `vars()` inputs. Note however that we took special
  care to ensure complete backward compatibility. With this change
  `facet_grid(vars(cyl), vars(am, vs))` is equivalent to
  `facet_grid(cyl ~ am + vs)`, and `facet_grid(cols = vars(am, vs))` is
  equivalent to `facet_grid(. ~ am + vs)`.

  One nice aspect of the new interface is that you can now easily
  supply names: `facet_grid(vars(Cylinder = cyl), labeller =
  label_both)` will give nice label titles to the facets. Of course,
  those names can be unquoted with the usual tidy eval syntax.

### sf

* ggplot2 now has full support for sf with `geom_sf()` and `coord_sf()`:

  ```r
  nc <- sf::st_read(system.file("shape/nc.shp", package = "sf"), quiet = TRUE)
  ggplot(nc) +
    geom_sf(aes(fill = AREA))
  ```
  It supports all simple features, automatically aligns CRS across layers, sets
  up the correct aspect ratio, and draws a graticule.

## New features

* ggplot2 now works on R 3.1 onwards, and uses the 
  [vdiffr](https://github.com/r-lib/vdiffr) package for visual testing.

* In most cases, accidentally using `%>%` instead of `+` will generate an 
  informative error (#2400).

* New syntax for calculated aesthetics. Instead of using `aes(y = ..count..)` 
  you can (and should!) use `aes(y = stat(count))`. `stat()` is a real function 
  with documentation which hopefully will make this part of ggplot2 less 
  confusing (#2059).
  
  `stat()` is particularly nice for more complex calculations because you 
  only need to specify it once: `aes(y = stat(count / max(count)))`,
  rather than `aes(y = ..count.. / max(..count..))`
  
* New `tag` label for adding identification tags to plots, typically used for 
  labelling a subplot with a letter. Add a tag with `labs(tag = "A")`, style it 
  with the `plot.tag` theme element, and control position with the
  `plot.tag.position` theme setting (@thomasp85).

### Layers: geoms, stats, and position adjustments

* `geom_segment()` and `geom_curve()` have a new `arrow.fill` parameter which 
  allows you to specify a separate fill colour for closed arrowheads 
  (@hrbrmstr and @clauswilke, #2375).

* `geom_point()` and friends can now take shapes as strings instead of integers,
  e.g. `geom_point(shape = "diamond")` (@daniel-barnett, #2075).

* `position_dodge()` gains a `preserve` argument that allows you to control
  whether the `total` width at each `x` value is preserved (the current 
  default), or ensure that the width of a `single` element is preserved
  (what many people want) (#1935).

* New `position_dodge2()` provides enhanced dodging for boxplots. Compared to
  `position_dodge()`, `position_dodge2()` compares `xmin` and `xmax` values  
  to determine which elements overlap, and spreads overlapping elements evenly
  within the region of overlap. `position_dodge2()` is now the default position
  adjustment for `geom_boxplot()`, because it handles `varwidth = TRUE`, and 
  will be considered for other geoms in the future.
  
  The `padding` parameter adds a small amount of padding between elements 
  (@karawoo, #2143) and a `reverse` parameter allows you to reverse the order 
  of placement (@karawoo, #2171).
  
* New `stat_qq_line()` makes it easy to add a simple line to a Q-Q plot, which 
  makes it easier to judge the fit of the theoretical distribution 
  (@nicksolomon).

### Scales and guides

* Improved support for mapping date/time variables to `alpha`, `size`, `colour`, 
  and `fill` aesthetics, including `date_breaks` and `date_labels` arguments 
  (@karawoo, #1526), and new `scale_alpha()` variants (@karawoo, #1526).

* Improved support for ordered factors. Ordered factors throw a warning when 
  mapped to shape (unordered factors do not), and do not throw warnings when 
  mapped to size or alpha (unordered factors do). Viridis is used as the 
  default colour and fill scale for ordered factors (@karawoo, #1526).

* The `expand` argument of `scale_*_continuous()` and `scale_*_discrete()`
  now accepts separate expansion values for the lower and upper range
  limits. The expansion limits can be specified using the convenience
  function `expand_scale()`.
  
  Separate expansion limits may be useful for bar charts, e.g. if one
  wants the bottom of the bars to be flush with the x axis but still 
  leave some (automatically calculated amount of) space above them:
  
    ```r
    ggplot(mtcars) +
        geom_bar(aes(x = factor(cyl))) +
        scale_y_continuous(expand = expand_scale(mult = c(0, .1)))
    ```
  
  It can also be useful for line charts, e.g. for counts over time,
  where one wants to have a ’hard’ lower limit of y = 0 but leave the
  upper limit unspecified (and perhaps differing between panels), with
  some extra space above the highest point on the line (with symmetrical 
  limits, the extra space above the highest point could in some cases 
  cause the lower limit to be negative).
  
  The old syntax for the `expand` argument will, of course, continue
  to work (@huftis, #1669).

* `scale_colour_continuous()` and `scale_colour_gradient()` are now controlled 
  by global options `ggplot2.continuous.colour` and `ggplot2.continuous.fill`. 
  These can be set to `"gradient"` (the default) or `"viridis"` (@karawoo).

* New `scale_colour_viridis_c()`/`scale_fill_viridis_c()` (continuous) and
  `scale_colour_viridis_d()`/`scale_fill_viridis_d()` (discrete) make it
  easy to use Viridis colour scales (@karawoo, #1526).

* Guides for `geom_text()` now accept custom labels with 
  `guide_legend(override.aes = list(label = "foo"))` (@brianwdavis, #2458).

### Margins

* Strips gain margins on all sides by default. This means that to fully justify
  text to the edge of a strip, you will need to also set the margins to 0
  (@karawoo).

* Rotated strip labels now correctly understand `hjust` and `vjust` parameters
  at all angles (@karawoo).

* Strip labels now understand justification relative to the direction of the
  text, meaning that in y facets, the strip text can be placed at either end of
  the strip using `hjust` (@karawoo).

* Legend titles and labels get a little extra space around them, which 
  prevents legend titles from overlapping the legend at large font sizes 
  (@karawoo, #1881).

## Extension points

* New `autolayer()` S3 generic (@mitchelloharawild, #1974). This is similar
  to `autoplot()` but produces layers rather than complete plots.

* Custom objects can now be added using `+` if a `ggplot_add` method has been
  defined for the class of the object (@thomasp85).

* Theme elements can now be subclassed. Add a `merge_element` method to control
  how properties are inherited from the parent element. Add an `element_grob` 
  method to define how elements are rendered into grobs (@thomasp85, #1981).

* Coords have gained new extension mechanisms.
  
    If you have an existing coord extension, you will need to revise the
    specification of the `train()` method. It is now called 
    `setup_panel_params()` (better reflecting what it actually does) and now 
    has arguments `scale_x`, and `scale_y` (the x and y scales respectively) 
    and `param`, a list of plot specific parameters generated by 
    `setup_params()`.

    What was formerly called `scale_details` (in coords), `panel_ranges` 
    (in layout) and `panel_scales` (in geoms) are now consistently called
    `panel_params` (#1311). These are parameters of the coord that vary from
    panel to panel.

* `ggplot_build()` and `ggplot_gtable()` are now generics, so ggplot-subclasses 
  can define additional behavior during the build stage.

* `guide_train()`, `guide_merge()`, `guide_geom()`, and `guide_gengrob()`
  are now exported as they are needed if you want to design your own guide.
  They are not currently documented; use at your own risk (#2528).

* `scale_type()` generic is now exported and documented. Use this if you 
  want to extend ggplot2 to work with a new type of vector.

## Minor bug fixes and improvements

### Faceting

* `facet_grid()` gives a more informative error message if you try to use
  a variable in both rows and cols (#1928).

* `facet_grid()` and `facet_wrap()` both give better error messages if you
  attempt to use an unsupported coord with free scales (#2049).

* `label_parsed()` works once again (#2279).

* You can now style the background of horizontal and vertical strips
  independently with `strip.background.x` and `strip.background.y` 
  theme settings (#2249).

### Scales

* `discrete_scale()` documentation now inherits shared definitions from 
  `continuous_scale()` (@alistaire47, #2052).

* `guide_colorbar()` shows all colours of the scale (@has2k1, #2343).

* `scale_identity()` once again produces legends by default (#2112).

* Tick marks for secondary axes with strong transformations are more 
  accurately placed (@thomasp85, #1992).

* Missing line types now reliably generate missing lines (with standard 
  warning) (#2206).

* Legends now ignore set aesthetics that are not length one (#1932).

* All colour and fill scales now have an `aesthetics` argument that can
  be used to set the aesthetic(s) the scale works with. This makes it
  possible to apply a colour scale to both colour and fill aesthetics
  at the same time, via `aesthetics = c("colour", "fill")` (@clauswilke).
  
* Three new generic scales work with any aesthetic or set of aesthetics: 
  `scale_continuous_identity()`, `scale_discrete_identity()`, and
  `scale_discrete_manual()` (@clauswilke).

* `scale_*_gradient2()` now consistently omits points outside limits by 
  rescaling after the limits are enforced (@foo-bar-baz-qux, #2230).

### Layers

* `geom_label()` now correctly produces unbordered labels when `label.size` 
  is 0, even when saving to PDF (@bfgray3, #2407).

* `layer()` gives considerably better error messages for incorrectly specified
  `geom`, `stat`, or `position` (#2401).

* In all layers that use it, `linemitre` now defaults to 10 (instead of 1)
  to better match base R.

* `geom_boxplot()` now supplies a default value if no `x` aesthetic is present
  (@foo-bar-baz-qux, #2110).

* `geom_density()` drops groups with fewer than two data points and throws a
  warning. For groups with two data points, density values are now calculated 
  with `stats::density` (@karawoo, #2127).

* `geom_segment()` now also takes a `linejoin` parameter. This allows more 
  control over the appearance of the segments, which is especially useful for 
  plotting thick arrows (@Ax3man, #774).

* `geom_smooth()` now reports the formula used when `method = "auto"` 
  (@davharris #1951). `geom_smooth()` now orders by the `x` aesthetic, making it 
  easier to pass pre-computed values without manual ordering (@izahn, #2028). It 
  also now knows it has `ymin` and `ymax` aesthetics (#1939). The legend 
  correctly reflects the status of the `se` argument when used with stats 
  other than the default (@clauswilke, #1546).

* `geom_tile()` now once again interprets `width` and `height` correctly 
  (@malcolmbarrett, #2510).

* `position_jitter()` and `position_jitterdodge()` gain a `seed` argument that
  allows the specification of a random seed for reproducible jittering 
  (@krlmlr, #1996 and @slowkow, #2445).

* `stat_density()` has better behaviour if all groups are dropped because they
  are too small (#2282).

* `stat_summary_bin()` now understands the `breaks` parameter (@karawoo, #2214).

* `stat_bin()` now accepts functions for `binwidth`. This allows better binning 
  when faceting along variables with different ranges (@botanize).

* `stat_bin()` and `geom_histogram()` now sum correctly when using the `weight` 
  aesthetic (@jiho, #1921).

* `stat_bin()` again uses correct scaling for the computed variable `ndensity` 
  (@timgoodman, #2324).

* `stat_bin()` and `stat_bin_2d()` now properly handle the `breaks` parameter 
  when the scales are transformed (@has2k1, #2366).

* `update_geom_defaults()` and `update_stat_defaults()` allow American 
  spelling of aesthetic parameters (@foo-bar-baz-qux, #2299).

* The `show.legend` parameter now accepts a named logical vector to hide/show
  only some aesthetics in the legend (@tutuchan, #1798).

* Layers now silently ignore unknown aesthetics with value `NULL` (#1909).

### Coords

* Clipping to the plot panel is now configurable, through a `clip` argument
  to coordinate systems, e.g. `coord_cartesian(clip = "off")` 
  (@clauswilke, #2536).

* Like scales, coordinate systems now give you a message when you're 
  replacing an existing coordinate system (#2264).

* `coord_polar()` now draws secondary axis ticks and labels 
  (@dylan-stark, #2072), and can draw the radius axis on the right 
  (@thomasp85, #2005).

* `coord_trans()` now generates a warning when a transformation generates 
  non-finite values (@foo-bar-baz-qux, #2147).

### Themes

* Complete themes now always override all elements of the default theme
  (@has2k1, #2058, #2079).

* Themes now set default grid colour in `panel.grid` rather than individually
  in `panel.grid.major` and `panel.grid.minor` individually. This makes it 
  slightly easier to customise the theme (#2352).

* Fixed bug when setting strips to `element_blank()` (@thomasp85). 

* Axes positioned on the top and to the right can now customize their ticks and
  lines separately (@thomasp85, #1899).

* Built-in themes gain parameters `base_line_size` and `base_rect_size` which 
  control the default sizes of line and rectangle elements (@karawoo, #2176).

* Default themes use `rel()` to set line widths (@baptiste).

* Themes were tweaked for visual consistency and more graceful behavior when 
  changing the base font size. All absolute heights or widths were replaced 
  with heights or widths that are proportional to the base font size. One 
  relative font size was eliminated (@clauswilke).
  
* The height of descenders is now calculated solely on font metrics and doesn't
  change with the specific letters in the string. This fixes minor alignment 
  issues with plot titles, subtitles, and legend titles (#2288, @clauswilke).

### Guides

* `guide_colorbar()` is more configurable: tick marks and color bar frame
  can now by styled with arguments `ticks.colour`, `ticks.linewidth`, 
  `frame.colour`, `frame.linewidth`, and `frame.linetype`
  (@clauswilke).
  
* `guide_colorbar()` now uses `legend.spacing.x` and `legend.spacing.y` 
  correctly, and it can handle multi-line titles. Minor tweaks were made to 
  `guide_legend()` to make sure the two legend functions behave as similarly as
  possible (@clauswilke, #2397 and #2398).
  
* The theme elements `legend.title` and `legend.text` now respect the settings 
  of `margin`, `hjust`, and `vjust` (@clauswilke, #2465, #1502).

* Non-angle parameters of `label.theme` or `title.theme` can now be set in 
  `guide_legend()` and `guide_colorbar()` (@clauswilke, #2544).

### Other

* `fortify()` gains a method for tbls (@karawoo, #2218).

* `ggplot` gains a method for `grouped_df`s that adds a `.group` variable,
  which computes a unique value for each group. Use it with 
  `aes(group = .group)` (#2351).

* `ggproto()` produces objects with class `c("ggproto", "gg")`, allowing for
  a more informative error message when adding layers, scales, or other ggproto 
  objects (@jrnold, #2056).

* `ggsave()`'s DPI argument now supports 3 string options: "retina" (320
  DPI), "print" (300 DPI), and "screen" (72 DPI) (@foo-bar-baz-qux, #2156).
  `ggsave()` now uses full argument names to avoid partial match warnings 
  (#2355), and correctly restores the previous graphics device when several
  graphics devices are open (#2363).

* `print.ggplot()` now returns the original ggplot object, instead of the 
  output from `ggplot_build()`. Also, the object returned from 
  `ggplot_build()` now has the class `"ggplot_built"` (#2034).

* `map_data()` now works even when purrr is loaded (tidyverse#66).

* New functions `summarise_layout()`, `summarise_coord()`, and 
  `summarise_layers()` summarise the layout, coordinate systems, and layers 
  of a built ggplot object (#2034, @wch). This provides a tested API that 
  (e.g.) shiny can depend on.

* Updated startup messages reflect new resources (#2410, @mine-cetinkaya-rundel).

# ggplot2 2.2.1

* Fix usage of `structure(NULL)` for R-devel compatibility (#1968).

# ggplot2 2.2.0

## Major new features

### Subtitle and caption

Thanks to @hrbrmstr plots now have subtitles and captions, which can be set with 
the `subtitle`  and `caption` arguments to `ggtitle()` and `labs()`. You can 
control their appearance with the theme settings `plot.caption` and 
`plot.subtitle`. The main plot title is now left-aligned to better work better 
with a subtitle. The caption is right-aligned (@hrbrmstr).

### Stacking

`position_stack()` and `position_fill()` now sort the stacking order to match 
grouping order. This allows you to control the order through grouping, and 
ensures that the default legend matches the plot (#1552, #1593). If you want the 
opposite order (useful if you have horizontal bars and horizontal legend), you 
can request reverse stacking by using `position = position_stack(reverse = TRUE)` 
(#1837).
  
`position_stack()` and `position_fill()` now accepts negative values which will 
create stacks extending below the x-axis (#1691).

`position_stack()` and `position_fill()` gain a `vjust` argument which makes it 
easy to (e.g.) display labels in the middle of stacked bars (#1821).

### Layers

`geom_col()` was added to complement `geom_bar()` (@hrbrmstr). It uses 
`stat="identity"` by default, making the `y` aesthetic mandatory. It does not 
support any other `stat_()` and does not provide fallback support for the 
`binwidth` parameter. Examples and references in other functions were updated to
demonstrate `geom_col()` usage. 

When creating a layer, ggplot2 will warn if you use an unknown aesthetic or an 
unknown parameter. Compared to the previous version, this is stricter for 
aesthetics (previously there was no message), and less strict for parameters 
(previously this threw an error) (#1585).

### Facetting

The facet system, as well as the internal panel class, has been rewritten in 
ggproto. Facets are now extendable in the same manner as geoms and stats, as 
described in `vignette("extending-ggplot2")`.

We have also added the following new features.
  
* `facet_grid()` and `facet_wrap()` now allow expressions in their faceting 
  formulas (@DanRuderman, #1596).

* When `facet_wrap()` results in an uneven number of panels, axes will now be
  drawn underneath the hanging panels (fixes #1607)

* Strips can now be freely positioned in `facet_wrap()` using the 
  `strip.position` argument (deprecates `switch`).

* The relative order of panel, strip, and axis can now be controlled with 
  the theme setting `strip.placement` that takes either `inside` (strip between 
  panel and axis) or `outside` (strip after axis).

* The theme option `panel.margin` has been deprecated in favour of 
  `panel.spacing` to more clearly communicate intent.

### Extensions

Unfortunately there was a major oversight in the construction of ggproto which 
lead to extensions capturing the super object at package build time, instead of 
at package run time (#1826). This problem has been fixed, but requires 
re-installation of all extension packages.

## Scales

* The position of x and y axes can now be changed using the `position` argument
  in `scale_x_*`and `scale_y_*` which can take `top` and `bottom`, and `left`
  and `right` respectively. The themes of top and right axes can be modified 
  using the `.top` and `.right` modifiers to `axis.text.*` and `axis.title.*`.

### Continuous scales

* `scale_x_continuous()` and `scale_y_continuous()` can now display a secondary 
  axis that is a __one-to-one__ transformation of the primary axis (e.g. degrees 
  Celcius to degrees Fahrenheit). The secondary axis will be positioned opposite 
  to the primary axis and can be controlled with the `sec.axis` argument to 
  the scale constructor.

* Scales worry less about having breaks. If no breaks can be computed, the
  plot will work instead of throwing an uninformative error (#791). This 
  is particularly helpful when you have facets with free scales, and not
  all panels contain data.

* Scales now warn when transformation introduces infinite values (#1696).

### Date time

* `scale_*_datetime()` now supports time zones. It will use the timezone 
  attached to the variable by default, but can be overridden with the 
  `timezone` argument.

* New `scale_x_time()` and `scale_y_time()` generate reasonable default
  breaks and labels for hms vectors (#1752).

### Discrete scales

The treatment of missing values by discrete scales has been thoroughly 
overhauled (#1584). The underlying principle is that we can naturally represent 
missing values on discrete variables (by treating just like another level), so 
by default we should. 

This principle applies to:

* character vectors
* factors with implicit NA
* factors with explicit NA

And to all scales (both position and non-position.)

Compared to the previous version of ggplot2, there are three main changes:

1.  `scale_x_discrete()` and `scale_y_discrete()` always show discrete NA,
    regardless of their source

1.  If present, `NA`s are shown in discrete legends.

1.  All discrete scales gain a `na.translate` argument that allows you to 
    control whether `NA`s are translated to something that can be visualised,
    or should be left as missing. Note that if you don't translate (i.e. 
    `na.translate = FALSE)` the missing values will passed on to the layer, 
    which will warning that it's dropping missing values. To suppress the
    warnings, you'll also need to add `na.rm = TRUE` to the layer call. 

There were also a number of other smaller changes

* Correctly use scale expansion factors.
* Don't preserve space for dropped levels (#1638).
* Only issue one warning when when asking for too many levels (#1674).
* Unicode labels work better on Windows (#1827).
* Warn when used with only continuous data (#1589)

## Themes

* The `theme()` constructor now has named arguments rather than ellipses. This 
  should make autocomplete substantially more useful. The documentation
  (including examples) has been considerably improved.
  
* Built-in themes are more visually homogeneous, and match `theme_grey` better.
  (@jiho, #1679)
  
* When computing the height of titles, ggplot2 now includes the height of the
  descenders (i.e. the bits of `g` and `y` that hang beneath the baseline). This 
  improves the margins around titles, particularly the y axis label (#1712).
  I have also very slightly increased the inner margins of axis titles, and 
  removed the outer margins. 

* Theme element inheritance is now easier to work with as modification now
  overrides default `element_blank` elements (#1555, #1557, #1565, #1567)
  
* Horizontal legends (i.e. legends on the top or bottom) are horizontally
  aligned by default (#1842). Use `legend.box = "vertical"` to switch back
  to the previous behaviour.
  
* `element_line()` now takes an `arrow` argument to specify arrows at the end of
  lines (#1740)

There were a number of tweaks to the theme elements that control legends:
  
* `legend.justification` now controls appearance will plotting the legend
  outside of the plot area. For example, you can use 
  `theme(legend.justification = "top")` to make the legend align with the 
  top of the plot.

* `panel.margin` and `legend.margin` have been renamed to `panel.spacing` and 
  `legend.spacing` respectively, to better communicate intent (they only
  affect spacing between legends and panels, not the margins around them)

* `legend.margin` now controls margin around individual legends.

* New `legend.box.background`, `legend.box.spacing`, and `legend.box.margin`
  control the background, spacing, and margin of the legend box (the region
  that contains all legends).

## Bug fixes and minor improvements

* ggplot2 now imports tibble. This ensures that all built-in datasets print 
  compactly even if you haven't explicitly loaded tibble or dplyr (#1677).

* Class of aesthetic mapping is preserved when adding `aes()` objects (#1624).

* `+.gg` now works for lists that include data frames.

* `annotation_x()` now works in the absense of global data (#1655)

* `geom_*(show.legend = FALSE)` now works for `guide_colorbar`.

* `geom_boxplot()` gains new `outlier.alpha` (@jonathan-g) and 
  `outlier.fill` (@schloerke, #1787) parameters to control the alpha/fill of
   outlier points independently of the alpha of the boxes. 

* `position_jitter()` (and hence `geom_jitter()`) now correctly computes 
  the jitter width/jitter when supplied by the user (#1775, @has2k1).

* `geom_contour()` more clearly describes what inputs it needs (#1577).

* `geom_curve()` respects the `lineend` parameter (#1852).

* `geom_histogram()` and `stat_bin()` understand the `breaks` parameter once 
  more. (#1665). The floating point adjustment for histogram bins is now 
  actually used - it was previously inadvertently ignored (#1651).

* `geom_violin()` no longer transforms quantile lines with the alpha aesthetic
  (@mnbram, #1714). It no longer errors when quantiles are requested but data
  have zero range (#1687). When `trim = FALSE` it once again has a nice 
  range that allows the density to reach zero (by extending the range 3 
  bandwidths to either side of the data) (#1700).

* `geom_dotplot()` works better when faceting and binning on the y-axis. 
  (#1618, @has2k1).
  
* `geom_hexbin()` once again supports `..density..` (@mikebirdgeneau, #1688).

* `geom_step()` gives useful warning if only one data point in layer (#1645).

* `layer()` gains new `check.aes` and `check.param` arguments. These allow
  geom/stat authors to optional suppress checks for known aesthetics/parameters.
  Currently this is used only in `geom_blank()` which powers `expand_limits()` 
  (#1795).

* All `stat_*()` display a better error message when required aesthetics are
  missing.
  
* `stat_bin()` and `stat_summary_hex()` now accept length 1 `binwidth` (#1610)

* `stat_density()` gains new argument `n`, which is passed to underlying function
  `stats::density` ("number of equally spaced points at which the
  density is to be estimated"). (@hbuschme)

* `stat_binhex()` now again returns `count` rather than `value` (#1747)

* `stat_ecdf()` respects `pad` argument (#1646).

* `stat_smooth()` once again informs you about the method it has chosen.
  It also correctly calculates the size of the largest group within facets.

* `x` and `y` scales are now symmetric regarding the list of
  aesthetics they accept: `xmin_final`, `xmax_final`, `xlower`,
  `xmiddle` and `xupper` are now valid `x` aesthetics.

* `Scale` extensions can now override the `make_title` and `make_sec_title` 
  methods to let the scale modify the axis/legend titles.

* The random stream is now reset after calling `.onAttach()` (#2409).

# ggplot2 2.1.0

## New features

* When mapping an aesthetic to a constant (e.g. 
  `geom_smooth(aes(colour = "loess")))`), the default guide title is the name 
  of the aesthetic (i.e. "colour"), not the value (i.e. "loess") (#1431).

* `layer()` now accepts a function as the data argument. The function will be
  applied to the data passed to the `ggplot()` function and must return a
  data.frame (#1527, @thomasp85). This is a more general version of the 
  deprecated `subset` argument.

* `theme_update()` now uses the `+` operator instead of `%+replace%`, so that
  unspecified values will no longer be `NULL`ed out. `theme_replace()`
  preserves the old behaviour if desired (@oneillkza, #1519). 

* `stat_bin()` has been overhauled to use the same algorithm as ggvis, which 
  has been considerably improved thanks to the advice of Randy Prium (@rpruim).
  This includes:
  
    * Better arguments and a better algorithm for determining the origin.
      You can now specify either `boundary` or the `center` of a bin.
      `origin` has been deprecated in favour of these arguments.
      
    * `drop` is deprecated in favour of `pad`, which adds extra 0-count bins
      at either end (needed for frequency polygons). `geom_histogram()` defaults 
      to `pad = FALSE` which considerably improves the default limits for 
      the histogram, especially when the bins are big (#1477).
      
    * The default algorithm does a (somewhat) better job at picking nice widths 
      and origins across a wider range of input data.
      
    * `bins = n` now gives a histogram with `n` bins, not `n + 1` (#1487).

## Bug fixes

* All `\donttest{}` examples run.

* All `geom_()` and `stat_()` functions now have consistent argument order:
  data + mapping, then geom/stat/position, then `...`, then specific arguments, 
  then arguments common to all layers (#1305). This may break code if you were
  previously relying on partial name matching, but in the long-term should make 
  ggplot2 easier to use. In particular, you can now set the `n` parameter
  in `geom_density2d()` without it partially matching `na.rm` (#1485).

* For geoms with both `colour` and `fill`, `alpha` once again only affects
  fill (Reverts #1371, #1523). This was causing problems for people.

* `facet_wrap()`/`facet_grid()` works with multiple empty panels of data 
  (#1445).

* `facet_wrap()` correctly swaps `nrow` and `ncol` when faceting vertically
  (#1417).

* `ggsave("x.svg")` now uses svglite to produce the svg (#1432).

* `geom_boxplot()` now understands `outlier.color` (#1455).

* `geom_path()` knows that "solid" (not just 1) represents a solid line (#1534).

* `geom_ribbon()` preserves missing values so they correctly generate a 
  gap in the ribbon (#1549).

* `geom_tile()` once again accepts `width` and `height` parameters (#1513). 
  It uses `draw_key_polygon()` for better a legend, including a coloured 
  outline (#1484).

* `layer()` now automatically adds a `na.rm` parameter if none is explicitly
  supplied.

* `position_jitterdodge()` now works on all possible dodge aesthetics, 
  e.g. `color`, `linetype` etc. instead of only based on `fill` (@bleutner)

* `position = "nudge"` now works (although it doesn't do anything useful)
  (#1428).

* The default scale for columns of class "AsIs" is now "identity" (#1518).

* `scale_*_discrete()` has better defaults when used with purely continuous
  data (#1542).

* `scale_size()` warns when used with categorical data.

* `scale_size()`, `scale_colour()`, and `scale_fill()` gain date and date-time
  variants (#1526).

* `stat_bin_hex()` and `stat_bin_summary()` now use the same underlying 
  algorithm so results are consistent (#1383). `stat_bin_hex()` now accepts
  a `weight` aesthetic. To be consistent with related stats, the output variable 
  from `stat_bin_hex()` is now value instead of count.

* `stat_density()` gains a `bw` parameter which makes it easy to get consistent 
   smoothing between facets (@jiho)

* `stat-density-2d()` no longer ignores the `h` parameter, and now accepts 
  `bins` and `binwidth` parameters to control the number of contours 
  (#1448, @has2k1).

* `stat_ecdf()` does a better job of adding padding to -Inf/Inf, and gains
  an argument `pad` to suppress the padding if not needed (#1467).

* `stat_function()` gains an `xlim` parameter (#1528). It once again works 
  with discrete x values (#1509).

* `stat_summary()` preserves sorted x order which avoids artefacts when
  display results with `geom_smooth()` (#1520).

* All elements should now inherit correctly for all themes except `theme_void()`.
  (@Katiedaisey, #1555) 

* `theme_void()` was completely void of text but facets and legends still
  need labels. They are now visible (@jiho). 

* You can once again set legend key and height width to unit arithmetic
  objects (like `2 * unit(1, "cm")`) (#1437).

* Eliminate spurious warning if you have a layer with no data and no aesthetics
  (#1451).

* Removed a superfluous comma in `theme-defaults.r` code (@jschoeley)

* Fixed a compatibility issue with `ggproto` and R versions prior to 3.1.2.
  (#1444)

* Fixed issue where `coord_map()` fails when given an explicit `parameters`
  argument (@tdmcarthur, #1729)
  
* Fixed issue where `geom_errorbarh()` had a required `x` aesthetic (#1933)  

# ggplot2 2.0.0

## Major changes

* ggplot no longer throws an error if your plot has no layers. Instead it 
  automatically adds `geom_blank()` (#1246).
  
* New `cut_width()` is a convenient replacement for the verbose
  `plyr::round_any()`, with the additional benefit of offering finer
  control.

* New `geom_count()` is a convenient alias to `stat_sum()`. Use it when you
  have overlapping points on a scatterplot. `stat_sum()` now defaults to 
  using counts instead of proportions.

* New `geom_curve()` adds curved lines, with a similar specification to 
  `geom_segment()` (@veraanadi, #1088).

* Date and datetime scales now have `date_breaks`, `date_minor_breaks` and
  `date_labels` arguments so that you never need to use the long
  `scales::date_breaks()` or `scales::date_format()`.
  
* `geom_bar()` now has it's own stat, distinct from `stat_bin()` which was
  also used by `geom_histogram()`. `geom_bar()` now uses `stat_count()` 
  which counts values at each distinct value of x (i.e. it does not bin
  the data first). This can be useful when you want to show exactly which 
  values are used in a continuous variable.

* `geom_point()` gains a `stroke` aesthetic which controls the border width of 
  shapes 21-25 (#1133, @SeySayux). `size` and `stroke` are additive so a point 
  with `size = 5` and `stroke = 5` will have a diameter of 10mm. (#1142)

* New `position_nudge()` allows you to slightly offset labels (or other 
  geoms) from their corresponding points (#1109).

* `scale_size()` now maps values to _area_, not radius. Use `scale_radius()`
  if you want the old behaviour (not recommended, except perhaps for lines).

* New `stat_summary_bin()` works like `stat_summary()` but on binned data. 
  It's a generalisation of `stat_bin()` that can compute any aggregate,
  not just counts (#1274). Both default to `mean_se()` if no aggregation
  functions are supplied (#1386).

* Layers are now much stricter about their arguments - you will get an error
  if you've supplied an argument that isn't an aesthetic or a parameter.
  This is likely to cause some short-term pain but in the long-term it will make
  it much easier to spot spelling mistakes and other errors (#1293).
  
    This change does break a handful of geoms/stats that used `...` to pass 
    additional arguments on to the underlying computation. Now 
    `geom_smooth()`/`stat_smooth()` and `geom_quantile()`/`stat_quantile()` 
    use `method.args` instead (#1245, #1289); and `stat_summary()` (#1242), 
    `stat_summary_hex()`, and `stat_summary2d()` use `fun.args`.

### Extensibility

There is now an official mechanism for defining Stats, Geoms, and Positions in 
other packages. See `vignette("extending-ggplot2")` for details.

* All Geoms, Stats and Positions are now exported, so you can inherit from them
  when making your own objects (#989).

* ggplot2 no longer uses proto or reference classes. Instead, we now use 
  ggproto, a new OO system designed specifically for ggplot2. Unlike proto
  and RC, ggproto supports clean cross-package inheritance. Creating a new OO
  system isn't usually the right way to solve a problem, but I'm pretty sure
  it was necessary here. Read more about it in the vignette.

* `aes_()` replaces `aes_q()`. It also supports formulas, so the most concise 
  SE version of `aes(carat, price)` is now `aes_(~carat, ~price)`. You may
  want to use this form in packages, as it will avoid spurious `R CMD check` 
  warnings about undefined global variables.

### Text

* `geom_text()` has been overhauled to make labelling your data a little
  easier. It:
  
    * `nudge_x` and `nudge_y` arguments let you offset labels from their
      corresponding points (#1120). 
      
    * `check_overlap = TRUE` provides a simple way to avoid overplotting 
      of labels: labels that would otherwise overlap are omitted (#1039).
      
    * `hjust` and `vjust` can now be character vectors: "left", "center", 
      "right", "bottom", "middle", "top". New options include "inward" and 
      "outward" which align text towards and away from the center of the plot 
      respectively.

* `geom_label()` works like `geom_text()` but draws a rounded rectangle 
  underneath each label (#1039). This is useful when you want to label plots
  that are dense with data.

### Deprecated features

* The little used `aes_auto()` has been deprecated. 

* `aes_q()` has been replaced with `aes_()` to be consistent with SE versions
  of NSE functions in other packages.

* The `order` aesthetic is officially deprecated. It never really worked, and 
  was poorly documented.

* The `stat` and `position` arguments to `qplot()` have been deprecated.
  `qplot()` is designed for quick plots - if you need to specify position
  or stat, use `ggplot()` instead.

* The theme setting `axis.ticks.margin` has been deprecated: now use the margin 
  property of `axis.text`.
  
* `stat_abline()`, `stat_hline()` and `stat_vline()` have been removed:
  these were never suitable for use other than with `geom_abline()` etc
  and were not documented.

* `show_guide` has been renamed to `show.legend`: this more accurately
  reflects what it does (controls appearance of layer in legend), and uses the 
  same convention as other ggplot2 arguments (i.e. a `.` between names).
  (Yes, I know that's inconsistent with function names with use `_`, but it's
  too late to change now.)

A number of geoms have been renamed to be internally consistent:

* `stat_binhex()` and `stat_bin2d()` have been renamed to `stat_bin_hex()` 
  and `stat_bin_2d()` (#1274). `stat_summary2d()` has been renamed to 
  `stat_summary_2d()`, `geom_density2d()`/`stat_density2d()` has been renamed 
  to `geom_density_2d()`/`stat_density_2d()`.

* `stat_spoke()` is now `geom_spoke()` since I realised it's a
  reparameterisation of `geom_segment()`.

* `stat_bindot()` has been removed because it's so tightly coupled to
  `geom_dotplot()`. If you happened to use `stat_bindot()`, just change to
  `geom_dotplot()` (#1194).

All defunct functions have been removed.

### Default appearance

* The default `theme_grey()` background colour has been changed from "grey90" 
  to "grey92": this makes the background a little less visually prominent.

* Labels and titles have been tweaked for readability:

    * Axes labels are darker.
    
    * Legend and axis titles are given the same visual treatment.
    
    * The default font size dropped from 12 to 11. You might be surprised that 
      I've made the default text size smaller as it was already hard for
      many people to read. It turns out there was a bug in RStudio (fixed in 
      0.99.724), that shrunk the text of all grid based graphics. Once that
      was resolved the defaults seemed too big to my eyes.
    
    * More spacing between titles and borders.
    
    * Default margins scale with the theme font size, so the appearance at 
      larger font sizes should be considerably improved (#1228). 

* `alpha` now affects both fill and colour aesthetics (#1371).

* `element_text()` gains a margins argument which allows you to add additional
  padding around text elements. To help see what's going on use `debug = TRUE` 
  to display the text region and anchors.

* The default font size in `geom_text()` has been decreased from 5mm (14 pts)
  to 3.8 mm (11 pts) to match the new default theme sizes.

* A diagonal line is no longer drawn on bar and rectangle legends. Instead, the
  border has been tweaked to be more visible, and more closely match the size of 
  line drawn on the plot.

* `geom_pointrange()` and `geom_linerange()` get vertical (not horizontal)
  lines in the legend (#1389).

* The default line `size` for `geom_smooth()` has been increased from 0.5 to 1 
  to make it easier to see when overlaid on data.
  
* `geom_bar()` and `geom_rect()` use a slightly paler shade of grey so they
  aren't so visually heavy.
  
* `geom_boxplot()` now colours outliers the same way as the boxes.

* `geom_point()` now uses shape 19 instead of 16. This looks much better on 
  the default Linux graphics device. (It's very slightly smaller than the old 
  point, but it shouldn't affect any graphics significantly)

* Sizes in ggplot2 are measured in mm. Previously they were converted to pts 
  (for use in grid) by multiplying by 72 / 25.4. However, grid uses printer's 
  points, not Adobe (big pts), so sizes are now correctly multiplied by 
  72.27 / 25.4. This is unlikely to noticeably affect display, but it's
  technically correct (<https://youtu.be/hou0lU8WMgo>).

* The default legend will now allocate multiple rows (if vertical) or
  columns (if horizontal) in order to make a legend that is more likely to
  fit on the screen. You can override with the `nrow`/`ncol` arguments
  to `guide_legend()`

    ```R
    p <- ggplot(mpg, aes(displ,hwy, colour = model)) + geom_point()
    p
    p + theme(legend.position = "bottom")
    # Previous behaviour
    p + guides(colour = guide_legend(ncol = 1))
    ```

### New and updated themes

* New `theme_void()` is completely empty. It's useful for plots with non-
  standard coordinates or for drawings (@jiho, #976).

* New `theme_dark()` has a dark background designed to make colours pop out
  (@jiho, #1018)

* `theme_minimal()` became slightly more minimal by removing the axis ticks:
  labels now line up directly beneath grid lines (@tomschloss, #1084)

* New theme setting `panel.ontop` (logical) make it possible to place 
  background elements (i.e., gridlines) on top of data. Best used with 
  transparent `panel.background` (@noamross. #551).

### Labelling

The facet labelling system was updated with many new features and a
more flexible interface (@lionel-). It now works consistently across
grid and wrap facets. The most important user visible changes are:

* `facet_wrap()` gains a `labeller` option (#25).

* `facet_grid()` and `facet_wrap()` gain a `switch` argument to
  display the facet titles near the axes. When switched, the labels
  become axes subtitles. `switch` can be set to "x", "y" or "both"
  (the latter only for grids) to control which margin is switched.

The labellers (such as `label_value()` or `label_both()`) also get
some new features:

* They now offer the `multi_line` argument to control whether to
  display composite facets (those specified as `~var1 + var2`) on one
  or multiple lines.

* In `label_bquote()` you now refer directly to the names of
  variables. With this change, you can create math expressions that
  depend on more than one variable. This math expression can be
  specified either for the rows or the columns and you can also
  provide different expressions to each margin.

  As a consequence of these changes, referring to `x` in backquoted
  expressions is deprecated.

* Similarly to `label_bquote()`, `labeller()` now take `.rows` and
  `.cols` arguments. In addition, it also takes `.default`.
  `labeller()` is useful to customise how particular variables are
  labelled. The three additional arguments specify how to label the
  variables are not specifically mentioned, respectively for rows,
  columns or both. This makes it especially easy to set up a
  project-wide labeller dispatcher that can be reused across all your
  plots. See the documentation for an example.

* The new labeller `label_context()` adapts to the number of factors
  facetted over. With a single factor, it displays only the values,
  just as before. But with multiple factors in a composite margin
  (e.g. with `~cyl + am`), the labels are passed over to
  `label_both()`. This way the variables names are displayed with the
  values to help identifying them.

On the programming side, the labeller API has been rewritten in order
to offer more control when faceting over multiple factors (e.g. with
formulae such as `~cyl + am`). This also means that if you have
written custom labellers, you will need to update them for this
version of ggplot.

* Previously, a labeller function would take `variable` and `value`
  arguments and return a character vector. Now, they take a data frame
  of character vectors and return a list. The input data frame has one
  column per factor facetted over and each column in the returned list
  becomes one line in the strip label. See documentation for more
  details.

* The labels received by a labeller now contain metadata: their margin
  (in the "type" attribute) and whether they come from a wrap or a
  grid facet (in the "facet" attribute).

* Note that the new `as_labeller()` function operator provides an easy
  way to transform an existing function to a labeller function. The
  existing function just needs to take and return a character vector.

## Documentation

* Improved documentation for `aes()`, `layer()` and much much more.

* I've tried to reduce the use of `...` so that you can see all the 
  documentation in one place rather than having to integrate multiple pages.
  In some cases this has involved adding additional arguments to geoms
  to make it more clear what you can do:
  
    *  `geom_smooth()` gains explicit `method`, `se` and `formula` arguments.
    
    * `geom_histogram()` gains `binwidth`, `bins`, `origin` and `right` 
      arguments.
      
    * `geom_jitter()` gains `width` and `height` arguments to make it easier
      to control the amount of jittering without using the lengthy 
      `position_jitter()` function (#1116)

* Use of `qplot()` in examples has been minimised (#1123, @hrbrmstr). This is
  inline with the 2nd edition of the ggplot2 box, which minimises the use of 
  `qplot()` in favour of `ggplot()`.

* Tightly linked geoms and stats (e.g. `geom_boxplot()` and `stat_boxplot()`) 
  are now documented in the same file so you can see all the arguments in one
  place. Variations of the same idea (e.g. `geom_path()`, `geom_line()`, and
  `geom_step()`) are also documented together.

* It's now obvious that you can set the `binwidth` parameter for
  `stat_bin_hex()`, `stat_summary_hex()`, `stat_bin_2d()`, and
  `stat_summary_2d()`. 

* The internals of positions have been cleaned up considerably. You're unlikely
  to notice any external changes, although the documentation should be a little
  less confusing since positions now don't list parameters they never use.

## Data

* All datasets have class `tbl_df` so if you also use dplyr, you get a better
  print method.

* `economics` has been brought up to date to 2015-04-01.

* New `economics_long` is the economics data in long form.

* New `txhousing` dataset containing information about the Texas housing
  market. Useful for examples that need multiple time series, and for
  demonstrating model+vis methods.

* New `luv_colours` dataset which contains the locations of all
  built-in `colors()` in Luv space.

* `movies` has been moved into its own package, ggplot2movies, because it was 
  large and not terribly useful. If you've used the movies dataset, you'll now 
  need to explicitly load the package with `library(ggplot2movies)`.

## Bug fixes and minor improvements

* All partially matched arguments and `$` have been been replaced with 
  full matches (@jimhester, #1134).

* ggplot2 now exports `alpha()` from the scales package (#1107), and `arrow()` 
  and `unit()` from grid (#1225). This means you don't need attach scales/grid 
  or do `scales::`/`grid::` for these commonly used functions.

* `aes_string()` now only parses character inputs. This fixes bugs when
  using it with numbers and non default `OutDec` settings (#1045).

* `annotation_custom()` automatically adds a unique id to each grob name,
  making it easier to plot multiple grobs with the same name (e.g. grobs of
  ggplot2 graphics) in the same plot (#1256).

* `borders()` now accepts xlim and ylim arguments for specifying the geographical 
  region of interest (@markpayneatwork, #1392).

* `coord_cartesian()` applies the same expansion factor to limits as for scales. 
  You can suppress with `expand = FALSE` (#1207).

* `coord_trans()` now works when breaks are suppressed (#1422).

* `cut_number()` gives error message if the number of requested bins can
  be created because there are two few unique values (#1046).

* Character labels in `facet_grid()` are no longer (incorrectly) coerced into
  factors. This caused problems with custom label functions (#1070).

* `facet_wrap()` and `facet_grid()` now allow you to use non-standard
  variable names by surrounding them with backticks (#1067).

* `facet_wrap()` more carefully checks its `nrow` and `ncol` arguments
  to ensure that they're specified correctly (@richierocks, #962)

* `facet_wrap()` gains a `dir` argument to control the direction the
  panels are wrapped in. The default is "h" for horizontal. Use "v" for
  vertical layout (#1260).

* `geom_abline()`, `geom_hline()` and `geom_vline()` have been rewritten to
  have simpler behaviour and be more consistent:

    * `stat_abline()`, `stat_hline()` and `stat_vline()` have been removed:
      these were never suitable for use other than with `geom_abline()` etc
      and were not documented.

    * `geom_abline()`, `geom_vline()` and `geom_hline()` are bound to
      `stat_identity()` and `position_identity()`

    * Intercept parameters can no longer be set to a function.

    * They are all documented in one file, since they are so closely related.

* `geom_bin2d()` will now let you specify one dimension's breaks exactly,
  without touching the other dimension's default breaks at all (#1126).

* `geom_crossbar()` sets grouping correctly so you can display multiple
  crossbars on one plot. It also makes the default `fatten` argument a little
  bigger to make the middle line more obvious (#1125).

* `geom_histogram()` and `geom_smooth()` now only inform you about the
  default values once per layer, rather than once per panel (#1220).

* `geom_pointrange()` gains `fatten` argument so you can control the
  size of the point relative to the size of the line.

* `geom_segment()` annotations were not transforming with scales 
  (@BrianDiggs, #859).

* `geom_smooth()` is no longer so chatty. If you want to know what the default
  smoothing method is, look it up in the documentation! (#1247)

* `geom_violin()` now has the ability to draw quantile lines (@DanRuderman).

* `ggplot()` now captures the parent frame to use for evaluation,
  rather than always defaulting to the global environment. This should
  make ggplot more suitable to use in more situations (e.g. with knitr)

* `ggsave()` has been simplified a little to make it easier to maintain.
  It no longer checks that you're printing a ggplot2 object (so now also
  works with any grid grob) (#970), and always requires a filename.
  Parameter `device` now supports character argument to specify which supported
  device to use ('pdf', 'png', 'jpeg', etc.), for when it cannot be correctly
  inferred from the file extension (for example when a temporary filename is
  supplied server side in shiny apps) (@sebkopf, #939). It no longer opens
  a graphics device if one isn't already open - this is annoying when you're
  running from a script (#1326).

* `guide_colorbar()` creates correct legend if only one color (@krlmlr, #943).

* `guide_colorbar()` no longer fails when the legend is empty - previously
  this often masked misspecifications elsewhere in the plot (#967).

* New `layer_data()` function extracts the data used for plotting for a given
  layer. It's mostly useful for testing.

* User supplied `minor_breaks` can now be supplied on the same scale as 
  the data, and will be automatically transformed with by scale (#1385).

* You can now suppress the appearance of an axis/legend title (and the space
  that would allocated for it) with `NULL` in the `scale_` function. To
  use the default label, use `waiver()` (#1145).

* Position adjustments no longer warn about potentially varying ranges
  because the problem rarely occurs in practice and there are currently a
  lot of false positives since I don't understand exactly what FP criteria
  I should be testing.

* `scale_fill_grey()` now uses red for missing values. This matches
  `scale_colour_grey()` and makes it obvious where missing values lie.
  Override with `na.value`.

* `scale_*_gradient2()` defaults to using Lab colour space.

* `scale_*_gradientn()` now allows `colours` or `colors` (#1290)

* `scale_y_continuous()` now also transforms the `lower`, `middle` and `upper`
  aesthetics used by `geom_boxplot()`: this only affects
  `geom_boxplot(stat = "identity")` (#1020).

* Legends no longer inherit aesthetics if `inherit.aes` is FALSE (#1267).

* `lims()` makes it easy to set the limits of any axis (#1138).

* `labels = NULL` now works with `guide_legend()` and `guide_colorbar()`.
  (#1175, #1183).

* `override.aes` now works with American aesthetic spelling, e.g. color

* Scales no longer round data points to improve performance of colour
  palettes. Instead the scales package now uses a much faster colour
  interpolation algorithm (#1022).

* `scale_*_brewer()` and `scale_*_distiller()` add new `direction` argument of 
  `scales::brewer_pal`, making it easier to change the order of colours 
  (@jiho, #1139).

* `scale_x_date()` now clips dates outside the limits in the same way as
  `scale_x_continuous()` (#1090).

* `stat_bin()` gains `bins` arguments, which denotes the number of bins. Now
  you can set `bins=100` instead of `binwidth=0.5`. Note that `breaks` or
  `binwidth` will override it (@tmshn, #1158, #102).

* `stat_boxplot()` warns if a continuous variable is used for the `x` aesthetic
  without also supplying a `group` aesthetic (#992, @krlmlr).

* `stat_summary_2d()` and `stat_bin_2d()` now share exactly the same code for 
  determining breaks from `bins`, `binwidth`, and `origin`. 
  
* `stat_summary_2d()` and `stat_bin_2d()` now output in tile/raster compatible 
  form instead of rect compatible form. 

* Automatically computed breaks do not lead to an error for transformations like
  "probit" where the inverse can map to infinity (#871, @krlmlr)

* `stat_function()` now always evaluates the function on the original scale.
  Previously it computed the function on transformed scales, giving incorrect
  values (@BrianDiggs, #1011).

* `strip_dots` works with anonymous functions within calculated aesthetics 
  (e.g. `aes(sapply(..density.., function(x) mean(x))))` (#1154, @NikNakk)

* `theme()` gains `validate = FALSE` parameter to turn off validation, and 
  hence store arbitrary additional data in the themes. (@tdhock, #1121)

* Improved the calculation of segments needed to draw the curve representing
  a line when plotted in polar coordinates. In some cases, the last segment
  of a multi-segment line was not drawn (@BrianDiggs, #952)<|MERGE_RESOLUTION|>--- conflicted
+++ resolved
@@ -45,6 +45,8 @@
   systems (@teunbrand, #4690).
 * `geom_tile()` computes default widths and heights per panel instead of
   per layer (@teunbrand, #5740).
+* The `fill` of the `panel.border` theme setting is ignored and forced to be
+  transparent (#5782).
 
 # ggplot2 3.5.1
 
@@ -89,13 +91,8 @@
 * When legends detect the presence of values in a layer, `NA` is now detected
   if the data contains values outside the given breaks (@teunbrand, #5749).
 * `annotate()` now warns about `stat` or `position` arguments (@teunbrand, #5151)
-<<<<<<< HEAD
-* The `fill` of the `panel.border` theme setting is ignored and forced to be
-  transparent (#5782).
-=======
 * `guide_coloursteps(even.steps = FALSE)` now works with discrete data that has 
   been formatted by `cut()` (@teunbrand, #3877).
->>>>>>> ae02c681
 
 # ggplot2 3.5.0
 

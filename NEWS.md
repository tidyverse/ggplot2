# ggplot2 (development version)

<<<<<<< HEAD
* (internal) The ViewScale class has a `make_fixed_copy()` method to permit 
  copying trained position scales (#3441).
=======
* Deprecated functions and arguments prior to ggplot2 3.0.0 throw errors instead 
  of warnings. 
* Functions and arguments that were soft-deprecated up to ggplot2 3.4.0 now 
  throw warnings.
* (internal) layer data can be attenuated with parameter attributes 
  (@teunbrand, #3175).
* Date scales silently coerce <POSIXct> to <Date> and datetime scales silently
  coerce <Date> to <POSIXct> (@laurabrianna, #3533)
>>>>>>> f0fccce1
* New parameters for `geom_label()` (@teunbrand and @steveharoz, #5365):
  * The `linewidth` aesthetic is now applied and replaces the `label.size` 
    argument.
  * The `linetype` aesthetic is now applied.
  * New `border.colour` argument to set the colour of borders.
  * New `text.colour` argument to set the colour of text.
* New `element_point()` and `element_polygon()` that can be given to 
  `theme(point, polygon)` as an extension point (@teunbrand, #6248).
* Turned off fallback for `size` to `linewidth` translation in 
  `geom_bar()`/`geom_col()` (#4848).
* `coord_radial()` now displays no axis instead of throwing an error when
  a scale has no breaks (@teunbrand, #6271).
* The `fatten` argument has been deprecated in `geom_boxplot()`, 
  `geom_crossbar()` and `geom_pointrange()` (@teunbrand, #4881).
* Axis labels are now preserved better when using `coord_sf(expand = TRUE)` and
  graticule lines are straight but do not meet the edge (@teunbrand, #2985).
* Attempt to boost detail in `coord_polar()` and `coord_radial()` near the 
  center (@teunbrand, #5023)
* Scale names, guide titles and aesthetic labels can now accept functions 
  (@teunbrand, #4313)
* Binned scales with zero-width data expand the default limits by 0.1 
  (@teunbrand, #5066)
* New default `geom_qq_line(geom = "abline")` for better clipping in the 
  vertical direction. In addition, `slope` and `intercept` are new computed
  variables in `stat_qq_line()` (@teunbrand, #6087).
* Position adjustments can now have auxiliary aesthetics (@teunbrand).
    * `position_nudge()` gains `nudge_x` and `nudge_y` aesthetics (#3026, #5445).
    * `position_dodge()` gains `order` aesthetic (#3022, #3345)
* More stability for vctrs-based palettes (@teunbrand, #6117).
* Fixed regression in `guide_bins(reverse = TRUE)` (@teunbrand, #6183).
* New function family for setting parts of a theme. For example, you can now use 
  `theme_sub_axis(line, text, ticks, ticks.length, line)` as a substitute for
  `theme(axis.line, axis.text, axis.ticks, axis.ticks.length, axis.line)`. This
  should allow slightly terser and more organised theme declarations 
  (@teunbrand, #5301).
* `scale_{x/y}_discrete(continuous.limits)` is a new argument to control the
  display range of discrete scales (@teunbrand, #4174, #6259).
* `geom_ribbon()` now appropriately warns about, and removes, missing values 
  (@teunbrand, #6243).
* `guide_*()` can now accept two inside legend theme elements:
  `legend.position.inside` and `legend.justification.inside`, allowing inside
  legends to be placed at different positions. Only inside legends with the same
  position and justification will be merged (@Yunuuuu, #6210).
* New stat: `stat_manual()` for arbitrary computations (@teunbrand, #3501)
* Reversal of a dimension, typically 'x' or 'y', is now controlled by the 
  `reverse` argument in `coord_cartesian()`, `coord_fixed()`, `coord_radial()`
  and `coord_sf()`. In `coord_radial()`, this replaces the older `direction` 
  argument (#4021, @teunbrand).
* `coord_radial()` displays minor gridlines now (@teunbrand).
* (internal) `continuous_scale()` and `binned_scale()` sort the `limits` 
  argument internally (@teunbrand).
* Theme margins can have NA-units to inherit from parent elements. The new
  function `margin_part()` has NA-units as default (@teunbrand, #6115)
* New `margin_auto()` specification for theme margins.
* New argument `labs(dictionary)` to label based on variable name rather than 
  based on aesthetic (@teunbrand, #5178)
* Fixed bug in out-of-bounds binned breaks (@teunbrand, #6054)
* Binned guides now accept expressions as labels (@teunbrand, #6005)
* (internal) `Scale$get_labels()` format expressions as lists.
* In non-orthogonal coordinate systems (`coord_sf()`, `coord_polar()` and 
  `coord_radial()`), using 'AsIs' variables escape transformation when
  both `x` and `y` is an 'AsIs' variable (@teunbrand, #6205).
* The following methods have been deprecated: `fortify.lm()`, `fortify.glht()`,
  `fortify.confint.glht()`, `fortify.summary.glht()` and `fortify.cld()`. It
  is recommend to use `broom::augment()` and `broom::tidy()` instead 
  (@teunbrand, #3816).
* Custom and raster annotation now respond to scale transformations, and can
  use AsIs variables for relative placement (@teunbrand based on 
  @yutannihilation's prior work, #3120)
* When discrete breaks have names, they'll be used as labels by default 
  (@teunbrand, #6147).
* The helper function `is.waiver()` is now exported to help extensions to work
  with `waiver()` objects (@arcresu, #6173).
* Date(time) scales now throw appropriate errors when `date_breaks`, 
  `date_minor_breaks` or `date_labels` are not strings (@RodDalBen, #5880)
* `geom_errorbarh()` is deprecated in favour of 
  `geom_errorbar(orientation = "y")` (@teunbrand, #5961).
* `geom_contour()` should be able to recognise a rotated grid of points 
  (@teunbrand, #4320)
* `geom_boxplot()` gains additional arguments to style the colour, linetype and
  linewidths of the box, whiskers, median line and staples (@teunbrand, #5126)
* `geom_violin()` gains additional arguments to style the colour, linetype and
  linewidths of the quantiles, which replace the now-deprecated `draw_quantiles` 
  argument (#5912).
* (breaking) `geom_violin(quantiles)` now has actual quantiles based on
  the data, rather than inferred quantiles based on the computed density. The
  `quantiles` parameter that replaces `draw_quantiles` now belongs to 
  `stat_ydensity()` instead of `geom_violin()` (@teunbrand, #4120).
* (internal) Using `after_scale()` in the `Geom*$default_aes()` field is now
  evaluated in the context of data (@teunbrand, #6135)
* Fixed bug where binned scales wouldn't simultaneously accept transformations
  and function-limits (@teunbrand, #6144).
* Fixed bug where the `ggplot2::`-prefix did not work with `stage()` 
  (@teunbrand, #6104).
* New `get_labs()` function for retrieving completed plot labels 
  (@teunbrand, #6008).
* Built-in `theme_*()` functions now have `ink` and `paper` arguments to control
  foreground and background colours respectively (@teunbrand)
* The `summary()` method for ggplots is now more terse about facets 
  (@teunbrand, #5989).
* `guide_bins()`, `guide_colourbar()` and `guide_coloursteps()` gain an `angle`
  argument to overrule theme settings, similar to `guide_axis(angle)` 
  (@teunbrand, #4594).
* `coord_*(expand)` can now take a logical vector to control expansion at any
  side of the panel (top, right, bottom, left) (@teunbrand, #6020)
* (Breaking) The defaults for all geoms can be set at one in the theme. 
  (@teunbrand based on pioneering work by @dpseidel, #2239)
    * A new `theme(geom)` argument is used to track these defaults.
    * The `element_geom()` function can be used to populate that argument.
    * The `from_theme()` function allows access to the theme default fields from
      inside the `aes()` function.
* Passing empty unmapped aesthetics to layers raises a warning instead of
  throwing an error (@teunbrand, #6009).
* Moved {mgcv} from Imports to Suggests (@teunbrand, #5986)
* New `reset_geom_defaults()` and `reset_stat_defaults()` to restore all geom or
  stat default aesthetics at once (@teunbrand, #5975).
* `facet_wrap()` can have `space = "free_x"` with 1-row layouts and 
  `space = "free_y"` with 1-column layouts (@teunbrand)
* Secondary axes respect `n.breaks` setting in continuous scales (@teunbrand, #4483).
* Layers can have names (@teunbrand, #4066).
* (internal) improvements to `pal_qualitative()` (@teunbrand, #5013)
* `coord_radial(clip = "on")` clips to the panel area when the graphics device
  supports clipping paths (@teunbrand, #5952).
* (internal) Panel clipping responsibility moved from Facet class to Coord 
  class through new `Coord$draw_panel()` method.
* `theme(strip.clip)` now defaults to `"on"` and is independent of Coord 
  clipping (@teunbrand, 5952).
* (internal) rearranged the code of `Facet$draw_panels()` method (@teunbrand).
* Axis labels are now justified across facet panels (@teunbrand, #5820)
* Fixed bug in `stat_function()` so x-axis title now produced automatically 
  when no data added. (@phispu, #5647).
* geom_sf now accepts shape names (@sierrajohnson, #5808)
* Added `gg` class to `labs()` (@phispu, #5553).
* Missing values from discrete palettes are no longer translated 
  (@teunbrand, #5929).
* Fixed bug in `facet_grid(margins = TRUE)` when using expresssions 
  (@teunbrand, #1864).
* `geom_step()` now supports the `orientation` argument (@teunbrand, #5936).
* `position_dodge()` and `position_jitterdodge()` now have a `reverse` argument 
  (@teunbrand, #3610)
* `coord_radial(r.axis.inside)` can now take a numeric value to control 
  placement of internally placed radius axes (@teunbrand, #5805).
* (internal) default labels are derived in `ggplot_build()` rather than
  in `ggplot_add.Layer()` (@teunbrand, #5894)
* An attempt is made to use a variable's label attribute as default label 
  (@teunbrand, #4631)
* Themes gain an additional `header_family` argument to easily set the font
  for headers and titles (#5886).
* The `plot.subtitle`, `plot.caption` and `plot.tag` theme elements now inherit 
  from the root `text` element instead of the `title` element (#5886).
* ggplot2 no longer imports {glue} (@teunbrand, #5986).
* `geom_rect()` can now derive the required corners positions from `x`/`width`
  or `y`/`height` parameterisation (@teunbrand, #5861).
* All position scales now use the same definition of `x` and `y` aesthetics.
  This lets uncommon aesthetics like `xintercept` expand scales as usual.
  (#3342, #4966, @teunbrand)
* Bare numeric values provided to Date or Datetime scales get inversely 
  transformed (cast to Date/POSIXct) with a warning (@teunbrand).
* `stat_bin()` now accepts functions for argument `breaks` (@aijordan, #4561)
* (internal) The plot's layout now has a coord parameter that is used to 
  prevent setting up identical panel parameters (#5427)
* (internal) rearranged the code of `Facet$draw_panels()` method (@teunbrand).
* `geom_rug()` prints a warning when `na.rm = FALSE`, as per documentation (@pn317, #5905)
* `position_dodge(preserve = "single")` now handles multi-row geoms better,
  such as `geom_violin()` (@teunbrand based on @clauswilke's work, #2801).
* `position_jitterdodge()` now dodges by `group` (@teunbrand, #3656)
* The `arrow.fill` parameter is now applied to more line-based functions: 
  `geom_path()`, `geom_line()`, `geom_step()` `geom_function()`, line 
   geometries in `geom_sf()` and `element_line()`.
* Fixed bug where binned guides would keep out-of-bounds breaks 
  (@teunbrand, #5870).
* The size of the `draw_key_polygon()` glyph now reflects the `linewidth` 
  aesthetic (#4852).
* New function `complete_theme()` to replicate how themes are handled during
  plot building (#5801).
* Special getter and setter functions have been renamed for consistency, allowing
  for better tab-completion with `get_*`- and `set_*`-prefixes. The old names 
  remain available for backward compatibility (@teunbrand, #5568).
  
  | New name             | Old name          |
  | -------------------- | ----------------- |
  | `get_theme()`        | `theme_get()`     |
  | `set_theme()`        | `theme_set()`     |
  | `replace_theme()`    | `theme_replace()` |
  | `update_theme()`     | `theme_update()`  |
  | `get_last_plot()`    | `last_plot()`     |
  | `get_layer_data()`   | `layer_data()`    |
  | `get_layer_grob()`   | `layer_grob()`    |
  | `get_panel_scales()` | `layer_scales()`  |

* Discrete scales now support `minor_breaks`. This may only make sense in
  discrete position scales, where it affects the placement of minor ticks
  and minor gridlines (#5434).
* Discrete position scales now expose the `palette` argument, which can be used 
  to customise spacings between levels (@teunbrand, #5770).
* The default `se` parameter in layers with `geom = "smooth"` will be `TRUE` 
  when the data has `ymin` and `ymax` parameters and `FALSE` if these are 
  absent. Note that this does not affect the default of `geom_smooth()` or
  `stat_smooth()` (@teunbrand, #5572).
* The bounded density option in `stat_density()` uses a wider range to
  prevent discontinuities (#5641).
* `geom_raster()` now falls back to rendering as `geom_rect()` when coordinates
  are not Cartesian (#5503).
* `stat_ecdf()` now has an optional `weight` aesthetic (@teunbrand, #5058).
* Position scales combined with `coord_sf()` can now use functions in the 
 `breaks` argument. In addition, `n.breaks` works as intended and 
 `breaks = NULL` removes grid lines and axes (@teunbrand, #4622).
* (Internal) Applying defaults in `geom_sf()` has moved from the internal 
  `sf_grob()` to `GeomSf$use_defaults()` (@teunbrand).
* `facet_wrap()` has new options for the `dir` argument to more precisely
  control panel directions. Internally `dir = "h"` or `dir = "v"` is deprecated 
  (@teunbrand, #5212).
* Prevented `facet_wrap(..., drop = FALSE)` from throwing spurious errors when
  a character facetting variable contained `NA`s (@teunbrand, #5485).
* When facets coerce the faceting variables to factors, the 'ordered' class
  is dropped (@teunbrand, #5666).
* `geom_curve()` now appropriately removes missing data instead of throwing
  errors (@teunbrand, #5831).
* `update_geom_defaults()` and `update_stat_defaults()` have a reset mechanism
  when using `new = NULL` and invisible return the previous defaults (#4993).
* Fixed regression in axes where `breaks = NULL` caused the axes to disappear
  instead of just rendering the axis line (@teunbrand, #5816).
* `geom_point()` can be dodged vertically by using 
  `position_dodge(..., orientation = "y")` (@teunbrand, #5809).
* Fixed bug where `na.value` was incorrectly mapped to non-`NA` values 
  (@teunbrand, #5756).
* Fixed bug in `guide_custom()` that would throw error with `theme_void()` 
  (@teunbrand, #5856).
* New helper function `gg_par()` to translate ggplot2's interpretation of 
  graphical parameters to {grid}'s interpretation (@teunbrand, #5866).
* `scale_{x/y}_discrete()` can now accept a `sec.axis`. It is recommended to
  only use `dup_axis()` to set custom breaks or labels, as discrete variables 
  cannot be transformed (@teunbrand, #3171).
* `stat_density()` has the new computed variable: `wdensity`, which is
  calculated as the density times the sum of weights (@teunbrand, #4176).
* `theme()` gets new `spacing` and `margins` arguments that all other spacings
  and (non-text) margins inherit from (@teunbrand, #5622).
* `geom_ribbon()` can have varying `fill` or `alpha` in linear coordinate
  systems (@teunbrand, #4690).
* `geom_tile()` computes default widths and heights per panel instead of
  per layer (@teunbrand, #5740).
* The `fill` of the `panel.border` theme setting is ignored and forced to be
  transparent (#5782).
* `stat_align()` skips computation when there is only 1 group and therefore
  alignment is not necessary (#5788).
* `position_stack()` skips computation when all `x` values are unique and 
  therefore stacking is not necessary (#5788).
* A new `ggplot_build()` S3 method for <ggplot_built> classes was added, which
  returns input unaltered (@teunbrand, #5800).
* `width` is implemented as aesthetic instead of parameter in `geom_col()` and
  `geom_bar()` (#3142).
* Fix a bug in `position_jitterdodge()` where different jitters would be applied
  to different position aesthetics of the same axis (@teunbrand, #5818).
* In `stat_bin()`, the default `boundary` is now chosen to better adhere to 
  the `nbin` argument (@teunbrand, #5882, #5036)
* `after_stat()` and `after_scale()` throw warnings when the computed aesthetics
  are not of the correct length (#5901).
* `guide_colourbar()` now correctly hands off `position` and `available_aes`
  parameters downstream (@teunbrand, #5930)
* `geom_hline()` and `geom_vline()` now have `position` argument
  (@yutannihilation, #4285).
* New function `get_strip_labels()` to retrieve facet labels (@teunbrand, #4979)
* Fixed bug in `position_dodge2()`'s identification of range overlaps 
  (@teunbrand, #5938, #4327).
* Fixed bug where empty discrete scales weren't recognised as such 
  (@teunbrand, #5945).
* (internal) The summary function of `stat_summary()` and `stat_summary_bin()` 
  is setup once in total instead of once per group (@teunbrand, #5971)
* `facet_grid(space = "free")` can now be combined with `coord_fixed()` 
  (@teunbrand, #4584).
* `theme_classic()` now has black ticks and text instead of dark gray. In 
  addition, `theme_classic()`'s axis line end is `"square"` (@teunbrand, #5978).
* {tibble} is now suggested instead of imported (@teunbrand, #5986)
* The ellipsis argument is now checked in `fortify()`, `get_alt_text()`, 
  `labs()` and several guides (@teunbrand, #3196).
* `stat_summary_bin()` no longer ignores `width` parameter (@teunbrand, #4647).
* Reintroduced `drop` argument to `stat_bin()` (@teunbrand, #3449)
* (internal) removed barriers for using 2D structures as aesthetics 
  (@teunbrand, #4189).
* `coord_sf()` no longer errors when dealing with empty graticules (@teunbrand, #6052)
* Added `theme_transparent()` with transparent backgrounds (@topepo).
* New theme elements `palette.{aes}.discrete` and `palette.{aes}.continuous`. 
  Theme palettes replace palettes in scales where `palette = NULL`, which is 
  the new default in many scales (@teunbrand, #4696).
* `guide_axis()` no longer reserves space for blank ticks 
  (@teunbrand, #4722, #6069).
* `geom_abline()` clips to the panel range in the vertical direction too
  (@teunbrand, #6086).
* Added `panel.widths` and `panel.heights` to `theme()` (#5338, @teunbrand).
* Standardised the calculation of `width`, which are now implemented as
  aesthetics (@teunbrand, #2800).
* Stricter check on `register_theme_elements(element_tree)` (@teunbrand, #6162)
* Added `weight` aesthetic for `stat_ellipse()` (@teunbrand, #5272)
* Fixed a bug where the `guide_custom(order)` wasn't working (@teunbrand, #6195)
* All binning stats now use the `boundary`/`center` parametrisation rather
  than `origin`, following in `stat_bin()`'s footsteps (@teunbrand).
* `stat_summary_2d()` and `stat_bin_2d()` now deal with zero-range data
  more elegantly (@teunbrand, #6207).
* Munching in `coord_polar()` and `coord_radial()` now adds more detail, 
  particularly for data-points with a low radius near the center 
  (@teunbrand, #5023).
* All scales now expose the `aesthetics` parameter (@teunbrand, #5841)
* Staged expressions are handled more gracefully if legends cannot resolve them 
  (@teunbrand, #6264).
* New `theme(legend.key.justification)` to control the alignment of legend keys 
  (@teunbrand, #3669). 
* Added `scale_{x/y}_time(date_breaks, date_minor_breaks, date_labels)` 
  (@teunbrand, #4335).
* `ggsave()` can write a multi-page pdf file when provided with a list of plots 
  (@teunbrand, #5093).
* (internal) When `validate_subclass()` fails to find a class directly, it tries 
  to retrieve the class via constructor functions (@teunbrand).

# ggplot2 3.5.1

This is a small release focusing on fixing regressions from 3.5.0 and 
documentation updates.

## Bug fixes

* Fixed bug where discrete scales could not map aesthetics only consisting of
  `NA`s (#5623)
* Fixed spurious warnings from `sec_axis()` with `breaks = NULL` (#5713).
* Patterns and gradients are now also enabled in `geom_sf()` 
  (@teunbrand, #5716).
* The default behaviour of `resolution()` has been reverted to pre-3.5.0 
  behaviour. Whether mapped discrete vectors should be treated as having 
  resolution of 1 is controlled by the new `discrete` argument.
* Fixed bug in `guide_bins()` and `guide_coloursteps()` where discrete breaks,
  such as the levels produced by `cut()`, were ordered incorrectly 
  (@teunbrand, #5757).
  
## Improvements

* When facets coerce the faceting variables to factors, the 'ordered' class
  is dropped (@teunbrand, #5666).
* `coord_map()` and `coord_polar()` throw informative warnings when used
  with the guide system (#5707).
* When passing a function to `stat_contour(breaks)`, that function is used to
  calculate the breaks even if `bins` and `binwidth` are missing 
  (@teunbrand, #5686).
* `geom_step()` now supports `lineend`, `linejoin` and `linemitre` parameters 
  (@teunbrand, #5705).
* Fixed performance loss when the `.data` pronoun is used in `aes()` (#5730).
* Facet evaluation is better at dealing with inherited errors 
  (@teunbrand, #5670).
* `stat_bin()` deals with non-finite breaks better (@teunbrand, #5665).
* While axes in `coord_radial()` don't neatly fit the top/right/bottom/left
  organisation, specifying `position = "top"` or `position = "right"` 
  in the scale will flip the placement of the radial axis (#5735)
* Theme elements that do not exist now throw warnings instead of errors (#5719).
* Fixed bug in `coord_radial()` where full circles were not treated as such 
  (@teunbrand, #5750).
* When legends detect the presence of values in a layer, `NA` is now detected
  if the data contains values outside the given breaks (@teunbrand, #5749).
* `annotate()` now warns about `stat` or `position` arguments (@teunbrand, #5151)
* `guide_coloursteps(even.steps = FALSE)` now works with discrete data that has 
  been formatted by `cut()` (@teunbrand, #3877).
* `ggsave()` now offers to install svglite if needed (@eliocamp, #6166).

# ggplot2 3.5.0

This is a minor release that turned out quite beefy. It is focused on 
overhauling the guide system: the system responsible for displaying information 
from scales in the guise of axes and legends. As part of that overhaul, new 
guides have been implemented and existing guides have been refined. The look 
and feel of guides has been mostly preserved, but their internals and 
styling options have changed drastically.

Briefly summarising other highlights, we also welcome `coord_radial()` as a 
successor of  `coord_polar()`. Initial support for newer graphical features, 
such as pattern fills has been added. The API has changed how `I()`/`<AsIs>` 
vectors interact with the scale system, namely: not at all. 

## Breaking changes

* The guide system. As a whole. See 'new features' for more information. 
  While the S3 guide generics are still in place, the S3 methods for 
  `guide_train()`, `guide_merge()`, `guide_geom()`, `guide_transform()`,
  `guide_gengrob()` have been superseded by the respective ggproto methods.
  In practice, this will mean that `NextMethod()` or sub-classing ggplot2's
  guides with the S3 system will no longer work.
  
* By default, `guide_legend()` now only draws a key glyph for a layer when
  the value is in the layer's data. To revert to the old behaviour, you
  can still set `show.legend = c({aesthetic} = TRUE)` (@teunbrand, #3648).

* In the `scale_{colour/fill}_gradient2()` and 
  `scale_{colour/fill}_steps2()` functions, the `midpoint` argument is 
  transformed by the scale transformation (#3198).
  
* The `legend.key` theme element is set to inherit from the `panel.background`
  theme element. The default themes no longer set the `legend.key` element.
  This causes a visual change with the default `theme_gray()` (#5549).
  
* The `scale_name` argument in `continuous_scale()`, `discrete_scale()` and
  `binned_scale()` is soft-deprecated. If you have implemented custom scales,
  be advised to double-check that unnamed arguments ends up where they should 
  (@teunbrand, #1312).  
  
* The `legend.text.align` and `legend.title.align` arguments in `theme()` are 
  deprecated. The `hjust` setting of the `legend.text` and `legend.title` 
  elements continues to fulfill the role of text alignment (@teunbrand, #5347).
  
* 'lines' units in `geom_label()`, often used in the `label.padding` argument, 
  are now are relative to the text size. This causes a visual change, but fixes 
  a misalignment issue between the textbox and text (@teunbrand, #4753)
  
* `coord_flip()` has been marked as superseded. The recommended alternative is
  to swap the `x` and `y` aesthetic and/or using the `orientation` argument in
  a layer (@teunbrand, #5130).
  
* The `trans` argument in scales and secondary axes has been renamed to 
  `transform`. The `trans` argument itself is deprecated. To access the
  transformation from the scale, a new `get_transformation()` method is 
  added to Scale-classes (#5558).
  
* Providing a numeric vector to `theme(legend.position)` has been deprecated.
  To set the default legend position inside the plot use 
  `theme(legend.position = "inside", legend.position.inside = c(...))` instead.

## New features

* Plot scales now ignore `AsIs` objects constructed with `I(x)`, instead of
  invoking the identity scale. This allows these columns to co-exist with other
  layers that need a non-identity scale for the same aesthetic. Also, it makes
  it easy to specify relative positions (@teunbrand, #5142).
  
* The `fill` aesthetic in many geoms now accepts grid's patterns and gradients.
  For developers of layer extensions, this feature can be enabled by switching 
  from `fill = alpha(fill, alpha)` to `fill = fill_alpha(fill, alpha)` when 
  providing fills to `grid::gpar()` (@teunbrand, #3997).
  
* New function `check_device()` for testing the availability of advanced 
  graphics features introduced in R 4.1.0 onward (@teunbrand, #5332).
  
* `coord_radial()` is a successor to `coord_polar()` with more customisation 
  options. `coord_radial()` can:
  
  * integrate with the new guide system via a dedicated `guide_axis_theta()` to
    display the angle coordinate.
  * in addition to drawing full circles, also draw circle sectors by using the 
    `end` argument.
  * avoid data vanishing in the center of the plot by setting the `donut` 
    argument.
  * adjust the `angle` aesthetic of layers, such as `geom_text()`, to align 
    with the coordinate system using the `rotate_angle` argument.
    
### The guide system

The guide system encompassing axes and legends, as the last remaining chunk of 
ggplot2, has been rewritten to use the `<ggproto>` system instead of the S3 
system. This change was a necessary step to officially break open the guide 
system for extension package developers. The axes and legends now inherit from 
a `<Guide>` class, which makes them extensible in the same manner as geoms, 
stats, facets and coords (#3329, @teunbrand)

* The most user-facing change is that the styling of guides is rewired through
  the theme system. Guides now have a `theme` argument that can style 
  individual guides, while `theme()` has gained additional arguments to style
  guides. Theme elements declared in the guide override theme elements set
  through the plot. The new theme elements for guides are: 
  `legend.key.spacing{.x/.y}`, `legend.frame`, `legend.axis.line`, 
  `legend.ticks`, `legend.ticks.length`, `legend.text.position` and 
  `legend.title.position`. Previous style options in the arguments of 
  `guide_*()` functions are soft-deprecated.

* Unfortunately, we could not fully preserve the function of pre-existing
  guide extensions written in the S3 system. A fallback for these old guides
  is encapsulated in the `<GuideOld>` class, which calls the old S3 generics.
  The S3 methods have been removed as part of cleaning up, so the old guides
  will still work if the S3 methods are reimplemented, but we encourage to
  switch to the new system (#2728).
  
* The `order` argument of guides now strictly needs to be a length-1 
  integer (#4958).
  
#### Axes

* New `guide_axis_stack()` to combine other axis guides on top of one another.

* New `guide_axis_theta()` to draw an axis in a circular arc in 
  `coord_radial()`. The guide can be controlled by adding 
  `guides(theta = guide_axis_theta(...))` to a plot.

* New `guide_axis_logticks()` can be used to draw logarithmic tick marks as
  an axis. It supersedes the `annotation_logticks()` function 
  (@teunbrand, #5325).

* `guide_axis()` gains a `minor.ticks` argument to draw minor ticks (#4387).

* `guide_axis()` gains a `cap` argument that can be used to trim the
      axis line to extreme breaks (#4907).

* Primary axis titles are now placed at the primary guide, so that
  `guides(x = guide_axis(position = "top"))` will display the title at the
  top by default (#4650).
  
* The default `vjust` for the `axis.title.y.right` element is now 1 instead of
  0.
  
* Unknown secondary axis guide positions are now inferred as the opposite 
  of the primary axis guide when the latter has a known `position` (#4650).
  
#### Legends

* New `guide_custom()` function for drawing custom graphical objects (grobs)
  unrelated to scales in legend positions (#5416).
  
* All legends have acquired a `position` argument, that allows individual guides
  to deviate from the `legend.position` set in the `theme()` function. This
  means that legends can now be placed at multiple sides of the plot (#5488).
  
* The spacing between legend keys and their labels, in addition to legends
  and their titles, is now controlled by the text's `margin` setting. Not
  specifying margins will automatically add appropriate text margins. To
  control the spacing within a legend between keys, the new 
  `legend.key.spacing.{x/y}` argument can be used in `theme()`. This leaves the 
  `legend.spacing` theme setting dedicated to solely controlling the spacing 
  between different guides (#5455).
  
* `guide_colourbar()` and `guide_coloursteps()` gain an `alpha` argument to
  set the transparency of the bar (#5085).

* New `display` argument in `guide_colourbar()` supplants the `raster` argument.
  In R 4.1.0 and above, `display = "gradient"` will draw a gradient.
  
* Legend keys that can draw arrows have their size adjusted for arrows.

* When legend titles are larger than the legend, title justification extends
  to the placement of keys and labels (#1903).

* Glyph drawing functions of the `draw_key_*()` family can now set `"width"`
  and `"height"` attributes (in centimetres) to the produced keys to control
  their displayed size in the legend.
  
* `coord_sf()` now uses customisable guides provided in the scales or 
  `guides()` function (@teunbrand).

## Improvements

* `guide_coloursteps(even.steps = FALSE)` now draws one rectangle per interval
  instead of many small ones (#5481).

* `draw_key_label()` now better reflects the appearance of labels (#5561).

* `position_stack()` no longer silently removes missing data, which is now
  handled by the geom instead of position (#3532).
  
* The `minor_breaks` function argument in scales can now also take a function 
  with two arguments: the scale's limits and the scale's major breaks (#3583).
  
* Failing to fit or predict in `stat_smooth()` now gives a warning and omits
  the failed group, instead of throwing an error (@teunbrand, #5352).
  
* `labeller()` now handles unspecified entries from lookup tables
  (@92amartins, #4599).
  
* `fortify.default()` now accepts a data-frame-like object granted the object
  exhibits healthy `dim()`, `colnames()`, and `as.data.frame()` behaviours
  (@hpages, #5390).

* `geom_violin()` gains a `bounds` argument analogous to `geom_density()`s 
  (@eliocamp, #5493).

* To apply dodging more consistently in violin plots, `stat_ydensity()` now
  has a `drop` argument to keep or discard groups with 1 observation.
  
* `geom_boxplot()` gains a new argument, `staplewidth` that can draw staples
  at the ends of whiskers (@teunbrand, #5126)
  
* `geom_boxplot()` gains an `outliers` argument to switch outliers on or off,
  in a manner that does affects the scale range. For hiding outliers that does
  not affect the scale range, you can continue to use `outlier.shape = NA` 
  (@teunbrand, #4892).
  
* Nicer error messages for xlim/ylim arguments in coord-* functions
  (@92amartins, #4601, #5297).

* You can now omit either `xend` or `yend` from `geom_segment()` as only one
  of these is now required. If one is missing, it will be filled from the `x`
  and `y` aesthetics respectively. This makes drawing horizontal or vertical
  segments a little bit more convenient (@teunbrand, #5140).
  
* When `geom_path()` has aesthetics varying within groups, the `arrow()` is
  applied to groups instead of individual segments (@teunbrand, #4935).
  
* `geom_text()` and `geom_label()` gained a `size.unit` parameter that set the 
  text size to millimetres, points, centimetres, inches or picas 
  (@teunbrand, #3799).
  
* `geom_label()` now uses the `angle` aesthetic (@teunbrand, #2785)

* The `label.padding` argument in `geom_label()` now supports inputs created
  with the `margin()` function (#5030).
  
* `ScaleContinuous$get_breaks()` now only calls `scales::zero_range()` on limits
  in transformed space, rather than in data space (#5304).
  
* Scales throw more informative messages (@teunbrand, #4185, #4258)
  
* `scale_*_manual()` with a named `values` argument now emits a warning when
  none of those names match the values found in the data (@teunbrand, #5298).
  
* The `name` argument in most scales is now explicitly the first argument 
  (#5535)
  
* The `translate_shape_string()` internal function is now exported for use in
  extensions of point layers (@teunbrand, #5191).
  
* To improve `width` calculation in bar plots with empty factor levels, 
  `resolution()` considers `mapped_discrete` values as having resolution 1 
  (@teunbrand, #5211)
  
* In `theme()`, some elements can be specified with `rel()` to inherit from
  `unit`-class objects in a relative fashion (@teunbrand, #3951).
  
* `theme()` now supports splicing a list of arguments (#5542).

* In the theme element hierarchy, parent elements that are a strict subclass
  of child elements now confer their subclass upon the children (#5457).
  
* New `plot.tag.location` in `theme()` can control placement of the plot tag
  in the `"margin"`, `"plot"` or the new `"panel"` option (#4297).
  
* `coord_munch()` can now close polygon shapes (@teunbrand, #3271)
  
* Aesthetics listed in `geom_*()` and `stat_*()` layers now point to relevant
  documentation (@teunbrand, #5123).
  
* The new argument `axes` in `facet_grid()` and `facet_wrap()` controls the
  display of axes at interior panel positions. Additionally, the `axis.labels`
  argument can be used to only draw tick marks or fully labelled axes 
  (@teunbrand, #4064).
  
* `coord_polar()` can have free scales in facets (@teunbrand, #2815).

* The `get_guide_data()` function can be used to extract position and label
  information from the plot (#5004).
  
* Improve performance of layers without positional scales (@zeehio, #4990)

* More informative error for mismatched 
  `direction`/`theme(legend.direction = ...)` arguments (#4364, #4930).

## Bug fixes

* Fixed regression in `guide_legend()` where the `linewidth` key size
  wasn't adapted to the width of the lines (#5160).

* In `guide_bins()`, the title no longer arbitrarily becomes offset from
  the guide when it has long labels.
  
* `guide_colourbar()` and `guide_coloursteps()` merge properly when one
  of the aesthetics is dropped (#5324).

* When using `geom_dotplot(binaxis = "x")` with a discrete y-variable, dots are
  now stacked from the y-position rather than from 0 (@teunbrand, #5462)
  
* `stat_count()` treats `x` as unique in the same manner `unique()` does 
  (#4609).
  
* The plot's title, subtitle and caption now obey horizontal text margins
  (#5533).
  
* Contour functions will not fail when `options("OutDec")` is not `.` (@eliocamp, #5555).

* Lines where `linewidth = NA` are now dropped in `geom_sf()` (#5204).

* `ggsave()` no longer sometimes creates new directories, which is now 
  controlled by the new `create.dir` argument (#5489).
  
* Legend titles no longer take up space if they've been removed by setting 
  `legend.title = element_blank()` (@teunbrand, #3587).
  
* `resolution()` has a small tolerance, preventing spuriously small resolutions 
  due to rounding errors (@teunbrand, #2516).
  
* `stage()` now works correctly, even with aesthetics that do not have scales 
  (#5408)
  
* `stat_ydensity()` with incomplete groups calculates the default `width` 
  parameter more stably (@teunbrand, #5396)
  
* The `size` argument in `annotation_logticks()` has been deprecated in favour
  of the `linewidth` argument (#5292).
  
* Binned scales now treat `NA`s in limits the same way continuous scales do 
  (#5355).

* Binned scales work better with `trans = "reverse"` (#5355).

* Integers are once again valid input to theme arguments that expect numeric
  input (@teunbrand, #5369)
  
* Legends in `scale_*_manual()` can show `NA` values again when the `values` is
  a named vector (@teunbrand, #5214, #5286).
  
* Fixed bug in `coord_sf()` where graticule lines didn't obey 
  `panel.grid.major`'s linewidth setting (@teunbrand, #5179)
  
* Fixed bug in `annotation_logticks()` when no suitable tick positions could
  be found (@teunbrand, #5248).
  
* The default width of `geom_bar()` is now based on panel-wise resolution of
  the data, rather than global resolution (@teunbrand, #4336).
  
* `stat_align()` is now applied per panel instead of globally, preventing issues
  when facets have different ranges (@teunbrand, #5227).
  
* A stacking bug in `stat_align()` was fixed (@teunbrand, #5176).

* `stat_contour()` and `stat_contour_filled()` now warn about and remove
  duplicated coordinates (@teunbrand, #5215).
  
* `guide_coloursteps()` and `guide_bins()` sort breaks (#5152). 
  
## Internal changes
  
* The `ScaleContinuous$get_breaks()` method no longer censors
  the computed breaks.
  
* The ggplot object now contains `$layout` which points to the `Layout` ggproto
  object and will be used by the `ggplot_build.ggplot` method. This was exposed
  so that package developers may extend the behaviour of the `Layout` ggproto 
  object without needing to develop an entirely new `ggplot_build` method 
  (@jtlandis, #5077).
  
* Guide building is now part of `ggplot_build()` instead of 
  `ggplot_gtable()` to allow guides to observe unmapped data (#5483).
  
* The `titleGrob()` function has been refactored to be faster and less
  complicated.

* The `scales_*()` functions related to managing the `<ScalesList>` class have
  been implemented as methods in the `<ScalesList>` class, rather than stray
  functions (#1310).
  
# ggplot2 3.4.4

This hotfix release adapts to a change in r-devel's `base::is.atomic()` and 
the upcoming retirement of maptools.

* `fortify()` for sp objects (e.g., `SpatialPolygonsDataFrame`) is now deprecated
  and will be removed soon in support of [the upcoming retirement of rgdal, rgeos,
  and maptools](https://r-spatial.org/r/2023/05/15/evolution4.html). In advance
  of the whole removal, `fortify(<SpatialPolygonsDataFrame>, region = ...)`
  no longer works as of this version (@yutannihilation, #5244).

# ggplot2 3.4.3
This hotfix release addresses a version comparison change in r-devel. There are
no user-facing or breaking changes.

# ggplot2 3.4.2
This is a hotfix release anticipating changes in r-devel, but folds in upkeep
changes and a few bug fixes as well.

## Minor improvements

* Various type checks and their messages have been standardised 
  (@teunbrand, #4834).
  
* ggplot2 now uses `scales::DiscreteRange` and `scales::ContinuousRange`, which
  are available to write scale extensions from scratch (@teunbrand, #2710).
  
* The `layer_data()`, `layer_scales()` and `layer_grob()` now have the default
  `plot = last_plot()` (@teunbrand, #5166).
  
* The `datetime_scale()` scale constructor is now exported for use in extension
  packages (@teunbrand, #4701).
  
## Bug fixes

* `update_geom_defaults()` and `update_stat_defaults()` now return properly 
  classed objects and have updated docs (@dkahle, #5146).

* For the purposes of checking required or non-missing aesthetics, character 
  vectors are no longer considered non-finite (@teunbrand, @4284).

* `annotation_logticks()` skips drawing ticks when the scale range is non-finite
  instead of throwing an error (@teunbrand, #5229).
  
* Fixed spurious warnings when the `weight` was used in `stat_bin_2d()`, 
  `stat_boxplot()`, `stat_contour()`, `stat_bin_hex()` and `stat_quantile()`
  (@teunbrand, #5216).

* To prevent changing the plotting order, `stat_sf()` is now computed per panel 
  instead of per group (@teunbrand, #4340).

* Fixed bug in `coord_sf()` where graticule lines didn't obey 
  `panel.grid.major`'s linewidth setting (@teunbrand, #5179).

* `geom_text()` drops observations where `angle = NA` instead of throwing an
  error (@teunbrand, #2757).
  
# ggplot2 3.4.1
This is a small release focusing on fixing regressions in the 3.4.0 release
and minor polishes.

## Breaking changes

* The computed variable `y` in `stat_ecdf()` has been superseded by `ecdf` to 
  prevent incorrect scale transformations (@teunbrand, #5113 and #5112).
  
## New features

* Added `scale_linewidth_manual()` and `scale_linewidth_identity()` to support
  the `linewidth` aesthetic (@teunbrand, #5050).
  
* `ggsave()` warns when multiple `filename`s are given, and only writes to the
  first file (@teunbrand, #5114).

## Bug fixes

* Fixed a regression in `geom_hex()` where aesthetics were replicated across 
  bins (@thomasp85, #5037 and #5044).
  
* Using two ordered factors as facetting variables in 
  `facet_grid(..., as.table = FALSE)` now throws a warning instead of an
  error (@teunbrand, #5109).
  
* Fixed misbehaviour of `draw_key_boxplot()` and `draw_key_crossbar()` with 
  skewed key aspect ratio (@teunbrand, #5082).
  
* Fixed spurious warning when `weight` aesthetic was used in `stat_smooth()` 
  (@teunbrand based on @clauswilke's suggestion, #5053).
  
* The `lwd` alias is now correctly replaced by `linewidth` instead of `size` 
  (@teunbrand based on @clauswilke's suggestion #5051).
  
* Fixed a regression in `Coord$train_panel_guides()` where names of guides were 
  dropped (@maxsutton, #5063).

In binned scales:

* Automatic breaks should no longer be out-of-bounds, and automatic limits are
  adjusted to include breaks (@teunbrand, #5082).
  
* Zero-range limits no longer throw an error and are treated akin to continuous
  scales with zero-range limits (@teunbrand, #5066).
  
* The `trans = "date"` and `trans = "time"` transformations were made compatible
  (@teunbrand, #4217).

# ggplot2 3.4.0
This is a minor release focusing on tightening up the internals and ironing out
some inconsistencies in the API. The biggest change is the addition of the 
`linewidth` aesthetic that takes of sizing the width of any line from `size`. 
This change, while attempting to be as non-breaking as possible, has the 
potential to change the look of some of your plots.

Other notable changes is a complete redo of the error and warning messaging in
ggplot2 using the cli package. Messaging is now better contextualised and it 
should be easier to identify which layer an error is coming from. Last, we have
now made the switch to using the vctrs package internally which means that 
support for vctrs classes as variables should improve, along with some small 
gains in rendering speed.

## Breaking changes

* A `linewidth` aesthetic has been introduced and supersedes the `size` 
  aesthetic for scaling the width of lines in line based geoms. `size` will 
  remain functioning but deprecated for these geoms and it is recommended to 
  update all code to reflect the new aesthetic. For geoms that have _both_ point 
  sizing and linewidth sizing (`geom_pointrange()` and `geom_sf`) `size` now 
  **only** refers to sizing of points which can leads to a visual change in old
  code (@thomasp85, #3672)
  
* The default line width for polygons in `geom_sf()` have been decreased to 0.2 
  to reflect that this is usually used for demarking borders where a thinner 
  line is better suited. This change was made since we already induced a 
  visual change in `geom_sf()` with the introduction of the `linewidth` 
  aesthetic.
  
* The dot-dot notation (`..var..`) and `stat()`, which have been superseded by
  `after_stat()`, are now formally deprecated (@yutannihilation, #3693).

* `qplot()` is now formally deprecated (@yutannihilation, #3956).

* `stage()` now properly refers to the values without scale transformations for
  the stage of `after_stat`. If your code requires the scaled version of the
  values for some reason, you have to apply the same transformation by yourself,
  e.g. `sqrt()` for `scale_{x,y}_sqrt()` (@yutannihilation and @teunbrand, #4155).

* Use `rlang::hash()` instead of `digest::digest()`. This update may lead to 
  changes in the automatic sorting of legends. In order to enforce a specific
  legend order use the `order` argument in the guide. (@thomasp85, #4458)

* referring to `x` in backquoted expressions with `label_bquote()` is no longer
  possible.

* The `ticks.linewidth` and `frame.linewidth` parameters of `guide_colourbar()`
  are now multiplied with `.pt` like elsewhere in ggplot2. It can cause visual
  changes when these arguments are not the defaults and these changes can be 
  restored to their previous behaviour by adding `/ .pt` (@teunbrand #4314).

* `scale_*_viridis_b()` now uses the full range of the viridis scales 
  (@gregleleu, #4737)

## New features

* `geom_col()` and `geom_bar()` gain a new `just` argument. This is set to `0.5`
  by default; use `just = 0`/`just = 1` to place columns on the left/right
  of the axis breaks.
  (@wurli, #4899)

* `geom_density()` and `stat_density()` now support `bounds` argument
  to estimate density with boundary correction (@echasnovski, #4013).

* ggplot now checks during statistical transformations whether any data 
  columns were dropped and warns about this. If stats intend to drop
  data columns they can declare them in the new field `dropped_aes`.
  (@clauswilke, #3250)

* `...` supports `rlang::list2` dynamic dots in all public functions. 
  (@mone27, #4764) 

* `theme()` now has a `strip.clip` argument, that can be set to `"off"` to 
  prevent the clipping of strip text and background borders (@teunbrand, #4118)
  
* `geom_contour()` now accepts a function in the `breaks` argument 
  (@eliocamp, #4652).

## Minor improvements and bug fixes

* Fix a bug in `position_jitter()` where infinity values were dropped (@javlon,
  #4790).

* `geom_linerange()` now respects the `na.rm` argument (#4927, @thomasp85)

* Improve the support for `guide_axis()` on `coord_trans()` 
  (@yutannihilation, #3959)
  
* Added `stat_align()` to align data without common x-coordinates prior to
  stacking. This is now the default stat for `geom_area()` (@thomasp85, #4850)

* Fix a bug in `stat_contour_filled()` where break value differences below a 
  certain number of digits would cause the computations to fail (@thomasp85, 
  #4874)

* Secondary axis ticks are now positioned more precisely, removing small visual
  artefacts with alignment between grid and ticks (@thomasp85, #3576)

* Improve `stat_function` documentation regarding `xlim` argument. 
  (@92amartins, #4474)

* Fix various issues with how `labels`, `breaks`, `limits`, and `show.limits`
  interact in the different binning guides (@thomasp85, #4831)

* Automatic break calculation now squishes the scale limits to the domain
  of the transformation. This allows `scale_{x/y}_sqrt()` to find breaks at 0   
  when appropriate (@teunbrand, #980).

* Using multiple modified aesthetics correctly will no longer trigger warnings. 
  If used incorrectly, the warning will now report the duplicated aesthetic 
  instead of `NA` (@teunbrand, #4707).

* `aes()` now supports the `!!!` operator in its first two arguments
  (#2675). Thanks to @yutannihilation and @teunbrand for draft
  implementations.

* Require rlang >= 1.0.0 (@billybarc, #4797)

* `geom_violin()` no longer issues "collapsing to unique 'x' values" warning
  (@bersbersbers, #4455)

* `annotate()` now documents unsupported geoms (`geom_abline()`, `geom_hline()`
  and `geom_vline()`), and warns when they are requested (@mikmart, #4719)

* `presidential` dataset now includes Trump's presidency (@bkmgit, #4703).

* `position_stack()` now works fully with `geom_text()` (@thomasp85, #4367)

* `geom_tile()` now correctly recognises missing data in `xmin`, `xmax`, `ymin`,
  and `ymax` (@thomasp85 and @sigmapi, #4495)

* `geom_hex()` will now use the binwidth from `stat_bin_hex()` if present, 
  instead of deriving it (@thomasp85, #4580)
  
* `geom_hex()` now works on non-linear coordinate systems (@thomasp85)

* Fixed a bug throwing errors when trying to render an empty plot with secondary
  axes (@thomasp85, #4509)

* Axes are now added correctly in `facet_wrap()` when `as.table = FALSE`
  (@thomasp85, #4553)

* Better compatibility of custom device functions in `ggsave()` 
  (@thomasp85, #4539)

* Binning scales are now more resilient to calculated limits that ends up being
  `NaN` after transformations (@thomasp85, #4510)

* Strip padding in `facet_grid()` is now only in effect if 
  `strip.placement = "outside"` _and_ an axis is present between the strip and 
  the panel (@thomasp85, #4610)

* Aesthetics of length 1 are now recycled to 0 if the length of the data is 0 
  (@thomasp85, #4588)

* Setting `size = NA` will no longer cause `guide_legend()` to error 
  (@thomasp85, #4559)

* Setting `stroke` to `NA` in `geom_point()` will no longer impair the sizing of
  the points (@thomasp85, #4624)

* `stat_bin_2d()` now correctly recognises the `weight` aesthetic 
  (@thomasp85, #4646)
  
* All geoms now have consistent exposure of linejoin and lineend parameters, and
  the guide keys will now respect these settings (@thomasp85, #4653)

* `geom_sf()` now respects `arrow` parameter for lines (@jakeruss, #4659)

* Updated documentation for `print.ggplot` to reflect that it returns
  the original plot, not the result of `ggplot_build()`. (@r2evans, #4390)

* `scale_*_manual()` no longer displays extra legend keys, or changes their 
  order, when a named `values` argument has more items than the data. To display
  all `values` on the legend instead, use
  `scale_*_manual(values = vals, limits = names(vals))`. (@teunbrand, @banfai, 
  #4511, #4534)

* Updated documentation for `geom_contour()` to correctly reflect argument 
  precedence between `bins` and `binwidth`. (@eliocamp, #4651)

* Dots in `geom_dotplot()` are now correctly aligned to the baseline when
  `stackratio != 1` and `stackdir != "up"` (@mjskay, #4614)

* Key glyphs for `geom_boxplot()`, `geom_crossbar()`, `geom_pointrange()`, and
  `geom_linerange()` are now orientation-aware (@mjskay, #4732)
  
* Updated documentation for `geom_smooth()` to more clearly describe effects of 
  the `fullrange` parameter (@thoolihan, #4399).

# ggplot2 3.3.6
This is a very small release only applying an internal change to comply with 
R 4.2 and its deprecation of `default.stringsAsFactors()`. There are no user
facing changes and no breaking changes.

# ggplot2 3.3.5
This is a very small release focusing on fixing a couple of untenable issues 
that surfaced with the 3.3.4 release

* Revert changes made in #4434 (apply transform to intercept in `geom_abline()`) 
  as it introduced undesirable issues far worse than the bug it fixed 
  (@thomasp85, #4514)
* Fixes an issue in `ggsave()` when producing emf/wmf files (@yutannihilation, 
  #4521)
* Warn when grDevices specific arguments are passed to ragg devices (@thomasp85, 
  #4524)
* Fix an issue where `coord_sf()` was reporting that it is non-linear
  even when data is provided in projected coordinates (@clauswilke, #4527)

# ggplot2 3.3.4
This is a larger patch release fixing a huge number of bugs and introduces a 
small selection of feature refinements.

## Features

* Alt-text can now be added to a plot using the `alt` label, i.e 
  `+ labs(alt = ...)`. Currently this alt text is not automatically propagated, 
  but we plan to integrate into Shiny, RMarkdown, and other tools in the future. 
  (@thomasp85, #4477)

* Add support for the BrailleR package for creating descriptions of the plot
  when rendered (@thomasp85, #4459)
  
* `coord_sf()` now has an argument `default_crs` that specifies the coordinate
  reference system (CRS) for non-sf layers and scale/coord limits. This argument
  defaults to `NULL`, which means non-sf layers are assumed to be in projected
  coordinates, as in prior ggplot2 versions. Setting `default_crs = sf::st_crs(4326)`
  provides a simple way to interpret x and y positions as longitude and latitude,
  regardless of the CRS used by `coord_sf()`. Authors of extension packages
  implementing `stat_sf()`-like functionality are encouraged to look at the source
  code of `stat_sf()`'s `compute_group()` function to see how to provide scale-limit
  hints to `coord_sf()` (@clauswilke, #3659).

* `ggsave()` now uses ragg to render raster output if ragg is available. It also
  handles custom devices that sets a default unit (e.g. `ragg::agg_png`) 
  correctly (@thomasp85, #4388)

* `ggsave()` now returns the saved file location invisibly (#3379, @eliocamp).
  Note that, as a side effect, an unofficial hack `<ggplot object> + ggsave()`
  no longer works (#4513).

* The scale arguments `limits`, `breaks`, `minor_breaks`, `labels`, `rescaler`
  and `oob` now accept purrr style lambda notation (@teunbrand, #4427). The same 
  is true for `as_labeller()` (and therefore also `labeller()`) 
  (@netique, #4188).

* Manual scales now allow named vectors passed to `values` to contain fewer 
  elements than existing in the data. Elements not present in values will be set
  to `NA` (@thomasp85, #3451)
  
* Date and datetime position scales support out-of-bounds (oob) arguments to 
  control how limits affect data outside those limits (@teunbrand, #4199).
  
## Fixes

* Fix a bug that `after_stat()` and `after_scale()` cannot refer to aesthetics
  if it's specified in the plot-global mapping (@yutannihilation, #4260).
  
* Fix bug in `annotate_logticks()` that would cause an error when used together
  with `coord_flip()` (@thomasp85, #3954)
  
* Fix a bug in `geom_abline()` that resulted in `intercept` not being subjected
  to the transformation of the y scale (@thomasp85, #3741)
  
* Extent the range of the line created by `geom_abline()` so that line ending
  is not visible for large linewidths (@thomasp85, #4024)

* Fix bug in `geom_dotplot()` where dots would be positioned wrong with 
  `stackgroups = TRUE` (@thomasp85, #1745)

* Fix calculation of confidence interval for locfit smoothing in `geom_smooth()`
  (@topepo, #3806)
  
* Fix bug in `geom_text()` where `"outward"` and `"inward"` justification for 
  some `angle` values was reversed (@aphalo, #4169, #4447)

* `ggsave()` now sets the default background to match the fill value of the
  `plot.background` theme element (@karawoo, #4057)

* It is now deprecated to specify `guides(<scale> = FALSE)` or
  `scale_*(guide = FALSE)` to remove a guide. Please use 
  `guides(<scale> = "none")` or `scale_*(guide = "none")` instead 
  (@yutannihilation, #4097)
  
* Fix a bug in `guide_bins()` where keys would disappear if the guide was 
  reversed (@thomasp85, #4210)
  
* Fix bug in `guide_coloursteps()` that would repeat the terminal bins if the
  breaks coincided with the limits of the scale (@thomasp85, #4019)

* Make sure that default labels from default mappings doesn't overwrite default
  labels from explicit mappings (@thomasp85, #2406)

* Fix bug in `labeller()` where parsing was turned off if `.multiline = FALSE`
  (@thomasp85, #4084)
  
* Make sure `label_bquote()` has access to the calling environment when 
  evaluating the labels (@thomasp85, #4141)

* Fix a bug in the layer implementation that introduced a new state after the 
  first render which could lead to a different look when rendered the second 
  time (@thomasp85, #4204)

* Fix a bug in legend justification where justification was lost of the legend
  dimensions exceeded the available size (@thomasp85, #3635)

* Fix a bug in `position_dodge2()` where `NA` values in thee data would cause an
  error (@thomasp85, #2905)

* Make sure `position_jitter()` creates the same jittering independent of 
  whether it is called by name or with constructor (@thomasp85, #2507)

* Fix a bug in `position_jitter()` where different jitters would be applied to 
  different position aesthetics of the same axis (@thomasp85, #2941)
  
* Fix a bug in `qplot()` when supplying `c(NA, NA)` as axis limits 
  (@thomasp85, #4027)
  
* Remove cross-inheritance of default discrete colour/fill scales and check the
  type and aesthetic of function output if `type` is a function 
  (@thomasp85, #4149)

* Fix bug in `scale_[x|y]_date()` where custom breaks functions that resulted in
  fractional dates would get misaligned (@thomasp85, #3965)
  
* Fix bug in `scale_[x|y]_datetime()` where a specified timezone would be 
  ignored by the scale (@thomasp85, #4007)
  
* Fix issue in `sec_axis()` that would throw warnings in the absence of any 
  secondary breaks (@thomasp85, #4368)

* `stat_bin()`'s computed variable `width` is now documented (#3522).
  
* `stat_count()` now computes width based on the full dataset instead of per 
  group (@thomasp85, #2047)

* Extended `stat_ecdf()` to calculate the cdf from either x or y instead from y 
  only (@jgjl, #4005)
  
* Fix a bug in `stat_summary_bin()` where one more than the requested number of
  bins would be created (@thomasp85, #3824)

* Only drop groups in `stat_ydensity()` when there are fewer than two data 
  points and throw a warning (@andrewwbutler, #4111).

* Fixed a bug in strip assembly when theme has `strip.text = element_blank()`
  and plots are faceted with multi-layered strips (@teunbrand, #4384).
  
* Using `theme(aspect.ratio = ...)` together with free space in `facet_grid()`
  now correctly throws an error (@thomasp85, #3834)

* Fixed a bug in `labeller()` so that `.default` is passed to `as_labeller()`
  when labellers are specified by naming faceting variables. (@waltersom, #4031)
  
* Updated style for example code (@rjake, #4092)

* ggplot2 now requires R >= 3.3 (#4247).

* ggplot2 now uses `rlang::check_installed()` to check if a suggested package is
  installed, which will offer to install the package before continuing (#4375, 
  @malcolmbarrett)

* Improved error with hint when piping a `ggplot` object into a facet function
  (#4379, @mitchelloharawild).

# ggplot2 3.3.3
This is a small patch release mainly intended to address changes in R and CRAN.
It further changes the licensing model of ggplot2 to an MIT license.

* Update the ggplot2 licence to an MIT license (#4231, #4232, #4233, and #4281)

* Use vdiffr conditionally so ggplot2 can be tested on systems without vdiffr

* Update tests to work with the new `all.equal()` defaults in R >4.0.3

* Fixed a bug that `guide_bins()` mistakenly ignore `override.aes` argument
  (@yutannihilation, #4085).

# ggplot2 3.3.2
This is a small release focusing on fixing regressions introduced in 3.3.1.

* Added an `outside` option to `annotation_logticks()` that places tick marks
  outside of the plot bounds. (#3783, @kbodwin)

* `annotation_raster()` adds support for native rasters. For large rasters,
  native rasters render significantly faster than arrays (@kent37, #3388)
  
* Facet strips now have dedicated position-dependent theme elements 
  (`strip.text.x.top`, `strip.text.x.bottom`, `strip.text.y.left`, 
  `strip.text.y.right`) that inherit from `strip.text.x` and `strip.text.y`, 
  respectively. As a consequence, some theme stylings now need to be applied to 
  the position-dependent elements rather than to the parent elements. This 
  change was already introduced in ggplot2 3.3.0 but not listed in the 
  changelog. (@thomasp85, #3683)

* Facets now handle layers containing no data (@yutannihilation, #3853).
  
* A newly added geom `geom_density_2d_filled()` and associated stat 
  `stat_density_2d_filled()` can draw filled density contours
  (@clauswilke, #3846).

* A newly added `geom_function()` is now recommended to use in conjunction
  with/instead of `stat_function()`. In addition, `stat_function()` now
  works with transformed y axes, e.g. `scale_y_log10()`, and in plots
  containing no other data or layers (@clauswilke, #3611, #3905, #3983).

* Fixed a bug in `geom_sf()` that caused problems with legend-type
  autodetection (@clauswilke, #3963).
  
* Support graphics devices that use the `file` argument instead of `fileneame` 
  in `ggsave()` (@bwiernik, #3810)
  
* Default discrete color scales are now configurable through the `options()` of 
  `ggplot2.discrete.colour` and `ggplot2.discrete.fill`. When set to a character 
  vector of colour codes (or list of character vectors)  with sufficient length, 
  these colours are used for the default scale. See `help(scale_colour_discrete)` 
  for more details and examples (@cpsievert, #3833).

* Default continuous colour scales (i.e., the `options()` 
  `ggplot2.continuous.colour` and `ggplot2.continuous.fill`, which inform the 
  `type` argument of `scale_fill_continuous()` and `scale_colour_continuous()`) 
  now accept a function, which allows more control over these default 
  `continuous_scale()`s (@cpsievert, #3827).

* A bug was fixed in `stat_contour()` when calculating breaks based on 
  the `bins` argument (@clauswilke, #3879, #4004).
  
* Data columns can now contain `Vector` S4 objects, which are widely used in the 
  Bioconductor project. (@teunbrand, #3837)

# ggplot2 3.3.1

This is a small release with no code change. It removes all malicious links to a 
site that got hijacked from the readme and pkgdown site.

# ggplot2 3.3.0

This is a minor release but does contain a range of substantial new features, 
along with the standard bug fixes. The release contains a few visual breaking
changes, along with breaking changes for extension developers due to a shift in
internal representation of the position scales and their axes. No user breaking
changes are included.

This release also adds Dewey Dunnington (@paleolimbot) to the core team.

## Breaking changes
There are no user-facing breaking changes, but a change in some internal 
representations that extension developers may have relied on, along with a few 
breaking visual changes which may cause visual tests in downstream packages to 
fail.

* The `panel_params` field in the `Layout` now contains a list of list of 
  `ViewScale` objects, describing the trained coordinate system scales, instead
  of the list object used before. Any extensions that use this field will likely
  break, as will unit tests that checks aspects of this.

* `element_text()` now issues a warning when vectorized arguments are provided, 
  as in `colour = c("red", "green", "blue")`. Such use is discouraged and not 
  officially supported (@clauswilke, #3492).

* Changed `theme_grey()` setting for legend key so that it creates no border 
  (`NA`) rather than drawing a white one. (@annennenne, #3180)

* `geom_ribbon()` now draws separate lines for the upper and lower intervals if
  `colour` is mapped. Similarly, `geom_area()` and `geom_density()` now draw
  the upper lines only in the same case by default. If you want old-style full
  stroking, use `outline.type = "full"` (@yutannihilation, #3503 / @thomasp85, #3708).

## New features

* The evaluation time of aesthetics can now be controlled to a finer degree. 
  `after_stat()` supersedes the use of `stat()` and `..var..`-notation, and is
  joined by `after_scale()` to allow for mapping to scaled aesthetic values. 
  Remapping of the same aesthetic is now supported with `stage()`, so you can 
  map a data variable to a stat aesthetic, and remap the same aesthetic to 
  something else after statistical transformation (@thomasp85, #3534)

* All `coord_*()` functions with `xlim` and `ylim` arguments now accept
  vectors with `NA` as a placeholder for the minimum or maximum value
  (e.g., `ylim = c(0, NA)` would zoom the y-axis from 0 to the 
  maximum value observed in the data). This mimics the behaviour
  of the `limits` argument in continuous scale functions
  (@paleolimbot, #2907).

* Allowed reversing of discrete scales by re-writing `get_limits()` 
  (@AnneLyng, #3115)
  
* All geoms and stats that had a direction (i.e. where the x and y axes had 
  different interpretation), can now freely choose their direction, instead of
  relying on `coord_flip()`. The direction is deduced from the aesthetic 
  mapping, but can also be specified directly with the new `orientation` 
  argument (@thomasp85, #3506).
  
* Position guides can now be customized using the new `guide_axis()`, which can 
  be passed to position `scale_*()` functions or via `guides()`. The new axis 
  guide (`guide_axis()`) comes with arguments `check.overlap` (automatic removal 
  of overlapping labels), `angle` (easy rotation of axis labels), and
  `n.dodge` (dodge labels into multiple rows/columns) (@paleolimbot, #3322).
  
* A new scale type has been added, that allows binning of aesthetics at the 
  scale level. It has versions for both position and non-position aesthetics and
  comes with two new guides (`guide_bins` and `guide_coloursteps`) 
  (@thomasp85, #3096)
  
* `scale_x_continuous()` and `scale_y_continuous()` gains an `n.breaks` argument
  guiding the number of automatic generated breaks (@thomasp85, #3102)

* Added `stat_contour_filled()` and `geom_contour_filled()`, which compute 
  and draw filled contours of gridded data (@paleolimbot, #3044). 
  `geom_contour()` and `stat_contour()` now use the isoband package
  to compute contour lines. The `complete` parameter (which was undocumented
  and has been unused for at least four years) was removed (@paleolimbot, #3044).
  
* Themes have gained two new parameters, `plot.title.position` and 
  `plot.caption.position`, that can be used to customize how plot
  title/subtitle and plot caption are positioned relative to the overall plot
  (@clauswilke, #3252).

## Extensions
  
* `Geom` now gains a `setup_params()` method in line with the other ggproto
  classes (@thomasp85, #3509)

* The newly added function `register_theme_elements()` now allows developers
  of extension packages to define their own new theme elements and place them
  into the ggplot2 element tree (@clauswilke, #2540).

## Minor improvements and bug fixes

* `coord_trans()` now draws second axes and accepts `xlim`, `ylim`,
  and `expand` arguments to bring it up to feature parity with 
  `coord_cartesian()`. The `xtrans` and `ytrans` arguments that were 
  deprecated in version 1.0.1 in favour of `x` and `y` 
  were removed (@paleolimbot, #2990).

* `coord_trans()` now calculates breaks using the expanded range 
  (previously these were calculated using the unexpanded range, 
  which resulted in differences between plots made with `coord_trans()`
  and those made with `coord_cartesian()`). The expansion for discrete axes 
  in `coord_trans()` was also updated such that it behaves identically
  to that in `coord_cartesian()` (@paleolimbot, #3338).

* `expand_scale()` was deprecated in favour of `expansion()` for setting
  the `expand` argument of `x` and `y` scales (@paleolimbot).

* `geom_abline()`, `geom_hline()`, and `geom_vline()` now issue 
  more informative warnings when supplied with set aesthetics
  (i.e., `slope`, `intercept`, `yintercept`, and/or `xintercept`)
  and mapped aesthetics (i.e., `data` and/or `mapping`).

* Fix a bug in `geom_raster()` that squeezed the image when it went outside 
  scale limits (#3539, @thomasp85)

* `geom_sf()` now determines the legend type automatically (@microly, #3646).
  
* `geom_sf()` now removes rows that can't be plotted due to `NA` aesthetics 
  (#3546, @thomasp85)

* `geom_sf()` now applies alpha to linestring geometries 
  (#3589, @yutannihilation).

* `gg_dep()` was deprecated (@perezp44, #3382).

* Added function `ggplot_add.by()` for lists created with `by()`, allowing such
  lists to be added to ggplot objects (#2734, @Maschette)

* ggplot2 no longer depends on reshape2, which means that it no longer 
  (recursively) needs plyr, stringr, or stringi packages.

* Increase the default `nbin` of `guide_colourbar()` to place the ticks more 
  precisely (#3508, @yutannihilation).

* `manual_scale()` now matches `values` with the order of `breaks` whenever
  `values` is an unnamed vector. Previously, unnamed `values` would match with
  the limits of the scale and ignore the order of any `breaks` provided. Note
  that this may change the appearance of plots that previously relied on the
  unordered behaviour (#2429, @idno0001).

* `scale_manual_*(limits = ...)` now actually limits the scale (#3262,
  @yutannihilation).

* Fix a bug when `show.legend` is a named logical vector 
  (#3461, @yutannihilation).

* Added weight aesthetic option to `stat_density()` and made scaling of 
  weights the default (@annennenne, #2902)
  
* `stat_density2d()` can now take an `adjust` parameter to scale the default 
  bandwidth. (#2860, @haleyjeppson)

* `stat_smooth()` uses `REML` by default, if `method = "gam"` and
  `gam`'s method is not specified (@ikosmidis, #2630).

* stacking text when calculating the labels and the y axis with
  `stat_summary()` now works (@ikosmidis, #2709)
  
* `stat_summary()` and related functions now support rlang-style lambda functions
  (#3568, @dkahle).

* The data mask pronoun, `.data`, is now stripped from default labels.

* Addition of partial themes to plots has been made more predictable;
  stepwise addition of individual partial themes is now equivalent to
  addition of multple theme elements at once (@clauswilke, #3039).

* Facets now don't fail even when some variable in the spec are not available
  in all layers (@yutannihilation, #2963).

# ggplot2 3.2.1

This is a patch release fixing a few regressions introduced in 3.2.0 as well as
fixing some unit tests that broke due to upstream changes.

* `position_stack()` no longer changes the order of the input data. Changes to 
  the internal behaviour of `geom_ribbon()` made this reordering problematic 
  with ribbons that spanned `y = 0` (#3471)
* Using `qplot()` with a single positional aesthetic will no longer title the
  non-specified scale as `"NULL"` (#3473)
* Fixes unit tests for sf graticule labels caused by changes to sf

# ggplot2 3.2.0

This is a minor release with an emphasis on internal changes to make ggplot2 
faster and more consistent. The few interface changes will only affect the 
aesthetics of the plot in minor ways, and will only potentially break code of
extension developers if they have relied on internals that have been changed. 
This release also sees the addition of Hiroaki Yutani (@yutannihilation) to the 
core developer team.

With the release of R 3.6, ggplot2 now requires the R version to be at least 3.2,
as the tidyverse is committed to support 5 major versions of R.

## Breaking changes

* Two patches (#2996 and #3050) fixed minor rendering problems. In most cases,
  the visual changes are so subtle that they are difficult to see with the naked
  eye. However, these changes are detected by the vdiffr package, and therefore
  any package developers who use vdiffr to test for visual correctness of ggplot2
  plots will have to regenerate all reference images.
  
* In some cases, ggplot2 now produces a warning or an error for code that previously
  produced plot output. In all these cases, the previous plot output was accidental,
  and the plotting code uses the ggplot2 API in a way that would lead to undefined
  behavior. Examples include a missing `group` aesthetic in `geom_boxplot()` (#3316),
  annotations across multiple facets (#3305), and not using aesthetic mappings when
  drawing ribbons with `geom_ribbon()` (#3318).

## New features

* This release includes a range of internal changes that speeds up plot 
  generation. None of the changes are user facing and will not break any code,
  but in general ggplot2 should feel much faster. The changes includes, but are
  not limited to:
  
  - Caching ascent and descent dimensions of text to avoid recalculating it for
    every title.
  
  - Using a faster data.frame constructor as well as faster indexing into 
    data.frames
    
  - Removing the plyr dependency, replacing plyr functions with faster 
    equivalents.

* `geom_polygon()` can now draw polygons with holes using the new `subgroup` 
  aesthetic. This functionality requires R 3.6.0 (@thomasp85, #3128)

* Aesthetic mappings now accept functions that return `NULL` (@yutannihilation,
  #2997).

* `stat_function()` now accepts rlang/purrr style anonymous functions for the 
  `fun` parameter (@dkahle, #3159).

* `geom_rug()` gains an "outside" option to allow for moving the rug tassels to 
  outside the plot area (@njtierney, #3085) and a `length` option to allow for 
  changing the length of the rug lines (@daniel-wells, #3109). 
  
* All geoms now take a `key_glyph` paramter that allows users to customize
  how legend keys are drawn (@clauswilke, #3145). In addition, a new key glyph
  `timeseries` is provided to draw nice legends for time series
  (@mitchelloharawild, #3145).

## Extensions

* Layers now have a new member function `setup_layer()` which is called at the
  very beginning of the plot building process and which has access to the 
  original input data and the plot object being built. This function allows the 
  creation of custom layers that autogenerate aesthetic mappings based on the 
  input data or that filter the input data in some form. For the time being, this
  feature is not exported, but it has enabled the development of a new layer type,
  `layer_sf()` (see next item). Other special-purpose layer types may be added
  in the future (@clauswilke, #2872).
  
* A new layer type `layer_sf()` can auto-detect and auto-map sf geometry
  columns in the data. It should be used by extension developers who are writing
  new sf-based geoms or stats (@clauswilke, #3232).

* `x0` and `y0` are now recognized positional aesthetics so they will get scaled 
  if used in extension geoms and stats (@thomasp85, #3168)
  
* Continuous scale limits now accept functions which accept the default
  limits and return adjusted limits. This makes it possible to write
  a function that e.g. ensures the limits are always a multiple of 100,
  regardless of the data (@econandrew, #2307).

## Minor improvements and bug fixes

* `cut_width()` now accepts `...` to pass further arguments to `base::cut.default()`
   like `cut_number()` and `cut_interval()` already did (@cderv, #3055)

* `coord_map()` now can have axes on the top and right (@karawoo, #3042).

* `coord_polar()` now correctly rescales the secondary axis (@linzi-sg, #3278)

* `coord_sf()`, `coord_map()`, and `coord_polar()` now squash `-Inf` and `Inf`
  into the min and max of the plot (@yutannihilation, #2972).

* `coord_sf()` graticule lines are now drawn in the same thickness as panel grid 
  lines in `coord_cartesian()`, and seting panel grid lines to `element_blank()` 
  now also works in `coord_sf()` 
  (@clauswilke, #2991, #2525).

* `economics` data has been regenerated. This leads to some changes in the
  values of all columns (especially in `psavert`), but more importantly, strips 
  the grouping attributes from `economics_long`.

* `element_line()` now fills closed arrows (@yutannihilation, #2924).

* Facet strips on the left side of plots now have clipping turned on, preventing
  text from running out of the strip and borders from looking thicker than for
  other strips (@karawoo, #2772 and #3061).

* ggplot2 now works in Turkish locale (@yutannihilation, #3011).

* Clearer error messages for inappropriate aesthetics (@clairemcwhite, #3060).

* ggplot2 no longer attaches any external packages when using functions that 
  depend on packages that are suggested but not imported by ggplot2. The 
  affected functions include `geom_hex()`, `stat_binhex()`, 
  `stat_summary_hex()`, `geom_quantile()`, `stat_quantile()`, and `map_data()` 
  (@clauswilke, #3126).
  
* `geom_area()` and `geom_ribbon()` now sort the data along the x-axis in the 
  `setup_data()` method rather than as part of `draw_group()` (@thomasp85, 
  #3023)

* `geom_hline()`, `geom_vline()`, and `geom_abline()` now throw a warning if the 
  user supplies both an `xintercept`, `yintercept`, or `slope` value and a 
  mapping (@RichardJActon, #2950).

* `geom_rug()` now works with `coord_flip()` (@has2k1, #2987).

* `geom_violin()` no longer throws an error when quantile lines fall outside 
  the violin polygon (@thomasp85, #3254).

* `guide_legend()` and `guide_colorbar()` now use appropriate spacing between legend
  key glyphs and legend text even if the legend title is missing (@clauswilke, #2943).

* Default labels are now generated more consistently; e.g., symbols no longer
  get backticks, and long expressions are abbreviated with `...`
  (@yutannihilation, #2981).

* All-`Inf` layers are now ignored for picking the scale (@yutannihilation, 
  #3184).
  
* Diverging Brewer colour palette now use the correct mid-point colour 
  (@dariyasydykova, #3072).
  
* `scale_color_continuous()` now points to `scale_colour_continuous()` so that 
  it will handle `type = "viridis"` as the documentation states (@hlendway, 
  #3079).

* `scale_shape_identity()` now works correctly with `guide = "legend"` 
  (@malcolmbarrett, #3029)
  
* `scale_continuous` will now draw axis line even if the length of breaks is 0
  (@thomasp85, #3257)

* `stat_bin()` will now error when the number of bins exceeds 1e6 to avoid 
  accidentally freezing the user session (@thomasp85).
  
* `sec_axis()` now places ticks accurately when using nonlinear transformations (@dpseidel, #2978).

* `facet_wrap()` and `facet_grid()` now automatically remove NULL from facet
  specs, and accept empty specs (@yutannihilation, #3070, #2986).

* `stat_bin()` now handles data with only one unique value (@yutannihilation 
  #3047).

* `sec_axis()` now accepts functions as well as formulas (@yutannihilation, #3031).

*   New theme elements allowing different ticks lengths for each axis. For instance,
    this can be used to have inwards ticks on the x-axis (`axis.ticks.length.x`) and
    outwards ticks on the y-axis (`axis.ticks.length.y`) (@pank, #2935).

* The arguments of `Stat*$compute_layer()` and `Position*$compute_layer()` are
  now renamed to always match the ones of `Stat$compute_layer()` and
  `Position$compute_layer()` (@yutannihilation, #3202).

* `geom_*()` and `stat_*()` now accepts purrr-style lambda notation
  (@yutannihilation, #3138).

* `geom_tile()` and `geom_rect()` now draw rectangles without notches at the
  corners. The style of the corner can be controlled by `linejoin` parameters
  (@yutannihilation, #3050).

# ggplot2 3.1.0

## Breaking changes

This is a minor release and breaking changes have been kept to a minimum. End users of 
ggplot2 are unlikely to encounter any issues. However, there are a few items that developers 
of ggplot2 extensions should be aware of. For additional details, see also the discussion 
accompanying issue #2890.

*   In non-user-facing internal code (specifically in the `aes()` function and in
    the `aesthetics` argument of scale functions), ggplot2 now always uses the British
    spelling for aesthetics containing the word "colour". When users specify a "color"
    aesthetic it is automatically renamed to "colour". This renaming is also applied
    to non-standard aesthetics that contain the word "color". For example, "point_color"
    is renamed to "point_colour". This convention makes it easier to support both
    British and American spelling for novel, non-standard aesthetics, but it may require
    some adjustment for packages that have previously introduced non-standard color
    aesthetics using American spelling. A new function `standardise_aes_names()` is
    provided in case extension writers need to perform this renaming in their own code
    (@clauswilke, #2649).

*   Functions that generate other functions (closures) now force the arguments that are
    used from the generated functions, to avoid hard-to-catch errors. This may affect
    some users of manual scales (such as `scale_colour_manual()`, `scale_fill_manual()`,
    etc.) who depend on incorrect behavior (@krlmlr, #2807).
    
*   `Coord` objects now have a function `backtransform_range()` that returns the
    panel range in data coordinates. This change may affect developers of custom coords,
    who now should implement this function. It may also affect developers of custom
    geoms that use the `range()` function. In some applications, `backtransform_range()`
    may be more appropriate (@clauswilke, #2821).


## New features

*   `coord_sf()` has much improved customization of axis tick labels. Labels can now
    be set manually, and there are two new parameters, `label_graticule` and
    `label_axes`, that can be used to specify which graticules to label on which side
    of the plot (@clauswilke, #2846, #2857, #2881).
    
*   Two new geoms `geom_sf_label()` and `geom_sf_text()` can draw labels and text
    on sf objects. Under the hood, a new `stat_sf_coordinates()` calculates the
    x and y coordinates from the coordinates of the sf geometries. You can customize
    the calculation method via `fun.geometry` argument (@yutannihilation, #2761).
    

## Minor improvements and fixes

*   `benchplot()` now uses tidy evaluation (@dpseidel, #2699).

*   The error message in `compute_aesthetics()` now only provides the names of
    aesthetics with mismatched lengths, rather than all aesthetics (@karawoo,
    #2853).

*   For faceted plots, data is no longer internally reordered. This makes it
    safer to feed data columns into `aes()` or into parameters of geoms or
    stats. However, doing so remains discouraged (@clauswilke, #2694).

*   `coord_sf()` now also understands the `clip` argument, just like the other
    coords (@clauswilke, #2938).

*   `fortify()` now displays a more informative error message for
    `grouped_df()` objects when dplyr is not installed (@jimhester, #2822).

*   All `geom_*()` now display an informative error message when required 
    aesthetics are missing (@dpseidel, #2637 and #2706).

*   `geom_boxplot()` now understands the `width` parameter even when used with
    a non-standard stat, such as `stat_identity()` (@clauswilke, #2893).
    
*  `geom_hex()` now understands the `size` and `linetype` aesthetics
   (@mikmart, #2488).
    
*   `geom_hline()`, `geom_vline()`, and `geom_abline()` now work properly
    with `coord_trans()` (@clauswilke, #2149, #2812).
    
*   `geom_text(..., parse = TRUE)` now correctly renders the expected number of
    items instead of silently dropping items that are empty expressions, e.g.
    the empty string "". If an expression spans multiple lines, we take just
    the first line and drop the rest. This same issue is also fixed for
    `geom_label()` and the axis labels for `geom_sf()` (@slowkow, #2867).

*   `geom_sf()` now respects `lineend`, `linejoin`, and `linemitre` parameters 
    for lines and polygons (@alistaire47, #2826).
    
*   `ggsave()` now exits without creating a new graphics device if previously
    none was open (@clauswilke, #2363).

*   `labs()` now has named arguments `title`, `subtitle`, `caption`, and `tag`.
    Also, `labs()` now accepts tidyeval (@yutannihilation, #2669).

*   `position_nudge()` is now more robust and nudges only in the direction
    requested. This enables, for example, the horizontal nudging of boxplots
    (@clauswilke, #2733).

*   `sec_axis()` and `dup_axis()` now return appropriate breaks for the secondary
    axis when applied to log transformed scales (@dpseidel, #2729).

*   `sec_axis()` now works as expected when used in combination with tidy eval
    (@dpseidel, #2788).

*   `scale_*_date()`, `scale_*_time()` and `scale_*_datetime()` can now display 
    a secondary axis that is a __one-to-one__ transformation of the primary axis,
    implemented using the `sec.axis` argument to the scale constructor 
    (@dpseidel, #2244).
    
*   `stat_contour()`, `stat_density2d()`, `stat_bin2d()`,  `stat_binhex()`
    now calculate normalized statistics including `nlevel`, `ndensity`, and
    `ncount`. Also, `stat_density()` now includes the calculated statistic 
    `nlevel`, an alias for `scaled`, to better match the syntax of `stat_bin()`
    (@bjreisman, #2679).

# ggplot2 3.0.0

## Breaking changes

*   ggplot2 now supports/uses tidy evaluation (as described below). This is a 
    major change and breaks a number of packages; we made this breaking change 
    because it is important to make ggplot2 more programmable, and to be more 
    consistent with the rest of the tidyverse. The best general (and detailed)
    introduction to tidy evaluation can be found in the meta programming
    chapters in [Advanced R](https://adv-r.hadley.nz).
    
    The primary developer facing change is that `aes()` now contains 
    quosures (expression + environment pairs) rather than symbols, and you'll 
    need to take a different approach to extracting the information you need. 
    A common symptom of this change are errors "undefined columns selected" or 
    "invalid 'type' (list) of argument" (#2610). As in the previous version,
    constants (like `aes(x = 1)` or `aes(colour = "smoothed")`) are stored
    as is.
    
    In this version of ggplot2, if you need to describe a mapping in a string, 
    use `quo_name()` (to generate single-line strings; longer expressions may 
    be abbreviated) or `quo_text()` (to generate non-abbreviated strings that
    may span multiple lines). If you do need to extract the value of a variable
    instead use `rlang::eval_tidy()`. You may want to condition on 
    `(packageVersion("ggplot2") <= "2.2.1")` so that your code can work with
    both released and development versions of ggplot2.
    
    We recognise that this is a big change and if you're not already familiar
    with rlang, there's a lot to learn. If you are stuck, or need any help,
    please reach out on <https://forum.posit.co/>.

*   Error: Column `y` must be a 1d atomic vector or a list

    Internally, ggplot2 now uses `as.data.frame(tibble::as_tibble(x))` to
    convert a list into a data frame. This improves ggplot2's support for
    list-columns (needed for sf support), at a small cost: you can no longer
    use matrix-columns. Note that unlike tibble we still allow column vectors
    such as returned by `base::scale()` because of their widespread use.

*   Error: More than one expression parsed
  
    Previously `aes_string(x = c("a", "b", "c"))` silently returned 
    `aes(x = a)`. Now this is a clear error.

*   Error: `data` must be uniquely named but has duplicate columns
  
    If layer data contains columns with identical names an error will be 
    thrown. In earlier versions the first occurring column was chosen silently,
    potentially masking that the wrong data was chosen.

*   Error: Aesthetics must be either length 1 or the same as the data
    
    Layers are stricter about the columns they will combine into a single
    data frame. Each aesthetic now must be either the same length as the data
    frame or a single value. This makes silent recycling errors much less likely.

*   Error: `coord_*` doesn't support free scales 
   
    Free scales only work with selected coordinate systems; previously you'd
    get an incorrect plot.

*   Error in f(...) : unused argument (range = c(0, 1))

    This is because the `oob` argument to scale has been set to a function
    that only takes a single argument; it needs to take two arguments
    (`x`, and `range`). 

*   Error: unused argument (output)
  
    The function `guide_train()` now has an optional parameter `aesthetic`
    that allows you to override the `aesthetic` setting in the scale.
    To make your code work with the both released and development versions of 
    ggplot2 appropriate, add `aesthetic = NULL` to the `guide_train()` method
    signature.
    
    ```R
    # old
    guide_train.legend <- function(guide, scale) {...}
    
    # new 
    guide_train.legend <- function(guide, scale, aesthetic = NULL) {...}
    ```
    
    Then, inside the function, replace `scale$aesthetics[1]`,
    `aesthetic %||% scale$aesthetics[1]`. (The %||% operator is defined in the 
    rlang package).
    
    ```R
    # old
    setNames(list(scale$map(breaks)), scale$aesthetics[1])

    # new
    setNames(list(scale$map(breaks)), aesthetic %||% scale$aesthetics[1])
    ```

*   The long-deprecated `subset` argument to `layer()` has been removed.

## Tidy evaluation

* `aes()` now supports quasiquotation so that you can use `!!`, `!!!`,
  and `:=`. This replaces `aes_()` and `aes_string()` which are now
  soft-deprecated (but will remain around for a long time).

* `facet_wrap()` and `facet_grid()` now support `vars()` inputs. Like
  `dplyr::vars()`, this helper quotes its inputs and supports
  quasiquotation. For instance, you can now supply faceting variables
  like this: `facet_wrap(vars(am, cyl))` instead of 
  `facet_wrap(~am + cyl)`. Note that the formula interface is not going 
  away and will not be deprecated. `vars()` is simply meant to make it 
  easier to create functions around `facet_wrap()` and `facet_grid()`.

  The first two arguments of `facet_grid()` become `rows` and `cols`
  and now support `vars()` inputs. Note however that we took special
  care to ensure complete backward compatibility. With this change
  `facet_grid(vars(cyl), vars(am, vs))` is equivalent to
  `facet_grid(cyl ~ am + vs)`, and `facet_grid(cols = vars(am, vs))` is
  equivalent to `facet_grid(. ~ am + vs)`.

  One nice aspect of the new interface is that you can now easily
  supply names: `facet_grid(vars(Cylinder = cyl), labeller =
  label_both)` will give nice label titles to the facets. Of course,
  those names can be unquoted with the usual tidy eval syntax.

### sf

* ggplot2 now has full support for sf with `geom_sf()` and `coord_sf()`:

  ```r
  nc <- sf::st_read(system.file("shape/nc.shp", package = "sf"), quiet = TRUE)
  ggplot(nc) +
    geom_sf(aes(fill = AREA))
  ```
  It supports all simple features, automatically aligns CRS across layers, sets
  up the correct aspect ratio, and draws a graticule.

## New features

* ggplot2 now works on R 3.1 onwards, and uses the 
  [vdiffr](https://github.com/r-lib/vdiffr) package for visual testing.

* In most cases, accidentally using `%>%` instead of `+` will generate an 
  informative error (#2400).

* New syntax for calculated aesthetics. Instead of using `aes(y = ..count..)` 
  you can (and should!) use `aes(y = stat(count))`. `stat()` is a real function 
  with documentation which hopefully will make this part of ggplot2 less 
  confusing (#2059).
  
  `stat()` is particularly nice for more complex calculations because you 
  only need to specify it once: `aes(y = stat(count / max(count)))`,
  rather than `aes(y = ..count.. / max(..count..))`
  
* New `tag` label for adding identification tags to plots, typically used for 
  labelling a subplot with a letter. Add a tag with `labs(tag = "A")`, style it 
  with the `plot.tag` theme element, and control position with the
  `plot.tag.position` theme setting (@thomasp85).

### Layers: geoms, stats, and position adjustments

* `geom_segment()` and `geom_curve()` have a new `arrow.fill` parameter which 
  allows you to specify a separate fill colour for closed arrowheads 
  (@hrbrmstr and @clauswilke, #2375).

* `geom_point()` and friends can now take shapes as strings instead of integers,
  e.g. `geom_point(shape = "diamond")` (@daniel-barnett, #2075).

* `position_dodge()` gains a `preserve` argument that allows you to control
  whether the `total` width at each `x` value is preserved (the current 
  default), or ensure that the width of a `single` element is preserved
  (what many people want) (#1935).

* New `position_dodge2()` provides enhanced dodging for boxplots. Compared to
  `position_dodge()`, `position_dodge2()` compares `xmin` and `xmax` values  
  to determine which elements overlap, and spreads overlapping elements evenly
  within the region of overlap. `position_dodge2()` is now the default position
  adjustment for `geom_boxplot()`, because it handles `varwidth = TRUE`, and 
  will be considered for other geoms in the future.
  
  The `padding` parameter adds a small amount of padding between elements 
  (@karawoo, #2143) and a `reverse` parameter allows you to reverse the order 
  of placement (@karawoo, #2171).
  
* New `stat_qq_line()` makes it easy to add a simple line to a Q-Q plot, which 
  makes it easier to judge the fit of the theoretical distribution 
  (@nicksolomon).

### Scales and guides

* Improved support for mapping date/time variables to `alpha`, `size`, `colour`, 
  and `fill` aesthetics, including `date_breaks` and `date_labels` arguments 
  (@karawoo, #1526), and new `scale_alpha()` variants (@karawoo, #1526).

* Improved support for ordered factors. Ordered factors throw a warning when 
  mapped to shape (unordered factors do not), and do not throw warnings when 
  mapped to size or alpha (unordered factors do). Viridis is used as the 
  default colour and fill scale for ordered factors (@karawoo, #1526).

* The `expand` argument of `scale_*_continuous()` and `scale_*_discrete()`
  now accepts separate expansion values for the lower and upper range
  limits. The expansion limits can be specified using the convenience
  function `expand_scale()`.
  
  Separate expansion limits may be useful for bar charts, e.g. if one
  wants the bottom of the bars to be flush with the x axis but still 
  leave some (automatically calculated amount of) space above them:
  
    ```r
    ggplot(mtcars) +
        geom_bar(aes(x = factor(cyl))) +
        scale_y_continuous(expand = expand_scale(mult = c(0, .1)))
    ```
  
  It can also be useful for line charts, e.g. for counts over time,
  where one wants to have a ’hard’ lower limit of y = 0 but leave the
  upper limit unspecified (and perhaps differing between panels), with
  some extra space above the highest point on the line (with symmetrical 
  limits, the extra space above the highest point could in some cases 
  cause the lower limit to be negative).
  
  The old syntax for the `expand` argument will, of course, continue
  to work (@huftis, #1669).

* `scale_colour_continuous()` and `scale_colour_gradient()` are now controlled 
  by global options `ggplot2.continuous.colour` and `ggplot2.continuous.fill`. 
  These can be set to `"gradient"` (the default) or `"viridis"` (@karawoo).

* New `scale_colour_viridis_c()`/`scale_fill_viridis_c()` (continuous) and
  `scale_colour_viridis_d()`/`scale_fill_viridis_d()` (discrete) make it
  easy to use Viridis colour scales (@karawoo, #1526).

* Guides for `geom_text()` now accept custom labels with 
  `guide_legend(override.aes = list(label = "foo"))` (@brianwdavis, #2458).

### Margins

* Strips gain margins on all sides by default. This means that to fully justify
  text to the edge of a strip, you will need to also set the margins to 0
  (@karawoo).

* Rotated strip labels now correctly understand `hjust` and `vjust` parameters
  at all angles (@karawoo).

* Strip labels now understand justification relative to the direction of the
  text, meaning that in y facets, the strip text can be placed at either end of
  the strip using `hjust` (@karawoo).

* Legend titles and labels get a little extra space around them, which 
  prevents legend titles from overlapping the legend at large font sizes 
  (@karawoo, #1881).

## Extension points

* New `autolayer()` S3 generic (@mitchelloharawild, #1974). This is similar
  to `autoplot()` but produces layers rather than complete plots.

* Custom objects can now be added using `+` if a `ggplot_add` method has been
  defined for the class of the object (@thomasp85).

* Theme elements can now be subclassed. Add a `merge_element` method to control
  how properties are inherited from the parent element. Add an `element_grob` 
  method to define how elements are rendered into grobs (@thomasp85, #1981).

* Coords have gained new extension mechanisms.
  
    If you have an existing coord extension, you will need to revise the
    specification of the `train()` method. It is now called 
    `setup_panel_params()` (better reflecting what it actually does) and now 
    has arguments `scale_x`, and `scale_y` (the x and y scales respectively) 
    and `param`, a list of plot specific parameters generated by 
    `setup_params()`.

    What was formerly called `scale_details` (in coords), `panel_ranges` 
    (in layout) and `panel_scales` (in geoms) are now consistently called
    `panel_params` (#1311). These are parameters of the coord that vary from
    panel to panel.

* `ggplot_build()` and `ggplot_gtable()` are now generics, so ggplot-subclasses 
  can define additional behavior during the build stage.

* `guide_train()`, `guide_merge()`, `guide_geom()`, and `guide_gengrob()`
  are now exported as they are needed if you want to design your own guide.
  They are not currently documented; use at your own risk (#2528).

* `scale_type()` generic is now exported and documented. Use this if you 
  want to extend ggplot2 to work with a new type of vector.

## Minor bug fixes and improvements

### Faceting

* `facet_grid()` gives a more informative error message if you try to use
  a variable in both rows and cols (#1928).

* `facet_grid()` and `facet_wrap()` both give better error messages if you
  attempt to use an unsupported coord with free scales (#2049).

* `label_parsed()` works once again (#2279).

* You can now style the background of horizontal and vertical strips
  independently with `strip.background.x` and `strip.background.y` 
  theme settings (#2249).

### Scales

* `discrete_scale()` documentation now inherits shared definitions from 
  `continuous_scale()` (@alistaire47, #2052).

* `guide_colorbar()` shows all colours of the scale (@has2k1, #2343).

* `scale_identity()` once again produces legends by default (#2112).

* Tick marks for secondary axes with strong transformations are more 
  accurately placed (@thomasp85, #1992).

* Missing line types now reliably generate missing lines (with standard 
  warning) (#2206).

* Legends now ignore set aesthetics that are not length one (#1932).

* All colour and fill scales now have an `aesthetics` argument that can
  be used to set the aesthetic(s) the scale works with. This makes it
  possible to apply a colour scale to both colour and fill aesthetics
  at the same time, via `aesthetics = c("colour", "fill")` (@clauswilke).
  
* Three new generic scales work with any aesthetic or set of aesthetics: 
  `scale_continuous_identity()`, `scale_discrete_identity()`, and
  `scale_discrete_manual()` (@clauswilke).

* `scale_*_gradient2()` now consistently omits points outside limits by 
  rescaling after the limits are enforced (@foo-bar-baz-qux, #2230).

### Layers

* `geom_label()` now correctly produces unbordered labels when `label.size` 
  is 0, even when saving to PDF (@bfgray3, #2407).

* `layer()` gives considerably better error messages for incorrectly specified
  `geom`, `stat`, or `position` (#2401).

* In all layers that use it, `linemitre` now defaults to 10 (instead of 1)
  to better match base R.

* `geom_boxplot()` now supplies a default value if no `x` aesthetic is present
  (@foo-bar-baz-qux, #2110).

* `geom_density()` drops groups with fewer than two data points and throws a
  warning. For groups with two data points, density values are now calculated 
  with `stats::density` (@karawoo, #2127).

* `geom_segment()` now also takes a `linejoin` parameter. This allows more 
  control over the appearance of the segments, which is especially useful for 
  plotting thick arrows (@Ax3man, #774).

* `geom_smooth()` now reports the formula used when `method = "auto"` 
  (@davharris #1951). `geom_smooth()` now orders by the `x` aesthetic, making it 
  easier to pass pre-computed values without manual ordering (@izahn, #2028). It 
  also now knows it has `ymin` and `ymax` aesthetics (#1939). The legend 
  correctly reflects the status of the `se` argument when used with stats 
  other than the default (@clauswilke, #1546).

* `geom_tile()` now once again interprets `width` and `height` correctly 
  (@malcolmbarrett, #2510).

* `position_jitter()` and `position_jitterdodge()` gain a `seed` argument that
  allows the specification of a random seed for reproducible jittering 
  (@krlmlr, #1996 and @slowkow, #2445).

* `stat_density()` has better behaviour if all groups are dropped because they
  are too small (#2282).

* `stat_summary_bin()` now understands the `breaks` parameter (@karawoo, #2214).

* `stat_bin()` now accepts functions for `binwidth`. This allows better binning 
  when faceting along variables with different ranges (@botanize).

* `stat_bin()` and `geom_histogram()` now sum correctly when using the `weight` 
  aesthetic (@jiho, #1921).

* `stat_bin()` again uses correct scaling for the computed variable `ndensity` 
  (@timgoodman, #2324).

* `stat_bin()` and `stat_bin_2d()` now properly handle the `breaks` parameter 
  when the scales are transformed (@has2k1, #2366).

* `update_geom_defaults()` and `update_stat_defaults()` allow American 
  spelling of aesthetic parameters (@foo-bar-baz-qux, #2299).

* The `show.legend` parameter now accepts a named logical vector to hide/show
  only some aesthetics in the legend (@tutuchan, #1798).

* Layers now silently ignore unknown aesthetics with value `NULL` (#1909).

### Coords

* Clipping to the plot panel is now configurable, through a `clip` argument
  to coordinate systems, e.g. `coord_cartesian(clip = "off")` 
  (@clauswilke, #2536).

* Like scales, coordinate systems now give you a message when you're 
  replacing an existing coordinate system (#2264).

* `coord_polar()` now draws secondary axis ticks and labels 
  (@dylan-stark, #2072), and can draw the radius axis on the right 
  (@thomasp85, #2005).

* `coord_trans()` now generates a warning when a transformation generates 
  non-finite values (@foo-bar-baz-qux, #2147).

### Themes

* Complete themes now always override all elements of the default theme
  (@has2k1, #2058, #2079).

* Themes now set default grid colour in `panel.grid` rather than individually
  in `panel.grid.major` and `panel.grid.minor` individually. This makes it 
  slightly easier to customise the theme (#2352).

* Fixed bug when setting strips to `element_blank()` (@thomasp85). 

* Axes positioned on the top and to the right can now customize their ticks and
  lines separately (@thomasp85, #1899).

* Built-in themes gain parameters `base_line_size` and `base_rect_size` which 
  control the default sizes of line and rectangle elements (@karawoo, #2176).

* Default themes use `rel()` to set line widths (@baptiste).

* Themes were tweaked for visual consistency and more graceful behavior when 
  changing the base font size. All absolute heights or widths were replaced 
  with heights or widths that are proportional to the base font size. One 
  relative font size was eliminated (@clauswilke).
  
* The height of descenders is now calculated solely on font metrics and doesn't
  change with the specific letters in the string. This fixes minor alignment 
  issues with plot titles, subtitles, and legend titles (#2288, @clauswilke).

### Guides

* `guide_colorbar()` is more configurable: tick marks and color bar frame
  can now by styled with arguments `ticks.colour`, `ticks.linewidth`, 
  `frame.colour`, `frame.linewidth`, and `frame.linetype`
  (@clauswilke).
  
* `guide_colorbar()` now uses `legend.spacing.x` and `legend.spacing.y` 
  correctly, and it can handle multi-line titles. Minor tweaks were made to 
  `guide_legend()` to make sure the two legend functions behave as similarly as
  possible (@clauswilke, #2397 and #2398).
  
* The theme elements `legend.title` and `legend.text` now respect the settings 
  of `margin`, `hjust`, and `vjust` (@clauswilke, #2465, #1502).

* Non-angle parameters of `label.theme` or `title.theme` can now be set in 
  `guide_legend()` and `guide_colorbar()` (@clauswilke, #2544).

### Other

* `fortify()` gains a method for tbls (@karawoo, #2218).

* `ggplot` gains a method for `grouped_df`s that adds a `.group` variable,
  which computes a unique value for each group. Use it with 
  `aes(group = .group)` (#2351).

* `ggproto()` produces objects with class `c("ggproto", "gg")`, allowing for
  a more informative error message when adding layers, scales, or other ggproto 
  objects (@jrnold, #2056).

* `ggsave()`'s DPI argument now supports 3 string options: "retina" (320
  DPI), "print" (300 DPI), and "screen" (72 DPI) (@foo-bar-baz-qux, #2156).
  `ggsave()` now uses full argument names to avoid partial match warnings 
  (#2355), and correctly restores the previous graphics device when several
  graphics devices are open (#2363).

* `print.ggplot()` now returns the original ggplot object, instead of the 
  output from `ggplot_build()`. Also, the object returned from 
  `ggplot_build()` now has the class `"ggplot_built"` (#2034).

* `map_data()` now works even when purrr is loaded (tidyverse#66).

* New functions `summarise_layout()`, `summarise_coord()`, and 
  `summarise_layers()` summarise the layout, coordinate systems, and layers 
  of a built ggplot object (#2034, @wch). This provides a tested API that 
  (e.g.) shiny can depend on.

* Updated startup messages reflect new resources (#2410, @mine-cetinkaya-rundel).

# ggplot2 2.2.1

* Fix usage of `structure(NULL)` for R-devel compatibility (#1968).

# ggplot2 2.2.0

## Major new features

### Subtitle and caption

Thanks to @hrbrmstr plots now have subtitles and captions, which can be set with 
the `subtitle`  and `caption` arguments to `ggtitle()` and `labs()`. You can 
control their appearance with the theme settings `plot.caption` and 
`plot.subtitle`. The main plot title is now left-aligned to better work better 
with a subtitle. The caption is right-aligned (@hrbrmstr).

### Stacking

`position_stack()` and `position_fill()` now sort the stacking order to match 
grouping order. This allows you to control the order through grouping, and 
ensures that the default legend matches the plot (#1552, #1593). If you want the 
opposite order (useful if you have horizontal bars and horizontal legend), you 
can request reverse stacking by using `position = position_stack(reverse = TRUE)` 
(#1837).
  
`position_stack()` and `position_fill()` now accepts negative values which will 
create stacks extending below the x-axis (#1691).

`position_stack()` and `position_fill()` gain a `vjust` argument which makes it 
easy to (e.g.) display labels in the middle of stacked bars (#1821).

### Layers

`geom_col()` was added to complement `geom_bar()` (@hrbrmstr). It uses 
`stat="identity"` by default, making the `y` aesthetic mandatory. It does not 
support any other `stat_()` and does not provide fallback support for the 
`binwidth` parameter. Examples and references in other functions were updated to
demonstrate `geom_col()` usage. 

When creating a layer, ggplot2 will warn if you use an unknown aesthetic or an 
unknown parameter. Compared to the previous version, this is stricter for 
aesthetics (previously there was no message), and less strict for parameters 
(previously this threw an error) (#1585).

### Facetting

The facet system, as well as the internal panel class, has been rewritten in 
ggproto. Facets are now extendable in the same manner as geoms and stats, as 
described in `vignette("extending-ggplot2")`.

We have also added the following new features.
  
* `facet_grid()` and `facet_wrap()` now allow expressions in their faceting 
  formulas (@DanRuderman, #1596).

* When `facet_wrap()` results in an uneven number of panels, axes will now be
  drawn underneath the hanging panels (fixes #1607)

* Strips can now be freely positioned in `facet_wrap()` using the 
  `strip.position` argument (deprecates `switch`).

* The relative order of panel, strip, and axis can now be controlled with 
  the theme setting `strip.placement` that takes either `inside` (strip between 
  panel and axis) or `outside` (strip after axis).

* The theme option `panel.margin` has been deprecated in favour of 
  `panel.spacing` to more clearly communicate intent.

### Extensions

Unfortunately there was a major oversight in the construction of ggproto which 
lead to extensions capturing the super object at package build time, instead of 
at package run time (#1826). This problem has been fixed, but requires 
re-installation of all extension packages.

## Scales

* The position of x and y axes can now be changed using the `position` argument
  in `scale_x_*`and `scale_y_*` which can take `top` and `bottom`, and `left`
  and `right` respectively. The themes of top and right axes can be modified 
  using the `.top` and `.right` modifiers to `axis.text.*` and `axis.title.*`.

### Continuous scales

* `scale_x_continuous()` and `scale_y_continuous()` can now display a secondary 
  axis that is a __one-to-one__ transformation of the primary axis (e.g. degrees 
  Celcius to degrees Fahrenheit). The secondary axis will be positioned opposite 
  to the primary axis and can be controlled with the `sec.axis` argument to 
  the scale constructor.

* Scales worry less about having breaks. If no breaks can be computed, the
  plot will work instead of throwing an uninformative error (#791). This 
  is particularly helpful when you have facets with free scales, and not
  all panels contain data.

* Scales now warn when transformation introduces infinite values (#1696).

### Date time

* `scale_*_datetime()` now supports time zones. It will use the timezone 
  attached to the variable by default, but can be overridden with the 
  `timezone` argument.

* New `scale_x_time()` and `scale_y_time()` generate reasonable default
  breaks and labels for hms vectors (#1752).

### Discrete scales

The treatment of missing values by discrete scales has been thoroughly 
overhauled (#1584). The underlying principle is that we can naturally represent 
missing values on discrete variables (by treating just like another level), so 
by default we should. 

This principle applies to:

* character vectors
* factors with implicit NA
* factors with explicit NA

And to all scales (both position and non-position.)

Compared to the previous version of ggplot2, there are three main changes:

1.  `scale_x_discrete()` and `scale_y_discrete()` always show discrete NA,
    regardless of their source

1.  If present, `NA`s are shown in discrete legends.

1.  All discrete scales gain a `na.translate` argument that allows you to 
    control whether `NA`s are translated to something that can be visualised,
    or should be left as missing. Note that if you don't translate (i.e. 
    `na.translate = FALSE)` the missing values will passed on to the layer, 
    which will warning that it's dropping missing values. To suppress the
    warnings, you'll also need to add `na.rm = TRUE` to the layer call. 

There were also a number of other smaller changes

* Correctly use scale expansion factors.
* Don't preserve space for dropped levels (#1638).
* Only issue one warning when when asking for too many levels (#1674).
* Unicode labels work better on Windows (#1827).
* Warn when used with only continuous data (#1589)

## Themes

* The `theme()` constructor now has named arguments rather than ellipses. This 
  should make autocomplete substantially more useful. The documentation
  (including examples) has been considerably improved.
  
* Built-in themes are more visually homogeneous, and match `theme_grey` better.
  (@jiho, #1679)
  
* When computing the height of titles, ggplot2 now includes the height of the
  descenders (i.e. the bits of `g` and `y` that hang beneath the baseline). This 
  improves the margins around titles, particularly the y axis label (#1712).
  I have also very slightly increased the inner margins of axis titles, and 
  removed the outer margins. 

* Theme element inheritance is now easier to work with as modification now
  overrides default `element_blank` elements (#1555, #1557, #1565, #1567)
  
* Horizontal legends (i.e. legends on the top or bottom) are horizontally
  aligned by default (#1842). Use `legend.box = "vertical"` to switch back
  to the previous behaviour.
  
* `element_line()` now takes an `arrow` argument to specify arrows at the end of
  lines (#1740)

There were a number of tweaks to the theme elements that control legends:
  
* `legend.justification` now controls appearance will plotting the legend
  outside of the plot area. For example, you can use 
  `theme(legend.justification = "top")` to make the legend align with the 
  top of the plot.

* `panel.margin` and `legend.margin` have been renamed to `panel.spacing` and 
  `legend.spacing` respectively, to better communicate intent (they only
  affect spacing between legends and panels, not the margins around them)

* `legend.margin` now controls margin around individual legends.

* New `legend.box.background`, `legend.box.spacing`, and `legend.box.margin`
  control the background, spacing, and margin of the legend box (the region
  that contains all legends).

## Bug fixes and minor improvements

* ggplot2 now imports tibble. This ensures that all built-in datasets print 
  compactly even if you haven't explicitly loaded tibble or dplyr (#1677).

* Class of aesthetic mapping is preserved when adding `aes()` objects (#1624).

* `+.gg` now works for lists that include data frames.

* `annotation_x()` now works in the absense of global data (#1655)

* `geom_*(show.legend = FALSE)` now works for `guide_colorbar`.

* `geom_boxplot()` gains new `outlier.alpha` (@jonathan-g) and 
  `outlier.fill` (@schloerke, #1787) parameters to control the alpha/fill of
   outlier points independently of the alpha of the boxes. 

* `position_jitter()` (and hence `geom_jitter()`) now correctly computes 
  the jitter width/jitter when supplied by the user (#1775, @has2k1).

* `geom_contour()` more clearly describes what inputs it needs (#1577).

* `geom_curve()` respects the `lineend` parameter (#1852).

* `geom_histogram()` and `stat_bin()` understand the `breaks` parameter once 
  more. (#1665). The floating point adjustment for histogram bins is now 
  actually used - it was previously inadvertently ignored (#1651).

* `geom_violin()` no longer transforms quantile lines with the alpha aesthetic
  (@mnbram, #1714). It no longer errors when quantiles are requested but data
  have zero range (#1687). When `trim = FALSE` it once again has a nice 
  range that allows the density to reach zero (by extending the range 3 
  bandwidths to either side of the data) (#1700).

* `geom_dotplot()` works better when faceting and binning on the y-axis. 
  (#1618, @has2k1).
  
* `geom_hexbin()` once again supports `..density..` (@mikebirdgeneau, #1688).

* `geom_step()` gives useful warning if only one data point in layer (#1645).

* `layer()` gains new `check.aes` and `check.param` arguments. These allow
  geom/stat authors to optional suppress checks for known aesthetics/parameters.
  Currently this is used only in `geom_blank()` which powers `expand_limits()` 
  (#1795).

* All `stat_*()` display a better error message when required aesthetics are
  missing.
  
* `stat_bin()` and `stat_summary_hex()` now accept length 1 `binwidth` (#1610)

* `stat_density()` gains new argument `n`, which is passed to underlying function
  `stats::density` ("number of equally spaced points at which the
  density is to be estimated"). (@hbuschme)

* `stat_binhex()` now again returns `count` rather than `value` (#1747)

* `stat_ecdf()` respects `pad` argument (#1646).

* `stat_smooth()` once again informs you about the method it has chosen.
  It also correctly calculates the size of the largest group within facets.

* `x` and `y` scales are now symmetric regarding the list of
  aesthetics they accept: `xmin_final`, `xmax_final`, `xlower`,
  `xmiddle` and `xupper` are now valid `x` aesthetics.

* `Scale` extensions can now override the `make_title` and `make_sec_title` 
  methods to let the scale modify the axis/legend titles.

* The random stream is now reset after calling `.onAttach()` (#2409).

# ggplot2 2.1.0

## New features

* When mapping an aesthetic to a constant (e.g. 
  `geom_smooth(aes(colour = "loess")))`), the default guide title is the name 
  of the aesthetic (i.e. "colour"), not the value (i.e. "loess") (#1431).

* `layer()` now accepts a function as the data argument. The function will be
  applied to the data passed to the `ggplot()` function and must return a
  data.frame (#1527, @thomasp85). This is a more general version of the 
  deprecated `subset` argument.

* `theme_update()` now uses the `+` operator instead of `%+replace%`, so that
  unspecified values will no longer be `NULL`ed out. `theme_replace()`
  preserves the old behaviour if desired (@oneillkza, #1519). 

* `stat_bin()` has been overhauled to use the same algorithm as ggvis, which 
  has been considerably improved thanks to the advice of Randy Prium (@rpruim).
  This includes:
  
    * Better arguments and a better algorithm for determining the origin.
      You can now specify either `boundary` or the `center` of a bin.
      `origin` has been deprecated in favour of these arguments.
      
    * `drop` is deprecated in favour of `pad`, which adds extra 0-count bins
      at either end (needed for frequency polygons). `geom_histogram()` defaults 
      to `pad = FALSE` which considerably improves the default limits for 
      the histogram, especially when the bins are big (#1477).
      
    * The default algorithm does a (somewhat) better job at picking nice widths 
      and origins across a wider range of input data.
      
    * `bins = n` now gives a histogram with `n` bins, not `n + 1` (#1487).

## Bug fixes

* All `\donttest{}` examples run.

* All `geom_()` and `stat_()` functions now have consistent argument order:
  data + mapping, then geom/stat/position, then `...`, then specific arguments, 
  then arguments common to all layers (#1305). This may break code if you were
  previously relying on partial name matching, but in the long-term should make 
  ggplot2 easier to use. In particular, you can now set the `n` parameter
  in `geom_density2d()` without it partially matching `na.rm` (#1485).

* For geoms with both `colour` and `fill`, `alpha` once again only affects
  fill (Reverts #1371, #1523). This was causing problems for people.

* `facet_wrap()`/`facet_grid()` works with multiple empty panels of data 
  (#1445).

* `facet_wrap()` correctly swaps `nrow` and `ncol` when faceting vertically
  (#1417).

* `ggsave("x.svg")` now uses svglite to produce the svg (#1432).

* `geom_boxplot()` now understands `outlier.color` (#1455).

* `geom_path()` knows that "solid" (not just 1) represents a solid line (#1534).

* `geom_ribbon()` preserves missing values so they correctly generate a 
  gap in the ribbon (#1549).

* `geom_tile()` once again accepts `width` and `height` parameters (#1513). 
  It uses `draw_key_polygon()` for better a legend, including a coloured 
  outline (#1484).

* `layer()` now automatically adds a `na.rm` parameter if none is explicitly
  supplied.

* `position_jitterdodge()` now works on all possible dodge aesthetics, 
  e.g. `color`, `linetype` etc. instead of only based on `fill` (@bleutner)

* `position = "nudge"` now works (although it doesn't do anything useful)
  (#1428).

* The default scale for columns of class "AsIs" is now "identity" (#1518).

* `scale_*_discrete()` has better defaults when used with purely continuous
  data (#1542).

* `scale_size()` warns when used with categorical data.

* `scale_size()`, `scale_colour()`, and `scale_fill()` gain date and date-time
  variants (#1526).

* `stat_bin_hex()` and `stat_bin_summary()` now use the same underlying 
  algorithm so results are consistent (#1383). `stat_bin_hex()` now accepts
  a `weight` aesthetic. To be consistent with related stats, the output variable 
  from `stat_bin_hex()` is now value instead of count.

* `stat_density()` gains a `bw` parameter which makes it easy to get consistent 
   smoothing between facets (@jiho)

* `stat-density-2d()` no longer ignores the `h` parameter, and now accepts 
  `bins` and `binwidth` parameters to control the number of contours 
  (#1448, @has2k1).

* `stat_ecdf()` does a better job of adding padding to -Inf/Inf, and gains
  an argument `pad` to suppress the padding if not needed (#1467).

* `stat_function()` gains an `xlim` parameter (#1528). It once again works 
  with discrete x values (#1509).

* `stat_summary()` preserves sorted x order which avoids artefacts when
  display results with `geom_smooth()` (#1520).

* All elements should now inherit correctly for all themes except `theme_void()`.
  (@Katiedaisey, #1555) 

* `theme_void()` was completely void of text but facets and legends still
  need labels. They are now visible (@jiho). 

* You can once again set legend key and height width to unit arithmetic
  objects (like `2 * unit(1, "cm")`) (#1437).

* Eliminate spurious warning if you have a layer with no data and no aesthetics
  (#1451).

* Removed a superfluous comma in `theme-defaults.r` code (@jschoeley)

* Fixed a compatibility issue with `ggproto` and R versions prior to 3.1.2.
  (#1444)

* Fixed issue where `coord_map()` fails when given an explicit `parameters`
  argument (@tdmcarthur, #1729)
  
* Fixed issue where `geom_errorbarh()` had a required `x` aesthetic (#1933)  

# ggplot2 2.0.0

## Major changes

* ggplot no longer throws an error if your plot has no layers. Instead it 
  automatically adds `geom_blank()` (#1246).
  
* New `cut_width()` is a convenient replacement for the verbose
  `plyr::round_any()`, with the additional benefit of offering finer
  control.

* New `geom_count()` is a convenient alias to `stat_sum()`. Use it when you
  have overlapping points on a scatterplot. `stat_sum()` now defaults to 
  using counts instead of proportions.

* New `geom_curve()` adds curved lines, with a similar specification to 
  `geom_segment()` (@veraanadi, #1088).

* Date and datetime scales now have `date_breaks`, `date_minor_breaks` and
  `date_labels` arguments so that you never need to use the long
  `scales::date_breaks()` or `scales::date_format()`.
  
* `geom_bar()` now has it's own stat, distinct from `stat_bin()` which was
  also used by `geom_histogram()`. `geom_bar()` now uses `stat_count()` 
  which counts values at each distinct value of x (i.e. it does not bin
  the data first). This can be useful when you want to show exactly which 
  values are used in a continuous variable.

* `geom_point()` gains a `stroke` aesthetic which controls the border width of 
  shapes 21-25 (#1133, @SeySayux). `size` and `stroke` are additive so a point 
  with `size = 5` and `stroke = 5` will have a diameter of 10mm. (#1142)

* New `position_nudge()` allows you to slightly offset labels (or other 
  geoms) from their corresponding points (#1109).

* `scale_size()` now maps values to _area_, not radius. Use `scale_radius()`
  if you want the old behaviour (not recommended, except perhaps for lines).

* New `stat_summary_bin()` works like `stat_summary()` but on binned data. 
  It's a generalisation of `stat_bin()` that can compute any aggregate,
  not just counts (#1274). Both default to `mean_se()` if no aggregation
  functions are supplied (#1386).

* Layers are now much stricter about their arguments - you will get an error
  if you've supplied an argument that isn't an aesthetic or a parameter.
  This is likely to cause some short-term pain but in the long-term it will make
  it much easier to spot spelling mistakes and other errors (#1293).
  
    This change does break a handful of geoms/stats that used `...` to pass 
    additional arguments on to the underlying computation. Now 
    `geom_smooth()`/`stat_smooth()` and `geom_quantile()`/`stat_quantile()` 
    use `method.args` instead (#1245, #1289); and `stat_summary()` (#1242), 
    `stat_summary_hex()`, and `stat_summary2d()` use `fun.args`.

### Extensibility

There is now an official mechanism for defining Stats, Geoms, and Positions in 
other packages. See `vignette("extending-ggplot2")` for details.

* All Geoms, Stats and Positions are now exported, so you can inherit from them
  when making your own objects (#989).

* ggplot2 no longer uses proto or reference classes. Instead, we now use 
  ggproto, a new OO system designed specifically for ggplot2. Unlike proto
  and RC, ggproto supports clean cross-package inheritance. Creating a new OO
  system isn't usually the right way to solve a problem, but I'm pretty sure
  it was necessary here. Read more about it in the vignette.

* `aes_()` replaces `aes_q()`. It also supports formulas, so the most concise 
  SE version of `aes(carat, price)` is now `aes_(~carat, ~price)`. You may
  want to use this form in packages, as it will avoid spurious `R CMD check` 
  warnings about undefined global variables.

### Text

* `geom_text()` has been overhauled to make labelling your data a little
  easier. It:
  
    * `nudge_x` and `nudge_y` arguments let you offset labels from their
      corresponding points (#1120). 
      
    * `check_overlap = TRUE` provides a simple way to avoid overplotting 
      of labels: labels that would otherwise overlap are omitted (#1039).
      
    * `hjust` and `vjust` can now be character vectors: "left", "center", 
      "right", "bottom", "middle", "top". New options include "inward" and 
      "outward" which align text towards and away from the center of the plot 
      respectively.

* `geom_label()` works like `geom_text()` but draws a rounded rectangle 
  underneath each label (#1039). This is useful when you want to label plots
  that are dense with data.

### Deprecated features

* The little used `aes_auto()` has been deprecated. 

* `aes_q()` has been replaced with `aes_()` to be consistent with SE versions
  of NSE functions in other packages.

* The `order` aesthetic is officially deprecated. It never really worked, and 
  was poorly documented.

* The `stat` and `position` arguments to `qplot()` have been deprecated.
  `qplot()` is designed for quick plots - if you need to specify position
  or stat, use `ggplot()` instead.

* The theme setting `axis.ticks.margin` has been deprecated: now use the margin 
  property of `axis.text`.
  
* `stat_abline()`, `stat_hline()` and `stat_vline()` have been removed:
  these were never suitable for use other than with `geom_abline()` etc
  and were not documented.

* `show_guide` has been renamed to `show.legend`: this more accurately
  reflects what it does (controls appearance of layer in legend), and uses the 
  same convention as other ggplot2 arguments (i.e. a `.` between names).
  (Yes, I know that's inconsistent with function names with use `_`, but it's
  too late to change now.)

A number of geoms have been renamed to be internally consistent:

* `stat_binhex()` and `stat_bin2d()` have been renamed to `stat_bin_hex()` 
  and `stat_bin_2d()` (#1274). `stat_summary2d()` has been renamed to 
  `stat_summary_2d()`, `geom_density2d()`/`stat_density2d()` has been renamed 
  to `geom_density_2d()`/`stat_density_2d()`.

* `stat_spoke()` is now `geom_spoke()` since I realised it's a
  reparameterisation of `geom_segment()`.

* `stat_bindot()` has been removed because it's so tightly coupled to
  `geom_dotplot()`. If you happened to use `stat_bindot()`, just change to
  `geom_dotplot()` (#1194).

All defunct functions have been removed.

### Default appearance

* The default `theme_grey()` background colour has been changed from "grey90" 
  to "grey92": this makes the background a little less visually prominent.

* Labels and titles have been tweaked for readability:

    * Axes labels are darker.
    
    * Legend and axis titles are given the same visual treatment.
    
    * The default font size dropped from 12 to 11. You might be surprised that 
      I've made the default text size smaller as it was already hard for
      many people to read. It turns out there was a bug in RStudio (fixed in 
      0.99.724), that shrunk the text of all grid based graphics. Once that
      was resolved the defaults seemed too big to my eyes.
    
    * More spacing between titles and borders.
    
    * Default margins scale with the theme font size, so the appearance at 
      larger font sizes should be considerably improved (#1228). 

* `alpha` now affects both fill and colour aesthetics (#1371).

* `element_text()` gains a margins argument which allows you to add additional
  padding around text elements. To help see what's going on use `debug = TRUE` 
  to display the text region and anchors.

* The default font size in `geom_text()` has been decreased from 5mm (14 pts)
  to 3.8 mm (11 pts) to match the new default theme sizes.

* A diagonal line is no longer drawn on bar and rectangle legends. Instead, the
  border has been tweaked to be more visible, and more closely match the size of 
  line drawn on the plot.

* `geom_pointrange()` and `geom_linerange()` get vertical (not horizontal)
  lines in the legend (#1389).

* The default line `size` for `geom_smooth()` has been increased from 0.5 to 1 
  to make it easier to see when overlaid on data.
  
* `geom_bar()` and `geom_rect()` use a slightly paler shade of grey so they
  aren't so visually heavy.
  
* `geom_boxplot()` now colours outliers the same way as the boxes.

* `geom_point()` now uses shape 19 instead of 16. This looks much better on 
  the default Linux graphics device. (It's very slightly smaller than the old 
  point, but it shouldn't affect any graphics significantly)

* Sizes in ggplot2 are measured in mm. Previously they were converted to pts 
  (for use in grid) by multiplying by 72 / 25.4. However, grid uses printer's 
  points, not Adobe (big pts), so sizes are now correctly multiplied by 
  72.27 / 25.4. This is unlikely to noticeably affect display, but it's
  technically correct (<https://youtu.be/hou0lU8WMgo>).

* The default legend will now allocate multiple rows (if vertical) or
  columns (if horizontal) in order to make a legend that is more likely to
  fit on the screen. You can override with the `nrow`/`ncol` arguments
  to `guide_legend()`

    ```R
    p <- ggplot(mpg, aes(displ,hwy, colour = model)) + geom_point()
    p
    p + theme(legend.position = "bottom")
    # Previous behaviour
    p + guides(colour = guide_legend(ncol = 1))
    ```

### New and updated themes

* New `theme_void()` is completely empty. It's useful for plots with non-
  standard coordinates or for drawings (@jiho, #976).

* New `theme_dark()` has a dark background designed to make colours pop out
  (@jiho, #1018)

* `theme_minimal()` became slightly more minimal by removing the axis ticks:
  labels now line up directly beneath grid lines (@tomschloss, #1084)

* New theme setting `panel.ontop` (logical) make it possible to place 
  background elements (i.e., gridlines) on top of data. Best used with 
  transparent `panel.background` (@noamross. #551).

### Labelling

The facet labelling system was updated with many new features and a
more flexible interface (@lionel-). It now works consistently across
grid and wrap facets. The most important user visible changes are:

* `facet_wrap()` gains a `labeller` option (#25).

* `facet_grid()` and `facet_wrap()` gain a `switch` argument to
  display the facet titles near the axes. When switched, the labels
  become axes subtitles. `switch` can be set to "x", "y" or "both"
  (the latter only for grids) to control which margin is switched.

The labellers (such as `label_value()` or `label_both()`) also get
some new features:

* They now offer the `multi_line` argument to control whether to
  display composite facets (those specified as `~var1 + var2`) on one
  or multiple lines.

* In `label_bquote()` you now refer directly to the names of
  variables. With this change, you can create math expressions that
  depend on more than one variable. This math expression can be
  specified either for the rows or the columns and you can also
  provide different expressions to each margin.

  As a consequence of these changes, referring to `x` in backquoted
  expressions is deprecated.

* Similarly to `label_bquote()`, `labeller()` now take `.rows` and
  `.cols` arguments. In addition, it also takes `.default`.
  `labeller()` is useful to customise how particular variables are
  labelled. The three additional arguments specify how to label the
  variables are not specifically mentioned, respectively for rows,
  columns or both. This makes it especially easy to set up a
  project-wide labeller dispatcher that can be reused across all your
  plots. See the documentation for an example.

* The new labeller `label_context()` adapts to the number of factors
  facetted over. With a single factor, it displays only the values,
  just as before. But with multiple factors in a composite margin
  (e.g. with `~cyl + am`), the labels are passed over to
  `label_both()`. This way the variables names are displayed with the
  values to help identifying them.

On the programming side, the labeller API has been rewritten in order
to offer more control when faceting over multiple factors (e.g. with
formulae such as `~cyl + am`). This also means that if you have
written custom labellers, you will need to update them for this
version of ggplot.

* Previously, a labeller function would take `variable` and `value`
  arguments and return a character vector. Now, they take a data frame
  of character vectors and return a list. The input data frame has one
  column per factor facetted over and each column in the returned list
  becomes one line in the strip label. See documentation for more
  details.

* The labels received by a labeller now contain metadata: their margin
  (in the "type" attribute) and whether they come from a wrap or a
  grid facet (in the "facet" attribute).

* Note that the new `as_labeller()` function operator provides an easy
  way to transform an existing function to a labeller function. The
  existing function just needs to take and return a character vector.

## Documentation

* Improved documentation for `aes()`, `layer()` and much much more.

* I've tried to reduce the use of `...` so that you can see all the 
  documentation in one place rather than having to integrate multiple pages.
  In some cases this has involved adding additional arguments to geoms
  to make it more clear what you can do:
  
    *  `geom_smooth()` gains explicit `method`, `se` and `formula` arguments.
    
    * `geom_histogram()` gains `binwidth`, `bins`, `origin` and `right` 
      arguments.
      
    * `geom_jitter()` gains `width` and `height` arguments to make it easier
      to control the amount of jittering without using the lengthy 
      `position_jitter()` function (#1116)

* Use of `qplot()` in examples has been minimised (#1123, @hrbrmstr). This is
  inline with the 2nd edition of the ggplot2 box, which minimises the use of 
  `qplot()` in favour of `ggplot()`.

* Tightly linked geoms and stats (e.g. `geom_boxplot()` and `stat_boxplot()`) 
  are now documented in the same file so you can see all the arguments in one
  place. Variations of the same idea (e.g. `geom_path()`, `geom_line()`, and
  `geom_step()`) are also documented together.

* It's now obvious that you can set the `binwidth` parameter for
  `stat_bin_hex()`, `stat_summary_hex()`, `stat_bin_2d()`, and
  `stat_summary_2d()`. 

* The internals of positions have been cleaned up considerably. You're unlikely
  to notice any external changes, although the documentation should be a little
  less confusing since positions now don't list parameters they never use.

## Data

* All datasets have class `tbl_df` so if you also use dplyr, you get a better
  print method.

* `economics` has been brought up to date to 2015-04-01.

* New `economics_long` is the economics data in long form.

* New `txhousing` dataset containing information about the Texas housing
  market. Useful for examples that need multiple time series, and for
  demonstrating model+vis methods.

* New `luv_colours` dataset which contains the locations of all
  built-in `colors()` in Luv space.

* `movies` has been moved into its own package, ggplot2movies, because it was 
  large and not terribly useful. If you've used the movies dataset, you'll now 
  need to explicitly load the package with `library(ggplot2movies)`.

## Bug fixes and minor improvements

* All partially matched arguments and `$` have been been replaced with 
  full matches (@jimhester, #1134).

* ggplot2 now exports `alpha()` from the scales package (#1107), and `arrow()` 
  and `unit()` from grid (#1225). This means you don't need attach scales/grid 
  or do `scales::`/`grid::` for these commonly used functions.

* `aes_string()` now only parses character inputs. This fixes bugs when
  using it with numbers and non default `OutDec` settings (#1045).

* `annotation_custom()` automatically adds a unique id to each grob name,
  making it easier to plot multiple grobs with the same name (e.g. grobs of
  ggplot2 graphics) in the same plot (#1256).

* `borders()` now accepts xlim and ylim arguments for specifying the geographical 
  region of interest (@markpayneatwork, #1392).

* `coord_cartesian()` applies the same expansion factor to limits as for scales. 
  You can suppress with `expand = FALSE` (#1207).

* `coord_trans()` now works when breaks are suppressed (#1422).

* `cut_number()` gives error message if the number of requested bins can
  be created because there are two few unique values (#1046).

* Character labels in `facet_grid()` are no longer (incorrectly) coerced into
  factors. This caused problems with custom label functions (#1070).

* `facet_wrap()` and `facet_grid()` now allow you to use non-standard
  variable names by surrounding them with backticks (#1067).

* `facet_wrap()` more carefully checks its `nrow` and `ncol` arguments
  to ensure that they're specified correctly (@richierocks, #962)

* `facet_wrap()` gains a `dir` argument to control the direction the
  panels are wrapped in. The default is "h" for horizontal. Use "v" for
  vertical layout (#1260).

* `geom_abline()`, `geom_hline()` and `geom_vline()` have been rewritten to
  have simpler behaviour and be more consistent:

    * `stat_abline()`, `stat_hline()` and `stat_vline()` have been removed:
      these were never suitable for use other than with `geom_abline()` etc
      and were not documented.

    * `geom_abline()`, `geom_vline()` and `geom_hline()` are bound to
      `stat_identity()` and `position_identity()`

    * Intercept parameters can no longer be set to a function.

    * They are all documented in one file, since they are so closely related.

* `geom_bin2d()` will now let you specify one dimension's breaks exactly,
  without touching the other dimension's default breaks at all (#1126).

* `geom_crossbar()` sets grouping correctly so you can display multiple
  crossbars on one plot. It also makes the default `fatten` argument a little
  bigger to make the middle line more obvious (#1125).

* `geom_histogram()` and `geom_smooth()` now only inform you about the
  default values once per layer, rather than once per panel (#1220).

* `geom_pointrange()` gains `fatten` argument so you can control the
  size of the point relative to the size of the line.

* `geom_segment()` annotations were not transforming with scales 
  (@BrianDiggs, #859).

* `geom_smooth()` is no longer so chatty. If you want to know what the default
  smoothing method is, look it up in the documentation! (#1247)

* `geom_violin()` now has the ability to draw quantile lines (@DanRuderman).

* `ggplot()` now captures the parent frame to use for evaluation,
  rather than always defaulting to the global environment. This should
  make ggplot more suitable to use in more situations (e.g. with knitr)

* `ggsave()` has been simplified a little to make it easier to maintain.
  It no longer checks that you're printing a ggplot2 object (so now also
  works with any grid grob) (#970), and always requires a filename.
  Parameter `device` now supports character argument to specify which supported
  device to use ('pdf', 'png', 'jpeg', etc.), for when it cannot be correctly
  inferred from the file extension (for example when a temporary filename is
  supplied server side in shiny apps) (@sebkopf, #939). It no longer opens
  a graphics device if one isn't already open - this is annoying when you're
  running from a script (#1326).

* `guide_colorbar()` creates correct legend if only one color (@krlmlr, #943).

* `guide_colorbar()` no longer fails when the legend is empty - previously
  this often masked misspecifications elsewhere in the plot (#967).

* New `layer_data()` function extracts the data used for plotting for a given
  layer. It's mostly useful for testing.

* User supplied `minor_breaks` can now be supplied on the same scale as 
  the data, and will be automatically transformed with by scale (#1385).

* You can now suppress the appearance of an axis/legend title (and the space
  that would allocated for it) with `NULL` in the `scale_` function. To
  use the default label, use `waiver()` (#1145).

* Position adjustments no longer warn about potentially varying ranges
  because the problem rarely occurs in practice and there are currently a
  lot of false positives since I don't understand exactly what FP criteria
  I should be testing.

* `scale_fill_grey()` now uses red for missing values. This matches
  `scale_colour_grey()` and makes it obvious where missing values lie.
  Override with `na.value`.

* `scale_*_gradient2()` defaults to using Lab colour space.

* `scale_*_gradientn()` now allows `colours` or `colors` (#1290)

* `scale_y_continuous()` now also transforms the `lower`, `middle` and `upper`
  aesthetics used by `geom_boxplot()`: this only affects
  `geom_boxplot(stat = "identity")` (#1020).

* Legends no longer inherit aesthetics if `inherit.aes` is FALSE (#1267).

* `lims()` makes it easy to set the limits of any axis (#1138).

* `labels = NULL` now works with `guide_legend()` and `guide_colorbar()`.
  (#1175, #1183).

* `override.aes` now works with American aesthetic spelling, e.g. color

* Scales no longer round data points to improve performance of colour
  palettes. Instead the scales package now uses a much faster colour
  interpolation algorithm (#1022).

* `scale_*_brewer()` and `scale_*_distiller()` add new `direction` argument of 
  `scales::brewer_pal`, making it easier to change the order of colours 
  (@jiho, #1139).

* `scale_x_date()` now clips dates outside the limits in the same way as
  `scale_x_continuous()` (#1090).

* `stat_bin()` gains `bins` arguments, which denotes the number of bins. Now
  you can set `bins=100` instead of `binwidth=0.5`. Note that `breaks` or
  `binwidth` will override it (@tmshn, #1158, #102).

* `stat_boxplot()` warns if a continuous variable is used for the `x` aesthetic
  without also supplying a `group` aesthetic (#992, @krlmlr).

* `stat_summary_2d()` and `stat_bin_2d()` now share exactly the same code for 
  determining breaks from `bins`, `binwidth`, and `origin`. 
  
* `stat_summary_2d()` and `stat_bin_2d()` now output in tile/raster compatible 
  form instead of rect compatible form. 

* Automatically computed breaks do not lead to an error for transformations like
  "probit" where the inverse can map to infinity (#871, @krlmlr)

* `stat_function()` now always evaluates the function on the original scale.
  Previously it computed the function on transformed scales, giving incorrect
  values (@BrianDiggs, #1011).

* `strip_dots` works with anonymous functions within calculated aesthetics 
  (e.g. `aes(sapply(..density.., function(x) mean(x))))` (#1154, @NikNakk)

* `theme()` gains `validate = FALSE` parameter to turn off validation, and 
  hence store arbitrary additional data in the themes. (@tdhock, #1121)

* Improved the calculation of segments needed to draw the curve representing
  a line when plotted in polar coordinates. In some cases, the last segment
  of a multi-segment line was not drawn (@BrianDiggs, #952)<|MERGE_RESOLUTION|>--- conflicted
+++ resolved
@@ -1,9 +1,5 @@
 # ggplot2 (development version)
 
-<<<<<<< HEAD
-* (internal) The ViewScale class has a `make_fixed_copy()` method to permit 
-  copying trained position scales (#3441).
-=======
 * Deprecated functions and arguments prior to ggplot2 3.0.0 throw errors instead 
   of warnings. 
 * Functions and arguments that were soft-deprecated up to ggplot2 3.4.0 now 
@@ -12,7 +8,6 @@
   (@teunbrand, #3175).
 * Date scales silently coerce <POSIXct> to <Date> and datetime scales silently
   coerce <Date> to <POSIXct> (@laurabrianna, #3533)
->>>>>>> f0fccce1
 * New parameters for `geom_label()` (@teunbrand and @steveharoz, #5365):
   * The `linewidth` aesthetic is now applied and replaces the `label.size` 
     argument.
@@ -325,6 +320,8 @@
   (@teunbrand, #5093).
 * (internal) When `validate_subclass()` fails to find a class directly, it tries 
   to retrieve the class via constructor functions (@teunbrand).
+* (internal) The ViewScale class has a `make_fixed_copy()` method to permit 
+  copying trained position scales (#3441).
 
 # ggplot2 3.5.1
 

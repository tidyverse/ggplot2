# ggplot2 (development version)

<<<<<<< HEAD
* The spacing between legend keys and their labels, in addition to legends
  and their titles, is now controlled by the text's `margin` setting. Not
  specifying margins will automatically add appropriate text margins. This
  leaves the `legend.spacing` dedicated to controlling the spacing between
  different keys (#5455).
=======
* Legend titles no longer take up space if they've been removed by setting 
  `legend.title = element_blank()` (@teunbrand, #3587).
>>>>>>> bf0c64fa

* New function `check_device()` for testing the availability of advanced 
  graphics features introduced in R 4.1.0 onwards (@teunbrand, #5332).

* Failing to fit or predict in `stat_smooth()` now gives a warning and omits
  the failed group, instead of throwing an error (@teunbrand, #5352).
  
* `resolution()` has a small tolerance, preventing spuriously small resolutions 
  due to rounding errors (@teunbrand, #2516).

* `stage()` now works correctly, even with aesthetics that do not have scales 
  (#5408)

* `labeller()` now handles unspecified entries from lookup tables
  (@92amartins, #4599).

* `fortify.default()` now accepts a data-frame-like object granted the object
  exhibits healthy `dim()`, `colnames()`, and `as.data.frame()` behaviors
  (@hpages, #5390).

* `ScaleContinuous$get_breaks()` now only calls `scales::zero_range()` on limits
  in transformed space, rather than in data space (#5304).

* Scales throw more informative messages (@teunbrand, #4185, #4258)

* The `scale_name` argument in `continuous_scale()`, `discrete_scale()` and
  `binned_scale()` is soft-deprecated (@teunbrand, #1312).

* In `theme()`, some elements can be specified with `rel()` to inherit from
  `unit`-class objects in a relative fashion (@teunbrand, #3951).

* `stat_ydensity()` with incomplete groups calculates the default `width` 
  parameter more stably (@teunbrand, #5396)

* `geom_boxplot()` gains a new argument, `staplewidth` that can draw staples
  at the ends of whiskers (@teunbrand, #5126)

* The `size` argument in `annotation_logticks()` has been deprecated in favour
  of the `linewidth` argument (#5292).

* `geom_boxplot()` gains an `outliers` argument to switch outliers on or off,
  in a manner that does affects the scale range. For hiding outliers that does
  not affect the scale range, you can continue to use `outlier.shape = NA` 
  (@teunbrand, #4892).

* Binned scales now treat `NA`s in limits the same way continuous scales do 
  (#5355).

* Binned scales work better with `trans = "reverse"` (#5355).

* The `legend.text.align` and `legend.title.align` arguments in `theme()` are 
  deprecated. The `hjust` setting of the `legend.text` and `legend.title` 
  elements continues to fulfil the role of text alignment (@teunbrand, #5347).

* Integers are once again valid input to theme arguments that expect numeric
  input (@teunbrand, #5369)

* Nicer error messages for xlim/ylim arguments in coord-* functions
  (@92amartins, #4601, #5297).

* `coord_sf()` now uses customisable guides provided in the scales or 
  `guides()` function (@teunbrand).

* Legends in `scale_*_manual()` can show `NA` values again when the `values` is
  a named vector (@teunbrand, #5214, #5286).
  
* `scale_*_manual()` with a named `values` argument now emits a warning when
  none of those names match the values found in the data (@teunbrand, #5298).

* `coord_munch()` can now close polygon shapes (@teunbrand, #3271)

* You can now omit either `xend` or `yend` from `geom_segment()` as only one
  of these is now required. If one is missing, it will be filled from the `x`
  and `y` aesthetics respectively. This makes drawing horizontal or vertical
  segments a little bit more convenient (@teunbrand, #5140).
  
* New `plot.tag.location` in `theme()` can control placement of the plot tag
  in the `"margin"`, `"plot"` or the new `"panel"` option (#4297).

* `geom_text()` and `geom_label()` gained a `size.unit` parameter that set the 
  text size to millimetres, points, centimetres, inches or picas 
  (@teunbrand, #3799).

* The guide system, as the last remaining chunk of ggplot2, has been rewritten 
  in ggproto. The axes and legends now inherit from a <Guide> class, which makes
  them extensible in the same manner as geoms, stats, facets and coords 
  (#3329, @teunbrand). In addition, the following changes were made:
    * A fallback for old S3 guides is encapsulated in the `GuideOld` ggproto
      class, which mostly just calls the old S3 generics.
    * While the S3 guide generics are still in place, the S3 methods for 
      `guide_train()`, `guide_merge()`, `guide_geom()`, `guide_transform()`,
      `guide_gengrob()` have been superseded by the respective ggproto methods.
      In practise, this will mean that `NextMethod()` or sub-classing ggplot2's
      guides with the S3 system will no longer work.
    * Styling theme parts of the guide now inherit from the plot's theme 
      (#2728). 
    * Styling non-theme parts of the guides accept <element> objects, so that
      the following is possible: `guide_colourbar(frame = element_rect(...))`.
    * Primary axis titles are now placed at the primary guide, so that
      `guides(x = guide_axis(position = "top"))` will display the title at the
      top by default (#4650).
    * Unknown secondary axis guide positions are now inferred as the opposite 
      of the primary axis guide when the latter has a known `position` (#4650).
    * `guide_colourbar()`, `guide_coloursteps()` and `guide_bins()` gain a
      `ticks.length` argument.
    * In `guide_bins()`, the title no longer arbitrarily becomes offset from
      the guide when it has long labels.
    * The `order` argument of guides now strictly needs to be a length-1 
      integer (#4958).
    * More informative error for mismatched 
     `direction`/`theme(legend.direction = ...)` arguments (#4364, #4930).
    * `guide_coloursteps()` and `guide_bins()` sort breaks (#5152).
    * `guide_axis()` gains a `cap` argument that can be used to trim the
      axis line to extreme breaks (#4907).
    * `guide_colourbar()` and `guide_coloursteps()` merge properly when one
      of aesthetics is dropped (#5324).
    * Fixed regression in `guide_legend()` where the `linewidth` key size
      wasn't adapted to the width of the lines (#5160).

* `geom_label()` now uses the `angle` aesthetic (@teunbrand, #2785)
* 'lines' units in `geom_label()`, often used in the `label.padding` argument, 
  are now are relative to the text size. This causes a visual change, but fixes 
  a misalignment issue between the textbox and text (@teunbrand, #4753)
* The `label.padding` argument in `geom_label()` now supports inputs created
  with the `margin()` function (#5030).
* As an internal change, the `titleGrob()` has been refactored to be faster.
* The `translate_shape_string()` internal function is now exported for use in
  extensions of point layers (@teunbrand, #5191).
* Fixed bug in `coord_sf()` where graticule lines didn't obey 
  `panel.grid.major`'s linewidth setting (@teunbrand, #5179)
* Fixed bug in `annotation_logticks()` when no suitable tick positions could
  be found (@teunbrand, #5248).
* To improve `width` calculation in bar plots with empty factor levels, 
  `resolution()` considers `mapped_discrete` values as having resolution 1 
  (@teunbrand, #5211)
* When `geom_path()` has aesthetics varying within groups, the `arrow()` is
  applied to groups instead of individual segments (@teunbrand, #4935).
* The default width of `geom_bar()` is now based on panel-wise resolution of
  the data, rather than global resolution (@teunbrand, #4336).
* To apply dodging more consistently in violin plots, `stat_ydensity()` now
  has a `drop` argument to keep or discard groups with 1 observation.
* Aesthetics listed in `geom_*()` and `stat_*()` layers now point to relevant
  documentation (@teunbrand, #5123).
* `coord_flip()` has been marked as superseded. The recommended alternative is
  to swap the `x` and `y` aesthetic and/or using the `orientation` argument in
  a layer (@teunbrand, #5130).
* `stat_align()` is now applied per panel instead of globally, preventing issues
  when facets have different ranges (@teunbrand, #5227).
* A stacking bug in `stat_align()` was fixed (@teunbrand, #5176).
* `stat_contour()` and `stat_contour_filled()` now warn about and remove
  duplicated coordinates (@teunbrand, #5215).
* Improve performance of layers without positional scales (@zeehio, #4990)

# ggplot2 3.4.4

This hotfix release adapts to a change in r-devel's `base::is.atomic()` and 
the upcoming retirement of maptools.

* `fortify()` for sp objects (e.g., `SpatialPolygonsDataFrame`) is now deprecated
  and will be removed soon in support of [the upcoming retirement of rgdal, rgeos,
  and maptools](https://r-spatial.org/r/2023/05/15/evolution4.html). In advance
  of the whole removal, `fortify(<SpatialPolygonsDataFrame>, region = ...)`
  no longer works as of this version (@yutannihilation, #5244).

# ggplot2 3.4.3
This hotfix release addresses a version comparison change in r-devel. There are
no user-facing or breaking changes.

# ggplot2 3.4.2
This is a hotfix release anticipating changes in r-devel, but folds in upkeep
changes and a few bug fixes as well.

## Minor improvements

* Various type checks and their messages have been standardised 
  (@teunbrand, #4834).
  
* ggplot2 now uses `scales::DiscreteRange` and `scales::ContinuousRange`, which
  are available to write scale extensions from scratch (@teunbrand, #2710).
  
* The `layer_data()`, `layer_scales()` and `layer_grob()` now have the default
  `plot = last_plot()` (@teunbrand, #5166).
  
* The `datetime_scale()` scale constructor is now exported for use in extension
  packages (@teunbrand, #4701).
  
## Bug fixes

* `update_geom_defaults()` and `update_stat_defaults()` now return properly 
  classed objects and have updated docs (@dkahle, #5146).

* For the purposes of checking required or non-missing aesthetics, character 
  vectors are no longer considered non-finite (@teunbrand, @4284).

* `annotation_logticks()` skips drawing ticks when the scale range is non-finite
  instead of throwing an error (@teunbrand, #5229).
  
* Fixed spurious warnings when the `weight` was used in `stat_bin_2d()`, 
  `stat_boxplot()`, `stat_contour()`, `stat_bin_hex()` and `stat_quantile()`
  (@teunbrand, #5216).

* To prevent changing the plotting order, `stat_sf()` is now computed per panel 
  instead of per group (@teunbrand, #4340).

* Fixed bug in `coord_sf()` where graticule lines didn't obey 
  `panel.grid.major`'s linewidth setting (@teunbrand, #5179).

* `geom_text()` drops observations where `angle = NA` instead of throwing an
  error (@teunbrand, #2757).
  
# ggplot2 3.4.1
This is a small release focusing on fixing regressions in the 3.4.0 release
and minor polishes.

## Breaking changes

* The computed variable `y` in `stat_ecdf()` has been superseded by `ecdf` to 
  prevent incorrect scale transformations (@teunbrand, #5113 and #5112).
  
## New features

* Added `scale_linewidth_manual()` and `scale_linewidth_identity()` to support
  the `linewidth` aesthetic (@teunbrand, #5050).
  
* `ggsave()` warns when multiple `filename`s are given, and only writes to the
  first file (@teunbrand, #5114).

## Bug fixes

* Fixed a regression in `geom_hex()` where aesthetics were replicated across 
  bins (@thomasp85, #5037 and #5044).
  
* Using two ordered factors as facetting variables in 
  `facet_grid(..., as.table = FALSE)` now throws a warning instead of an
  error (@teunbrand, #5109).
  
* Fixed misbehaviour of `draw_key_boxplot()` and `draw_key_crossbar()` with 
  skewed key aspect ratio (@teunbrand, #5082).
  
* Fixed spurious warning when `weight` aesthetic was used in `stat_smooth()` 
  (@teunbrand based on @clauswilke's suggestion, #5053).
  
* The `lwd` alias is now correctly replaced by `linewidth` instead of `size` 
  (@teunbrand based on @clauswilke's suggestion #5051).
  
* Fixed a regression in `Coord$train_panel_guides()` where names of guides were 
  dropped (@maxsutton, #5063).

In binned scales:

* Automatic breaks should no longer be out-of-bounds, and automatic limits are
  adjusted to include breaks (@teunbrand, #5082).
  
* Zero-range limits no longer throw an error and are treated akin to continuous
  scales with zero-range limits (@teunbrand, #5066).
  
* The `trans = "date"` and `trans = "time"` transformations were made compatible
  (@teunbrand, #4217).

# ggplot2 3.4.0
This is a minor release focusing on tightening up the internals and ironing out
some inconsistencies in the API. The biggest change is the addition of the 
`linewidth` aesthetic that takes of sizing the width of any line from `size`. 
This change, while attempting to be as non-breaking as possible, has the 
potential to change the look of some of your plots.

Other notable changes is a complete redo of the error and warning messaging in
ggplot2 using the cli package. Messaging is now better contextualised and it 
should be easier to identify which layer an error is coming from. Last, we have
now made the switch to using the vctrs package internally which means that 
support for vctrs classes as variables should improve, along with some small 
gains in rendering speed.

## Breaking changes

* A `linewidth` aesthetic has been introduced and supersedes the `size` 
  aesthetic for scaling the width of lines in line based geoms. `size` will 
  remain functioning but deprecated for these geoms and it is recommended to 
  update all code to reflect the new aesthetic. For geoms that have _both_ point 
  sizing and linewidth sizing (`geom_pointrange()` and `geom_sf`) `size` now 
  **only** refers to sizing of points which can leads to a visual change in old
  code (@thomasp85, #3672)
  
* The default line width for polygons in `geom_sf()` have been decreased to 0.2 
  to reflect that this is usually used for demarking borders where a thinner 
  line is better suited. This change was made since we already induced a 
  visual change in `geom_sf()` with the introduction of the `linewidth` 
  aesthetic.
  
* The dot-dot notation (`..var..`) and `stat()`, which have been superseded by
  `after_stat()`, are now formally deprecated (@yutannihilation, #3693).

* `qplot()` is now formally deprecated (@yutannihilation, #3956).

* `stage()` now properly refers to the values without scale transformations for
  the stage of `after_stat`. If your code requires the scaled version of the
  values for some reason, you have to apply the same transformation by yourself,
  e.g. `sqrt()` for `scale_{x,y}_sqrt()` (@yutannihilation and @teunbrand, #4155).

* Use `rlang::hash()` instead of `digest::digest()`. This update may lead to 
  changes in the automatic sorting of legends. In order to enforce a specific
  legend order use the `order` argument in the guide. (@thomasp85, #4458)

* referring to `x` in backquoted expressions with `label_bquote()` is no longer
  possible.

* The `ticks.linewidth` and `frame.linewidth` parameters of `guide_colourbar()`
  are now multiplied with `.pt` like elsewhere in ggplot2. It can cause visual
  changes when these arguments are not the defaults and these changes can be 
  restored to their previous behaviour by adding `/ .pt` (@teunbrand #4314).

* `scale_*_viridis_b()` now uses the full range of the viridis scales 
  (@gregleleu, #4737)

## New features

* `geom_col()` and `geom_bar()` gain a new `just` argument. This is set to `0.5`
  by default; use `just = 0`/`just = 1` to place columns on the left/right
  of the axis breaks.
  (@wurli, #4899)

* `geom_density()` and `stat_density()` now support `bounds` argument
  to estimate density with boundary correction (@echasnovski, #4013).

* ggplot now checks during statistical transformations whether any data 
  columns were dropped and warns about this. If stats intend to drop
  data columns they can declare them in the new field `dropped_aes`.
  (@clauswilke, #3250)

* `...` supports `rlang::list2` dynamic dots in all public functions. 
  (@mone27, #4764) 

* `theme()` now has a `strip.clip` argument, that can be set to `"off"` to 
  prevent the clipping of strip text and background borders (@teunbrand, #4118)
  
* `geom_contour()` now accepts a function in the `breaks` argument 
  (@eliocamp, #4652).

## Minor improvements and bug fixes

* Fix a bug in `position_jitter()` where infinity values were dropped (@javlon,
  #4790).

* `geom_linerange()` now respects the `na.rm` argument (#4927, @thomasp85)

* Improve the support for `guide_axis()` on `coord_trans()` 
  (@yutannihilation, #3959)
  
* Added `stat_align()` to align data without common x-coordinates prior to
  stacking. This is now the default stat for `geom_area()` (@thomasp85, #4850)

* Fix a bug in `stat_contour_filled()` where break value differences below a 
  certain number of digits would cause the computations to fail (@thomasp85, 
  #4874)

* Secondary axis ticks are now positioned more precisely, removing small visual
  artefacts with alignment between grid and ticks (@thomasp85, #3576)

* Improve `stat_function` documentation regarding `xlim` argument. 
  (@92amartins, #4474)

* Fix various issues with how `labels`, `breaks`, `limits`, and `show.limits`
  interact in the different binning guides (@thomasp85, #4831)

* Automatic break calculation now squishes the scale limits to the domain
  of the transformation. This allows `scale_{x/y}_sqrt()` to find breaks at 0   
  when appropriate (@teunbrand, #980).

* Using multiple modified aesthetics correctly will no longer trigger warnings. 
  If used incorrectly, the warning will now report the duplicated aesthetic 
  instead of `NA` (@teunbrand, #4707).

* `aes()` now supports the `!!!` operator in its first two arguments
  (#2675). Thanks to @yutannihilation and @teunbrand for draft
  implementations.

* Require rlang >= 1.0.0 (@billybarc, #4797)

* `geom_violin()` no longer issues "collapsing to unique 'x' values" warning
  (@bersbersbers, #4455)

* `annotate()` now documents unsupported geoms (`geom_abline()`, `geom_hline()`
  and `geom_vline()`), and warns when they are requested (@mikmart, #4719)

* `presidential` dataset now includes Trump's presidency (@bkmgit, #4703).

* `position_stack()` now works fully with `geom_text()` (@thomasp85, #4367)

* `geom_tile()` now correctly recognises missing data in `xmin`, `xmax`, `ymin`,
  and `ymax` (@thomasp85 and @sigmapi, #4495)

* `geom_hex()` will now use the binwidth from `stat_bin_hex()` if present, 
  instead of deriving it (@thomasp85, #4580)
  
* `geom_hex()` now works on non-linear coordinate systems (@thomasp85)

* Fixed a bug throwing errors when trying to render an empty plot with secondary
  axes (@thomasp85, #4509)

* Axes are now added correctly in `facet_wrap()` when `as.table = FALSE`
  (@thomasp85, #4553)

* Better compatibility of custom device functions in `ggsave()` 
  (@thomasp85, #4539)

* Binning scales are now more resilient to calculated limits that ends up being
  `NaN` after transformations (@thomasp85, #4510)

* Strip padding in `facet_grid()` is now only in effect if 
  `strip.placement = "outside"` _and_ an axis is present between the strip and 
  the panel (@thomasp85, #4610)

* Aesthetics of length 1 are now recycled to 0 if the length of the data is 0 
  (@thomasp85, #4588)

* Setting `size = NA` will no longer cause `guide_legend()` to error 
  (@thomasp85, #4559)

* Setting `stroke` to `NA` in `geom_point()` will no longer impair the sizing of
  the points (@thomasp85, #4624)

* `stat_bin_2d()` now correctly recognises the `weight` aesthetic 
  (@thomasp85, #4646)
  
* All geoms now have consistent exposure of linejoin and lineend parameters, and
  the guide keys will now respect these settings (@thomasp85, #4653)

* `geom_sf()` now respects `arrow` parameter for lines (@jakeruss, #4659)

* Updated documentation for `print.ggplot` to reflect that it returns
  the original plot, not the result of `ggplot_build()`. (@r2evans, #4390)

* `scale_*_manual()` no longer displays extra legend keys, or changes their 
  order, when a named `values` argument has more items than the data. To display
  all `values` on the legend instead, use
  `scale_*_manual(values = vals, limits = names(vals))`. (@teunbrand, @banfai, 
  #4511, #4534)

* Updated documentation for `geom_contour()` to correctly reflect argument 
  precedence between `bins` and `binwidth`. (@eliocamp, #4651)

* Dots in `geom_dotplot()` are now correctly aligned to the baseline when
  `stackratio != 1` and `stackdir != "up"` (@mjskay, #4614)

* Key glyphs for `geom_boxplot()`, `geom_crossbar()`, `geom_pointrange()`, and
  `geom_linerange()` are now orientation-aware (@mjskay, #4732)
  
* Updated documentation for `geom_smooth()` to more clearly describe effects of 
  the `fullrange` parameter (@thoolihan, #4399).

# ggplot2 3.3.6
This is a very small release only applying an internal change to comply with 
R 4.2 and its deprecation of `default.stringsAsFactors()`. There are no user
facing changes and no breaking changes.

# ggplot2 3.3.5
This is a very small release focusing on fixing a couple of untenable issues 
that surfaced with the 3.3.4 release

* Revert changes made in #4434 (apply transform to intercept in `geom_abline()`) 
  as it introduced undesirable issues far worse than the bug it fixed 
  (@thomasp85, #4514)
* Fixes an issue in `ggsave()` when producing emf/wmf files (@yutannihilation, 
  #4521)
* Warn when grDevices specific arguments are passed to ragg devices (@thomasp85, 
  #4524)
* Fix an issue where `coord_sf()` was reporting that it is non-linear
  even when data is provided in projected coordinates (@clauswilke, #4527)

# ggplot2 3.3.4
This is a larger patch release fixing a huge number of bugs and introduces a 
small selection of feature refinements.

## Features

* Alt-text can now be added to a plot using the `alt` label, i.e 
  `+ labs(alt = ...)`. Currently this alt text is not automatically propagated, 
  but we plan to integrate into Shiny, RMarkdown, and other tools in the future. 
  (@thomasp85, #4477)

* Add support for the BrailleR package for creating descriptions of the plot
  when rendered (@thomasp85, #4459)
  
* `coord_sf()` now has an argument `default_crs` that specifies the coordinate
  reference system (CRS) for non-sf layers and scale/coord limits. This argument
  defaults to `NULL`, which means non-sf layers are assumed to be in projected
  coordinates, as in prior ggplot2 versions. Setting `default_crs = sf::st_crs(4326)`
  provides a simple way to interpret x and y positions as longitude and latitude,
  regardless of the CRS used by `coord_sf()`. Authors of extension packages
  implementing `stat_sf()`-like functionality are encouraged to look at the source
  code of `stat_sf()`'s `compute_group()` function to see how to provide scale-limit
  hints to `coord_sf()` (@clauswilke, #3659).

* `ggsave()` now uses ragg to render raster output if ragg is available. It also
  handles custom devices that sets a default unit (e.g. `ragg::agg_png`) 
  correctly (@thomasp85, #4388)

* `ggsave()` now returns the saved file location invisibly (#3379, @eliocamp).
  Note that, as a side effect, an unofficial hack `<ggplot object> + ggsave()`
  no longer works (#4513).

* The scale arguments `limits`, `breaks`, `minor_breaks`, `labels`, `rescaler`
  and `oob` now accept purrr style lambda notation (@teunbrand, #4427). The same 
  is true for `as_labeller()` (and therefore also `labeller()`) 
  (@netique, #4188).

* Manual scales now allow named vectors passed to `values` to contain fewer 
  elements than existing in the data. Elements not present in values will be set
  to `NA` (@thomasp85, #3451)
  
* Date and datetime position scales support out-of-bounds (oob) arguments to 
  control how limits affect data outside those limits (@teunbrand, #4199).
  
## Fixes

* Fix a bug that `after_stat()` and `after_scale()` cannot refer to aesthetics
  if it's specified in the plot-global mapping (@yutannihilation, #4260).
  
* Fix bug in `annotate_logticks()` that would cause an error when used together
  with `coord_flip()` (@thomasp85, #3954)
  
* Fix a bug in `geom_abline()` that resulted in `intercept` not being subjected
  to the transformation of the y scale (@thomasp85, #3741)
  
* Extent the range of the line created by `geom_abline()` so that line ending
  is not visible for large linewidths (@thomasp85, #4024)

* Fix bug in `geom_dotplot()` where dots would be positioned wrong with 
  `stackgroups = TRUE` (@thomasp85, #1745)

* Fix calculation of confidence interval for locfit smoothing in `geom_smooth()`
  (@topepo, #3806)
  
* Fix bug in `geom_text()` where `"outward"` and `"inward"` justification for 
  some `angle` values was reversed (@aphalo, #4169, #4447)

* `ggsave()` now sets the default background to match the fill value of the
  `plot.background` theme element (@karawoo, #4057)

* It is now deprecated to specify `guides(<scale> = FALSE)` or
  `scale_*(guide = FALSE)` to remove a guide. Please use 
  `guides(<scale> = "none")` or `scale_*(guide = "none")` instead 
  (@yutannihilation, #4097)
  
* Fix a bug in `guide_bins()` where keys would disappear if the guide was 
  reversed (@thomasp85, #4210)
  
* Fix bug in `guide_coloursteps()` that would repeat the terminal bins if the
  breaks coincided with the limits of the scale (@thomasp85, #4019)

* Make sure that default labels from default mappings doesn't overwrite default
  labels from explicit mappings (@thomasp85, #2406)

* Fix bug in `labeller()` where parsing was turned off if `.multiline = FALSE`
  (@thomasp85, #4084)
  
* Make sure `label_bquote()` has access to the calling environment when 
  evaluating the labels (@thomasp85, #4141)

* Fix a bug in the layer implementation that introduced a new state after the 
  first render which could lead to a different look when rendered the second 
  time (@thomasp85, #4204)

* Fix a bug in legend justification where justification was lost of the legend
  dimensions exceeded the available size (@thomasp85, #3635)

* Fix a bug in `position_dodge2()` where `NA` values in thee data would cause an
  error (@thomasp85, #2905)

* Make sure `position_jitter()` creates the same jittering independent of 
  whether it is called by name or with constructor (@thomasp85, #2507)

* Fix a bug in `position_jitter()` where different jitters would be applied to 
  different position aesthetics of the same axis (@thomasp85, #2941)
  
* Fix a bug in `qplot()` when supplying `c(NA, NA)` as axis limits 
  (@thomasp85, #4027)
  
* Remove cross-inheritance of default discrete colour/fill scales and check the
  type and aesthetic of function output if `type` is a function 
  (@thomasp85, #4149)

* Fix bug in `scale_[x|y]_date()` where custom breaks functions that resulted in
  fractional dates would get misaligned (@thomasp85, #3965)
  
* Fix bug in `scale_[x|y]_datetime()` where a specified timezone would be 
  ignored by the scale (@thomasp85, #4007)
  
* Fix issue in `sec_axis()` that would throw warnings in the absence of any 
  secondary breaks (@thomasp85, #4368)

* `stat_bin()`'s computed variable `width` is now documented (#3522).
  
* `stat_count()` now computes width based on the full dataset instead of per 
  group (@thomasp85, #2047)

* Extended `stat_ecdf()` to calculate the cdf from either x or y instead from y 
  only (@jgjl, #4005)
  
* Fix a bug in `stat_summary_bin()` where one more than the requested number of
  bins would be created (@thomasp85, #3824)

* Only drop groups in `stat_ydensity()` when there are fewer than two data 
  points and throw a warning (@andrewwbutler, #4111).

* Fixed a bug in strip assembly when theme has `strip.text = element_blank()`
  and plots are faceted with multi-layered strips (@teunbrand, #4384).
  
* Using `theme(aspect.ratio = ...)` together with free space in `facet_grid()`
  now correctly throws an error (@thomasp85, #3834)

* Fixed a bug in `labeller()` so that `.default` is passed to `as_labeller()`
  when labellers are specified by naming faceting variables. (@waltersom, #4031)
  
* Updated style for example code (@rjake, #4092)

* ggplot2 now requires R >= 3.3 (#4247).

* ggplot2 now uses `rlang::check_installed()` to check if a suggested package is
  installed, which will offer to install the package before continuing (#4375, 
  @malcolmbarrett)

* Improved error with hint when piping a `ggplot` object into a facet function
  (#4379, @mitchelloharawild).

# ggplot2 3.3.3
This is a small patch release mainly intended to address changes in R and CRAN.
It further changes the licensing model of ggplot2 to an MIT license.

* Update the ggplot2 licence to an MIT license (#4231, #4232, #4233, and #4281)

* Use vdiffr conditionally so ggplot2 can be tested on systems without vdiffr

* Update tests to work with the new `all.equal()` defaults in R >4.0.3

* Fixed a bug that `guide_bins()` mistakenly ignore `override.aes` argument
  (@yutannihilation, #4085).

# ggplot2 3.3.2
This is a small release focusing on fixing regressions introduced in 3.3.1.

* Added an `outside` option to `annotation_logticks()` that places tick marks
  outside of the plot bounds. (#3783, @kbodwin)

* `annotation_raster()` adds support for native rasters. For large rasters,
  native rasters render significantly faster than arrays (@kent37, #3388)
  
* Facet strips now have dedicated position-dependent theme elements 
  (`strip.text.x.top`, `strip.text.x.bottom`, `strip.text.y.left`, 
  `strip.text.y.right`) that inherit from `strip.text.x` and `strip.text.y`, 
  respectively. As a consequence, some theme stylings now need to be applied to 
  the position-dependent elements rather than to the parent elements. This 
  change was already introduced in ggplot2 3.3.0 but not listed in the 
  changelog. (@thomasp85, #3683)

* Facets now handle layers containing no data (@yutannihilation, #3853).
  
* A newly added geom `geom_density_2d_filled()` and associated stat 
  `stat_density_2d_filled()` can draw filled density contours
  (@clauswilke, #3846).

* A newly added `geom_function()` is now recommended to use in conjunction
  with/instead of `stat_function()`. In addition, `stat_function()` now
  works with transformed y axes, e.g. `scale_y_log10()`, and in plots
  containing no other data or layers (@clauswilke, #3611, #3905, #3983).

* Fixed a bug in `geom_sf()` that caused problems with legend-type
  autodetection (@clauswilke, #3963).
  
* Support graphics devices that use the `file` argument instead of `fileneame` 
  in `ggsave()` (@bwiernik, #3810)
  
* Default discrete color scales are now configurable through the `options()` of 
  `ggplot2.discrete.colour` and `ggplot2.discrete.fill`. When set to a character 
  vector of colour codes (or list of character vectors)  with sufficient length, 
  these colours are used for the default scale. See `help(scale_colour_discrete)` 
  for more details and examples (@cpsievert, #3833).

* Default continuous colour scales (i.e., the `options()` 
  `ggplot2.continuous.colour` and `ggplot2.continuous.fill`, which inform the 
  `type` argument of `scale_fill_continuous()` and `scale_colour_continuous()`) 
  now accept a function, which allows more control over these default 
  `continuous_scale()`s (@cpsievert, #3827).

* A bug was fixed in `stat_contour()` when calculating breaks based on 
  the `bins` argument (@clauswilke, #3879, #4004).
  
* Data columns can now contain `Vector` S4 objects, which are widely used in the 
  Bioconductor project. (@teunbrand, #3837)

# ggplot2 3.3.1

This is a small release with no code change. It removes all malicious links to a 
site that got hijacked from the readme and pkgdown site.

# ggplot2 3.3.0

This is a minor release but does contain a range of substantial new features, 
along with the standard bug fixes. The release contains a few visual breaking
changes, along with breaking changes for extension developers due to a shift in
internal representation of the position scales and their axes. No user breaking
changes are included.

This release also adds Dewey Dunnington (@paleolimbot) to the core team.

## Breaking changes
There are no user-facing breaking changes, but a change in some internal 
representations that extension developers may have relied on, along with a few 
breaking visual changes which may cause visual tests in downstream packages to 
fail.

* The `panel_params` field in the `Layout` now contains a list of list of 
  `ViewScale` objects, describing the trained coordinate system scales, instead
  of the list object used before. Any extensions that use this field will likely
  break, as will unit tests that checks aspects of this.

* `element_text()` now issues a warning when vectorized arguments are provided, 
  as in `colour = c("red", "green", "blue")`. Such use is discouraged and not 
  officially supported (@clauswilke, #3492).

* Changed `theme_grey()` setting for legend key so that it creates no border 
  (`NA`) rather than drawing a white one. (@annennenne, #3180)

* `geom_ribbon()` now draws separate lines for the upper and lower intervals if
  `colour` is mapped. Similarly, `geom_area()` and `geom_density()` now draw
  the upper lines only in the same case by default. If you want old-style full
  stroking, use `outline.type = "full"` (@yutannihilation, #3503 / @thomasp85, #3708).

## New features

* The evaluation time of aesthetics can now be controlled to a finer degree. 
  `after_stat()` supersedes the use of `stat()` and `..var..`-notation, and is
  joined by `after_scale()` to allow for mapping to scaled aesthetic values. 
  Remapping of the same aesthetic is now supported with `stage()`, so you can 
  map a data variable to a stat aesthetic, and remap the same aesthetic to 
  something else after statistical transformation (@thomasp85, #3534)

* All `coord_*()` functions with `xlim` and `ylim` arguments now accept
  vectors with `NA` as a placeholder for the minimum or maximum value
  (e.g., `ylim = c(0, NA)` would zoom the y-axis from 0 to the 
  maximum value observed in the data). This mimics the behaviour
  of the `limits` argument in continuous scale functions
  (@paleolimbot, #2907).

* Allowed reversing of discrete scales by re-writing `get_limits()` 
  (@AnneLyng, #3115)
  
* All geoms and stats that had a direction (i.e. where the x and y axes had 
  different interpretation), can now freely choose their direction, instead of
  relying on `coord_flip()`. The direction is deduced from the aesthetic 
  mapping, but can also be specified directly with the new `orientation` 
  argument (@thomasp85, #3506).
  
* Position guides can now be customized using the new `guide_axis()`, which can 
  be passed to position `scale_*()` functions or via `guides()`. The new axis 
  guide (`guide_axis()`) comes with arguments `check.overlap` (automatic removal 
  of overlapping labels), `angle` (easy rotation of axis labels), and
  `n.dodge` (dodge labels into multiple rows/columns) (@paleolimbot, #3322).
  
* A new scale type has been added, that allows binning of aesthetics at the 
  scale level. It has versions for both position and non-position aesthetics and
  comes with two new guides (`guide_bins` and `guide_coloursteps`) 
  (@thomasp85, #3096)
  
* `scale_x_continuous()` and `scale_y_continuous()` gains an `n.breaks` argument
  guiding the number of automatic generated breaks (@thomasp85, #3102)

* Added `stat_contour_filled()` and `geom_contour_filled()`, which compute 
  and draw filled contours of gridded data (@paleolimbot, #3044). 
  `geom_contour()` and `stat_contour()` now use the isoband package
  to compute contour lines. The `complete` parameter (which was undocumented
  and has been unused for at least four years) was removed (@paleolimbot, #3044).
  
* Themes have gained two new parameters, `plot.title.position` and 
  `plot.caption.position`, that can be used to customize how plot
  title/subtitle and plot caption are positioned relative to the overall plot
  (@clauswilke, #3252).

## Extensions
  
* `Geom` now gains a `setup_params()` method in line with the other ggproto
  classes (@thomasp85, #3509)

* The newly added function `register_theme_elements()` now allows developers
  of extension packages to define their own new theme elements and place them
  into the ggplot2 element tree (@clauswilke, #2540).

## Minor improvements and bug fixes

* `coord_trans()` now draws second axes and accepts `xlim`, `ylim`,
  and `expand` arguments to bring it up to feature parity with 
  `coord_cartesian()`. The `xtrans` and `ytrans` arguments that were 
  deprecated in version 1.0.1 in favour of `x` and `y` 
  were removed (@paleolimbot, #2990).

* `coord_trans()` now calculates breaks using the expanded range 
  (previously these were calculated using the unexpanded range, 
  which resulted in differences between plots made with `coord_trans()`
  and those made with `coord_cartesian()`). The expansion for discrete axes 
  in `coord_trans()` was also updated such that it behaves identically
  to that in `coord_cartesian()` (@paleolimbot, #3338).

* `expand_scale()` was deprecated in favour of `expansion()` for setting
  the `expand` argument of `x` and `y` scales (@paleolimbot).

* `geom_abline()`, `geom_hline()`, and `geom_vline()` now issue 
  more informative warnings when supplied with set aesthetics
  (i.e., `slope`, `intercept`, `yintercept`, and/or `xintercept`)
  and mapped aesthetics (i.e., `data` and/or `mapping`).

* Fix a bug in `geom_raster()` that squeezed the image when it went outside 
  scale limits (#3539, @thomasp85)

* `geom_sf()` now determines the legend type automatically (@microly, #3646).
  
* `geom_sf()` now removes rows that can't be plotted due to `NA` aesthetics 
  (#3546, @thomasp85)

* `geom_sf()` now applies alpha to linestring geometries 
  (#3589, @yutannihilation).

* `gg_dep()` was deprecated (@perezp44, #3382).

* Added function `ggplot_add.by()` for lists created with `by()`, allowing such
  lists to be added to ggplot objects (#2734, @Maschette)

* ggplot2 no longer depends on reshape2, which means that it no longer 
  (recursively) needs plyr, stringr, or stringi packages.

* Increase the default `nbin` of `guide_colourbar()` to place the ticks more 
  precisely (#3508, @yutannihilation).

* `manual_scale()` now matches `values` with the order of `breaks` whenever
  `values` is an unnamed vector. Previously, unnamed `values` would match with
  the limits of the scale and ignore the order of any `breaks` provided. Note
  that this may change the appearance of plots that previously relied on the
  unordered behaviour (#2429, @idno0001).

* `scale_manual_*(limits = ...)` now actually limits the scale (#3262,
  @yutannihilation).

* Fix a bug when `show.legend` is a named logical vector 
  (#3461, @yutannihilation).

* Added weight aesthetic option to `stat_density()` and made scaling of 
  weights the default (@annennenne, #2902)
  
* `stat_density2d()` can now take an `adjust` parameter to scale the default 
  bandwidth. (#2860, @haleyjeppson)

* `stat_smooth()` uses `REML` by default, if `method = "gam"` and
  `gam`'s method is not specified (@ikosmidis, #2630).

* stacking text when calculating the labels and the y axis with
  `stat_summary()` now works (@ikosmidis, #2709)
  
* `stat_summary()` and related functions now support rlang-style lambda functions
  (#3568, @dkahle).

* The data mask pronoun, `.data`, is now stripped from default labels.

* Addition of partial themes to plots has been made more predictable;
  stepwise addition of individual partial themes is now equivalent to
  addition of multple theme elements at once (@clauswilke, #3039).

* Facets now don't fail even when some variable in the spec are not available
  in all layers (@yutannihilation, #2963).

# ggplot2 3.2.1

This is a patch release fixing a few regressions introduced in 3.2.0 as well as
fixing some unit tests that broke due to upstream changes.

* `position_stack()` no longer changes the order of the input data. Changes to 
  the internal behaviour of `geom_ribbon()` made this reordering problematic 
  with ribbons that spanned `y = 0` (#3471)
* Using `qplot()` with a single positional aesthetic will no longer title the
  non-specified scale as `"NULL"` (#3473)
* Fixes unit tests for sf graticule labels caused by changes to sf

# ggplot2 3.2.0

This is a minor release with an emphasis on internal changes to make ggplot2 
faster and more consistent. The few interface changes will only affect the 
aesthetics of the plot in minor ways, and will only potentially break code of
extension developers if they have relied on internals that have been changed. 
This release also sees the addition of Hiroaki Yutani (@yutannihilation) to the 
core developer team.

With the release of R 3.6, ggplot2 now requires the R version to be at least 3.2,
as the tidyverse is committed to support 5 major versions of R.

## Breaking changes

* Two patches (#2996 and #3050) fixed minor rendering problems. In most cases,
  the visual changes are so subtle that they are difficult to see with the naked
  eye. However, these changes are detected by the vdiffr package, and therefore
  any package developers who use vdiffr to test for visual correctness of ggplot2
  plots will have to regenerate all reference images.
  
* In some cases, ggplot2 now produces a warning or an error for code that previously
  produced plot output. In all these cases, the previous plot output was accidental,
  and the plotting code uses the ggplot2 API in a way that would lead to undefined
  behavior. Examples include a missing `group` aesthetic in `geom_boxplot()` (#3316),
  annotations across multiple facets (#3305), and not using aesthetic mappings when
  drawing ribbons with `geom_ribbon()` (#3318).

## New features

* This release includes a range of internal changes that speeds up plot 
  generation. None of the changes are user facing and will not break any code,
  but in general ggplot2 should feel much faster. The changes includes, but are
  not limited to:
  
  - Caching ascent and descent dimensions of text to avoid recalculating it for
    every title.
  
  - Using a faster data.frame constructor as well as faster indexing into 
    data.frames
    
  - Removing the plyr dependency, replacing plyr functions with faster 
    equivalents.

* `geom_polygon()` can now draw polygons with holes using the new `subgroup` 
  aesthetic. This functionality requires R 3.6.0 (@thomasp85, #3128)

* Aesthetic mappings now accept functions that return `NULL` (@yutannihilation,
  #2997).

* `stat_function()` now accepts rlang/purrr style anonymous functions for the 
  `fun` parameter (@dkahle, #3159).

* `geom_rug()` gains an "outside" option to allow for moving the rug tassels to 
  outside the plot area (@njtierney, #3085) and a `length` option to allow for 
  changing the length of the rug lines (@daniel-wells, #3109). 
  
* All geoms now take a `key_glyph` paramter that allows users to customize
  how legend keys are drawn (@clauswilke, #3145). In addition, a new key glyph
  `timeseries` is provided to draw nice legends for time series
  (@mitchelloharawild, #3145).

## Extensions

* Layers now have a new member function `setup_layer()` which is called at the
  very beginning of the plot building process and which has access to the 
  original input data and the plot object being built. This function allows the 
  creation of custom layers that autogenerate aesthetic mappings based on the 
  input data or that filter the input data in some form. For the time being, this
  feature is not exported, but it has enabled the development of a new layer type,
  `layer_sf()` (see next item). Other special-purpose layer types may be added
  in the future (@clauswilke, #2872).
  
* A new layer type `layer_sf()` can auto-detect and auto-map sf geometry
  columns in the data. It should be used by extension developers who are writing
  new sf-based geoms or stats (@clauswilke, #3232).

* `x0` and `y0` are now recognized positional aesthetics so they will get scaled 
  if used in extension geoms and stats (@thomasp85, #3168)
  
* Continuous scale limits now accept functions which accept the default
  limits and return adjusted limits. This makes it possible to write
  a function that e.g. ensures the limits are always a multiple of 100,
  regardless of the data (@econandrew, #2307).

## Minor improvements and bug fixes

* `cut_width()` now accepts `...` to pass further arguments to `base::cut.default()`
   like `cut_number()` and `cut_interval()` already did (@cderv, #3055)

* `coord_map()` now can have axes on the top and right (@karawoo, #3042).

* `coord_polar()` now correctly rescales the secondary axis (@linzi-sg, #3278)

* `coord_sf()`, `coord_map()`, and `coord_polar()` now squash `-Inf` and `Inf`
  into the min and max of the plot (@yutannihilation, #2972).

* `coord_sf()` graticule lines are now drawn in the same thickness as panel grid 
  lines in `coord_cartesian()`, and seting panel grid lines to `element_blank()` 
  now also works in `coord_sf()` 
  (@clauswilke, #2991, #2525).

* `economics` data has been regenerated. This leads to some changes in the
  values of all columns (especially in `psavert`), but more importantly, strips 
  the grouping attributes from `economics_long`.

* `element_line()` now fills closed arrows (@yutannihilation, #2924).

* Facet strips on the left side of plots now have clipping turned on, preventing
  text from running out of the strip and borders from looking thicker than for
  other strips (@karawoo, #2772 and #3061).

* ggplot2 now works in Turkish locale (@yutannihilation, #3011).

* Clearer error messages for inappropriate aesthetics (@clairemcwhite, #3060).

* ggplot2 no longer attaches any external packages when using functions that 
  depend on packages that are suggested but not imported by ggplot2. The 
  affected functions include `geom_hex()`, `stat_binhex()`, 
  `stat_summary_hex()`, `geom_quantile()`, `stat_quantile()`, and `map_data()` 
  (@clauswilke, #3126).
  
* `geom_area()` and `geom_ribbon()` now sort the data along the x-axis in the 
  `setup_data()` method rather than as part of `draw_group()` (@thomasp85, 
  #3023)

* `geom_hline()`, `geom_vline()`, and `geom_abline()` now throw a warning if the 
  user supplies both an `xintercept`, `yintercept`, or `slope` value and a 
  mapping (@RichardJActon, #2950).

* `geom_rug()` now works with `coord_flip()` (@has2k1, #2987).

* `geom_violin()` no longer throws an error when quantile lines fall outside 
  the violin polygon (@thomasp85, #3254).

* `guide_legend()` and `guide_colorbar()` now use appropriate spacing between legend
  key glyphs and legend text even if the legend title is missing (@clauswilke, #2943).

* Default labels are now generated more consistently; e.g., symbols no longer
  get backticks, and long expressions are abbreviated with `...`
  (@yutannihilation, #2981).

* All-`Inf` layers are now ignored for picking the scale (@yutannihilation, 
  #3184).
  
* Diverging Brewer colour palette now use the correct mid-point colour 
  (@dariyasydykova, #3072).
  
* `scale_color_continuous()` now points to `scale_colour_continuous()` so that 
  it will handle `type = "viridis"` as the documentation states (@hlendway, 
  #3079).

* `scale_shape_identity()` now works correctly with `guide = "legend"` 
  (@malcolmbarrett, #3029)
  
* `scale_continuous` will now draw axis line even if the length of breaks is 0
  (@thomasp85, #3257)

* `stat_bin()` will now error when the number of bins exceeds 1e6 to avoid 
  accidentally freezing the user session (@thomasp85).
  
* `sec_axis()` now places ticks accurately when using nonlinear transformations (@dpseidel, #2978).

* `facet_wrap()` and `facet_grid()` now automatically remove NULL from facet
  specs, and accept empty specs (@yutannihilation, #3070, #2986).

* `stat_bin()` now handles data with only one unique value (@yutannihilation 
  #3047).

* `sec_axis()` now accepts functions as well as formulas (@yutannihilation, #3031).

*   New theme elements allowing different ticks lengths for each axis. For instance,
    this can be used to have inwards ticks on the x-axis (`axis.ticks.length.x`) and
    outwards ticks on the y-axis (`axis.ticks.length.y`) (@pank, #2935).

* The arguments of `Stat*$compute_layer()` and `Position*$compute_layer()` are
  now renamed to always match the ones of `Stat$compute_layer()` and
  `Position$compute_layer()` (@yutannihilation, #3202).

* `geom_*()` and `stat_*()` now accepts purrr-style lambda notation
  (@yutannihilation, #3138).

* `geom_tile()` and `geom_rect()` now draw rectangles without notches at the
  corners. The style of the corner can be controlled by `linejoin` parameters
  (@yutannihilation, #3050).

# ggplot2 3.1.0

## Breaking changes

This is a minor release and breaking changes have been kept to a minimum. End users of 
ggplot2 are unlikely to encounter any issues. However, there are a few items that developers 
of ggplot2 extensions should be aware of. For additional details, see also the discussion 
accompanying issue #2890.

*   In non-user-facing internal code (specifically in the `aes()` function and in
    the `aesthetics` argument of scale functions), ggplot2 now always uses the British
    spelling for aesthetics containing the word "colour". When users specify a "color"
    aesthetic it is automatically renamed to "colour". This renaming is also applied
    to non-standard aesthetics that contain the word "color". For example, "point_color"
    is renamed to "point_colour". This convention makes it easier to support both
    British and American spelling for novel, non-standard aesthetics, but it may require
    some adjustment for packages that have previously introduced non-standard color
    aesthetics using American spelling. A new function `standardise_aes_names()` is
    provided in case extension writers need to perform this renaming in their own code
    (@clauswilke, #2649).

*   Functions that generate other functions (closures) now force the arguments that are
    used from the generated functions, to avoid hard-to-catch errors. This may affect
    some users of manual scales (such as `scale_colour_manual()`, `scale_fill_manual()`,
    etc.) who depend on incorrect behavior (@krlmlr, #2807).
    
*   `Coord` objects now have a function `backtransform_range()` that returns the
    panel range in data coordinates. This change may affect developers of custom coords,
    who now should implement this function. It may also affect developers of custom
    geoms that use the `range()` function. In some applications, `backtransform_range()`
    may be more appropriate (@clauswilke, #2821).


## New features

*   `coord_sf()` has much improved customization of axis tick labels. Labels can now
    be set manually, and there are two new parameters, `label_graticule` and
    `label_axes`, that can be used to specify which graticules to label on which side
    of the plot (@clauswilke, #2846, #2857, #2881).
    
*   Two new geoms `geom_sf_label()` and `geom_sf_text()` can draw labels and text
    on sf objects. Under the hood, a new `stat_sf_coordinates()` calculates the
    x and y coordinates from the coordinates of the sf geometries. You can customize
    the calculation method via `fun.geometry` argument (@yutannihilation, #2761).
    

## Minor improvements and fixes

*   `benchplot()` now uses tidy evaluation (@dpseidel, #2699).

*   The error message in `compute_aesthetics()` now only provides the names of
    aesthetics with mismatched lengths, rather than all aesthetics (@karawoo,
    #2853).

*   For faceted plots, data is no longer internally reordered. This makes it
    safer to feed data columns into `aes()` or into parameters of geoms or
    stats. However, doing so remains discouraged (@clauswilke, #2694).

*   `coord_sf()` now also understands the `clip` argument, just like the other
    coords (@clauswilke, #2938).

*   `fortify()` now displays a more informative error message for
    `grouped_df()` objects when dplyr is not installed (@jimhester, #2822).

*   All `geom_*()` now display an informative error message when required 
    aesthetics are missing (@dpseidel, #2637 and #2706).

*   `geom_boxplot()` now understands the `width` parameter even when used with
    a non-standard stat, such as `stat_identity()` (@clauswilke, #2893).
    
*  `geom_hex()` now understands the `size` and `linetype` aesthetics
   (@mikmart, #2488).
    
*   `geom_hline()`, `geom_vline()`, and `geom_abline()` now work properly
    with `coord_trans()` (@clauswilke, #2149, #2812).
    
*   `geom_text(..., parse = TRUE)` now correctly renders the expected number of
    items instead of silently dropping items that are empty expressions, e.g.
    the empty string "". If an expression spans multiple lines, we take just
    the first line and drop the rest. This same issue is also fixed for
    `geom_label()` and the axis labels for `geom_sf()` (@slowkow, #2867).

*   `geom_sf()` now respects `lineend`, `linejoin`, and `linemitre` parameters 
    for lines and polygons (@alistaire47, #2826).
    
*   `ggsave()` now exits without creating a new graphics device if previously
    none was open (@clauswilke, #2363).

*   `labs()` now has named arguments `title`, `subtitle`, `caption`, and `tag`.
    Also, `labs()` now accepts tidyeval (@yutannihilation, #2669).

*   `position_nudge()` is now more robust and nudges only in the direction
    requested. This enables, for example, the horizontal nudging of boxplots
    (@clauswilke, #2733).

*   `sec_axis()` and `dup_axis()` now return appropriate breaks for the secondary
    axis when applied to log transformed scales (@dpseidel, #2729).

*   `sec_axis()` now works as expected when used in combination with tidy eval
    (@dpseidel, #2788).

*   `scale_*_date()`, `scale_*_time()` and `scale_*_datetime()` can now display 
    a secondary axis that is a __one-to-one__ transformation of the primary axis,
    implemented using the `sec.axis` argument to the scale constructor 
    (@dpseidel, #2244).
    
*   `stat_contour()`, `stat_density2d()`, `stat_bin2d()`,  `stat_binhex()`
    now calculate normalized statistics including `nlevel`, `ndensity`, and
    `ncount`. Also, `stat_density()` now includes the calculated statistic 
    `nlevel`, an alias for `scaled`, to better match the syntax of `stat_bin()`
    (@bjreisman, #2679).

# ggplot2 3.0.0

## Breaking changes

*   ggplot2 now supports/uses tidy evaluation (as described below). This is a 
    major change and breaks a number of packages; we made this breaking change 
    because it is important to make ggplot2 more programmable, and to be more 
    consistent with the rest of the tidyverse. The best general (and detailed)
    introduction to tidy evaluation can be found in the meta programming
    chapters in [Advanced R](https://adv-r.hadley.nz).
    
    The primary developer facing change is that `aes()` now contains 
    quosures (expression + environment pairs) rather than symbols, and you'll 
    need to take a different approach to extracting the information you need. 
    A common symptom of this change are errors "undefined columns selected" or 
    "invalid 'type' (list) of argument" (#2610). As in the previous version,
    constants (like `aes(x = 1)` or `aes(colour = "smoothed")`) are stored
    as is.
    
    In this version of ggplot2, if you need to describe a mapping in a string, 
    use `quo_name()` (to generate single-line strings; longer expressions may 
    be abbreviated) or `quo_text()` (to generate non-abbreviated strings that
    may span multiple lines). If you do need to extract the value of a variable
    instead use `rlang::eval_tidy()`. You may want to condition on 
    `(packageVersion("ggplot2") <= "2.2.1")` so that your code can work with
    both released and development versions of ggplot2.
    
    We recognise that this is a big change and if you're not already familiar
    with rlang, there's a lot to learn. If you are stuck, or need any help,
    please reach out on <https://community.rstudio.com>.

*   Error: Column `y` must be a 1d atomic vector or a list

    Internally, ggplot2 now uses `as.data.frame(tibble::as_tibble(x))` to
    convert a list into a data frame. This improves ggplot2's support for
    list-columns (needed for sf support), at a small cost: you can no longer
    use matrix-columns. Note that unlike tibble we still allow column vectors
    such as returned by `base::scale()` because of their widespread use.

*   Error: More than one expression parsed
  
    Previously `aes_string(x = c("a", "b", "c"))` silently returned 
    `aes(x = a)`. Now this is a clear error.

*   Error: `data` must be uniquely named but has duplicate columns
  
    If layer data contains columns with identical names an error will be 
    thrown. In earlier versions the first occurring column was chosen silently,
    potentially masking that the wrong data was chosen.

*   Error: Aesthetics must be either length 1 or the same as the data
    
    Layers are stricter about the columns they will combine into a single
    data frame. Each aesthetic now must be either the same length as the data
    frame or a single value. This makes silent recycling errors much less likely.

*   Error: `coord_*` doesn't support free scales 
   
    Free scales only work with selected coordinate systems; previously you'd
    get an incorrect plot.

*   Error in f(...) : unused argument (range = c(0, 1))

    This is because the `oob` argument to scale has been set to a function
    that only takes a single argument; it needs to take two arguments
    (`x`, and `range`). 

*   Error: unused argument (output)
  
    The function `guide_train()` now has an optional parameter `aesthetic`
    that allows you to override the `aesthetic` setting in the scale.
    To make your code work with the both released and development versions of 
    ggplot2 appropriate, add `aesthetic = NULL` to the `guide_train()` method
    signature.
    
    ```R
    # old
    guide_train.legend <- function(guide, scale) {...}
    
    # new 
    guide_train.legend <- function(guide, scale, aesthetic = NULL) {...}
    ```
    
    Then, inside the function, replace `scale$aesthetics[1]`,
    `aesthetic %||% scale$aesthetics[1]`. (The %||% operator is defined in the 
    rlang package).
    
    ```R
    # old
    setNames(list(scale$map(breaks)), scale$aesthetics[1])

    # new
    setNames(list(scale$map(breaks)), aesthetic %||% scale$aesthetics[1])
    ```

*   The long-deprecated `subset` argument to `layer()` has been removed.

## Tidy evaluation

* `aes()` now supports quasiquotation so that you can use `!!`, `!!!`,
  and `:=`. This replaces `aes_()` and `aes_string()` which are now
  soft-deprecated (but will remain around for a long time).

* `facet_wrap()` and `facet_grid()` now support `vars()` inputs. Like
  `dplyr::vars()`, this helper quotes its inputs and supports
  quasiquotation. For instance, you can now supply faceting variables
  like this: `facet_wrap(vars(am, cyl))` instead of 
  `facet_wrap(~am + cyl)`. Note that the formula interface is not going 
  away and will not be deprecated. `vars()` is simply meant to make it 
  easier to create functions around `facet_wrap()` and `facet_grid()`.

  The first two arguments of `facet_grid()` become `rows` and `cols`
  and now support `vars()` inputs. Note however that we took special
  care to ensure complete backward compatibility. With this change
  `facet_grid(vars(cyl), vars(am, vs))` is equivalent to
  `facet_grid(cyl ~ am + vs)`, and `facet_grid(cols = vars(am, vs))` is
  equivalent to `facet_grid(. ~ am + vs)`.

  One nice aspect of the new interface is that you can now easily
  supply names: `facet_grid(vars(Cylinder = cyl), labeller =
  label_both)` will give nice label titles to the facets. Of course,
  those names can be unquoted with the usual tidy eval syntax.

### sf

* ggplot2 now has full support for sf with `geom_sf()` and `coord_sf()`:

  ```r
  nc <- sf::st_read(system.file("shape/nc.shp", package = "sf"), quiet = TRUE)
  ggplot(nc) +
    geom_sf(aes(fill = AREA))
  ```
  It supports all simple features, automatically aligns CRS across layers, sets
  up the correct aspect ratio, and draws a graticule.

## New features

* ggplot2 now works on R 3.1 onwards, and uses the 
  [vdiffr](https://github.com/r-lib/vdiffr) package for visual testing.

* In most cases, accidentally using `%>%` instead of `+` will generate an 
  informative error (#2400).

* New syntax for calculated aesthetics. Instead of using `aes(y = ..count..)` 
  you can (and should!) use `aes(y = stat(count))`. `stat()` is a real function 
  with documentation which hopefully will make this part of ggplot2 less 
  confusing (#2059).
  
  `stat()` is particularly nice for more complex calculations because you 
  only need to specify it once: `aes(y = stat(count / max(count)))`,
  rather than `aes(y = ..count.. / max(..count..))`
  
* New `tag` label for adding identification tags to plots, typically used for 
  labelling a subplot with a letter. Add a tag with `labs(tag = "A")`, style it 
  with the `plot.tag` theme element, and control position with the
  `plot.tag.position` theme setting (@thomasp85).

### Layers: geoms, stats, and position adjustments

* `geom_segment()` and `geom_curve()` have a new `arrow.fill` parameter which 
  allows you to specify a separate fill colour for closed arrowheads 
  (@hrbrmstr and @clauswilke, #2375).

* `geom_point()` and friends can now take shapes as strings instead of integers,
  e.g. `geom_point(shape = "diamond")` (@daniel-barnett, #2075).

* `position_dodge()` gains a `preserve` argument that allows you to control
  whether the `total` width at each `x` value is preserved (the current 
  default), or ensure that the width of a `single` element is preserved
  (what many people want) (#1935).

* New `position_dodge2()` provides enhanced dodging for boxplots. Compared to
  `position_dodge()`, `position_dodge2()` compares `xmin` and `xmax` values  
  to determine which elements overlap, and spreads overlapping elements evenly
  within the region of overlap. `position_dodge2()` is now the default position
  adjustment for `geom_boxplot()`, because it handles `varwidth = TRUE`, and 
  will be considered for other geoms in the future.
  
  The `padding` parameter adds a small amount of padding between elements 
  (@karawoo, #2143) and a `reverse` parameter allows you to reverse the order 
  of placement (@karawoo, #2171).
  
* New `stat_qq_line()` makes it easy to add a simple line to a Q-Q plot, which 
  makes it easier to judge the fit of the theoretical distribution 
  (@nicksolomon).

### Scales and guides

* Improved support for mapping date/time variables to `alpha`, `size`, `colour`, 
  and `fill` aesthetics, including `date_breaks` and `date_labels` arguments 
  (@karawoo, #1526), and new `scale_alpha()` variants (@karawoo, #1526).

* Improved support for ordered factors. Ordered factors throw a warning when 
  mapped to shape (unordered factors do not), and do not throw warnings when 
  mapped to size or alpha (unordered factors do). Viridis is used as the 
  default colour and fill scale for ordered factors (@karawoo, #1526).

* The `expand` argument of `scale_*_continuous()` and `scale_*_discrete()`
  now accepts separate expansion values for the lower and upper range
  limits. The expansion limits can be specified using the convenience
  function `expand_scale()`.
  
  Separate expansion limits may be useful for bar charts, e.g. if one
  wants the bottom of the bars to be flush with the x axis but still 
  leave some (automatically calculated amount of) space above them:
  
    ```r
    ggplot(mtcars) +
        geom_bar(aes(x = factor(cyl))) +
        scale_y_continuous(expand = expand_scale(mult = c(0, .1)))
    ```
  
  It can also be useful for line charts, e.g. for counts over time,
  where one wants to have a ’hard’ lower limit of y = 0 but leave the
  upper limit unspecified (and perhaps differing between panels), with
  some extra space above the highest point on the line (with symmetrical 
  limits, the extra space above the highest point could in some cases 
  cause the lower limit to be negative).
  
  The old syntax for the `expand` argument will, of course, continue
  to work (@huftis, #1669).

* `scale_colour_continuous()` and `scale_colour_gradient()` are now controlled 
  by global options `ggplot2.continuous.colour` and `ggplot2.continuous.fill`. 
  These can be set to `"gradient"` (the default) or `"viridis"` (@karawoo).

* New `scale_colour_viridis_c()`/`scale_fill_viridis_c()` (continuous) and
  `scale_colour_viridis_d()`/`scale_fill_viridis_d()` (discrete) make it
  easy to use Viridis colour scales (@karawoo, #1526).

* Guides for `geom_text()` now accept custom labels with 
  `guide_legend(override.aes = list(label = "foo"))` (@brianwdavis, #2458).

### Margins

* Strips gain margins on all sides by default. This means that to fully justify
  text to the edge of a strip, you will need to also set the margins to 0
  (@karawoo).

* Rotated strip labels now correctly understand `hjust` and `vjust` parameters
  at all angles (@karawoo).

* Strip labels now understand justification relative to the direction of the
  text, meaning that in y facets, the strip text can be placed at either end of
  the strip using `hjust` (@karawoo).

* Legend titles and labels get a little extra space around them, which 
  prevents legend titles from overlapping the legend at large font sizes 
  (@karawoo, #1881).

## Extension points

* New `autolayer()` S3 generic (@mitchelloharawild, #1974). This is similar
  to `autoplot()` but produces layers rather than complete plots.

* Custom objects can now be added using `+` if a `ggplot_add` method has been
  defined for the class of the object (@thomasp85).

* Theme elements can now be subclassed. Add a `merge_element` method to control
  how properties are inherited from the parent element. Add an `element_grob` 
  method to define how elements are rendered into grobs (@thomasp85, #1981).

* Coords have gained new extension mechanisms.
  
    If you have an existing coord extension, you will need to revise the
    specification of the `train()` method. It is now called 
    `setup_panel_params()` (better reflecting what it actually does) and now 
    has arguments `scale_x`, and `scale_y` (the x and y scales respectively) 
    and `param`, a list of plot specific parameters generated by 
    `setup_params()`.

    What was formerly called `scale_details` (in coords), `panel_ranges` 
    (in layout) and `panel_scales` (in geoms) are now consistently called
    `panel_params` (#1311). These are parameters of the coord that vary from
    panel to panel.

* `ggplot_build()` and `ggplot_gtable()` are now generics, so ggplot-subclasses 
  can define additional behavior during the build stage.

* `guide_train()`, `guide_merge()`, `guide_geom()`, and `guide_gengrob()`
  are now exported as they are needed if you want to design your own guide.
  They are not currently documented; use at your own risk (#2528).

* `scale_type()` generic is now exported and documented. Use this if you 
  want to extend ggplot2 to work with a new type of vector.

## Minor bug fixes and improvements

### Faceting

* `facet_grid()` gives a more informative error message if you try to use
  a variable in both rows and cols (#1928).

* `facet_grid()` and `facet_wrap()` both give better error messages if you
  attempt to use an unsupported coord with free scales (#2049).

* `label_parsed()` works once again (#2279).

* You can now style the background of horizontal and vertical strips
  independently with `strip.background.x` and `strip.background.y` 
  theme settings (#2249).

### Scales

* `discrete_scale()` documentation now inherits shared definitions from 
  `continuous_scale()` (@alistaire47, #2052).

* `guide_colorbar()` shows all colours of the scale (@has2k1, #2343).

* `scale_identity()` once again produces legends by default (#2112).

* Tick marks for secondary axes with strong transformations are more 
  accurately placed (@thomasp85, #1992).

* Missing line types now reliably generate missing lines (with standard 
  warning) (#2206).

* Legends now ignore set aesthetics that are not length one (#1932).

* All colour and fill scales now have an `aesthetics` argument that can
  be used to set the aesthetic(s) the scale works with. This makes it
  possible to apply a colour scale to both colour and fill aesthetics
  at the same time, via `aesthetics = c("colour", "fill")` (@clauswilke).
  
* Three new generic scales work with any aesthetic or set of aesthetics: 
  `scale_continuous_identity()`, `scale_discrete_identity()`, and
  `scale_discrete_manual()` (@clauswilke).

* `scale_*_gradient2()` now consistently omits points outside limits by 
  rescaling after the limits are enforced (@foo-bar-baz-qux, #2230).

### Layers

* `geom_label()` now correctly produces unbordered labels when `label.size` 
  is 0, even when saving to PDF (@bfgray3, #2407).

* `layer()` gives considerably better error messages for incorrectly specified
  `geom`, `stat`, or `position` (#2401).

* In all layers that use it, `linemitre` now defaults to 10 (instead of 1)
  to better match base R.

* `geom_boxplot()` now supplies a default value if no `x` aesthetic is present
  (@foo-bar-baz-qux, #2110).

* `geom_density()` drops groups with fewer than two data points and throws a
  warning. For groups with two data points, density values are now calculated 
  with `stats::density` (@karawoo, #2127).

* `geom_segment()` now also takes a `linejoin` parameter. This allows more 
  control over the appearance of the segments, which is especially useful for 
  plotting thick arrows (@Ax3man, #774).

* `geom_smooth()` now reports the formula used when `method = "auto"` 
  (@davharris #1951). `geom_smooth()` now orders by the `x` aesthetic, making it 
  easier to pass pre-computed values without manual ordering (@izahn, #2028). It 
  also now knows it has `ymin` and `ymax` aesthetics (#1939). The legend 
  correctly reflects the status of the `se` argument when used with stats 
  other than the default (@clauswilke, #1546).

* `geom_tile()` now once again interprets `width` and `height` correctly 
  (@malcolmbarrett, #2510).

* `position_jitter()` and `position_jitterdodge()` gain a `seed` argument that
  allows the specification of a random seed for reproducible jittering 
  (@krlmlr, #1996 and @slowkow, #2445).

* `stat_density()` has better behaviour if all groups are dropped because they
  are too small (#2282).

* `stat_summary_bin()` now understands the `breaks` parameter (@karawoo, #2214).

* `stat_bin()` now accepts functions for `binwidth`. This allows better binning 
  when faceting along variables with different ranges (@botanize).

* `stat_bin()` and `geom_histogram()` now sum correctly when using the `weight` 
  aesthetic (@jiho, #1921).

* `stat_bin()` again uses correct scaling for the computed variable `ndensity` 
  (@timgoodman, #2324).

* `stat_bin()` and `stat_bin_2d()` now properly handle the `breaks` parameter 
  when the scales are transformed (@has2k1, #2366).

* `update_geom_defaults()` and `update_stat_defaults()` allow American 
  spelling of aesthetic parameters (@foo-bar-baz-qux, #2299).

* The `show.legend` parameter now accepts a named logical vector to hide/show
  only some aesthetics in the legend (@tutuchan, #1798).

* Layers now silently ignore unknown aesthetics with value `NULL` (#1909).

### Coords

* Clipping to the plot panel is now configurable, through a `clip` argument
  to coordinate systems, e.g. `coord_cartesian(clip = "off")` 
  (@clauswilke, #2536).

* Like scales, coordinate systems now give you a message when you're 
  replacing an existing coordinate system (#2264).

* `coord_polar()` now draws secondary axis ticks and labels 
  (@dylan-stark, #2072), and can draw the radius axis on the right 
  (@thomasp85, #2005).

* `coord_trans()` now generates a warning when a transformation generates 
  non-finite values (@foo-bar-baz-qux, #2147).

### Themes

* Complete themes now always override all elements of the default theme
  (@has2k1, #2058, #2079).

* Themes now set default grid colour in `panel.grid` rather than individually
  in `panel.grid.major` and `panel.grid.minor` individually. This makes it 
  slightly easier to customise the theme (#2352).

* Fixed bug when setting strips to `element_blank()` (@thomasp85). 

* Axes positioned on the top and to the right can now customize their ticks and
  lines separately (@thomasp85, #1899).

* Built-in themes gain parameters `base_line_size` and `base_rect_size` which 
  control the default sizes of line and rectangle elements (@karawoo, #2176).

* Default themes use `rel()` to set line widths (@baptiste).

* Themes were tweaked for visual consistency and more graceful behavior when 
  changing the base font size. All absolute heights or widths were replaced 
  with heights or widths that are proportional to the base font size. One 
  relative font size was eliminated (@clauswilke).
  
* The height of descenders is now calculated solely on font metrics and doesn't
  change with the specific letters in the string. This fixes minor alignment 
  issues with plot titles, subtitles, and legend titles (#2288, @clauswilke).

### Guides

* `guide_colorbar()` is more configurable: tick marks and color bar frame
  can now by styled with arguments `ticks.colour`, `ticks.linewidth`, 
  `frame.colour`, `frame.linewidth`, and `frame.linetype`
  (@clauswilke).
  
* `guide_colorbar()` now uses `legend.spacing.x` and `legend.spacing.y` 
  correctly, and it can handle multi-line titles. Minor tweaks were made to 
  `guide_legend()` to make sure the two legend functions behave as similarly as
  possible (@clauswilke, #2397 and #2398).
  
* The theme elements `legend.title` and `legend.text` now respect the settings 
  of `margin`, `hjust`, and `vjust` (@clauswilke, #2465, #1502).

* Non-angle parameters of `label.theme` or `title.theme` can now be set in 
  `guide_legend()` and `guide_colorbar()` (@clauswilke, #2544).

### Other

* `fortify()` gains a method for tbls (@karawoo, #2218).

* `ggplot` gains a method for `grouped_df`s that adds a `.group` variable,
  which computes a unique value for each group. Use it with 
  `aes(group = .group)` (#2351).

* `ggproto()` produces objects with class `c("ggproto", "gg")`, allowing for
  a more informative error message when adding layers, scales, or other ggproto 
  objects (@jrnold, #2056).

* `ggsave()`'s DPI argument now supports 3 string options: "retina" (320
  DPI), "print" (300 DPI), and "screen" (72 DPI) (@foo-bar-baz-qux, #2156).
  `ggsave()` now uses full argument names to avoid partial match warnings 
  (#2355), and correctly restores the previous graphics device when several
  graphics devices are open (#2363).

* `print.ggplot()` now returns the original ggplot object, instead of the 
  output from `ggplot_build()`. Also, the object returned from 
  `ggplot_build()` now has the class `"ggplot_built"` (#2034).

* `map_data()` now works even when purrr is loaded (tidyverse#66).

* New functions `summarise_layout()`, `summarise_coord()`, and 
  `summarise_layers()` summarise the layout, coordinate systems, and layers 
  of a built ggplot object (#2034, @wch). This provides a tested API that 
  (e.g.) shiny can depend on.

* Updated startup messages reflect new resources (#2410, @mine-cetinkaya-rundel).

# ggplot2 2.2.1

* Fix usage of `structure(NULL)` for R-devel compatibility (#1968).

# ggplot2 2.2.0

## Major new features

### Subtitle and caption

Thanks to @hrbrmstr plots now have subtitles and captions, which can be set with 
the `subtitle`  and `caption` arguments to `ggtitle()` and `labs()`. You can 
control their appearance with the theme settings `plot.caption` and 
`plot.subtitle`. The main plot title is now left-aligned to better work better 
with a subtitle. The caption is right-aligned (@hrbrmstr).

### Stacking

`position_stack()` and `position_fill()` now sort the stacking order to match 
grouping order. This allows you to control the order through grouping, and 
ensures that the default legend matches the plot (#1552, #1593). If you want the 
opposite order (useful if you have horizontal bars and horizontal legend), you 
can request reverse stacking by using `position = position_stack(reverse = TRUE)` 
(#1837).
  
`position_stack()` and `position_fill()` now accepts negative values which will 
create stacks extending below the x-axis (#1691).

`position_stack()` and `position_fill()` gain a `vjust` argument which makes it 
easy to (e.g.) display labels in the middle of stacked bars (#1821).

### Layers

`geom_col()` was added to complement `geom_bar()` (@hrbrmstr). It uses 
`stat="identity"` by default, making the `y` aesthetic mandatory. It does not 
support any other `stat_()` and does not provide fallback support for the 
`binwidth` parameter. Examples and references in other functions were updated to
demonstrate `geom_col()` usage. 

When creating a layer, ggplot2 will warn if you use an unknown aesthetic or an 
unknown parameter. Compared to the previous version, this is stricter for 
aesthetics (previously there was no message), and less strict for parameters 
(previously this threw an error) (#1585).

### Facetting

The facet system, as well as the internal panel class, has been rewritten in 
ggproto. Facets are now extendable in the same manner as geoms and stats, as 
described in `vignette("extending-ggplot2")`.

We have also added the following new features.
  
* `facet_grid()` and `facet_wrap()` now allow expressions in their faceting 
  formulas (@DanRuderman, #1596).

* When `facet_wrap()` results in an uneven number of panels, axes will now be
  drawn underneath the hanging panels (fixes #1607)

* Strips can now be freely positioned in `facet_wrap()` using the 
  `strip.position` argument (deprecates `switch`).

* The relative order of panel, strip, and axis can now be controlled with 
  the theme setting `strip.placement` that takes either `inside` (strip between 
  panel and axis) or `outside` (strip after axis).

* The theme option `panel.margin` has been deprecated in favour of 
  `panel.spacing` to more clearly communicate intent.

### Extensions

Unfortunately there was a major oversight in the construction of ggproto which 
lead to extensions capturing the super object at package build time, instead of 
at package run time (#1826). This problem has been fixed, but requires 
re-installation of all extension packages.

## Scales

* The position of x and y axes can now be changed using the `position` argument
  in `scale_x_*`and `scale_y_*` which can take `top` and `bottom`, and `left`
  and `right` respectively. The themes of top and right axes can be modified 
  using the `.top` and `.right` modifiers to `axis.text.*` and `axis.title.*`.

### Continuous scales

* `scale_x_continuous()` and `scale_y_continuous()` can now display a secondary 
  axis that is a __one-to-one__ transformation of the primary axis (e.g. degrees 
  Celcius to degrees Fahrenheit). The secondary axis will be positioned opposite 
  to the primary axis and can be controlled with the `sec.axis` argument to 
  the scale constructor.

* Scales worry less about having breaks. If no breaks can be computed, the
  plot will work instead of throwing an uninformative error (#791). This 
  is particularly helpful when you have facets with free scales, and not
  all panels contain data.

* Scales now warn when transformation introduces infinite values (#1696).

### Date time

* `scale_*_datetime()` now supports time zones. It will use the timezone 
  attached to the variable by default, but can be overridden with the 
  `timezone` argument.

* New `scale_x_time()` and `scale_y_time()` generate reasonable default
  breaks and labels for hms vectors (#1752).

### Discrete scales

The treatment of missing values by discrete scales has been thoroughly 
overhauled (#1584). The underlying principle is that we can naturally represent 
missing values on discrete variables (by treating just like another level), so 
by default we should. 

This principle applies to:

* character vectors
* factors with implicit NA
* factors with explicit NA

And to all scales (both position and non-position.)

Compared to the previous version of ggplot2, there are three main changes:

1.  `scale_x_discrete()` and `scale_y_discrete()` always show discrete NA,
    regardless of their source

1.  If present, `NA`s are shown in discrete legends.

1.  All discrete scales gain a `na.translate` argument that allows you to 
    control whether `NA`s are translated to something that can be visualised,
    or should be left as missing. Note that if you don't translate (i.e. 
    `na.translate = FALSE)` the missing values will passed on to the layer, 
    which will warning that it's dropping missing values. To suppress the
    warnings, you'll also need to add `na.rm = TRUE` to the layer call. 

There were also a number of other smaller changes

* Correctly use scale expansion factors.
* Don't preserve space for dropped levels (#1638).
* Only issue one warning when when asking for too many levels (#1674).
* Unicode labels work better on Windows (#1827).
* Warn when used with only continuous data (#1589)

## Themes

* The `theme()` constructor now has named arguments rather than ellipses. This 
  should make autocomplete substantially more useful. The documentation
  (including examples) has been considerably improved.
  
* Built-in themes are more visually homogeneous, and match `theme_grey` better.
  (@jiho, #1679)
  
* When computing the height of titles, ggplot2 now includes the height of the
  descenders (i.e. the bits of `g` and `y` that hang beneath the baseline). This 
  improves the margins around titles, particularly the y axis label (#1712).
  I have also very slightly increased the inner margins of axis titles, and 
  removed the outer margins. 

* Theme element inheritance is now easier to work with as modification now
  overrides default `element_blank` elements (#1555, #1557, #1565, #1567)
  
* Horizontal legends (i.e. legends on the top or bottom) are horizontally
  aligned by default (#1842). Use `legend.box = "vertical"` to switch back
  to the previous behaviour.
  
* `element_line()` now takes an `arrow` argument to specify arrows at the end of
  lines (#1740)

There were a number of tweaks to the theme elements that control legends:
  
* `legend.justification` now controls appearance will plotting the legend
  outside of the plot area. For example, you can use 
  `theme(legend.justification = "top")` to make the legend align with the 
  top of the plot.

* `panel.margin` and `legend.margin` have been renamed to `panel.spacing` and 
  `legend.spacing` respectively, to better communicate intent (they only
  affect spacing between legends and panels, not the margins around them)

* `legend.margin` now controls margin around individual legends.

* New `legend.box.background`, `legend.box.spacing`, and `legend.box.margin`
  control the background, spacing, and margin of the legend box (the region
  that contains all legends).

## Bug fixes and minor improvements

* ggplot2 now imports tibble. This ensures that all built-in datasets print 
  compactly even if you haven't explicitly loaded tibble or dplyr (#1677).

* Class of aesthetic mapping is preserved when adding `aes()` objects (#1624).

* `+.gg` now works for lists that include data frames.

* `annotation_x()` now works in the absense of global data (#1655)

* `geom_*(show.legend = FALSE)` now works for `guide_colorbar`.

* `geom_boxplot()` gains new `outlier.alpha` (@jonathan-g) and 
  `outlier.fill` (@schloerke, #1787) parameters to control the alpha/fill of
   outlier points independently of the alpha of the boxes. 

* `position_jitter()` (and hence `geom_jitter()`) now correctly computes 
  the jitter width/jitter when supplied by the user (#1775, @has2k1).

* `geom_contour()` more clearly describes what inputs it needs (#1577).

* `geom_curve()` respects the `lineend` parameter (#1852).

* `geom_histogram()` and `stat_bin()` understand the `breaks` parameter once 
  more. (#1665). The floating point adjustment for histogram bins is now 
  actually used - it was previously inadvertently ignored (#1651).

* `geom_violin()` no longer transforms quantile lines with the alpha aesthetic
  (@mnbram, #1714). It no longer errors when quantiles are requested but data
  have zero range (#1687). When `trim = FALSE` it once again has a nice 
  range that allows the density to reach zero (by extending the range 3 
  bandwidths to either side of the data) (#1700).

* `geom_dotplot()` works better when faceting and binning on the y-axis. 
  (#1618, @has2k1).
  
* `geom_hexbin()` once again supports `..density..` (@mikebirdgeneau, #1688).

* `geom_step()` gives useful warning if only one data point in layer (#1645).

* `layer()` gains new `check.aes` and `check.param` arguments. These allow
  geom/stat authors to optional suppress checks for known aesthetics/parameters.
  Currently this is used only in `geom_blank()` which powers `expand_limits()` 
  (#1795).

* All `stat_*()` display a better error message when required aesthetics are
  missing.
  
* `stat_bin()` and `stat_summary_hex()` now accept length 1 `binwidth` (#1610)

* `stat_density()` gains new argument `n`, which is passed to underlying function
  `stats::density` ("number of equally spaced points at which the
  density is to be estimated"). (@hbuschme)

* `stat_binhex()` now again returns `count` rather than `value` (#1747)

* `stat_ecdf()` respects `pad` argument (#1646).

* `stat_smooth()` once again informs you about the method it has chosen.
  It also correctly calculates the size of the largest group within facets.

* `x` and `y` scales are now symmetric regarding the list of
  aesthetics they accept: `xmin_final`, `xmax_final`, `xlower`,
  `xmiddle` and `xupper` are now valid `x` aesthetics.

* `Scale` extensions can now override the `make_title` and `make_sec_title` 
  methods to let the scale modify the axis/legend titles.

* The random stream is now reset after calling `.onAttach()` (#2409).

# ggplot2 2.1.0

## New features

* When mapping an aesthetic to a constant (e.g. 
  `geom_smooth(aes(colour = "loess")))`), the default guide title is the name 
  of the aesthetic (i.e. "colour"), not the value (i.e. "loess") (#1431).

* `layer()` now accepts a function as the data argument. The function will be
  applied to the data passed to the `ggplot()` function and must return a
  data.frame (#1527, @thomasp85). This is a more general version of the 
  deprecated `subset` argument.

* `theme_update()` now uses the `+` operator instead of `%+replace%`, so that
  unspecified values will no longer be `NULL`ed out. `theme_replace()`
  preserves the old behaviour if desired (@oneillkza, #1519). 

* `stat_bin()` has been overhauled to use the same algorithm as ggvis, which 
  has been considerably improved thanks to the advice of Randy Prium (@rpruim).
  This includes:
  
    * Better arguments and a better algorithm for determining the origin.
      You can now specify either `boundary` or the `center` of a bin.
      `origin` has been deprecated in favour of these arguments.
      
    * `drop` is deprecated in favour of `pad`, which adds extra 0-count bins
      at either end (needed for frequency polygons). `geom_histogram()` defaults 
      to `pad = FALSE` which considerably improves the default limits for 
      the histogram, especially when the bins are big (#1477).
      
    * The default algorithm does a (somewhat) better job at picking nice widths 
      and origins across a wider range of input data.
      
    * `bins = n` now gives a histogram with `n` bins, not `n + 1` (#1487).

## Bug fixes

* All `\donttest{}` examples run.

* All `geom_()` and `stat_()` functions now have consistent argument order:
  data + mapping, then geom/stat/position, then `...`, then specific arguments, 
  then arguments common to all layers (#1305). This may break code if you were
  previously relying on partial name matching, but in the long-term should make 
  ggplot2 easier to use. In particular, you can now set the `n` parameter
  in `geom_density2d()` without it partially matching `na.rm` (#1485).

* For geoms with both `colour` and `fill`, `alpha` once again only affects
  fill (Reverts #1371, #1523). This was causing problems for people.

* `facet_wrap()`/`facet_grid()` works with multiple empty panels of data 
  (#1445).

* `facet_wrap()` correctly swaps `nrow` and `ncol` when faceting vertically
  (#1417).

* `ggsave("x.svg")` now uses svglite to produce the svg (#1432).

* `geom_boxplot()` now understands `outlier.color` (#1455).

* `geom_path()` knows that "solid" (not just 1) represents a solid line (#1534).

* `geom_ribbon()` preserves missing values so they correctly generate a 
  gap in the ribbon (#1549).

* `geom_tile()` once again accepts `width` and `height` parameters (#1513). 
  It uses `draw_key_polygon()` for better a legend, including a coloured 
  outline (#1484).

* `layer()` now automatically adds a `na.rm` parameter if none is explicitly
  supplied.

* `position_jitterdodge()` now works on all possible dodge aesthetics, 
  e.g. `color`, `linetype` etc. instead of only based on `fill` (@bleutner)

* `position = "nudge"` now works (although it doesn't do anything useful)
  (#1428).

* The default scale for columns of class "AsIs" is now "identity" (#1518).

* `scale_*_discrete()` has better defaults when used with purely continuous
  data (#1542).

* `scale_size()` warns when used with categorical data.

* `scale_size()`, `scale_colour()`, and `scale_fill()` gain date and date-time
  variants (#1526).

* `stat_bin_hex()` and `stat_bin_summary()` now use the same underlying 
  algorithm so results are consistent (#1383). `stat_bin_hex()` now accepts
  a `weight` aesthetic. To be consistent with related stats, the output variable 
  from `stat_bin_hex()` is now value instead of count.

* `stat_density()` gains a `bw` parameter which makes it easy to get consistent 
   smoothing between facets (@jiho)

* `stat-density-2d()` no longer ignores the `h` parameter, and now accepts 
  `bins` and `binwidth` parameters to control the number of contours 
  (#1448, @has2k1).

* `stat_ecdf()` does a better job of adding padding to -Inf/Inf, and gains
  an argument `pad` to suppress the padding if not needed (#1467).

* `stat_function()` gains an `xlim` parameter (#1528). It once again works 
  with discrete x values (#1509).

* `stat_summary()` preserves sorted x order which avoids artefacts when
  display results with `geom_smooth()` (#1520).

* All elements should now inherit correctly for all themes except `theme_void()`.
  (@Katiedaisey, #1555) 

* `theme_void()` was completely void of text but facets and legends still
  need labels. They are now visible (@jiho). 

* You can once again set legend key and height width to unit arithmetic
  objects (like `2 * unit(1, "cm")`) (#1437).

* Eliminate spurious warning if you have a layer with no data and no aesthetics
  (#1451).

* Removed a superfluous comma in `theme-defaults.r` code (@jschoeley)

* Fixed a compatibility issue with `ggproto` and R versions prior to 3.1.2.
  (#1444)

* Fixed issue where `coord_map()` fails when given an explicit `parameters`
  argument (@tdmcarthur, #1729)
  
* Fixed issue where `geom_errorbarh()` had a required `x` aesthetic (#1933)  

# ggplot2 2.0.0

## Major changes

* ggplot no longer throws an error if your plot has no layers. Instead it 
  automatically adds `geom_blank()` (#1246).
  
* New `cut_width()` is a convenient replacement for the verbose
  `plyr::round_any()`, with the additional benefit of offering finer
  control.

* New `geom_count()` is a convenient alias to `stat_sum()`. Use it when you
  have overlapping points on a scatterplot. `stat_sum()` now defaults to 
  using counts instead of proportions.

* New `geom_curve()` adds curved lines, with a similar specification to 
  `geom_segment()` (@veraanadi, #1088).

* Date and datetime scales now have `date_breaks`, `date_minor_breaks` and
  `date_labels` arguments so that you never need to use the long
  `scales::date_breaks()` or `scales::date_format()`.
  
* `geom_bar()` now has it's own stat, distinct from `stat_bin()` which was
  also used by `geom_histogram()`. `geom_bar()` now uses `stat_count()` 
  which counts values at each distinct value of x (i.e. it does not bin
  the data first). This can be useful when you want to show exactly which 
  values are used in a continuous variable.

* `geom_point()` gains a `stroke` aesthetic which controls the border width of 
  shapes 21-25 (#1133, @SeySayux). `size` and `stroke` are additive so a point 
  with `size = 5` and `stroke = 5` will have a diameter of 10mm. (#1142)

* New `position_nudge()` allows you to slightly offset labels (or other 
  geoms) from their corresponding points (#1109).

* `scale_size()` now maps values to _area_, not radius. Use `scale_radius()`
  if you want the old behaviour (not recommended, except perhaps for lines).

* New `stat_summary_bin()` works like `stat_summary()` but on binned data. 
  It's a generalisation of `stat_bin()` that can compute any aggregate,
  not just counts (#1274). Both default to `mean_se()` if no aggregation
  functions are supplied (#1386).

* Layers are now much stricter about their arguments - you will get an error
  if you've supplied an argument that isn't an aesthetic or a parameter.
  This is likely to cause some short-term pain but in the long-term it will make
  it much easier to spot spelling mistakes and other errors (#1293).
  
    This change does break a handful of geoms/stats that used `...` to pass 
    additional arguments on to the underlying computation. Now 
    `geom_smooth()`/`stat_smooth()` and `geom_quantile()`/`stat_quantile()` 
    use `method.args` instead (#1245, #1289); and `stat_summary()` (#1242), 
    `stat_summary_hex()`, and `stat_summary2d()` use `fun.args`.

### Extensibility

There is now an official mechanism for defining Stats, Geoms, and Positions in 
other packages. See `vignette("extending-ggplot2")` for details.

* All Geoms, Stats and Positions are now exported, so you can inherit from them
  when making your own objects (#989).

* ggplot2 no longer uses proto or reference classes. Instead, we now use 
  ggproto, a new OO system designed specifically for ggplot2. Unlike proto
  and RC, ggproto supports clean cross-package inheritance. Creating a new OO
  system isn't usually the right way to solve a problem, but I'm pretty sure
  it was necessary here. Read more about it in the vignette.

* `aes_()` replaces `aes_q()`. It also supports formulas, so the most concise 
  SE version of `aes(carat, price)` is now `aes_(~carat, ~price)`. You may
  want to use this form in packages, as it will avoid spurious `R CMD check` 
  warnings about undefined global variables.

### Text

* `geom_text()` has been overhauled to make labelling your data a little
  easier. It:
  
    * `nudge_x` and `nudge_y` arguments let you offset labels from their
      corresponding points (#1120). 
      
    * `check_overlap = TRUE` provides a simple way to avoid overplotting 
      of labels: labels that would otherwise overlap are omitted (#1039).
      
    * `hjust` and `vjust` can now be character vectors: "left", "center", 
      "right", "bottom", "middle", "top". New options include "inward" and 
      "outward" which align text towards and away from the center of the plot 
      respectively.

* `geom_label()` works like `geom_text()` but draws a rounded rectangle 
  underneath each label (#1039). This is useful when you want to label plots
  that are dense with data.

### Deprecated features

* The little used `aes_auto()` has been deprecated. 

* `aes_q()` has been replaced with `aes_()` to be consistent with SE versions
  of NSE functions in other packages.

* The `order` aesthetic is officially deprecated. It never really worked, and 
  was poorly documented.

* The `stat` and `position` arguments to `qplot()` have been deprecated.
  `qplot()` is designed for quick plots - if you need to specify position
  or stat, use `ggplot()` instead.

* The theme setting `axis.ticks.margin` has been deprecated: now use the margin 
  property of `axis.text`.
  
* `stat_abline()`, `stat_hline()` and `stat_vline()` have been removed:
  these were never suitable for use other than with `geom_abline()` etc
  and were not documented.

* `show_guide` has been renamed to `show.legend`: this more accurately
  reflects what it does (controls appearance of layer in legend), and uses the 
  same convention as other ggplot2 arguments (i.e. a `.` between names).
  (Yes, I know that's inconsistent with function names with use `_`, but it's
  too late to change now.)

A number of geoms have been renamed to be internally consistent:

* `stat_binhex()` and `stat_bin2d()` have been renamed to `stat_bin_hex()` 
  and `stat_bin_2d()` (#1274). `stat_summary2d()` has been renamed to 
  `stat_summary_2d()`, `geom_density2d()`/`stat_density2d()` has been renamed 
  to `geom_density_2d()`/`stat_density_2d()`.

* `stat_spoke()` is now `geom_spoke()` since I realised it's a
  reparameterisation of `geom_segment()`.

* `stat_bindot()` has been removed because it's so tightly coupled to
  `geom_dotplot()`. If you happened to use `stat_bindot()`, just change to
  `geom_dotplot()` (#1194).

All defunct functions have been removed.

### Default appearance

* The default `theme_grey()` background colour has been changed from "grey90" 
  to "grey92": this makes the background a little less visually prominent.

* Labels and titles have been tweaked for readability:

    * Axes labels are darker.
    
    * Legend and axis titles are given the same visual treatment.
    
    * The default font size dropped from 12 to 11. You might be surprised that 
      I've made the default text size smaller as it was already hard for
      many people to read. It turns out there was a bug in RStudio (fixed in 
      0.99.724), that shrunk the text of all grid based graphics. Once that
      was resolved the defaults seemed too big to my eyes.
    
    * More spacing between titles and borders.
    
    * Default margins scale with the theme font size, so the appearance at 
      larger font sizes should be considerably improved (#1228). 

* `alpha` now affects both fill and colour aesthetics (#1371).

* `element_text()` gains a margins argument which allows you to add additional
  padding around text elements. To help see what's going on use `debug = TRUE` 
  to display the text region and anchors.

* The default font size in `geom_text()` has been decreased from 5mm (14 pts)
  to 3.8 mm (11 pts) to match the new default theme sizes.

* A diagonal line is no longer drawn on bar and rectangle legends. Instead, the
  border has been tweaked to be more visible, and more closely match the size of 
  line drawn on the plot.

* `geom_pointrange()` and `geom_linerange()` get vertical (not horizontal)
  lines in the legend (#1389).

* The default line `size` for `geom_smooth()` has been increased from 0.5 to 1 
  to make it easier to see when overlaid on data.
  
* `geom_bar()` and `geom_rect()` use a slightly paler shade of grey so they
  aren't so visually heavy.
  
* `geom_boxplot()` now colours outliers the same way as the boxes.

* `geom_point()` now uses shape 19 instead of 16. This looks much better on 
  the default Linux graphics device. (It's very slightly smaller than the old 
  point, but it shouldn't affect any graphics significantly)

* Sizes in ggplot2 are measured in mm. Previously they were converted to pts 
  (for use in grid) by multiplying by 72 / 25.4. However, grid uses printer's 
  points, not Adobe (big pts), so sizes are now correctly multiplied by 
  72.27 / 25.4. This is unlikely to noticeably affect display, but it's
  technically correct (<https://youtu.be/hou0lU8WMgo>).

* The default legend will now allocate multiple rows (if vertical) or
  columns (if horizontal) in order to make a legend that is more likely to
  fit on the screen. You can override with the `nrow`/`ncol` arguments
  to `guide_legend()`

    ```R
    p <- ggplot(mpg, aes(displ,hwy, colour = model)) + geom_point()
    p
    p + theme(legend.position = "bottom")
    # Previous behaviour
    p + guides(colour = guide_legend(ncol = 1))
    ```

### New and updated themes

* New `theme_void()` is completely empty. It's useful for plots with non-
  standard coordinates or for drawings (@jiho, #976).

* New `theme_dark()` has a dark background designed to make colours pop out
  (@jiho, #1018)

* `theme_minimal()` became slightly more minimal by removing the axis ticks:
  labels now line up directly beneath grid lines (@tomschloss, #1084)

* New theme setting `panel.ontop` (logical) make it possible to place 
  background elements (i.e., gridlines) on top of data. Best used with 
  transparent `panel.background` (@noamross. #551).

### Labelling

The facet labelling system was updated with many new features and a
more flexible interface (@lionel-). It now works consistently across
grid and wrap facets. The most important user visible changes are:

* `facet_wrap()` gains a `labeller` option (#25).

* `facet_grid()` and `facet_wrap()` gain a `switch` argument to
  display the facet titles near the axes. When switched, the labels
  become axes subtitles. `switch` can be set to "x", "y" or "both"
  (the latter only for grids) to control which margin is switched.

The labellers (such as `label_value()` or `label_both()`) also get
some new features:

* They now offer the `multi_line` argument to control whether to
  display composite facets (those specified as `~var1 + var2`) on one
  or multiple lines.

* In `label_bquote()` you now refer directly to the names of
  variables. With this change, you can create math expressions that
  depend on more than one variable. This math expression can be
  specified either for the rows or the columns and you can also
  provide different expressions to each margin.

  As a consequence of these changes, referring to `x` in backquoted
  expressions is deprecated.

* Similarly to `label_bquote()`, `labeller()` now take `.rows` and
  `.cols` arguments. In addition, it also takes `.default`.
  `labeller()` is useful to customise how particular variables are
  labelled. The three additional arguments specify how to label the
  variables are not specifically mentioned, respectively for rows,
  columns or both. This makes it especially easy to set up a
  project-wide labeller dispatcher that can be reused across all your
  plots. See the documentation for an example.

* The new labeller `label_context()` adapts to the number of factors
  facetted over. With a single factor, it displays only the values,
  just as before. But with multiple factors in a composite margin
  (e.g. with `~cyl + am`), the labels are passed over to
  `label_both()`. This way the variables names are displayed with the
  values to help identifying them.

On the programming side, the labeller API has been rewritten in order
to offer more control when faceting over multiple factors (e.g. with
formulae such as `~cyl + am`). This also means that if you have
written custom labellers, you will need to update them for this
version of ggplot.

* Previously, a labeller function would take `variable` and `value`
  arguments and return a character vector. Now, they take a data frame
  of character vectors and return a list. The input data frame has one
  column per factor facetted over and each column in the returned list
  becomes one line in the strip label. See documentation for more
  details.

* The labels received by a labeller now contain metadata: their margin
  (in the "type" attribute) and whether they come from a wrap or a
  grid facet (in the "facet" attribute).

* Note that the new `as_labeller()` function operator provides an easy
  way to transform an existing function to a labeller function. The
  existing function just needs to take and return a character vector.

## Documentation

* Improved documentation for `aes()`, `layer()` and much much more.

* I've tried to reduce the use of `...` so that you can see all the 
  documentation in one place rather than having to integrate multiple pages.
  In some cases this has involved adding additional arguments to geoms
  to make it more clear what you can do:
  
    *  `geom_smooth()` gains explicit `method`, `se` and `formula` arguments.
    
    * `geom_histogram()` gains `binwidth`, `bins`, `origin` and `right` 
      arguments.
      
    * `geom_jitter()` gains `width` and `height` arguments to make it easier
      to control the amount of jittering without using the lengthy 
      `position_jitter()` function (#1116)

* Use of `qplot()` in examples has been minimised (#1123, @hrbrmstr). This is
  inline with the 2nd edition of the ggplot2 box, which minimises the use of 
  `qplot()` in favour of `ggplot()`.

* Tightly linked geoms and stats (e.g. `geom_boxplot()` and `stat_boxplot()`) 
  are now documented in the same file so you can see all the arguments in one
  place. Variations of the same idea (e.g. `geom_path()`, `geom_line()`, and
  `geom_step()`) are also documented together.

* It's now obvious that you can set the `binwidth` parameter for
  `stat_bin_hex()`, `stat_summary_hex()`, `stat_bin_2d()`, and
  `stat_summary_2d()`. 

* The internals of positions have been cleaned up considerably. You're unlikely
  to notice any external changes, although the documentation should be a little
  less confusing since positions now don't list parameters they never use.

## Data

* All datasets have class `tbl_df` so if you also use dplyr, you get a better
  print method.

* `economics` has been brought up to date to 2015-04-01.

* New `economics_long` is the economics data in long form.

* New `txhousing` dataset containing information about the Texas housing
  market. Useful for examples that need multiple time series, and for
  demonstrating model+vis methods.

* New `luv_colours` dataset which contains the locations of all
  built-in `colors()` in Luv space.

* `movies` has been moved into its own package, ggplot2movies, because it was 
  large and not terribly useful. If you've used the movies dataset, you'll now 
  need to explicitly load the package with `library(ggplot2movies)`.

## Bug fixes and minor improvements

* All partially matched arguments and `$` have been been replaced with 
  full matches (@jimhester, #1134).

* ggplot2 now exports `alpha()` from the scales package (#1107), and `arrow()` 
  and `unit()` from grid (#1225). This means you don't need attach scales/grid 
  or do `scales::`/`grid::` for these commonly used functions.

* `aes_string()` now only parses character inputs. This fixes bugs when
  using it with numbers and non default `OutDec` settings (#1045).

* `annotation_custom()` automatically adds a unique id to each grob name,
  making it easier to plot multiple grobs with the same name (e.g. grobs of
  ggplot2 graphics) in the same plot (#1256).

* `borders()` now accepts xlim and ylim arguments for specifying the geographical 
  region of interest (@markpayneatwork, #1392).

* `coord_cartesian()` applies the same expansion factor to limits as for scales. 
  You can suppress with `expand = FALSE` (#1207).

* `coord_trans()` now works when breaks are suppressed (#1422).

* `cut_number()` gives error message if the number of requested bins can
  be created because there are two few unique values (#1046).

* Character labels in `facet_grid()` are no longer (incorrectly) coerced into
  factors. This caused problems with custom label functions (#1070).

* `facet_wrap()` and `facet_grid()` now allow you to use non-standard
  variable names by surrounding them with backticks (#1067).

* `facet_wrap()` more carefully checks its `nrow` and `ncol` arguments
  to ensure that they're specified correctly (@richierocks, #962)

* `facet_wrap()` gains a `dir` argument to control the direction the
  panels are wrapped in. The default is "h" for horizontal. Use "v" for
  vertical layout (#1260).

* `geom_abline()`, `geom_hline()` and `geom_vline()` have been rewritten to
  have simpler behaviour and be more consistent:

    * `stat_abline()`, `stat_hline()` and `stat_vline()` have been removed:
      these were never suitable for use other than with `geom_abline()` etc
      and were not documented.

    * `geom_abline()`, `geom_vline()` and `geom_hline()` are bound to
      `stat_identity()` and `position_identity()`

    * Intercept parameters can no longer be set to a function.

    * They are all documented in one file, since they are so closely related.

* `geom_bin2d()` will now let you specify one dimension's breaks exactly,
  without touching the other dimension's default breaks at all (#1126).

* `geom_crossbar()` sets grouping correctly so you can display multiple
  crossbars on one plot. It also makes the default `fatten` argument a little
  bigger to make the middle line more obvious (#1125).

* `geom_histogram()` and `geom_smooth()` now only inform you about the
  default values once per layer, rather than once per panel (#1220).

* `geom_pointrange()` gains `fatten` argument so you can control the
  size of the point relative to the size of the line.

* `geom_segment()` annotations were not transforming with scales 
  (@BrianDiggs, #859).

* `geom_smooth()` is no longer so chatty. If you want to know what the default
  smoothing method is, look it up in the documentation! (#1247)

* `geom_violin()` now has the ability to draw quantile lines (@DanRuderman).

* `ggplot()` now captures the parent frame to use for evaluation,
  rather than always defaulting to the global environment. This should
  make ggplot more suitable to use in more situations (e.g. with knitr)

* `ggsave()` has been simplified a little to make it easier to maintain.
  It no longer checks that you're printing a ggplot2 object (so now also
  works with any grid grob) (#970), and always requires a filename.
  Parameter `device` now supports character argument to specify which supported
  device to use ('pdf', 'png', 'jpeg', etc.), for when it cannot be correctly
  inferred from the file extension (for example when a temporary filename is
  supplied server side in shiny apps) (@sebkopf, #939). It no longer opens
  a graphics device if one isn't already open - this is annoying when you're
  running from a script (#1326).

* `guide_colorbar()` creates correct legend if only one color (@krlmlr, #943).

* `guide_colorbar()` no longer fails when the legend is empty - previously
  this often masked misspecifications elsewhere in the plot (#967).

* New `layer_data()` function extracts the data used for plotting for a given
  layer. It's mostly useful for testing.

* User supplied `minor_breaks` can now be supplied on the same scale as 
  the data, and will be automatically transformed with by scale (#1385).

* You can now suppress the appearance of an axis/legend title (and the space
  that would allocated for it) with `NULL` in the `scale_` function. To
  use the default label, use `waiver()` (#1145).

* Position adjustments no longer warn about potentially varying ranges
  because the problem rarely occurs in practice and there are currently a
  lot of false positives since I don't understand exactly what FP criteria
  I should be testing.

* `scale_fill_grey()` now uses red for missing values. This matches
  `scale_colour_grey()` and makes it obvious where missing values lie.
  Override with `na.value`.

* `scale_*_gradient2()` defaults to using Lab colour space.

* `scale_*_gradientn()` now allows `colours` or `colors` (#1290)

* `scale_y_continuous()` now also transforms the `lower`, `middle` and `upper`
  aesthetics used by `geom_boxplot()`: this only affects
  `geom_boxplot(stat = "identity")` (#1020).

* Legends no longer inherit aesthetics if `inherit.aes` is FALSE (#1267).

* `lims()` makes it easy to set the limits of any axis (#1138).

* `labels = NULL` now works with `guide_legend()` and `guide_colorbar()`.
  (#1175, #1183).

* `override.aes` now works with American aesthetic spelling, e.g. color

* Scales no longer round data points to improve performance of colour
  palettes. Instead the scales package now uses a much faster colour
  interpolation algorithm (#1022).

* `scale_*_brewer()` and `scale_*_distiller()` add new `direction` argument of 
  `scales::brewer_pal`, making it easier to change the order of colours 
  (@jiho, #1139).

* `scale_x_date()` now clips dates outside the limits in the same way as
  `scale_x_continuous()` (#1090).

* `stat_bin()` gains `bins` arguments, which denotes the number of bins. Now
  you can set `bins=100` instead of `binwidth=0.5`. Note that `breaks` or
  `binwidth` will override it (@tmshn, #1158, #102).

* `stat_boxplot()` warns if a continuous variable is used for the `x` aesthetic
  without also supplying a `group` aesthetic (#992, @krlmlr).

* `stat_summary_2d()` and `stat_bin_2d()` now share exactly the same code for 
  determining breaks from `bins`, `binwidth`, and `origin`. 
  
* `stat_summary_2d()` and `stat_bin_2d()` now output in tile/raster compatible 
  form instead of rect compatible form. 

* Automatically computed breaks do not lead to an error for transformations like
  "probit" where the inverse can map to infinity (#871, @krlmlr)

* `stat_function()` now always evaluates the function on the original scale.
  Previously it computed the function on transformed scales, giving incorrect
  values (@BrianDiggs, #1011).

* `strip_dots` works with anonymous functions within calculated aesthetics 
  (e.g. `aes(sapply(..density.., function(x) mean(x))))` (#1154, @NikNakk)

* `theme()` gains `validate = FALSE` parameter to turn off validation, and 
  hence store arbitrary additional data in the themes. (@tdhock, #1121)

* Improved the calculation of segments needed to draw the curve representing
  a line when plotted in polar coordinates. In some cases, the last segment
  of a multi-segment line was not drawn (@BrianDiggs, #952)<|MERGE_RESOLUTION|>--- conflicted
+++ resolved
@@ -1,15 +1,13 @@
 # ggplot2 (development version)
 
-<<<<<<< HEAD
 * The spacing between legend keys and their labels, in addition to legends
   and their titles, is now controlled by the text's `margin` setting. Not
   specifying margins will automatically add appropriate text margins. This
   leaves the `legend.spacing` dedicated to controlling the spacing between
   different keys (#5455).
-=======
+
 * Legend titles no longer take up space if they've been removed by setting 
   `legend.title = element_blank()` (@teunbrand, #3587).
->>>>>>> bf0c64fa
 
 * New function `check_device()` for testing the availability of advanced 
   graphics features introduced in R 4.1.0 onwards (@teunbrand, #5332).

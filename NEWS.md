# ggplot2 (development version)

<<<<<<< HEAD
* `stat_density()` has the new computed variable: `wdensity`, which is
  calculated as the density times the sum of weights (@teunbrand, #4176).
=======
* A function can be provided to `labs(alt = <...>)` that takes the plot as input
  and returns text as output (@teunbrand, #4795).
* Position scales combined with `coord_sf()` can now use functions in the 
 `breaks` argument. In addition, `n.breaks` works as intended and 
 `breaks = NULL` removes grid lines and axes (@teunbrand, #4622).
* (Internal) Applying defaults in `geom_sf()` has moved from the internal 
  `sf_grob()` to `GeomSf$use_defaults()` (@teunbrand).
* `facet_wrap()` has new options for the `dir` argument to more precisely
  control panel directions (@teunbrand, #5212)
* Prevented `facet_wrap(..., drop = FALSE)` from throwing spurious errors when
  a character facetting variable contained `NA`s (@teunbrand, #5485).
* When facets coerce the faceting variables to factors, the 'ordered' class
  is dropped (@teunbrand, #5666).
* `geom_curve()` now appropriately removes missing data instead of throwing
  errors (@teunbrand, #5831).
* `update_geom_defaults()` and `update_stat_defaults()` have a reset mechanism
  when using `new = NULL` and invisible return the previous defaults (#4993).
* Fixed regression in axes where `breaks = NULL` caused the axes to disappear
  instead of just rendering the axis line (@teunbrand, #5816).
* `geom_point()` can be dodged vertically by using 
  `position_dodge(..., orientation = "y")` (@teunbrand, #5809).
* Fixed bug where `na.value` was incorrectly mapped to non-`NA` values 
  (@teunbrand, #5756).
* Fixed bug in `guide_custom()` that would throw error with `theme_void()` 
  (@teunbrand, #5856).
* New helper function `ggpar()` to translate ggplot2's interpretation of 
  graphical parameters to {grid}'s interpretation (@teunbrand, #5866).
* `scale_{x/y}_discrete()` can now accept a `sec.axis`. It is recommended to
  only use `dup_axis()` to set custom breaks or labels, as discrete variables 
  cannot be transformed (@teunbrand, #3171).

# ggplot2 3.5.1

This is a small release focusing on fixing regressions from 3.5.0 and 
documentation updates.

## Bug fixes

* Fixed bug where discrete scales could not map aesthetics only consisting of
  `NA`s (#5623)
* Fixed spurious warnings from `sec_axis()` with `breaks = NULL` (#5713).
* Patterns and gradients are now also enabled in `geom_sf()` 
  (@teunbrand, #5716).
* The default behaviour of `resolution()` has been reverted to pre-3.5.0 
  behaviour. Whether mapped discrete vectors should be treated as having 
  resolution of 1 is controlled by the new `discrete` argument.
* Fixed bug in `guide_bins()` and `guide_coloursteps()` where discrete breaks,
  such as the levels produced by `cut()`, were ordered incorrectly 
  (@teunbrand, #5757).
  
## Improvements

* When facets coerce the faceting variables to factors, the 'ordered' class
  is dropped (@teunbrand, #5666).
* `coord_map()` and `coord_polar()` throw informative warnings when used
  with the guide system (#5707).
* When passing a function to `stat_contour(breaks)`, that function is used to
  calculate the breaks even if `bins` and `binwidth` are missing 
  (@teunbrand, #5686).
* `geom_step()` now supports `lineend`, `linejoin` and `linemitre` parameters 
  (@teunbrand, #5705).
* Fixed performance loss when the `.data` pronoun is used in `aes()` (#5730).
* Facet evaluation is better at dealing with inherited errors 
  (@teunbrand, #5670).
* `stat_bin()` deals with non-finite breaks better (@teunbrand, #5665).
* While axes in `coord_radial()` don't neatly fit the top/right/bottom/left
  organisation, specifying `position = "top"` or `position = "right"` 
  in the scale will flip the placement of the radial axis (#5735)
* Theme elements that do not exist now throw warnings instead of errors (#5719).
* Fixed bug in `coord_radial()` where full circles were not treated as such 
  (@teunbrand, #5750).
* When legends detect the presence of values in a layer, `NA` is now detected
  if the data contains values outside the given breaks (@teunbrand, #5749).
* `annotate()` now warns about `stat` or `position` arguments (@teunbrand, #5151)
* `guide_coloursteps(even.steps = FALSE)` now works with discrete data that has 
  been formatted by `cut()` (@teunbrand, #3877).

# ggplot2 3.5.0

This is a minor release that turned out quite beefy. It is focused on 
overhauling the guide system: the system responsible for displaying information 
from scales in the guise of axes and legends. As part of that overhaul, new 
guides have been implemented and existing guides have been refined. The look 
and feel of guides has been mostly preserved, but their internals and 
styling options have changed drastically.

Briefly summarising other highlights, we also welcome `coord_radial()` as a 
successor of  `coord_polar()`. Initial support for newer graphical features, 
such as pattern fills has been added. The API has changed how `I()`/`<AsIs>` 
vectors interact with the scale system, namely: not at all. 

## Breaking changes

* The guide system. As a whole. See 'new features' for more information. 
  While the S3 guide generics are still in place, the S3 methods for 
  `guide_train()`, `guide_merge()`, `guide_geom()`, `guide_transform()`,
  `guide_gengrob()` have been superseded by the respective ggproto methods.
  In practice, this will mean that `NextMethod()` or sub-classing ggplot2's
  guides with the S3 system will no longer work.
  
* By default, `guide_legend()` now only draws a key glyph for a layer when
  the value is in the layer's data. To revert to the old behaviour, you
  can still set `show.legend = c({aesthetic} = TRUE)` (@teunbrand, #3648).

* In the `scale_{colour/fill}_gradient2()` and 
  `scale_{colour/fill}_steps2()` functions, the `midpoint` argument is 
  transformed by the scale transformation (#3198).
  
* The `legend.key` theme element is set to inherit from the `panel.background`
  theme element. The default themes no longer set the `legend.key` element.
  This causes a visual change with the default `theme_gray()` (#5549).
  
* The `scale_name` argument in `continuous_scale()`, `discrete_scale()` and
  `binned_scale()` is soft-deprecated. If you have implemented custom scales,
  be advised to double-check that unnamed arguments ends up where they should 
  (@teunbrand, #1312).  
  
* The `legend.text.align` and `legend.title.align` arguments in `theme()` are 
  deprecated. The `hjust` setting of the `legend.text` and `legend.title` 
  elements continues to fulfill the role of text alignment (@teunbrand, #5347).
  
* 'lines' units in `geom_label()`, often used in the `label.padding` argument, 
  are now are relative to the text size. This causes a visual change, but fixes 
  a misalignment issue between the textbox and text (@teunbrand, #4753)
  
* `coord_flip()` has been marked as superseded. The recommended alternative is
  to swap the `x` and `y` aesthetic and/or using the `orientation` argument in
  a layer (@teunbrand, #5130).
  
* The `trans` argument in scales and secondary axes has been renamed to 
  `transform`. The `trans` argument itself is deprecated. To access the
  transformation from the scale, a new `get_transformation()` method is 
  added to Scale-classes (#5558).
  
* Providing a numeric vector to `theme(legend.position)` has been deprecated.
  To set the default legend position inside the plot use 
  `theme(legend.position = "inside", legend.position.inside = c(...))` instead.

## New features

* Plot scales now ignore `AsIs` objects constructed with `I(x)`, instead of
  invoking the identity scale. This allows these columns to co-exist with other
  layers that need a non-identity scale for the same aesthetic. Also, it makes
  it easy to specify relative positions (@teunbrand, #5142).
  
* The `fill` aesthetic in many geoms now accepts grid's patterns and gradients.
  For developers of layer extensions, this feature can be enabled by switching 
  from `fill = alpha(fill, alpha)` to `fill = fill_alpha(fill, alpha)` when 
  providing fills to `grid::gpar()` (@teunbrand, #3997).
  
* New function `check_device()` for testing the availability of advanced 
  graphics features introduced in R 4.1.0 onward (@teunbrand, #5332).
  
* `coord_radial()` is a successor to `coord_polar()` with more customisation 
  options. `coord_radial()` can:
  
  * integrate with the new guide system via a dedicated `guide_axis_theta()` to
    display the angle coordinate.
  * in addition to drawing full circles, also draw circle sectors by using the 
    `end` argument.
  * avoid data vanishing in the center of the plot by setting the `donut` 
    argument.
  * adjust the `angle` aesthetic of layers, such as `geom_text()`, to align 
    with the coordinate system using the `rotate_angle` argument.
    
### The guide system

The guide system encompassing axes and legends, as the last remaining chunk of 
ggplot2, has been rewritten to use the `<ggproto>` system instead of the S3 
system. This change was a necessary step to officially break open the guide 
system for extension package developers. The axes and legends now inherit from 
a `<Guide>` class, which makes them extensible in the same manner as geoms, 
stats, facets and coords (#3329, @teunbrand)

* The most user-facing change is that the styling of guides is rewired through
  the theme system. Guides now have a `theme` argument that can style 
  individual guides, while `theme()` has gained additional arguments to style
  guides. Theme elements declared in the guide override theme elements set
  through the plot. The new theme elements for guides are: 
  `legend.key.spacing{.x/.y}`, `legend.frame`, `legend.axis.line`, 
  `legend.ticks`, `legend.ticks.length`, `legend.text.position` and 
  `legend.title.position`. Previous style options in the arguments of 
  `guide_*()` functions are soft-deprecated.

* Unfortunately, we could not fully preserve the function of pre-existing
  guide extensions written in the S3 system. A fallback for these old guides
  is encapsulated in the `<GuideOld>` class, which calls the old S3 generics.
  The S3 methods have been removed as part of cleaning up, so the old guides
  will still work if the S3 methods are reimplemented, but we encourage to
  switch to the new system (#2728).
  
* The `order` argument of guides now strictly needs to be a length-1 
  integer (#4958).
  
#### Axes

* New `guide_axis_stack()` to combine other axis guides on top of one another.

* New `guide_axis_theta()` to draw an axis in a circular arc in 
  `coord_radial()`. The guide can be controlled by adding 
  `guides(theta = guide_axis_theta(...))` to a plot.

* New `guide_axis_logticks()` can be used to draw logarithmic tick marks as
  an axis. It supersedes the `annotation_logticks()` function 
  (@teunbrand, #5325).

* `guide_axis()` gains a `minor.ticks` argument to draw minor ticks (#4387).

* `guide_axis()` gains a `cap` argument that can be used to trim the
      axis line to extreme breaks (#4907).

* Primary axis titles are now placed at the primary guide, so that
  `guides(x = guide_axis(position = "top"))` will display the title at the
  top by default (#4650).
  
* The default `vjust` for the `axis.title.y.right` element is now 1 instead of
  0.
  
* Unknown secondary axis guide positions are now inferred as the opposite 
  of the primary axis guide when the latter has a known `position` (#4650).
  
#### Legends

* New `guide_custom()` function for drawing custom graphical objects (grobs)
  unrelated to scales in legend positions (#5416).
  
* All legends have acquired a `position` argument, that allows individual guides
  to deviate from the `legend.position` set in the `theme()` function. This
  means that legends can now be placed at multiple sides of the plot (#5488).
  
* The spacing between legend keys and their labels, in addition to legends
  and their titles, is now controlled by the text's `margin` setting. Not
  specifying margins will automatically add appropriate text margins. To
  control the spacing within a legend between keys, the new 
  `legend.key.spacing.{x/y}` argument can be used in `theme()`. This leaves the 
  `legend.spacing` theme setting dedicated to solely controlling the spacing 
  between different guides (#5455).
  
* `guide_colourbar()` and `guide_coloursteps()` gain an `alpha` argument to
  set the transparency of the bar (#5085).

* New `display` argument in `guide_colourbar()` supplants the `raster` argument.
  In R 4.1.0 and above, `display = "gradient"` will draw a gradient.
  
* Legend keys that can draw arrows have their size adjusted for arrows.

* When legend titles are larger than the legend, title justification extends
  to the placement of keys and labels (#1903).

* Glyph drawing functions of the `draw_key_*()` family can now set `"width"`
  and `"height"` attributes (in centimetres) to the produced keys to control
  their displayed size in the legend.
  
* `coord_sf()` now uses customisable guides provided in the scales or 
  `guides()` function (@teunbrand).

## Improvements

* `guide_coloursteps(even.steps = FALSE)` now draws one rectangle per interval
  instead of many small ones (#5481).

* `draw_key_label()` now better reflects the appearance of labels (#5561).

* `position_stack()` no longer silently removes missing data, which is now
  handled by the geom instead of position (#3532).
  
* The `minor_breaks` function argument in scales can now also take a function 
  with two arguments: the scale's limits and the scale's major breaks (#3583).
  
* Failing to fit or predict in `stat_smooth()` now gives a warning and omits
  the failed group, instead of throwing an error (@teunbrand, #5352).
  
* `labeller()` now handles unspecified entries from lookup tables
  (@92amartins, #4599).
  
* `fortify.default()` now accepts a data-frame-like object granted the object
  exhibits healthy `dim()`, `colnames()`, and `as.data.frame()` behaviours
  (@hpages, #5390).

* `geom_violin()` gains a `bounds` argument analogous to `geom_density()`s 
  (@eliocamp, #5493).

* To apply dodging more consistently in violin plots, `stat_ydensity()` now
  has a `drop` argument to keep or discard groups with 1 observation.
  
* `geom_boxplot()` gains a new argument, `staplewidth` that can draw staples
  at the ends of whiskers (@teunbrand, #5126)
  
* `geom_boxplot()` gains an `outliers` argument to switch outliers on or off,
  in a manner that does affects the scale range. For hiding outliers that does
  not affect the scale range, you can continue to use `outlier.shape = NA` 
  (@teunbrand, #4892).
  
* Nicer error messages for xlim/ylim arguments in coord-* functions
  (@92amartins, #4601, #5297).

* You can now omit either `xend` or `yend` from `geom_segment()` as only one
  of these is now required. If one is missing, it will be filled from the `x`
  and `y` aesthetics respectively. This makes drawing horizontal or vertical
  segments a little bit more convenient (@teunbrand, #5140).
  
* When `geom_path()` has aesthetics varying within groups, the `arrow()` is
  applied to groups instead of individual segments (@teunbrand, #4935).
  
* `geom_text()` and `geom_label()` gained a `size.unit` parameter that set the 
  text size to millimetres, points, centimetres, inches or picas 
  (@teunbrand, #3799).
  
* `geom_label()` now uses the `angle` aesthetic (@teunbrand, #2785)

* The `label.padding` argument in `geom_label()` now supports inputs created
  with the `margin()` function (#5030).
  
* `ScaleContinuous$get_breaks()` now only calls `scales::zero_range()` on limits
  in transformed space, rather than in data space (#5304).
  
* Scales throw more informative messages (@teunbrand, #4185, #4258)
  
* `scale_*_manual()` with a named `values` argument now emits a warning when
  none of those names match the values found in the data (@teunbrand, #5298).
  
* The `name` argument in most scales is now explicitly the first argument 
  (#5535)
  
* The `translate_shape_string()` internal function is now exported for use in
  extensions of point layers (@teunbrand, #5191).
  
>>>>>>> 9202a47d
* To improve `width` calculation in bar plots with empty factor levels, 
  `resolution()` considers `mapped_discrete` values as having resolution 1 
  (@teunbrand, #5211)
  
* In `theme()`, some elements can be specified with `rel()` to inherit from
  `unit`-class objects in a relative fashion (@teunbrand, #3951).
  
* `theme()` now supports splicing a list of arguments (#5542).

* In the theme element hierarchy, parent elements that are a strict subclass
  of child elements now confer their subclass upon the children (#5457).
  
* New `plot.tag.location` in `theme()` can control placement of the plot tag
  in the `"margin"`, `"plot"` or the new `"panel"` option (#4297).
  
* `coord_munch()` can now close polygon shapes (@teunbrand, #3271)
  
* Aesthetics listed in `geom_*()` and `stat_*()` layers now point to relevant
  documentation (@teunbrand, #5123).
  
* The new argument `axes` in `facet_grid()` and `facet_wrap()` controls the
  display of axes at interior panel positions. Additionally, the `axis.labels`
  argument can be used to only draw tick marks or fully labelled axes 
  (@teunbrand, #4064).
  
* `coord_polar()` can have free scales in facets (@teunbrand, #2815).

* The `get_guide_data()` function can be used to extract position and label
  information from the plot (#5004).
  
* Improve performance of layers without positional scales (@zeehio, #4990)

* More informative error for mismatched 
  `direction`/`theme(legend.direction = ...)` arguments (#4364, #4930).

## Bug fixes

* Fixed regression in `guide_legend()` where the `linewidth` key size
  wasn't adapted to the width of the lines (#5160).

* In `guide_bins()`, the title no longer arbitrarily becomes offset from
  the guide when it has long labels.
  
* `guide_colourbar()` and `guide_coloursteps()` merge properly when one
  of the aesthetics is dropped (#5324).

* When using `geom_dotplot(binaxis = "x")` with a discrete y-variable, dots are
  now stacked from the y-position rather than from 0 (@teunbrand, #5462)
  
* `stat_count()` treats `x` as unique in the same manner `unique()` does 
  (#4609).
  
* The plot's title, subtitle and caption now obey horizontal text margins
  (#5533).
  
* Contour functions will not fail when `options("OutDec")` is not `.` (@eliocamp, #5555).

* Lines where `linewidth = NA` are now dropped in `geom_sf()` (#5204).

* `ggsave()` no longer sometimes creates new directories, which is now 
  controlled by the new `create.dir` argument (#5489).
  
* Legend titles no longer take up space if they've been removed by setting 
  `legend.title = element_blank()` (@teunbrand, #3587).
  
* `resolution()` has a small tolerance, preventing spuriously small resolutions 
  due to rounding errors (@teunbrand, #2516).
  
* `stage()` now works correctly, even with aesthetics that do not have scales 
  (#5408)
  
* `stat_ydensity()` with incomplete groups calculates the default `width` 
  parameter more stably (@teunbrand, #5396)
  
* The `size` argument in `annotation_logticks()` has been deprecated in favour
  of the `linewidth` argument (#5292).
  
* Binned scales now treat `NA`s in limits the same way continuous scales do 
  (#5355).

* Binned scales work better with `trans = "reverse"` (#5355).

* Integers are once again valid input to theme arguments that expect numeric
  input (@teunbrand, #5369)
  
* Legends in `scale_*_manual()` can show `NA` values again when the `values` is
  a named vector (@teunbrand, #5214, #5286).
  
* Fixed bug in `coord_sf()` where graticule lines didn't obey 
  `panel.grid.major`'s linewidth setting (@teunbrand, #5179)
  
* Fixed bug in `annotation_logticks()` when no suitable tick positions could
  be found (@teunbrand, #5248).
  
* The default width of `geom_bar()` is now based on panel-wise resolution of
  the data, rather than global resolution (@teunbrand, #4336).
  
* `stat_align()` is now applied per panel instead of globally, preventing issues
  when facets have different ranges (@teunbrand, #5227).
  
* A stacking bug in `stat_align()` was fixed (@teunbrand, #5176).

* `stat_contour()` and `stat_contour_filled()` now warn about and remove
  duplicated coordinates (@teunbrand, #5215).
  
* `guide_coloursteps()` and `guide_bins()` sort breaks (#5152). 
  
## Internal changes
  
* The `ScaleContinuous$get_breaks()` method no longer censors
  the computed breaks.
  
* The ggplot object now contains `$layout` which points to the `Layout` ggproto
  object and will be used by the `ggplot_build.ggplot` method. This was exposed
  so that package developers may extend the behaviour of the `Layout` ggproto 
  object without needing to develop an entirely new `ggplot_build` method 
  (@jtlandis, #5077).
  
* Guide building is now part of `ggplot_build()` instead of 
  `ggplot_gtable()` to allow guides to observe unmapped data (#5483).
  
* The `titleGrob()` function has been refactored to be faster and less
  complicated.

* The `scales_*()` functions related to managing the `<ScalesList>` class have
  been implemented as methods in the `<ScalesList>` class, rather than stray
  functions (#1310).
  
# ggplot2 3.4.4

This hotfix release adapts to a change in r-devel's `base::is.atomic()` and 
the upcoming retirement of maptools.

* `fortify()` for sp objects (e.g., `SpatialPolygonsDataFrame`) is now deprecated
  and will be removed soon in support of [the upcoming retirement of rgdal, rgeos,
  and maptools](https://r-spatial.org/r/2023/05/15/evolution4.html). In advance
  of the whole removal, `fortify(<SpatialPolygonsDataFrame>, region = ...)`
  no longer works as of this version (@yutannihilation, #5244).

# ggplot2 3.4.3
This hotfix release addresses a version comparison change in r-devel. There are
no user-facing or breaking changes.

# ggplot2 3.4.2
This is a hotfix release anticipating changes in r-devel, but folds in upkeep
changes and a few bug fixes as well.

## Minor improvements

* Various type checks and their messages have been standardised 
  (@teunbrand, #4834).
  
* ggplot2 now uses `scales::DiscreteRange` and `scales::ContinuousRange`, which
  are available to write scale extensions from scratch (@teunbrand, #2710).
  
* The `layer_data()`, `layer_scales()` and `layer_grob()` now have the default
  `plot = last_plot()` (@teunbrand, #5166).
  
* The `datetime_scale()` scale constructor is now exported for use in extension
  packages (@teunbrand, #4701).
  
## Bug fixes

* `update_geom_defaults()` and `update_stat_defaults()` now return properly 
  classed objects and have updated docs (@dkahle, #5146).

* For the purposes of checking required or non-missing aesthetics, character 
  vectors are no longer considered non-finite (@teunbrand, @4284).

* `annotation_logticks()` skips drawing ticks when the scale range is non-finite
  instead of throwing an error (@teunbrand, #5229).
  
* Fixed spurious warnings when the `weight` was used in `stat_bin_2d()`, 
  `stat_boxplot()`, `stat_contour()`, `stat_bin_hex()` and `stat_quantile()`
  (@teunbrand, #5216).

* To prevent changing the plotting order, `stat_sf()` is now computed per panel 
  instead of per group (@teunbrand, #4340).

* Fixed bug in `coord_sf()` where graticule lines didn't obey 
  `panel.grid.major`'s linewidth setting (@teunbrand, #5179).

* `geom_text()` drops observations where `angle = NA` instead of throwing an
  error (@teunbrand, #2757).
  
# ggplot2 3.4.1
This is a small release focusing on fixing regressions in the 3.4.0 release
and minor polishes.

## Breaking changes

* The computed variable `y` in `stat_ecdf()` has been superseded by `ecdf` to 
  prevent incorrect scale transformations (@teunbrand, #5113 and #5112).
  
## New features

* Added `scale_linewidth_manual()` and `scale_linewidth_identity()` to support
  the `linewidth` aesthetic (@teunbrand, #5050).
  
* `ggsave()` warns when multiple `filename`s are given, and only writes to the
  first file (@teunbrand, #5114).

## Bug fixes

* Fixed a regression in `geom_hex()` where aesthetics were replicated across 
  bins (@thomasp85, #5037 and #5044).
  
* Using two ordered factors as facetting variables in 
  `facet_grid(..., as.table = FALSE)` now throws a warning instead of an
  error (@teunbrand, #5109).
  
* Fixed misbehaviour of `draw_key_boxplot()` and `draw_key_crossbar()` with 
  skewed key aspect ratio (@teunbrand, #5082).
  
* Fixed spurious warning when `weight` aesthetic was used in `stat_smooth()` 
  (@teunbrand based on @clauswilke's suggestion, #5053).
  
* The `lwd` alias is now correctly replaced by `linewidth` instead of `size` 
  (@teunbrand based on @clauswilke's suggestion #5051).
  
* Fixed a regression in `Coord$train_panel_guides()` where names of guides were 
  dropped (@maxsutton, #5063).

In binned scales:

* Automatic breaks should no longer be out-of-bounds, and automatic limits are
  adjusted to include breaks (@teunbrand, #5082).
  
* Zero-range limits no longer throw an error and are treated akin to continuous
  scales with zero-range limits (@teunbrand, #5066).
  
* The `trans = "date"` and `trans = "time"` transformations were made compatible
  (@teunbrand, #4217).

# ggplot2 3.4.0
This is a minor release focusing on tightening up the internals and ironing out
some inconsistencies in the API. The biggest change is the addition of the 
`linewidth` aesthetic that takes of sizing the width of any line from `size`. 
This change, while attempting to be as non-breaking as possible, has the 
potential to change the look of some of your plots.

Other notable changes is a complete redo of the error and warning messaging in
ggplot2 using the cli package. Messaging is now better contextualised and it 
should be easier to identify which layer an error is coming from. Last, we have
now made the switch to using the vctrs package internally which means that 
support for vctrs classes as variables should improve, along with some small 
gains in rendering speed.

## Breaking changes

* A `linewidth` aesthetic has been introduced and supersedes the `size` 
  aesthetic for scaling the width of lines in line based geoms. `size` will 
  remain functioning but deprecated for these geoms and it is recommended to 
  update all code to reflect the new aesthetic. For geoms that have _both_ point 
  sizing and linewidth sizing (`geom_pointrange()` and `geom_sf`) `size` now 
  **only** refers to sizing of points which can leads to a visual change in old
  code (@thomasp85, #3672)
  
* The default line width for polygons in `geom_sf()` have been decreased to 0.2 
  to reflect that this is usually used for demarking borders where a thinner 
  line is better suited. This change was made since we already induced a 
  visual change in `geom_sf()` with the introduction of the `linewidth` 
  aesthetic.
  
* The dot-dot notation (`..var..`) and `stat()`, which have been superseded by
  `after_stat()`, are now formally deprecated (@yutannihilation, #3693).

* `qplot()` is now formally deprecated (@yutannihilation, #3956).

* `stage()` now properly refers to the values without scale transformations for
  the stage of `after_stat`. If your code requires the scaled version of the
  values for some reason, you have to apply the same transformation by yourself,
  e.g. `sqrt()` for `scale_{x,y}_sqrt()` (@yutannihilation and @teunbrand, #4155).

* Use `rlang::hash()` instead of `digest::digest()`. This update may lead to 
  changes in the automatic sorting of legends. In order to enforce a specific
  legend order use the `order` argument in the guide. (@thomasp85, #4458)

* referring to `x` in backquoted expressions with `label_bquote()` is no longer
  possible.

* The `ticks.linewidth` and `frame.linewidth` parameters of `guide_colourbar()`
  are now multiplied with `.pt` like elsewhere in ggplot2. It can cause visual
  changes when these arguments are not the defaults and these changes can be 
  restored to their previous behaviour by adding `/ .pt` (@teunbrand #4314).

* `scale_*_viridis_b()` now uses the full range of the viridis scales 
  (@gregleleu, #4737)

## New features

* `geom_col()` and `geom_bar()` gain a new `just` argument. This is set to `0.5`
  by default; use `just = 0`/`just = 1` to place columns on the left/right
  of the axis breaks.
  (@wurli, #4899)

* `geom_density()` and `stat_density()` now support `bounds` argument
  to estimate density with boundary correction (@echasnovski, #4013).

* ggplot now checks during statistical transformations whether any data 
  columns were dropped and warns about this. If stats intend to drop
  data columns they can declare them in the new field `dropped_aes`.
  (@clauswilke, #3250)

* `...` supports `rlang::list2` dynamic dots in all public functions. 
  (@mone27, #4764) 

* `theme()` now has a `strip.clip` argument, that can be set to `"off"` to 
  prevent the clipping of strip text and background borders (@teunbrand, #4118)
  
* `geom_contour()` now accepts a function in the `breaks` argument 
  (@eliocamp, #4652).

## Minor improvements and bug fixes

* Fix a bug in `position_jitter()` where infinity values were dropped (@javlon,
  #4790).

* `geom_linerange()` now respects the `na.rm` argument (#4927, @thomasp85)

* Improve the support for `guide_axis()` on `coord_trans()` 
  (@yutannihilation, #3959)
  
* Added `stat_align()` to align data without common x-coordinates prior to
  stacking. This is now the default stat for `geom_area()` (@thomasp85, #4850)

* Fix a bug in `stat_contour_filled()` where break value differences below a 
  certain number of digits would cause the computations to fail (@thomasp85, 
  #4874)

* Secondary axis ticks are now positioned more precisely, removing small visual
  artefacts with alignment between grid and ticks (@thomasp85, #3576)

* Improve `stat_function` documentation regarding `xlim` argument. 
  (@92amartins, #4474)

* Fix various issues with how `labels`, `breaks`, `limits`, and `show.limits`
  interact in the different binning guides (@thomasp85, #4831)

* Automatic break calculation now squishes the scale limits to the domain
  of the transformation. This allows `scale_{x/y}_sqrt()` to find breaks at 0   
  when appropriate (@teunbrand, #980).

* Using multiple modified aesthetics correctly will no longer trigger warnings. 
  If used incorrectly, the warning will now report the duplicated aesthetic 
  instead of `NA` (@teunbrand, #4707).

* `aes()` now supports the `!!!` operator in its first two arguments
  (#2675). Thanks to @yutannihilation and @teunbrand for draft
  implementations.

* Require rlang >= 1.0.0 (@billybarc, #4797)

* `geom_violin()` no longer issues "collapsing to unique 'x' values" warning
  (@bersbersbers, #4455)

* `annotate()` now documents unsupported geoms (`geom_abline()`, `geom_hline()`
  and `geom_vline()`), and warns when they are requested (@mikmart, #4719)

* `presidential` dataset now includes Trump's presidency (@bkmgit, #4703).

* `position_stack()` now works fully with `geom_text()` (@thomasp85, #4367)

* `geom_tile()` now correctly recognises missing data in `xmin`, `xmax`, `ymin`,
  and `ymax` (@thomasp85 and @sigmapi, #4495)

* `geom_hex()` will now use the binwidth from `stat_bin_hex()` if present, 
  instead of deriving it (@thomasp85, #4580)
  
* `geom_hex()` now works on non-linear coordinate systems (@thomasp85)

* Fixed a bug throwing errors when trying to render an empty plot with secondary
  axes (@thomasp85, #4509)

* Axes are now added correctly in `facet_wrap()` when `as.table = FALSE`
  (@thomasp85, #4553)

* Better compatibility of custom device functions in `ggsave()` 
  (@thomasp85, #4539)

* Binning scales are now more resilient to calculated limits that ends up being
  `NaN` after transformations (@thomasp85, #4510)

* Strip padding in `facet_grid()` is now only in effect if 
  `strip.placement = "outside"` _and_ an axis is present between the strip and 
  the panel (@thomasp85, #4610)

* Aesthetics of length 1 are now recycled to 0 if the length of the data is 0 
  (@thomasp85, #4588)

* Setting `size = NA` will no longer cause `guide_legend()` to error 
  (@thomasp85, #4559)

* Setting `stroke` to `NA` in `geom_point()` will no longer impair the sizing of
  the points (@thomasp85, #4624)

* `stat_bin_2d()` now correctly recognises the `weight` aesthetic 
  (@thomasp85, #4646)
  
* All geoms now have consistent exposure of linejoin and lineend parameters, and
  the guide keys will now respect these settings (@thomasp85, #4653)

* `geom_sf()` now respects `arrow` parameter for lines (@jakeruss, #4659)

* Updated documentation for `print.ggplot` to reflect that it returns
  the original plot, not the result of `ggplot_build()`. (@r2evans, #4390)

* `scale_*_manual()` no longer displays extra legend keys, or changes their 
  order, when a named `values` argument has more items than the data. To display
  all `values` on the legend instead, use
  `scale_*_manual(values = vals, limits = names(vals))`. (@teunbrand, @banfai, 
  #4511, #4534)

* Updated documentation for `geom_contour()` to correctly reflect argument 
  precedence between `bins` and `binwidth`. (@eliocamp, #4651)

* Dots in `geom_dotplot()` are now correctly aligned to the baseline when
  `stackratio != 1` and `stackdir != "up"` (@mjskay, #4614)

* Key glyphs for `geom_boxplot()`, `geom_crossbar()`, `geom_pointrange()`, and
  `geom_linerange()` are now orientation-aware (@mjskay, #4732)
  
* Updated documentation for `geom_smooth()` to more clearly describe effects of 
  the `fullrange` parameter (@thoolihan, #4399).

# ggplot2 3.3.6
This is a very small release only applying an internal change to comply with 
R 4.2 and its deprecation of `default.stringsAsFactors()`. There are no user
facing changes and no breaking changes.

# ggplot2 3.3.5
This is a very small release focusing on fixing a couple of untenable issues 
that surfaced with the 3.3.4 release

* Revert changes made in #4434 (apply transform to intercept in `geom_abline()`) 
  as it introduced undesirable issues far worse than the bug it fixed 
  (@thomasp85, #4514)
* Fixes an issue in `ggsave()` when producing emf/wmf files (@yutannihilation, 
  #4521)
* Warn when grDevices specific arguments are passed to ragg devices (@thomasp85, 
  #4524)
* Fix an issue where `coord_sf()` was reporting that it is non-linear
  even when data is provided in projected coordinates (@clauswilke, #4527)

# ggplot2 3.3.4
This is a larger patch release fixing a huge number of bugs and introduces a 
small selection of feature refinements.

## Features

* Alt-text can now be added to a plot using the `alt` label, i.e 
  `+ labs(alt = ...)`. Currently this alt text is not automatically propagated, 
  but we plan to integrate into Shiny, RMarkdown, and other tools in the future. 
  (@thomasp85, #4477)

* Add support for the BrailleR package for creating descriptions of the plot
  when rendered (@thomasp85, #4459)
  
* `coord_sf()` now has an argument `default_crs` that specifies the coordinate
  reference system (CRS) for non-sf layers and scale/coord limits. This argument
  defaults to `NULL`, which means non-sf layers are assumed to be in projected
  coordinates, as in prior ggplot2 versions. Setting `default_crs = sf::st_crs(4326)`
  provides a simple way to interpret x and y positions as longitude and latitude,
  regardless of the CRS used by `coord_sf()`. Authors of extension packages
  implementing `stat_sf()`-like functionality are encouraged to look at the source
  code of `stat_sf()`'s `compute_group()` function to see how to provide scale-limit
  hints to `coord_sf()` (@clauswilke, #3659).

* `ggsave()` now uses ragg to render raster output if ragg is available. It also
  handles custom devices that sets a default unit (e.g. `ragg::agg_png`) 
  correctly (@thomasp85, #4388)

* `ggsave()` now returns the saved file location invisibly (#3379, @eliocamp).
  Note that, as a side effect, an unofficial hack `<ggplot object> + ggsave()`
  no longer works (#4513).

* The scale arguments `limits`, `breaks`, `minor_breaks`, `labels`, `rescaler`
  and `oob` now accept purrr style lambda notation (@teunbrand, #4427). The same 
  is true for `as_labeller()` (and therefore also `labeller()`) 
  (@netique, #4188).

* Manual scales now allow named vectors passed to `values` to contain fewer 
  elements than existing in the data. Elements not present in values will be set
  to `NA` (@thomasp85, #3451)
  
* Date and datetime position scales support out-of-bounds (oob) arguments to 
  control how limits affect data outside those limits (@teunbrand, #4199).
  
## Fixes

* Fix a bug that `after_stat()` and `after_scale()` cannot refer to aesthetics
  if it's specified in the plot-global mapping (@yutannihilation, #4260).
  
* Fix bug in `annotate_logticks()` that would cause an error when used together
  with `coord_flip()` (@thomasp85, #3954)
  
* Fix a bug in `geom_abline()` that resulted in `intercept` not being subjected
  to the transformation of the y scale (@thomasp85, #3741)
  
* Extent the range of the line created by `geom_abline()` so that line ending
  is not visible for large linewidths (@thomasp85, #4024)

* Fix bug in `geom_dotplot()` where dots would be positioned wrong with 
  `stackgroups = TRUE` (@thomasp85, #1745)

* Fix calculation of confidence interval for locfit smoothing in `geom_smooth()`
  (@topepo, #3806)
  
* Fix bug in `geom_text()` where `"outward"` and `"inward"` justification for 
  some `angle` values was reversed (@aphalo, #4169, #4447)

* `ggsave()` now sets the default background to match the fill value of the
  `plot.background` theme element (@karawoo, #4057)

* It is now deprecated to specify `guides(<scale> = FALSE)` or
  `scale_*(guide = FALSE)` to remove a guide. Please use 
  `guides(<scale> = "none")` or `scale_*(guide = "none")` instead 
  (@yutannihilation, #4097)
  
* Fix a bug in `guide_bins()` where keys would disappear if the guide was 
  reversed (@thomasp85, #4210)
  
* Fix bug in `guide_coloursteps()` that would repeat the terminal bins if the
  breaks coincided with the limits of the scale (@thomasp85, #4019)

* Make sure that default labels from default mappings doesn't overwrite default
  labels from explicit mappings (@thomasp85, #2406)

* Fix bug in `labeller()` where parsing was turned off if `.multiline = FALSE`
  (@thomasp85, #4084)
  
* Make sure `label_bquote()` has access to the calling environment when 
  evaluating the labels (@thomasp85, #4141)

* Fix a bug in the layer implementation that introduced a new state after the 
  first render which could lead to a different look when rendered the second 
  time (@thomasp85, #4204)

* Fix a bug in legend justification where justification was lost of the legend
  dimensions exceeded the available size (@thomasp85, #3635)

* Fix a bug in `position_dodge2()` where `NA` values in thee data would cause an
  error (@thomasp85, #2905)

* Make sure `position_jitter()` creates the same jittering independent of 
  whether it is called by name or with constructor (@thomasp85, #2507)

* Fix a bug in `position_jitter()` where different jitters would be applied to 
  different position aesthetics of the same axis (@thomasp85, #2941)
  
* Fix a bug in `qplot()` when supplying `c(NA, NA)` as axis limits 
  (@thomasp85, #4027)
  
* Remove cross-inheritance of default discrete colour/fill scales and check the
  type and aesthetic of function output if `type` is a function 
  (@thomasp85, #4149)

* Fix bug in `scale_[x|y]_date()` where custom breaks functions that resulted in
  fractional dates would get misaligned (@thomasp85, #3965)
  
* Fix bug in `scale_[x|y]_datetime()` where a specified timezone would be 
  ignored by the scale (@thomasp85, #4007)
  
* Fix issue in `sec_axis()` that would throw warnings in the absence of any 
  secondary breaks (@thomasp85, #4368)

* `stat_bin()`'s computed variable `width` is now documented (#3522).
  
* `stat_count()` now computes width based on the full dataset instead of per 
  group (@thomasp85, #2047)

* Extended `stat_ecdf()` to calculate the cdf from either x or y instead from y 
  only (@jgjl, #4005)
  
* Fix a bug in `stat_summary_bin()` where one more than the requested number of
  bins would be created (@thomasp85, #3824)

* Only drop groups in `stat_ydensity()` when there are fewer than two data 
  points and throw a warning (@andrewwbutler, #4111).

* Fixed a bug in strip assembly when theme has `strip.text = element_blank()`
  and plots are faceted with multi-layered strips (@teunbrand, #4384).
  
* Using `theme(aspect.ratio = ...)` together with free space in `facet_grid()`
  now correctly throws an error (@thomasp85, #3834)

* Fixed a bug in `labeller()` so that `.default` is passed to `as_labeller()`
  when labellers are specified by naming faceting variables. (@waltersom, #4031)
  
* Updated style for example code (@rjake, #4092)

* ggplot2 now requires R >= 3.3 (#4247).

* ggplot2 now uses `rlang::check_installed()` to check if a suggested package is
  installed, which will offer to install the package before continuing (#4375, 
  @malcolmbarrett)

* Improved error with hint when piping a `ggplot` object into a facet function
  (#4379, @mitchelloharawild).

# ggplot2 3.3.3
This is a small patch release mainly intended to address changes in R and CRAN.
It further changes the licensing model of ggplot2 to an MIT license.

* Update the ggplot2 licence to an MIT license (#4231, #4232, #4233, and #4281)

* Use vdiffr conditionally so ggplot2 can be tested on systems without vdiffr

* Update tests to work with the new `all.equal()` defaults in R >4.0.3

* Fixed a bug that `guide_bins()` mistakenly ignore `override.aes` argument
  (@yutannihilation, #4085).

# ggplot2 3.3.2
This is a small release focusing on fixing regressions introduced in 3.3.1.

* Added an `outside` option to `annotation_logticks()` that places tick marks
  outside of the plot bounds. (#3783, @kbodwin)

* `annotation_raster()` adds support for native rasters. For large rasters,
  native rasters render significantly faster than arrays (@kent37, #3388)
  
* Facet strips now have dedicated position-dependent theme elements 
  (`strip.text.x.top`, `strip.text.x.bottom`, `strip.text.y.left`, 
  `strip.text.y.right`) that inherit from `strip.text.x` and `strip.text.y`, 
  respectively. As a consequence, some theme stylings now need to be applied to 
  the position-dependent elements rather than to the parent elements. This 
  change was already introduced in ggplot2 3.3.0 but not listed in the 
  changelog. (@thomasp85, #3683)

* Facets now handle layers containing no data (@yutannihilation, #3853).
  
* A newly added geom `geom_density_2d_filled()` and associated stat 
  `stat_density_2d_filled()` can draw filled density contours
  (@clauswilke, #3846).

* A newly added `geom_function()` is now recommended to use in conjunction
  with/instead of `stat_function()`. In addition, `stat_function()` now
  works with transformed y axes, e.g. `scale_y_log10()`, and in plots
  containing no other data or layers (@clauswilke, #3611, #3905, #3983).

* Fixed a bug in `geom_sf()` that caused problems with legend-type
  autodetection (@clauswilke, #3963).
  
* Support graphics devices that use the `file` argument instead of `fileneame` 
  in `ggsave()` (@bwiernik, #3810)
  
* Default discrete color scales are now configurable through the `options()` of 
  `ggplot2.discrete.colour` and `ggplot2.discrete.fill`. When set to a character 
  vector of colour codes (or list of character vectors)  with sufficient length, 
  these colours are used for the default scale. See `help(scale_colour_discrete)` 
  for more details and examples (@cpsievert, #3833).

* Default continuous colour scales (i.e., the `options()` 
  `ggplot2.continuous.colour` and `ggplot2.continuous.fill`, which inform the 
  `type` argument of `scale_fill_continuous()` and `scale_colour_continuous()`) 
  now accept a function, which allows more control over these default 
  `continuous_scale()`s (@cpsievert, #3827).

* A bug was fixed in `stat_contour()` when calculating breaks based on 
  the `bins` argument (@clauswilke, #3879, #4004).
  
* Data columns can now contain `Vector` S4 objects, which are widely used in the 
  Bioconductor project. (@teunbrand, #3837)

# ggplot2 3.3.1

This is a small release with no code change. It removes all malicious links to a 
site that got hijacked from the readme and pkgdown site.

# ggplot2 3.3.0

This is a minor release but does contain a range of substantial new features, 
along with the standard bug fixes. The release contains a few visual breaking
changes, along with breaking changes for extension developers due to a shift in
internal representation of the position scales and their axes. No user breaking
changes are included.

This release also adds Dewey Dunnington (@paleolimbot) to the core team.

## Breaking changes
There are no user-facing breaking changes, but a change in some internal 
representations that extension developers may have relied on, along with a few 
breaking visual changes which may cause visual tests in downstream packages to 
fail.

* The `panel_params` field in the `Layout` now contains a list of list of 
  `ViewScale` objects, describing the trained coordinate system scales, instead
  of the list object used before. Any extensions that use this field will likely
  break, as will unit tests that checks aspects of this.

* `element_text()` now issues a warning when vectorized arguments are provided, 
  as in `colour = c("red", "green", "blue")`. Such use is discouraged and not 
  officially supported (@clauswilke, #3492).

* Changed `theme_grey()` setting for legend key so that it creates no border 
  (`NA`) rather than drawing a white one. (@annennenne, #3180)

* `geom_ribbon()` now draws separate lines for the upper and lower intervals if
  `colour` is mapped. Similarly, `geom_area()` and `geom_density()` now draw
  the upper lines only in the same case by default. If you want old-style full
  stroking, use `outline.type = "full"` (@yutannihilation, #3503 / @thomasp85, #3708).

## New features

* The evaluation time of aesthetics can now be controlled to a finer degree. 
  `after_stat()` supersedes the use of `stat()` and `..var..`-notation, and is
  joined by `after_scale()` to allow for mapping to scaled aesthetic values. 
  Remapping of the same aesthetic is now supported with `stage()`, so you can 
  map a data variable to a stat aesthetic, and remap the same aesthetic to 
  something else after statistical transformation (@thomasp85, #3534)

* All `coord_*()` functions with `xlim` and `ylim` arguments now accept
  vectors with `NA` as a placeholder for the minimum or maximum value
  (e.g., `ylim = c(0, NA)` would zoom the y-axis from 0 to the 
  maximum value observed in the data). This mimics the behaviour
  of the `limits` argument in continuous scale functions
  (@paleolimbot, #2907).

* Allowed reversing of discrete scales by re-writing `get_limits()` 
  (@AnneLyng, #3115)
  
* All geoms and stats that had a direction (i.e. where the x and y axes had 
  different interpretation), can now freely choose their direction, instead of
  relying on `coord_flip()`. The direction is deduced from the aesthetic 
  mapping, but can also be specified directly with the new `orientation` 
  argument (@thomasp85, #3506).
  
* Position guides can now be customized using the new `guide_axis()`, which can 
  be passed to position `scale_*()` functions or via `guides()`. The new axis 
  guide (`guide_axis()`) comes with arguments `check.overlap` (automatic removal 
  of overlapping labels), `angle` (easy rotation of axis labels), and
  `n.dodge` (dodge labels into multiple rows/columns) (@paleolimbot, #3322).
  
* A new scale type has been added, that allows binning of aesthetics at the 
  scale level. It has versions for both position and non-position aesthetics and
  comes with two new guides (`guide_bins` and `guide_coloursteps`) 
  (@thomasp85, #3096)
  
* `scale_x_continuous()` and `scale_y_continuous()` gains an `n.breaks` argument
  guiding the number of automatic generated breaks (@thomasp85, #3102)

* Added `stat_contour_filled()` and `geom_contour_filled()`, which compute 
  and draw filled contours of gridded data (@paleolimbot, #3044). 
  `geom_contour()` and `stat_contour()` now use the isoband package
  to compute contour lines. The `complete` parameter (which was undocumented
  and has been unused for at least four years) was removed (@paleolimbot, #3044).
  
* Themes have gained two new parameters, `plot.title.position` and 
  `plot.caption.position`, that can be used to customize how plot
  title/subtitle and plot caption are positioned relative to the overall plot
  (@clauswilke, #3252).

## Extensions
  
* `Geom` now gains a `setup_params()` method in line with the other ggproto
  classes (@thomasp85, #3509)

* The newly added function `register_theme_elements()` now allows developers
  of extension packages to define their own new theme elements and place them
  into the ggplot2 element tree (@clauswilke, #2540).

## Minor improvements and bug fixes

* `coord_trans()` now draws second axes and accepts `xlim`, `ylim`,
  and `expand` arguments to bring it up to feature parity with 
  `coord_cartesian()`. The `xtrans` and `ytrans` arguments that were 
  deprecated in version 1.0.1 in favour of `x` and `y` 
  were removed (@paleolimbot, #2990).

* `coord_trans()` now calculates breaks using the expanded range 
  (previously these were calculated using the unexpanded range, 
  which resulted in differences between plots made with `coord_trans()`
  and those made with `coord_cartesian()`). The expansion for discrete axes 
  in `coord_trans()` was also updated such that it behaves identically
  to that in `coord_cartesian()` (@paleolimbot, #3338).

* `expand_scale()` was deprecated in favour of `expansion()` for setting
  the `expand` argument of `x` and `y` scales (@paleolimbot).

* `geom_abline()`, `geom_hline()`, and `geom_vline()` now issue 
  more informative warnings when supplied with set aesthetics
  (i.e., `slope`, `intercept`, `yintercept`, and/or `xintercept`)
  and mapped aesthetics (i.e., `data` and/or `mapping`).

* Fix a bug in `geom_raster()` that squeezed the image when it went outside 
  scale limits (#3539, @thomasp85)

* `geom_sf()` now determines the legend type automatically (@microly, #3646).
  
* `geom_sf()` now removes rows that can't be plotted due to `NA` aesthetics 
  (#3546, @thomasp85)

* `geom_sf()` now applies alpha to linestring geometries 
  (#3589, @yutannihilation).

* `gg_dep()` was deprecated (@perezp44, #3382).

* Added function `ggplot_add.by()` for lists created with `by()`, allowing such
  lists to be added to ggplot objects (#2734, @Maschette)

* ggplot2 no longer depends on reshape2, which means that it no longer 
  (recursively) needs plyr, stringr, or stringi packages.

* Increase the default `nbin` of `guide_colourbar()` to place the ticks more 
  precisely (#3508, @yutannihilation).

* `manual_scale()` now matches `values` with the order of `breaks` whenever
  `values` is an unnamed vector. Previously, unnamed `values` would match with
  the limits of the scale and ignore the order of any `breaks` provided. Note
  that this may change the appearance of plots that previously relied on the
  unordered behaviour (#2429, @idno0001).

* `scale_manual_*(limits = ...)` now actually limits the scale (#3262,
  @yutannihilation).

* Fix a bug when `show.legend` is a named logical vector 
  (#3461, @yutannihilation).

* Added weight aesthetic option to `stat_density()` and made scaling of 
  weights the default (@annennenne, #2902)
  
* `stat_density2d()` can now take an `adjust` parameter to scale the default 
  bandwidth. (#2860, @haleyjeppson)

* `stat_smooth()` uses `REML` by default, if `method = "gam"` and
  `gam`'s method is not specified (@ikosmidis, #2630).

* stacking text when calculating the labels and the y axis with
  `stat_summary()` now works (@ikosmidis, #2709)
  
* `stat_summary()` and related functions now support rlang-style lambda functions
  (#3568, @dkahle).

* The data mask pronoun, `.data`, is now stripped from default labels.

* Addition of partial themes to plots has been made more predictable;
  stepwise addition of individual partial themes is now equivalent to
  addition of multple theme elements at once (@clauswilke, #3039).

* Facets now don't fail even when some variable in the spec are not available
  in all layers (@yutannihilation, #2963).

# ggplot2 3.2.1

This is a patch release fixing a few regressions introduced in 3.2.0 as well as
fixing some unit tests that broke due to upstream changes.

* `position_stack()` no longer changes the order of the input data. Changes to 
  the internal behaviour of `geom_ribbon()` made this reordering problematic 
  with ribbons that spanned `y = 0` (#3471)
* Using `qplot()` with a single positional aesthetic will no longer title the
  non-specified scale as `"NULL"` (#3473)
* Fixes unit tests for sf graticule labels caused by changes to sf

# ggplot2 3.2.0

This is a minor release with an emphasis on internal changes to make ggplot2 
faster and more consistent. The few interface changes will only affect the 
aesthetics of the plot in minor ways, and will only potentially break code of
extension developers if they have relied on internals that have been changed. 
This release also sees the addition of Hiroaki Yutani (@yutannihilation) to the 
core developer team.

With the release of R 3.6, ggplot2 now requires the R version to be at least 3.2,
as the tidyverse is committed to support 5 major versions of R.

## Breaking changes

* Two patches (#2996 and #3050) fixed minor rendering problems. In most cases,
  the visual changes are so subtle that they are difficult to see with the naked
  eye. However, these changes are detected by the vdiffr package, and therefore
  any package developers who use vdiffr to test for visual correctness of ggplot2
  plots will have to regenerate all reference images.
  
* In some cases, ggplot2 now produces a warning or an error for code that previously
  produced plot output. In all these cases, the previous plot output was accidental,
  and the plotting code uses the ggplot2 API in a way that would lead to undefined
  behavior. Examples include a missing `group` aesthetic in `geom_boxplot()` (#3316),
  annotations across multiple facets (#3305), and not using aesthetic mappings when
  drawing ribbons with `geom_ribbon()` (#3318).

## New features

* This release includes a range of internal changes that speeds up plot 
  generation. None of the changes are user facing and will not break any code,
  but in general ggplot2 should feel much faster. The changes includes, but are
  not limited to:
  
  - Caching ascent and descent dimensions of text to avoid recalculating it for
    every title.
  
  - Using a faster data.frame constructor as well as faster indexing into 
    data.frames
    
  - Removing the plyr dependency, replacing plyr functions with faster 
    equivalents.

* `geom_polygon()` can now draw polygons with holes using the new `subgroup` 
  aesthetic. This functionality requires R 3.6.0 (@thomasp85, #3128)

* Aesthetic mappings now accept functions that return `NULL` (@yutannihilation,
  #2997).

* `stat_function()` now accepts rlang/purrr style anonymous functions for the 
  `fun` parameter (@dkahle, #3159).

* `geom_rug()` gains an "outside" option to allow for moving the rug tassels to 
  outside the plot area (@njtierney, #3085) and a `length` option to allow for 
  changing the length of the rug lines (@daniel-wells, #3109). 
  
* All geoms now take a `key_glyph` paramter that allows users to customize
  how legend keys are drawn (@clauswilke, #3145). In addition, a new key glyph
  `timeseries` is provided to draw nice legends for time series
  (@mitchelloharawild, #3145).

## Extensions

* Layers now have a new member function `setup_layer()` which is called at the
  very beginning of the plot building process and which has access to the 
  original input data and the plot object being built. This function allows the 
  creation of custom layers that autogenerate aesthetic mappings based on the 
  input data or that filter the input data in some form. For the time being, this
  feature is not exported, but it has enabled the development of a new layer type,
  `layer_sf()` (see next item). Other special-purpose layer types may be added
  in the future (@clauswilke, #2872).
  
* A new layer type `layer_sf()` can auto-detect and auto-map sf geometry
  columns in the data. It should be used by extension developers who are writing
  new sf-based geoms or stats (@clauswilke, #3232).

* `x0` and `y0` are now recognized positional aesthetics so they will get scaled 
  if used in extension geoms and stats (@thomasp85, #3168)
  
* Continuous scale limits now accept functions which accept the default
  limits and return adjusted limits. This makes it possible to write
  a function that e.g. ensures the limits are always a multiple of 100,
  regardless of the data (@econandrew, #2307).

## Minor improvements and bug fixes

* `cut_width()` now accepts `...` to pass further arguments to `base::cut.default()`
   like `cut_number()` and `cut_interval()` already did (@cderv, #3055)

* `coord_map()` now can have axes on the top and right (@karawoo, #3042).

* `coord_polar()` now correctly rescales the secondary axis (@linzi-sg, #3278)

* `coord_sf()`, `coord_map()`, and `coord_polar()` now squash `-Inf` and `Inf`
  into the min and max of the plot (@yutannihilation, #2972).

* `coord_sf()` graticule lines are now drawn in the same thickness as panel grid 
  lines in `coord_cartesian()`, and seting panel grid lines to `element_blank()` 
  now also works in `coord_sf()` 
  (@clauswilke, #2991, #2525).

* `economics` data has been regenerated. This leads to some changes in the
  values of all columns (especially in `psavert`), but more importantly, strips 
  the grouping attributes from `economics_long`.

* `element_line()` now fills closed arrows (@yutannihilation, #2924).

* Facet strips on the left side of plots now have clipping turned on, preventing
  text from running out of the strip and borders from looking thicker than for
  other strips (@karawoo, #2772 and #3061).

* ggplot2 now works in Turkish locale (@yutannihilation, #3011).

* Clearer error messages for inappropriate aesthetics (@clairemcwhite, #3060).

* ggplot2 no longer attaches any external packages when using functions that 
  depend on packages that are suggested but not imported by ggplot2. The 
  affected functions include `geom_hex()`, `stat_binhex()`, 
  `stat_summary_hex()`, `geom_quantile()`, `stat_quantile()`, and `map_data()` 
  (@clauswilke, #3126).
  
* `geom_area()` and `geom_ribbon()` now sort the data along the x-axis in the 
  `setup_data()` method rather than as part of `draw_group()` (@thomasp85, 
  #3023)

* `geom_hline()`, `geom_vline()`, and `geom_abline()` now throw a warning if the 
  user supplies both an `xintercept`, `yintercept`, or `slope` value and a 
  mapping (@RichardJActon, #2950).

* `geom_rug()` now works with `coord_flip()` (@has2k1, #2987).

* `geom_violin()` no longer throws an error when quantile lines fall outside 
  the violin polygon (@thomasp85, #3254).

* `guide_legend()` and `guide_colorbar()` now use appropriate spacing between legend
  key glyphs and legend text even if the legend title is missing (@clauswilke, #2943).

* Default labels are now generated more consistently; e.g., symbols no longer
  get backticks, and long expressions are abbreviated with `...`
  (@yutannihilation, #2981).

* All-`Inf` layers are now ignored for picking the scale (@yutannihilation, 
  #3184).
  
* Diverging Brewer colour palette now use the correct mid-point colour 
  (@dariyasydykova, #3072).
  
* `scale_color_continuous()` now points to `scale_colour_continuous()` so that 
  it will handle `type = "viridis"` as the documentation states (@hlendway, 
  #3079).

* `scale_shape_identity()` now works correctly with `guide = "legend"` 
  (@malcolmbarrett, #3029)
  
* `scale_continuous` will now draw axis line even if the length of breaks is 0
  (@thomasp85, #3257)

* `stat_bin()` will now error when the number of bins exceeds 1e6 to avoid 
  accidentally freezing the user session (@thomasp85).
  
* `sec_axis()` now places ticks accurately when using nonlinear transformations (@dpseidel, #2978).

* `facet_wrap()` and `facet_grid()` now automatically remove NULL from facet
  specs, and accept empty specs (@yutannihilation, #3070, #2986).

* `stat_bin()` now handles data with only one unique value (@yutannihilation 
  #3047).

* `sec_axis()` now accepts functions as well as formulas (@yutannihilation, #3031).

*   New theme elements allowing different ticks lengths for each axis. For instance,
    this can be used to have inwards ticks on the x-axis (`axis.ticks.length.x`) and
    outwards ticks on the y-axis (`axis.ticks.length.y`) (@pank, #2935).

* The arguments of `Stat*$compute_layer()` and `Position*$compute_layer()` are
  now renamed to always match the ones of `Stat$compute_layer()` and
  `Position$compute_layer()` (@yutannihilation, #3202).

* `geom_*()` and `stat_*()` now accepts purrr-style lambda notation
  (@yutannihilation, #3138).

* `geom_tile()` and `geom_rect()` now draw rectangles without notches at the
  corners. The style of the corner can be controlled by `linejoin` parameters
  (@yutannihilation, #3050).

# ggplot2 3.1.0

## Breaking changes

This is a minor release and breaking changes have been kept to a minimum. End users of 
ggplot2 are unlikely to encounter any issues. However, there are a few items that developers 
of ggplot2 extensions should be aware of. For additional details, see also the discussion 
accompanying issue #2890.

*   In non-user-facing internal code (specifically in the `aes()` function and in
    the `aesthetics` argument of scale functions), ggplot2 now always uses the British
    spelling for aesthetics containing the word "colour". When users specify a "color"
    aesthetic it is automatically renamed to "colour". This renaming is also applied
    to non-standard aesthetics that contain the word "color". For example, "point_color"
    is renamed to "point_colour". This convention makes it easier to support both
    British and American spelling for novel, non-standard aesthetics, but it may require
    some adjustment for packages that have previously introduced non-standard color
    aesthetics using American spelling. A new function `standardise_aes_names()` is
    provided in case extension writers need to perform this renaming in their own code
    (@clauswilke, #2649).

*   Functions that generate other functions (closures) now force the arguments that are
    used from the generated functions, to avoid hard-to-catch errors. This may affect
    some users of manual scales (such as `scale_colour_manual()`, `scale_fill_manual()`,
    etc.) who depend on incorrect behavior (@krlmlr, #2807).
    
*   `Coord` objects now have a function `backtransform_range()` that returns the
    panel range in data coordinates. This change may affect developers of custom coords,
    who now should implement this function. It may also affect developers of custom
    geoms that use the `range()` function. In some applications, `backtransform_range()`
    may be more appropriate (@clauswilke, #2821).


## New features

*   `coord_sf()` has much improved customization of axis tick labels. Labels can now
    be set manually, and there are two new parameters, `label_graticule` and
    `label_axes`, that can be used to specify which graticules to label on which side
    of the plot (@clauswilke, #2846, #2857, #2881).
    
*   Two new geoms `geom_sf_label()` and `geom_sf_text()` can draw labels and text
    on sf objects. Under the hood, a new `stat_sf_coordinates()` calculates the
    x and y coordinates from the coordinates of the sf geometries. You can customize
    the calculation method via `fun.geometry` argument (@yutannihilation, #2761).
    

## Minor improvements and fixes

*   `benchplot()` now uses tidy evaluation (@dpseidel, #2699).

*   The error message in `compute_aesthetics()` now only provides the names of
    aesthetics with mismatched lengths, rather than all aesthetics (@karawoo,
    #2853).

*   For faceted plots, data is no longer internally reordered. This makes it
    safer to feed data columns into `aes()` or into parameters of geoms or
    stats. However, doing so remains discouraged (@clauswilke, #2694).

*   `coord_sf()` now also understands the `clip` argument, just like the other
    coords (@clauswilke, #2938).

*   `fortify()` now displays a more informative error message for
    `grouped_df()` objects when dplyr is not installed (@jimhester, #2822).

*   All `geom_*()` now display an informative error message when required 
    aesthetics are missing (@dpseidel, #2637 and #2706).

*   `geom_boxplot()` now understands the `width` parameter even when used with
    a non-standard stat, such as `stat_identity()` (@clauswilke, #2893).
    
*  `geom_hex()` now understands the `size` and `linetype` aesthetics
   (@mikmart, #2488).
    
*   `geom_hline()`, `geom_vline()`, and `geom_abline()` now work properly
    with `coord_trans()` (@clauswilke, #2149, #2812).
    
*   `geom_text(..., parse = TRUE)` now correctly renders the expected number of
    items instead of silently dropping items that are empty expressions, e.g.
    the empty string "". If an expression spans multiple lines, we take just
    the first line and drop the rest. This same issue is also fixed for
    `geom_label()` and the axis labels for `geom_sf()` (@slowkow, #2867).

*   `geom_sf()` now respects `lineend`, `linejoin`, and `linemitre` parameters 
    for lines and polygons (@alistaire47, #2826).
    
*   `ggsave()` now exits without creating a new graphics device if previously
    none was open (@clauswilke, #2363).

*   `labs()` now has named arguments `title`, `subtitle`, `caption`, and `tag`.
    Also, `labs()` now accepts tidyeval (@yutannihilation, #2669).

*   `position_nudge()` is now more robust and nudges only in the direction
    requested. This enables, for example, the horizontal nudging of boxplots
    (@clauswilke, #2733).

*   `sec_axis()` and `dup_axis()` now return appropriate breaks for the secondary
    axis when applied to log transformed scales (@dpseidel, #2729).

*   `sec_axis()` now works as expected when used in combination with tidy eval
    (@dpseidel, #2788).

*   `scale_*_date()`, `scale_*_time()` and `scale_*_datetime()` can now display 
    a secondary axis that is a __one-to-one__ transformation of the primary axis,
    implemented using the `sec.axis` argument to the scale constructor 
    (@dpseidel, #2244).
    
*   `stat_contour()`, `stat_density2d()`, `stat_bin2d()`,  `stat_binhex()`
    now calculate normalized statistics including `nlevel`, `ndensity`, and
    `ncount`. Also, `stat_density()` now includes the calculated statistic 
    `nlevel`, an alias for `scaled`, to better match the syntax of `stat_bin()`
    (@bjreisman, #2679).

# ggplot2 3.0.0

## Breaking changes

*   ggplot2 now supports/uses tidy evaluation (as described below). This is a 
    major change and breaks a number of packages; we made this breaking change 
    because it is important to make ggplot2 more programmable, and to be more 
    consistent with the rest of the tidyverse. The best general (and detailed)
    introduction to tidy evaluation can be found in the meta programming
    chapters in [Advanced R](https://adv-r.hadley.nz).
    
    The primary developer facing change is that `aes()` now contains 
    quosures (expression + environment pairs) rather than symbols, and you'll 
    need to take a different approach to extracting the information you need. 
    A common symptom of this change are errors "undefined columns selected" or 
    "invalid 'type' (list) of argument" (#2610). As in the previous version,
    constants (like `aes(x = 1)` or `aes(colour = "smoothed")`) are stored
    as is.
    
    In this version of ggplot2, if you need to describe a mapping in a string, 
    use `quo_name()` (to generate single-line strings; longer expressions may 
    be abbreviated) or `quo_text()` (to generate non-abbreviated strings that
    may span multiple lines). If you do need to extract the value of a variable
    instead use `rlang::eval_tidy()`. You may want to condition on 
    `(packageVersion("ggplot2") <= "2.2.1")` so that your code can work with
    both released and development versions of ggplot2.
    
    We recognise that this is a big change and if you're not already familiar
    with rlang, there's a lot to learn. If you are stuck, or need any help,
    please reach out on <https://forum.posit.co/>.

*   Error: Column `y` must be a 1d atomic vector or a list

    Internally, ggplot2 now uses `as.data.frame(tibble::as_tibble(x))` to
    convert a list into a data frame. This improves ggplot2's support for
    list-columns (needed for sf support), at a small cost: you can no longer
    use matrix-columns. Note that unlike tibble we still allow column vectors
    such as returned by `base::scale()` because of their widespread use.

*   Error: More than one expression parsed
  
    Previously `aes_string(x = c("a", "b", "c"))` silently returned 
    `aes(x = a)`. Now this is a clear error.

*   Error: `data` must be uniquely named but has duplicate columns
  
    If layer data contains columns with identical names an error will be 
    thrown. In earlier versions the first occurring column was chosen silently,
    potentially masking that the wrong data was chosen.

*   Error: Aesthetics must be either length 1 or the same as the data
    
    Layers are stricter about the columns they will combine into a single
    data frame. Each aesthetic now must be either the same length as the data
    frame or a single value. This makes silent recycling errors much less likely.

*   Error: `coord_*` doesn't support free scales 
   
    Free scales only work with selected coordinate systems; previously you'd
    get an incorrect plot.

*   Error in f(...) : unused argument (range = c(0, 1))

    This is because the `oob` argument to scale has been set to a function
    that only takes a single argument; it needs to take two arguments
    (`x`, and `range`). 

*   Error: unused argument (output)
  
    The function `guide_train()` now has an optional parameter `aesthetic`
    that allows you to override the `aesthetic` setting in the scale.
    To make your code work with the both released and development versions of 
    ggplot2 appropriate, add `aesthetic = NULL` to the `guide_train()` method
    signature.
    
    ```R
    # old
    guide_train.legend <- function(guide, scale) {...}
    
    # new 
    guide_train.legend <- function(guide, scale, aesthetic = NULL) {...}
    ```
    
    Then, inside the function, replace `scale$aesthetics[1]`,
    `aesthetic %||% scale$aesthetics[1]`. (The %||% operator is defined in the 
    rlang package).
    
    ```R
    # old
    setNames(list(scale$map(breaks)), scale$aesthetics[1])

    # new
    setNames(list(scale$map(breaks)), aesthetic %||% scale$aesthetics[1])
    ```

*   The long-deprecated `subset` argument to `layer()` has been removed.

## Tidy evaluation

* `aes()` now supports quasiquotation so that you can use `!!`, `!!!`,
  and `:=`. This replaces `aes_()` and `aes_string()` which are now
  soft-deprecated (but will remain around for a long time).

* `facet_wrap()` and `facet_grid()` now support `vars()` inputs. Like
  `dplyr::vars()`, this helper quotes its inputs and supports
  quasiquotation. For instance, you can now supply faceting variables
  like this: `facet_wrap(vars(am, cyl))` instead of 
  `facet_wrap(~am + cyl)`. Note that the formula interface is not going 
  away and will not be deprecated. `vars()` is simply meant to make it 
  easier to create functions around `facet_wrap()` and `facet_grid()`.

  The first two arguments of `facet_grid()` become `rows` and `cols`
  and now support `vars()` inputs. Note however that we took special
  care to ensure complete backward compatibility. With this change
  `facet_grid(vars(cyl), vars(am, vs))` is equivalent to
  `facet_grid(cyl ~ am + vs)`, and `facet_grid(cols = vars(am, vs))` is
  equivalent to `facet_grid(. ~ am + vs)`.

  One nice aspect of the new interface is that you can now easily
  supply names: `facet_grid(vars(Cylinder = cyl), labeller =
  label_both)` will give nice label titles to the facets. Of course,
  those names can be unquoted with the usual tidy eval syntax.

### sf

* ggplot2 now has full support for sf with `geom_sf()` and `coord_sf()`:

  ```r
  nc <- sf::st_read(system.file("shape/nc.shp", package = "sf"), quiet = TRUE)
  ggplot(nc) +
    geom_sf(aes(fill = AREA))
  ```
  It supports all simple features, automatically aligns CRS across layers, sets
  up the correct aspect ratio, and draws a graticule.

## New features

* ggplot2 now works on R 3.1 onwards, and uses the 
  [vdiffr](https://github.com/r-lib/vdiffr) package for visual testing.

* In most cases, accidentally using `%>%` instead of `+` will generate an 
  informative error (#2400).

* New syntax for calculated aesthetics. Instead of using `aes(y = ..count..)` 
  you can (and should!) use `aes(y = stat(count))`. `stat()` is a real function 
  with documentation which hopefully will make this part of ggplot2 less 
  confusing (#2059).
  
  `stat()` is particularly nice for more complex calculations because you 
  only need to specify it once: `aes(y = stat(count / max(count)))`,
  rather than `aes(y = ..count.. / max(..count..))`
  
* New `tag` label for adding identification tags to plots, typically used for 
  labelling a subplot with a letter. Add a tag with `labs(tag = "A")`, style it 
  with the `plot.tag` theme element, and control position with the
  `plot.tag.position` theme setting (@thomasp85).

### Layers: geoms, stats, and position adjustments

* `geom_segment()` and `geom_curve()` have a new `arrow.fill` parameter which 
  allows you to specify a separate fill colour for closed arrowheads 
  (@hrbrmstr and @clauswilke, #2375).

* `geom_point()` and friends can now take shapes as strings instead of integers,
  e.g. `geom_point(shape = "diamond")` (@daniel-barnett, #2075).

* `position_dodge()` gains a `preserve` argument that allows you to control
  whether the `total` width at each `x` value is preserved (the current 
  default), or ensure that the width of a `single` element is preserved
  (what many people want) (#1935).

* New `position_dodge2()` provides enhanced dodging for boxplots. Compared to
  `position_dodge()`, `position_dodge2()` compares `xmin` and `xmax` values  
  to determine which elements overlap, and spreads overlapping elements evenly
  within the region of overlap. `position_dodge2()` is now the default position
  adjustment for `geom_boxplot()`, because it handles `varwidth = TRUE`, and 
  will be considered for other geoms in the future.
  
  The `padding` parameter adds a small amount of padding between elements 
  (@karawoo, #2143) and a `reverse` parameter allows you to reverse the order 
  of placement (@karawoo, #2171).
  
* New `stat_qq_line()` makes it easy to add a simple line to a Q-Q plot, which 
  makes it easier to judge the fit of the theoretical distribution 
  (@nicksolomon).

### Scales and guides

* Improved support for mapping date/time variables to `alpha`, `size`, `colour`, 
  and `fill` aesthetics, including `date_breaks` and `date_labels` arguments 
  (@karawoo, #1526), and new `scale_alpha()` variants (@karawoo, #1526).

* Improved support for ordered factors. Ordered factors throw a warning when 
  mapped to shape (unordered factors do not), and do not throw warnings when 
  mapped to size or alpha (unordered factors do). Viridis is used as the 
  default colour and fill scale for ordered factors (@karawoo, #1526).

* The `expand` argument of `scale_*_continuous()` and `scale_*_discrete()`
  now accepts separate expansion values for the lower and upper range
  limits. The expansion limits can be specified using the convenience
  function `expand_scale()`.
  
  Separate expansion limits may be useful for bar charts, e.g. if one
  wants the bottom of the bars to be flush with the x axis but still 
  leave some (automatically calculated amount of) space above them:
  
    ```r
    ggplot(mtcars) +
        geom_bar(aes(x = factor(cyl))) +
        scale_y_continuous(expand = expand_scale(mult = c(0, .1)))
    ```
  
  It can also be useful for line charts, e.g. for counts over time,
  where one wants to have a ’hard’ lower limit of y = 0 but leave the
  upper limit unspecified (and perhaps differing between panels), with
  some extra space above the highest point on the line (with symmetrical 
  limits, the extra space above the highest point could in some cases 
  cause the lower limit to be negative).
  
  The old syntax for the `expand` argument will, of course, continue
  to work (@huftis, #1669).

* `scale_colour_continuous()` and `scale_colour_gradient()` are now controlled 
  by global options `ggplot2.continuous.colour` and `ggplot2.continuous.fill`. 
  These can be set to `"gradient"` (the default) or `"viridis"` (@karawoo).

* New `scale_colour_viridis_c()`/`scale_fill_viridis_c()` (continuous) and
  `scale_colour_viridis_d()`/`scale_fill_viridis_d()` (discrete) make it
  easy to use Viridis colour scales (@karawoo, #1526).

* Guides for `geom_text()` now accept custom labels with 
  `guide_legend(override.aes = list(label = "foo"))` (@brianwdavis, #2458).

### Margins

* Strips gain margins on all sides by default. This means that to fully justify
  text to the edge of a strip, you will need to also set the margins to 0
  (@karawoo).

* Rotated strip labels now correctly understand `hjust` and `vjust` parameters
  at all angles (@karawoo).

* Strip labels now understand justification relative to the direction of the
  text, meaning that in y facets, the strip text can be placed at either end of
  the strip using `hjust` (@karawoo).

* Legend titles and labels get a little extra space around them, which 
  prevents legend titles from overlapping the legend at large font sizes 
  (@karawoo, #1881).

## Extension points

* New `autolayer()` S3 generic (@mitchelloharawild, #1974). This is similar
  to `autoplot()` but produces layers rather than complete plots.

* Custom objects can now be added using `+` if a `ggplot_add` method has been
  defined for the class of the object (@thomasp85).

* Theme elements can now be subclassed. Add a `merge_element` method to control
  how properties are inherited from the parent element. Add an `element_grob` 
  method to define how elements are rendered into grobs (@thomasp85, #1981).

* Coords have gained new extension mechanisms.
  
    If you have an existing coord extension, you will need to revise the
    specification of the `train()` method. It is now called 
    `setup_panel_params()` (better reflecting what it actually does) and now 
    has arguments `scale_x`, and `scale_y` (the x and y scales respectively) 
    and `param`, a list of plot specific parameters generated by 
    `setup_params()`.

    What was formerly called `scale_details` (in coords), `panel_ranges` 
    (in layout) and `panel_scales` (in geoms) are now consistently called
    `panel_params` (#1311). These are parameters of the coord that vary from
    panel to panel.

* `ggplot_build()` and `ggplot_gtable()` are now generics, so ggplot-subclasses 
  can define additional behavior during the build stage.

* `guide_train()`, `guide_merge()`, `guide_geom()`, and `guide_gengrob()`
  are now exported as they are needed if you want to design your own guide.
  They are not currently documented; use at your own risk (#2528).

* `scale_type()` generic is now exported and documented. Use this if you 
  want to extend ggplot2 to work with a new type of vector.

## Minor bug fixes and improvements

### Faceting

* `facet_grid()` gives a more informative error message if you try to use
  a variable in both rows and cols (#1928).

* `facet_grid()` and `facet_wrap()` both give better error messages if you
  attempt to use an unsupported coord with free scales (#2049).

* `label_parsed()` works once again (#2279).

* You can now style the background of horizontal and vertical strips
  independently with `strip.background.x` and `strip.background.y` 
  theme settings (#2249).

### Scales

* `discrete_scale()` documentation now inherits shared definitions from 
  `continuous_scale()` (@alistaire47, #2052).

* `guide_colorbar()` shows all colours of the scale (@has2k1, #2343).

* `scale_identity()` once again produces legends by default (#2112).

* Tick marks for secondary axes with strong transformations are more 
  accurately placed (@thomasp85, #1992).

* Missing line types now reliably generate missing lines (with standard 
  warning) (#2206).

* Legends now ignore set aesthetics that are not length one (#1932).

* All colour and fill scales now have an `aesthetics` argument that can
  be used to set the aesthetic(s) the scale works with. This makes it
  possible to apply a colour scale to both colour and fill aesthetics
  at the same time, via `aesthetics = c("colour", "fill")` (@clauswilke).
  
* Three new generic scales work with any aesthetic or set of aesthetics: 
  `scale_continuous_identity()`, `scale_discrete_identity()`, and
  `scale_discrete_manual()` (@clauswilke).

* `scale_*_gradient2()` now consistently omits points outside limits by 
  rescaling after the limits are enforced (@foo-bar-baz-qux, #2230).

### Layers

* `geom_label()` now correctly produces unbordered labels when `label.size` 
  is 0, even when saving to PDF (@bfgray3, #2407).

* `layer()` gives considerably better error messages for incorrectly specified
  `geom`, `stat`, or `position` (#2401).

* In all layers that use it, `linemitre` now defaults to 10 (instead of 1)
  to better match base R.

* `geom_boxplot()` now supplies a default value if no `x` aesthetic is present
  (@foo-bar-baz-qux, #2110).

* `geom_density()` drops groups with fewer than two data points and throws a
  warning. For groups with two data points, density values are now calculated 
  with `stats::density` (@karawoo, #2127).

* `geom_segment()` now also takes a `linejoin` parameter. This allows more 
  control over the appearance of the segments, which is especially useful for 
  plotting thick arrows (@Ax3man, #774).

* `geom_smooth()` now reports the formula used when `method = "auto"` 
  (@davharris #1951). `geom_smooth()` now orders by the `x` aesthetic, making it 
  easier to pass pre-computed values without manual ordering (@izahn, #2028). It 
  also now knows it has `ymin` and `ymax` aesthetics (#1939). The legend 
  correctly reflects the status of the `se` argument when used with stats 
  other than the default (@clauswilke, #1546).

* `geom_tile()` now once again interprets `width` and `height` correctly 
  (@malcolmbarrett, #2510).

* `position_jitter()` and `position_jitterdodge()` gain a `seed` argument that
  allows the specification of a random seed for reproducible jittering 
  (@krlmlr, #1996 and @slowkow, #2445).

* `stat_density()` has better behaviour if all groups are dropped because they
  are too small (#2282).

* `stat_summary_bin()` now understands the `breaks` parameter (@karawoo, #2214).

* `stat_bin()` now accepts functions for `binwidth`. This allows better binning 
  when faceting along variables with different ranges (@botanize).

* `stat_bin()` and `geom_histogram()` now sum correctly when using the `weight` 
  aesthetic (@jiho, #1921).

* `stat_bin()` again uses correct scaling for the computed variable `ndensity` 
  (@timgoodman, #2324).

* `stat_bin()` and `stat_bin_2d()` now properly handle the `breaks` parameter 
  when the scales are transformed (@has2k1, #2366).

* `update_geom_defaults()` and `update_stat_defaults()` allow American 
  spelling of aesthetic parameters (@foo-bar-baz-qux, #2299).

* The `show.legend` parameter now accepts a named logical vector to hide/show
  only some aesthetics in the legend (@tutuchan, #1798).

* Layers now silently ignore unknown aesthetics with value `NULL` (#1909).

### Coords

* Clipping to the plot panel is now configurable, through a `clip` argument
  to coordinate systems, e.g. `coord_cartesian(clip = "off")` 
  (@clauswilke, #2536).

* Like scales, coordinate systems now give you a message when you're 
  replacing an existing coordinate system (#2264).

* `coord_polar()` now draws secondary axis ticks and labels 
  (@dylan-stark, #2072), and can draw the radius axis on the right 
  (@thomasp85, #2005).

* `coord_trans()` now generates a warning when a transformation generates 
  non-finite values (@foo-bar-baz-qux, #2147).

### Themes

* Complete themes now always override all elements of the default theme
  (@has2k1, #2058, #2079).

* Themes now set default grid colour in `panel.grid` rather than individually
  in `panel.grid.major` and `panel.grid.minor` individually. This makes it 
  slightly easier to customise the theme (#2352).

* Fixed bug when setting strips to `element_blank()` (@thomasp85). 

* Axes positioned on the top and to the right can now customize their ticks and
  lines separately (@thomasp85, #1899).

* Built-in themes gain parameters `base_line_size` and `base_rect_size` which 
  control the default sizes of line and rectangle elements (@karawoo, #2176).

* Default themes use `rel()` to set line widths (@baptiste).

* Themes were tweaked for visual consistency and more graceful behavior when 
  changing the base font size. All absolute heights or widths were replaced 
  with heights or widths that are proportional to the base font size. One 
  relative font size was eliminated (@clauswilke).
  
* The height of descenders is now calculated solely on font metrics and doesn't
  change with the specific letters in the string. This fixes minor alignment 
  issues with plot titles, subtitles, and legend titles (#2288, @clauswilke).

### Guides

* `guide_colorbar()` is more configurable: tick marks and color bar frame
  can now by styled with arguments `ticks.colour`, `ticks.linewidth`, 
  `frame.colour`, `frame.linewidth`, and `frame.linetype`
  (@clauswilke).
  
* `guide_colorbar()` now uses `legend.spacing.x` and `legend.spacing.y` 
  correctly, and it can handle multi-line titles. Minor tweaks were made to 
  `guide_legend()` to make sure the two legend functions behave as similarly as
  possible (@clauswilke, #2397 and #2398).
  
* The theme elements `legend.title` and `legend.text` now respect the settings 
  of `margin`, `hjust`, and `vjust` (@clauswilke, #2465, #1502).

* Non-angle parameters of `label.theme` or `title.theme` can now be set in 
  `guide_legend()` and `guide_colorbar()` (@clauswilke, #2544).

### Other

* `fortify()` gains a method for tbls (@karawoo, #2218).

* `ggplot` gains a method for `grouped_df`s that adds a `.group` variable,
  which computes a unique value for each group. Use it with 
  `aes(group = .group)` (#2351).

* `ggproto()` produces objects with class `c("ggproto", "gg")`, allowing for
  a more informative error message when adding layers, scales, or other ggproto 
  objects (@jrnold, #2056).

* `ggsave()`'s DPI argument now supports 3 string options: "retina" (320
  DPI), "print" (300 DPI), and "screen" (72 DPI) (@foo-bar-baz-qux, #2156).
  `ggsave()` now uses full argument names to avoid partial match warnings 
  (#2355), and correctly restores the previous graphics device when several
  graphics devices are open (#2363).

* `print.ggplot()` now returns the original ggplot object, instead of the 
  output from `ggplot_build()`. Also, the object returned from 
  `ggplot_build()` now has the class `"ggplot_built"` (#2034).

* `map_data()` now works even when purrr is loaded (tidyverse#66).

* New functions `summarise_layout()`, `summarise_coord()`, and 
  `summarise_layers()` summarise the layout, coordinate systems, and layers 
  of a built ggplot object (#2034, @wch). This provides a tested API that 
  (e.g.) shiny can depend on.

* Updated startup messages reflect new resources (#2410, @mine-cetinkaya-rundel).

# ggplot2 2.2.1

* Fix usage of `structure(NULL)` for R-devel compatibility (#1968).

# ggplot2 2.2.0

## Major new features

### Subtitle and caption

Thanks to @hrbrmstr plots now have subtitles and captions, which can be set with 
the `subtitle`  and `caption` arguments to `ggtitle()` and `labs()`. You can 
control their appearance with the theme settings `plot.caption` and 
`plot.subtitle`. The main plot title is now left-aligned to better work better 
with a subtitle. The caption is right-aligned (@hrbrmstr).

### Stacking

`position_stack()` and `position_fill()` now sort the stacking order to match 
grouping order. This allows you to control the order through grouping, and 
ensures that the default legend matches the plot (#1552, #1593). If you want the 
opposite order (useful if you have horizontal bars and horizontal legend), you 
can request reverse stacking by using `position = position_stack(reverse = TRUE)` 
(#1837).
  
`position_stack()` and `position_fill()` now accepts negative values which will 
create stacks extending below the x-axis (#1691).

`position_stack()` and `position_fill()` gain a `vjust` argument which makes it 
easy to (e.g.) display labels in the middle of stacked bars (#1821).

### Layers

`geom_col()` was added to complement `geom_bar()` (@hrbrmstr). It uses 
`stat="identity"` by default, making the `y` aesthetic mandatory. It does not 
support any other `stat_()` and does not provide fallback support for the 
`binwidth` parameter. Examples and references in other functions were updated to
demonstrate `geom_col()` usage. 

When creating a layer, ggplot2 will warn if you use an unknown aesthetic or an 
unknown parameter. Compared to the previous version, this is stricter for 
aesthetics (previously there was no message), and less strict for parameters 
(previously this threw an error) (#1585).

### Facetting

The facet system, as well as the internal panel class, has been rewritten in 
ggproto. Facets are now extendable in the same manner as geoms and stats, as 
described in `vignette("extending-ggplot2")`.

We have also added the following new features.
  
* `facet_grid()` and `facet_wrap()` now allow expressions in their faceting 
  formulas (@DanRuderman, #1596).

* When `facet_wrap()` results in an uneven number of panels, axes will now be
  drawn underneath the hanging panels (fixes #1607)

* Strips can now be freely positioned in `facet_wrap()` using the 
  `strip.position` argument (deprecates `switch`).

* The relative order of panel, strip, and axis can now be controlled with 
  the theme setting `strip.placement` that takes either `inside` (strip between 
  panel and axis) or `outside` (strip after axis).

* The theme option `panel.margin` has been deprecated in favour of 
  `panel.spacing` to more clearly communicate intent.

### Extensions

Unfortunately there was a major oversight in the construction of ggproto which 
lead to extensions capturing the super object at package build time, instead of 
at package run time (#1826). This problem has been fixed, but requires 
re-installation of all extension packages.

## Scales

* The position of x and y axes can now be changed using the `position` argument
  in `scale_x_*`and `scale_y_*` which can take `top` and `bottom`, and `left`
  and `right` respectively. The themes of top and right axes can be modified 
  using the `.top` and `.right` modifiers to `axis.text.*` and `axis.title.*`.

### Continuous scales

* `scale_x_continuous()` and `scale_y_continuous()` can now display a secondary 
  axis that is a __one-to-one__ transformation of the primary axis (e.g. degrees 
  Celcius to degrees Fahrenheit). The secondary axis will be positioned opposite 
  to the primary axis and can be controlled with the `sec.axis` argument to 
  the scale constructor.

* Scales worry less about having breaks. If no breaks can be computed, the
  plot will work instead of throwing an uninformative error (#791). This 
  is particularly helpful when you have facets with free scales, and not
  all panels contain data.

* Scales now warn when transformation introduces infinite values (#1696).

### Date time

* `scale_*_datetime()` now supports time zones. It will use the timezone 
  attached to the variable by default, but can be overridden with the 
  `timezone` argument.

* New `scale_x_time()` and `scale_y_time()` generate reasonable default
  breaks and labels for hms vectors (#1752).

### Discrete scales

The treatment of missing values by discrete scales has been thoroughly 
overhauled (#1584). The underlying principle is that we can naturally represent 
missing values on discrete variables (by treating just like another level), so 
by default we should. 

This principle applies to:

* character vectors
* factors with implicit NA
* factors with explicit NA

And to all scales (both position and non-position.)

Compared to the previous version of ggplot2, there are three main changes:

1.  `scale_x_discrete()` and `scale_y_discrete()` always show discrete NA,
    regardless of their source

1.  If present, `NA`s are shown in discrete legends.

1.  All discrete scales gain a `na.translate` argument that allows you to 
    control whether `NA`s are translated to something that can be visualised,
    or should be left as missing. Note that if you don't translate (i.e. 
    `na.translate = FALSE)` the missing values will passed on to the layer, 
    which will warning that it's dropping missing values. To suppress the
    warnings, you'll also need to add `na.rm = TRUE` to the layer call. 

There were also a number of other smaller changes

* Correctly use scale expansion factors.
* Don't preserve space for dropped levels (#1638).
* Only issue one warning when when asking for too many levels (#1674).
* Unicode labels work better on Windows (#1827).
* Warn when used with only continuous data (#1589)

## Themes

* The `theme()` constructor now has named arguments rather than ellipses. This 
  should make autocomplete substantially more useful. The documentation
  (including examples) has been considerably improved.
  
* Built-in themes are more visually homogeneous, and match `theme_grey` better.
  (@jiho, #1679)
  
* When computing the height of titles, ggplot2 now includes the height of the
  descenders (i.e. the bits of `g` and `y` that hang beneath the baseline). This 
  improves the margins around titles, particularly the y axis label (#1712).
  I have also very slightly increased the inner margins of axis titles, and 
  removed the outer margins. 

* Theme element inheritance is now easier to work with as modification now
  overrides default `element_blank` elements (#1555, #1557, #1565, #1567)
  
* Horizontal legends (i.e. legends on the top or bottom) are horizontally
  aligned by default (#1842). Use `legend.box = "vertical"` to switch back
  to the previous behaviour.
  
* `element_line()` now takes an `arrow` argument to specify arrows at the end of
  lines (#1740)

There were a number of tweaks to the theme elements that control legends:
  
* `legend.justification` now controls appearance will plotting the legend
  outside of the plot area. For example, you can use 
  `theme(legend.justification = "top")` to make the legend align with the 
  top of the plot.

* `panel.margin` and `legend.margin` have been renamed to `panel.spacing` and 
  `legend.spacing` respectively, to better communicate intent (they only
  affect spacing between legends and panels, not the margins around them)

* `legend.margin` now controls margin around individual legends.

* New `legend.box.background`, `legend.box.spacing`, and `legend.box.margin`
  control the background, spacing, and margin of the legend box (the region
  that contains all legends).

## Bug fixes and minor improvements

* ggplot2 now imports tibble. This ensures that all built-in datasets print 
  compactly even if you haven't explicitly loaded tibble or dplyr (#1677).

* Class of aesthetic mapping is preserved when adding `aes()` objects (#1624).

* `+.gg` now works for lists that include data frames.

* `annotation_x()` now works in the absense of global data (#1655)

* `geom_*(show.legend = FALSE)` now works for `guide_colorbar`.

* `geom_boxplot()` gains new `outlier.alpha` (@jonathan-g) and 
  `outlier.fill` (@schloerke, #1787) parameters to control the alpha/fill of
   outlier points independently of the alpha of the boxes. 

* `position_jitter()` (and hence `geom_jitter()`) now correctly computes 
  the jitter width/jitter when supplied by the user (#1775, @has2k1).

* `geom_contour()` more clearly describes what inputs it needs (#1577).

* `geom_curve()` respects the `lineend` parameter (#1852).

* `geom_histogram()` and `stat_bin()` understand the `breaks` parameter once 
  more. (#1665). The floating point adjustment for histogram bins is now 
  actually used - it was previously inadvertently ignored (#1651).

* `geom_violin()` no longer transforms quantile lines with the alpha aesthetic
  (@mnbram, #1714). It no longer errors when quantiles are requested but data
  have zero range (#1687). When `trim = FALSE` it once again has a nice 
  range that allows the density to reach zero (by extending the range 3 
  bandwidths to either side of the data) (#1700).

* `geom_dotplot()` works better when faceting and binning on the y-axis. 
  (#1618, @has2k1).
  
* `geom_hexbin()` once again supports `..density..` (@mikebirdgeneau, #1688).

* `geom_step()` gives useful warning if only one data point in layer (#1645).

* `layer()` gains new `check.aes` and `check.param` arguments. These allow
  geom/stat authors to optional suppress checks for known aesthetics/parameters.
  Currently this is used only in `geom_blank()` which powers `expand_limits()` 
  (#1795).

* All `stat_*()` display a better error message when required aesthetics are
  missing.
  
* `stat_bin()` and `stat_summary_hex()` now accept length 1 `binwidth` (#1610)

* `stat_density()` gains new argument `n`, which is passed to underlying function
  `stats::density` ("number of equally spaced points at which the
  density is to be estimated"). (@hbuschme)

* `stat_binhex()` now again returns `count` rather than `value` (#1747)

* `stat_ecdf()` respects `pad` argument (#1646).

* `stat_smooth()` once again informs you about the method it has chosen.
  It also correctly calculates the size of the largest group within facets.

* `x` and `y` scales are now symmetric regarding the list of
  aesthetics they accept: `xmin_final`, `xmax_final`, `xlower`,
  `xmiddle` and `xupper` are now valid `x` aesthetics.

* `Scale` extensions can now override the `make_title` and `make_sec_title` 
  methods to let the scale modify the axis/legend titles.

* The random stream is now reset after calling `.onAttach()` (#2409).

# ggplot2 2.1.0

## New features

* When mapping an aesthetic to a constant (e.g. 
  `geom_smooth(aes(colour = "loess")))`), the default guide title is the name 
  of the aesthetic (i.e. "colour"), not the value (i.e. "loess") (#1431).

* `layer()` now accepts a function as the data argument. The function will be
  applied to the data passed to the `ggplot()` function and must return a
  data.frame (#1527, @thomasp85). This is a more general version of the 
  deprecated `subset` argument.

* `theme_update()` now uses the `+` operator instead of `%+replace%`, so that
  unspecified values will no longer be `NULL`ed out. `theme_replace()`
  preserves the old behaviour if desired (@oneillkza, #1519). 

* `stat_bin()` has been overhauled to use the same algorithm as ggvis, which 
  has been considerably improved thanks to the advice of Randy Prium (@rpruim).
  This includes:
  
    * Better arguments and a better algorithm for determining the origin.
      You can now specify either `boundary` or the `center` of a bin.
      `origin` has been deprecated in favour of these arguments.
      
    * `drop` is deprecated in favour of `pad`, which adds extra 0-count bins
      at either end (needed for frequency polygons). `geom_histogram()` defaults 
      to `pad = FALSE` which considerably improves the default limits for 
      the histogram, especially when the bins are big (#1477).
      
    * The default algorithm does a (somewhat) better job at picking nice widths 
      and origins across a wider range of input data.
      
    * `bins = n` now gives a histogram with `n` bins, not `n + 1` (#1487).

## Bug fixes

* All `\donttest{}` examples run.

* All `geom_()` and `stat_()` functions now have consistent argument order:
  data + mapping, then geom/stat/position, then `...`, then specific arguments, 
  then arguments common to all layers (#1305). This may break code if you were
  previously relying on partial name matching, but in the long-term should make 
  ggplot2 easier to use. In particular, you can now set the `n` parameter
  in `geom_density2d()` without it partially matching `na.rm` (#1485).

* For geoms with both `colour` and `fill`, `alpha` once again only affects
  fill (Reverts #1371, #1523). This was causing problems for people.

* `facet_wrap()`/`facet_grid()` works with multiple empty panels of data 
  (#1445).

* `facet_wrap()` correctly swaps `nrow` and `ncol` when faceting vertically
  (#1417).

* `ggsave("x.svg")` now uses svglite to produce the svg (#1432).

* `geom_boxplot()` now understands `outlier.color` (#1455).

* `geom_path()` knows that "solid" (not just 1) represents a solid line (#1534).

* `geom_ribbon()` preserves missing values so they correctly generate a 
  gap in the ribbon (#1549).

* `geom_tile()` once again accepts `width` and `height` parameters (#1513). 
  It uses `draw_key_polygon()` for better a legend, including a coloured 
  outline (#1484).

* `layer()` now automatically adds a `na.rm` parameter if none is explicitly
  supplied.

* `position_jitterdodge()` now works on all possible dodge aesthetics, 
  e.g. `color`, `linetype` etc. instead of only based on `fill` (@bleutner)

* `position = "nudge"` now works (although it doesn't do anything useful)
  (#1428).

* The default scale for columns of class "AsIs" is now "identity" (#1518).

* `scale_*_discrete()` has better defaults when used with purely continuous
  data (#1542).

* `scale_size()` warns when used with categorical data.

* `scale_size()`, `scale_colour()`, and `scale_fill()` gain date and date-time
  variants (#1526).

* `stat_bin_hex()` and `stat_bin_summary()` now use the same underlying 
  algorithm so results are consistent (#1383). `stat_bin_hex()` now accepts
  a `weight` aesthetic. To be consistent with related stats, the output variable 
  from `stat_bin_hex()` is now value instead of count.

* `stat_density()` gains a `bw` parameter which makes it easy to get consistent 
   smoothing between facets (@jiho)

* `stat-density-2d()` no longer ignores the `h` parameter, and now accepts 
  `bins` and `binwidth` parameters to control the number of contours 
  (#1448, @has2k1).

* `stat_ecdf()` does a better job of adding padding to -Inf/Inf, and gains
  an argument `pad` to suppress the padding if not needed (#1467).

* `stat_function()` gains an `xlim` parameter (#1528). It once again works 
  with discrete x values (#1509).

* `stat_summary()` preserves sorted x order which avoids artefacts when
  display results with `geom_smooth()` (#1520).

* All elements should now inherit correctly for all themes except `theme_void()`.
  (@Katiedaisey, #1555) 

* `theme_void()` was completely void of text but facets and legends still
  need labels. They are now visible (@jiho). 

* You can once again set legend key and height width to unit arithmetic
  objects (like `2 * unit(1, "cm")`) (#1437).

* Eliminate spurious warning if you have a layer with no data and no aesthetics
  (#1451).

* Removed a superfluous comma in `theme-defaults.r` code (@jschoeley)

* Fixed a compatibility issue with `ggproto` and R versions prior to 3.1.2.
  (#1444)

* Fixed issue where `coord_map()` fails when given an explicit `parameters`
  argument (@tdmcarthur, #1729)
  
* Fixed issue where `geom_errorbarh()` had a required `x` aesthetic (#1933)  

# ggplot2 2.0.0

## Major changes

* ggplot no longer throws an error if your plot has no layers. Instead it 
  automatically adds `geom_blank()` (#1246).
  
* New `cut_width()` is a convenient replacement for the verbose
  `plyr::round_any()`, with the additional benefit of offering finer
  control.

* New `geom_count()` is a convenient alias to `stat_sum()`. Use it when you
  have overlapping points on a scatterplot. `stat_sum()` now defaults to 
  using counts instead of proportions.

* New `geom_curve()` adds curved lines, with a similar specification to 
  `geom_segment()` (@veraanadi, #1088).

* Date and datetime scales now have `date_breaks`, `date_minor_breaks` and
  `date_labels` arguments so that you never need to use the long
  `scales::date_breaks()` or `scales::date_format()`.
  
* `geom_bar()` now has it's own stat, distinct from `stat_bin()` which was
  also used by `geom_histogram()`. `geom_bar()` now uses `stat_count()` 
  which counts values at each distinct value of x (i.e. it does not bin
  the data first). This can be useful when you want to show exactly which 
  values are used in a continuous variable.

* `geom_point()` gains a `stroke` aesthetic which controls the border width of 
  shapes 21-25 (#1133, @SeySayux). `size` and `stroke` are additive so a point 
  with `size = 5` and `stroke = 5` will have a diameter of 10mm. (#1142)

* New `position_nudge()` allows you to slightly offset labels (or other 
  geoms) from their corresponding points (#1109).

* `scale_size()` now maps values to _area_, not radius. Use `scale_radius()`
  if you want the old behaviour (not recommended, except perhaps for lines).

* New `stat_summary_bin()` works like `stat_summary()` but on binned data. 
  It's a generalisation of `stat_bin()` that can compute any aggregate,
  not just counts (#1274). Both default to `mean_se()` if no aggregation
  functions are supplied (#1386).

* Layers are now much stricter about their arguments - you will get an error
  if you've supplied an argument that isn't an aesthetic or a parameter.
  This is likely to cause some short-term pain but in the long-term it will make
  it much easier to spot spelling mistakes and other errors (#1293).
  
    This change does break a handful of geoms/stats that used `...` to pass 
    additional arguments on to the underlying computation. Now 
    `geom_smooth()`/`stat_smooth()` and `geom_quantile()`/`stat_quantile()` 
    use `method.args` instead (#1245, #1289); and `stat_summary()` (#1242), 
    `stat_summary_hex()`, and `stat_summary2d()` use `fun.args`.

### Extensibility

There is now an official mechanism for defining Stats, Geoms, and Positions in 
other packages. See `vignette("extending-ggplot2")` for details.

* All Geoms, Stats and Positions are now exported, so you can inherit from them
  when making your own objects (#989).

* ggplot2 no longer uses proto or reference classes. Instead, we now use 
  ggproto, a new OO system designed specifically for ggplot2. Unlike proto
  and RC, ggproto supports clean cross-package inheritance. Creating a new OO
  system isn't usually the right way to solve a problem, but I'm pretty sure
  it was necessary here. Read more about it in the vignette.

* `aes_()` replaces `aes_q()`. It also supports formulas, so the most concise 
  SE version of `aes(carat, price)` is now `aes_(~carat, ~price)`. You may
  want to use this form in packages, as it will avoid spurious `R CMD check` 
  warnings about undefined global variables.

### Text

* `geom_text()` has been overhauled to make labelling your data a little
  easier. It:
  
    * `nudge_x` and `nudge_y` arguments let you offset labels from their
      corresponding points (#1120). 
      
    * `check_overlap = TRUE` provides a simple way to avoid overplotting 
      of labels: labels that would otherwise overlap are omitted (#1039).
      
    * `hjust` and `vjust` can now be character vectors: "left", "center", 
      "right", "bottom", "middle", "top". New options include "inward" and 
      "outward" which align text towards and away from the center of the plot 
      respectively.

* `geom_label()` works like `geom_text()` but draws a rounded rectangle 
  underneath each label (#1039). This is useful when you want to label plots
  that are dense with data.

### Deprecated features

* The little used `aes_auto()` has been deprecated. 

* `aes_q()` has been replaced with `aes_()` to be consistent with SE versions
  of NSE functions in other packages.

* The `order` aesthetic is officially deprecated. It never really worked, and 
  was poorly documented.

* The `stat` and `position` arguments to `qplot()` have been deprecated.
  `qplot()` is designed for quick plots - if you need to specify position
  or stat, use `ggplot()` instead.

* The theme setting `axis.ticks.margin` has been deprecated: now use the margin 
  property of `axis.text`.
  
* `stat_abline()`, `stat_hline()` and `stat_vline()` have been removed:
  these were never suitable for use other than with `geom_abline()` etc
  and were not documented.

* `show_guide` has been renamed to `show.legend`: this more accurately
  reflects what it does (controls appearance of layer in legend), and uses the 
  same convention as other ggplot2 arguments (i.e. a `.` between names).
  (Yes, I know that's inconsistent with function names with use `_`, but it's
  too late to change now.)

A number of geoms have been renamed to be internally consistent:

* `stat_binhex()` and `stat_bin2d()` have been renamed to `stat_bin_hex()` 
  and `stat_bin_2d()` (#1274). `stat_summary2d()` has been renamed to 
  `stat_summary_2d()`, `geom_density2d()`/`stat_density2d()` has been renamed 
  to `geom_density_2d()`/`stat_density_2d()`.

* `stat_spoke()` is now `geom_spoke()` since I realised it's a
  reparameterisation of `geom_segment()`.

* `stat_bindot()` has been removed because it's so tightly coupled to
  `geom_dotplot()`. If you happened to use `stat_bindot()`, just change to
  `geom_dotplot()` (#1194).

All defunct functions have been removed.

### Default appearance

* The default `theme_grey()` background colour has been changed from "grey90" 
  to "grey92": this makes the background a little less visually prominent.

* Labels and titles have been tweaked for readability:

    * Axes labels are darker.
    
    * Legend and axis titles are given the same visual treatment.
    
    * The default font size dropped from 12 to 11. You might be surprised that 
      I've made the default text size smaller as it was already hard for
      many people to read. It turns out there was a bug in RStudio (fixed in 
      0.99.724), that shrunk the text of all grid based graphics. Once that
      was resolved the defaults seemed too big to my eyes.
    
    * More spacing between titles and borders.
    
    * Default margins scale with the theme font size, so the appearance at 
      larger font sizes should be considerably improved (#1228). 

* `alpha` now affects both fill and colour aesthetics (#1371).

* `element_text()` gains a margins argument which allows you to add additional
  padding around text elements. To help see what's going on use `debug = TRUE` 
  to display the text region and anchors.

* The default font size in `geom_text()` has been decreased from 5mm (14 pts)
  to 3.8 mm (11 pts) to match the new default theme sizes.

* A diagonal line is no longer drawn on bar and rectangle legends. Instead, the
  border has been tweaked to be more visible, and more closely match the size of 
  line drawn on the plot.

* `geom_pointrange()` and `geom_linerange()` get vertical (not horizontal)
  lines in the legend (#1389).

* The default line `size` for `geom_smooth()` has been increased from 0.5 to 1 
  to make it easier to see when overlaid on data.
  
* `geom_bar()` and `geom_rect()` use a slightly paler shade of grey so they
  aren't so visually heavy.
  
* `geom_boxplot()` now colours outliers the same way as the boxes.

* `geom_point()` now uses shape 19 instead of 16. This looks much better on 
  the default Linux graphics device. (It's very slightly smaller than the old 
  point, but it shouldn't affect any graphics significantly)

* Sizes in ggplot2 are measured in mm. Previously they were converted to pts 
  (for use in grid) by multiplying by 72 / 25.4. However, grid uses printer's 
  points, not Adobe (big pts), so sizes are now correctly multiplied by 
  72.27 / 25.4. This is unlikely to noticeably affect display, but it's
  technically correct (<https://youtu.be/hou0lU8WMgo>).

* The default legend will now allocate multiple rows (if vertical) or
  columns (if horizontal) in order to make a legend that is more likely to
  fit on the screen. You can override with the `nrow`/`ncol` arguments
  to `guide_legend()`

    ```R
    p <- ggplot(mpg, aes(displ,hwy, colour = model)) + geom_point()
    p
    p + theme(legend.position = "bottom")
    # Previous behaviour
    p + guides(colour = guide_legend(ncol = 1))
    ```

### New and updated themes

* New `theme_void()` is completely empty. It's useful for plots with non-
  standard coordinates or for drawings (@jiho, #976).

* New `theme_dark()` has a dark background designed to make colours pop out
  (@jiho, #1018)

* `theme_minimal()` became slightly more minimal by removing the axis ticks:
  labels now line up directly beneath grid lines (@tomschloss, #1084)

* New theme setting `panel.ontop` (logical) make it possible to place 
  background elements (i.e., gridlines) on top of data. Best used with 
  transparent `panel.background` (@noamross. #551).

### Labelling

The facet labelling system was updated with many new features and a
more flexible interface (@lionel-). It now works consistently across
grid and wrap facets. The most important user visible changes are:

* `facet_wrap()` gains a `labeller` option (#25).

* `facet_grid()` and `facet_wrap()` gain a `switch` argument to
  display the facet titles near the axes. When switched, the labels
  become axes subtitles. `switch` can be set to "x", "y" or "both"
  (the latter only for grids) to control which margin is switched.

The labellers (such as `label_value()` or `label_both()`) also get
some new features:

* They now offer the `multi_line` argument to control whether to
  display composite facets (those specified as `~var1 + var2`) on one
  or multiple lines.

* In `label_bquote()` you now refer directly to the names of
  variables. With this change, you can create math expressions that
  depend on more than one variable. This math expression can be
  specified either for the rows or the columns and you can also
  provide different expressions to each margin.

  As a consequence of these changes, referring to `x` in backquoted
  expressions is deprecated.

* Similarly to `label_bquote()`, `labeller()` now take `.rows` and
  `.cols` arguments. In addition, it also takes `.default`.
  `labeller()` is useful to customise how particular variables are
  labelled. The three additional arguments specify how to label the
  variables are not specifically mentioned, respectively for rows,
  columns or both. This makes it especially easy to set up a
  project-wide labeller dispatcher that can be reused across all your
  plots. See the documentation for an example.

* The new labeller `label_context()` adapts to the number of factors
  facetted over. With a single factor, it displays only the values,
  just as before. But with multiple factors in a composite margin
  (e.g. with `~cyl + am`), the labels are passed over to
  `label_both()`. This way the variables names are displayed with the
  values to help identifying them.

On the programming side, the labeller API has been rewritten in order
to offer more control when faceting over multiple factors (e.g. with
formulae such as `~cyl + am`). This also means that if you have
written custom labellers, you will need to update them for this
version of ggplot.

* Previously, a labeller function would take `variable` and `value`
  arguments and return a character vector. Now, they take a data frame
  of character vectors and return a list. The input data frame has one
  column per factor facetted over and each column in the returned list
  becomes one line in the strip label. See documentation for more
  details.

* The labels received by a labeller now contain metadata: their margin
  (in the "type" attribute) and whether they come from a wrap or a
  grid facet (in the "facet" attribute).

* Note that the new `as_labeller()` function operator provides an easy
  way to transform an existing function to a labeller function. The
  existing function just needs to take and return a character vector.

## Documentation

* Improved documentation for `aes()`, `layer()` and much much more.

* I've tried to reduce the use of `...` so that you can see all the 
  documentation in one place rather than having to integrate multiple pages.
  In some cases this has involved adding additional arguments to geoms
  to make it more clear what you can do:
  
    *  `geom_smooth()` gains explicit `method`, `se` and `formula` arguments.
    
    * `geom_histogram()` gains `binwidth`, `bins`, `origin` and `right` 
      arguments.
      
    * `geom_jitter()` gains `width` and `height` arguments to make it easier
      to control the amount of jittering without using the lengthy 
      `position_jitter()` function (#1116)

* Use of `qplot()` in examples has been minimised (#1123, @hrbrmstr). This is
  inline with the 2nd edition of the ggplot2 box, which minimises the use of 
  `qplot()` in favour of `ggplot()`.

* Tightly linked geoms and stats (e.g. `geom_boxplot()` and `stat_boxplot()`) 
  are now documented in the same file so you can see all the arguments in one
  place. Variations of the same idea (e.g. `geom_path()`, `geom_line()`, and
  `geom_step()`) are also documented together.

* It's now obvious that you can set the `binwidth` parameter for
  `stat_bin_hex()`, `stat_summary_hex()`, `stat_bin_2d()`, and
  `stat_summary_2d()`. 

* The internals of positions have been cleaned up considerably. You're unlikely
  to notice any external changes, although the documentation should be a little
  less confusing since positions now don't list parameters they never use.

## Data

* All datasets have class `tbl_df` so if you also use dplyr, you get a better
  print method.

* `economics` has been brought up to date to 2015-04-01.

* New `economics_long` is the economics data in long form.

* New `txhousing` dataset containing information about the Texas housing
  market. Useful for examples that need multiple time series, and for
  demonstrating model+vis methods.

* New `luv_colours` dataset which contains the locations of all
  built-in `colors()` in Luv space.

* `movies` has been moved into its own package, ggplot2movies, because it was 
  large and not terribly useful. If you've used the movies dataset, you'll now 
  need to explicitly load the package with `library(ggplot2movies)`.

## Bug fixes and minor improvements

* All partially matched arguments and `$` have been been replaced with 
  full matches (@jimhester, #1134).

* ggplot2 now exports `alpha()` from the scales package (#1107), and `arrow()` 
  and `unit()` from grid (#1225). This means you don't need attach scales/grid 
  or do `scales::`/`grid::` for these commonly used functions.

* `aes_string()` now only parses character inputs. This fixes bugs when
  using it with numbers and non default `OutDec` settings (#1045).

* `annotation_custom()` automatically adds a unique id to each grob name,
  making it easier to plot multiple grobs with the same name (e.g. grobs of
  ggplot2 graphics) in the same plot (#1256).

* `borders()` now accepts xlim and ylim arguments for specifying the geographical 
  region of interest (@markpayneatwork, #1392).

* `coord_cartesian()` applies the same expansion factor to limits as for scales. 
  You can suppress with `expand = FALSE` (#1207).

* `coord_trans()` now works when breaks are suppressed (#1422).

* `cut_number()` gives error message if the number of requested bins can
  be created because there are two few unique values (#1046).

* Character labels in `facet_grid()` are no longer (incorrectly) coerced into
  factors. This caused problems with custom label functions (#1070).

* `facet_wrap()` and `facet_grid()` now allow you to use non-standard
  variable names by surrounding them with backticks (#1067).

* `facet_wrap()` more carefully checks its `nrow` and `ncol` arguments
  to ensure that they're specified correctly (@richierocks, #962)

* `facet_wrap()` gains a `dir` argument to control the direction the
  panels are wrapped in. The default is "h" for horizontal. Use "v" for
  vertical layout (#1260).

* `geom_abline()`, `geom_hline()` and `geom_vline()` have been rewritten to
  have simpler behaviour and be more consistent:

    * `stat_abline()`, `stat_hline()` and `stat_vline()` have been removed:
      these were never suitable for use other than with `geom_abline()` etc
      and were not documented.

    * `geom_abline()`, `geom_vline()` and `geom_hline()` are bound to
      `stat_identity()` and `position_identity()`

    * Intercept parameters can no longer be set to a function.

    * They are all documented in one file, since they are so closely related.

* `geom_bin2d()` will now let you specify one dimension's breaks exactly,
  without touching the other dimension's default breaks at all (#1126).

* `geom_crossbar()` sets grouping correctly so you can display multiple
  crossbars on one plot. It also makes the default `fatten` argument a little
  bigger to make the middle line more obvious (#1125).

* `geom_histogram()` and `geom_smooth()` now only inform you about the
  default values once per layer, rather than once per panel (#1220).

* `geom_pointrange()` gains `fatten` argument so you can control the
  size of the point relative to the size of the line.

* `geom_segment()` annotations were not transforming with scales 
  (@BrianDiggs, #859).

* `geom_smooth()` is no longer so chatty. If you want to know what the default
  smoothing method is, look it up in the documentation! (#1247)

* `geom_violin()` now has the ability to draw quantile lines (@DanRuderman).

* `ggplot()` now captures the parent frame to use for evaluation,
  rather than always defaulting to the global environment. This should
  make ggplot more suitable to use in more situations (e.g. with knitr)

* `ggsave()` has been simplified a little to make it easier to maintain.
  It no longer checks that you're printing a ggplot2 object (so now also
  works with any grid grob) (#970), and always requires a filename.
  Parameter `device` now supports character argument to specify which supported
  device to use ('pdf', 'png', 'jpeg', etc.), for when it cannot be correctly
  inferred from the file extension (for example when a temporary filename is
  supplied server side in shiny apps) (@sebkopf, #939). It no longer opens
  a graphics device if one isn't already open - this is annoying when you're
  running from a script (#1326).

* `guide_colorbar()` creates correct legend if only one color (@krlmlr, #943).

* `guide_colorbar()` no longer fails when the legend is empty - previously
  this often masked misspecifications elsewhere in the plot (#967).

* New `layer_data()` function extracts the data used for plotting for a given
  layer. It's mostly useful for testing.

* User supplied `minor_breaks` can now be supplied on the same scale as 
  the data, and will be automatically transformed with by scale (#1385).

* You can now suppress the appearance of an axis/legend title (and the space
  that would allocated for it) with `NULL` in the `scale_` function. To
  use the default label, use `waiver()` (#1145).

* Position adjustments no longer warn about potentially varying ranges
  because the problem rarely occurs in practice and there are currently a
  lot of false positives since I don't understand exactly what FP criteria
  I should be testing.

* `scale_fill_grey()` now uses red for missing values. This matches
  `scale_colour_grey()` and makes it obvious where missing values lie.
  Override with `na.value`.

* `scale_*_gradient2()` defaults to using Lab colour space.

* `scale_*_gradientn()` now allows `colours` or `colors` (#1290)

* `scale_y_continuous()` now also transforms the `lower`, `middle` and `upper`
  aesthetics used by `geom_boxplot()`: this only affects
  `geom_boxplot(stat = "identity")` (#1020).

* Legends no longer inherit aesthetics if `inherit.aes` is FALSE (#1267).

* `lims()` makes it easy to set the limits of any axis (#1138).

* `labels = NULL` now works with `guide_legend()` and `guide_colorbar()`.
  (#1175, #1183).

* `override.aes` now works with American aesthetic spelling, e.g. color

* Scales no longer round data points to improve performance of colour
  palettes. Instead the scales package now uses a much faster colour
  interpolation algorithm (#1022).

* `scale_*_brewer()` and `scale_*_distiller()` add new `direction` argument of 
  `scales::brewer_pal`, making it easier to change the order of colours 
  (@jiho, #1139).

* `scale_x_date()` now clips dates outside the limits in the same way as
  `scale_x_continuous()` (#1090).

* `stat_bin()` gains `bins` arguments, which denotes the number of bins. Now
  you can set `bins=100` instead of `binwidth=0.5`. Note that `breaks` or
  `binwidth` will override it (@tmshn, #1158, #102).

* `stat_boxplot()` warns if a continuous variable is used for the `x` aesthetic
  without also supplying a `group` aesthetic (#992, @krlmlr).

* `stat_summary_2d()` and `stat_bin_2d()` now share exactly the same code for 
  determining breaks from `bins`, `binwidth`, and `origin`. 
  
* `stat_summary_2d()` and `stat_bin_2d()` now output in tile/raster compatible 
  form instead of rect compatible form. 

* Automatically computed breaks do not lead to an error for transformations like
  "probit" where the inverse can map to infinity (#871, @krlmlr)

* `stat_function()` now always evaluates the function on the original scale.
  Previously it computed the function on transformed scales, giving incorrect
  values (@BrianDiggs, #1011).

* `strip_dots` works with anonymous functions within calculated aesthetics 
  (e.g. `aes(sapply(..density.., function(x) mean(x))))` (#1154, @NikNakk)

* `theme()` gains `validate = FALSE` parameter to turn off validation, and 
  hence store arbitrary additional data in the themes. (@tdhock, #1121)

* Improved the calculation of segments needed to draw the curve representing
  a line when plotted in polar coordinates. In some cases, the last segment
  of a multi-segment line was not drawn (@BrianDiggs, #952)<|MERGE_RESOLUTION|>--- conflicted
+++ resolved
@@ -1,9 +1,5 @@
 # ggplot2 (development version)
 
-<<<<<<< HEAD
-* `stat_density()` has the new computed variable: `wdensity`, which is
-  calculated as the density times the sum of weights (@teunbrand, #4176).
-=======
 * A function can be provided to `labs(alt = <...>)` that takes the plot as input
   and returns text as output (@teunbrand, #4795).
 * Position scales combined with `coord_sf()` can now use functions in the 
@@ -34,6 +30,8 @@
 * `scale_{x/y}_discrete()` can now accept a `sec.axis`. It is recommended to
   only use `dup_axis()` to set custom breaks or labels, as discrete variables 
   cannot be transformed (@teunbrand, #3171).
+* `stat_density()` has the new computed variable: `wdensity`, which is
+  calculated as the density times the sum of weights (@teunbrand, #4176).
 
 # ggplot2 3.5.1
 
@@ -331,7 +329,6 @@
 * The `translate_shape_string()` internal function is now exported for use in
   extensions of point layers (@teunbrand, #5191).
   
->>>>>>> 9202a47d
 * To improve `width` calculation in bar plots with empty factor levels, 
   `resolution()` considers `mapped_discrete` values as having resolution 1 
   (@teunbrand, #5211)

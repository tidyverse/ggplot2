# ggplot2 (development version)

<<<<<<< HEAD
* Fix a bug in `position_jitterdodge()` where different jitters would be applied
  to different position aesthetics of the same axis (@teunbrand, #5818).
=======
* New function `complete_theme()` to replicate how themes are handled during
  plot building (#5801).
* Special getter and setter functions have been renamed for consistency, allowing
  for better tab-completion with `get_*`- and `set_*`-prefixes. The old names 
  remain available for backward compatibility (@teunbrand, #5568).
  
  | New name             | Old name          |
  | -------------------- | ----------------- |
  | `get_theme()`        | `theme_get()`     |
  | `set_theme()`        | `theme_set()`     |
  | `replace_theme()`    | `theme_replace()` |
  | `update_theme()`     | `theme_update()`  |
  | `get_last_plot()`    | `last_plot()`     |
  | `get_layer_data()`   | `layer_data()`    |
  | `get_layer_grob()`   | `layer_grob()`    |
  | `get_panel_scales()` | `layer_scales()`  |

* Discrete scales now support `minor_breaks`. This may only make sense in
  discrete position scales, where it affects the placement of minor ticks
  and minor gridlines (#5434).
* Discrete position scales now expose the `palette` argument, which can be used 
  to customise spacings between levels (@teunbrand, #5770).
* The default `se` parameter in layers with `geom = "smooth"` will be `TRUE` 
  when the data has `ymin` and `ymax` parameters and `FALSE` if these are 
  absent. Note that this does not affect the default of `geom_smooth()` or
  `stat_smooth()` (@teunbrand, #5572).
* The bounded density option in `stat_density()` uses a wider range to
  prevent discontinuities (#5641).
* `geom_raster()` now falls back to rendering as `geom_rect()` when coordinates
  are not Cartesian (#5503).
* `stat_ecdf()` now has an optional `weight` aesthetic (@teunbrand, #5058).
* Position scales combined with `coord_sf()` can now use functions in the 
 `breaks` argument. In addition, `n.breaks` works as intended and 
 `breaks = NULL` removes grid lines and axes (@teunbrand, #4622).
* (Internal) Applying defaults in `geom_sf()` has moved from the internal 
  `sf_grob()` to `GeomSf$use_defaults()` (@teunbrand).
* `facet_wrap()` has new options for the `dir` argument to more precisely
  control panel directions (@teunbrand, #5212)
* Prevented `facet_wrap(..., drop = FALSE)` from throwing spurious errors when
  a character facetting variable contained `NA`s (@teunbrand, #5485).
>>>>>>> 9c4ac349
* When facets coerce the faceting variables to factors, the 'ordered' class
  is dropped (@teunbrand, #5666).
* `geom_curve()` now appropriately removes missing data instead of throwing
  errors (@teunbrand, #5831).
* `update_geom_defaults()` and `update_stat_defaults()` have a reset mechanism
  when using `new = NULL` and invisible return the previous defaults (#4993).
* Fixed regression in axes where `breaks = NULL` caused the axes to disappear
  instead of just rendering the axis line (@teunbrand, #5816).
* `geom_point()` can be dodged vertically by using 
  `position_dodge(..., orientation = "y")` (@teunbrand, #5809).
* Fixed bug where `na.value` was incorrectly mapped to non-`NA` values 
  (@teunbrand, #5756).
* Fixed bug in `guide_custom()` that would throw error with `theme_void()` 
  (@teunbrand, #5856).
* New helper function `ggpar()` to translate ggplot2's interpretation of 
  graphical parameters to {grid}'s interpretation (@teunbrand, #5866).
* `scale_{x/y}_discrete()` can now accept a `sec.axis`. It is recommended to
  only use `dup_axis()` to set custom breaks or labels, as discrete variables 
  cannot be transformed (@teunbrand, #3171).
* `stat_density()` has the new computed variable: `wdensity`, which is
  calculated as the density times the sum of weights (@teunbrand, #4176).
* `theme()` gets new `spacing` and `margins` arguments that all other spacings
  and (non-text) margins inherit from (@teunbrand, #5622).
* `geom_ribbon()` can have varying `fill` or `alpha` in linear coordinate
  systems (@teunbrand, #4690).
* `geom_tile()` computes default widths and heights per panel instead of
  per layer (@teunbrand, #5740).
* The `fill` of the `panel.border` theme setting is ignored and forced to be
  transparent (#5782).
* `stat_align()` skips computation when there is only 1 group and therefore
  alignment is not necessary (#5788).
* `position_stack()` skips computation when all `x` values are unique and 
  therefore stacking is not necessary (#5788).
* A new `ggplot_build()` S3 method for <ggplot_built> classes was added, which
  returns input unaltered (@teunbrand, #5800).
* `width` is implemented as aesthetic instead of parameter in `geom_col()` and
  `geom_bar()` (#3142).

# ggplot2 3.5.1

This is a small release focusing on fixing regressions from 3.5.0 and 
documentation updates.

## Bug fixes

* Fixed bug where discrete scales could not map aesthetics only consisting of
  `NA`s (#5623)
* Fixed spurious warnings from `sec_axis()` with `breaks = NULL` (#5713).
* Patterns and gradients are now also enabled in `geom_sf()` 
  (@teunbrand, #5716).
* The default behaviour of `resolution()` has been reverted to pre-3.5.0 
  behaviour. Whether mapped discrete vectors should be treated as having 
  resolution of 1 is controlled by the new `discrete` argument.
* Fixed bug in `guide_bins()` and `guide_coloursteps()` where discrete breaks,
  such as the levels produced by `cut()`, were ordered incorrectly 
  (@teunbrand, #5757).
  
## Improvements

* When facets coerce the faceting variables to factors, the 'ordered' class
  is dropped (@teunbrand, #5666).
* `coord_map()` and `coord_polar()` throw informative warnings when used
  with the guide system (#5707).
* When passing a function to `stat_contour(breaks)`, that function is used to
  calculate the breaks even if `bins` and `binwidth` are missing 
  (@teunbrand, #5686).
* `geom_step()` now supports `lineend`, `linejoin` and `linemitre` parameters 
  (@teunbrand, #5705).
* Fixed performance loss when the `.data` pronoun is used in `aes()` (#5730).
* Facet evaluation is better at dealing with inherited errors 
  (@teunbrand, #5670).
* `stat_bin()` deals with non-finite breaks better (@teunbrand, #5665).
* While axes in `coord_radial()` don't neatly fit the top/right/bottom/left
  organisation, specifying `position = "top"` or `position = "right"` 
  in the scale will flip the placement of the radial axis (#5735)
* Theme elements that do not exist now throw warnings instead of errors (#5719).
* Fixed bug in `coord_radial()` where full circles were not treated as such 
  (@teunbrand, #5750).
* When legends detect the presence of values in a layer, `NA` is now detected
  if the data contains values outside the given breaks (@teunbrand, #5749).
* `annotate()` now warns about `stat` or `position` arguments (@teunbrand, #5151)
* `guide_coloursteps(even.steps = FALSE)` now works with discrete data that has 
  been formatted by `cut()` (@teunbrand, #3877).

# ggplot2 3.5.0

This is a minor release that turned out quite beefy. It is focused on 
overhauling the guide system: the system responsible for displaying information 
from scales in the guise of axes and legends. As part of that overhaul, new 
guides have been implemented and existing guides have been refined. The look 
and feel of guides has been mostly preserved, but their internals and 
styling options have changed drastically.

Briefly summarising other highlights, we also welcome `coord_radial()` as a 
successor of  `coord_polar()`. Initial support for newer graphical features, 
such as pattern fills has been added. The API has changed how `I()`/`<AsIs>` 
vectors interact with the scale system, namely: not at all. 

## Breaking changes

* The guide system. As a whole. See 'new features' for more information. 
  While the S3 guide generics are still in place, the S3 methods for 
  `guide_train()`, `guide_merge()`, `guide_geom()`, `guide_transform()`,
  `guide_gengrob()` have been superseded by the respective ggproto methods.
  In practice, this will mean that `NextMethod()` or sub-classing ggplot2's
  guides with the S3 system will no longer work.
  
* By default, `guide_legend()` now only draws a key glyph for a layer when
  the value is in the layer's data. To revert to the old behaviour, you
  can still set `show.legend = c({aesthetic} = TRUE)` (@teunbrand, #3648).

* In the `scale_{colour/fill}_gradient2()` and 
  `scale_{colour/fill}_steps2()` functions, the `midpoint` argument is 
  transformed by the scale transformation (#3198).
  
* The `legend.key` theme element is set to inherit from the `panel.background`
  theme element. The default themes no longer set the `legend.key` element.
  This causes a visual change with the default `theme_gray()` (#5549).
  
* The `scale_name` argument in `continuous_scale()`, `discrete_scale()` and
  `binned_scale()` is soft-deprecated. If you have implemented custom scales,
  be advised to double-check that unnamed arguments ends up where they should 
  (@teunbrand, #1312).  
  
* The `legend.text.align` and `legend.title.align` arguments in `theme()` are 
  deprecated. The `hjust` setting of the `legend.text` and `legend.title` 
  elements continues to fulfill the role of text alignment (@teunbrand, #5347).
  
* 'lines' units in `geom_label()`, often used in the `label.padding` argument, 
  are now are relative to the text size. This causes a visual change, but fixes 
  a misalignment issue between the textbox and text (@teunbrand, #4753)
  
* `coord_flip()` has been marked as superseded. The recommended alternative is
  to swap the `x` and `y` aesthetic and/or using the `orientation` argument in
  a layer (@teunbrand, #5130).
  
* The `trans` argument in scales and secondary axes has been renamed to 
  `transform`. The `trans` argument itself is deprecated. To access the
  transformation from the scale, a new `get_transformation()` method is 
  added to Scale-classes (#5558).
  
* Providing a numeric vector to `theme(legend.position)` has been deprecated.
  To set the default legend position inside the plot use 
  `theme(legend.position = "inside", legend.position.inside = c(...))` instead.

## New features

* Plot scales now ignore `AsIs` objects constructed with `I(x)`, instead of
  invoking the identity scale. This allows these columns to co-exist with other
  layers that need a non-identity scale for the same aesthetic. Also, it makes
  it easy to specify relative positions (@teunbrand, #5142).
  
* The `fill` aesthetic in many geoms now accepts grid's patterns and gradients.
  For developers of layer extensions, this feature can be enabled by switching 
  from `fill = alpha(fill, alpha)` to `fill = fill_alpha(fill, alpha)` when 
  providing fills to `grid::gpar()` (@teunbrand, #3997).
  
* New function `check_device()` for testing the availability of advanced 
  graphics features introduced in R 4.1.0 onward (@teunbrand, #5332).
  
* `coord_radial()` is a successor to `coord_polar()` with more customisation 
  options. `coord_radial()` can:
  
  * integrate with the new guide system via a dedicated `guide_axis_theta()` to
    display the angle coordinate.
  * in addition to drawing full circles, also draw circle sectors by using the 
    `end` argument.
  * avoid data vanishing in the center of the plot by setting the `donut` 
    argument.
  * adjust the `angle` aesthetic of layers, such as `geom_text()`, to align 
    with the coordinate system using the `rotate_angle` argument.
    
### The guide system

The guide system encompassing axes and legends, as the last remaining chunk of 
ggplot2, has been rewritten to use the `<ggproto>` system instead of the S3 
system. This change was a necessary step to officially break open the guide 
system for extension package developers. The axes and legends now inherit from 
a `<Guide>` class, which makes them extensible in the same manner as geoms, 
stats, facets and coords (#3329, @teunbrand)

* The most user-facing change is that the styling of guides is rewired through
  the theme system. Guides now have a `theme` argument that can style 
  individual guides, while `theme()` has gained additional arguments to style
  guides. Theme elements declared in the guide override theme elements set
  through the plot. The new theme elements for guides are: 
  `legend.key.spacing{.x/.y}`, `legend.frame`, `legend.axis.line`, 
  `legend.ticks`, `legend.ticks.length`, `legend.text.position` and 
  `legend.title.position`. Previous style options in the arguments of 
  `guide_*()` functions are soft-deprecated.

* Unfortunately, we could not fully preserve the function of pre-existing
  guide extensions written in the S3 system. A fallback for these old guides
  is encapsulated in the `<GuideOld>` class, which calls the old S3 generics.
  The S3 methods have been removed as part of cleaning up, so the old guides
  will still work if the S3 methods are reimplemented, but we encourage to
  switch to the new system (#2728).
  
* The `order` argument of guides now strictly needs to be a length-1 
  integer (#4958).
  
#### Axes

* New `guide_axis_stack()` to combine other axis guides on top of one another.

* New `guide_axis_theta()` to draw an axis in a circular arc in 
  `coord_radial()`. The guide can be controlled by adding 
  `guides(theta = guide_axis_theta(...))` to a plot.

* New `guide_axis_logticks()` can be used to draw logarithmic tick marks as
  an axis. It supersedes the `annotation_logticks()` function 
  (@teunbrand, #5325).

* `guide_axis()` gains a `minor.ticks` argument to draw minor ticks (#4387).

* `guide_axis()` gains a `cap` argument that can be used to trim the
      axis line to extreme breaks (#4907).

* Primary axis titles are now placed at the primary guide, so that
  `guides(x = guide_axis(position = "top"))` will display the title at the
  top by default (#4650).
  
* The default `vjust` for the `axis.title.y.right` element is now 1 instead of
  0.
  
* Unknown secondary axis guide positions are now inferred as the opposite 
  of the primary axis guide when the latter has a known `position` (#4650).
  
#### Legends

* New `guide_custom()` function for drawing custom graphical objects (grobs)
  unrelated to scales in legend positions (#5416).
  
* All legends have acquired a `position` argument, that allows individual guides
  to deviate from the `legend.position` set in the `theme()` function. This
  means that legends can now be placed at multiple sides of the plot (#5488).
  
* The spacing between legend keys and their labels, in addition to legends
  and their titles, is now controlled by the text's `margin` setting. Not
  specifying margins will automatically add appropriate text margins. To
  control the spacing within a legend between keys, the new 
  `legend.key.spacing.{x/y}` argument can be used in `theme()`. This leaves the 
  `legend.spacing` theme setting dedicated to solely controlling the spacing 
  between different guides (#5455).
  
* `guide_colourbar()` and `guide_coloursteps()` gain an `alpha` argument to
  set the transparency of the bar (#5085).

* New `display` argument in `guide_colourbar()` supplants the `raster` argument.
  In R 4.1.0 and above, `display = "gradient"` will draw a gradient.
  
* Legend keys that can draw arrows have their size adjusted for arrows.

* When legend titles are larger than the legend, title justification extends
  to the placement of keys and labels (#1903).

* Glyph drawing functions of the `draw_key_*()` family can now set `"width"`
  and `"height"` attributes (in centimetres) to the produced keys to control
  their displayed size in the legend.
  
* `coord_sf()` now uses customisable guides provided in the scales or 
  `guides()` function (@teunbrand).

## Improvements

* `guide_coloursteps(even.steps = FALSE)` now draws one rectangle per interval
  instead of many small ones (#5481).

* `draw_key_label()` now better reflects the appearance of labels (#5561).

* `position_stack()` no longer silently removes missing data, which is now
  handled by the geom instead of position (#3532).
  
* The `minor_breaks` function argument in scales can now also take a function 
  with two arguments: the scale's limits and the scale's major breaks (#3583).
  
* Failing to fit or predict in `stat_smooth()` now gives a warning and omits
  the failed group, instead of throwing an error (@teunbrand, #5352).
  
* `labeller()` now handles unspecified entries from lookup tables
  (@92amartins, #4599).
  
* `fortify.default()` now accepts a data-frame-like object granted the object
  exhibits healthy `dim()`, `colnames()`, and `as.data.frame()` behaviours
  (@hpages, #5390).

* `geom_violin()` gains a `bounds` argument analogous to `geom_density()`s 
  (@eliocamp, #5493).

* To apply dodging more consistently in violin plots, `stat_ydensity()` now
  has a `drop` argument to keep or discard groups with 1 observation.
  
* `geom_boxplot()` gains a new argument, `staplewidth` that can draw staples
  at the ends of whiskers (@teunbrand, #5126)
  
* `geom_boxplot()` gains an `outliers` argument to switch outliers on or off,
  in a manner that does affects the scale range. For hiding outliers that does
  not affect the scale range, you can continue to use `outlier.shape = NA` 
  (@teunbrand, #4892).
  
* Nicer error messages for xlim/ylim arguments in coord-* functions
  (@92amartins, #4601, #5297).

* You can now omit either `xend` or `yend` from `geom_segment()` as only one
  of these is now required. If one is missing, it will be filled from the `x`
  and `y` aesthetics respectively. This makes drawing horizontal or vertical
  segments a little bit more convenient (@teunbrand, #5140).
  
* When `geom_path()` has aesthetics varying within groups, the `arrow()` is
  applied to groups instead of individual segments (@teunbrand, #4935).
  
* `geom_text()` and `geom_label()` gained a `size.unit` parameter that set the 
  text size to millimetres, points, centimetres, inches or picas 
  (@teunbrand, #3799).
  
* `geom_label()` now uses the `angle` aesthetic (@teunbrand, #2785)

* The `label.padding` argument in `geom_label()` now supports inputs created
  with the `margin()` function (#5030).
  
* `ScaleContinuous$get_breaks()` now only calls `scales::zero_range()` on limits
  in transformed space, rather than in data space (#5304).
  
* Scales throw more informative messages (@teunbrand, #4185, #4258)
  
* `scale_*_manual()` with a named `values` argument now emits a warning when
  none of those names match the values found in the data (@teunbrand, #5298).
  
* The `name` argument in most scales is now explicitly the first argument 
  (#5535)
  
* The `translate_shape_string()` internal function is now exported for use in
  extensions of point layers (@teunbrand, #5191).
  
* To improve `width` calculation in bar plots with empty factor levels, 
  `resolution()` considers `mapped_discrete` values as having resolution 1 
  (@teunbrand, #5211)
  
* In `theme()`, some elements can be specified with `rel()` to inherit from
  `unit`-class objects in a relative fashion (@teunbrand, #3951).
  
* `theme()` now supports splicing a list of arguments (#5542).

* In the theme element hierarchy, parent elements that are a strict subclass
  of child elements now confer their subclass upon the children (#5457).
  
* New `plot.tag.location` in `theme()` can control placement of the plot tag
  in the `"margin"`, `"plot"` or the new `"panel"` option (#4297).
  
* `coord_munch()` can now close polygon shapes (@teunbrand, #3271)
  
* Aesthetics listed in `geom_*()` and `stat_*()` layers now point to relevant
  documentation (@teunbrand, #5123).
  
* The new argument `axes` in `facet_grid()` and `facet_wrap()` controls the
  display of axes at interior panel positions. Additionally, the `axis.labels`
  argument can be used to only draw tick marks or fully labelled axes 
  (@teunbrand, #4064).
  
* `coord_polar()` can have free scales in facets (@teunbrand, #2815).

* The `get_guide_data()` function can be used to extract position and label
  information from the plot (#5004).
  
* Improve performance of layers without positional scales (@zeehio, #4990)

* More informative error for mismatched 
  `direction`/`theme(legend.direction = ...)` arguments (#4364, #4930).

## Bug fixes

* Fixed regression in `guide_legend()` where the `linewidth` key size
  wasn't adapted to the width of the lines (#5160).

* In `guide_bins()`, the title no longer arbitrarily becomes offset from
  the guide when it has long labels.
  
* `guide_colourbar()` and `guide_coloursteps()` merge properly when one
  of the aesthetics is dropped (#5324).

* When using `geom_dotplot(binaxis = "x")` with a discrete y-variable, dots are
  now stacked from the y-position rather than from 0 (@teunbrand, #5462)
  
* `stat_count()` treats `x` as unique in the same manner `unique()` does 
  (#4609).
  
* The plot's title, subtitle and caption now obey horizontal text margins
  (#5533).
  
* Contour functions will not fail when `options("OutDec")` is not `.` (@eliocamp, #5555).

* Lines where `linewidth = NA` are now dropped in `geom_sf()` (#5204).

* `ggsave()` no longer sometimes creates new directories, which is now 
  controlled by the new `create.dir` argument (#5489).
  
* Legend titles no longer take up space if they've been removed by setting 
  `legend.title = element_blank()` (@teunbrand, #3587).
  
* `resolution()` has a small tolerance, preventing spuriously small resolutions 
  due to rounding errors (@teunbrand, #2516).
  
* `stage()` now works correctly, even with aesthetics that do not have scales 
  (#5408)
  
* `stat_ydensity()` with incomplete groups calculates the default `width` 
  parameter more stably (@teunbrand, #5396)
  
* The `size` argument in `annotation_logticks()` has been deprecated in favour
  of the `linewidth` argument (#5292).
  
* Binned scales now treat `NA`s in limits the same way continuous scales do 
  (#5355).

* Binned scales work better with `trans = "reverse"` (#5355).

* Integers are once again valid input to theme arguments that expect numeric
  input (@teunbrand, #5369)
  
* Legends in `scale_*_manual()` can show `NA` values again when the `values` is
  a named vector (@teunbrand, #5214, #5286).
  
* Fixed bug in `coord_sf()` where graticule lines didn't obey 
  `panel.grid.major`'s linewidth setting (@teunbrand, #5179)
  
* Fixed bug in `annotation_logticks()` when no suitable tick positions could
  be found (@teunbrand, #5248).
  
* The default width of `geom_bar()` is now based on panel-wise resolution of
  the data, rather than global resolution (@teunbrand, #4336).
  
* `stat_align()` is now applied per panel instead of globally, preventing issues
  when facets have different ranges (@teunbrand, #5227).
  
* A stacking bug in `stat_align()` was fixed (@teunbrand, #5176).

* `stat_contour()` and `stat_contour_filled()` now warn about and remove
  duplicated coordinates (@teunbrand, #5215).
  
* `guide_coloursteps()` and `guide_bins()` sort breaks (#5152). 
  
## Internal changes
  
* The `ScaleContinuous$get_breaks()` method no longer censors
  the computed breaks.
  
* The ggplot object now contains `$layout` which points to the `Layout` ggproto
  object and will be used by the `ggplot_build.ggplot` method. This was exposed
  so that package developers may extend the behaviour of the `Layout` ggproto 
  object without needing to develop an entirely new `ggplot_build` method 
  (@jtlandis, #5077).
  
* Guide building is now part of `ggplot_build()` instead of 
  `ggplot_gtable()` to allow guides to observe unmapped data (#5483).
  
* The `titleGrob()` function has been refactored to be faster and less
  complicated.

* The `scales_*()` functions related to managing the `<ScalesList>` class have
  been implemented as methods in the `<ScalesList>` class, rather than stray
  functions (#1310).
  
# ggplot2 3.4.4

This hotfix release adapts to a change in r-devel's `base::is.atomic()` and 
the upcoming retirement of maptools.

* `fortify()` for sp objects (e.g., `SpatialPolygonsDataFrame`) is now deprecated
  and will be removed soon in support of [the upcoming retirement of rgdal, rgeos,
  and maptools](https://r-spatial.org/r/2023/05/15/evolution4.html). In advance
  of the whole removal, `fortify(<SpatialPolygonsDataFrame>, region = ...)`
  no longer works as of this version (@yutannihilation, #5244).

# ggplot2 3.4.3
This hotfix release addresses a version comparison change in r-devel. There are
no user-facing or breaking changes.

# ggplot2 3.4.2
This is a hotfix release anticipating changes in r-devel, but folds in upkeep
changes and a few bug fixes as well.

## Minor improvements

* Various type checks and their messages have been standardised 
  (@teunbrand, #4834).
  
* ggplot2 now uses `scales::DiscreteRange` and `scales::ContinuousRange`, which
  are available to write scale extensions from scratch (@teunbrand, #2710).
  
* The `layer_data()`, `layer_scales()` and `layer_grob()` now have the default
  `plot = last_plot()` (@teunbrand, #5166).
  
* The `datetime_scale()` scale constructor is now exported for use in extension
  packages (@teunbrand, #4701).
  
## Bug fixes

* `update_geom_defaults()` and `update_stat_defaults()` now return properly 
  classed objects and have updated docs (@dkahle, #5146).

* For the purposes of checking required or non-missing aesthetics, character 
  vectors are no longer considered non-finite (@teunbrand, @4284).

* `annotation_logticks()` skips drawing ticks when the scale range is non-finite
  instead of throwing an error (@teunbrand, #5229).
  
* Fixed spurious warnings when the `weight` was used in `stat_bin_2d()`, 
  `stat_boxplot()`, `stat_contour()`, `stat_bin_hex()` and `stat_quantile()`
  (@teunbrand, #5216).

* To prevent changing the plotting order, `stat_sf()` is now computed per panel 
  instead of per group (@teunbrand, #4340).

* Fixed bug in `coord_sf()` where graticule lines didn't obey 
  `panel.grid.major`'s linewidth setting (@teunbrand, #5179).

* `geom_text()` drops observations where `angle = NA` instead of throwing an
  error (@teunbrand, #2757).
  
# ggplot2 3.4.1
This is a small release focusing on fixing regressions in the 3.4.0 release
and minor polishes.

## Breaking changes

* The computed variable `y` in `stat_ecdf()` has been superseded by `ecdf` to 
  prevent incorrect scale transformations (@teunbrand, #5113 and #5112).
  
## New features

* Added `scale_linewidth_manual()` and `scale_linewidth_identity()` to support
  the `linewidth` aesthetic (@teunbrand, #5050).
  
* `ggsave()` warns when multiple `filename`s are given, and only writes to the
  first file (@teunbrand, #5114).

## Bug fixes

* Fixed a regression in `geom_hex()` where aesthetics were replicated across 
  bins (@thomasp85, #5037 and #5044).
  
* Using two ordered factors as facetting variables in 
  `facet_grid(..., as.table = FALSE)` now throws a warning instead of an
  error (@teunbrand, #5109).
  
* Fixed misbehaviour of `draw_key_boxplot()` and `draw_key_crossbar()` with 
  skewed key aspect ratio (@teunbrand, #5082).
  
* Fixed spurious warning when `weight` aesthetic was used in `stat_smooth()` 
  (@teunbrand based on @clauswilke's suggestion, #5053).
  
* The `lwd` alias is now correctly replaced by `linewidth` instead of `size` 
  (@teunbrand based on @clauswilke's suggestion #5051).
  
* Fixed a regression in `Coord$train_panel_guides()` where names of guides were 
  dropped (@maxsutton, #5063).

In binned scales:

* Automatic breaks should no longer be out-of-bounds, and automatic limits are
  adjusted to include breaks (@teunbrand, #5082).
  
* Zero-range limits no longer throw an error and are treated akin to continuous
  scales with zero-range limits (@teunbrand, #5066).
  
* The `trans = "date"` and `trans = "time"` transformations were made compatible
  (@teunbrand, #4217).

# ggplot2 3.4.0
This is a minor release focusing on tightening up the internals and ironing out
some inconsistencies in the API. The biggest change is the addition of the 
`linewidth` aesthetic that takes of sizing the width of any line from `size`. 
This change, while attempting to be as non-breaking as possible, has the 
potential to change the look of some of your plots.

Other notable changes is a complete redo of the error and warning messaging in
ggplot2 using the cli package. Messaging is now better contextualised and it 
should be easier to identify which layer an error is coming from. Last, we have
now made the switch to using the vctrs package internally which means that 
support for vctrs classes as variables should improve, along with some small 
gains in rendering speed.

## Breaking changes

* A `linewidth` aesthetic has been introduced and supersedes the `size` 
  aesthetic for scaling the width of lines in line based geoms. `size` will 
  remain functioning but deprecated for these geoms and it is recommended to 
  update all code to reflect the new aesthetic. For geoms that have _both_ point 
  sizing and linewidth sizing (`geom_pointrange()` and `geom_sf`) `size` now 
  **only** refers to sizing of points which can leads to a visual change in old
  code (@thomasp85, #3672)
  
* The default line width for polygons in `geom_sf()` have been decreased to 0.2 
  to reflect that this is usually used for demarking borders where a thinner 
  line is better suited. This change was made since we already induced a 
  visual change in `geom_sf()` with the introduction of the `linewidth` 
  aesthetic.
  
* The dot-dot notation (`..var..`) and `stat()`, which have been superseded by
  `after_stat()`, are now formally deprecated (@yutannihilation, #3693).

* `qplot()` is now formally deprecated (@yutannihilation, #3956).

* `stage()` now properly refers to the values without scale transformations for
  the stage of `after_stat`. If your code requires the scaled version of the
  values for some reason, you have to apply the same transformation by yourself,
  e.g. `sqrt()` for `scale_{x,y}_sqrt()` (@yutannihilation and @teunbrand, #4155).

* Use `rlang::hash()` instead of `digest::digest()`. This update may lead to 
  changes in the automatic sorting of legends. In order to enforce a specific
  legend order use the `order` argument in the guide. (@thomasp85, #4458)

* referring to `x` in backquoted expressions with `label_bquote()` is no longer
  possible.

* The `ticks.linewidth` and `frame.linewidth` parameters of `guide_colourbar()`
  are now multiplied with `.pt` like elsewhere in ggplot2. It can cause visual
  changes when these arguments are not the defaults and these changes can be 
  restored to their previous behaviour by adding `/ .pt` (@teunbrand #4314).

* `scale_*_viridis_b()` now uses the full range of the viridis scales 
  (@gregleleu, #4737)

## New features

* `geom_col()` and `geom_bar()` gain a new `just` argument. This is set to `0.5`
  by default; use `just = 0`/`just = 1` to place columns on the left/right
  of the axis breaks.
  (@wurli, #4899)

* `geom_density()` and `stat_density()` now support `bounds` argument
  to estimate density with boundary correction (@echasnovski, #4013).

* ggplot now checks during statistical transformations whether any data 
  columns were dropped and warns about this. If stats intend to drop
  data columns they can declare them in the new field `dropped_aes`.
  (@clauswilke, #3250)

* `...` supports `rlang::list2` dynamic dots in all public functions. 
  (@mone27, #4764) 

* `theme()` now has a `strip.clip` argument, that can be set to `"off"` to 
  prevent the clipping of strip text and background borders (@teunbrand, #4118)
  
* `geom_contour()` now accepts a function in the `breaks` argument 
  (@eliocamp, #4652).

## Minor improvements and bug fixes

* Fix a bug in `position_jitter()` where infinity values were dropped (@javlon,
  #4790).

* `geom_linerange()` now respects the `na.rm` argument (#4927, @thomasp85)

* Improve the support for `guide_axis()` on `coord_trans()` 
  (@yutannihilation, #3959)
  
* Added `stat_align()` to align data without common x-coordinates prior to
  stacking. This is now the default stat for `geom_area()` (@thomasp85, #4850)

* Fix a bug in `stat_contour_filled()` where break value differences below a 
  certain number of digits would cause the computations to fail (@thomasp85, 
  #4874)

* Secondary axis ticks are now positioned more precisely, removing small visual
  artefacts with alignment between grid and ticks (@thomasp85, #3576)

* Improve `stat_function` documentation regarding `xlim` argument. 
  (@92amartins, #4474)

* Fix various issues with how `labels`, `breaks`, `limits`, and `show.limits`
  interact in the different binning guides (@thomasp85, #4831)

* Automatic break calculation now squishes the scale limits to the domain
  of the transformation. This allows `scale_{x/y}_sqrt()` to find breaks at 0   
  when appropriate (@teunbrand, #980).

* Using multiple modified aesthetics correctly will no longer trigger warnings. 
  If used incorrectly, the warning will now report the duplicated aesthetic 
  instead of `NA` (@teunbrand, #4707).

* `aes()` now supports the `!!!` operator in its first two arguments
  (#2675). Thanks to @yutannihilation and @teunbrand for draft
  implementations.

* Require rlang >= 1.0.0 (@billybarc, #4797)

* `geom_violin()` no longer issues "collapsing to unique 'x' values" warning
  (@bersbersbers, #4455)

* `annotate()` now documents unsupported geoms (`geom_abline()`, `geom_hline()`
  and `geom_vline()`), and warns when they are requested (@mikmart, #4719)

* `presidential` dataset now includes Trump's presidency (@bkmgit, #4703).

* `position_stack()` now works fully with `geom_text()` (@thomasp85, #4367)

* `geom_tile()` now correctly recognises missing data in `xmin`, `xmax`, `ymin`,
  and `ymax` (@thomasp85 and @sigmapi, #4495)

* `geom_hex()` will now use the binwidth from `stat_bin_hex()` if present, 
  instead of deriving it (@thomasp85, #4580)
  
* `geom_hex()` now works on non-linear coordinate systems (@thomasp85)

* Fixed a bug throwing errors when trying to render an empty plot with secondary
  axes (@thomasp85, #4509)

* Axes are now added correctly in `facet_wrap()` when `as.table = FALSE`
  (@thomasp85, #4553)

* Better compatibility of custom device functions in `ggsave()` 
  (@thomasp85, #4539)

* Binning scales are now more resilient to calculated limits that ends up being
  `NaN` after transformations (@thomasp85, #4510)

* Strip padding in `facet_grid()` is now only in effect if 
  `strip.placement = "outside"` _and_ an axis is present between the strip and 
  the panel (@thomasp85, #4610)

* Aesthetics of length 1 are now recycled to 0 if the length of the data is 0 
  (@thomasp85, #4588)

* Setting `size = NA` will no longer cause `guide_legend()` to error 
  (@thomasp85, #4559)

* Setting `stroke` to `NA` in `geom_point()` will no longer impair the sizing of
  the points (@thomasp85, #4624)

* `stat_bin_2d()` now correctly recognises the `weight` aesthetic 
  (@thomasp85, #4646)
  
* All geoms now have consistent exposure of linejoin and lineend parameters, and
  the guide keys will now respect these settings (@thomasp85, #4653)

* `geom_sf()` now respects `arrow` parameter for lines (@jakeruss, #4659)

* Updated documentation for `print.ggplot` to reflect that it returns
  the original plot, not the result of `ggplot_build()`. (@r2evans, #4390)

* `scale_*_manual()` no longer displays extra legend keys, or changes their 
  order, when a named `values` argument has more items than the data. To display
  all `values` on the legend instead, use
  `scale_*_manual(values = vals, limits = names(vals))`. (@teunbrand, @banfai, 
  #4511, #4534)

* Updated documentation for `geom_contour()` to correctly reflect argument 
  precedence between `bins` and `binwidth`. (@eliocamp, #4651)

* Dots in `geom_dotplot()` are now correctly aligned to the baseline when
  `stackratio != 1` and `stackdir != "up"` (@mjskay, #4614)

* Key glyphs for `geom_boxplot()`, `geom_crossbar()`, `geom_pointrange()`, and
  `geom_linerange()` are now orientation-aware (@mjskay, #4732)
  
* Updated documentation for `geom_smooth()` to more clearly describe effects of 
  the `fullrange` parameter (@thoolihan, #4399).

# ggplot2 3.3.6
This is a very small release only applying an internal change to comply with 
R 4.2 and its deprecation of `default.stringsAsFactors()`. There are no user
facing changes and no breaking changes.

# ggplot2 3.3.5
This is a very small release focusing on fixing a couple of untenable issues 
that surfaced with the 3.3.4 release

* Revert changes made in #4434 (apply transform to intercept in `geom_abline()`) 
  as it introduced undesirable issues far worse than the bug it fixed 
  (@thomasp85, #4514)
* Fixes an issue in `ggsave()` when producing emf/wmf files (@yutannihilation, 
  #4521)
* Warn when grDevices specific arguments are passed to ragg devices (@thomasp85, 
  #4524)
* Fix an issue where `coord_sf()` was reporting that it is non-linear
  even when data is provided in projected coordinates (@clauswilke, #4527)

# ggplot2 3.3.4
This is a larger patch release fixing a huge number of bugs and introduces a 
small selection of feature refinements.

## Features

* Alt-text can now be added to a plot using the `alt` label, i.e 
  `+ labs(alt = ...)`. Currently this alt text is not automatically propagated, 
  but we plan to integrate into Shiny, RMarkdown, and other tools in the future. 
  (@thomasp85, #4477)

* Add support for the BrailleR package for creating descriptions of the plot
  when rendered (@thomasp85, #4459)
  
* `coord_sf()` now has an argument `default_crs` that specifies the coordinate
  reference system (CRS) for non-sf layers and scale/coord limits. This argument
  defaults to `NULL`, which means non-sf layers are assumed to be in projected
  coordinates, as in prior ggplot2 versions. Setting `default_crs = sf::st_crs(4326)`
  provides a simple way to interpret x and y positions as longitude and latitude,
  regardless of the CRS used by `coord_sf()`. Authors of extension packages
  implementing `stat_sf()`-like functionality are encouraged to look at the source
  code of `stat_sf()`'s `compute_group()` function to see how to provide scale-limit
  hints to `coord_sf()` (@clauswilke, #3659).

* `ggsave()` now uses ragg to render raster output if ragg is available. It also
  handles custom devices that sets a default unit (e.g. `ragg::agg_png`) 
  correctly (@thomasp85, #4388)

* `ggsave()` now returns the saved file location invisibly (#3379, @eliocamp).
  Note that, as a side effect, an unofficial hack `<ggplot object> + ggsave()`
  no longer works (#4513).

* The scale arguments `limits`, `breaks`, `minor_breaks`, `labels`, `rescaler`
  and `oob` now accept purrr style lambda notation (@teunbrand, #4427). The same 
  is true for `as_labeller()` (and therefore also `labeller()`) 
  (@netique, #4188).

* Manual scales now allow named vectors passed to `values` to contain fewer 
  elements than existing in the data. Elements not present in values will be set
  to `NA` (@thomasp85, #3451)
  
* Date and datetime position scales support out-of-bounds (oob) arguments to 
  control how limits affect data outside those limits (@teunbrand, #4199).
  
## Fixes

* Fix a bug that `after_stat()` and `after_scale()` cannot refer to aesthetics
  if it's specified in the plot-global mapping (@yutannihilation, #4260).
  
* Fix bug in `annotate_logticks()` that would cause an error when used together
  with `coord_flip()` (@thomasp85, #3954)
  
* Fix a bug in `geom_abline()` that resulted in `intercept` not being subjected
  to the transformation of the y scale (@thomasp85, #3741)
  
* Extent the range of the line created by `geom_abline()` so that line ending
  is not visible for large linewidths (@thomasp85, #4024)

* Fix bug in `geom_dotplot()` where dots would be positioned wrong with 
  `stackgroups = TRUE` (@thomasp85, #1745)

* Fix calculation of confidence interval for locfit smoothing in `geom_smooth()`
  (@topepo, #3806)
  
* Fix bug in `geom_text()` where `"outward"` and `"inward"` justification for 
  some `angle` values was reversed (@aphalo, #4169, #4447)

* `ggsave()` now sets the default background to match the fill value of the
  `plot.background` theme element (@karawoo, #4057)

* It is now deprecated to specify `guides(<scale> = FALSE)` or
  `scale_*(guide = FALSE)` to remove a guide. Please use 
  `guides(<scale> = "none")` or `scale_*(guide = "none")` instead 
  (@yutannihilation, #4097)
  
* Fix a bug in `guide_bins()` where keys would disappear if the guide was 
  reversed (@thomasp85, #4210)
  
* Fix bug in `guide_coloursteps()` that would repeat the terminal bins if the
  breaks coincided with the limits of the scale (@thomasp85, #4019)

* Make sure that default labels from default mappings doesn't overwrite default
  labels from explicit mappings (@thomasp85, #2406)

* Fix bug in `labeller()` where parsing was turned off if `.multiline = FALSE`
  (@thomasp85, #4084)
  
* Make sure `label_bquote()` has access to the calling environment when 
  evaluating the labels (@thomasp85, #4141)

* Fix a bug in the layer implementation that introduced a new state after the 
  first render which could lead to a different look when rendered the second 
  time (@thomasp85, #4204)

* Fix a bug in legend justification where justification was lost of the legend
  dimensions exceeded the available size (@thomasp85, #3635)

* Fix a bug in `position_dodge2()` where `NA` values in thee data would cause an
  error (@thomasp85, #2905)

* Make sure `position_jitter()` creates the same jittering independent of 
  whether it is called by name or with constructor (@thomasp85, #2507)

* Fix a bug in `position_jitter()` where different jitters would be applied to 
  different position aesthetics of the same axis (@thomasp85, #2941)
  
* Fix a bug in `qplot()` when supplying `c(NA, NA)` as axis limits 
  (@thomasp85, #4027)
  
* Remove cross-inheritance of default discrete colour/fill scales and check the
  type and aesthetic of function output if `type` is a function 
  (@thomasp85, #4149)

* Fix bug in `scale_[x|y]_date()` where custom breaks functions that resulted in
  fractional dates would get misaligned (@thomasp85, #3965)
  
* Fix bug in `scale_[x|y]_datetime()` where a specified timezone would be 
  ignored by the scale (@thomasp85, #4007)
  
* Fix issue in `sec_axis()` that would throw warnings in the absence of any 
  secondary breaks (@thomasp85, #4368)

* `stat_bin()`'s computed variable `width` is now documented (#3522).
  
* `stat_count()` now computes width based on the full dataset instead of per 
  group (@thomasp85, #2047)

* Extended `stat_ecdf()` to calculate the cdf from either x or y instead from y 
  only (@jgjl, #4005)
  
* Fix a bug in `stat_summary_bin()` where one more than the requested number of
  bins would be created (@thomasp85, #3824)

* Only drop groups in `stat_ydensity()` when there are fewer than two data 
  points and throw a warning (@andrewwbutler, #4111).

* Fixed a bug in strip assembly when theme has `strip.text = element_blank()`
  and plots are faceted with multi-layered strips (@teunbrand, #4384).
  
* Using `theme(aspect.ratio = ...)` together with free space in `facet_grid()`
  now correctly throws an error (@thomasp85, #3834)

* Fixed a bug in `labeller()` so that `.default` is passed to `as_labeller()`
  when labellers are specified by naming faceting variables. (@waltersom, #4031)
  
* Updated style for example code (@rjake, #4092)

* ggplot2 now requires R >= 3.3 (#4247).

* ggplot2 now uses `rlang::check_installed()` to check if a suggested package is
  installed, which will offer to install the package before continuing (#4375, 
  @malcolmbarrett)

* Improved error with hint when piping a `ggplot` object into a facet function
  (#4379, @mitchelloharawild).

# ggplot2 3.3.3
This is a small patch release mainly intended to address changes in R and CRAN.
It further changes the licensing model of ggplot2 to an MIT license.

* Update the ggplot2 licence to an MIT license (#4231, #4232, #4233, and #4281)

* Use vdiffr conditionally so ggplot2 can be tested on systems without vdiffr

* Update tests to work with the new `all.equal()` defaults in R >4.0.3

* Fixed a bug that `guide_bins()` mistakenly ignore `override.aes` argument
  (@yutannihilation, #4085).

# ggplot2 3.3.2
This is a small release focusing on fixing regressions introduced in 3.3.1.

* Added an `outside` option to `annotation_logticks()` that places tick marks
  outside of the plot bounds. (#3783, @kbodwin)

* `annotation_raster()` adds support for native rasters. For large rasters,
  native rasters render significantly faster than arrays (@kent37, #3388)
  
* Facet strips now have dedicated position-dependent theme elements 
  (`strip.text.x.top`, `strip.text.x.bottom`, `strip.text.y.left`, 
  `strip.text.y.right`) that inherit from `strip.text.x` and `strip.text.y`, 
  respectively. As a consequence, some theme stylings now need to be applied to 
  the position-dependent elements rather than to the parent elements. This 
  change was already introduced in ggplot2 3.3.0 but not listed in the 
  changelog. (@thomasp85, #3683)

* Facets now handle layers containing no data (@yutannihilation, #3853).
  
* A newly added geom `geom_density_2d_filled()` and associated stat 
  `stat_density_2d_filled()` can draw filled density contours
  (@clauswilke, #3846).

* A newly added `geom_function()` is now recommended to use in conjunction
  with/instead of `stat_function()`. In addition, `stat_function()` now
  works with transformed y axes, e.g. `scale_y_log10()`, and in plots
  containing no other data or layers (@clauswilke, #3611, #3905, #3983).

* Fixed a bug in `geom_sf()` that caused problems with legend-type
  autodetection (@clauswilke, #3963).
  
* Support graphics devices that use the `file` argument instead of `fileneame` 
  in `ggsave()` (@bwiernik, #3810)
  
* Default discrete color scales are now configurable through the `options()` of 
  `ggplot2.discrete.colour` and `ggplot2.discrete.fill`. When set to a character 
  vector of colour codes (or list of character vectors)  with sufficient length, 
  these colours are used for the default scale. See `help(scale_colour_discrete)` 
  for more details and examples (@cpsievert, #3833).

* Default continuous colour scales (i.e., the `options()` 
  `ggplot2.continuous.colour` and `ggplot2.continuous.fill`, which inform the 
  `type` argument of `scale_fill_continuous()` and `scale_colour_continuous()`) 
  now accept a function, which allows more control over these default 
  `continuous_scale()`s (@cpsievert, #3827).

* A bug was fixed in `stat_contour()` when calculating breaks based on 
  the `bins` argument (@clauswilke, #3879, #4004).
  
* Data columns can now contain `Vector` S4 objects, which are widely used in the 
  Bioconductor project. (@teunbrand, #3837)

# ggplot2 3.3.1

This is a small release with no code change. It removes all malicious links to a 
site that got hijacked from the readme and pkgdown site.

# ggplot2 3.3.0

This is a minor release but does contain a range of substantial new features, 
along with the standard bug fixes. The release contains a few visual breaking
changes, along with breaking changes for extension developers due to a shift in
internal representation of the position scales and their axes. No user breaking
changes are included.

This release also adds Dewey Dunnington (@paleolimbot) to the core team.

## Breaking changes
There are no user-facing breaking changes, but a change in some internal 
representations that extension developers may have relied on, along with a few 
breaking visual changes which may cause visual tests in downstream packages to 
fail.

* The `panel_params` field in the `Layout` now contains a list of list of 
  `ViewScale` objects, describing the trained coordinate system scales, instead
  of the list object used before. Any extensions that use this field will likely
  break, as will unit tests that checks aspects of this.

* `element_text()` now issues a warning when vectorized arguments are provided, 
  as in `colour = c("red", "green", "blue")`. Such use is discouraged and not 
  officially supported (@clauswilke, #3492).

* Changed `theme_grey()` setting for legend key so that it creates no border 
  (`NA`) rather than drawing a white one. (@annennenne, #3180)

* `geom_ribbon()` now draws separate lines for the upper and lower intervals if
  `colour` is mapped. Similarly, `geom_area()` and `geom_density()` now draw
  the upper lines only in the same case by default. If you want old-style full
  stroking, use `outline.type = "full"` (@yutannihilation, #3503 / @thomasp85, #3708).

## New features

* The evaluation time of aesthetics can now be controlled to a finer degree. 
  `after_stat()` supersedes the use of `stat()` and `..var..`-notation, and is
  joined by `after_scale()` to allow for mapping to scaled aesthetic values. 
  Remapping of the same aesthetic is now supported with `stage()`, so you can 
  map a data variable to a stat aesthetic, and remap the same aesthetic to 
  something else after statistical transformation (@thomasp85, #3534)

* All `coord_*()` functions with `xlim` and `ylim` arguments now accept
  vectors with `NA` as a placeholder for the minimum or maximum value
  (e.g., `ylim = c(0, NA)` would zoom the y-axis from 0 to the 
  maximum value observed in the data). This mimics the behaviour
  of the `limits` argument in continuous scale functions
  (@paleolimbot, #2907).

* Allowed reversing of discrete scales by re-writing `get_limits()` 
  (@AnneLyng, #3115)
  
* All geoms and stats that had a direction (i.e. where the x and y axes had 
  different interpretation), can now freely choose their direction, instead of
  relying on `coord_flip()`. The direction is deduced from the aesthetic 
  mapping, but can also be specified directly with the new `orientation` 
  argument (@thomasp85, #3506).
  
* Position guides can now be customized using the new `guide_axis()`, which can 
  be passed to position `scale_*()` functions or via `guides()`. The new axis 
  guide (`guide_axis()`) comes with arguments `check.overlap` (automatic removal 
  of overlapping labels), `angle` (easy rotation of axis labels), and
  `n.dodge` (dodge labels into multiple rows/columns) (@paleolimbot, #3322).
  
* A new scale type has been added, that allows binning of aesthetics at the 
  scale level. It has versions for both position and non-position aesthetics and
  comes with two new guides (`guide_bins` and `guide_coloursteps`) 
  (@thomasp85, #3096)
  
* `scale_x_continuous()` and `scale_y_continuous()` gains an `n.breaks` argument
  guiding the number of automatic generated breaks (@thomasp85, #3102)

* Added `stat_contour_filled()` and `geom_contour_filled()`, which compute 
  and draw filled contours of gridded data (@paleolimbot, #3044). 
  `geom_contour()` and `stat_contour()` now use the isoband package
  to compute contour lines. The `complete` parameter (which was undocumented
  and has been unused for at least four years) was removed (@paleolimbot, #3044).
  
* Themes have gained two new parameters, `plot.title.position` and 
  `plot.caption.position`, that can be used to customize how plot
  title/subtitle and plot caption are positioned relative to the overall plot
  (@clauswilke, #3252).

## Extensions
  
* `Geom` now gains a `setup_params()` method in line with the other ggproto
  classes (@thomasp85, #3509)

* The newly added function `register_theme_elements()` now allows developers
  of extension packages to define their own new theme elements and place them
  into the ggplot2 element tree (@clauswilke, #2540).

## Minor improvements and bug fixes

* `coord_trans()` now draws second axes and accepts `xlim`, `ylim`,
  and `expand` arguments to bring it up to feature parity with 
  `coord_cartesian()`. The `xtrans` and `ytrans` arguments that were 
  deprecated in version 1.0.1 in favour of `x` and `y` 
  were removed (@paleolimbot, #2990).

* `coord_trans()` now calculates breaks using the expanded range 
  (previously these were calculated using the unexpanded range, 
  which resulted in differences between plots made with `coord_trans()`
  and those made with `coord_cartesian()`). The expansion for discrete axes 
  in `coord_trans()` was also updated such that it behaves identically
  to that in `coord_cartesian()` (@paleolimbot, #3338).

* `expand_scale()` was deprecated in favour of `expansion()` for setting
  the `expand` argument of `x` and `y` scales (@paleolimbot).

* `geom_abline()`, `geom_hline()`, and `geom_vline()` now issue 
  more informative warnings when supplied with set aesthetics
  (i.e., `slope`, `intercept`, `yintercept`, and/or `xintercept`)
  and mapped aesthetics (i.e., `data` and/or `mapping`).

* Fix a bug in `geom_raster()` that squeezed the image when it went outside 
  scale limits (#3539, @thomasp85)

* `geom_sf()` now determines the legend type automatically (@microly, #3646).
  
* `geom_sf()` now removes rows that can't be plotted due to `NA` aesthetics 
  (#3546, @thomasp85)

* `geom_sf()` now applies alpha to linestring geometries 
  (#3589, @yutannihilation).

* `gg_dep()` was deprecated (@perezp44, #3382).

* Added function `ggplot_add.by()` for lists created with `by()`, allowing such
  lists to be added to ggplot objects (#2734, @Maschette)

* ggplot2 no longer depends on reshape2, which means that it no longer 
  (recursively) needs plyr, stringr, or stringi packages.

* Increase the default `nbin` of `guide_colourbar()` to place the ticks more 
  precisely (#3508, @yutannihilation).

* `manual_scale()` now matches `values` with the order of `breaks` whenever
  `values` is an unnamed vector. Previously, unnamed `values` would match with
  the limits of the scale and ignore the order of any `breaks` provided. Note
  that this may change the appearance of plots that previously relied on the
  unordered behaviour (#2429, @idno0001).

* `scale_manual_*(limits = ...)` now actually limits the scale (#3262,
  @yutannihilation).

* Fix a bug when `show.legend` is a named logical vector 
  (#3461, @yutannihilation).

* Added weight aesthetic option to `stat_density()` and made scaling of 
  weights the default (@annennenne, #2902)
  
* `stat_density2d()` can now take an `adjust` parameter to scale the default 
  bandwidth. (#2860, @haleyjeppson)

* `stat_smooth()` uses `REML` by default, if `method = "gam"` and
  `gam`'s method is not specified (@ikosmidis, #2630).

* stacking text when calculating the labels and the y axis with
  `stat_summary()` now works (@ikosmidis, #2709)
  
* `stat_summary()` and related functions now support rlang-style lambda functions
  (#3568, @dkahle).

* The data mask pronoun, `.data`, is now stripped from default labels.

* Addition of partial themes to plots has been made more predictable;
  stepwise addition of individual partial themes is now equivalent to
  addition of multple theme elements at once (@clauswilke, #3039).

* Facets now don't fail even when some variable in the spec are not available
  in all layers (@yutannihilation, #2963).

# ggplot2 3.2.1

This is a patch release fixing a few regressions introduced in 3.2.0 as well as
fixing some unit tests that broke due to upstream changes.

* `position_stack()` no longer changes the order of the input data. Changes to 
  the internal behaviour of `geom_ribbon()` made this reordering problematic 
  with ribbons that spanned `y = 0` (#3471)
* Using `qplot()` with a single positional aesthetic will no longer title the
  non-specified scale as `"NULL"` (#3473)
* Fixes unit tests for sf graticule labels caused by changes to sf

# ggplot2 3.2.0

This is a minor release with an emphasis on internal changes to make ggplot2 
faster and more consistent. The few interface changes will only affect the 
aesthetics of the plot in minor ways, and will only potentially break code of
extension developers if they have relied on internals that have been changed. 
This release also sees the addition of Hiroaki Yutani (@yutannihilation) to the 
core developer team.

With the release of R 3.6, ggplot2 now requires the R version to be at least 3.2,
as the tidyverse is committed to support 5 major versions of R.

## Breaking changes

* Two patches (#2996 and #3050) fixed minor rendering problems. In most cases,
  the visual changes are so subtle that they are difficult to see with the naked
  eye. However, these changes are detected by the vdiffr package, and therefore
  any package developers who use vdiffr to test for visual correctness of ggplot2
  plots will have to regenerate all reference images.
  
* In some cases, ggplot2 now produces a warning or an error for code that previously
  produced plot output. In all these cases, the previous plot output was accidental,
  and the plotting code uses the ggplot2 API in a way that would lead to undefined
  behavior. Examples include a missing `group` aesthetic in `geom_boxplot()` (#3316),
  annotations across multiple facets (#3305), and not using aesthetic mappings when
  drawing ribbons with `geom_ribbon()` (#3318).

## New features

* This release includes a range of internal changes that speeds up plot 
  generation. None of the changes are user facing and will not break any code,
  but in general ggplot2 should feel much faster. The changes includes, but are
  not limited to:
  
  - Caching ascent and descent dimensions of text to avoid recalculating it for
    every title.
  
  - Using a faster data.frame constructor as well as faster indexing into 
    data.frames
    
  - Removing the plyr dependency, replacing plyr functions with faster 
    equivalents.

* `geom_polygon()` can now draw polygons with holes using the new `subgroup` 
  aesthetic. This functionality requires R 3.6.0 (@thomasp85, #3128)

* Aesthetic mappings now accept functions that return `NULL` (@yutannihilation,
  #2997).

* `stat_function()` now accepts rlang/purrr style anonymous functions for the 
  `fun` parameter (@dkahle, #3159).

* `geom_rug()` gains an "outside" option to allow for moving the rug tassels to 
  outside the plot area (@njtierney, #3085) and a `length` option to allow for 
  changing the length of the rug lines (@daniel-wells, #3109). 
  
* All geoms now take a `key_glyph` paramter that allows users to customize
  how legend keys are drawn (@clauswilke, #3145). In addition, a new key glyph
  `timeseries` is provided to draw nice legends for time series
  (@mitchelloharawild, #3145).

## Extensions

* Layers now have a new member function `setup_layer()` which is called at the
  very beginning of the plot building process and which has access to the 
  original input data and the plot object being built. This function allows the 
  creation of custom layers that autogenerate aesthetic mappings based on the 
  input data or that filter the input data in some form. For the time being, this
  feature is not exported, but it has enabled the development of a new layer type,
  `layer_sf()` (see next item). Other special-purpose layer types may be added
  in the future (@clauswilke, #2872).
  
* A new layer type `layer_sf()` can auto-detect and auto-map sf geometry
  columns in the data. It should be used by extension developers who are writing
  new sf-based geoms or stats (@clauswilke, #3232).

* `x0` and `y0` are now recognized positional aesthetics so they will get scaled 
  if used in extension geoms and stats (@thomasp85, #3168)
  
* Continuous scale limits now accept functions which accept the default
  limits and return adjusted limits. This makes it possible to write
  a function that e.g. ensures the limits are always a multiple of 100,
  regardless of the data (@econandrew, #2307).

## Minor improvements and bug fixes

* `cut_width()` now accepts `...` to pass further arguments to `base::cut.default()`
   like `cut_number()` and `cut_interval()` already did (@cderv, #3055)

* `coord_map()` now can have axes on the top and right (@karawoo, #3042).

* `coord_polar()` now correctly rescales the secondary axis (@linzi-sg, #3278)

* `coord_sf()`, `coord_map()`, and `coord_polar()` now squash `-Inf` and `Inf`
  into the min and max of the plot (@yutannihilation, #2972).

* `coord_sf()` graticule lines are now drawn in the same thickness as panel grid 
  lines in `coord_cartesian()`, and seting panel grid lines to `element_blank()` 
  now also works in `coord_sf()` 
  (@clauswilke, #2991, #2525).

* `economics` data has been regenerated. This leads to some changes in the
  values of all columns (especially in `psavert`), but more importantly, strips 
  the grouping attributes from `economics_long`.

* `element_line()` now fills closed arrows (@yutannihilation, #2924).

* Facet strips on the left side of plots now have clipping turned on, preventing
  text from running out of the strip and borders from looking thicker than for
  other strips (@karawoo, #2772 and #3061).

* ggplot2 now works in Turkish locale (@yutannihilation, #3011).

* Clearer error messages for inappropriate aesthetics (@clairemcwhite, #3060).

* ggplot2 no longer attaches any external packages when using functions that 
  depend on packages that are suggested but not imported by ggplot2. The 
  affected functions include `geom_hex()`, `stat_binhex()`, 
  `stat_summary_hex()`, `geom_quantile()`, `stat_quantile()`, and `map_data()` 
  (@clauswilke, #3126).
  
* `geom_area()` and `geom_ribbon()` now sort the data along the x-axis in the 
  `setup_data()` method rather than as part of `draw_group()` (@thomasp85, 
  #3023)

* `geom_hline()`, `geom_vline()`, and `geom_abline()` now throw a warning if the 
  user supplies both an `xintercept`, `yintercept`, or `slope` value and a 
  mapping (@RichardJActon, #2950).

* `geom_rug()` now works with `coord_flip()` (@has2k1, #2987).

* `geom_violin()` no longer throws an error when quantile lines fall outside 
  the violin polygon (@thomasp85, #3254).

* `guide_legend()` and `guide_colorbar()` now use appropriate spacing between legend
  key glyphs and legend text even if the legend title is missing (@clauswilke, #2943).

* Default labels are now generated more consistently; e.g., symbols no longer
  get backticks, and long expressions are abbreviated with `...`
  (@yutannihilation, #2981).

* All-`Inf` layers are now ignored for picking the scale (@yutannihilation, 
  #3184).
  
* Diverging Brewer colour palette now use the correct mid-point colour 
  (@dariyasydykova, #3072).
  
* `scale_color_continuous()` now points to `scale_colour_continuous()` so that 
  it will handle `type = "viridis"` as the documentation states (@hlendway, 
  #3079).

* `scale_shape_identity()` now works correctly with `guide = "legend"` 
  (@malcolmbarrett, #3029)
  
* `scale_continuous` will now draw axis line even if the length of breaks is 0
  (@thomasp85, #3257)

* `stat_bin()` will now error when the number of bins exceeds 1e6 to avoid 
  accidentally freezing the user session (@thomasp85).
  
* `sec_axis()` now places ticks accurately when using nonlinear transformations (@dpseidel, #2978).

* `facet_wrap()` and `facet_grid()` now automatically remove NULL from facet
  specs, and accept empty specs (@yutannihilation, #3070, #2986).

* `stat_bin()` now handles data with only one unique value (@yutannihilation 
  #3047).

* `sec_axis()` now accepts functions as well as formulas (@yutannihilation, #3031).

*   New theme elements allowing different ticks lengths for each axis. For instance,
    this can be used to have inwards ticks on the x-axis (`axis.ticks.length.x`) and
    outwards ticks on the y-axis (`axis.ticks.length.y`) (@pank, #2935).

* The arguments of `Stat*$compute_layer()` and `Position*$compute_layer()` are
  now renamed to always match the ones of `Stat$compute_layer()` and
  `Position$compute_layer()` (@yutannihilation, #3202).

* `geom_*()` and `stat_*()` now accepts purrr-style lambda notation
  (@yutannihilation, #3138).

* `geom_tile()` and `geom_rect()` now draw rectangles without notches at the
  corners. The style of the corner can be controlled by `linejoin` parameters
  (@yutannihilation, #3050).

# ggplot2 3.1.0

## Breaking changes

This is a minor release and breaking changes have been kept to a minimum. End users of 
ggplot2 are unlikely to encounter any issues. However, there are a few items that developers 
of ggplot2 extensions should be aware of. For additional details, see also the discussion 
accompanying issue #2890.

*   In non-user-facing internal code (specifically in the `aes()` function and in
    the `aesthetics` argument of scale functions), ggplot2 now always uses the British
    spelling for aesthetics containing the word "colour". When users specify a "color"
    aesthetic it is automatically renamed to "colour". This renaming is also applied
    to non-standard aesthetics that contain the word "color". For example, "point_color"
    is renamed to "point_colour". This convention makes it easier to support both
    British and American spelling for novel, non-standard aesthetics, but it may require
    some adjustment for packages that have previously introduced non-standard color
    aesthetics using American spelling. A new function `standardise_aes_names()` is
    provided in case extension writers need to perform this renaming in their own code
    (@clauswilke, #2649).

*   Functions that generate other functions (closures) now force the arguments that are
    used from the generated functions, to avoid hard-to-catch errors. This may affect
    some users of manual scales (such as `scale_colour_manual()`, `scale_fill_manual()`,
    etc.) who depend on incorrect behavior (@krlmlr, #2807).
    
*   `Coord` objects now have a function `backtransform_range()` that returns the
    panel range in data coordinates. This change may affect developers of custom coords,
    who now should implement this function. It may also affect developers of custom
    geoms that use the `range()` function. In some applications, `backtransform_range()`
    may be more appropriate (@clauswilke, #2821).


## New features

*   `coord_sf()` has much improved customization of axis tick labels. Labels can now
    be set manually, and there are two new parameters, `label_graticule` and
    `label_axes`, that can be used to specify which graticules to label on which side
    of the plot (@clauswilke, #2846, #2857, #2881).
    
*   Two new geoms `geom_sf_label()` and `geom_sf_text()` can draw labels and text
    on sf objects. Under the hood, a new `stat_sf_coordinates()` calculates the
    x and y coordinates from the coordinates of the sf geometries. You can customize
    the calculation method via `fun.geometry` argument (@yutannihilation, #2761).
    

## Minor improvements and fixes

*   `benchplot()` now uses tidy evaluation (@dpseidel, #2699).

*   The error message in `compute_aesthetics()` now only provides the names of
    aesthetics with mismatched lengths, rather than all aesthetics (@karawoo,
    #2853).

*   For faceted plots, data is no longer internally reordered. This makes it
    safer to feed data columns into `aes()` or into parameters of geoms or
    stats. However, doing so remains discouraged (@clauswilke, #2694).

*   `coord_sf()` now also understands the `clip` argument, just like the other
    coords (@clauswilke, #2938).

*   `fortify()` now displays a more informative error message for
    `grouped_df()` objects when dplyr is not installed (@jimhester, #2822).

*   All `geom_*()` now display an informative error message when required 
    aesthetics are missing (@dpseidel, #2637 and #2706).

*   `geom_boxplot()` now understands the `width` parameter even when used with
    a non-standard stat, such as `stat_identity()` (@clauswilke, #2893).
    
*  `geom_hex()` now understands the `size` and `linetype` aesthetics
   (@mikmart, #2488).
    
*   `geom_hline()`, `geom_vline()`, and `geom_abline()` now work properly
    with `coord_trans()` (@clauswilke, #2149, #2812).
    
*   `geom_text(..., parse = TRUE)` now correctly renders the expected number of
    items instead of silently dropping items that are empty expressions, e.g.
    the empty string "". If an expression spans multiple lines, we take just
    the first line and drop the rest. This same issue is also fixed for
    `geom_label()` and the axis labels for `geom_sf()` (@slowkow, #2867).

*   `geom_sf()` now respects `lineend`, `linejoin`, and `linemitre` parameters 
    for lines and polygons (@alistaire47, #2826).
    
*   `ggsave()` now exits without creating a new graphics device if previously
    none was open (@clauswilke, #2363).

*   `labs()` now has named arguments `title`, `subtitle`, `caption`, and `tag`.
    Also, `labs()` now accepts tidyeval (@yutannihilation, #2669).

*   `position_nudge()` is now more robust and nudges only in the direction
    requested. This enables, for example, the horizontal nudging of boxplots
    (@clauswilke, #2733).

*   `sec_axis()` and `dup_axis()` now return appropriate breaks for the secondary
    axis when applied to log transformed scales (@dpseidel, #2729).

*   `sec_axis()` now works as expected when used in combination with tidy eval
    (@dpseidel, #2788).

*   `scale_*_date()`, `scale_*_time()` and `scale_*_datetime()` can now display 
    a secondary axis that is a __one-to-one__ transformation of the primary axis,
    implemented using the `sec.axis` argument to the scale constructor 
    (@dpseidel, #2244).
    
*   `stat_contour()`, `stat_density2d()`, `stat_bin2d()`,  `stat_binhex()`
    now calculate normalized statistics including `nlevel`, `ndensity`, and
    `ncount`. Also, `stat_density()` now includes the calculated statistic 
    `nlevel`, an alias for `scaled`, to better match the syntax of `stat_bin()`
    (@bjreisman, #2679).

# ggplot2 3.0.0

## Breaking changes

*   ggplot2 now supports/uses tidy evaluation (as described below). This is a 
    major change and breaks a number of packages; we made this breaking change 
    because it is important to make ggplot2 more programmable, and to be more 
    consistent with the rest of the tidyverse. The best general (and detailed)
    introduction to tidy evaluation can be found in the meta programming
    chapters in [Advanced R](https://adv-r.hadley.nz).
    
    The primary developer facing change is that `aes()` now contains 
    quosures (expression + environment pairs) rather than symbols, and you'll 
    need to take a different approach to extracting the information you need. 
    A common symptom of this change are errors "undefined columns selected" or 
    "invalid 'type' (list) of argument" (#2610). As in the previous version,
    constants (like `aes(x = 1)` or `aes(colour = "smoothed")`) are stored
    as is.
    
    In this version of ggplot2, if you need to describe a mapping in a string, 
    use `quo_name()` (to generate single-line strings; longer expressions may 
    be abbreviated) or `quo_text()` (to generate non-abbreviated strings that
    may span multiple lines). If you do need to extract the value of a variable
    instead use `rlang::eval_tidy()`. You may want to condition on 
    `(packageVersion("ggplot2") <= "2.2.1")` so that your code can work with
    both released and development versions of ggplot2.
    
    We recognise that this is a big change and if you're not already familiar
    with rlang, there's a lot to learn. If you are stuck, or need any help,
    please reach out on <https://forum.posit.co/>.

*   Error: Column `y` must be a 1d atomic vector or a list

    Internally, ggplot2 now uses `as.data.frame(tibble::as_tibble(x))` to
    convert a list into a data frame. This improves ggplot2's support for
    list-columns (needed for sf support), at a small cost: you can no longer
    use matrix-columns. Note that unlike tibble we still allow column vectors
    such as returned by `base::scale()` because of their widespread use.

*   Error: More than one expression parsed
  
    Previously `aes_string(x = c("a", "b", "c"))` silently returned 
    `aes(x = a)`. Now this is a clear error.

*   Error: `data` must be uniquely named but has duplicate columns
  
    If layer data contains columns with identical names an error will be 
    thrown. In earlier versions the first occurring column was chosen silently,
    potentially masking that the wrong data was chosen.

*   Error: Aesthetics must be either length 1 or the same as the data
    
    Layers are stricter about the columns they will combine into a single
    data frame. Each aesthetic now must be either the same length as the data
    frame or a single value. This makes silent recycling errors much less likely.

*   Error: `coord_*` doesn't support free scales 
   
    Free scales only work with selected coordinate systems; previously you'd
    get an incorrect plot.

*   Error in f(...) : unused argument (range = c(0, 1))

    This is because the `oob` argument to scale has been set to a function
    that only takes a single argument; it needs to take two arguments
    (`x`, and `range`). 

*   Error: unused argument (output)
  
    The function `guide_train()` now has an optional parameter `aesthetic`
    that allows you to override the `aesthetic` setting in the scale.
    To make your code work with the both released and development versions of 
    ggplot2 appropriate, add `aesthetic = NULL` to the `guide_train()` method
    signature.
    
    ```R
    # old
    guide_train.legend <- function(guide, scale) {...}
    
    # new 
    guide_train.legend <- function(guide, scale, aesthetic = NULL) {...}
    ```
    
    Then, inside the function, replace `scale$aesthetics[1]`,
    `aesthetic %||% scale$aesthetics[1]`. (The %||% operator is defined in the 
    rlang package).
    
    ```R
    # old
    setNames(list(scale$map(breaks)), scale$aesthetics[1])

    # new
    setNames(list(scale$map(breaks)), aesthetic %||% scale$aesthetics[1])
    ```

*   The long-deprecated `subset` argument to `layer()` has been removed.

## Tidy evaluation

* `aes()` now supports quasiquotation so that you can use `!!`, `!!!`,
  and `:=`. This replaces `aes_()` and `aes_string()` which are now
  soft-deprecated (but will remain around for a long time).

* `facet_wrap()` and `facet_grid()` now support `vars()` inputs. Like
  `dplyr::vars()`, this helper quotes its inputs and supports
  quasiquotation. For instance, you can now supply faceting variables
  like this: `facet_wrap(vars(am, cyl))` instead of 
  `facet_wrap(~am + cyl)`. Note that the formula interface is not going 
  away and will not be deprecated. `vars()` is simply meant to make it 
  easier to create functions around `facet_wrap()` and `facet_grid()`.

  The first two arguments of `facet_grid()` become `rows` and `cols`
  and now support `vars()` inputs. Note however that we took special
  care to ensure complete backward compatibility. With this change
  `facet_grid(vars(cyl), vars(am, vs))` is equivalent to
  `facet_grid(cyl ~ am + vs)`, and `facet_grid(cols = vars(am, vs))` is
  equivalent to `facet_grid(. ~ am + vs)`.

  One nice aspect of the new interface is that you can now easily
  supply names: `facet_grid(vars(Cylinder = cyl), labeller =
  label_both)` will give nice label titles to the facets. Of course,
  those names can be unquoted with the usual tidy eval syntax.

### sf

* ggplot2 now has full support for sf with `geom_sf()` and `coord_sf()`:

  ```r
  nc <- sf::st_read(system.file("shape/nc.shp", package = "sf"), quiet = TRUE)
  ggplot(nc) +
    geom_sf(aes(fill = AREA))
  ```
  It supports all simple features, automatically aligns CRS across layers, sets
  up the correct aspect ratio, and draws a graticule.

## New features

* ggplot2 now works on R 3.1 onwards, and uses the 
  [vdiffr](https://github.com/r-lib/vdiffr) package for visual testing.

* In most cases, accidentally using `%>%` instead of `+` will generate an 
  informative error (#2400).

* New syntax for calculated aesthetics. Instead of using `aes(y = ..count..)` 
  you can (and should!) use `aes(y = stat(count))`. `stat()` is a real function 
  with documentation which hopefully will make this part of ggplot2 less 
  confusing (#2059).
  
  `stat()` is particularly nice for more complex calculations because you 
  only need to specify it once: `aes(y = stat(count / max(count)))`,
  rather than `aes(y = ..count.. / max(..count..))`
  
* New `tag` label for adding identification tags to plots, typically used for 
  labelling a subplot with a letter. Add a tag with `labs(tag = "A")`, style it 
  with the `plot.tag` theme element, and control position with the
  `plot.tag.position` theme setting (@thomasp85).

### Layers: geoms, stats, and position adjustments

* `geom_segment()` and `geom_curve()` have a new `arrow.fill` parameter which 
  allows you to specify a separate fill colour for closed arrowheads 
  (@hrbrmstr and @clauswilke, #2375).

* `geom_point()` and friends can now take shapes as strings instead of integers,
  e.g. `geom_point(shape = "diamond")` (@daniel-barnett, #2075).

* `position_dodge()` gains a `preserve` argument that allows you to control
  whether the `total` width at each `x` value is preserved (the current 
  default), or ensure that the width of a `single` element is preserved
  (what many people want) (#1935).

* New `position_dodge2()` provides enhanced dodging for boxplots. Compared to
  `position_dodge()`, `position_dodge2()` compares `xmin` and `xmax` values  
  to determine which elements overlap, and spreads overlapping elements evenly
  within the region of overlap. `position_dodge2()` is now the default position
  adjustment for `geom_boxplot()`, because it handles `varwidth = TRUE`, and 
  will be considered for other geoms in the future.
  
  The `padding` parameter adds a small amount of padding between elements 
  (@karawoo, #2143) and a `reverse` parameter allows you to reverse the order 
  of placement (@karawoo, #2171).
  
* New `stat_qq_line()` makes it easy to add a simple line to a Q-Q plot, which 
  makes it easier to judge the fit of the theoretical distribution 
  (@nicksolomon).

### Scales and guides

* Improved support for mapping date/time variables to `alpha`, `size`, `colour`, 
  and `fill` aesthetics, including `date_breaks` and `date_labels` arguments 
  (@karawoo, #1526), and new `scale_alpha()` variants (@karawoo, #1526).

* Improved support for ordered factors. Ordered factors throw a warning when 
  mapped to shape (unordered factors do not), and do not throw warnings when 
  mapped to size or alpha (unordered factors do). Viridis is used as the 
  default colour and fill scale for ordered factors (@karawoo, #1526).

* The `expand` argument of `scale_*_continuous()` and `scale_*_discrete()`
  now accepts separate expansion values for the lower and upper range
  limits. The expansion limits can be specified using the convenience
  function `expand_scale()`.
  
  Separate expansion limits may be useful for bar charts, e.g. if one
  wants the bottom of the bars to be flush with the x axis but still 
  leave some (automatically calculated amount of) space above them:
  
    ```r
    ggplot(mtcars) +
        geom_bar(aes(x = factor(cyl))) +
        scale_y_continuous(expand = expand_scale(mult = c(0, .1)))
    ```
  
  It can also be useful for line charts, e.g. for counts over time,
  where one wants to have a ’hard’ lower limit of y = 0 but leave the
  upper limit unspecified (and perhaps differing between panels), with
  some extra space above the highest point on the line (with symmetrical 
  limits, the extra space above the highest point could in some cases 
  cause the lower limit to be negative).
  
  The old syntax for the `expand` argument will, of course, continue
  to work (@huftis, #1669).

* `scale_colour_continuous()` and `scale_colour_gradient()` are now controlled 
  by global options `ggplot2.continuous.colour` and `ggplot2.continuous.fill`. 
  These can be set to `"gradient"` (the default) or `"viridis"` (@karawoo).

* New `scale_colour_viridis_c()`/`scale_fill_viridis_c()` (continuous) and
  `scale_colour_viridis_d()`/`scale_fill_viridis_d()` (discrete) make it
  easy to use Viridis colour scales (@karawoo, #1526).

* Guides for `geom_text()` now accept custom labels with 
  `guide_legend(override.aes = list(label = "foo"))` (@brianwdavis, #2458).

### Margins

* Strips gain margins on all sides by default. This means that to fully justify
  text to the edge of a strip, you will need to also set the margins to 0
  (@karawoo).

* Rotated strip labels now correctly understand `hjust` and `vjust` parameters
  at all angles (@karawoo).

* Strip labels now understand justification relative to the direction of the
  text, meaning that in y facets, the strip text can be placed at either end of
  the strip using `hjust` (@karawoo).

* Legend titles and labels get a little extra space around them, which 
  prevents legend titles from overlapping the legend at large font sizes 
  (@karawoo, #1881).

## Extension points

* New `autolayer()` S3 generic (@mitchelloharawild, #1974). This is similar
  to `autoplot()` but produces layers rather than complete plots.

* Custom objects can now be added using `+` if a `ggplot_add` method has been
  defined for the class of the object (@thomasp85).

* Theme elements can now be subclassed. Add a `merge_element` method to control
  how properties are inherited from the parent element. Add an `element_grob` 
  method to define how elements are rendered into grobs (@thomasp85, #1981).

* Coords have gained new extension mechanisms.
  
    If you have an existing coord extension, you will need to revise the
    specification of the `train()` method. It is now called 
    `setup_panel_params()` (better reflecting what it actually does) and now 
    has arguments `scale_x`, and `scale_y` (the x and y scales respectively) 
    and `param`, a list of plot specific parameters generated by 
    `setup_params()`.

    What was formerly called `scale_details` (in coords), `panel_ranges` 
    (in layout) and `panel_scales` (in geoms) are now consistently called
    `panel_params` (#1311). These are parameters of the coord that vary from
    panel to panel.

* `ggplot_build()` and `ggplot_gtable()` are now generics, so ggplot-subclasses 
  can define additional behavior during the build stage.

* `guide_train()`, `guide_merge()`, `guide_geom()`, and `guide_gengrob()`
  are now exported as they are needed if you want to design your own guide.
  They are not currently documented; use at your own risk (#2528).

* `scale_type()` generic is now exported and documented. Use this if you 
  want to extend ggplot2 to work with a new type of vector.

## Minor bug fixes and improvements

### Faceting

* `facet_grid()` gives a more informative error message if you try to use
  a variable in both rows and cols (#1928).

* `facet_grid()` and `facet_wrap()` both give better error messages if you
  attempt to use an unsupported coord with free scales (#2049).

* `label_parsed()` works once again (#2279).

* You can now style the background of horizontal and vertical strips
  independently with `strip.background.x` and `strip.background.y` 
  theme settings (#2249).

### Scales

* `discrete_scale()` documentation now inherits shared definitions from 
  `continuous_scale()` (@alistaire47, #2052).

* `guide_colorbar()` shows all colours of the scale (@has2k1, #2343).

* `scale_identity()` once again produces legends by default (#2112).

* Tick marks for secondary axes with strong transformations are more 
  accurately placed (@thomasp85, #1992).

* Missing line types now reliably generate missing lines (with standard 
  warning) (#2206).

* Legends now ignore set aesthetics that are not length one (#1932).

* All colour and fill scales now have an `aesthetics` argument that can
  be used to set the aesthetic(s) the scale works with. This makes it
  possible to apply a colour scale to both colour and fill aesthetics
  at the same time, via `aesthetics = c("colour", "fill")` (@clauswilke).
  
* Three new generic scales work with any aesthetic or set of aesthetics: 
  `scale_continuous_identity()`, `scale_discrete_identity()`, and
  `scale_discrete_manual()` (@clauswilke).

* `scale_*_gradient2()` now consistently omits points outside limits by 
  rescaling after the limits are enforced (@foo-bar-baz-qux, #2230).

### Layers

* `geom_label()` now correctly produces unbordered labels when `label.size` 
  is 0, even when saving to PDF (@bfgray3, #2407).

* `layer()` gives considerably better error messages for incorrectly specified
  `geom`, `stat`, or `position` (#2401).

* In all layers that use it, `linemitre` now defaults to 10 (instead of 1)
  to better match base R.

* `geom_boxplot()` now supplies a default value if no `x` aesthetic is present
  (@foo-bar-baz-qux, #2110).

* `geom_density()` drops groups with fewer than two data points and throws a
  warning. For groups with two data points, density values are now calculated 
  with `stats::density` (@karawoo, #2127).

* `geom_segment()` now also takes a `linejoin` parameter. This allows more 
  control over the appearance of the segments, which is especially useful for 
  plotting thick arrows (@Ax3man, #774).

* `geom_smooth()` now reports the formula used when `method = "auto"` 
  (@davharris #1951). `geom_smooth()` now orders by the `x` aesthetic, making it 
  easier to pass pre-computed values without manual ordering (@izahn, #2028). It 
  also now knows it has `ymin` and `ymax` aesthetics (#1939). The legend 
  correctly reflects the status of the `se` argument when used with stats 
  other than the default (@clauswilke, #1546).

* `geom_tile()` now once again interprets `width` and `height` correctly 
  (@malcolmbarrett, #2510).

* `position_jitter()` and `position_jitterdodge()` gain a `seed` argument that
  allows the specification of a random seed for reproducible jittering 
  (@krlmlr, #1996 and @slowkow, #2445).

* `stat_density()` has better behaviour if all groups are dropped because they
  are too small (#2282).

* `stat_summary_bin()` now understands the `breaks` parameter (@karawoo, #2214).

* `stat_bin()` now accepts functions for `binwidth`. This allows better binning 
  when faceting along variables with different ranges (@botanize).

* `stat_bin()` and `geom_histogram()` now sum correctly when using the `weight` 
  aesthetic (@jiho, #1921).

* `stat_bin()` again uses correct scaling for the computed variable `ndensity` 
  (@timgoodman, #2324).

* `stat_bin()` and `stat_bin_2d()` now properly handle the `breaks` parameter 
  when the scales are transformed (@has2k1, #2366).

* `update_geom_defaults()` and `update_stat_defaults()` allow American 
  spelling of aesthetic parameters (@foo-bar-baz-qux, #2299).

* The `show.legend` parameter now accepts a named logical vector to hide/show
  only some aesthetics in the legend (@tutuchan, #1798).

* Layers now silently ignore unknown aesthetics with value `NULL` (#1909).

### Coords

* Clipping to the plot panel is now configurable, through a `clip` argument
  to coordinate systems, e.g. `coord_cartesian(clip = "off")` 
  (@clauswilke, #2536).

* Like scales, coordinate systems now give you a message when you're 
  replacing an existing coordinate system (#2264).

* `coord_polar()` now draws secondary axis ticks and labels 
  (@dylan-stark, #2072), and can draw the radius axis on the right 
  (@thomasp85, #2005).

* `coord_trans()` now generates a warning when a transformation generates 
  non-finite values (@foo-bar-baz-qux, #2147).

### Themes

* Complete themes now always override all elements of the default theme
  (@has2k1, #2058, #2079).

* Themes now set default grid colour in `panel.grid` rather than individually
  in `panel.grid.major` and `panel.grid.minor` individually. This makes it 
  slightly easier to customise the theme (#2352).

* Fixed bug when setting strips to `element_blank()` (@thomasp85). 

* Axes positioned on the top and to the right can now customize their ticks and
  lines separately (@thomasp85, #1899).

* Built-in themes gain parameters `base_line_size` and `base_rect_size` which 
  control the default sizes of line and rectangle elements (@karawoo, #2176).

* Default themes use `rel()` to set line widths (@baptiste).

* Themes were tweaked for visual consistency and more graceful behavior when 
  changing the base font size. All absolute heights or widths were replaced 
  with heights or widths that are proportional to the base font size. One 
  relative font size was eliminated (@clauswilke).
  
* The height of descenders is now calculated solely on font metrics and doesn't
  change with the specific letters in the string. This fixes minor alignment 
  issues with plot titles, subtitles, and legend titles (#2288, @clauswilke).

### Guides

* `guide_colorbar()` is more configurable: tick marks and color bar frame
  can now by styled with arguments `ticks.colour`, `ticks.linewidth`, 
  `frame.colour`, `frame.linewidth`, and `frame.linetype`
  (@clauswilke).
  
* `guide_colorbar()` now uses `legend.spacing.x` and `legend.spacing.y` 
  correctly, and it can handle multi-line titles. Minor tweaks were made to 
  `guide_legend()` to make sure the two legend functions behave as similarly as
  possible (@clauswilke, #2397 and #2398).
  
* The theme elements `legend.title` and `legend.text` now respect the settings 
  of `margin`, `hjust`, and `vjust` (@clauswilke, #2465, #1502).

* Non-angle parameters of `label.theme` or `title.theme` can now be set in 
  `guide_legend()` and `guide_colorbar()` (@clauswilke, #2544).

### Other

* `fortify()` gains a method for tbls (@karawoo, #2218).

* `ggplot` gains a method for `grouped_df`s that adds a `.group` variable,
  which computes a unique value for each group. Use it with 
  `aes(group = .group)` (#2351).

* `ggproto()` produces objects with class `c("ggproto", "gg")`, allowing for
  a more informative error message when adding layers, scales, or other ggproto 
  objects (@jrnold, #2056).

* `ggsave()`'s DPI argument now supports 3 string options: "retina" (320
  DPI), "print" (300 DPI), and "screen" (72 DPI) (@foo-bar-baz-qux, #2156).
  `ggsave()` now uses full argument names to avoid partial match warnings 
  (#2355), and correctly restores the previous graphics device when several
  graphics devices are open (#2363).

* `print.ggplot()` now returns the original ggplot object, instead of the 
  output from `ggplot_build()`. Also, the object returned from 
  `ggplot_build()` now has the class `"ggplot_built"` (#2034).

* `map_data()` now works even when purrr is loaded (tidyverse#66).

* New functions `summarise_layout()`, `summarise_coord()`, and 
  `summarise_layers()` summarise the layout, coordinate systems, and layers 
  of a built ggplot object (#2034, @wch). This provides a tested API that 
  (e.g.) shiny can depend on.

* Updated startup messages reflect new resources (#2410, @mine-cetinkaya-rundel).

# ggplot2 2.2.1

* Fix usage of `structure(NULL)` for R-devel compatibility (#1968).

# ggplot2 2.2.0

## Major new features

### Subtitle and caption

Thanks to @hrbrmstr plots now have subtitles and captions, which can be set with 
the `subtitle`  and `caption` arguments to `ggtitle()` and `labs()`. You can 
control their appearance with the theme settings `plot.caption` and 
`plot.subtitle`. The main plot title is now left-aligned to better work better 
with a subtitle. The caption is right-aligned (@hrbrmstr).

### Stacking

`position_stack()` and `position_fill()` now sort the stacking order to match 
grouping order. This allows you to control the order through grouping, and 
ensures that the default legend matches the plot (#1552, #1593). If you want the 
opposite order (useful if you have horizontal bars and horizontal legend), you 
can request reverse stacking by using `position = position_stack(reverse = TRUE)` 
(#1837).
  
`position_stack()` and `position_fill()` now accepts negative values which will 
create stacks extending below the x-axis (#1691).

`position_stack()` and `position_fill()` gain a `vjust` argument which makes it 
easy to (e.g.) display labels in the middle of stacked bars (#1821).

### Layers

`geom_col()` was added to complement `geom_bar()` (@hrbrmstr). It uses 
`stat="identity"` by default, making the `y` aesthetic mandatory. It does not 
support any other `stat_()` and does not provide fallback support for the 
`binwidth` parameter. Examples and references in other functions were updated to
demonstrate `geom_col()` usage. 

When creating a layer, ggplot2 will warn if you use an unknown aesthetic or an 
unknown parameter. Compared to the previous version, this is stricter for 
aesthetics (previously there was no message), and less strict for parameters 
(previously this threw an error) (#1585).

### Facetting

The facet system, as well as the internal panel class, has been rewritten in 
ggproto. Facets are now extendable in the same manner as geoms and stats, as 
described in `vignette("extending-ggplot2")`.

We have also added the following new features.
  
* `facet_grid()` and `facet_wrap()` now allow expressions in their faceting 
  formulas (@DanRuderman, #1596).

* When `facet_wrap()` results in an uneven number of panels, axes will now be
  drawn underneath the hanging panels (fixes #1607)

* Strips can now be freely positioned in `facet_wrap()` using the 
  `strip.position` argument (deprecates `switch`).

* The relative order of panel, strip, and axis can now be controlled with 
  the theme setting `strip.placement` that takes either `inside` (strip between 
  panel and axis) or `outside` (strip after axis).

* The theme option `panel.margin` has been deprecated in favour of 
  `panel.spacing` to more clearly communicate intent.

### Extensions

Unfortunately there was a major oversight in the construction of ggproto which 
lead to extensions capturing the super object at package build time, instead of 
at package run time (#1826). This problem has been fixed, but requires 
re-installation of all extension packages.

## Scales

* The position of x and y axes can now be changed using the `position` argument
  in `scale_x_*`and `scale_y_*` which can take `top` and `bottom`, and `left`
  and `right` respectively. The themes of top and right axes can be modified 
  using the `.top` and `.right` modifiers to `axis.text.*` and `axis.title.*`.

### Continuous scales

* `scale_x_continuous()` and `scale_y_continuous()` can now display a secondary 
  axis that is a __one-to-one__ transformation of the primary axis (e.g. degrees 
  Celcius to degrees Fahrenheit). The secondary axis will be positioned opposite 
  to the primary axis and can be controlled with the `sec.axis` argument to 
  the scale constructor.

* Scales worry less about having breaks. If no breaks can be computed, the
  plot will work instead of throwing an uninformative error (#791). This 
  is particularly helpful when you have facets with free scales, and not
  all panels contain data.

* Scales now warn when transformation introduces infinite values (#1696).

### Date time

* `scale_*_datetime()` now supports time zones. It will use the timezone 
  attached to the variable by default, but can be overridden with the 
  `timezone` argument.

* New `scale_x_time()` and `scale_y_time()` generate reasonable default
  breaks and labels for hms vectors (#1752).

### Discrete scales

The treatment of missing values by discrete scales has been thoroughly 
overhauled (#1584). The underlying principle is that we can naturally represent 
missing values on discrete variables (by treating just like another level), so 
by default we should. 

This principle applies to:

* character vectors
* factors with implicit NA
* factors with explicit NA

And to all scales (both position and non-position.)

Compared to the previous version of ggplot2, there are three main changes:

1.  `scale_x_discrete()` and `scale_y_discrete()` always show discrete NA,
    regardless of their source

1.  If present, `NA`s are shown in discrete legends.

1.  All discrete scales gain a `na.translate` argument that allows you to 
    control whether `NA`s are translated to something that can be visualised,
    or should be left as missing. Note that if you don't translate (i.e. 
    `na.translate = FALSE)` the missing values will passed on to the layer, 
    which will warning that it's dropping missing values. To suppress the
    warnings, you'll also need to add `na.rm = TRUE` to the layer call. 

There were also a number of other smaller changes

* Correctly use scale expansion factors.
* Don't preserve space for dropped levels (#1638).
* Only issue one warning when when asking for too many levels (#1674).
* Unicode labels work better on Windows (#1827).
* Warn when used with only continuous data (#1589)

## Themes

* The `theme()` constructor now has named arguments rather than ellipses. This 
  should make autocomplete substantially more useful. The documentation
  (including examples) has been considerably improved.
  
* Built-in themes are more visually homogeneous, and match `theme_grey` better.
  (@jiho, #1679)
  
* When computing the height of titles, ggplot2 now includes the height of the
  descenders (i.e. the bits of `g` and `y` that hang beneath the baseline). This 
  improves the margins around titles, particularly the y axis label (#1712).
  I have also very slightly increased the inner margins of axis titles, and 
  removed the outer margins. 

* Theme element inheritance is now easier to work with as modification now
  overrides default `element_blank` elements (#1555, #1557, #1565, #1567)
  
* Horizontal legends (i.e. legends on the top or bottom) are horizontally
  aligned by default (#1842). Use `legend.box = "vertical"` to switch back
  to the previous behaviour.
  
* `element_line()` now takes an `arrow` argument to specify arrows at the end of
  lines (#1740)

There were a number of tweaks to the theme elements that control legends:
  
* `legend.justification` now controls appearance will plotting the legend
  outside of the plot area. For example, you can use 
  `theme(legend.justification = "top")` to make the legend align with the 
  top of the plot.

* `panel.margin` and `legend.margin` have been renamed to `panel.spacing` and 
  `legend.spacing` respectively, to better communicate intent (they only
  affect spacing between legends and panels, not the margins around them)

* `legend.margin` now controls margin around individual legends.

* New `legend.box.background`, `legend.box.spacing`, and `legend.box.margin`
  control the background, spacing, and margin of the legend box (the region
  that contains all legends).

## Bug fixes and minor improvements

* ggplot2 now imports tibble. This ensures that all built-in datasets print 
  compactly even if you haven't explicitly loaded tibble or dplyr (#1677).

* Class of aesthetic mapping is preserved when adding `aes()` objects (#1624).

* `+.gg` now works for lists that include data frames.

* `annotation_x()` now works in the absense of global data (#1655)

* `geom_*(show.legend = FALSE)` now works for `guide_colorbar`.

* `geom_boxplot()` gains new `outlier.alpha` (@jonathan-g) and 
  `outlier.fill` (@schloerke, #1787) parameters to control the alpha/fill of
   outlier points independently of the alpha of the boxes. 

* `position_jitter()` (and hence `geom_jitter()`) now correctly computes 
  the jitter width/jitter when supplied by the user (#1775, @has2k1).

* `geom_contour()` more clearly describes what inputs it needs (#1577).

* `geom_curve()` respects the `lineend` parameter (#1852).

* `geom_histogram()` and `stat_bin()` understand the `breaks` parameter once 
  more. (#1665). The floating point adjustment for histogram bins is now 
  actually used - it was previously inadvertently ignored (#1651).

* `geom_violin()` no longer transforms quantile lines with the alpha aesthetic
  (@mnbram, #1714). It no longer errors when quantiles are requested but data
  have zero range (#1687). When `trim = FALSE` it once again has a nice 
  range that allows the density to reach zero (by extending the range 3 
  bandwidths to either side of the data) (#1700).

* `geom_dotplot()` works better when faceting and binning on the y-axis. 
  (#1618, @has2k1).
  
* `geom_hexbin()` once again supports `..density..` (@mikebirdgeneau, #1688).

* `geom_step()` gives useful warning if only one data point in layer (#1645).

* `layer()` gains new `check.aes` and `check.param` arguments. These allow
  geom/stat authors to optional suppress checks for known aesthetics/parameters.
  Currently this is used only in `geom_blank()` which powers `expand_limits()` 
  (#1795).

* All `stat_*()` display a better error message when required aesthetics are
  missing.
  
* `stat_bin()` and `stat_summary_hex()` now accept length 1 `binwidth` (#1610)

* `stat_density()` gains new argument `n`, which is passed to underlying function
  `stats::density` ("number of equally spaced points at which the
  density is to be estimated"). (@hbuschme)

* `stat_binhex()` now again returns `count` rather than `value` (#1747)

* `stat_ecdf()` respects `pad` argument (#1646).

* `stat_smooth()` once again informs you about the method it has chosen.
  It also correctly calculates the size of the largest group within facets.

* `x` and `y` scales are now symmetric regarding the list of
  aesthetics they accept: `xmin_final`, `xmax_final`, `xlower`,
  `xmiddle` and `xupper` are now valid `x` aesthetics.

* `Scale` extensions can now override the `make_title` and `make_sec_title` 
  methods to let the scale modify the axis/legend titles.

* The random stream is now reset after calling `.onAttach()` (#2409).

# ggplot2 2.1.0

## New features

* When mapping an aesthetic to a constant (e.g. 
  `geom_smooth(aes(colour = "loess")))`), the default guide title is the name 
  of the aesthetic (i.e. "colour"), not the value (i.e. "loess") (#1431).

* `layer()` now accepts a function as the data argument. The function will be
  applied to the data passed to the `ggplot()` function and must return a
  data.frame (#1527, @thomasp85). This is a more general version of the 
  deprecated `subset` argument.

* `theme_update()` now uses the `+` operator instead of `%+replace%`, so that
  unspecified values will no longer be `NULL`ed out. `theme_replace()`
  preserves the old behaviour if desired (@oneillkza, #1519). 

* `stat_bin()` has been overhauled to use the same algorithm as ggvis, which 
  has been considerably improved thanks to the advice of Randy Prium (@rpruim).
  This includes:
  
    * Better arguments and a better algorithm for determining the origin.
      You can now specify either `boundary` or the `center` of a bin.
      `origin` has been deprecated in favour of these arguments.
      
    * `drop` is deprecated in favour of `pad`, which adds extra 0-count bins
      at either end (needed for frequency polygons). `geom_histogram()` defaults 
      to `pad = FALSE` which considerably improves the default limits for 
      the histogram, especially when the bins are big (#1477).
      
    * The default algorithm does a (somewhat) better job at picking nice widths 
      and origins across a wider range of input data.
      
    * `bins = n` now gives a histogram with `n` bins, not `n + 1` (#1487).

## Bug fixes

* All `\donttest{}` examples run.

* All `geom_()` and `stat_()` functions now have consistent argument order:
  data + mapping, then geom/stat/position, then `...`, then specific arguments, 
  then arguments common to all layers (#1305). This may break code if you were
  previously relying on partial name matching, but in the long-term should make 
  ggplot2 easier to use. In particular, you can now set the `n` parameter
  in `geom_density2d()` without it partially matching `na.rm` (#1485).

* For geoms with both `colour` and `fill`, `alpha` once again only affects
  fill (Reverts #1371, #1523). This was causing problems for people.

* `facet_wrap()`/`facet_grid()` works with multiple empty panels of data 
  (#1445).

* `facet_wrap()` correctly swaps `nrow` and `ncol` when faceting vertically
  (#1417).

* `ggsave("x.svg")` now uses svglite to produce the svg (#1432).

* `geom_boxplot()` now understands `outlier.color` (#1455).

* `geom_path()` knows that "solid" (not just 1) represents a solid line (#1534).

* `geom_ribbon()` preserves missing values so they correctly generate a 
  gap in the ribbon (#1549).

* `geom_tile()` once again accepts `width` and `height` parameters (#1513). 
  It uses `draw_key_polygon()` for better a legend, including a coloured 
  outline (#1484).

* `layer()` now automatically adds a `na.rm` parameter if none is explicitly
  supplied.

* `position_jitterdodge()` now works on all possible dodge aesthetics, 
  e.g. `color`, `linetype` etc. instead of only based on `fill` (@bleutner)

* `position = "nudge"` now works (although it doesn't do anything useful)
  (#1428).

* The default scale for columns of class "AsIs" is now "identity" (#1518).

* `scale_*_discrete()` has better defaults when used with purely continuous
  data (#1542).

* `scale_size()` warns when used with categorical data.

* `scale_size()`, `scale_colour()`, and `scale_fill()` gain date and date-time
  variants (#1526).

* `stat_bin_hex()` and `stat_bin_summary()` now use the same underlying 
  algorithm so results are consistent (#1383). `stat_bin_hex()` now accepts
  a `weight` aesthetic. To be consistent with related stats, the output variable 
  from `stat_bin_hex()` is now value instead of count.

* `stat_density()` gains a `bw` parameter which makes it easy to get consistent 
   smoothing between facets (@jiho)

* `stat-density-2d()` no longer ignores the `h` parameter, and now accepts 
  `bins` and `binwidth` parameters to control the number of contours 
  (#1448, @has2k1).

* `stat_ecdf()` does a better job of adding padding to -Inf/Inf, and gains
  an argument `pad` to suppress the padding if not needed (#1467).

* `stat_function()` gains an `xlim` parameter (#1528). It once again works 
  with discrete x values (#1509).

* `stat_summary()` preserves sorted x order which avoids artefacts when
  display results with `geom_smooth()` (#1520).

* All elements should now inherit correctly for all themes except `theme_void()`.
  (@Katiedaisey, #1555) 

* `theme_void()` was completely void of text but facets and legends still
  need labels. They are now visible (@jiho). 

* You can once again set legend key and height width to unit arithmetic
  objects (like `2 * unit(1, "cm")`) (#1437).

* Eliminate spurious warning if you have a layer with no data and no aesthetics
  (#1451).

* Removed a superfluous comma in `theme-defaults.r` code (@jschoeley)

* Fixed a compatibility issue with `ggproto` and R versions prior to 3.1.2.
  (#1444)

* Fixed issue where `coord_map()` fails when given an explicit `parameters`
  argument (@tdmcarthur, #1729)
  
* Fixed issue where `geom_errorbarh()` had a required `x` aesthetic (#1933)  

# ggplot2 2.0.0

## Major changes

* ggplot no longer throws an error if your plot has no layers. Instead it 
  automatically adds `geom_blank()` (#1246).
  
* New `cut_width()` is a convenient replacement for the verbose
  `plyr::round_any()`, with the additional benefit of offering finer
  control.

* New `geom_count()` is a convenient alias to `stat_sum()`. Use it when you
  have overlapping points on a scatterplot. `stat_sum()` now defaults to 
  using counts instead of proportions.

* New `geom_curve()` adds curved lines, with a similar specification to 
  `geom_segment()` (@veraanadi, #1088).

* Date and datetime scales now have `date_breaks`, `date_minor_breaks` and
  `date_labels` arguments so that you never need to use the long
  `scales::date_breaks()` or `scales::date_format()`.
  
* `geom_bar()` now has it's own stat, distinct from `stat_bin()` which was
  also used by `geom_histogram()`. `geom_bar()` now uses `stat_count()` 
  which counts values at each distinct value of x (i.e. it does not bin
  the data first). This can be useful when you want to show exactly which 
  values are used in a continuous variable.

* `geom_point()` gains a `stroke` aesthetic which controls the border width of 
  shapes 21-25 (#1133, @SeySayux). `size` and `stroke` are additive so a point 
  with `size = 5` and `stroke = 5` will have a diameter of 10mm. (#1142)

* New `position_nudge()` allows you to slightly offset labels (or other 
  geoms) from their corresponding points (#1109).

* `scale_size()` now maps values to _area_, not radius. Use `scale_radius()`
  if you want the old behaviour (not recommended, except perhaps for lines).

* New `stat_summary_bin()` works like `stat_summary()` but on binned data. 
  It's a generalisation of `stat_bin()` that can compute any aggregate,
  not just counts (#1274). Both default to `mean_se()` if no aggregation
  functions are supplied (#1386).

* Layers are now much stricter about their arguments - you will get an error
  if you've supplied an argument that isn't an aesthetic or a parameter.
  This is likely to cause some short-term pain but in the long-term it will make
  it much easier to spot spelling mistakes and other errors (#1293).
  
    This change does break a handful of geoms/stats that used `...` to pass 
    additional arguments on to the underlying computation. Now 
    `geom_smooth()`/`stat_smooth()` and `geom_quantile()`/`stat_quantile()` 
    use `method.args` instead (#1245, #1289); and `stat_summary()` (#1242), 
    `stat_summary_hex()`, and `stat_summary2d()` use `fun.args`.

### Extensibility

There is now an official mechanism for defining Stats, Geoms, and Positions in 
other packages. See `vignette("extending-ggplot2")` for details.

* All Geoms, Stats and Positions are now exported, so you can inherit from them
  when making your own objects (#989).

* ggplot2 no longer uses proto or reference classes. Instead, we now use 
  ggproto, a new OO system designed specifically for ggplot2. Unlike proto
  and RC, ggproto supports clean cross-package inheritance. Creating a new OO
  system isn't usually the right way to solve a problem, but I'm pretty sure
  it was necessary here. Read more about it in the vignette.

* `aes_()` replaces `aes_q()`. It also supports formulas, so the most concise 
  SE version of `aes(carat, price)` is now `aes_(~carat, ~price)`. You may
  want to use this form in packages, as it will avoid spurious `R CMD check` 
  warnings about undefined global variables.

### Text

* `geom_text()` has been overhauled to make labelling your data a little
  easier. It:
  
    * `nudge_x` and `nudge_y` arguments let you offset labels from their
      corresponding points (#1120). 
      
    * `check_overlap = TRUE` provides a simple way to avoid overplotting 
      of labels: labels that would otherwise overlap are omitted (#1039).
      
    * `hjust` and `vjust` can now be character vectors: "left", "center", 
      "right", "bottom", "middle", "top". New options include "inward" and 
      "outward" which align text towards and away from the center of the plot 
      respectively.

* `geom_label()` works like `geom_text()` but draws a rounded rectangle 
  underneath each label (#1039). This is useful when you want to label plots
  that are dense with data.

### Deprecated features

* The little used `aes_auto()` has been deprecated. 

* `aes_q()` has been replaced with `aes_()` to be consistent with SE versions
  of NSE functions in other packages.

* The `order` aesthetic is officially deprecated. It never really worked, and 
  was poorly documented.

* The `stat` and `position` arguments to `qplot()` have been deprecated.
  `qplot()` is designed for quick plots - if you need to specify position
  or stat, use `ggplot()` instead.

* The theme setting `axis.ticks.margin` has been deprecated: now use the margin 
  property of `axis.text`.
  
* `stat_abline()`, `stat_hline()` and `stat_vline()` have been removed:
  these were never suitable for use other than with `geom_abline()` etc
  and were not documented.

* `show_guide` has been renamed to `show.legend`: this more accurately
  reflects what it does (controls appearance of layer in legend), and uses the 
  same convention as other ggplot2 arguments (i.e. a `.` between names).
  (Yes, I know that's inconsistent with function names with use `_`, but it's
  too late to change now.)

A number of geoms have been renamed to be internally consistent:

* `stat_binhex()` and `stat_bin2d()` have been renamed to `stat_bin_hex()` 
  and `stat_bin_2d()` (#1274). `stat_summary2d()` has been renamed to 
  `stat_summary_2d()`, `geom_density2d()`/`stat_density2d()` has been renamed 
  to `geom_density_2d()`/`stat_density_2d()`.

* `stat_spoke()` is now `geom_spoke()` since I realised it's a
  reparameterisation of `geom_segment()`.

* `stat_bindot()` has been removed because it's so tightly coupled to
  `geom_dotplot()`. If you happened to use `stat_bindot()`, just change to
  `geom_dotplot()` (#1194).

All defunct functions have been removed.

### Default appearance

* The default `theme_grey()` background colour has been changed from "grey90" 
  to "grey92": this makes the background a little less visually prominent.

* Labels and titles have been tweaked for readability:

    * Axes labels are darker.
    
    * Legend and axis titles are given the same visual treatment.
    
    * The default font size dropped from 12 to 11. You might be surprised that 
      I've made the default text size smaller as it was already hard for
      many people to read. It turns out there was a bug in RStudio (fixed in 
      0.99.724), that shrunk the text of all grid based graphics. Once that
      was resolved the defaults seemed too big to my eyes.
    
    * More spacing between titles and borders.
    
    * Default margins scale with the theme font size, so the appearance at 
      larger font sizes should be considerably improved (#1228). 

* `alpha` now affects both fill and colour aesthetics (#1371).

* `element_text()` gains a margins argument which allows you to add additional
  padding around text elements. To help see what's going on use `debug = TRUE` 
  to display the text region and anchors.

* The default font size in `geom_text()` has been decreased from 5mm (14 pts)
  to 3.8 mm (11 pts) to match the new default theme sizes.

* A diagonal line is no longer drawn on bar and rectangle legends. Instead, the
  border has been tweaked to be more visible, and more closely match the size of 
  line drawn on the plot.

* `geom_pointrange()` and `geom_linerange()` get vertical (not horizontal)
  lines in the legend (#1389).

* The default line `size` for `geom_smooth()` has been increased from 0.5 to 1 
  to make it easier to see when overlaid on data.
  
* `geom_bar()` and `geom_rect()` use a slightly paler shade of grey so they
  aren't so visually heavy.
  
* `geom_boxplot()` now colours outliers the same way as the boxes.

* `geom_point()` now uses shape 19 instead of 16. This looks much better on 
  the default Linux graphics device. (It's very slightly smaller than the old 
  point, but it shouldn't affect any graphics significantly)

* Sizes in ggplot2 are measured in mm. Previously they were converted to pts 
  (for use in grid) by multiplying by 72 / 25.4. However, grid uses printer's 
  points, not Adobe (big pts), so sizes are now correctly multiplied by 
  72.27 / 25.4. This is unlikely to noticeably affect display, but it's
  technically correct (<https://youtu.be/hou0lU8WMgo>).

* The default legend will now allocate multiple rows (if vertical) or
  columns (if horizontal) in order to make a legend that is more likely to
  fit on the screen. You can override with the `nrow`/`ncol` arguments
  to `guide_legend()`

    ```R
    p <- ggplot(mpg, aes(displ,hwy, colour = model)) + geom_point()
    p
    p + theme(legend.position = "bottom")
    # Previous behaviour
    p + guides(colour = guide_legend(ncol = 1))
    ```

### New and updated themes

* New `theme_void()` is completely empty. It's useful for plots with non-
  standard coordinates or for drawings (@jiho, #976).

* New `theme_dark()` has a dark background designed to make colours pop out
  (@jiho, #1018)

* `theme_minimal()` became slightly more minimal by removing the axis ticks:
  labels now line up directly beneath grid lines (@tomschloss, #1084)

* New theme setting `panel.ontop` (logical) make it possible to place 
  background elements (i.e., gridlines) on top of data. Best used with 
  transparent `panel.background` (@noamross. #551).

### Labelling

The facet labelling system was updated with many new features and a
more flexible interface (@lionel-). It now works consistently across
grid and wrap facets. The most important user visible changes are:

* `facet_wrap()` gains a `labeller` option (#25).

* `facet_grid()` and `facet_wrap()` gain a `switch` argument to
  display the facet titles near the axes. When switched, the labels
  become axes subtitles. `switch` can be set to "x", "y" or "both"
  (the latter only for grids) to control which margin is switched.

The labellers (such as `label_value()` or `label_both()`) also get
some new features:

* They now offer the `multi_line` argument to control whether to
  display composite facets (those specified as `~var1 + var2`) on one
  or multiple lines.

* In `label_bquote()` you now refer directly to the names of
  variables. With this change, you can create math expressions that
  depend on more than one variable. This math expression can be
  specified either for the rows or the columns and you can also
  provide different expressions to each margin.

  As a consequence of these changes, referring to `x` in backquoted
  expressions is deprecated.

* Similarly to `label_bquote()`, `labeller()` now take `.rows` and
  `.cols` arguments. In addition, it also takes `.default`.
  `labeller()` is useful to customise how particular variables are
  labelled. The three additional arguments specify how to label the
  variables are not specifically mentioned, respectively for rows,
  columns or both. This makes it especially easy to set up a
  project-wide labeller dispatcher that can be reused across all your
  plots. See the documentation for an example.

* The new labeller `label_context()` adapts to the number of factors
  facetted over. With a single factor, it displays only the values,
  just as before. But with multiple factors in a composite margin
  (e.g. with `~cyl + am`), the labels are passed over to
  `label_both()`. This way the variables names are displayed with the
  values to help identifying them.

On the programming side, the labeller API has been rewritten in order
to offer more control when faceting over multiple factors (e.g. with
formulae such as `~cyl + am`). This also means that if you have
written custom labellers, you will need to update them for this
version of ggplot.

* Previously, a labeller function would take `variable` and `value`
  arguments and return a character vector. Now, they take a data frame
  of character vectors and return a list. The input data frame has one
  column per factor facetted over and each column in the returned list
  becomes one line in the strip label. See documentation for more
  details.

* The labels received by a labeller now contain metadata: their margin
  (in the "type" attribute) and whether they come from a wrap or a
  grid facet (in the "facet" attribute).

* Note that the new `as_labeller()` function operator provides an easy
  way to transform an existing function to a labeller function. The
  existing function just needs to take and return a character vector.

## Documentation

* Improved documentation for `aes()`, `layer()` and much much more.

* I've tried to reduce the use of `...` so that you can see all the 
  documentation in one place rather than having to integrate multiple pages.
  In some cases this has involved adding additional arguments to geoms
  to make it more clear what you can do:
  
    *  `geom_smooth()` gains explicit `method`, `se` and `formula` arguments.
    
    * `geom_histogram()` gains `binwidth`, `bins`, `origin` and `right` 
      arguments.
      
    * `geom_jitter()` gains `width` and `height` arguments to make it easier
      to control the amount of jittering without using the lengthy 
      `position_jitter()` function (#1116)

* Use of `qplot()` in examples has been minimised (#1123, @hrbrmstr). This is
  inline with the 2nd edition of the ggplot2 box, which minimises the use of 
  `qplot()` in favour of `ggplot()`.

* Tightly linked geoms and stats (e.g. `geom_boxplot()` and `stat_boxplot()`) 
  are now documented in the same file so you can see all the arguments in one
  place. Variations of the same idea (e.g. `geom_path()`, `geom_line()`, and
  `geom_step()`) are also documented together.

* It's now obvious that you can set the `binwidth` parameter for
  `stat_bin_hex()`, `stat_summary_hex()`, `stat_bin_2d()`, and
  `stat_summary_2d()`. 

* The internals of positions have been cleaned up considerably. You're unlikely
  to notice any external changes, although the documentation should be a little
  less confusing since positions now don't list parameters they never use.

## Data

* All datasets have class `tbl_df` so if you also use dplyr, you get a better
  print method.

* `economics` has been brought up to date to 2015-04-01.

* New `economics_long` is the economics data in long form.

* New `txhousing` dataset containing information about the Texas housing
  market. Useful for examples that need multiple time series, and for
  demonstrating model+vis methods.

* New `luv_colours` dataset which contains the locations of all
  built-in `colors()` in Luv space.

* `movies` has been moved into its own package, ggplot2movies, because it was 
  large and not terribly useful. If you've used the movies dataset, you'll now 
  need to explicitly load the package with `library(ggplot2movies)`.

## Bug fixes and minor improvements

* All partially matched arguments and `$` have been been replaced with 
  full matches (@jimhester, #1134).

* ggplot2 now exports `alpha()` from the scales package (#1107), and `arrow()` 
  and `unit()` from grid (#1225). This means you don't need attach scales/grid 
  or do `scales::`/`grid::` for these commonly used functions.

* `aes_string()` now only parses character inputs. This fixes bugs when
  using it with numbers and non default `OutDec` settings (#1045).

* `annotation_custom()` automatically adds a unique id to each grob name,
  making it easier to plot multiple grobs with the same name (e.g. grobs of
  ggplot2 graphics) in the same plot (#1256).

* `borders()` now accepts xlim and ylim arguments for specifying the geographical 
  region of interest (@markpayneatwork, #1392).

* `coord_cartesian()` applies the same expansion factor to limits as for scales. 
  You can suppress with `expand = FALSE` (#1207).

* `coord_trans()` now works when breaks are suppressed (#1422).

* `cut_number()` gives error message if the number of requested bins can
  be created because there are two few unique values (#1046).

* Character labels in `facet_grid()` are no longer (incorrectly) coerced into
  factors. This caused problems with custom label functions (#1070).

* `facet_wrap()` and `facet_grid()` now allow you to use non-standard
  variable names by surrounding them with backticks (#1067).

* `facet_wrap()` more carefully checks its `nrow` and `ncol` arguments
  to ensure that they're specified correctly (@richierocks, #962)

* `facet_wrap()` gains a `dir` argument to control the direction the
  panels are wrapped in. The default is "h" for horizontal. Use "v" for
  vertical layout (#1260).

* `geom_abline()`, `geom_hline()` and `geom_vline()` have been rewritten to
  have simpler behaviour and be more consistent:

    * `stat_abline()`, `stat_hline()` and `stat_vline()` have been removed:
      these were never suitable for use other than with `geom_abline()` etc
      and were not documented.

    * `geom_abline()`, `geom_vline()` and `geom_hline()` are bound to
      `stat_identity()` and `position_identity()`

    * Intercept parameters can no longer be set to a function.

    * They are all documented in one file, since they are so closely related.

* `geom_bin2d()` will now let you specify one dimension's breaks exactly,
  without touching the other dimension's default breaks at all (#1126).

* `geom_crossbar()` sets grouping correctly so you can display multiple
  crossbars on one plot. It also makes the default `fatten` argument a little
  bigger to make the middle line more obvious (#1125).

* `geom_histogram()` and `geom_smooth()` now only inform you about the
  default values once per layer, rather than once per panel (#1220).

* `geom_pointrange()` gains `fatten` argument so you can control the
  size of the point relative to the size of the line.

* `geom_segment()` annotations were not transforming with scales 
  (@BrianDiggs, #859).

* `geom_smooth()` is no longer so chatty. If you want to know what the default
  smoothing method is, look it up in the documentation! (#1247)

* `geom_violin()` now has the ability to draw quantile lines (@DanRuderman).

* `ggplot()` now captures the parent frame to use for evaluation,
  rather than always defaulting to the global environment. This should
  make ggplot more suitable to use in more situations (e.g. with knitr)

* `ggsave()` has been simplified a little to make it easier to maintain.
  It no longer checks that you're printing a ggplot2 object (so now also
  works with any grid grob) (#970), and always requires a filename.
  Parameter `device` now supports character argument to specify which supported
  device to use ('pdf', 'png', 'jpeg', etc.), for when it cannot be correctly
  inferred from the file extension (for example when a temporary filename is
  supplied server side in shiny apps) (@sebkopf, #939). It no longer opens
  a graphics device if one isn't already open - this is annoying when you're
  running from a script (#1326).

* `guide_colorbar()` creates correct legend if only one color (@krlmlr, #943).

* `guide_colorbar()` no longer fails when the legend is empty - previously
  this often masked misspecifications elsewhere in the plot (#967).

* New `layer_data()` function extracts the data used for plotting for a given
  layer. It's mostly useful for testing.

* User supplied `minor_breaks` can now be supplied on the same scale as 
  the data, and will be automatically transformed with by scale (#1385).

* You can now suppress the appearance of an axis/legend title (and the space
  that would allocated for it) with `NULL` in the `scale_` function. To
  use the default label, use `waiver()` (#1145).

* Position adjustments no longer warn about potentially varying ranges
  because the problem rarely occurs in practice and there are currently a
  lot of false positives since I don't understand exactly what FP criteria
  I should be testing.

* `scale_fill_grey()` now uses red for missing values. This matches
  `scale_colour_grey()` and makes it obvious where missing values lie.
  Override with `na.value`.

* `scale_*_gradient2()` defaults to using Lab colour space.

* `scale_*_gradientn()` now allows `colours` or `colors` (#1290)

* `scale_y_continuous()` now also transforms the `lower`, `middle` and `upper`
  aesthetics used by `geom_boxplot()`: this only affects
  `geom_boxplot(stat = "identity")` (#1020).

* Legends no longer inherit aesthetics if `inherit.aes` is FALSE (#1267).

* `lims()` makes it easy to set the limits of any axis (#1138).

* `labels = NULL` now works with `guide_legend()` and `guide_colorbar()`.
  (#1175, #1183).

* `override.aes` now works with American aesthetic spelling, e.g. color

* Scales no longer round data points to improve performance of colour
  palettes. Instead the scales package now uses a much faster colour
  interpolation algorithm (#1022).

* `scale_*_brewer()` and `scale_*_distiller()` add new `direction` argument of 
  `scales::brewer_pal`, making it easier to change the order of colours 
  (@jiho, #1139).

* `scale_x_date()` now clips dates outside the limits in the same way as
  `scale_x_continuous()` (#1090).

* `stat_bin()` gains `bins` arguments, which denotes the number of bins. Now
  you can set `bins=100` instead of `binwidth=0.5`. Note that `breaks` or
  `binwidth` will override it (@tmshn, #1158, #102).

* `stat_boxplot()` warns if a continuous variable is used for the `x` aesthetic
  without also supplying a `group` aesthetic (#992, @krlmlr).

* `stat_summary_2d()` and `stat_bin_2d()` now share exactly the same code for 
  determining breaks from `bins`, `binwidth`, and `origin`. 
  
* `stat_summary_2d()` and `stat_bin_2d()` now output in tile/raster compatible 
  form instead of rect compatible form. 

* Automatically computed breaks do not lead to an error for transformations like
  "probit" where the inverse can map to infinity (#871, @krlmlr)

* `stat_function()` now always evaluates the function on the original scale.
  Previously it computed the function on transformed scales, giving incorrect
  values (@BrianDiggs, #1011).

* `strip_dots` works with anonymous functions within calculated aesthetics 
  (e.g. `aes(sapply(..density.., function(x) mean(x))))` (#1154, @NikNakk)

* `theme()` gains `validate = FALSE` parameter to turn off validation, and 
  hence store arbitrary additional data in the themes. (@tdhock, #1121)

* Improved the calculation of segments needed to draw the curve representing
  a line when plotted in polar coordinates. In some cases, the last segment
  of a multi-segment line was not drawn (@BrianDiggs, #952)<|MERGE_RESOLUTION|>--- conflicted
+++ resolved
@@ -1,9 +1,5 @@
 # ggplot2 (development version)
 
-<<<<<<< HEAD
-* Fix a bug in `position_jitterdodge()` where different jitters would be applied
-  to different position aesthetics of the same axis (@teunbrand, #5818).
-=======
 * New function `complete_theme()` to replicate how themes are handled during
   plot building (#5801).
 * Special getter and setter functions have been renamed for consistency, allowing
@@ -44,7 +40,6 @@
   control panel directions (@teunbrand, #5212)
 * Prevented `facet_wrap(..., drop = FALSE)` from throwing spurious errors when
   a character facetting variable contained `NA`s (@teunbrand, #5485).
->>>>>>> 9c4ac349
 * When facets coerce the faceting variables to factors, the 'ordered' class
   is dropped (@teunbrand, #5666).
 * `geom_curve()` now appropriately removes missing data instead of throwing
@@ -82,6 +77,8 @@
   returns input unaltered (@teunbrand, #5800).
 * `width` is implemented as aesthetic instead of parameter in `geom_col()` and
   `geom_bar()` (#3142).
+* Fix a bug in `position_jitterdodge()` where different jitters would be applied
+  to different position aesthetics of the same axis (@teunbrand, #5818).
 
 # ggplot2 3.5.1
 

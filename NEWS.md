--- conflicted
+++ resolved
@@ -1,12 +1,10 @@
 # ggplot2 (development version)
 
-<<<<<<< HEAD
 * `annotate()` now documents unsupported geoms (`geom_abline()`, `geom_hline()`
   and `geom_vline()`), and warns when they are requested (@mikmart, #4719)
-=======
+
 * referring to `x` in backquoted expressions with `label_bquote()` is no longer
   possible.
->>>>>>> 020e8528
 
 * `position_stack()` now works fully with `geom_text()` (@thomasp85, #4367)
 

# ggplot2 (development version)

<<<<<<< HEAD
* The spacing between legend keys and their labels, in addition to legends
  and their titles, is now controlled by the text's `margin` setting. Not
  specifying margins will automatically add appropriate text margins. This
  leaves the `legend.spacing` dedicated to controlling the spacing between
  different keys (#5455).
=======
* In the theme element hierarchy, parent elements that are a strict subclass
  of child elements now confer their subclass upon the children (#5457).

>>>>>>> 4f05313b
* `ggsave()` no longer sometimes creates new directories, which is now 
  controlled by the new `create.dir` argument (#5489).

* `guide_coloursteps(even.steps = FALSE)` now draws one rectangle per interval
  instead of many small ones (#5481).

* (internal) guide building is now part of `ggplot_build()` instead of 
  `ggplot_gtable()` to allow guides to observe unmapped data (#5483).

* `geom_violin()` gains a `bounds` argument analogous to `geom_density()`s (@eliocamp, #5493).

* Legend titles no longer take up space if they've been removed by setting 
  `legend.title = element_blank()` (@teunbrand, #3587).

* New function `check_device()` for testing the availability of advanced 
  graphics features introduced in R 4.1.0 onwards (@teunbrand, #5332).

* Failing to fit or predict in `stat_smooth()` now gives a warning and omits
  the failed group, instead of throwing an error (@teunbrand, #5352).
  
* `resolution()` has a small tolerance, preventing spuriously small resolutions 
  due to rounding errors (@teunbrand, #2516).

* `stage()` now works correctly, even with aesthetics that do not have scales 
  (#5408)

* `labeller()` now handles unspecified entries from lookup tables
  (@92amartins, #4599).

* `fortify.default()` now accepts a data-frame-like object granted the object
  exhibits healthy `dim()`, `colnames()`, and `as.data.frame()` behaviors
  (@hpages, #5390).

* `ScaleContinuous$get_breaks()` now only calls `scales::zero_range()` on limits
  in transformed space, rather than in data space (#5304).

* Scales throw more informative messages (@teunbrand, #4185, #4258)

* The `scale_name` argument in `continuous_scale()`, `discrete_scale()` and
  `binned_scale()` is soft-deprecated (@teunbrand, #1312).

* In `theme()`, some elements can be specified with `rel()` to inherit from
  `unit`-class objects in a relative fashion (@teunbrand, #3951).

* `stat_ydensity()` with incomplete groups calculates the default `width` 
  parameter more stably (@teunbrand, #5396)

* `geom_boxplot()` gains a new argument, `staplewidth` that can draw staples
  at the ends of whiskers (@teunbrand, #5126)

* The `size` argument in `annotation_logticks()` has been deprecated in favour
  of the `linewidth` argument (#5292).

* `geom_boxplot()` gains an `outliers` argument to switch outliers on or off,
  in a manner that does affects the scale range. For hiding outliers that does
  not affect the scale range, you can continue to use `outlier.shape = NA` 
  (@teunbrand, #4892).

* Binned scales now treat `NA`s in limits the same way continuous scales do 
  (#5355).

* Binned scales work better with `trans = "reverse"` (#5355).

* The `legend.text.align` and `legend.title.align` arguments in `theme()` are 
  deprecated. The `hjust` setting of the `legend.text` and `legend.title` 
  elements continues to fulfil the role of text alignment (@teunbrand, #5347).

* Integers are once again valid input to theme arguments that expect numeric
  input (@teunbrand, #5369)

* Nicer error messages for xlim/ylim arguments in coord-* functions
  (@92amartins, #4601, #5297).

* `coord_sf()` now uses customisable guides provided in the scales or 
  `guides()` function (@teunbrand).

* Legends in `scale_*_manual()` can show `NA` values again when the `values` is
  a named vector (@teunbrand, #5214, #5286).
  
* `scale_*_manual()` with a named `values` argument now emits a warning when
  none of those names match the values found in the data (@teunbrand, #5298).

* `coord_munch()` can now close polygon shapes (@teunbrand, #3271)

* You can now omit either `xend` or `yend` from `geom_segment()` as only one
  of these is now required. If one is missing, it will be filled from the `x`
  and `y` aesthetics respectively. This makes drawing horizontal or vertical
  segments a little bit more convenient (@teunbrand, #5140).
  
* New `plot.tag.location` in `theme()` can control placement of the plot tag
  in the `"margin"`, `"plot"` or the new `"panel"` option (#4297).

* `geom_text()` and `geom_label()` gained a `size.unit` parameter that set the 
  text size to millimetres, points, centimetres, inches or picas 
  (@teunbrand, #3799).

* The guide system, as the last remaining chunk of ggplot2, has been rewritten 
  in ggproto. The axes and legends now inherit from a <Guide> class, which makes
  them extensible in the same manner as geoms, stats, facets and coords 
  (#3329, @teunbrand). In addition, the following changes were made:
    * A fallback for old S3 guides is encapsulated in the `GuideOld` ggproto
      class, which mostly just calls the old S3 generics.
    * While the S3 guide generics are still in place, the S3 methods for 
      `guide_train()`, `guide_merge()`, `guide_geom()`, `guide_transform()`,
      `guide_gengrob()` have been superseded by the respective ggproto methods.
      In practise, this will mean that `NextMethod()` or sub-classing ggplot2's
      guides with the S3 system will no longer work.
    * Styling theme parts of the guide now inherit from the plot's theme 
      (#2728). 
    * Styling non-theme parts of the guides accept <element> objects, so that
      the following is possible: `guide_colourbar(frame = element_rect(...))`.
    * Primary axis titles are now placed at the primary guide, so that
      `guides(x = guide_axis(position = "top"))` will display the title at the
      top by default (#4650).
    * Unknown secondary axis guide positions are now inferred as the opposite 
      of the primary axis guide when the latter has a known `position` (#4650).
    * `guide_colourbar()`, `guide_coloursteps()` and `guide_bins()` gain a
      `ticks.length` argument.
    * In `guide_bins()`, the title no longer arbitrarily becomes offset from
      the guide when it has long labels.
    * The `order` argument of guides now strictly needs to be a length-1 
      integer (#4958).
    * More informative error for mismatched 
     `direction`/`theme(legend.direction = ...)` arguments (#4364, #4930).
    * `guide_coloursteps()` and `guide_bins()` sort breaks (#5152).
    * `guide_axis()` gains a `minor.ticks` argument to draw minor ticks (#4387).
    * `guide_axis()` gains a `cap` argument that can be used to trim the
      axis line to extreme breaks (#4907).
    * `guide_colourbar()` and `guide_coloursteps()` merge properly when one
      of aesthetics is dropped (#5324).
    * Fixed regression in `guide_legend()` where the `linewidth` key size
      wasn't adapted to the width of the lines (#5160).

* `geom_label()` now uses the `angle` aesthetic (@teunbrand, #2785)
* 'lines' units in `geom_label()`, often used in the `label.padding` argument, 
  are now are relative to the text size. This causes a visual change, but fixes 
  a misalignment issue between the textbox and text (@teunbrand, #4753)
* The `label.padding` argument in `geom_label()` now supports inputs created
  with the `margin()` function (#5030).
* As an internal change, the `titleGrob()` has been refactored to be faster.
* The `translate_shape_string()` internal function is now exported for use in
  extensions of point layers (@teunbrand, #5191).
* Fixed bug in `coord_sf()` where graticule lines didn't obey 
  `panel.grid.major`'s linewidth setting (@teunbrand, #5179)
* Fixed bug in `annotation_logticks()` when no suitable tick positions could
  be found (@teunbrand, #5248).
* To improve `width` calculation in bar plots with empty factor levels, 
  `resolution()` considers `mapped_discrete` values as having resolution 1 
  (@teunbrand, #5211)
* When `geom_path()` has aesthetics varying within groups, the `arrow()` is
  applied to groups instead of individual segments (@teunbrand, #4935).
* The default width of `geom_bar()` is now based on panel-wise resolution of
  the data, rather than global resolution (@teunbrand, #4336).
* To apply dodging more consistently in violin plots, `stat_ydensity()` now
  has a `drop` argument to keep or discard groups with 1 observation.
* Aesthetics listed in `geom_*()` and `stat_*()` layers now point to relevant
  documentation (@teunbrand, #5123).
* `coord_flip()` has been marked as superseded. The recommended alternative is
  to swap the `x` and `y` aesthetic and/or using the `orientation` argument in
  a layer (@teunbrand, #5130).
* `stat_align()` is now applied per panel instead of globally, preventing issues
  when facets have different ranges (@teunbrand, #5227).
* A stacking bug in `stat_align()` was fixed (@teunbrand, #5176).
* `stat_contour()` and `stat_contour_filled()` now warn about and remove
  duplicated coordinates (@teunbrand, #5215).
* Improve performance of layers without positional scales (@zeehio, #4990)

# ggplot2 3.4.4

This hotfix release adapts to a change in r-devel's `base::is.atomic()` and 
the upcoming retirement of maptools.

* `fortify()` for sp objects (e.g., `SpatialPolygonsDataFrame`) is now deprecated
  and will be removed soon in support of [the upcoming retirement of rgdal, rgeos,
  and maptools](https://r-spatial.org/r/2023/05/15/evolution4.html). In advance
  of the whole removal, `fortify(<SpatialPolygonsDataFrame>, region = ...)`
  no longer works as of this version (@yutannihilation, #5244).

# ggplot2 3.4.3
This hotfix release addresses a version comparison change in r-devel. There are
no user-facing or breaking changes.

# ggplot2 3.4.2
This is a hotfix release anticipating changes in r-devel, but folds in upkeep
changes and a few bug fixes as well.

## Minor improvements

* Various type checks and their messages have been standardised 
  (@teunbrand, #4834).
  
* ggplot2 now uses `scales::DiscreteRange` and `scales::ContinuousRange`, which
  are available to write scale extensions from scratch (@teunbrand, #2710).
  
* The `layer_data()`, `layer_scales()` and `layer_grob()` now have the default
  `plot = last_plot()` (@teunbrand, #5166).
  
* The `datetime_scale()` scale constructor is now exported for use in extension
  packages (@teunbrand, #4701).
  
## Bug fixes

* `update_geom_defaults()` and `update_stat_defaults()` now return properly 
  classed objects and have updated docs (@dkahle, #5146).

* For the purposes of checking required or non-missing aesthetics, character 
  vectors are no longer considered non-finite (@teunbrand, @4284).

* `annotation_logticks()` skips drawing ticks when the scale range is non-finite
  instead of throwing an error (@teunbrand, #5229).
  
* Fixed spurious warnings when the `weight` was used in `stat_bin_2d()`, 
  `stat_boxplot()`, `stat_contour()`, `stat_bin_hex()` and `stat_quantile()`
  (@teunbrand, #5216).

* To prevent changing the plotting order, `stat_sf()` is now computed per panel 
  instead of per group (@teunbrand, #4340).

* Fixed bug in `coord_sf()` where graticule lines didn't obey 
  `panel.grid.major`'s linewidth setting (@teunbrand, #5179).

* `geom_text()` drops observations where `angle = NA` instead of throwing an
  error (@teunbrand, #2757).
  
# ggplot2 3.4.1
This is a small release focusing on fixing regressions in the 3.4.0 release
and minor polishes.

## Breaking changes

* The computed variable `y` in `stat_ecdf()` has been superseded by `ecdf` to 
  prevent incorrect scale transformations (@teunbrand, #5113 and #5112).
  
## New features

* Added `scale_linewidth_manual()` and `scale_linewidth_identity()` to support
  the `linewidth` aesthetic (@teunbrand, #5050).
  
* `ggsave()` warns when multiple `filename`s are given, and only writes to the
  first file (@teunbrand, #5114).

## Bug fixes

* Fixed a regression in `geom_hex()` where aesthetics were replicated across 
  bins (@thomasp85, #5037 and #5044).
  
* Using two ordered factors as facetting variables in 
  `facet_grid(..., as.table = FALSE)` now throws a warning instead of an
  error (@teunbrand, #5109).
  
* Fixed misbehaviour of `draw_key_boxplot()` and `draw_key_crossbar()` with 
  skewed key aspect ratio (@teunbrand, #5082).
  
* Fixed spurious warning when `weight` aesthetic was used in `stat_smooth()` 
  (@teunbrand based on @clauswilke's suggestion, #5053).
  
* The `lwd` alias is now correctly replaced by `linewidth` instead of `size` 
  (@teunbrand based on @clauswilke's suggestion #5051).
  
* Fixed a regression in `Coord$train_panel_guides()` where names of guides were 
  dropped (@maxsutton, #5063).

In binned scales:

* Automatic breaks should no longer be out-of-bounds, and automatic limits are
  adjusted to include breaks (@teunbrand, #5082).
  
* Zero-range limits no longer throw an error and are treated akin to continuous
  scales with zero-range limits (@teunbrand, #5066).
  
* The `trans = "date"` and `trans = "time"` transformations were made compatible
  (@teunbrand, #4217).

# ggplot2 3.4.0
This is a minor release focusing on tightening up the internals and ironing out
some inconsistencies in the API. The biggest change is the addition of the 
`linewidth` aesthetic that takes of sizing the width of any line from `size`. 
This change, while attempting to be as non-breaking as possible, has the 
potential to change the look of some of your plots.

Other notable changes is a complete redo of the error and warning messaging in
ggplot2 using the cli package. Messaging is now better contextualised and it 
should be easier to identify which layer an error is coming from. Last, we have
now made the switch to using the vctrs package internally which means that 
support for vctrs classes as variables should improve, along with some small 
gains in rendering speed.

## Breaking changes

* A `linewidth` aesthetic has been introduced and supersedes the `size` 
  aesthetic for scaling the width of lines in line based geoms. `size` will 
  remain functioning but deprecated for these geoms and it is recommended to 
  update all code to reflect the new aesthetic. For geoms that have _both_ point 
  sizing and linewidth sizing (`geom_pointrange()` and `geom_sf`) `size` now 
  **only** refers to sizing of points which can leads to a visual change in old
  code (@thomasp85, #3672)
  
* The default line width for polygons in `geom_sf()` have been decreased to 0.2 
  to reflect that this is usually used for demarking borders where a thinner 
  line is better suited. This change was made since we already induced a 
  visual change in `geom_sf()` with the introduction of the `linewidth` 
  aesthetic.
  
* The dot-dot notation (`..var..`) and `stat()`, which have been superseded by
  `after_stat()`, are now formally deprecated (@yutannihilation, #3693).

* `qplot()` is now formally deprecated (@yutannihilation, #3956).

* `stage()` now properly refers to the values without scale transformations for
  the stage of `after_stat`. If your code requires the scaled version of the
  values for some reason, you have to apply the same transformation by yourself,
  e.g. `sqrt()` for `scale_{x,y}_sqrt()` (@yutannihilation and @teunbrand, #4155).

* Use `rlang::hash()` instead of `digest::digest()`. This update may lead to 
  changes in the automatic sorting of legends. In order to enforce a specific
  legend order use the `order` argument in the guide. (@thomasp85, #4458)

* referring to `x` in backquoted expressions with `label_bquote()` is no longer
  possible.

* The `ticks.linewidth` and `frame.linewidth` parameters of `guide_colourbar()`
  are now multiplied with `.pt` like elsewhere in ggplot2. It can cause visual
  changes when these arguments are not the defaults and these changes can be 
  restored to their previous behaviour by adding `/ .pt` (@teunbrand #4314).

* `scale_*_viridis_b()` now uses the full range of the viridis scales 
  (@gregleleu, #4737)

## New features

* `geom_col()` and `geom_bar()` gain a new `just` argument. This is set to `0.5`
  by default; use `just = 0`/`just = 1` to place columns on the left/right
  of the axis breaks.
  (@wurli, #4899)

* `geom_density()` and `stat_density()` now support `bounds` argument
  to estimate density with boundary correction (@echasnovski, #4013).

* ggplot now checks during statistical transformations whether any data 
  columns were dropped and warns about this. If stats intend to drop
  data columns they can declare them in the new field `dropped_aes`.
  (@clauswilke, #3250)

* `...` supports `rlang::list2` dynamic dots in all public functions. 
  (@mone27, #4764) 

* `theme()` now has a `strip.clip` argument, that can be set to `"off"` to 
  prevent the clipping of strip text and background borders (@teunbrand, #4118)
  
* `geom_contour()` now accepts a function in the `breaks` argument 
  (@eliocamp, #4652).

## Minor improvements and bug fixes

* Fix a bug in `position_jitter()` where infinity values were dropped (@javlon,
  #4790).

* `geom_linerange()` now respects the `na.rm` argument (#4927, @thomasp85)

* Improve the support for `guide_axis()` on `coord_trans()` 
  (@yutannihilation, #3959)
  
* Added `stat_align()` to align data without common x-coordinates prior to
  stacking. This is now the default stat for `geom_area()` (@thomasp85, #4850)

* Fix a bug in `stat_contour_filled()` where break value differences below a 
  certain number of digits would cause the computations to fail (@thomasp85, 
  #4874)

* Secondary axis ticks are now positioned more precisely, removing small visual
  artefacts with alignment between grid and ticks (@thomasp85, #3576)

* Improve `stat_function` documentation regarding `xlim` argument. 
  (@92amartins, #4474)

* Fix various issues with how `labels`, `breaks`, `limits`, and `show.limits`
  interact in the different binning guides (@thomasp85, #4831)

* Automatic break calculation now squishes the scale limits to the domain
  of the transformation. This allows `scale_{x/y}_sqrt()` to find breaks at 0   
  when appropriate (@teunbrand, #980).

* Using multiple modified aesthetics correctly will no longer trigger warnings. 
  If used incorrectly, the warning will now report the duplicated aesthetic 
  instead of `NA` (@teunbrand, #4707).

* `aes()` now supports the `!!!` operator in its first two arguments
  (#2675). Thanks to @yutannihilation and @teunbrand for draft
  implementations.

* Require rlang >= 1.0.0 (@billybarc, #4797)

* `geom_violin()` no longer issues "collapsing to unique 'x' values" warning
  (@bersbersbers, #4455)

* `annotate()` now documents unsupported geoms (`geom_abline()`, `geom_hline()`
  and `geom_vline()`), and warns when they are requested (@mikmart, #4719)

* `presidential` dataset now includes Trump's presidency (@bkmgit, #4703).

* `position_stack()` now works fully with `geom_text()` (@thomasp85, #4367)

* `geom_tile()` now correctly recognises missing data in `xmin`, `xmax`, `ymin`,
  and `ymax` (@thomasp85 and @sigmapi, #4495)

* `geom_hex()` will now use the binwidth from `stat_bin_hex()` if present, 
  instead of deriving it (@thomasp85, #4580)
  
* `geom_hex()` now works on non-linear coordinate systems (@thomasp85)

* Fixed a bug throwing errors when trying to render an empty plot with secondary
  axes (@thomasp85, #4509)

* Axes are now added correctly in `facet_wrap()` when `as.table = FALSE`
  (@thomasp85, #4553)

* Better compatibility of custom device functions in `ggsave()` 
  (@thomasp85, #4539)

* Binning scales are now more resilient to calculated limits that ends up being
  `NaN` after transformations (@thomasp85, #4510)

* Strip padding in `facet_grid()` is now only in effect if 
  `strip.placement = "outside"` _and_ an axis is present between the strip and 
  the panel (@thomasp85, #4610)

* Aesthetics of length 1 are now recycled to 0 if the length of the data is 0 
  (@thomasp85, #4588)

* Setting `size = NA` will no longer cause `guide_legend()` to error 
  (@thomasp85, #4559)

* Setting `stroke` to `NA` in `geom_point()` will no longer impair the sizing of
  the points (@thomasp85, #4624)

* `stat_bin_2d()` now correctly recognises the `weight` aesthetic 
  (@thomasp85, #4646)
  
* All geoms now have consistent exposure of linejoin and lineend parameters, and
  the guide keys will now respect these settings (@thomasp85, #4653)

* `geom_sf()` now respects `arrow` parameter for lines (@jakeruss, #4659)

* Updated documentation for `print.ggplot` to reflect that it returns
  the original plot, not the result of `ggplot_build()`. (@r2evans, #4390)

* `scale_*_manual()` no longer displays extra legend keys, or changes their 
  order, when a named `values` argument has more items than the data. To display
  all `values` on the legend instead, use
  `scale_*_manual(values = vals, limits = names(vals))`. (@teunbrand, @banfai, 
  #4511, #4534)

* Updated documentation for `geom_contour()` to correctly reflect argument 
  precedence between `bins` and `binwidth`. (@eliocamp, #4651)

* Dots in `geom_dotplot()` are now correctly aligned to the baseline when
  `stackratio != 1` and `stackdir != "up"` (@mjskay, #4614)

* Key glyphs for `geom_boxplot()`, `geom_crossbar()`, `geom_pointrange()`, and
  `geom_linerange()` are now orientation-aware (@mjskay, #4732)
  
* Updated documentation for `geom_smooth()` to more clearly describe effects of 
  the `fullrange` parameter (@thoolihan, #4399).

# ggplot2 3.3.6
This is a very small release only applying an internal change to comply with 
R 4.2 and its deprecation of `default.stringsAsFactors()`. There are no user
facing changes and no breaking changes.

# ggplot2 3.3.5
This is a very small release focusing on fixing a couple of untenable issues 
that surfaced with the 3.3.4 release

* Revert changes made in #4434 (apply transform to intercept in `geom_abline()`) 
  as it introduced undesirable issues far worse than the bug it fixed 
  (@thomasp85, #4514)
* Fixes an issue in `ggsave()` when producing emf/wmf files (@yutannihilation, 
  #4521)
* Warn when grDevices specific arguments are passed to ragg devices (@thomasp85, 
  #4524)
* Fix an issue where `coord_sf()` was reporting that it is non-linear
  even when data is provided in projected coordinates (@clauswilke, #4527)

# ggplot2 3.3.4
This is a larger patch release fixing a huge number of bugs and introduces a 
small selection of feature refinements.

## Features

* Alt-text can now be added to a plot using the `alt` label, i.e 
  `+ labs(alt = ...)`. Currently this alt text is not automatically propagated, 
  but we plan to integrate into Shiny, RMarkdown, and other tools in the future. 
  (@thomasp85, #4477)

* Add support for the BrailleR package for creating descriptions of the plot
  when rendered (@thomasp85, #4459)
  
* `coord_sf()` now has an argument `default_crs` that specifies the coordinate
  reference system (CRS) for non-sf layers and scale/coord limits. This argument
  defaults to `NULL`, which means non-sf layers are assumed to be in projected
  coordinates, as in prior ggplot2 versions. Setting `default_crs = sf::st_crs(4326)`
  provides a simple way to interpret x and y positions as longitude and latitude,
  regardless of the CRS used by `coord_sf()`. Authors of extension packages
  implementing `stat_sf()`-like functionality are encouraged to look at the source
  code of `stat_sf()`'s `compute_group()` function to see how to provide scale-limit
  hints to `coord_sf()` (@clauswilke, #3659).

* `ggsave()` now uses ragg to render raster output if ragg is available. It also
  handles custom devices that sets a default unit (e.g. `ragg::agg_png`) 
  correctly (@thomasp85, #4388)

* `ggsave()` now returns the saved file location invisibly (#3379, @eliocamp).
  Note that, as a side effect, an unofficial hack `<ggplot object> + ggsave()`
  no longer works (#4513).

* The scale arguments `limits`, `breaks`, `minor_breaks`, `labels`, `rescaler`
  and `oob` now accept purrr style lambda notation (@teunbrand, #4427). The same 
  is true for `as_labeller()` (and therefore also `labeller()`) 
  (@netique, #4188).

* Manual scales now allow named vectors passed to `values` to contain fewer 
  elements than existing in the data. Elements not present in values will be set
  to `NA` (@thomasp85, #3451)
  
* Date and datetime position scales support out-of-bounds (oob) arguments to 
  control how limits affect data outside those limits (@teunbrand, #4199).
  
## Fixes

* Fix a bug that `after_stat()` and `after_scale()` cannot refer to aesthetics
  if it's specified in the plot-global mapping (@yutannihilation, #4260).
  
* Fix bug in `annotate_logticks()` that would cause an error when used together
  with `coord_flip()` (@thomasp85, #3954)
  
* Fix a bug in `geom_abline()` that resulted in `intercept` not being subjected
  to the transformation of the y scale (@thomasp85, #3741)
  
* Extent the range of the line created by `geom_abline()` so that line ending
  is not visible for large linewidths (@thomasp85, #4024)

* Fix bug in `geom_dotplot()` where dots would be positioned wrong with 
  `stackgroups = TRUE` (@thomasp85, #1745)

* Fix calculation of confidence interval for locfit smoothing in `geom_smooth()`
  (@topepo, #3806)
  
* Fix bug in `geom_text()` where `"outward"` and `"inward"` justification for 
  some `angle` values was reversed (@aphalo, #4169, #4447)

* `ggsave()` now sets the default background to match the fill value of the
  `plot.background` theme element (@karawoo, #4057)

* It is now deprecated to specify `guides(<scale> = FALSE)` or
  `scale_*(guide = FALSE)` to remove a guide. Please use 
  `guides(<scale> = "none")` or `scale_*(guide = "none")` instead 
  (@yutannihilation, #4097)
  
* Fix a bug in `guide_bins()` where keys would disappear if the guide was 
  reversed (@thomasp85, #4210)
  
* Fix bug in `guide_coloursteps()` that would repeat the terminal bins if the
  breaks coincided with the limits of the scale (@thomasp85, #4019)

* Make sure that default labels from default mappings doesn't overwrite default
  labels from explicit mappings (@thomasp85, #2406)

* Fix bug in `labeller()` where parsing was turned off if `.multiline = FALSE`
  (@thomasp85, #4084)
  
* Make sure `label_bquote()` has access to the calling environment when 
  evaluating the labels (@thomasp85, #4141)

* Fix a bug in the layer implementation that introduced a new state after the 
  first render which could lead to a different look when rendered the second 
  time (@thomasp85, #4204)

* Fix a bug in legend justification where justification was lost of the legend
  dimensions exceeded the available size (@thomasp85, #3635)

* Fix a bug in `position_dodge2()` where `NA` values in thee data would cause an
  error (@thomasp85, #2905)

* Make sure `position_jitter()` creates the same jittering independent of 
  whether it is called by name or with constructor (@thomasp85, #2507)

* Fix a bug in `position_jitter()` where different jitters would be applied to 
  different position aesthetics of the same axis (@thomasp85, #2941)
  
* Fix a bug in `qplot()` when supplying `c(NA, NA)` as axis limits 
  (@thomasp85, #4027)
  
* Remove cross-inheritance of default discrete colour/fill scales and check the
  type and aesthetic of function output if `type` is a function 
  (@thomasp85, #4149)

* Fix bug in `scale_[x|y]_date()` where custom breaks functions that resulted in
  fractional dates would get misaligned (@thomasp85, #3965)
  
* Fix bug in `scale_[x|y]_datetime()` where a specified timezone would be 
  ignored by the scale (@thomasp85, #4007)
  
* Fix issue in `sec_axis()` that would throw warnings in the absence of any 
  secondary breaks (@thomasp85, #4368)

* `stat_bin()`'s computed variable `width` is now documented (#3522).
  
* `stat_count()` now computes width based on the full dataset instead of per 
  group (@thomasp85, #2047)

* Extended `stat_ecdf()` to calculate the cdf from either x or y instead from y 
  only (@jgjl, #4005)
  
* Fix a bug in `stat_summary_bin()` where one more than the requested number of
  bins would be created (@thomasp85, #3824)

* Only drop groups in `stat_ydensity()` when there are fewer than two data 
  points and throw a warning (@andrewwbutler, #4111).

* Fixed a bug in strip assembly when theme has `strip.text = element_blank()`
  and plots are faceted with multi-layered strips (@teunbrand, #4384).
  
* Using `theme(aspect.ratio = ...)` together with free space in `facet_grid()`
  now correctly throws an error (@thomasp85, #3834)

* Fixed a bug in `labeller()` so that `.default` is passed to `as_labeller()`
  when labellers are specified by naming faceting variables. (@waltersom, #4031)
  
* Updated style for example code (@rjake, #4092)

* ggplot2 now requires R >= 3.3 (#4247).

* ggplot2 now uses `rlang::check_installed()` to check if a suggested package is
  installed, which will offer to install the package before continuing (#4375, 
  @malcolmbarrett)

* Improved error with hint when piping a `ggplot` object into a facet function
  (#4379, @mitchelloharawild).

# ggplot2 3.3.3
This is a small patch release mainly intended to address changes in R and CRAN.
It further changes the licensing model of ggplot2 to an MIT license.

* Update the ggplot2 licence to an MIT license (#4231, #4232, #4233, and #4281)

* Use vdiffr conditionally so ggplot2 can be tested on systems without vdiffr

* Update tests to work with the new `all.equal()` defaults in R >4.0.3

* Fixed a bug that `guide_bins()` mistakenly ignore `override.aes` argument
  (@yutannihilation, #4085).

# ggplot2 3.3.2
This is a small release focusing on fixing regressions introduced in 3.3.1.

* Added an `outside` option to `annotation_logticks()` that places tick marks
  outside of the plot bounds. (#3783, @kbodwin)

* `annotation_raster()` adds support for native rasters. For large rasters,
  native rasters render significantly faster than arrays (@kent37, #3388)
  
* Facet strips now have dedicated position-dependent theme elements 
  (`strip.text.x.top`, `strip.text.x.bottom`, `strip.text.y.left`, 
  `strip.text.y.right`) that inherit from `strip.text.x` and `strip.text.y`, 
  respectively. As a consequence, some theme stylings now need to be applied to 
  the position-dependent elements rather than to the parent elements. This 
  change was already introduced in ggplot2 3.3.0 but not listed in the 
  changelog. (@thomasp85, #3683)

* Facets now handle layers containing no data (@yutannihilation, #3853).
  
* A newly added geom `geom_density_2d_filled()` and associated stat 
  `stat_density_2d_filled()` can draw filled density contours
  (@clauswilke, #3846).

* A newly added `geom_function()` is now recommended to use in conjunction
  with/instead of `stat_function()`. In addition, `stat_function()` now
  works with transformed y axes, e.g. `scale_y_log10()`, and in plots
  containing no other data or layers (@clauswilke, #3611, #3905, #3983).

* Fixed a bug in `geom_sf()` that caused problems with legend-type
  autodetection (@clauswilke, #3963).
  
* Support graphics devices that use the `file` argument instead of `fileneame` 
  in `ggsave()` (@bwiernik, #3810)
  
* Default discrete color scales are now configurable through the `options()` of 
  `ggplot2.discrete.colour` and `ggplot2.discrete.fill`. When set to a character 
  vector of colour codes (or list of character vectors)  with sufficient length, 
  these colours are used for the default scale. See `help(scale_colour_discrete)` 
  for more details and examples (@cpsievert, #3833).

* Default continuous colour scales (i.e., the `options()` 
  `ggplot2.continuous.colour` and `ggplot2.continuous.fill`, which inform the 
  `type` argument of `scale_fill_continuous()` and `scale_colour_continuous()`) 
  now accept a function, which allows more control over these default 
  `continuous_scale()`s (@cpsievert, #3827).

* A bug was fixed in `stat_contour()` when calculating breaks based on 
  the `bins` argument (@clauswilke, #3879, #4004).
  
* Data columns can now contain `Vector` S4 objects, which are widely used in the 
  Bioconductor project. (@teunbrand, #3837)

# ggplot2 3.3.1

This is a small release with no code change. It removes all malicious links to a 
site that got hijacked from the readme and pkgdown site.

# ggplot2 3.3.0

This is a minor release but does contain a range of substantial new features, 
along with the standard bug fixes. The release contains a few visual breaking
changes, along with breaking changes for extension developers due to a shift in
internal representation of the position scales and their axes. No user breaking
changes are included.

This release also adds Dewey Dunnington (@paleolimbot) to the core team.

## Breaking changes
There are no user-facing breaking changes, but a change in some internal 
representations that extension developers may have relied on, along with a few 
breaking visual changes which may cause visual tests in downstream packages to 
fail.

* The `panel_params` field in the `Layout` now contains a list of list of 
  `ViewScale` objects, describing the trained coordinate system scales, instead
  of the list object used before. Any extensions that use this field will likely
  break, as will unit tests that checks aspects of this.

* `element_text()` now issues a warning when vectorized arguments are provided, 
  as in `colour = c("red", "green", "blue")`. Such use is discouraged and not 
  officially supported (@clauswilke, #3492).

* Changed `theme_grey()` setting for legend key so that it creates no border 
  (`NA`) rather than drawing a white one. (@annennenne, #3180)

* `geom_ribbon()` now draws separate lines for the upper and lower intervals if
  `colour` is mapped. Similarly, `geom_area()` and `geom_density()` now draw
  the upper lines only in the same case by default. If you want old-style full
  stroking, use `outline.type = "full"` (@yutannihilation, #3503 / @thomasp85, #3708).

## New features

* The evaluation time of aesthetics can now be controlled to a finer degree. 
  `after_stat()` supersedes the use of `stat()` and `..var..`-notation, and is
  joined by `after_scale()` to allow for mapping to scaled aesthetic values. 
  Remapping of the same aesthetic is now supported with `stage()`, so you can 
  map a data variable to a stat aesthetic, and remap the same aesthetic to 
  something else after statistical transformation (@thomasp85, #3534)

* All `coord_*()` functions with `xlim` and `ylim` arguments now accept
  vectors with `NA` as a placeholder for the minimum or maximum value
  (e.g., `ylim = c(0, NA)` would zoom the y-axis from 0 to the 
  maximum value observed in the data). This mimics the behaviour
  of the `limits` argument in continuous scale functions
  (@paleolimbot, #2907).

* Allowed reversing of discrete scales by re-writing `get_limits()` 
  (@AnneLyng, #3115)
  
* All geoms and stats that had a direction (i.e. where the x and y axes had 
  different interpretation), can now freely choose their direction, instead of
  relying on `coord_flip()`. The direction is deduced from the aesthetic 
  mapping, but can also be specified directly with the new `orientation` 
  argument (@thomasp85, #3506).
  
* Position guides can now be customized using the new `guide_axis()`, which can 
  be passed to position `scale_*()` functions or via `guides()`. The new axis 
  guide (`guide_axis()`) comes with arguments `check.overlap` (automatic removal 
  of overlapping labels), `angle` (easy rotation of axis labels), and
  `n.dodge` (dodge labels into multiple rows/columns) (@paleolimbot, #3322).
  
* A new scale type has been added, that allows binning of aesthetics at the 
  scale level. It has versions for both position and non-position aesthetics and
  comes with two new guides (`guide_bins` and `guide_coloursteps`) 
  (@thomasp85, #3096)
  
* `scale_x_continuous()` and `scale_y_continuous()` gains an `n.breaks` argument
  guiding the number of automatic generated breaks (@thomasp85, #3102)

* Added `stat_contour_filled()` and `geom_contour_filled()`, which compute 
  and draw filled contours of gridded data (@paleolimbot, #3044). 
  `geom_contour()` and `stat_contour()` now use the isoband package
  to compute contour lines. The `complete` parameter (which was undocumented
  and has been unused for at least four years) was removed (@paleolimbot, #3044).
  
* Themes have gained two new parameters, `plot.title.position` and 
  `plot.caption.position`, that can be used to customize how plot
  title/subtitle and plot caption are positioned relative to the overall plot
  (@clauswilke, #3252).

## Extensions
  
* `Geom` now gains a `setup_params()` method in line with the other ggproto
  classes (@thomasp85, #3509)

* The newly added function `register_theme_elements()` now allows developers
  of extension packages to define their own new theme elements and place them
  into the ggplot2 element tree (@clauswilke, #2540).

## Minor improvements and bug fixes

* `coord_trans()` now draws second axes and accepts `xlim`, `ylim`,
  and `expand` arguments to bring it up to feature parity with 
  `coord_cartesian()`. The `xtrans` and `ytrans` arguments that were 
  deprecated in version 1.0.1 in favour of `x` and `y` 
  were removed (@paleolimbot, #2990).

* `coord_trans()` now calculates breaks using the expanded range 
  (previously these were calculated using the unexpanded range, 
  which resulted in differences between plots made with `coord_trans()`
  and those made with `coord_cartesian()`). The expansion for discrete axes 
  in `coord_trans()` was also updated such that it behaves identically
  to that in `coord_cartesian()` (@paleolimbot, #3338).

* `expand_scale()` was deprecated in favour of `expansion()` for setting
  the `expand` argument of `x` and `y` scales (@paleolimbot).

* `geom_abline()`, `geom_hline()`, and `geom_vline()` now issue 
  more informative warnings when supplied with set aesthetics
  (i.e., `slope`, `intercept`, `yintercept`, and/or `xintercept`)
  and mapped aesthetics (i.e., `data` and/or `mapping`).

* Fix a bug in `geom_raster()` that squeezed the image when it went outside 
  scale limits (#3539, @thomasp85)

* `geom_sf()` now determines the legend type automatically (@microly, #3646).
  
* `geom_sf()` now removes rows that can't be plotted due to `NA` aesthetics 
  (#3546, @thomasp85)

* `geom_sf()` now applies alpha to linestring geometries 
  (#3589, @yutannihilation).

* `gg_dep()` was deprecated (@perezp44, #3382).

* Added function `ggplot_add.by()` for lists created with `by()`, allowing such
  lists to be added to ggplot objects (#2734, @Maschette)

* ggplot2 no longer depends on reshape2, which means that it no longer 
  (recursively) needs plyr, stringr, or stringi packages.

* Increase the default `nbin` of `guide_colourbar()` to place the ticks more 
  precisely (#3508, @yutannihilation).

* `manual_scale()` now matches `values` with the order of `breaks` whenever
  `values` is an unnamed vector. Previously, unnamed `values` would match with
  the limits of the scale and ignore the order of any `breaks` provided. Note
  that this may change the appearance of plots that previously relied on the
  unordered behaviour (#2429, @idno0001).

* `scale_manual_*(limits = ...)` now actually limits the scale (#3262,
  @yutannihilation).

* Fix a bug when `show.legend` is a named logical vector 
  (#3461, @yutannihilation).

* Added weight aesthetic option to `stat_density()` and made scaling of 
  weights the default (@annennenne, #2902)
  
* `stat_density2d()` can now take an `adjust` parameter to scale the default 
  bandwidth. (#2860, @haleyjeppson)

* `stat_smooth()` uses `REML` by default, if `method = "gam"` and
  `gam`'s method is not specified (@ikosmidis, #2630).

* stacking text when calculating the labels and the y axis with
  `stat_summary()` now works (@ikosmidis, #2709)
  
* `stat_summary()` and related functions now support rlang-style lambda functions
  (#3568, @dkahle).

* The data mask pronoun, `.data`, is now stripped from default labels.

* Addition of partial themes to plots has been made more predictable;
  stepwise addition of individual partial themes is now equivalent to
  addition of multple theme elements at once (@clauswilke, #3039).

* Facets now don't fail even when some variable in the spec are not available
  in all layers (@yutannihilation, #2963).

# ggplot2 3.2.1

This is a patch release fixing a few regressions introduced in 3.2.0 as well as
fixing some unit tests that broke due to upstream changes.

* `position_stack()` no longer changes the order of the input data. Changes to 
  the internal behaviour of `geom_ribbon()` made this reordering problematic 
  with ribbons that spanned `y = 0` (#3471)
* Using `qplot()` with a single positional aesthetic will no longer title the
  non-specified scale as `"NULL"` (#3473)
* Fixes unit tests for sf graticule labels caused by changes to sf

# ggplot2 3.2.0

This is a minor release with an emphasis on internal changes to make ggplot2 
faster and more consistent. The few interface changes will only affect the 
aesthetics of the plot in minor ways, and will only potentially break code of
extension developers if they have relied on internals that have been changed. 
This release also sees the addition of Hiroaki Yutani (@yutannihilation) to the 
core developer team.

With the release of R 3.6, ggplot2 now requires the R version to be at least 3.2,
as the tidyverse is committed to support 5 major versions of R.

## Breaking changes

* Two patches (#2996 and #3050) fixed minor rendering problems. In most cases,
  the visual changes are so subtle that they are difficult to see with the naked
  eye. However, these changes are detected by the vdiffr package, and therefore
  any package developers who use vdiffr to test for visual correctness of ggplot2
  plots will have to regenerate all reference images.
  
* In some cases, ggplot2 now produces a warning or an error for code that previously
  produced plot output. In all these cases, the previous plot output was accidental,
  and the plotting code uses the ggplot2 API in a way that would lead to undefined
  behavior. Examples include a missing `group` aesthetic in `geom_boxplot()` (#3316),
  annotations across multiple facets (#3305), and not using aesthetic mappings when
  drawing ribbons with `geom_ribbon()` (#3318).

## New features

* This release includes a range of internal changes that speeds up plot 
  generation. None of the changes are user facing and will not break any code,
  but in general ggplot2 should feel much faster. The changes includes, but are
  not limited to:
  
  - Caching ascent and descent dimensions of text to avoid recalculating it for
    every title.
  
  - Using a faster data.frame constructor as well as faster indexing into 
    data.frames
    
  - Removing the plyr dependency, replacing plyr functions with faster 
    equivalents.

* `geom_polygon()` can now draw polygons with holes using the new `subgroup` 
  aesthetic. This functionality requires R 3.6.0 (@thomasp85, #3128)

* Aesthetic mappings now accept functions that return `NULL` (@yutannihilation,
  #2997).

* `stat_function()` now accepts rlang/purrr style anonymous functions for the 
  `fun` parameter (@dkahle, #3159).

* `geom_rug()` gains an "outside" option to allow for moving the rug tassels to 
  outside the plot area (@njtierney, #3085) and a `length` option to allow for 
  changing the length of the rug lines (@daniel-wells, #3109). 
  
* All geoms now take a `key_glyph` paramter that allows users to customize
  how legend keys are drawn (@clauswilke, #3145). In addition, a new key glyph
  `timeseries` is provided to draw nice legends for time series
  (@mitchelloharawild, #3145).

## Extensions

* Layers now have a new member function `setup_layer()` which is called at the
  very beginning of the plot building process and which has access to the 
  original input data and the plot object being built. This function allows the 
  creation of custom layers that autogenerate aesthetic mappings based on the 
  input data or that filter the input data in some form. For the time being, this
  feature is not exported, but it has enabled the development of a new layer type,
  `layer_sf()` (see next item). Other special-purpose layer types may be added
  in the future (@clauswilke, #2872).
  
* A new layer type `layer_sf()` can auto-detect and auto-map sf geometry
  columns in the data. It should be used by extension developers who are writing
  new sf-based geoms or stats (@clauswilke, #3232).

* `x0` and `y0` are now recognized positional aesthetics so they will get scaled 
  if used in extension geoms and stats (@thomasp85, #3168)
  
* Continuous scale limits now accept functions which accept the default
  limits and return adjusted limits. This makes it possible to write
  a function that e.g. ensures the limits are always a multiple of 100,
  regardless of the data (@econandrew, #2307).

## Minor improvements and bug fixes

* `cut_width()` now accepts `...` to pass further arguments to `base::cut.default()`
   like `cut_number()` and `cut_interval()` already did (@cderv, #3055)

* `coord_map()` now can have axes on the top and right (@karawoo, #3042).

* `coord_polar()` now correctly rescales the secondary axis (@linzi-sg, #3278)

* `coord_sf()`, `coord_map()`, and `coord_polar()` now squash `-Inf` and `Inf`
  into the min and max of the plot (@yutannihilation, #2972).

* `coord_sf()` graticule lines are now drawn in the same thickness as panel grid 
  lines in `coord_cartesian()`, and seting panel grid lines to `element_blank()` 
  now also works in `coord_sf()` 
  (@clauswilke, #2991, #2525).

* `economics` data has been regenerated. This leads to some changes in the
  values of all columns (especially in `psavert`), but more importantly, strips 
  the grouping attributes from `economics_long`.

* `element_line()` now fills closed arrows (@yutannihilation, #2924).

* Facet strips on the left side of plots now have clipping turned on, preventing
  text from running out of the strip and borders from looking thicker than for
  other strips (@karawoo, #2772 and #3061).

* ggplot2 now works in Turkish locale (@yutannihilation, #3011).

* Clearer error messages for inappropriate aesthetics (@clairemcwhite, #3060).

* ggplot2 no longer attaches any external packages when using functions that 
  depend on packages that are suggested but not imported by ggplot2. The 
  affected functions include `geom_hex()`, `stat_binhex()`, 
  `stat_summary_hex()`, `geom_quantile()`, `stat_quantile()`, and `map_data()` 
  (@clauswilke, #3126).
  
* `geom_area()` and `geom_ribbon()` now sort the data along the x-axis in the 
  `setup_data()` method rather than as part of `draw_group()` (@thomasp85, 
  #3023)

* `geom_hline()`, `geom_vline()`, and `geom_abline()` now throw a warning if the 
  user supplies both an `xintercept`, `yintercept`, or `slope` value and a 
  mapping (@RichardJActon, #2950).

* `geom_rug()` now works with `coord_flip()` (@has2k1, #2987).

* `geom_violin()` no longer throws an error when quantile lines fall outside 
  the violin polygon (@thomasp85, #3254).

* `guide_legend()` and `guide_colorbar()` now use appropriate spacing between legend
  key glyphs and legend text even if the legend title is missing (@clauswilke, #2943).

* Default labels are now generated more consistently; e.g., symbols no longer
  get backticks, and long expressions are abbreviated with `...`
  (@yutannihilation, #2981).

* All-`Inf` layers are now ignored for picking the scale (@yutannihilation, 
  #3184).
  
* Diverging Brewer colour palette now use the correct mid-point colour 
  (@dariyasydykova, #3072).
  
* `scale_color_continuous()` now points to `scale_colour_continuous()` so that 
  it will handle `type = "viridis"` as the documentation states (@hlendway, 
  #3079).

* `scale_shape_identity()` now works correctly with `guide = "legend"` 
  (@malcolmbarrett, #3029)
  
* `scale_continuous` will now draw axis line even if the length of breaks is 0
  (@thomasp85, #3257)

* `stat_bin()` will now error when the number of bins exceeds 1e6 to avoid 
  accidentally freezing the user session (@thomasp85).
  
* `sec_axis()` now places ticks accurately when using nonlinear transformations (@dpseidel, #2978).

* `facet_wrap()` and `facet_grid()` now automatically remove NULL from facet
  specs, and accept empty specs (@yutannihilation, #3070, #2986).

* `stat_bin()` now handles data with only one unique value (@yutannihilation 
  #3047).

* `sec_axis()` now accepts functions as well as formulas (@yutannihilation, #3031).

*   New theme elements allowing different ticks lengths for each axis. For instance,
    this can be used to have inwards ticks on the x-axis (`axis.ticks.length.x`) and
    outwards ticks on the y-axis (`axis.ticks.length.y`) (@pank, #2935).

* The arguments of `Stat*$compute_layer()` and `Position*$compute_layer()` are
  now renamed to always match the ones of `Stat$compute_layer()` and
  `Position$compute_layer()` (@yutannihilation, #3202).

* `geom_*()` and `stat_*()` now accepts purrr-style lambda notation
  (@yutannihilation, #3138).

* `geom_tile()` and `geom_rect()` now draw rectangles without notches at the
  corners. The style of the corner can be controlled by `linejoin` parameters
  (@yutannihilation, #3050).

# ggplot2 3.1.0

## Breaking changes

This is a minor release and breaking changes have been kept to a minimum. End users of 
ggplot2 are unlikely to encounter any issues. However, there are a few items that developers 
of ggplot2 extensions should be aware of. For additional details, see also the discussion 
accompanying issue #2890.

*   In non-user-facing internal code (specifically in the `aes()` function and in
    the `aesthetics` argument of scale functions), ggplot2 now always uses the British
    spelling for aesthetics containing the word "colour". When users specify a "color"
    aesthetic it is automatically renamed to "colour". This renaming is also applied
    to non-standard aesthetics that contain the word "color". For example, "point_color"
    is renamed to "point_colour". This convention makes it easier to support both
    British and American spelling for novel, non-standard aesthetics, but it may require
    some adjustment for packages that have previously introduced non-standard color
    aesthetics using American spelling. A new function `standardise_aes_names()` is
    provided in case extension writers need to perform this renaming in their own code
    (@clauswilke, #2649).

*   Functions that generate other functions (closures) now force the arguments that are
    used from the generated functions, to avoid hard-to-catch errors. This may affect
    some users of manual scales (such as `scale_colour_manual()`, `scale_fill_manual()`,
    etc.) who depend on incorrect behavior (@krlmlr, #2807).
    
*   `Coord` objects now have a function `backtransform_range()` that returns the
    panel range in data coordinates. This change may affect developers of custom coords,
    who now should implement this function. It may also affect developers of custom
    geoms that use the `range()` function. In some applications, `backtransform_range()`
    may be more appropriate (@clauswilke, #2821).


## New features

*   `coord_sf()` has much improved customization of axis tick labels. Labels can now
    be set manually, and there are two new parameters, `label_graticule` and
    `label_axes`, that can be used to specify which graticules to label on which side
    of the plot (@clauswilke, #2846, #2857, #2881).
    
*   Two new geoms `geom_sf_label()` and `geom_sf_text()` can draw labels and text
    on sf objects. Under the hood, a new `stat_sf_coordinates()` calculates the
    x and y coordinates from the coordinates of the sf geometries. You can customize
    the calculation method via `fun.geometry` argument (@yutannihilation, #2761).
    

## Minor improvements and fixes

*   `benchplot()` now uses tidy evaluation (@dpseidel, #2699).

*   The error message in `compute_aesthetics()` now only provides the names of
    aesthetics with mismatched lengths, rather than all aesthetics (@karawoo,
    #2853).

*   For faceted plots, data is no longer internally reordered. This makes it
    safer to feed data columns into `aes()` or into parameters of geoms or
    stats. However, doing so remains discouraged (@clauswilke, #2694).

*   `coord_sf()` now also understands the `clip` argument, just like the other
    coords (@clauswilke, #2938).

*   `fortify()` now displays a more informative error message for
    `grouped_df()` objects when dplyr is not installed (@jimhester, #2822).

*   All `geom_*()` now display an informative error message when required 
    aesthetics are missing (@dpseidel, #2637 and #2706).

*   `geom_boxplot()` now understands the `width` parameter even when used with
    a non-standard stat, such as `stat_identity()` (@clauswilke, #2893).
    
*  `geom_hex()` now understands the `size` and `linetype` aesthetics
   (@mikmart, #2488).
    
*   `geom_hline()`, `geom_vline()`, and `geom_abline()` now work properly
    with `coord_trans()` (@clauswilke, #2149, #2812).
    
*   `geom_text(..., parse = TRUE)` now correctly renders the expected number of
    items instead of silently dropping items that are empty expressions, e.g.
    the empty string "". If an expression spans multiple lines, we take just
    the first line and drop the rest. This same issue is also fixed for
    `geom_label()` and the axis labels for `geom_sf()` (@slowkow, #2867).

*   `geom_sf()` now respects `lineend`, `linejoin`, and `linemitre` parameters 
    for lines and polygons (@alistaire47, #2826).
    
*   `ggsave()` now exits without creating a new graphics device if previously
    none was open (@clauswilke, #2363).

*   `labs()` now has named arguments `title`, `subtitle`, `caption`, and `tag`.
    Also, `labs()` now accepts tidyeval (@yutannihilation, #2669).

*   `position_nudge()` is now more robust and nudges only in the direction
    requested. This enables, for example, the horizontal nudging of boxplots
    (@clauswilke, #2733).

*   `sec_axis()` and `dup_axis()` now return appropriate breaks for the secondary
    axis when applied to log transformed scales (@dpseidel, #2729).

*   `sec_axis()` now works as expected when used in combination with tidy eval
    (@dpseidel, #2788).

*   `scale_*_date()`, `scale_*_time()` and `scale_*_datetime()` can now display 
    a secondary axis that is a __one-to-one__ transformation of the primary axis,
    implemented using the `sec.axis` argument to the scale constructor 
    (@dpseidel, #2244).
    
*   `stat_contour()`, `stat_density2d()`, `stat_bin2d()`,  `stat_binhex()`
    now calculate normalized statistics including `nlevel`, `ndensity`, and
    `ncount`. Also, `stat_density()` now includes the calculated statistic 
    `nlevel`, an alias for `scaled`, to better match the syntax of `stat_bin()`
    (@bjreisman, #2679).

# ggplot2 3.0.0

## Breaking changes

*   ggplot2 now supports/uses tidy evaluation (as described below). This is a 
    major change and breaks a number of packages; we made this breaking change 
    because it is important to make ggplot2 more programmable, and to be more 
    consistent with the rest of the tidyverse. The best general (and detailed)
    introduction to tidy evaluation can be found in the meta programming
    chapters in [Advanced R](https://adv-r.hadley.nz).
    
    The primary developer facing change is that `aes()` now contains 
    quosures (expression + environment pairs) rather than symbols, and you'll 
    need to take a different approach to extracting the information you need. 
    A common symptom of this change are errors "undefined columns selected" or 
    "invalid 'type' (list) of argument" (#2610). As in the previous version,
    constants (like `aes(x = 1)` or `aes(colour = "smoothed")`) are stored
    as is.
    
    In this version of ggplot2, if you need to describe a mapping in a string, 
    use `quo_name()` (to generate single-line strings; longer expressions may 
    be abbreviated) or `quo_text()` (to generate non-abbreviated strings that
    may span multiple lines). If you do need to extract the value of a variable
    instead use `rlang::eval_tidy()`. You may want to condition on 
    `(packageVersion("ggplot2") <= "2.2.1")` so that your code can work with
    both released and development versions of ggplot2.
    
    We recognise that this is a big change and if you're not already familiar
    with rlang, there's a lot to learn. If you are stuck, or need any help,
    please reach out on <https://community.rstudio.com>.

*   Error: Column `y` must be a 1d atomic vector or a list

    Internally, ggplot2 now uses `as.data.frame(tibble::as_tibble(x))` to
    convert a list into a data frame. This improves ggplot2's support for
    list-columns (needed for sf support), at a small cost: you can no longer
    use matrix-columns. Note that unlike tibble we still allow column vectors
    such as returned by `base::scale()` because of their widespread use.

*   Error: More than one expression parsed
  
    Previously `aes_string(x = c("a", "b", "c"))` silently returned 
    `aes(x = a)`. Now this is a clear error.

*   Error: `data` must be uniquely named but has duplicate columns
  
    If layer data contains columns with identical names an error will be 
    thrown. In earlier versions the first occurring column was chosen silently,
    potentially masking that the wrong data was chosen.

*   Error: Aesthetics must be either length 1 or the same as the data
    
    Layers are stricter about the columns they will combine into a single
    data frame. Each aesthetic now must be either the same length as the data
    frame or a single value. This makes silent recycling errors much less likely.

*   Error: `coord_*` doesn't support free scales 
   
    Free scales only work with selected coordinate systems; previously you'd
    get an incorrect plot.

*   Error in f(...) : unused argument (range = c(0, 1))

    This is because the `oob` argument to scale has been set to a function
    that only takes a single argument; it needs to take two arguments
    (`x`, and `range`). 

*   Error: unused argument (output)
  
    The function `guide_train()` now has an optional parameter `aesthetic`
    that allows you to override the `aesthetic` setting in the scale.
    To make your code work with the both released and development versions of 
    ggplot2 appropriate, add `aesthetic = NULL` to the `guide_train()` method
    signature.
    
    ```R
    # old
    guide_train.legend <- function(guide, scale) {...}
    
    # new 
    guide_train.legend <- function(guide, scale, aesthetic = NULL) {...}
    ```
    
    Then, inside the function, replace `scale$aesthetics[1]`,
    `aesthetic %||% scale$aesthetics[1]`. (The %||% operator is defined in the 
    rlang package).
    
    ```R
    # old
    setNames(list(scale$map(breaks)), scale$aesthetics[1])

    # new
    setNames(list(scale$map(breaks)), aesthetic %||% scale$aesthetics[1])
    ```

*   The long-deprecated `subset` argument to `layer()` has been removed.

## Tidy evaluation

* `aes()` now supports quasiquotation so that you can use `!!`, `!!!`,
  and `:=`. This replaces `aes_()` and `aes_string()` which are now
  soft-deprecated (but will remain around for a long time).

* `facet_wrap()` and `facet_grid()` now support `vars()` inputs. Like
  `dplyr::vars()`, this helper quotes its inputs and supports
  quasiquotation. For instance, you can now supply faceting variables
  like this: `facet_wrap(vars(am, cyl))` instead of 
  `facet_wrap(~am + cyl)`. Note that the formula interface is not going 
  away and will not be deprecated. `vars()` is simply meant to make it 
  easier to create functions around `facet_wrap()` and `facet_grid()`.

  The first two arguments of `facet_grid()` become `rows` and `cols`
  and now support `vars()` inputs. Note however that we took special
  care to ensure complete backward compatibility. With this change
  `facet_grid(vars(cyl), vars(am, vs))` is equivalent to
  `facet_grid(cyl ~ am + vs)`, and `facet_grid(cols = vars(am, vs))` is
  equivalent to `facet_grid(. ~ am + vs)`.

  One nice aspect of the new interface is that you can now easily
  supply names: `facet_grid(vars(Cylinder = cyl), labeller =
  label_both)` will give nice label titles to the facets. Of course,
  those names can be unquoted with the usual tidy eval syntax.

### sf

* ggplot2 now has full support for sf with `geom_sf()` and `coord_sf()`:

  ```r
  nc <- sf::st_read(system.file("shape/nc.shp", package = "sf"), quiet = TRUE)
  ggplot(nc) +
    geom_sf(aes(fill = AREA))
  ```
  It supports all simple features, automatically aligns CRS across layers, sets
  up the correct aspect ratio, and draws a graticule.

## New features

* ggplot2 now works on R 3.1 onwards, and uses the 
  [vdiffr](https://github.com/r-lib/vdiffr) package for visual testing.

* In most cases, accidentally using `%>%` instead of `+` will generate an 
  informative error (#2400).

* New syntax for calculated aesthetics. Instead of using `aes(y = ..count..)` 
  you can (and should!) use `aes(y = stat(count))`. `stat()` is a real function 
  with documentation which hopefully will make this part of ggplot2 less 
  confusing (#2059).
  
  `stat()` is particularly nice for more complex calculations because you 
  only need to specify it once: `aes(y = stat(count / max(count)))`,
  rather than `aes(y = ..count.. / max(..count..))`
  
* New `tag` label for adding identification tags to plots, typically used for 
  labelling a subplot with a letter. Add a tag with `labs(tag = "A")`, style it 
  with the `plot.tag` theme element, and control position with the
  `plot.tag.position` theme setting (@thomasp85).

### Layers: geoms, stats, and position adjustments

* `geom_segment()` and `geom_curve()` have a new `arrow.fill` parameter which 
  allows you to specify a separate fill colour for closed arrowheads 
  (@hrbrmstr and @clauswilke, #2375).

* `geom_point()` and friends can now take shapes as strings instead of integers,
  e.g. `geom_point(shape = "diamond")` (@daniel-barnett, #2075).

* `position_dodge()` gains a `preserve` argument that allows you to control
  whether the `total` width at each `x` value is preserved (the current 
  default), or ensure that the width of a `single` element is preserved
  (what many people want) (#1935).

* New `position_dodge2()` provides enhanced dodging for boxplots. Compared to
  `position_dodge()`, `position_dodge2()` compares `xmin` and `xmax` values  
  to determine which elements overlap, and spreads overlapping elements evenly
  within the region of overlap. `position_dodge2()` is now the default position
  adjustment for `geom_boxplot()`, because it handles `varwidth = TRUE`, and 
  will be considered for other geoms in the future.
  
  The `padding` parameter adds a small amount of padding between elements 
  (@karawoo, #2143) and a `reverse` parameter allows you to reverse the order 
  of placement (@karawoo, #2171).
  
* New `stat_qq_line()` makes it easy to add a simple line to a Q-Q plot, which 
  makes it easier to judge the fit of the theoretical distribution 
  (@nicksolomon).

### Scales and guides

* Improved support for mapping date/time variables to `alpha`, `size`, `colour`, 
  and `fill` aesthetics, including `date_breaks` and `date_labels` arguments 
  (@karawoo, #1526), and new `scale_alpha()` variants (@karawoo, #1526).

* Improved support for ordered factors. Ordered factors throw a warning when 
  mapped to shape (unordered factors do not), and do not throw warnings when 
  mapped to size or alpha (unordered factors do). Viridis is used as the 
  default colour and fill scale for ordered factors (@karawoo, #1526).

* The `expand` argument of `scale_*_continuous()` and `scale_*_discrete()`
  now accepts separate expansion values for the lower and upper range
  limits. The expansion limits can be specified using the convenience
  function `expand_scale()`.
  
  Separate expansion limits may be useful for bar charts, e.g. if one
  wants the bottom of the bars to be flush with the x axis but still 
  leave some (automatically calculated amount of) space above them:
  
    ```r
    ggplot(mtcars) +
        geom_bar(aes(x = factor(cyl))) +
        scale_y_continuous(expand = expand_scale(mult = c(0, .1)))
    ```
  
  It can also be useful for line charts, e.g. for counts over time,
  where one wants to have a ’hard’ lower limit of y = 0 but leave the
  upper limit unspecified (and perhaps differing between panels), with
  some extra space above the highest point on the line (with symmetrical 
  limits, the extra space above the highest point could in some cases 
  cause the lower limit to be negative).
  
  The old syntax for the `expand` argument will, of course, continue
  to work (@huftis, #1669).

* `scale_colour_continuous()` and `scale_colour_gradient()` are now controlled 
  by global options `ggplot2.continuous.colour` and `ggplot2.continuous.fill`. 
  These can be set to `"gradient"` (the default) or `"viridis"` (@karawoo).

* New `scale_colour_viridis_c()`/`scale_fill_viridis_c()` (continuous) and
  `scale_colour_viridis_d()`/`scale_fill_viridis_d()` (discrete) make it
  easy to use Viridis colour scales (@karawoo, #1526).

* Guides for `geom_text()` now accept custom labels with 
  `guide_legend(override.aes = list(label = "foo"))` (@brianwdavis, #2458).

### Margins

* Strips gain margins on all sides by default. This means that to fully justify
  text to the edge of a strip, you will need to also set the margins to 0
  (@karawoo).

* Rotated strip labels now correctly understand `hjust` and `vjust` parameters
  at all angles (@karawoo).

* Strip labels now understand justification relative to the direction of the
  text, meaning that in y facets, the strip text can be placed at either end of
  the strip using `hjust` (@karawoo).

* Legend titles and labels get a little extra space around them, which 
  prevents legend titles from overlapping the legend at large font sizes 
  (@karawoo, #1881).

## Extension points

* New `autolayer()` S3 generic (@mitchelloharawild, #1974). This is similar
  to `autoplot()` but produces layers rather than complete plots.

* Custom objects can now be added using `+` if a `ggplot_add` method has been
  defined for the class of the object (@thomasp85).

* Theme elements can now be subclassed. Add a `merge_element` method to control
  how properties are inherited from the parent element. Add an `element_grob` 
  method to define how elements are rendered into grobs (@thomasp85, #1981).

* Coords have gained new extension mechanisms.
  
    If you have an existing coord extension, you will need to revise the
    specification of the `train()` method. It is now called 
    `setup_panel_params()` (better reflecting what it actually does) and now 
    has arguments `scale_x`, and `scale_y` (the x and y scales respectively) 
    and `param`, a list of plot specific parameters generated by 
    `setup_params()`.

    What was formerly called `scale_details` (in coords), `panel_ranges` 
    (in layout) and `panel_scales` (in geoms) are now consistently called
    `panel_params` (#1311). These are parameters of the coord that vary from
    panel to panel.

* `ggplot_build()` and `ggplot_gtable()` are now generics, so ggplot-subclasses 
  can define additional behavior during the build stage.

* `guide_train()`, `guide_merge()`, `guide_geom()`, and `guide_gengrob()`
  are now exported as they are needed if you want to design your own guide.
  They are not currently documented; use at your own risk (#2528).

* `scale_type()` generic is now exported and documented. Use this if you 
  want to extend ggplot2 to work with a new type of vector.

## Minor bug fixes and improvements

### Faceting

* `facet_grid()` gives a more informative error message if you try to use
  a variable in both rows and cols (#1928).

* `facet_grid()` and `facet_wrap()` both give better error messages if you
  attempt to use an unsupported coord with free scales (#2049).

* `label_parsed()` works once again (#2279).

* You can now style the background of horizontal and vertical strips
  independently with `strip.background.x` and `strip.background.y` 
  theme settings (#2249).

### Scales

* `discrete_scale()` documentation now inherits shared definitions from 
  `continuous_scale()` (@alistaire47, #2052).

* `guide_colorbar()` shows all colours of the scale (@has2k1, #2343).

* `scale_identity()` once again produces legends by default (#2112).

* Tick marks for secondary axes with strong transformations are more 
  accurately placed (@thomasp85, #1992).

* Missing line types now reliably generate missing lines (with standard 
  warning) (#2206).

* Legends now ignore set aesthetics that are not length one (#1932).

* All colour and fill scales now have an `aesthetics` argument that can
  be used to set the aesthetic(s) the scale works with. This makes it
  possible to apply a colour scale to both colour and fill aesthetics
  at the same time, via `aesthetics = c("colour", "fill")` (@clauswilke).
  
* Three new generic scales work with any aesthetic or set of aesthetics: 
  `scale_continuous_identity()`, `scale_discrete_identity()`, and
  `scale_discrete_manual()` (@clauswilke).

* `scale_*_gradient2()` now consistently omits points outside limits by 
  rescaling after the limits are enforced (@foo-bar-baz-qux, #2230).

### Layers

* `geom_label()` now correctly produces unbordered labels when `label.size` 
  is 0, even when saving to PDF (@bfgray3, #2407).

* `layer()` gives considerably better error messages for incorrectly specified
  `geom`, `stat`, or `position` (#2401).

* In all layers that use it, `linemitre` now defaults to 10 (instead of 1)
  to better match base R.

* `geom_boxplot()` now supplies a default value if no `x` aesthetic is present
  (@foo-bar-baz-qux, #2110).

* `geom_density()` drops groups with fewer than two data points and throws a
  warning. For groups with two data points, density values are now calculated 
  with `stats::density` (@karawoo, #2127).

* `geom_segment()` now also takes a `linejoin` parameter. This allows more 
  control over the appearance of the segments, which is especially useful for 
  plotting thick arrows (@Ax3man, #774).

* `geom_smooth()` now reports the formula used when `method = "auto"` 
  (@davharris #1951). `geom_smooth()` now orders by the `x` aesthetic, making it 
  easier to pass pre-computed values without manual ordering (@izahn, #2028). It 
  also now knows it has `ymin` and `ymax` aesthetics (#1939). The legend 
  correctly reflects the status of the `se` argument when used with stats 
  other than the default (@clauswilke, #1546).

* `geom_tile()` now once again interprets `width` and `height` correctly 
  (@malcolmbarrett, #2510).

* `position_jitter()` and `position_jitterdodge()` gain a `seed` argument that
  allows the specification of a random seed for reproducible jittering 
  (@krlmlr, #1996 and @slowkow, #2445).

* `stat_density()` has better behaviour if all groups are dropped because they
  are too small (#2282).

* `stat_summary_bin()` now understands the `breaks` parameter (@karawoo, #2214).

* `stat_bin()` now accepts functions for `binwidth`. This allows better binning 
  when faceting along variables with different ranges (@botanize).

* `stat_bin()` and `geom_histogram()` now sum correctly when using the `weight` 
  aesthetic (@jiho, #1921).

* `stat_bin()` again uses correct scaling for the computed variable `ndensity` 
  (@timgoodman, #2324).

* `stat_bin()` and `stat_bin_2d()` now properly handle the `breaks` parameter 
  when the scales are transformed (@has2k1, #2366).

* `update_geom_defaults()` and `update_stat_defaults()` allow American 
  spelling of aesthetic parameters (@foo-bar-baz-qux, #2299).

* The `show.legend` parameter now accepts a named logical vector to hide/show
  only some aesthetics in the legend (@tutuchan, #1798).

* Layers now silently ignore unknown aesthetics with value `NULL` (#1909).

### Coords

* Clipping to the plot panel is now configurable, through a `clip` argument
  to coordinate systems, e.g. `coord_cartesian(clip = "off")` 
  (@clauswilke, #2536).

* Like scales, coordinate systems now give you a message when you're 
  replacing an existing coordinate system (#2264).

* `coord_polar()` now draws secondary axis ticks and labels 
  (@dylan-stark, #2072), and can draw the radius axis on the right 
  (@thomasp85, #2005).

* `coord_trans()` now generates a warning when a transformation generates 
  non-finite values (@foo-bar-baz-qux, #2147).

### Themes

* Complete themes now always override all elements of the default theme
  (@has2k1, #2058, #2079).

* Themes now set default grid colour in `panel.grid` rather than individually
  in `panel.grid.major` and `panel.grid.minor` individually. This makes it 
  slightly easier to customise the theme (#2352).

* Fixed bug when setting strips to `element_blank()` (@thomasp85). 

* Axes positioned on the top and to the right can now customize their ticks and
  lines separately (@thomasp85, #1899).

* Built-in themes gain parameters `base_line_size` and `base_rect_size` which 
  control the default sizes of line and rectangle elements (@karawoo, #2176).

* Default themes use `rel()` to set line widths (@baptiste).

* Themes were tweaked for visual consistency and more graceful behavior when 
  changing the base font size. All absolute heights or widths were replaced 
  with heights or widths that are proportional to the base font size. One 
  relative font size was eliminated (@clauswilke).
  
* The height of descenders is now calculated solely on font metrics and doesn't
  change with the specific letters in the string. This fixes minor alignment 
  issues with plot titles, subtitles, and legend titles (#2288, @clauswilke).

### Guides

* `guide_colorbar()` is more configurable: tick marks and color bar frame
  can now by styled with arguments `ticks.colour`, `ticks.linewidth`, 
  `frame.colour`, `frame.linewidth`, and `frame.linetype`
  (@clauswilke).
  
* `guide_colorbar()` now uses `legend.spacing.x` and `legend.spacing.y` 
  correctly, and it can handle multi-line titles. Minor tweaks were made to 
  `guide_legend()` to make sure the two legend functions behave as similarly as
  possible (@clauswilke, #2397 and #2398).
  
* The theme elements `legend.title` and `legend.text` now respect the settings 
  of `margin`, `hjust`, and `vjust` (@clauswilke, #2465, #1502).

* Non-angle parameters of `label.theme` or `title.theme` can now be set in 
  `guide_legend()` and `guide_colorbar()` (@clauswilke, #2544).

### Other

* `fortify()` gains a method for tbls (@karawoo, #2218).

* `ggplot` gains a method for `grouped_df`s that adds a `.group` variable,
  which computes a unique value for each group. Use it with 
  `aes(group = .group)` (#2351).

* `ggproto()` produces objects with class `c("ggproto", "gg")`, allowing for
  a more informative error message when adding layers, scales, or other ggproto 
  objects (@jrnold, #2056).

* `ggsave()`'s DPI argument now supports 3 string options: "retina" (320
  DPI), "print" (300 DPI), and "screen" (72 DPI) (@foo-bar-baz-qux, #2156).
  `ggsave()` now uses full argument names to avoid partial match warnings 
  (#2355), and correctly restores the previous graphics device when several
  graphics devices are open (#2363).

* `print.ggplot()` now returns the original ggplot object, instead of the 
  output from `ggplot_build()`. Also, the object returned from 
  `ggplot_build()` now has the class `"ggplot_built"` (#2034).

* `map_data()` now works even when purrr is loaded (tidyverse#66).

* New functions `summarise_layout()`, `summarise_coord()`, and 
  `summarise_layers()` summarise the layout, coordinate systems, and layers 
  of a built ggplot object (#2034, @wch). This provides a tested API that 
  (e.g.) shiny can depend on.

* Updated startup messages reflect new resources (#2410, @mine-cetinkaya-rundel).

# ggplot2 2.2.1

* Fix usage of `structure(NULL)` for R-devel compatibility (#1968).

# ggplot2 2.2.0

## Major new features

### Subtitle and caption

Thanks to @hrbrmstr plots now have subtitles and captions, which can be set with 
the `subtitle`  and `caption` arguments to `ggtitle()` and `labs()`. You can 
control their appearance with the theme settings `plot.caption` and 
`plot.subtitle`. The main plot title is now left-aligned to better work better 
with a subtitle. The caption is right-aligned (@hrbrmstr).

### Stacking

`position_stack()` and `position_fill()` now sort the stacking order to match 
grouping order. This allows you to control the order through grouping, and 
ensures that the default legend matches the plot (#1552, #1593). If you want the 
opposite order (useful if you have horizontal bars and horizontal legend), you 
can request reverse stacking by using `position = position_stack(reverse = TRUE)` 
(#1837).
  
`position_stack()` and `position_fill()` now accepts negative values which will 
create stacks extending below the x-axis (#1691).

`position_stack()` and `position_fill()` gain a `vjust` argument which makes it 
easy to (e.g.) display labels in the middle of stacked bars (#1821).

### Layers

`geom_col()` was added to complement `geom_bar()` (@hrbrmstr). It uses 
`stat="identity"` by default, making the `y` aesthetic mandatory. It does not 
support any other `stat_()` and does not provide fallback support for the 
`binwidth` parameter. Examples and references in other functions were updated to
demonstrate `geom_col()` usage. 

When creating a layer, ggplot2 will warn if you use an unknown aesthetic or an 
unknown parameter. Compared to the previous version, this is stricter for 
aesthetics (previously there was no message), and less strict for parameters 
(previously this threw an error) (#1585).

### Facetting

The facet system, as well as the internal panel class, has been rewritten in 
ggproto. Facets are now extendable in the same manner as geoms and stats, as 
described in `vignette("extending-ggplot2")`.

We have also added the following new features.
  
* `facet_grid()` and `facet_wrap()` now allow expressions in their faceting 
  formulas (@DanRuderman, #1596).

* When `facet_wrap()` results in an uneven number of panels, axes will now be
  drawn underneath the hanging panels (fixes #1607)

* Strips can now be freely positioned in `facet_wrap()` using the 
  `strip.position` argument (deprecates `switch`).

* The relative order of panel, strip, and axis can now be controlled with 
  the theme setting `strip.placement` that takes either `inside` (strip between 
  panel and axis) or `outside` (strip after axis).

* The theme option `panel.margin` has been deprecated in favour of 
  `panel.spacing` to more clearly communicate intent.

### Extensions

Unfortunately there was a major oversight in the construction of ggproto which 
lead to extensions capturing the super object at package build time, instead of 
at package run time (#1826). This problem has been fixed, but requires 
re-installation of all extension packages.

## Scales

* The position of x and y axes can now be changed using the `position` argument
  in `scale_x_*`and `scale_y_*` which can take `top` and `bottom`, and `left`
  and `right` respectively. The themes of top and right axes can be modified 
  using the `.top` and `.right` modifiers to `axis.text.*` and `axis.title.*`.

### Continuous scales

* `scale_x_continuous()` and `scale_y_continuous()` can now display a secondary 
  axis that is a __one-to-one__ transformation of the primary axis (e.g. degrees 
  Celcius to degrees Fahrenheit). The secondary axis will be positioned opposite 
  to the primary axis and can be controlled with the `sec.axis` argument to 
  the scale constructor.

* Scales worry less about having breaks. If no breaks can be computed, the
  plot will work instead of throwing an uninformative error (#791). This 
  is particularly helpful when you have facets with free scales, and not
  all panels contain data.

* Scales now warn when transformation introduces infinite values (#1696).

### Date time

* `scale_*_datetime()` now supports time zones. It will use the timezone 
  attached to the variable by default, but can be overridden with the 
  `timezone` argument.

* New `scale_x_time()` and `scale_y_time()` generate reasonable default
  breaks and labels for hms vectors (#1752).

### Discrete scales

The treatment of missing values by discrete scales has been thoroughly 
overhauled (#1584). The underlying principle is that we can naturally represent 
missing values on discrete variables (by treating just like another level), so 
by default we should. 

This principle applies to:

* character vectors
* factors with implicit NA
* factors with explicit NA

And to all scales (both position and non-position.)

Compared to the previous version of ggplot2, there are three main changes:

1.  `scale_x_discrete()` and `scale_y_discrete()` always show discrete NA,
    regardless of their source

1.  If present, `NA`s are shown in discrete legends.

1.  All discrete scales gain a `na.translate` argument that allows you to 
    control whether `NA`s are translated to something that can be visualised,
    or should be left as missing. Note that if you don't translate (i.e. 
    `na.translate = FALSE)` the missing values will passed on to the layer, 
    which will warning that it's dropping missing values. To suppress the
    warnings, you'll also need to add `na.rm = TRUE` to the layer call. 

There were also a number of other smaller changes

* Correctly use scale expansion factors.
* Don't preserve space for dropped levels (#1638).
* Only issue one warning when when asking for too many levels (#1674).
* Unicode labels work better on Windows (#1827).
* Warn when used with only continuous data (#1589)

## Themes

* The `theme()` constructor now has named arguments rather than ellipses. This 
  should make autocomplete substantially more useful. The documentation
  (including examples) has been considerably improved.
  
* Built-in themes are more visually homogeneous, and match `theme_grey` better.
  (@jiho, #1679)
  
* When computing the height of titles, ggplot2 now includes the height of the
  descenders (i.e. the bits of `g` and `y` that hang beneath the baseline). This 
  improves the margins around titles, particularly the y axis label (#1712).
  I have also very slightly increased the inner margins of axis titles, and 
  removed the outer margins. 

* Theme element inheritance is now easier to work with as modification now
  overrides default `element_blank` elements (#1555, #1557, #1565, #1567)
  
* Horizontal legends (i.e. legends on the top or bottom) are horizontally
  aligned by default (#1842). Use `legend.box = "vertical"` to switch back
  to the previous behaviour.
  
* `element_line()` now takes an `arrow` argument to specify arrows at the end of
  lines (#1740)

There were a number of tweaks to the theme elements that control legends:
  
* `legend.justification` now controls appearance will plotting the legend
  outside of the plot area. For example, you can use 
  `theme(legend.justification = "top")` to make the legend align with the 
  top of the plot.

* `panel.margin` and `legend.margin` have been renamed to `panel.spacing` and 
  `legend.spacing` respectively, to better communicate intent (they only
  affect spacing between legends and panels, not the margins around them)

* `legend.margin` now controls margin around individual legends.

* New `legend.box.background`, `legend.box.spacing`, and `legend.box.margin`
  control the background, spacing, and margin of the legend box (the region
  that contains all legends).

## Bug fixes and minor improvements

* ggplot2 now imports tibble. This ensures that all built-in datasets print 
  compactly even if you haven't explicitly loaded tibble or dplyr (#1677).

* Class of aesthetic mapping is preserved when adding `aes()` objects (#1624).

* `+.gg` now works for lists that include data frames.

* `annotation_x()` now works in the absense of global data (#1655)

* `geom_*(show.legend = FALSE)` now works for `guide_colorbar`.

* `geom_boxplot()` gains new `outlier.alpha` (@jonathan-g) and 
  `outlier.fill` (@schloerke, #1787) parameters to control the alpha/fill of
   outlier points independently of the alpha of the boxes. 

* `position_jitter()` (and hence `geom_jitter()`) now correctly computes 
  the jitter width/jitter when supplied by the user (#1775, @has2k1).

* `geom_contour()` more clearly describes what inputs it needs (#1577).

* `geom_curve()` respects the `lineend` parameter (#1852).

* `geom_histogram()` and `stat_bin()` understand the `breaks` parameter once 
  more. (#1665). The floating point adjustment for histogram bins is now 
  actually used - it was previously inadvertently ignored (#1651).

* `geom_violin()` no longer transforms quantile lines with the alpha aesthetic
  (@mnbram, #1714). It no longer errors when quantiles are requested but data
  have zero range (#1687). When `trim = FALSE` it once again has a nice 
  range that allows the density to reach zero (by extending the range 3 
  bandwidths to either side of the data) (#1700).

* `geom_dotplot()` works better when faceting and binning on the y-axis. 
  (#1618, @has2k1).
  
* `geom_hexbin()` once again supports `..density..` (@mikebirdgeneau, #1688).

* `geom_step()` gives useful warning if only one data point in layer (#1645).

* `layer()` gains new `check.aes` and `check.param` arguments. These allow
  geom/stat authors to optional suppress checks for known aesthetics/parameters.
  Currently this is used only in `geom_blank()` which powers `expand_limits()` 
  (#1795).

* All `stat_*()` display a better error message when required aesthetics are
  missing.
  
* `stat_bin()` and `stat_summary_hex()` now accept length 1 `binwidth` (#1610)

* `stat_density()` gains new argument `n`, which is passed to underlying function
  `stats::density` ("number of equally spaced points at which the
  density is to be estimated"). (@hbuschme)

* `stat_binhex()` now again returns `count` rather than `value` (#1747)

* `stat_ecdf()` respects `pad` argument (#1646).

* `stat_smooth()` once again informs you about the method it has chosen.
  It also correctly calculates the size of the largest group within facets.

* `x` and `y` scales are now symmetric regarding the list of
  aesthetics they accept: `xmin_final`, `xmax_final`, `xlower`,
  `xmiddle` and `xupper` are now valid `x` aesthetics.

* `Scale` extensions can now override the `make_title` and `make_sec_title` 
  methods to let the scale modify the axis/legend titles.

* The random stream is now reset after calling `.onAttach()` (#2409).

# ggplot2 2.1.0

## New features

* When mapping an aesthetic to a constant (e.g. 
  `geom_smooth(aes(colour = "loess")))`), the default guide title is the name 
  of the aesthetic (i.e. "colour"), not the value (i.e. "loess") (#1431).

* `layer()` now accepts a function as the data argument. The function will be
  applied to the data passed to the `ggplot()` function and must return a
  data.frame (#1527, @thomasp85). This is a more general version of the 
  deprecated `subset` argument.

* `theme_update()` now uses the `+` operator instead of `%+replace%`, so that
  unspecified values will no longer be `NULL`ed out. `theme_replace()`
  preserves the old behaviour if desired (@oneillkza, #1519). 

* `stat_bin()` has been overhauled to use the same algorithm as ggvis, which 
  has been considerably improved thanks to the advice of Randy Prium (@rpruim).
  This includes:
  
    * Better arguments and a better algorithm for determining the origin.
      You can now specify either `boundary` or the `center` of a bin.
      `origin` has been deprecated in favour of these arguments.
      
    * `drop` is deprecated in favour of `pad`, which adds extra 0-count bins
      at either end (needed for frequency polygons). `geom_histogram()` defaults 
      to `pad = FALSE` which considerably improves the default limits for 
      the histogram, especially when the bins are big (#1477).
      
    * The default algorithm does a (somewhat) better job at picking nice widths 
      and origins across a wider range of input data.
      
    * `bins = n` now gives a histogram with `n` bins, not `n + 1` (#1487).

## Bug fixes

* All `\donttest{}` examples run.

* All `geom_()` and `stat_()` functions now have consistent argument order:
  data + mapping, then geom/stat/position, then `...`, then specific arguments, 
  then arguments common to all layers (#1305). This may break code if you were
  previously relying on partial name matching, but in the long-term should make 
  ggplot2 easier to use. In particular, you can now set the `n` parameter
  in `geom_density2d()` without it partially matching `na.rm` (#1485).

* For geoms with both `colour` and `fill`, `alpha` once again only affects
  fill (Reverts #1371, #1523). This was causing problems for people.

* `facet_wrap()`/`facet_grid()` works with multiple empty panels of data 
  (#1445).

* `facet_wrap()` correctly swaps `nrow` and `ncol` when faceting vertically
  (#1417).

* `ggsave("x.svg")` now uses svglite to produce the svg (#1432).

* `geom_boxplot()` now understands `outlier.color` (#1455).

* `geom_path()` knows that "solid" (not just 1) represents a solid line (#1534).

* `geom_ribbon()` preserves missing values so they correctly generate a 
  gap in the ribbon (#1549).

* `geom_tile()` once again accepts `width` and `height` parameters (#1513). 
  It uses `draw_key_polygon()` for better a legend, including a coloured 
  outline (#1484).

* `layer()` now automatically adds a `na.rm` parameter if none is explicitly
  supplied.

* `position_jitterdodge()` now works on all possible dodge aesthetics, 
  e.g. `color`, `linetype` etc. instead of only based on `fill` (@bleutner)

* `position = "nudge"` now works (although it doesn't do anything useful)
  (#1428).

* The default scale for columns of class "AsIs" is now "identity" (#1518).

* `scale_*_discrete()` has better defaults when used with purely continuous
  data (#1542).

* `scale_size()` warns when used with categorical data.

* `scale_size()`, `scale_colour()`, and `scale_fill()` gain date and date-time
  variants (#1526).

* `stat_bin_hex()` and `stat_bin_summary()` now use the same underlying 
  algorithm so results are consistent (#1383). `stat_bin_hex()` now accepts
  a `weight` aesthetic. To be consistent with related stats, the output variable 
  from `stat_bin_hex()` is now value instead of count.

* `stat_density()` gains a `bw` parameter which makes it easy to get consistent 
   smoothing between facets (@jiho)

* `stat-density-2d()` no longer ignores the `h` parameter, and now accepts 
  `bins` and `binwidth` parameters to control the number of contours 
  (#1448, @has2k1).

* `stat_ecdf()` does a better job of adding padding to -Inf/Inf, and gains
  an argument `pad` to suppress the padding if not needed (#1467).

* `stat_function()` gains an `xlim` parameter (#1528). It once again works 
  with discrete x values (#1509).

* `stat_summary()` preserves sorted x order which avoids artefacts when
  display results with `geom_smooth()` (#1520).

* All elements should now inherit correctly for all themes except `theme_void()`.
  (@Katiedaisey, #1555) 

* `theme_void()` was completely void of text but facets and legends still
  need labels. They are now visible (@jiho). 

* You can once again set legend key and height width to unit arithmetic
  objects (like `2 * unit(1, "cm")`) (#1437).

* Eliminate spurious warning if you have a layer with no data and no aesthetics
  (#1451).

* Removed a superfluous comma in `theme-defaults.r` code (@jschoeley)

* Fixed a compatibility issue with `ggproto` and R versions prior to 3.1.2.
  (#1444)

* Fixed issue where `coord_map()` fails when given an explicit `parameters`
  argument (@tdmcarthur, #1729)
  
* Fixed issue where `geom_errorbarh()` had a required `x` aesthetic (#1933)  

# ggplot2 2.0.0

## Major changes

* ggplot no longer throws an error if your plot has no layers. Instead it 
  automatically adds `geom_blank()` (#1246).
  
* New `cut_width()` is a convenient replacement for the verbose
  `plyr::round_any()`, with the additional benefit of offering finer
  control.

* New `geom_count()` is a convenient alias to `stat_sum()`. Use it when you
  have overlapping points on a scatterplot. `stat_sum()` now defaults to 
  using counts instead of proportions.

* New `geom_curve()` adds curved lines, with a similar specification to 
  `geom_segment()` (@veraanadi, #1088).

* Date and datetime scales now have `date_breaks`, `date_minor_breaks` and
  `date_labels` arguments so that you never need to use the long
  `scales::date_breaks()` or `scales::date_format()`.
  
* `geom_bar()` now has it's own stat, distinct from `stat_bin()` which was
  also used by `geom_histogram()`. `geom_bar()` now uses `stat_count()` 
  which counts values at each distinct value of x (i.e. it does not bin
  the data first). This can be useful when you want to show exactly which 
  values are used in a continuous variable.

* `geom_point()` gains a `stroke` aesthetic which controls the border width of 
  shapes 21-25 (#1133, @SeySayux). `size` and `stroke` are additive so a point 
  with `size = 5` and `stroke = 5` will have a diameter of 10mm. (#1142)

* New `position_nudge()` allows you to slightly offset labels (or other 
  geoms) from their corresponding points (#1109).

* `scale_size()` now maps values to _area_, not radius. Use `scale_radius()`
  if you want the old behaviour (not recommended, except perhaps for lines).

* New `stat_summary_bin()` works like `stat_summary()` but on binned data. 
  It's a generalisation of `stat_bin()` that can compute any aggregate,
  not just counts (#1274). Both default to `mean_se()` if no aggregation
  functions are supplied (#1386).

* Layers are now much stricter about their arguments - you will get an error
  if you've supplied an argument that isn't an aesthetic or a parameter.
  This is likely to cause some short-term pain but in the long-term it will make
  it much easier to spot spelling mistakes and other errors (#1293).
  
    This change does break a handful of geoms/stats that used `...` to pass 
    additional arguments on to the underlying computation. Now 
    `geom_smooth()`/`stat_smooth()` and `geom_quantile()`/`stat_quantile()` 
    use `method.args` instead (#1245, #1289); and `stat_summary()` (#1242), 
    `stat_summary_hex()`, and `stat_summary2d()` use `fun.args`.

### Extensibility

There is now an official mechanism for defining Stats, Geoms, and Positions in 
other packages. See `vignette("extending-ggplot2")` for details.

* All Geoms, Stats and Positions are now exported, so you can inherit from them
  when making your own objects (#989).

* ggplot2 no longer uses proto or reference classes. Instead, we now use 
  ggproto, a new OO system designed specifically for ggplot2. Unlike proto
  and RC, ggproto supports clean cross-package inheritance. Creating a new OO
  system isn't usually the right way to solve a problem, but I'm pretty sure
  it was necessary here. Read more about it in the vignette.

* `aes_()` replaces `aes_q()`. It also supports formulas, so the most concise 
  SE version of `aes(carat, price)` is now `aes_(~carat, ~price)`. You may
  want to use this form in packages, as it will avoid spurious `R CMD check` 
  warnings about undefined global variables.

### Text

* `geom_text()` has been overhauled to make labelling your data a little
  easier. It:
  
    * `nudge_x` and `nudge_y` arguments let you offset labels from their
      corresponding points (#1120). 
      
    * `check_overlap = TRUE` provides a simple way to avoid overplotting 
      of labels: labels that would otherwise overlap are omitted (#1039).
      
    * `hjust` and `vjust` can now be character vectors: "left", "center", 
      "right", "bottom", "middle", "top". New options include "inward" and 
      "outward" which align text towards and away from the center of the plot 
      respectively.

* `geom_label()` works like `geom_text()` but draws a rounded rectangle 
  underneath each label (#1039). This is useful when you want to label plots
  that are dense with data.

### Deprecated features

* The little used `aes_auto()` has been deprecated. 

* `aes_q()` has been replaced with `aes_()` to be consistent with SE versions
  of NSE functions in other packages.

* The `order` aesthetic is officially deprecated. It never really worked, and 
  was poorly documented.

* The `stat` and `position` arguments to `qplot()` have been deprecated.
  `qplot()` is designed for quick plots - if you need to specify position
  or stat, use `ggplot()` instead.

* The theme setting `axis.ticks.margin` has been deprecated: now use the margin 
  property of `axis.text`.
  
* `stat_abline()`, `stat_hline()` and `stat_vline()` have been removed:
  these were never suitable for use other than with `geom_abline()` etc
  and were not documented.

* `show_guide` has been renamed to `show.legend`: this more accurately
  reflects what it does (controls appearance of layer in legend), and uses the 
  same convention as other ggplot2 arguments (i.e. a `.` between names).
  (Yes, I know that's inconsistent with function names with use `_`, but it's
  too late to change now.)

A number of geoms have been renamed to be internally consistent:

* `stat_binhex()` and `stat_bin2d()` have been renamed to `stat_bin_hex()` 
  and `stat_bin_2d()` (#1274). `stat_summary2d()` has been renamed to 
  `stat_summary_2d()`, `geom_density2d()`/`stat_density2d()` has been renamed 
  to `geom_density_2d()`/`stat_density_2d()`.

* `stat_spoke()` is now `geom_spoke()` since I realised it's a
  reparameterisation of `geom_segment()`.

* `stat_bindot()` has been removed because it's so tightly coupled to
  `geom_dotplot()`. If you happened to use `stat_bindot()`, just change to
  `geom_dotplot()` (#1194).

All defunct functions have been removed.

### Default appearance

* The default `theme_grey()` background colour has been changed from "grey90" 
  to "grey92": this makes the background a little less visually prominent.

* Labels and titles have been tweaked for readability:

    * Axes labels are darker.
    
    * Legend and axis titles are given the same visual treatment.
    
    * The default font size dropped from 12 to 11. You might be surprised that 
      I've made the default text size smaller as it was already hard for
      many people to read. It turns out there was a bug in RStudio (fixed in 
      0.99.724), that shrunk the text of all grid based graphics. Once that
      was resolved the defaults seemed too big to my eyes.
    
    * More spacing between titles and borders.
    
    * Default margins scale with the theme font size, so the appearance at 
      larger font sizes should be considerably improved (#1228). 

* `alpha` now affects both fill and colour aesthetics (#1371).

* `element_text()` gains a margins argument which allows you to add additional
  padding around text elements. To help see what's going on use `debug = TRUE` 
  to display the text region and anchors.

* The default font size in `geom_text()` has been decreased from 5mm (14 pts)
  to 3.8 mm (11 pts) to match the new default theme sizes.

* A diagonal line is no longer drawn on bar and rectangle legends. Instead, the
  border has been tweaked to be more visible, and more closely match the size of 
  line drawn on the plot.

* `geom_pointrange()` and `geom_linerange()` get vertical (not horizontal)
  lines in the legend (#1389).

* The default line `size` for `geom_smooth()` has been increased from 0.5 to 1 
  to make it easier to see when overlaid on data.
  
* `geom_bar()` and `geom_rect()` use a slightly paler shade of grey so they
  aren't so visually heavy.
  
* `geom_boxplot()` now colours outliers the same way as the boxes.

* `geom_point()` now uses shape 19 instead of 16. This looks much better on 
  the default Linux graphics device. (It's very slightly smaller than the old 
  point, but it shouldn't affect any graphics significantly)

* Sizes in ggplot2 are measured in mm. Previously they were converted to pts 
  (for use in grid) by multiplying by 72 / 25.4. However, grid uses printer's 
  points, not Adobe (big pts), so sizes are now correctly multiplied by 
  72.27 / 25.4. This is unlikely to noticeably affect display, but it's
  technically correct (<https://youtu.be/hou0lU8WMgo>).

* The default legend will now allocate multiple rows (if vertical) or
  columns (if horizontal) in order to make a legend that is more likely to
  fit on the screen. You can override with the `nrow`/`ncol` arguments
  to `guide_legend()`

    ```R
    p <- ggplot(mpg, aes(displ,hwy, colour = model)) + geom_point()
    p
    p + theme(legend.position = "bottom")
    # Previous behaviour
    p + guides(colour = guide_legend(ncol = 1))
    ```

### New and updated themes

* New `theme_void()` is completely empty. It's useful for plots with non-
  standard coordinates or for drawings (@jiho, #976).

* New `theme_dark()` has a dark background designed to make colours pop out
  (@jiho, #1018)

* `theme_minimal()` became slightly more minimal by removing the axis ticks:
  labels now line up directly beneath grid lines (@tomschloss, #1084)

* New theme setting `panel.ontop` (logical) make it possible to place 
  background elements (i.e., gridlines) on top of data. Best used with 
  transparent `panel.background` (@noamross. #551).

### Labelling

The facet labelling system was updated with many new features and a
more flexible interface (@lionel-). It now works consistently across
grid and wrap facets. The most important user visible changes are:

* `facet_wrap()` gains a `labeller` option (#25).

* `facet_grid()` and `facet_wrap()` gain a `switch` argument to
  display the facet titles near the axes. When switched, the labels
  become axes subtitles. `switch` can be set to "x", "y" or "both"
  (the latter only for grids) to control which margin is switched.

The labellers (such as `label_value()` or `label_both()`) also get
some new features:

* They now offer the `multi_line` argument to control whether to
  display composite facets (those specified as `~var1 + var2`) on one
  or multiple lines.

* In `label_bquote()` you now refer directly to the names of
  variables. With this change, you can create math expressions that
  depend on more than one variable. This math expression can be
  specified either for the rows or the columns and you can also
  provide different expressions to each margin.

  As a consequence of these changes, referring to `x` in backquoted
  expressions is deprecated.

* Similarly to `label_bquote()`, `labeller()` now take `.rows` and
  `.cols` arguments. In addition, it also takes `.default`.
  `labeller()` is useful to customise how particular variables are
  labelled. The three additional arguments specify how to label the
  variables are not specifically mentioned, respectively for rows,
  columns or both. This makes it especially easy to set up a
  project-wide labeller dispatcher that can be reused across all your
  plots. See the documentation for an example.

* The new labeller `label_context()` adapts to the number of factors
  facetted over. With a single factor, it displays only the values,
  just as before. But with multiple factors in a composite margin
  (e.g. with `~cyl + am`), the labels are passed over to
  `label_both()`. This way the variables names are displayed with the
  values to help identifying them.

On the programming side, the labeller API has been rewritten in order
to offer more control when faceting over multiple factors (e.g. with
formulae such as `~cyl + am`). This also means that if you have
written custom labellers, you will need to update them for this
version of ggplot.

* Previously, a labeller function would take `variable` and `value`
  arguments and return a character vector. Now, they take a data frame
  of character vectors and return a list. The input data frame has one
  column per factor facetted over and each column in the returned list
  becomes one line in the strip label. See documentation for more
  details.

* The labels received by a labeller now contain metadata: their margin
  (in the "type" attribute) and whether they come from a wrap or a
  grid facet (in the "facet" attribute).

* Note that the new `as_labeller()` function operator provides an easy
  way to transform an existing function to a labeller function. The
  existing function just needs to take and return a character vector.

## Documentation

* Improved documentation for `aes()`, `layer()` and much much more.

* I've tried to reduce the use of `...` so that you can see all the 
  documentation in one place rather than having to integrate multiple pages.
  In some cases this has involved adding additional arguments to geoms
  to make it more clear what you can do:
  
    *  `geom_smooth()` gains explicit `method`, `se` and `formula` arguments.
    
    * `geom_histogram()` gains `binwidth`, `bins`, `origin` and `right` 
      arguments.
      
    * `geom_jitter()` gains `width` and `height` arguments to make it easier
      to control the amount of jittering without using the lengthy 
      `position_jitter()` function (#1116)

* Use of `qplot()` in examples has been minimised (#1123, @hrbrmstr). This is
  inline with the 2nd edition of the ggplot2 box, which minimises the use of 
  `qplot()` in favour of `ggplot()`.

* Tightly linked geoms and stats (e.g. `geom_boxplot()` and `stat_boxplot()`) 
  are now documented in the same file so you can see all the arguments in one
  place. Variations of the same idea (e.g. `geom_path()`, `geom_line()`, and
  `geom_step()`) are also documented together.

* It's now obvious that you can set the `binwidth` parameter for
  `stat_bin_hex()`, `stat_summary_hex()`, `stat_bin_2d()`, and
  `stat_summary_2d()`. 

* The internals of positions have been cleaned up considerably. You're unlikely
  to notice any external changes, although the documentation should be a little
  less confusing since positions now don't list parameters they never use.

## Data

* All datasets have class `tbl_df` so if you also use dplyr, you get a better
  print method.

* `economics` has been brought up to date to 2015-04-01.

* New `economics_long` is the economics data in long form.

* New `txhousing` dataset containing information about the Texas housing
  market. Useful for examples that need multiple time series, and for
  demonstrating model+vis methods.

* New `luv_colours` dataset which contains the locations of all
  built-in `colors()` in Luv space.

* `movies` has been moved into its own package, ggplot2movies, because it was 
  large and not terribly useful. If you've used the movies dataset, you'll now 
  need to explicitly load the package with `library(ggplot2movies)`.

## Bug fixes and minor improvements

* All partially matched arguments and `$` have been been replaced with 
  full matches (@jimhester, #1134).

* ggplot2 now exports `alpha()` from the scales package (#1107), and `arrow()` 
  and `unit()` from grid (#1225). This means you don't need attach scales/grid 
  or do `scales::`/`grid::` for these commonly used functions.

* `aes_string()` now only parses character inputs. This fixes bugs when
  using it with numbers and non default `OutDec` settings (#1045).

* `annotation_custom()` automatically adds a unique id to each grob name,
  making it easier to plot multiple grobs with the same name (e.g. grobs of
  ggplot2 graphics) in the same plot (#1256).

* `borders()` now accepts xlim and ylim arguments for specifying the geographical 
  region of interest (@markpayneatwork, #1392).

* `coord_cartesian()` applies the same expansion factor to limits as for scales. 
  You can suppress with `expand = FALSE` (#1207).

* `coord_trans()` now works when breaks are suppressed (#1422).

* `cut_number()` gives error message if the number of requested bins can
  be created because there are two few unique values (#1046).

* Character labels in `facet_grid()` are no longer (incorrectly) coerced into
  factors. This caused problems with custom label functions (#1070).

* `facet_wrap()` and `facet_grid()` now allow you to use non-standard
  variable names by surrounding them with backticks (#1067).

* `facet_wrap()` more carefully checks its `nrow` and `ncol` arguments
  to ensure that they're specified correctly (@richierocks, #962)

* `facet_wrap()` gains a `dir` argument to control the direction the
  panels are wrapped in. The default is "h" for horizontal. Use "v" for
  vertical layout (#1260).

* `geom_abline()`, `geom_hline()` and `geom_vline()` have been rewritten to
  have simpler behaviour and be more consistent:

    * `stat_abline()`, `stat_hline()` and `stat_vline()` have been removed:
      these were never suitable for use other than with `geom_abline()` etc
      and were not documented.

    * `geom_abline()`, `geom_vline()` and `geom_hline()` are bound to
      `stat_identity()` and `position_identity()`

    * Intercept parameters can no longer be set to a function.

    * They are all documented in one file, since they are so closely related.

* `geom_bin2d()` will now let you specify one dimension's breaks exactly,
  without touching the other dimension's default breaks at all (#1126).

* `geom_crossbar()` sets grouping correctly so you can display multiple
  crossbars on one plot. It also makes the default `fatten` argument a little
  bigger to make the middle line more obvious (#1125).

* `geom_histogram()` and `geom_smooth()` now only inform you about the
  default values once per layer, rather than once per panel (#1220).

* `geom_pointrange()` gains `fatten` argument so you can control the
  size of the point relative to the size of the line.

* `geom_segment()` annotations were not transforming with scales 
  (@BrianDiggs, #859).

* `geom_smooth()` is no longer so chatty. If you want to know what the default
  smoothing method is, look it up in the documentation! (#1247)

* `geom_violin()` now has the ability to draw quantile lines (@DanRuderman).

* `ggplot()` now captures the parent frame to use for evaluation,
  rather than always defaulting to the global environment. This should
  make ggplot more suitable to use in more situations (e.g. with knitr)

* `ggsave()` has been simplified a little to make it easier to maintain.
  It no longer checks that you're printing a ggplot2 object (so now also
  works with any grid grob) (#970), and always requires a filename.
  Parameter `device` now supports character argument to specify which supported
  device to use ('pdf', 'png', 'jpeg', etc.), for when it cannot be correctly
  inferred from the file extension (for example when a temporary filename is
  supplied server side in shiny apps) (@sebkopf, #939). It no longer opens
  a graphics device if one isn't already open - this is annoying when you're
  running from a script (#1326).

* `guide_colorbar()` creates correct legend if only one color (@krlmlr, #943).

* `guide_colorbar()` no longer fails when the legend is empty - previously
  this often masked misspecifications elsewhere in the plot (#967).

* New `layer_data()` function extracts the data used for plotting for a given
  layer. It's mostly useful for testing.

* User supplied `minor_breaks` can now be supplied on the same scale as 
  the data, and will be automatically transformed with by scale (#1385).

* You can now suppress the appearance of an axis/legend title (and the space
  that would allocated for it) with `NULL` in the `scale_` function. To
  use the default label, use `waiver()` (#1145).

* Position adjustments no longer warn about potentially varying ranges
  because the problem rarely occurs in practice and there are currently a
  lot of false positives since I don't understand exactly what FP criteria
  I should be testing.

* `scale_fill_grey()` now uses red for missing values. This matches
  `scale_colour_grey()` and makes it obvious where missing values lie.
  Override with `na.value`.

* `scale_*_gradient2()` defaults to using Lab colour space.

* `scale_*_gradientn()` now allows `colours` or `colors` (#1290)

* `scale_y_continuous()` now also transforms the `lower`, `middle` and `upper`
  aesthetics used by `geom_boxplot()`: this only affects
  `geom_boxplot(stat = "identity")` (#1020).

* Legends no longer inherit aesthetics if `inherit.aes` is FALSE (#1267).

* `lims()` makes it easy to set the limits of any axis (#1138).

* `labels = NULL` now works with `guide_legend()` and `guide_colorbar()`.
  (#1175, #1183).

* `override.aes` now works with American aesthetic spelling, e.g. color

* Scales no longer round data points to improve performance of colour
  palettes. Instead the scales package now uses a much faster colour
  interpolation algorithm (#1022).

* `scale_*_brewer()` and `scale_*_distiller()` add new `direction` argument of 
  `scales::brewer_pal`, making it easier to change the order of colours 
  (@jiho, #1139).

* `scale_x_date()` now clips dates outside the limits in the same way as
  `scale_x_continuous()` (#1090).

* `stat_bin()` gains `bins` arguments, which denotes the number of bins. Now
  you can set `bins=100` instead of `binwidth=0.5`. Note that `breaks` or
  `binwidth` will override it (@tmshn, #1158, #102).

* `stat_boxplot()` warns if a continuous variable is used for the `x` aesthetic
  without also supplying a `group` aesthetic (#992, @krlmlr).

* `stat_summary_2d()` and `stat_bin_2d()` now share exactly the same code for 
  determining breaks from `bins`, `binwidth`, and `origin`. 
  
* `stat_summary_2d()` and `stat_bin_2d()` now output in tile/raster compatible 
  form instead of rect compatible form. 

* Automatically computed breaks do not lead to an error for transformations like
  "probit" where the inverse can map to infinity (#871, @krlmlr)

* `stat_function()` now always evaluates the function on the original scale.
  Previously it computed the function on transformed scales, giving incorrect
  values (@BrianDiggs, #1011).

* `strip_dots` works with anonymous functions within calculated aesthetics 
  (e.g. `aes(sapply(..density.., function(x) mean(x))))` (#1154, @NikNakk)

* `theme()` gains `validate = FALSE` parameter to turn off validation, and 
  hence store arbitrary additional data in the themes. (@tdhock, #1121)

* Improved the calculation of segments needed to draw the curve representing
  a line when plotted in polar coordinates. In some cases, the last segment
  of a multi-segment line was not drawn (@BrianDiggs, #952)<|MERGE_RESOLUTION|>--- conflicted
+++ resolved
@@ -1,16 +1,16 @@
 # ggplot2 (development version)
 
-<<<<<<< HEAD
 * The spacing between legend keys and their labels, in addition to legends
   and their titles, is now controlled by the text's `margin` setting. Not
-  specifying margins will automatically add appropriate text margins. This
-  leaves the `legend.spacing` dedicated to controlling the spacing between
-  different keys (#5455).
-=======
+  specifying margins will automatically add appropriate text margins. To
+  control the spacing within a legend between keys, the new 
+  `key.spacing.{x/y}` argument can be used. This leaves the 
+  `legend.spacing` dedicated to controlling the spacing between
+  different guides (#5455).
+
 * In the theme element hierarchy, parent elements that are a strict subclass
   of child elements now confer their subclass upon the children (#5457).
 
->>>>>>> 4f05313b
 * `ggsave()` no longer sometimes creates new directories, which is now 
   controlled by the new `create.dir` argument (#5489).
 

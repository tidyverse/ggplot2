# ggplot2 2.2.1.9000

* Default colour maps for continuous data are controlled by global options
  `ggplot2.continuous.colour` and `ggplot2.continuous.fill`, which can be set to
  either `"gradient"` or `"viridis"` (@karawoo).

* Adds built-in support for `viridis` and related colour maps. Use the functions
  `scale_colour_viridis_c()`/`scale_fill_viridis_c()` for continuous data and
  `scale_colour_viridis_d()`/`scale_fill_viridis_d()` for discrete data
  (@karawoo, #1526).

* Updated datetime scales for `alpha`, `size`, `colour`, and `fill` can take
  `date_breaks` and `date_labels` arguments (@karawoo, #1526).

* `scale_alpha()` gains date and date-time variants (@karawoo, #1526).

* Axes positioned on the top and to the right can now customize their ticks and
  lines separately (@thomasp85, #1899)

* `geom_segment` now also takes a `linejoin` parameter. This allows more control over the appearance of the segments, which is especially useful for plotting thick arrows (@Ax3man, #774).

* Theme elements can now be subclassed. Add a `merge_element` method to control
  how properties are inherited from parent element. Add `element_grob` method
  to define how elements are rendered into grobs (@thomasp85, #1981).

* Theme functions now have the optional parameters `base_line_size` and
  `base_rect_size` to control the default sizes of line and rectangle elements
  (@karawoo, #2176).

* Fixed bug in `coord_polar` that prevented secondary axis ticks and labels
  from being drawn (@dylan-stark, #2072)

* Use `rel()` to set line widths in theme defaults (@baptiste).

* `geom_density` drops groups with fewer than two data points and throws a
  warning. For groups with two data points, the density values are now
  calculated with `stats::density` (@karawoo, #2127).

* `geom_smooth` now orders by the `x` aesthetic, making it easier to pass 
  pre-computed values without manual ordering (@izahn, #2028).

* Fixed bug in `coord_polar` that prevented moving the radius axis
  to the right (@thomasp85, #2005).

* `discrete_scale` documentation updated to match functionality and 
  `continuous_scale` (@alistaire47, #2052).

* `geom_smooth()` now knows it has `ymin` and `ymax` aesthetics (#1939).

* Automatic visual unit tests with vdiffr.

* Layers no longer warn about unknown aesthetics who's value is set to 
  `NULL` (overriding a set aesthetic in the plot) (#1909).

* `scale_type()` generic is now exported and documented. Use this if you 
  want to extend ggplot2 to work with a new type of vector (#)

* `position_dodge()` gains an `preserve` argument that allows you to control
  whether the `total` width at each `x` value is preserved (the current 
  default), or ensure that the width of a `single` element is preserved
  (what many people want) (#1935).

* `stat_bin` now accepts functions for `binwidth`. This allows better binning when faceting along variables with different ranges (@botanize).

* Legends no longer try and use set aesthetics that are not length one
  (fixes #1932).

* Added `autolayer()` S3 generic (@mitchelloharawild, #1974).

* Fix warning when using the `weight` aesthetic with `stat_bin()` (through 
  `geom_histogram()` in particular) (@jiho, #1921).
  
* `geom_smooth`'s message for `method="auto"` now reports the formula used,
  in addition to the name of the smoothing function (@davharris #1951).
  
<<<<<<< HEAD
* The `show.legend` parameter now accepts a named logical vector to hide/show
only some aesthetics in the legend (@tutuchan, #1798)
=======
* The `expand` argument for `scale_*_continuous()` and `scale_*_discrete()`
  now accepts separate expansion values for the lower and upper range
  limits. The expansion limits can be specified using the convenience
  function `expand_scale()`.
  
  Separate expansion limits may be useful for bar charts, e.g. if one
  wants to have the bottom of the bars being flush with the x axis but
  still leave some (automatically calculated amount of) space above them:
  
    ```R
    ggplot(mtcars) +
        geom_bar(aes(x = factor(cyl))) +
        scale_y_continuous(expand = expand_scale(mult = c(0, .1)))
    ```
  
  It can also be useful for line charts, e.g. for counts over time,
  where one wants to have a ’hard’ lower limit of y = 0 but leave the
  upper limit unspecified (and perhaps differing between panels),
  but with some extra space above the highest point on the line.
  (With symmetrical limits, the extra space above the highest point
  could in some cases cause the lower limit to be negative.)
  
  The old syntax for the `expand` argument will of course continue
  to work. (@huftis, #1669)

* `print.ggplot()` now returns the original ggplot object, instead of the output from `ggplot_build()`. Also, the object returned from `ggplot_build()` now has the class `"ggplot_built"`. (#2034)

* Added new functions `summarise_layout()`, `summarise_coord()`, `summarise_layers()`, which provide summaries of the layout, coordinate systems, and layers, of a built ggplot object. (#2034)

* `ggproto()` produces objects with class `c("ggproto", "gg")`. This was added so that when layers, scales, or other ggproto objects are added together, an informative error message is raised (@jrnold, #2056).


### sf

ggplot2 now has full support for sf with `geom_sf()` and `coord_sf()`:

```R
nc <- sf::st_read(system.file("shape/nc.shp", package = "sf"), quiet = TRUE)
ggplot(nc) +
  geom_sf(aes(fill = AREA))
```
It supports all simple features, automatically aligns CRS across layer, sets 
up correct aspect ratio, and draws a graticule.
>>>>>>> 77fc5c70

### Coordinate extensions

* Coords have gained new extension mechanisms.
  
  If you have an existing coord extension you will need to revise the
  specification of the `train()` method. It is now called `setup_panel_params()`
  (better reflecting what it actually does) and now has arguments
  `scale_x`, and `scale_y` (the x and y scales respectively) and
  `param`, a list of plot specific parameters generated by `setup_params()`.

* What was formerly called `scale_details` (in coords), `panel_ranges` 
  (in layout) and `panel_scales` (in geoms) are now consistently called
  `panel_params` (#1311). These are parameters of the Coord that vary from
  panel to panel.

# ggplot2 2.2.1

* Fix usage of `structure(NULL)` for R-devel compatibility (#1968).

# ggplot2 2.2.0

## Major new features

### Subtitle and caption

Thanks to @hrbrmstr plots now have subtitles and captions, which can be set with the `subtitle`  and `caption` arguments to `ggtitle()` and `labs()`. You can control their appearance with the theme settings `plot.caption` and `plot.subtitle`. The main plot title is now left-aligned to better work better with a subtitle. The caption is right-aligned (@hrbrmstr).

### Stacking

`position_stack()` and `position_fill()` now sort the stacking order to match grouping order. This allows you to control the order through grouping, and ensures that the default legend matches the plot (#1552, #1593). If you want the opposite order (useful if you have horizontal bars and horizontal legend), you can request reverse stacking by using `position = position_stack(reverse = TRUE)` (#1837).
  
`position_stack()` and `position_fill()` now accepts negative values which will create stacks extending below the x-axis (#1691).

`position_stack()` and `position_fill()` gain a `vjust` argument which makes it easy to (e.g.) display labels in the middle of stacked bars (#1821).

### Layers

`geom_col()` was added to complement `geom_bar()` (@hrbrmstr). It uses `stat="identity"` by default, making the `y` aesthetic mandatory. It does not support any other `stat_()` and does not provide fallback support for the `binwidth` parameter. Examples and references in other functions were updated to demonstrate `geom_col()` usage. 

When creating a layer, ggplot2 will warn if you use an unknown aesthetic or an unknown parameter. Compared to the previous version, this is stricter for aesthetics (previously there was no message), and less strict for parameters (previously this threw an error) (#1585).

### Facetting

The facet system, as well as the internal panel class, has been rewritten in ggproto. Facets are now extendable in the same manner as geoms and stats, as described in `vignette("extending-ggplot2")`.

We have also added the following new fatures.
  
* `facet_grid()` and `facet_wrap()` now allow expressions in their facetting 
  formulas (@DanRuderman, #1596).

* When `facet_wrap()` results in an uneven number of panels, axes will now be
  drawn underneath the hanging panels (fixes #1607)

* Strips can now be freely positioned in `facet_wrap()` using the 
  `strip.position` argument (deprecates `switch`).

* The relative order of panel, strip, and axis can now be controlled with 
  the theme setting `strip.placement` that takes either `inside` (strip between 
  panel and axis) or `outside` (strip after axis).

* The theme option `panel.margin` has been deprecated in favour of 
  `panel.spacing` to more clearly communicate intent.

### Extensions

Unfortunately there was a major oversight in the construction of ggproto which lead to extensions capturing the super object at package build time, instead of at package run time (#1826). This problem has been fixed, but requires re-installation of all extension packages.

## Scales

* The position of x and y axes can now be changed using the `position` argument
  in `scale_x_*`and `scale_y_*` which can take `top` and `bottom`, and `left`
  and `right` respectively. The themes of top and right axes can be modified 
  using the `.top` and `.right` modifiers to `axis.text.*` and `axis.title.*`.

### Continuous scales

* `scale_x_continuous()` and `scale_y_continuous()` can now display a secondary 
  axis that is a __one-to-one__ transformation of the primary axis (e.g. degrees 
  Celcius to degrees Fahrenheit). The secondary axis will be positioned opposite 
  to the primary axis and can be controlled with the `sec.axis` argument to 
  the scale constructor.

* Scales worry less about having breaks. If no breaks can be computed, the
  plot will work instead of throwing an uninformative error (#791). This 
  is particularly helpful when you have facets with free scales, and not
  all panels contain data.

* Scales now warn when transformation introduces infinite values (#1696).

### Date time

* `scale_*_datetime()` now supports time zones. It will use the timezone 
  attached to the varaible by default, but can be overridden with the 
  `timezone` argument.

* New `scale_x_time()` and `scale_y_time()` generate reasonable default
  breaks and labels for hms vectors (#1752).

### Discrete scales

The treatment of missing values by discrete scales has been thoroughly overhauled (#1584). The underlying principle is that we can naturally represent missing values on discrete variables (by treating just like another level), so by default we should. 

This principle applies to:

* character vectors
* factors with implicit NA
* factors with explicit NA

And to all scales (both position and non-position.)

Compared to the previous version of ggplot2, there are three main changes:

1.  `scale_x_discrete()` and `scale_y_discrete()` always show discrete NA,
    regardless of their source

1.  If present, `NA`s are shown in discete legends.

1.  All discrete scales gain a `na.translate` argument that allows you to 
    control whether `NA`s are translated to something that can be visualised,
    or should be left as missing. Note that if you don't translate (i.e. 
    `na.translate = FALSE)` the missing values will passed on to the layer, 
    which will warning that it's dropping missing values. To suppress the
    warnings, you'll also need to add `na.rm = TRUE` to the layer call. 

There were also a number of other smaller changes

* Correctly use scale expansion factors.
* Don't preserve space for dropped levels (#1638).
* Only issue one warning when when asking for too many levels (#1674).
* Unicode labels work better on Windows (#1827).
* Warn when used with only continuous data (#1589)

## Themes

* The `theme()` constructor now has named arguments rather than ellipses. This 
  should make autocomplete substantially more useful. The documentation
  (including examples) has been considerably improved.
  
* Built-in themes are more visually homogeneous, and match `theme_grey` better.
  (@jiho, #1679)
  
* When computing the height of titles, ggplot2 now includes the height of the
  descenders (i.e. the bits of `g` and `y` that hang beneath the baseline). This 
  improves the margins around titles, particularly the y axis label (#1712).
  I have also very slightly increased the inner margins of axis titles, and 
  removed the outer margins. 

* Theme element inheritance is now easier to work with as modification now
  overrides default `element_blank` elements (#1555, #1557, #1565, #1567)
  
* Horizontal legends (i.e. legends on the top or bottom) are horizontally
  aligned by default (#1842). Use `legend.box = "vertical"` to switch back
  to the previous behaviour.
  
* `element_line()` now takes an `arrow` argument to specify arrows at the end of
  lines (#1740)

There were a number of tweaks to the theme elements that control legends:
  
* `legend.justification` now controls appearance will plotting the legend
  outside of the plot area. For example, you can use 
  `theme(legend.justification = "top")` to make the legend align with the 
  top of the plot.

* `panel.margin` and `legend.margin` have been renamed to `panel.spacing` and 
  `legend.spacing` respectively, to better communicate intent (they only
  affect spacing between legends and panels, not the margins around them)

* `legend.margin` now controls margin around individual legends.

* New `legend.box.background`, `legend.box.spacing`, and `legend.box.margin`
  control the background, spacing, and margin of the legend box (the region
  that contains all legends).

## Bug fixes and minor improvements

* ggplot2 now imports tibble. This ensures that all built-in datasets print 
  compactly even if you haven't explicitly loaded tibble or dplyr (#1677).

* Class of aesthetic mapping is preserved when adding `aes()` objects (#1624).

* `+.gg` now works for lists that include data frames.

* `annotation_x()` now works in the absense of global data (#1655)

* `geom_*(show.legend = FALSE)` now works for `guide_colorbar`.

* `geom_boxplot()` gains new `outlier.alpha` (@jonathan-g) and 
  `outlier.fill` (@schloerke, #1787) parameters to control the alpha/fill of
   outlier points independently of the alpha of the boxes. 

* `position_jitter()` (and hence `geom_jitter()`) now correctly computes 
  the jitter width/jitter when supplied by the user (#1775, @has2k1).

* `geom_contour()` more clearly describes what inputs it needs (#1577).

* `geom_curve()` respects the `lineend` paramater (#1852).

* `geom_histogram()` and `stat_bin()` understand the `breaks` parameter once 
  more. (#1665). The floating point adjustment for histogram bins is now 
  actually used - it was previously inadvertently ignored (#1651).

* `geom_violin()` no longer transforms quantile lines with the alpha aesthetic
  (@mnbram, #1714). It no longer errors when quantiles are requested but data
  have zero range (#1687). When `trim = FALSE` it once again has a nice 
  range that allows the density to reach zero (by extending the range 3 
  bandwidths to either side of the data) (#1700).

* `geom_dotplot()` works better when facetting and binning on the y-axis. 
  (#1618, @has2k1).
  
* `geom_hexbin()` once again supports `..density..` (@mikebirdgeneau, #1688).

* `geom_step()` gives useful warning if only one data point in layer (#1645).

* `layer()` gains new `check.aes` and `check.param` arguments. These allow
  geom/stat authors to optional suppress checks for known aesthetics/parameters.
  Currently this is used only in `geom_blank()` which powers `expand_limits()` 
  (#1795).

* All `stat_*()` display a better error message when required aesthetics are
  missing.
  
* `stat_bin()` and `stat_summary_hex()` now accept length 1 `binwidth` (#1610)

* `stat_density()` gains new argument `n`, which is passed to underlying function
  `stats::density` ("number of equally spaced points at which the
  density is to be estimated"). (@hbuschme)

* `stat_binhex()` now again returns `count` rather than `value` (#1747)

* `stat_ecdf()` respects `pad` argument (#1646).

* `stat_smooth()` once again informs you about the method it has chosen.
  It also correctly calculates the size of the largest group within facets.

* `x` and `y` scales are now symmetric regarding the list of
  aesthetics they accept: `xmin_final`, `xmax_final`, `xlower`,
  `xmiddle` and `xupper` are now valid `x` aesthetics.

* `Scale` extensions can now override the `make_title` and `make_sec_title` 
  methods to let the scale modify the axis/legend titles.

# ggplot2 2.1.0

## New features

* When mapping an aesthetic to a constant (e.g. 
  `geom_smooth(aes(colour = "loess")))`), the default guide title is the name 
  of the aesthetic (i.e. "colour"), not the value (i.e. "loess") (#1431).

* `layer()` now accepts a function as the data argument. The function will be
  applied to the data passed to the `ggplot()` function and must return a
  data.frame (#1527, @thomasp85). This is a more general version of the 
  deprecated `subset` argument.

* `theme_update()` now uses the `+` operator instead of `%+replace%`, so that
  unspecified values will no longer be `NULL`ed out. `theme_replace()`
  preserves the old behaviour if desired (@oneillkza, #1519). 

* `stat_bin()` has been overhauled to use the same algorithm as ggvis, which 
  has been considerably improved thanks to the advice of Randy Prium (@rpruim).
  This includes:
  
    * Better arguments and a better algorithm for determining the origin.
      You can now specify either `boundary` or the `center` of a bin.
      `origin` has been deprecated in favour of these arguments.
      
    * `drop` is deprecated in favour of `pad`, which adds extra 0-count bins
      at either end (needed for frequency polygons). `geom_histogram()` defaults 
      to `pad = FALSE` which considerably improves the default limits for 
      the histogram, especially when the bins are big (#1477).
      
    * The default algorithm does a (somewhat) better job at picking nice widths 
      and origins across a wider range of input data.
      
    * `bins = n` now gives a histogram with `n` bins, not `n + 1` (#1487).

## Bug fixes

* All `\donttest{}` examples run.

* All `geom_()` and `stat_()` functions now have consistent argument order:
  data + mapping, then geom/stat/position, then `...`, then specific arguments, 
  then arguments common to all layers (#1305). This may break code if you were
  previously relying on partial name matching, but in the long-term should make 
  ggplot2 easier to use. In particular, you can now set the `n` parameter
  in `geom_density2d()` without it partially matching `na.rm` (#1485).

* For geoms with both `colour` and `fill`, `alpha` once again only affects
  fill (Reverts #1371, #1523). This was causing problems for people.

* `facet_wrap()`/`facet_grid()` works with multiple empty panels of data 
  (#1445).

* `facet_wrap()` correctly swaps `nrow` and `ncol` when facetting vertically
  (#1417).

* `ggsave("x.svg")` now uses svglite to produce the svg (#1432).

* `geom_boxplot()` now understands `outlier.color` (#1455).

* `geom_path()` knows that "solid" (not just 1) represents a solid line (#1534).

* `geom_ribbon()` preserves missing values so they correctly generate a 
  gap in the ribbon (#1549).

* `geom_tile()` once again accepts `width` and `height` parameters (#1513). 
  It uses `draw_key_polygon()` for better a legend, including a coloured 
  outline (#1484).

* `layer()` now automatically adds a `na.rm` parameter if none is explicitly
  supplied.

* `position_jitterdodge()` now works on all possible dodge aesthetics, 
  e.g. `color`, `linetype` etc. instead of only based on `fill` (@bleutner)

* `position = "nudge"` now works (although it doesn't do anything useful)
  (#1428).

* The default scale for columns of class "AsIs" is now "identity" (#1518).

* `scale_*_discrete()` has better defaults when used with purely continuous
  data (#1542).

* `scale_size()` warns when used with categorical data.

* `scale_size()`, `scale_colour()`, and `scale_fill()` gain date and date-time
  variants (#1526).

* `stat_bin_hex()` and `stat_bin_summary()` now use the same underlying 
  algorithm so results are consistent (#1383). `stat_bin_hex()` now accepts
  a `weight` aesthetic. To be consistent with related stats, the output variable 
  from `stat_bin_hex()` is now value instead of count.

* `stat_density()` gains a `bw` parameter which makes it easy to get consistent 
   smoothing between facets (@jiho)

* `stat-density-2d()` no longer ignores the `h` parameter, and now accepts 
  `bins` and `binwidth` parameters to control the number of contours 
  (#1448, @has2k1).

* `stat_ecdf()` does a better job of adding padding to -Inf/Inf, and gains
  an argument `pad` to suppress the padding if not needed (#1467).

* `stat_function()` gains an `xlim` parameter (#1528). It once again works 
  with discrete x values (#1509).

* `stat_summary()` preserves sorted x order which avoids artefacts when
  display results with `geom_smooth()` (#1520).

* All elements should now inherit correctly for all themes except `theme_void()`.
  (@Katiedaisey, #1555) 

* `theme_void()` was completely void of text but facets and legends still
  need labels. They are now visible (@jiho). 

* You can once again set legend key and height width to unit arithmetic
  objects (like `2 * unit(1, "cm")`) (#1437).

* Eliminate spurious warning if you have a layer with no data and no aesthetics
  (#1451).

* Removed a superfluous comma in `theme-defaults.r` code (@jschoeley)

* Fixed a compatibility issue with `ggproto` and R versions prior to 3.1.2.
  (#1444)

* Fixed issue where `coord_map()` fails when given an explicit `parameters`
  argument (@tdmcarthur, #1729)
  
* Fixed issue where `geom_errorbarh()` had a required `x` aesthetic (#1933)  

# ggplot2 2.0.0

## Major changes

* ggplot no longer throws an error if you your plot has no layers. Instead it 
  automatically adds `geom_blank()` (#1246).
  
* New `cut_width()` is a convenient replacement for the verbose
  `plyr::round_any()`, with the additional benefit of offering finer
  control.

* New `geom_count()` is a convenient alias to `stat_sum()`. Use it when you
  have overlapping points on a scatterplot. `stat_sum()` now defaults to 
  using counts instead of proportions.

* New `geom_curve()` adds curved lines, with a similar specification to 
  `geom_segment()` (@veraanadi, #1088).

* Date and datetime scales now have `date_breaks`, `date_minor_breaks` and
  `date_labels` arguments so that you never need to use the long
  `scales::date_breaks()` or `scales::date_format()`.
  
* `geom_bar()` now has it's own stat, distinct from `stat_bin()` which was
  also used by `geom_histogram()`. `geom_bar()` now uses `stat_count()` 
  which counts values at each distinct value of x (i.e. it does not bin
  the data first). This can be useful when you want to show exactly which 
  values are used in a continuous variable.

* `geom_point()` gains a `stroke` aesthetic which controls the border width of 
  shapes 21-25 (#1133, @SeySayux). `size` and `stroke` are additive so a point 
  with `size = 5` and `stroke = 5` will have a diameter of 10mm. (#1142)

* New `position_nudge()` allows you to slightly offset labels (or other 
  geoms) from their corresponding points (#1109).

* `scale_size()` now maps values to _area_, not radius. Use `scale_radius()`
  if you want the old behaviour (not recommended, except perhaps for lines).

* New `stat_summary_bin()` works like `stat_summary()` but on binned data. 
  It's a generalisation of `stat_bin()` that can compute any aggregate,
  not just counts (#1274). Both default to `mean_se()` if no aggregation
  functions are supplied (#1386).

* Layers are now much stricter about their arguments - you will get an error
  if you've supplied an argument that isn't an aesthetic or a parameter.
  This is likely to cause some short-term pain but in the long-term it will make
  it much easier to spot spelling mistakes and other errors (#1293).
  
    This change does break a handful of geoms/stats that used `...` to pass 
    additional arguments on to the underlying computation. Now 
    `geom_smooth()`/`stat_smooth()` and `geom_quantile()`/`stat_quantile()` 
    use `method.args` instead (#1245, #1289); and `stat_summary()` (#1242), 
    `stat_summary_hex()`, and `stat_summary2d()` use `fun.args`.

### Extensibility

There is now an official mechanism for defining Stats, Geoms, and Positions in other packages. See `vignette("extending-ggplot2")` for details.

* All Geoms, Stats and Positions are now exported, so you can inherit from them
  when making your own objects (#989).

* ggplot2 no longer uses proto or reference classes. Instead, we now use 
  ggproto, a new OO system designed specifically for ggplot2. Unlike proto
  and RC, ggproto supports clean cross-package inheritance. Creating a new OO
  system isn't usually the right way to solve a problem, but I'm pretty sure
  it was necessary here. Read more about it in the vignette.

* `aes_()` replaces `aes_q()`. It also supports formulas, so the most concise 
  SE version of `aes(carat, price)` is now `aes_(~carat, ~price)`. You may
  want to use this form in packages, as it will avoid spurious `R CMD check` 
  warnings about undefined global variables.

### Text

* `geom_text()` has been overhauled to make labelling your data a little
  easier. It:
  
    * `nudge_x` and `nudge_y` arguments let you offset labels from their
      corresponding points (#1120). 
      
    * `check_overlap = TRUE` provides a simple way to avoid overplotting 
      of labels: labels that would otherwise overlap are omitted (#1039).
      
    * `hjust` and `vjust` can now be character vectors: "left", "center", 
      "right", "bottom", "middle", "top". New options include "inward" and 
      "outward" which align text towards and away from the center of the plot 
      respectively.

* `geom_label()` works like `geom_text()` but draws a rounded rectangle 
  underneath each label (#1039). This is useful when you want to label plots
  that are dense with data.

### Deprecated features

* The little used `aes_auto()` has been deprecated. 

* `aes_q()` has been replaced with `aes_()` to be consistent with SE versions
  of NSE functions in other packages.

* The `order` aesthetic is officially deprecated. It never really worked, and 
  was poorly documented.

* The `stat` and `position` arguments to `qplot()` have been deprecated.
  `qplot()` is designed for quick plots - if you need to specify position
  or stat, use `ggplot()` instead.

* The theme setting `axis.ticks.margin` has been deprecated: now use the margin 
  property of `axis.text`.
  
* `stat_abline()`, `stat_hline()` and `stat_vline()` have been removed:
  these were never suitable for use other than with `geom_abline()` etc
  and were not documented.

* `show_guide` has been renamed to `show.legend`: this more accurately
  reflects what it does (controls appearance of layer in legend), and uses the 
  same convention as other ggplot2 arguments (i.e. a `.` between names).
  (Yes, I know that's inconsistent with function names with use `_`, but it's
  too late to change now.)

A number of geoms have been renamed to be internally consistent:

* `stat_binhex()` and `stat_bin2d()` have been renamed to `stat_bin_hex()` 
  and `stat_bin_2d()` (#1274). `stat_summary2d()` has been renamed to 
  `stat_summary_2d()`, `geom_density2d()`/`stat_density2d()` has been renamed 
  to `geom_density_2d()`/`stat_density_2d()`.

* `stat_spoke()` is now `geom_spoke()` since I realised it's a
  reparameterisation of `geom_segment().

* `stat_bindot()` has been removed because it's so tightly coupled to
  `geom_dotplot()`. If you happened to use `stat_bindot()`, just change to
  `geom_dotplot()` (#1194).

All defunct functions have been removed.

### Default appearance

* The default `theme_grey()` background colour has been changed from "grey90" 
  to "grey92": this makes the background a little less visually prominent.

* Labels and titles have been tweaked for readability:

    * Axes labels are darker.
    
    * Legend and axis titles are given the same visual treatment.
    
    * The default font size dropped from 12 to 11. You might be surprised that 
      I've made the default text size smaller as it was already hard for
      many people to read. It turns out there was a bug in RStudio (fixed in 
      0.99.724), that shrunk the text of all grid based graphics. Once that
      was resolved the defaults seemed too big to my eyes.
    
    * More spacing between titles and borders.
    
    * Default margins scale with the theme font size, so the appearance at 
      larger font sizes should be considerably improved (#1228). 

* `alpha` now affects both fill and colour aesthetics (#1371).

* `element_text()` gains a margins argument which allows you to add additional
  padding around text elements. To help see what's going on use `debug = TRUE` 
  to display the text region and anchors.

* The default font size in `geom_text()` has been decreased from 5mm (14 pts)
  to 3.8 mm (11 pts) to match the new default theme sizes.

* A diagonal line is no longer drawn on bar and rectangle legends. Instead, the
  border has been tweaked to be more visible, and more closely match the size of 
  line drawn on the plot.

* `geom_pointrange()` and `geom_linerange()` get vertical (not horizontal)
  lines in the legend (#1389).

* The default line `size` for `geom_smooth()` has been increased from 0.5 to 1 
  to make it easier to see when overlaid on data.
  
* `geom_bar()` and `geom_rect()` use a slightly paler shade of grey so they
  aren't so visually heavy.
  
* `geom_boxplot()` now colours outliers the same way as the boxes.

* `geom_point()` now uses shape 19 instead of 16. This looks much better on 
  the default Linux graphics device. (It's very slightly smaller than the old 
  point, but it shouldn't affect any graphics significantly)

* Sizes in ggplot2 are measured in mm. Previously they were converted to pts 
  (for use in grid) by multiplying by 72 / 25.4. However, grid uses printer's 
  points, not Adobe (big pts), so sizes are now correctly multiplied by 
  72.27 / 25.4. This is unlikely to noticeably affect display, but it's
  technically correct (<https://youtu.be/hou0lU8WMgo>).

* The default legend will now allocate multiple rows (if vertical) or
  columns (if horizontal) in order to make a legend that is more likely to
  fit on the screen. You can override with the `nrow`/`ncol` arguments
  to `guide_legend()`

    ```R
    p <- ggplot(mpg, aes(displ,hwy, colour = model)) + geom_point()
    p
    p + theme(legend.position = "bottom")
    # Previous behaviour
    p + guides(colour = guide_legend(ncol = 1))
    ```

### New and updated themes

* New `theme_void()` is completely empty. It's useful for plots with non-
  standard coordinates or for drawings (@jiho, #976).

* New `theme_dark()` has a dark background designed to make colours pop out
  (@jiho, #1018)

* `theme_minimal()` became slightly more minimal by removing the axis ticks:
  labels now line up directly beneath grid lines (@tomschloss, #1084)

* New theme setting `panel.ontop` (logical) make it possible to place 
  background elements (i.e., gridlines) on top of data. Best used with 
  transparent `panel.background` (@noamross. #551).

### Labelling

The facet labelling system was updated with many new features and a
more flexible interface (@lionel-). It now works consistently across
grid and wrap facets. The most important user visible changes are:

* `facet_wrap()` gains a `labeller` option (#25).

* `facet_grid()` and `facet_wrap()` gain a `switch` argument to
  display the facet titles near the axes. When switched, the labels
  become axes subtitles. `switch` can be set to "x", "y" or "both"
  (the latter only for grids) to control which margin is switched.

The labellers (such as `label_value()` or `label_both()`) also get
some new features:

* They now offer the `multi_line` argument to control whether to
  display composite facets (those specified as `~var1 + var2`) on one
  or multiple lines.

* In `label_bquote()` you now refer directly to the names of
  variables. With this change, you can create math expressions that
  depend on more than one variable. This math expression can be
  specified either for the rows or the columns and you can also
  provide different expressions to each margin.

  As a consequence of these changes, referring to `x` in backquoted
  expressions is deprecated.

* Similarly to `label_bquote()`, `labeller()` now take `.rows` and
  `.cols` arguments. In addition, it also takes `.default`.
  `labeller()` is useful to customise how particular variables are
  labelled. The three additional arguments specify how to label the
  variables are not specifically mentioned, respectively for rows,
  columns or both. This makes it especially easy to set up a
  project-wide labeller dispatcher that can be reused across all your
  plots. See the documentation for an example.

* The new labeller `label_context()` adapts to the number of factors
  facetted over. With a single factor, it displays only the values,
  just as before. But with multiple factors in a composite margin
  (e.g. with `~cyl + am`), the labels are passed over to
  `label_both()`. This way the variables names are displayed with the
  values to help identifying them.

On the programming side, the labeller API has been rewritten in order
to offer more control when facetting over multiple factors (e.g. with
formulae such as `~cyl + am`). This also means that if you have
written custom labellers, you will need to update them for this
version of ggplot.

* Previously, a labeller function would take `variable` and `value`
  arguments and return a character vector. Now, they take a data frame
  of character vectors and return a list. The input data frame has one
  column per factor facetted over and each column in the returned list
  becomes one line in the strip label. See documentation for more
  details.

* The labels received by a labeller now contain metadata: their margin
  (in the "type" attribute) and whether they come from a wrap or a
  grid facet (in the "facet" attribute).

* Note that the new `as_labeller()` function operator provides an easy
  way to transform an existing function to a labeller function. The
  existing function just needs to take and return a character vector.

## Documentation

* Improved documentation for `aes()`, `layer()` and much much more.

* I've tried to reduce the use of `...` so that you can see all the 
  documentation in one place rather than having to integrate multiple pages.
  In some cases this has involved adding additional arguments to geoms
  to make it more clear what you can do:
  
    *  `geom_smooth()` gains explicit `method`, `se` and `formula` arguments.
    
    * `geom_histogram()` gains `binwidth`, `bins`, origin` and `right` 
      arguments.
      
    * `geom_jitter()` gains `width` and `height` arguments to make it easier
      to control the amount of jittering without using the lengthy 
      `position_jitter()` function (#1116)

* Use of `qplot()` in examples has been minimised (#1123, @hrbrmstr). This is
  inline with the 2nd edition of the ggplot2 box, which minimises the use of 
  `qplot()` in favour of `ggplot()`.

* Tighly linked geoms and stats (e.g. `geom_boxplot()` and `stat_boxplot()`) 
  are now documented in the same file so you can see all the arguments in one
  place. Variations of the same idea (e.g. `geom_path()`, `geom_line()`, and
  `geom_step()`) are also documented together.

* It's now obvious that you can set the `binwidth` parameter for
  `stat_bin_hex()`, `stat_summary_hex()`, `stat_bin_2d()`, and
  `stat_summary_2d()`. 

* The internals of positions have been cleaned up considerably. You're unlikely
  to notice any external changes, although the documentation should be a little
  less confusing since positions now don't list parameters they never use.

## Data

* All datasets have class `tbl_df` so if you also use dplyr, you get a better
  print method.

* `economics` has been brought up to date to 2015-04-01.

* New `economics_long` is the economics data in long form.

* New `txhousing` dataset containing information about the Texas housing
  market. Useful for examples that need multiple time series, and for
  demonstrating model+vis methods.

* New `luv_colours` dataset which contains the locations of all
  built-in `colors()` in Luv space.

* `movies` has been moved into its own package, ggplot2movies, because it was 
  large and not terribly useful. If you've used the movies dataset, you'll now 
  need to explicitly load the package with `library(ggplot2movies)`.

## Bug fixes and minor improvements

* All partially matched arguments and `$` have been been replaced with 
  full matches (@jimhester, #1134).

* ggplot2 now exports `alpha()` from the scales package (#1107), and `arrow()` 
  and `unit()` from grid (#1225). This means you don't need attach scales/grid 
  or do `scales::`/`grid::` for these commonly used functions.

* `aes_string()` now only parses character inputs. This fixes bugs when
  using it with numbers and non default `OutDec` settings (#1045).

* `annotation_custom()` automatically adds a unique id to each grob name,
  making it easier to plot multiple grobs with the same name (e.g. grobs of
  ggplot2 graphics) in the same plot (#1256).

* `borders()` now accepts xlim and ylim arguments for specifying the geographical 
  region of interest (@markpayneatwork, #1392).

* `coord_cartesian()` applies the same expansion factor to limits as for scales. 
  You can suppress with `expand = FALSE` (#1207).

* `coord_trans()` now works when breaks are suppressed (#1422).

* `cut_number()` gives error message if the number of requested bins can
  be created because there are two few unique values (#1046).

* Character labels in `facet_grid()` are no longer (incorrectly) coerced into
  factors. This caused problems with custom label functions (#1070).

* `facet_wrap()` and `facet_grid()` now allow you to use non-standard
  variable names by surrounding them with backticks (#1067).

* `facet_wrap()` more carefully checks its `nrow` and `ncol` arguments
  to ensure that they're specified correctly (@richierocks, #962)

* `facet_wrap()` gains a `dir` argument to control the direction the
  panels are wrapped in. The default is "h" for horizontal. Use "v" for
  vertical layout (#1260).

* `geom_abline()`, `geom_hline()` and `geom_vline()` have been rewritten to
  have simpler behaviour and be more consistent:

    * `stat_abline()`, `stat_hline()` and `stat_vline()` have been removed:
      these were never suitable for use other than with `geom_abline()` etc
      and were not documented.

    * `geom_abline()`, `geom_vline()` and `geom_hline()` are bound to
      `stat_identity()` and `position_identity()`

    * Intercept parameters can no longer be set to a function.

    * They are all documented in one file, since they are so closely related.

* `geom_bin2d()` will now let you specify one dimension's breaks exactly,
  without touching the other dimension's default breaks at all (#1126).

* `geom_crossbar()` sets grouping correctly so you can display multiple
  crossbars on one plot. It also makes the default `fatten` argument a little
  bigger to make the middle line more obvious (#1125).

* `geom_histogram()` and `geom_smooth()` now only inform you about the
  default values once per layer, rather than once per panel (#1220).

* `geom_pointrange()` gains `fatten` argument so you can control the
  size of the point relative to the size of the line.

* `geom_segment()` annotations were not transforming with scales 
  (@BrianDiggs, #859).

* `geom_smooth()` is no longer so chatty. If you want to know what the deafult
  smoothing method is, look it up in the documentation! (#1247)

* `geom_violin()` now has the ability to draw quantile lines (@DanRuderman).

* `ggplot()` now captures the parent frame to use for evaluation,
  rather than always defaulting to the global environment. This should
  make ggplot more suitable to use in more situations (e.g. with knitr)

* `ggsave()` has been simplified a little to make it easier to maintain.
  It no longer checks that you're printing a ggplot2 object (so now also
  works with any grid grob) (#970), and always requires a filename.
  Parameter `device` now supports character argument to specify which supported
  device to use ('pdf', 'png', 'jpeg', etc.), for when it cannot be correctly
  inferred from the file extension (for example when a temporary filename is
  supplied server side in shiny apps) (@sebkopf, #939). It no longer opens
  a graphics device if one isn't already open - this is annoying when you're
  running from a script (#1326).

* `guide_colorbar()` creates correct legend if only one color (@krlmlr, #943).

* `guide_colorbar()` no longer fails when the legend is empty - previously
  this often masked misspecifications elsewhere in the plot (#967).

* New `layer_data()` function extracts the data used for plotting for a given
  layer. It's mostly useful for testing.

* User supplied `minor_breaks` can now be supplied on the same scale as 
  the data, and will be automatically transformed with by scale (#1385).

* You can now suppress the appearance of an axis/legend title (and the space
  that would allocated for it) with `NULL` in the `scale_` function. To
  use the default lable, use `waiver()` (#1145).

* Position adjustments no longer warn about potentially varying ranges
  because the problem rarely occurs in practice and there are currently a
  lot of false positives since I don't understand exactly what FP criteria
  I should be testing.

* `scale_fill_grey()` now uses red for missing values. This matches
  `scale_colour_grey()` and makes it obvious where missing values lie.
  Override with `na.value`.

* `scale_*_gradient2()` defaults to using Lab colour space.

* `scale_*_gradientn()` now allows `colours` or `colors` (#1290)

* `scale_y_continuous()` now also transforms the `lower`, `middle` and `upper`
  aesthetics used by `geom_boxplot()`: this only affects
  `geom_boxplot(stat = "identity")` (#1020).

* Legends no longer inherit aesthetics if `inherit.aes` is FALSE (#1267).

* `lims()` makes it easy to set the limits of any axis (#1138).

* `labels = NULL` now works with `guide_legend()` and `guide_colorbar()`.
  (#1175, #1183).

* `override.aes` now works with American aesthetic spelling, e.g. color

* Scales no longer round data points to improve performance of colour
  palettes. Instead the scales package now uses a much faster colour
  interpolation algorithm (#1022).

* `scale_*_brewer()` and `scale_*_distiller()` add new `direction` argument of 
  `scales::brewer_pal`, making it easier to change the order of colours 
  (@jiho, #1139).

* `scale_x_date()` now clips dates outside the limits in the same way as
  `scale_x_continuous()` (#1090).

* `stat_bin()` gains `bins` arguments, which denotes the number of bins. Now
  you can set `bins=100` instead of `binwidth=0.5`. Note that `breaks` or
  `binwidth` will override it (@tmshn, #1158, #102).

* `stat_boxplot()` warns if a continuous variable is used for the `x` aesthetic
  without also supplying a `group` aesthetic (#992, @krlmlr).

* `stat_summary_2d()` and `stat_bin_2d()` now share exactly the same code for 
  determining breaks from `bins`, `binwidth`, and `origin`. 
  
* `stat_summary_2d()` and `stat_bin_2d()` now output in tile/raster compatible 
  form instead of rect compatible form. 

* Automatically computed breaks do not lead to an error for transformations like
  "probit" where the inverse can map to infinity (#871, @krlmlr)

* `stat_function()` now always evaluates the function on the original scale.
  Previously it computed the function on transformed scales, giving incorrect
  values (@BrianDiggs, #1011).

* `strip_dots` works with anonymous functions within calculated aesthetics 
  (e.g. `aes(sapply(..density.., function(x) mean(x))))` (#1154, @NikNakk)

* `theme()` gains `validate = FALSE` parameter to turn off validation, and 
  hence store arbitrary additional data in the themes. (@tdhock, #1121)

* Improved the calculation of segments needed to draw the curve representing
  a line when plotted in polar coordinates. In some cases, the last segment
  of a multi-segment line was not drawn (@BrianDiggs, #952)<|MERGE_RESOLUTION|>--- conflicted
+++ resolved
@@ -1,4 +1,7 @@
 # ggplot2 2.2.1.9000
+
+* The `show.legend` parameter now accepts a named logical vector to hide/show
+  only some aesthetics in the legend (@tutuchan, #1798)
 
 * Default colour maps for continuous data are controlled by global options
   `ggplot2.continuous.colour` and `ggplot2.continuous.fill`, which can be set to
@@ -73,10 +76,6 @@
 * `geom_smooth`'s message for `method="auto"` now reports the formula used,
   in addition to the name of the smoothing function (@davharris #1951).
   
-<<<<<<< HEAD
-* The `show.legend` parameter now accepts a named logical vector to hide/show
-only some aesthetics in the legend (@tutuchan, #1798)
-=======
 * The `expand` argument for `scale_*_continuous()` and `scale_*_discrete()`
   now accepts separate expansion values for the lower and upper range
   limits. The expansion limits can be specified using the convenience
@@ -120,7 +119,6 @@
 ```
 It supports all simple features, automatically aligns CRS across layer, sets 
 up correct aspect ratio, and draws a graticule.
->>>>>>> 77fc5c70
 
 ### Coordinate extensions
 

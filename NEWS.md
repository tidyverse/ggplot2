--- conflicted
+++ resolved
@@ -1,11 +1,9 @@
 # ggplot2 (development version)
 
-<<<<<<< HEAD
 * `geom_boxplot()` gains additional arguments to style the colour, linetype and
   linewidths of the box, whiskers, median line and staples (@teunbrand, #5126)
 * `ggsave()` no longer sometimes creates new directories, which is now 
   controlled by the new `create.dir` argument (#5489).
-=======
 * Built-in `theme_*()` functions now have `ink` and `paper` arguments to control
   foreground and background colours respectively (@teunbrand)
 * The `summary()` method for ggplots is now more terse about facets 
@@ -191,7 +189,6 @@
 
 This is a small release focusing on fixing regressions from 3.5.0 and 
 documentation updates.
->>>>>>> 6d48584c
 
 ## Bug fixes
 

--- conflicted
+++ resolved
@@ -1,16 +1,14 @@
 # ggplot2 (development version)
 
-<<<<<<< HEAD
 * `geom_col()` and `geom_bar()` gain a new `just` argument. This is set to `0.5`
   by default; use `just = 0`/`just = 1` to place columns on the left/right
   of the axis breaks.
   (@wurli, #4899)
-=======
+  
 * Improve the support for `guide_axis()` on `coord_trans()` (@yutannihilation, #3959)
 
 * `geom_density()` and `stat_density()` now support `bounds` argument
   to estimate density with boundary correction (@echasnovski, #4013).
->>>>>>> 10eba36a
 
 * ggplot now checks during statistical transformations whether any data 
   columns were dropped and warns about this. If stats intend to drop

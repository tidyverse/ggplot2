--- conflicted
+++ resolved
@@ -64,13 +64,11 @@
 * Updated documentation for `geom_contour()` to correctly reflect argument 
 precedence between `bins` and `binwidth`. (@eliocamp, #4651)
 
-<<<<<<< HEAD
+* Dots in `geom_dotplot()` are now correctly aligned to the baseline when
+  `stackratio != 1` and `stackdir != "up"` (@mjskay, #4614)
+
 * Key glyphs for `geom_boxplot()`, `geom_crossbar()`, `geom_pointrange()`, and
   `geom_linerange()` are now orientation-aware (@mjskay, #4732)
-=======
-* Dots in `geom_dotplot()` are now correctly aligned to the baseline when
-  `stackratio != 1` and `stackdir != "up"` (@mjskay, #4614)
->>>>>>> 5ce5cf7d
 
 # ggplot2 3.3.5
 This is a very small release focusing on fixing a couple of untenable issues 

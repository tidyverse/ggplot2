--- conflicted
+++ resolved
@@ -1,36 +1,36 @@
 # ggplot2 (development version)
 
-<<<<<<< HEAD
-# ggplot2 3.4.1
-This is a small release focusing on fixing regressions in the 3.4.0 release
-and minor polishes.
-
-## Breaking changes
-
-* The computed variable `y` in `stat_ecdf()` has been superseded by `ecdf` to 
-  prevent incorrect scale transformations (@teunbrand, #5113 and #5112).
-  
-## New features
-
-* Added `scale_linewidth_manual()` and `scale_linewidth_identity()` to support
-  the `linewidth` aesthetic (@teunbrand, #5050).
-  
-* `ggsave()` warns when multiple `filename`s are given, and only writes to the
-  first file (@teunbrand, #5114).
-
-## Bug fixes
-
-* Fixed a regression in `geom_hex()` where aesthetics were replicated across 
-  bins (@thomasp85, #5037 and #5044).
-  
-=======
 * Fixed bug in `coord_sf()` where graticule lines didn't obey 
   `panel.grid.major`'s linewidth setting (@teunbrand, #5179)
 * The `datetime_scale()` scale constructor is now exported for use in extension
   packages (@teunbrand, #4701).
 * `geom_text()` drops observations where `angle = NA` instead of throwing an
   error (@teunbrand, #2757).
->>>>>>> 37d9e8cc
+* `update_geom_defaults()` and `update_stat_defaults()` now return properly 
+  classed objects and have updated docs (@dkahle, #5146)
+  
+# ggplot2 3.4.1
+This is a small release focusing on fixing regressions in the 3.4.0 release
+and minor polishes.
+
+## Breaking changes
+
+* The computed variable `y` in `stat_ecdf()` has been superseded by `ecdf` to 
+  prevent incorrect scale transformations (@teunbrand, #5113 and #5112).
+  
+## New features
+
+* Added `scale_linewidth_manual()` and `scale_linewidth_identity()` to support
+  the `linewidth` aesthetic (@teunbrand, #5050).
+  
+* `ggsave()` warns when multiple `filename`s are given, and only writes to the
+  first file (@teunbrand, #5114).
+
+## Bug fixes
+
+* Fixed a regression in `geom_hex()` where aesthetics were replicated across 
+  bins (@thomasp85, #5037 and #5044).
+  
 * Using two ordered factors as facetting variables in 
   `facet_grid(..., as.table = FALSE)` now throws a warning instead of an
   error (@teunbrand, #5109).
@@ -45,7 +45,6 @@
   (@teunbrand based on @clauswilke's suggestion #5051).
   
 * Fixed a regression in `Coord$train_panel_guides()` where names of guides were 
-<<<<<<< HEAD
   dropped (@maxsutton, #5063).
 
 In binned scales:
@@ -58,11 +57,6 @@
   
 * The `trans = "date"` and `trans = "time"` transformations were made compatible
   (@teunbrand, #4217).
-=======
-  dropped (@maxsutton, #5063)
-* `update_geom_defaults()` and `update_stat_defaults()` now return properly 
-  classed objects and have updated docs (@dkahle, #5146)
->>>>>>> 37d9e8cc
 
 # ggplot2 3.4.0
 This is a minor release focusing on tightening up the internals and ironing out

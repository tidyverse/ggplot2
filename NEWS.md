# ggplot2 (development version)

<<<<<<< HEAD
* `fortify.default()` now accepts a data-frame-like object granted the object
  exhibits healthy `dim()`, `colnames()`, and `as.data.frame()` behaviors
  (@hpages, #5390).
=======
* `ScaleContinuous$get_breaks()` now only calls `scales::zero_range()` on limits
  in transformed space, rather than in data space (#5304).

* Scales throw more informative messages (@teunbrand, #4185, #4258)

* The `scale_name` argument in `continuous_scale()`, `discrete_scale()` and
  `binned_scale()` is soft-deprecated (@teunbrand, #1312).

* In `theme()`, some elements can be specified with `rel()` to inherit from
  `unit`-class objects in a relative fashion (@teunbrand, #3951).

* `stat_ydensity()` with incomplete groups calculates the default `width` 
  parameter more stably (@teunbrand, #5396)
>>>>>>> eb920afb

* `geom_boxplot()` gains a new argument, `staplewidth` that can draw staples
  at the ends of whiskers (@teunbrand, #5126)

* The `size` argument in `annotation_logticks()` has been deprecated in favour
  of the `linewidth` argument (#5292).

* `geom_boxplot()` gains an `outliers` argument to switch outliers on or off,
  in a manner that does affects the scale range. For hiding outliers that does
  not affect the scale range, you can continue to use `outlier.shape = NA` 
  (@teunbrand, #4892).

* Binned scales now treat `NA`s in limits the same way continuous scales do 
  (#5355).

* Binned scales work better with `trans = "reverse"` (#5355).

* The `legend.text.align` and `legend.title.align` arguments in `theme()` are 
  deprecated. The `hjust` setting of the `legend.text` and `legend.title` 
  elements continues to fulfil the role of text alignment (@teunbrand, #5347).

* Integers are once again valid input to theme arguments that expect numeric
  input (@teunbrand, #5369)

* Nicer error messages for xlim/ylim arguments in coord-* functions
  (@92amartins, #4601, #5297).

* `coord_sf()` now uses customisable guides provided in the scales or 
  `guides()` function (@teunbrand).

* Legends in `scale_*_manual()` can show `NA` values again when the `values` is
  a named vector (@teunbrand, #5214, #5286).
  
* `scale_*_manual()` with a named `values` argument now emits a warning when
  none of those names match the values found in the data (@teunbrand, #5298).

* `coord_munch()` can now close polygon shapes (@teunbrand, #3271)

* You can now omit either `xend` or `yend` from `geom_segment()` as only one
  of these is now required. If one is missing, it will be filled from the `x`
  and `y` aesthetics respectively. This makes drawing horizontal or vertical
  segments a little bit more convenient (@teunbrand, #5140).
  
* New `plot.tag.location` in `theme()` can control placement of the plot tag
  in the `"margin"`, `"plot"` or the new `"panel"` option (#4297).

* `geom_text()` and `geom_label()` gained a `size.unit` parameter that set the 
  text size to millimetres, points, centimetres, inches or picas 
  (@teunbrand, #3799).

* The guide system, as the last remaining chunk of ggplot2, has been rewritten 
  in ggproto. The axes and legends now inherit from a <Guide> class, which makes
  them extensible in the same manner as geoms, stats, facets and coords 
  (#3329, @teunbrand). In addition, the following changes were made:
    * A fallback for old S3 guides is encapsulated in the `GuideOld` ggproto
      class, which mostly just calls the old S3 generics.
    * While the S3 guide generics are still in place, the S3 methods for 
      `guide_train()`, `guide_merge()`, `guide_geom()`, `guide_transform()`,
      `guide_gengrob()` have been superseded by the respective ggproto methods.
      In practise, this will mean that `NextMethod()` or sub-classing ggplot2's
      guides with the S3 system will no longer work.
    * Styling theme parts of the guide now inherit from the plot's theme 
      (#2728). 
    * Styling non-theme parts of the guides accept <element> objects, so that
      the following is possible: `guide_colourbar(frame = element_rect(...))`.
    * Primary axis titles are now placed at the primary guide, so that
      `guides(x = guide_axis(position = "top"))` will display the title at the
      top by default (#4650).
    * Unknown secondary axis guide positions are now inferred as the opposite 
      of the primary axis guide when the latter has a known `position` (#4650).
    * `guide_colourbar()`, `guide_coloursteps()` and `guide_bins()` gain a
      `ticks.length` argument.
    * In `guide_bins()`, the title no longer arbitrarily becomes offset from
      the guide when it has long labels.
    * The `order` argument of guides now strictly needs to be a length-1 
      integer (#4958).
    * More informative error for mismatched 
     `direction`/`theme(legend.direction = ...)` arguments (#4364, #4930).
    * `guide_coloursteps()` and `guide_bins()` sort breaks (#5152).
    * `guide_axis()` gains a `cap` argument that can be used to trim the
      axis line to extreme breaks (#4907).
    * `guide_colourbar()` and `guide_coloursteps()` merge properly when one
      of aesthetics is dropped (#5324).
    * Fixed regression in `guide_legend()` where the `linewidth` key size
      wasn't adapted to the width of the lines (#5160).

* `geom_label()` now uses the `angle` aesthetic (@teunbrand, #2785)
* 'lines' units in `geom_label()`, often used in the `label.padding` argument, 
  are now are relative to the text size. This causes a visual change, but fixes 
  a misalignment issue between the textbox and text (@teunbrand, #4753)
* The `label.padding` argument in `geom_label()` now supports inputs created
  with the `margin()` function (#5030).
* As an internal change, the `titleGrob()` has been refactored to be faster.
* The `translate_shape_string()` internal function is now exported for use in
  extensions of point layers (@teunbrand, #5191).
* Fixed bug in `coord_sf()` where graticule lines didn't obey 
  `panel.grid.major`'s linewidth setting (@teunbrand, #5179)
* Fixed bug in `annotation_logticks()` when no suitable tick positions could
  be found (@teunbrand, #5248).
* To improve `width` calculation in bar plots with empty factor levels, 
  `resolution()` considers `mapped_discrete` values as having resolution 1 
  (@teunbrand, #5211)
* When `geom_path()` has aesthetics varying within groups, the `arrow()` is
  applied to groups instead of individual segments (@teunbrand, #4935).
* The default width of `geom_bar()` is now based on panel-wise resolution of
  the data, rather than global resolution (@teunbrand, #4336).
* To apply dodging more consistently in violin plots, `stat_ydensity()` now
  has a `drop` argument to keep or discard groups with 1 observation.
* Aesthetics listed in `geom_*()` and `stat_*()` layers now point to relevant
  documentation (@teunbrand, #5123).
* `coord_flip()` has been marked as superseded. The recommended alternative is
  to swap the `x` and `y` aesthetic and/or using the `orientation` argument in
  a layer (@teunbrand, #5130).
* `stat_align()` is now applied per panel instead of globally, preventing issues
  when facets have different ranges (@teunbrand, #5227).
* A stacking bug in `stat_align()` was fixed (@teunbrand, #5176).
* `stat_contour()` and `stat_contour_filled()` now warn about and remove
  duplicated coordinates (@teunbrand, #5215).
* Improve performance of layers without positional scales (@zeehio, #4990)

# ggplot2 3.4.3
This hotfix release addresses a version comparison change in r-devel. There are
no user-facing or breaking changes.

# ggplot2 3.4.2
This is a hotfix release anticipating changes in r-devel, but folds in upkeep
changes and a few bug fixes as well.

## Minor improvements

* Various type checks and their messages have been standardised 
  (@teunbrand, #4834).
  
* ggplot2 now uses `scales::DiscreteRange` and `scales::ContinuousRange`, which
  are available to write scale extensions from scratch (@teunbrand, #2710).
  
* The `layer_data()`, `layer_scales()` and `layer_grob()` now have the default
  `plot = last_plot()` (@teunbrand, #5166).
  
* The `datetime_scale()` scale constructor is now exported for use in extension
  packages (@teunbrand, #4701).
  
## Bug fixes

* `update_geom_defaults()` and `update_stat_defaults()` now return properly 
  classed objects and have updated docs (@dkahle, #5146).

* For the purposes of checking required or non-missing aesthetics, character 
  vectors are no longer considered non-finite (@teunbrand, @4284).

* `annotation_logticks()` skips drawing ticks when the scale range is non-finite
  instead of throwing an error (@teunbrand, #5229).
  
* Fixed spurious warnings when the `weight` was used in `stat_bin_2d()`, 
  `stat_boxplot()`, `stat_contour()`, `stat_bin_hex()` and `stat_quantile()`
  (@teunbrand, #5216).

* To prevent changing the plotting order, `stat_sf()` is now computed per panel 
  instead of per group (@teunbrand, #4340).

* Fixed bug in `coord_sf()` where graticule lines didn't obey 
  `panel.grid.major`'s linewidth setting (@teunbrand, #5179).

* `geom_text()` drops observations where `angle = NA` instead of throwing an
  error (@teunbrand, #2757).
  
# ggplot2 3.4.1
This is a small release focusing on fixing regressions in the 3.4.0 release
and minor polishes.

## Breaking changes

* The computed variable `y` in `stat_ecdf()` has been superseded by `ecdf` to 
  prevent incorrect scale transformations (@teunbrand, #5113 and #5112).
  
## New features

* Added `scale_linewidth_manual()` and `scale_linewidth_identity()` to support
  the `linewidth` aesthetic (@teunbrand, #5050).
  
* `ggsave()` warns when multiple `filename`s are given, and only writes to the
  first file (@teunbrand, #5114).

## Bug fixes

* Fixed a regression in `geom_hex()` where aesthetics were replicated across 
  bins (@thomasp85, #5037 and #5044).
  
* Using two ordered factors as facetting variables in 
  `facet_grid(..., as.table = FALSE)` now throws a warning instead of an
  error (@teunbrand, #5109).
  
* Fixed misbehaviour of `draw_key_boxplot()` and `draw_key_crossbar()` with 
  skewed key aspect ratio (@teunbrand, #5082).
  
* Fixed spurious warning when `weight` aesthetic was used in `stat_smooth()` 
  (@teunbrand based on @clauswilke's suggestion, #5053).
  
* The `lwd` alias is now correctly replaced by `linewidth` instead of `size` 
  (@teunbrand based on @clauswilke's suggestion #5051).
  
* Fixed a regression in `Coord$train_panel_guides()` where names of guides were 
  dropped (@maxsutton, #5063).

In binned scales:

* Automatic breaks should no longer be out-of-bounds, and automatic limits are
  adjusted to include breaks (@teunbrand, #5082).
  
* Zero-range limits no longer throw an error and are treated akin to continuous
  scales with zero-range limits (@teunbrand, #5066).
  
* The `trans = "date"` and `trans = "time"` transformations were made compatible
  (@teunbrand, #4217).

# ggplot2 3.4.0
This is a minor release focusing on tightening up the internals and ironing out
some inconsistencies in the API. The biggest change is the addition of the 
`linewidth` aesthetic that takes of sizing the width of any line from `size`. 
This change, while attempting to be as non-breaking as possible, has the 
potential to change the look of some of your plots.

Other notable changes is a complete redo of the error and warning messaging in
ggplot2 using the cli package. Messaging is now better contextualised and it 
should be easier to identify which layer an error is coming from. Last, we have
now made the switch to using the vctrs package internally which means that 
support for vctrs classes as variables should improve, along with some small 
gains in rendering speed.

## Breaking changes

* A `linewidth` aesthetic has been introduced and supersedes the `size` 
  aesthetic for scaling the width of lines in line based geoms. `size` will 
  remain functioning but deprecated for these geoms and it is recommended to 
  update all code to reflect the new aesthetic. For geoms that have _both_ point 
  sizing and linewidth sizing (`geom_pointrange()` and `geom_sf`) `size` now 
  **only** refers to sizing of points which can leads to a visual change in old
  code (@thomasp85, #3672)
  
* The default line width for polygons in `geom_sf()` have been decreased to 0.2 
  to reflect that this is usually used for demarking borders where a thinner 
  line is better suited. This change was made since we already induced a 
  visual change in `geom_sf()` with the introduction of the `linewidth` 
  aesthetic.
  
* The dot-dot notation (`..var..`) and `stat()`, which have been superseded by
  `after_stat()`, are now formally deprecated (@yutannihilation, #3693).

* `qplot()` is now formally deprecated (@yutannihilation, #3956).

* `stage()` now properly refers to the values without scale transformations for
  the stage of `after_stat`. If your code requires the scaled version of the
  values for some reason, you have to apply the same transformation by yourself,
  e.g. `sqrt()` for `scale_{x,y}_sqrt()` (@yutannihilation and @teunbrand, #4155).

* Use `rlang::hash()` instead of `digest::digest()`. This update may lead to 
  changes in the automatic sorting of legends. In order to enforce a specific
  legend order use the `order` argument in the guide. (@thomasp85, #4458)

* referring to `x` in backquoted expressions with `label_bquote()` is no longer
  possible.

* The `ticks.linewidth` and `frame.linewidth` parameters of `guide_colourbar()`
  are now multiplied with `.pt` like elsewhere in ggplot2. It can cause visual
  changes when these arguments are not the defaults and these changes can be 
  restored to their previous behaviour by adding `/ .pt` (@teunbrand #4314).

* `scale_*_viridis_b()` now uses the full range of the viridis scales 
  (@gregleleu, #4737)

## New features

* `geom_col()` and `geom_bar()` gain a new `just` argument. This is set to `0.5`
  by default; use `just = 0`/`just = 1` to place columns on the left/right
  of the axis breaks.
  (@wurli, #4899)

* `geom_density()` and `stat_density()` now support `bounds` argument
  to estimate density with boundary correction (@echasnovski, #4013).

* ggplot now checks during statistical transformations whether any data 
  columns were dropped and warns about this. If stats intend to drop
  data columns they can declare them in the new field `dropped_aes`.
  (@clauswilke, #3250)

* `...` supports `rlang::list2` dynamic dots in all public functions. 
  (@mone27, #4764) 

* `theme()` now has a `strip.clip` argument, that can be set to `"off"` to 
  prevent the clipping of strip text and background borders (@teunbrand, #4118)
  
* `geom_contour()` now accepts a function in the `breaks` argument 
  (@eliocamp, #4652).

## Minor improvements and bug fixes

* Fix a bug in `position_jitter()` where infinity values were dropped (@javlon,
  #4790).

* `geom_linerange()` now respects the `na.rm` argument (#4927, @thomasp85)

* Improve the support for `guide_axis()` on `coord_trans()` 
  (@yutannihilation, #3959)
  
* Added `stat_align()` to align data without common x-coordinates prior to
  stacking. This is now the default stat for `geom_area()` (@thomasp85, #4850)

* Fix a bug in `stat_contour_filled()` where break value differences below a 
  certain number of digits would cause the computations to fail (@thomasp85, 
  #4874)

* Secondary axis ticks are now positioned more precisely, removing small visual
  artefacts with alignment between grid and ticks (@thomasp85, #3576)

* Improve `stat_function` documentation regarding `xlim` argument. 
  (@92amartins, #4474)

* Fix various issues with how `labels`, `breaks`, `limits`, and `show.limits`
  interact in the different binning guides (@thomasp85, #4831)

* Automatic break calculation now squishes the scale limits to the domain
  of the transformation. This allows `scale_{x/y}_sqrt()` to find breaks at 0   
  when appropriate (@teunbrand, #980).

* Using multiple modified aesthetics correctly will no longer trigger warnings. 
  If used incorrectly, the warning will now report the duplicated aesthetic 
  instead of `NA` (@teunbrand, #4707).

* `aes()` now supports the `!!!` operator in its first two arguments
  (#2675). Thanks to @yutannihilation and @teunbrand for draft
  implementations.

* Require rlang >= 1.0.0 (@billybarc, #4797)

* `geom_violin()` no longer issues "collapsing to unique 'x' values" warning
  (@bersbersbers, #4455)

* `annotate()` now documents unsupported geoms (`geom_abline()`, `geom_hline()`
  and `geom_vline()`), and warns when they are requested (@mikmart, #4719)

* `presidential` dataset now includes Trump's presidency (@bkmgit, #4703).

* `position_stack()` now works fully with `geom_text()` (@thomasp85, #4367)

* `geom_tile()` now correctly recognises missing data in `xmin`, `xmax`, `ymin`,
  and `ymax` (@thomasp85 and @sigmapi, #4495)

* `geom_hex()` will now use the binwidth from `stat_bin_hex()` if present, 
  instead of deriving it (@thomasp85, #4580)
  
* `geom_hex()` now works on non-linear coordinate systems (@thomasp85)

* Fixed a bug throwing errors when trying to render an empty plot with secondary
  axes (@thomasp85, #4509)

* Axes are now added correctly in `facet_wrap()` when `as.table = FALSE`
  (@thomasp85, #4553)

* Better compatibility of custom device functions in `ggsave()` 
  (@thomasp85, #4539)

* Binning scales are now more resilient to calculated limits that ends up being
  `NaN` after transformations (@thomasp85, #4510)

* Strip padding in `facet_grid()` is now only in effect if 
  `strip.placement = "outside"` _and_ an axis is present between the strip and 
  the panel (@thomasp85, #4610)

* Aesthetics of length 1 are now recycled to 0 if the length of the data is 0 
  (@thomasp85, #4588)

* Setting `size = NA` will no longer cause `guide_legend()` to error 
  (@thomasp85, #4559)

* Setting `stroke` to `NA` in `geom_point()` will no longer impair the sizing of
  the points (@thomasp85, #4624)

* `stat_bin_2d()` now correctly recognises the `weight` aesthetic 
  (@thomasp85, #4646)
  
* All geoms now have consistent exposure of linejoin and lineend parameters, and
  the guide keys will now respect these settings (@thomasp85, #4653)

* `geom_sf()` now respects `arrow` parameter for lines (@jakeruss, #4659)

* Updated documentation for `print.ggplot` to reflect that it returns
  the original plot, not the result of `ggplot_build()`. (@r2evans, #4390)

* `scale_*_manual()` no longer displays extra legend keys, or changes their 
  order, when a named `values` argument has more items than the data. To display
  all `values` on the legend instead, use
  `scale_*_manual(values = vals, limits = names(vals))`. (@teunbrand, @banfai, 
  #4511, #4534)

* Updated documentation for `geom_contour()` to correctly reflect argument 
  precedence between `bins` and `binwidth`. (@eliocamp, #4651)

* Dots in `geom_dotplot()` are now correctly aligned to the baseline when
  `stackratio != 1` and `stackdir != "up"` (@mjskay, #4614)

* Key glyphs for `geom_boxplot()`, `geom_crossbar()`, `geom_pointrange()`, and
  `geom_linerange()` are now orientation-aware (@mjskay, #4732)
  
* Updated documentation for `geom_smooth()` to more clearly describe effects of 
  the `fullrange` parameter (@thoolihan, #4399).

# ggplot2 3.3.6
This is a very small release only applying an internal change to comply with 
R 4.2 and its deprecation of `default.stringsAsFactors()`. There are no user
facing changes and no breaking changes.

# ggplot2 3.3.5
This is a very small release focusing on fixing a couple of untenable issues 
that surfaced with the 3.3.4 release

* Revert changes made in #4434 (apply transform to intercept in `geom_abline()`) 
  as it introduced undesirable issues far worse than the bug it fixed 
  (@thomasp85, #4514)
* Fixes an issue in `ggsave()` when producing emf/wmf files (@yutannihilation, 
  #4521)
* Warn when grDevices specific arguments are passed to ragg devices (@thomasp85, 
  #4524)
* Fix an issue where `coord_sf()` was reporting that it is non-linear
  even when data is provided in projected coordinates (@clauswilke, #4527)

# ggplot2 3.3.4
This is a larger patch release fixing a huge number of bugs and introduces a 
small selection of feature refinements.

## Features

* Alt-text can now be added to a plot using the `alt` label, i.e 
  `+ labs(alt = ...)`. Currently this alt text is not automatically propagated, 
  but we plan to integrate into Shiny, RMarkdown, and other tools in the future. 
  (@thomasp85, #4477)

* Add support for the BrailleR package for creating descriptions of the plot
  when rendered (@thomasp85, #4459)
  
* `coord_sf()` now has an argument `default_crs` that specifies the coordinate
  reference system (CRS) for non-sf layers and scale/coord limits. This argument
  defaults to `NULL`, which means non-sf layers are assumed to be in projected
  coordinates, as in prior ggplot2 versions. Setting `default_crs = sf::st_crs(4326)`
  provides a simple way to interpret x and y positions as longitude and latitude,
  regardless of the CRS used by `coord_sf()`. Authors of extension packages
  implementing `stat_sf()`-like functionality are encouraged to look at the source
  code of `stat_sf()`'s `compute_group()` function to see how to provide scale-limit
  hints to `coord_sf()` (@clauswilke, #3659).

* `ggsave()` now uses ragg to render raster output if ragg is available. It also
  handles custom devices that sets a default unit (e.g. `ragg::agg_png`) 
  correctly (@thomasp85, #4388)

* `ggsave()` now returns the saved file location invisibly (#3379, @eliocamp).
  Note that, as a side effect, an unofficial hack `<ggplot object> + ggsave()`
  no longer works (#4513).

* The scale arguments `limits`, `breaks`, `minor_breaks`, `labels`, `rescaler`
  and `oob` now accept purrr style lambda notation (@teunbrand, #4427). The same 
  is true for `as_labeller()` (and therefore also `labeller()`) 
  (@netique, #4188).

* Manual scales now allow named vectors passed to `values` to contain fewer 
  elements than existing in the data. Elements not present in values will be set
  to `NA` (@thomasp85, #3451)
  
* Date and datetime position scales support out-of-bounds (oob) arguments to 
  control how limits affect data outside those limits (@teunbrand, #4199).
  
## Fixes

* Fix a bug that `after_stat()` and `after_scale()` cannot refer to aesthetics
  if it's specified in the plot-global mapping (@yutannihilation, #4260).
  
* Fix bug in `annotate_logticks()` that would cause an error when used together
  with `coord_flip()` (@thomasp85, #3954)
  
* Fix a bug in `geom_abline()` that resulted in `intercept` not being subjected
  to the transformation of the y scale (@thomasp85, #3741)
  
* Extent the range of the line created by `geom_abline()` so that line ending
  is not visible for large linewidths (@thomasp85, #4024)

* Fix bug in `geom_dotplot()` where dots would be positioned wrong with 
  `stackgroups = TRUE` (@thomasp85, #1745)

* Fix calculation of confidence interval for locfit smoothing in `geom_smooth()`
  (@topepo, #3806)
  
* Fix bug in `geom_text()` where `"outward"` and `"inward"` justification for 
  some `angle` values was reversed (@aphalo, #4169, #4447)

* `ggsave()` now sets the default background to match the fill value of the
  `plot.background` theme element (@karawoo, #4057)

* It is now deprecated to specify `guides(<scale> = FALSE)` or
  `scale_*(guide = FALSE)` to remove a guide. Please use 
  `guides(<scale> = "none")` or `scale_*(guide = "none")` instead 
  (@yutannihilation, #4097)
  
* Fix a bug in `guide_bins()` where keys would disappear if the guide was 
  reversed (@thomasp85, #4210)
  
* Fix bug in `guide_coloursteps()` that would repeat the terminal bins if the
  breaks coincided with the limits of the scale (@thomasp85, #4019)

* Make sure that default labels from default mappings doesn't overwrite default
  labels from explicit mappings (@thomasp85, #2406)

* Fix bug in `labeller()` where parsing was turned off if `.multiline = FALSE`
  (@thomasp85, #4084)
  
* Make sure `label_bquote()` has access to the calling environment when 
  evaluating the labels (@thomasp85, #4141)

* Fix a bug in the layer implementation that introduced a new state after the 
  first render which could lead to a different look when rendered the second 
  time (@thomasp85, #4204)

* Fix a bug in legend justification where justification was lost of the legend
  dimensions exceeded the available size (@thomasp85, #3635)

* Fix a bug in `position_dodge2()` where `NA` values in thee data would cause an
  error (@thomasp85, #2905)

* Make sure `position_jitter()` creates the same jittering independent of 
  whether it is called by name or with constructor (@thomasp85, #2507)

* Fix a bug in `position_jitter()` where different jitters would be applied to 
  different position aesthetics of the same axis (@thomasp85, #2941)
  
* Fix a bug in `qplot()` when supplying `c(NA, NA)` as axis limits 
  (@thomasp85, #4027)
  
* Remove cross-inheritance of default discrete colour/fill scales and check the
  type and aesthetic of function output if `type` is a function 
  (@thomasp85, #4149)

* Fix bug in `scale_[x|y]_date()` where custom breaks functions that resulted in
  fractional dates would get misaligned (@thomasp85, #3965)
  
* Fix bug in `scale_[x|y]_datetime()` where a specified timezone would be 
  ignored by the scale (@thomasp85, #4007)
  
* Fix issue in `sec_axis()` that would throw warnings in the absence of any 
  secondary breaks (@thomasp85, #4368)

* `stat_bin()`'s computed variable `width` is now documented (#3522).
  
* `stat_count()` now computes width based on the full dataset instead of per 
  group (@thomasp85, #2047)

* Extended `stat_ecdf()` to calculate the cdf from either x or y instead from y 
  only (@jgjl, #4005)
  
* Fix a bug in `stat_summary_bin()` where one more than the requested number of
  bins would be created (@thomasp85, #3824)

* Only drop groups in `stat_ydensity()` when there are fewer than two data 
  points and throw a warning (@andrewwbutler, #4111).

* Fixed a bug in strip assembly when theme has `strip.text = element_blank()`
  and plots are faceted with multi-layered strips (@teunbrand, #4384).
  
* Using `theme(aspect.ratio = ...)` together with free space in `facet_grid()`
  now correctly throws an error (@thomasp85, #3834)

* Fixed a bug in `labeller()` so that `.default` is passed to `as_labeller()`
  when labellers are specified by naming faceting variables. (@waltersom, #4031)
  
* Updated style for example code (@rjake, #4092)

* ggplot2 now requires R >= 3.3 (#4247).

* ggplot2 now uses `rlang::check_installed()` to check if a suggested package is
  installed, which will offer to install the package before continuing (#4375, 
  @malcolmbarrett)

* Improved error with hint when piping a `ggplot` object into a facet function
  (#4379, @mitchelloharawild).

# ggplot2 3.3.3
This is a small patch release mainly intended to address changes in R and CRAN.
It further changes the licensing model of ggplot2 to an MIT license.

* Update the ggplot2 licence to an MIT license (#4231, #4232, #4233, and #4281)

* Use vdiffr conditionally so ggplot2 can be tested on systems without vdiffr

* Update tests to work with the new `all.equal()` defaults in R >4.0.3

* Fixed a bug that `guide_bins()` mistakenly ignore `override.aes` argument
  (@yutannihilation, #4085).

# ggplot2 3.3.2
This is a small release focusing on fixing regressions introduced in 3.3.1.

* Added an `outside` option to `annotation_logticks()` that places tick marks
  outside of the plot bounds. (#3783, @kbodwin)

* `annotation_raster()` adds support for native rasters. For large rasters,
  native rasters render significantly faster than arrays (@kent37, #3388)
  
* Facet strips now have dedicated position-dependent theme elements 
  (`strip.text.x.top`, `strip.text.x.bottom`, `strip.text.y.left`, 
  `strip.text.y.right`) that inherit from `strip.text.x` and `strip.text.y`, 
  respectively. As a consequence, some theme stylings now need to be applied to 
  the position-dependent elements rather than to the parent elements. This 
  change was already introduced in ggplot2 3.3.0 but not listed in the 
  changelog. (@thomasp85, #3683)

* Facets now handle layers containing no data (@yutannihilation, #3853).
  
* A newly added geom `geom_density_2d_filled()` and associated stat 
  `stat_density_2d_filled()` can draw filled density contours
  (@clauswilke, #3846).

* A newly added `geom_function()` is now recommended to use in conjunction
  with/instead of `stat_function()`. In addition, `stat_function()` now
  works with transformed y axes, e.g. `scale_y_log10()`, and in plots
  containing no other data or layers (@clauswilke, #3611, #3905, #3983).

* Fixed a bug in `geom_sf()` that caused problems with legend-type
  autodetection (@clauswilke, #3963).
  
* Support graphics devices that use the `file` argument instead of `fileneame` 
  in `ggsave()` (@bwiernik, #3810)
  
* Default discrete color scales are now configurable through the `options()` of 
  `ggplot2.discrete.colour` and `ggplot2.discrete.fill`. When set to a character 
  vector of colour codes (or list of character vectors)  with sufficient length, 
  these colours are used for the default scale. See `help(scale_colour_discrete)` 
  for more details and examples (@cpsievert, #3833).

* Default continuous colour scales (i.e., the `options()` 
  `ggplot2.continuous.colour` and `ggplot2.continuous.fill`, which inform the 
  `type` argument of `scale_fill_continuous()` and `scale_colour_continuous()`) 
  now accept a function, which allows more control over these default 
  `continuous_scale()`s (@cpsievert, #3827).

* A bug was fixed in `stat_contour()` when calculating breaks based on 
  the `bins` argument (@clauswilke, #3879, #4004).
  
* Data columns can now contain `Vector` S4 objects, which are widely used in the 
  Bioconductor project. (@teunbrand, #3837)

# ggplot2 3.3.1

This is a small release with no code change. It removes all malicious links to a 
site that got hijacked from the readme and pkgdown site.

# ggplot2 3.3.0

This is a minor release but does contain a range of substantial new features, 
along with the standard bug fixes. The release contains a few visual breaking
changes, along with breaking changes for extension developers due to a shift in
internal representation of the position scales and their axes. No user breaking
changes are included.

This release also adds Dewey Dunnington (@paleolimbot) to the core team.

## Breaking changes
There are no user-facing breaking changes, but a change in some internal 
representations that extension developers may have relied on, along with a few 
breaking visual changes which may cause visual tests in downstream packages to 
fail.

* The `panel_params` field in the `Layout` now contains a list of list of 
  `ViewScale` objects, describing the trained coordinate system scales, instead
  of the list object used before. Any extensions that use this field will likely
  break, as will unit tests that checks aspects of this.

* `element_text()` now issues a warning when vectorized arguments are provided, 
  as in `colour = c("red", "green", "blue")`. Such use is discouraged and not 
  officially supported (@clauswilke, #3492).

* Changed `theme_grey()` setting for legend key so that it creates no border 
  (`NA`) rather than drawing a white one. (@annennenne, #3180)

* `geom_ribbon()` now draws separate lines for the upper and lower intervals if
  `colour` is mapped. Similarly, `geom_area()` and `geom_density()` now draw
  the upper lines only in the same case by default. If you want old-style full
  stroking, use `outline.type = "full"` (@yutannihilation, #3503 / @thomasp85, #3708).

## New features

* The evaluation time of aesthetics can now be controlled to a finer degree. 
  `after_stat()` supersedes the use of `stat()` and `..var..`-notation, and is
  joined by `after_scale()` to allow for mapping to scaled aesthetic values. 
  Remapping of the same aesthetic is now supported with `stage()`, so you can 
  map a data variable to a stat aesthetic, and remap the same aesthetic to 
  something else after statistical transformation (@thomasp85, #3534)

* All `coord_*()` functions with `xlim` and `ylim` arguments now accept
  vectors with `NA` as a placeholder for the minimum or maximum value
  (e.g., `ylim = c(0, NA)` would zoom the y-axis from 0 to the 
  maximum value observed in the data). This mimics the behaviour
  of the `limits` argument in continuous scale functions
  (@paleolimbot, #2907).

* Allowed reversing of discrete scales by re-writing `get_limits()` 
  (@AnneLyng, #3115)
  
* All geoms and stats that had a direction (i.e. where the x and y axes had 
  different interpretation), can now freely choose their direction, instead of
  relying on `coord_flip()`. The direction is deduced from the aesthetic 
  mapping, but can also be specified directly with the new `orientation` 
  argument (@thomasp85, #3506).
  
* Position guides can now be customized using the new `guide_axis()`, which can 
  be passed to position `scale_*()` functions or via `guides()`. The new axis 
  guide (`guide_axis()`) comes with arguments `check.overlap` (automatic removal 
  of overlapping labels), `angle` (easy rotation of axis labels), and
  `n.dodge` (dodge labels into multiple rows/columns) (@paleolimbot, #3322).
  
* A new scale type has been added, that allows binning of aesthetics at the 
  scale level. It has versions for both position and non-position aesthetics and
  comes with two new guides (`guide_bins` and `guide_coloursteps`) 
  (@thomasp85, #3096)
  
* `scale_x_continuous()` and `scale_y_continuous()` gains an `n.breaks` argument
  guiding the number of automatic generated breaks (@thomasp85, #3102)

* Added `stat_contour_filled()` and `geom_contour_filled()`, which compute 
  and draw filled contours of gridded data (@paleolimbot, #3044). 
  `geom_contour()` and `stat_contour()` now use the isoband package
  to compute contour lines. The `complete` parameter (which was undocumented
  and has been unused for at least four years) was removed (@paleolimbot, #3044).
  
* Themes have gained two new parameters, `plot.title.position` and 
  `plot.caption.position`, that can be used to customize how plot
  title/subtitle and plot caption are positioned relative to the overall plot
  (@clauswilke, #3252).

## Extensions
  
* `Geom` now gains a `setup_params()` method in line with the other ggproto
  classes (@thomasp85, #3509)

* The newly added function `register_theme_elements()` now allows developers
  of extension packages to define their own new theme elements and place them
  into the ggplot2 element tree (@clauswilke, #2540).

## Minor improvements and bug fixes

* `coord_trans()` now draws second axes and accepts `xlim`, `ylim`,
  and `expand` arguments to bring it up to feature parity with 
  `coord_cartesian()`. The `xtrans` and `ytrans` arguments that were 
  deprecated in version 1.0.1 in favour of `x` and `y` 
  were removed (@paleolimbot, #2990).

* `coord_trans()` now calculates breaks using the expanded range 
  (previously these were calculated using the unexpanded range, 
  which resulted in differences between plots made with `coord_trans()`
  and those made with `coord_cartesian()`). The expansion for discrete axes 
  in `coord_trans()` was also updated such that it behaves identically
  to that in `coord_cartesian()` (@paleolimbot, #3338).

* `expand_scale()` was deprecated in favour of `expansion()` for setting
  the `expand` argument of `x` and `y` scales (@paleolimbot).

* `geom_abline()`, `geom_hline()`, and `geom_vline()` now issue 
  more informative warnings when supplied with set aesthetics
  (i.e., `slope`, `intercept`, `yintercept`, and/or `xintercept`)
  and mapped aesthetics (i.e., `data` and/or `mapping`).

* Fix a bug in `geom_raster()` that squeezed the image when it went outside 
  scale limits (#3539, @thomasp85)

* `geom_sf()` now determines the legend type automatically (@microly, #3646).
  
* `geom_sf()` now removes rows that can't be plotted due to `NA` aesthetics 
  (#3546, @thomasp85)

* `geom_sf()` now applies alpha to linestring geometries 
  (#3589, @yutannihilation).

* `gg_dep()` was deprecated (@perezp44, #3382).

* Added function `ggplot_add.by()` for lists created with `by()`, allowing such
  lists to be added to ggplot objects (#2734, @Maschette)

* ggplot2 no longer depends on reshape2, which means that it no longer 
  (recursively) needs plyr, stringr, or stringi packages.

* Increase the default `nbin` of `guide_colourbar()` to place the ticks more 
  precisely (#3508, @yutannihilation).

* `manual_scale()` now matches `values` with the order of `breaks` whenever
  `values` is an unnamed vector. Previously, unnamed `values` would match with
  the limits of the scale and ignore the order of any `breaks` provided. Note
  that this may change the appearance of plots that previously relied on the
  unordered behaviour (#2429, @idno0001).

* `scale_manual_*(limits = ...)` now actually limits the scale (#3262,
  @yutannihilation).

* Fix a bug when `show.legend` is a named logical vector 
  (#3461, @yutannihilation).

* Added weight aesthetic option to `stat_density()` and made scaling of 
  weights the default (@annennenne, #2902)
  
* `stat_density2d()` can now take an `adjust` parameter to scale the default 
  bandwidth. (#2860, @haleyjeppson)

* `stat_smooth()` uses `REML` by default, if `method = "gam"` and
  `gam`'s method is not specified (@ikosmidis, #2630).

* stacking text when calculating the labels and the y axis with
  `stat_summary()` now works (@ikosmidis, #2709)
  
* `stat_summary()` and related functions now support rlang-style lambda functions
  (#3568, @dkahle).

* The data mask pronoun, `.data`, is now stripped from default labels.

* Addition of partial themes to plots has been made more predictable;
  stepwise addition of individual partial themes is now equivalent to
  addition of multple theme elements at once (@clauswilke, #3039).

* Facets now don't fail even when some variable in the spec are not available
  in all layers (@yutannihilation, #2963).

# ggplot2 3.2.1

This is a patch release fixing a few regressions introduced in 3.2.0 as well as
fixing some unit tests that broke due to upstream changes.

* `position_stack()` no longer changes the order of the input data. Changes to 
  the internal behaviour of `geom_ribbon()` made this reordering problematic 
  with ribbons that spanned `y = 0` (#3471)
* Using `qplot()` with a single positional aesthetic will no longer title the
  non-specified scale as `"NULL"` (#3473)
* Fixes unit tests for sf graticule labels caused by changes to sf

# ggplot2 3.2.0

This is a minor release with an emphasis on internal changes to make ggplot2 
faster and more consistent. The few interface changes will only affect the 
aesthetics of the plot in minor ways, and will only potentially break code of
extension developers if they have relied on internals that have been changed. 
This release also sees the addition of Hiroaki Yutani (@yutannihilation) to the 
core developer team.

With the release of R 3.6, ggplot2 now requires the R version to be at least 3.2,
as the tidyverse is committed to support 5 major versions of R.

## Breaking changes

* Two patches (#2996 and #3050) fixed minor rendering problems. In most cases,
  the visual changes are so subtle that they are difficult to see with the naked
  eye. However, these changes are detected by the vdiffr package, and therefore
  any package developers who use vdiffr to test for visual correctness of ggplot2
  plots will have to regenerate all reference images.
  
* In some cases, ggplot2 now produces a warning or an error for code that previously
  produced plot output. In all these cases, the previous plot output was accidental,
  and the plotting code uses the ggplot2 API in a way that would lead to undefined
  behavior. Examples include a missing `group` aesthetic in `geom_boxplot()` (#3316),
  annotations across multiple facets (#3305), and not using aesthetic mappings when
  drawing ribbons with `geom_ribbon()` (#3318).

## New features

* This release includes a range of internal changes that speeds up plot 
  generation. None of the changes are user facing and will not break any code,
  but in general ggplot2 should feel much faster. The changes includes, but are
  not limited to:
  
  - Caching ascent and descent dimensions of text to avoid recalculating it for
    every title.
  
  - Using a faster data.frame constructor as well as faster indexing into 
    data.frames
    
  - Removing the plyr dependency, replacing plyr functions with faster 
    equivalents.

* `geom_polygon()` can now draw polygons with holes using the new `subgroup` 
  aesthetic. This functionality requires R 3.6.0 (@thomasp85, #3128)

* Aesthetic mappings now accept functions that return `NULL` (@yutannihilation,
  #2997).

* `stat_function()` now accepts rlang/purrr style anonymous functions for the 
  `fun` parameter (@dkahle, #3159).

* `geom_rug()` gains an "outside" option to allow for moving the rug tassels to 
  outside the plot area (@njtierney, #3085) and a `length` option to allow for 
  changing the length of the rug lines (@daniel-wells, #3109). 
  
* All geoms now take a `key_glyph` paramter that allows users to customize
  how legend keys are drawn (@clauswilke, #3145). In addition, a new key glyph
  `timeseries` is provided to draw nice legends for time series
  (@mitchelloharawild, #3145).

## Extensions

* Layers now have a new member function `setup_layer()` which is called at the
  very beginning of the plot building process and which has access to the 
  original input data and the plot object being built. This function allows the 
  creation of custom layers that autogenerate aesthetic mappings based on the 
  input data or that filter the input data in some form. For the time being, this
  feature is not exported, but it has enabled the development of a new layer type,
  `layer_sf()` (see next item). Other special-purpose layer types may be added
  in the future (@clauswilke, #2872).
  
* A new layer type `layer_sf()` can auto-detect and auto-map sf geometry
  columns in the data. It should be used by extension developers who are writing
  new sf-based geoms or stats (@clauswilke, #3232).

* `x0` and `y0` are now recognized positional aesthetics so they will get scaled 
  if used in extension geoms and stats (@thomasp85, #3168)
  
* Continuous scale limits now accept functions which accept the default
  limits and return adjusted limits. This makes it possible to write
  a function that e.g. ensures the limits are always a multiple of 100,
  regardless of the data (@econandrew, #2307).

## Minor improvements and bug fixes

* `cut_width()` now accepts `...` to pass further arguments to `base::cut.default()`
   like `cut_number()` and `cut_interval()` already did (@cderv, #3055)

* `coord_map()` now can have axes on the top and right (@karawoo, #3042).

* `coord_polar()` now correctly rescales the secondary axis (@linzi-sg, #3278)

* `coord_sf()`, `coord_map()`, and `coord_polar()` now squash `-Inf` and `Inf`
  into the min and max of the plot (@yutannihilation, #2972).

* `coord_sf()` graticule lines are now drawn in the same thickness as panel grid 
  lines in `coord_cartesian()`, and seting panel grid lines to `element_blank()` 
  now also works in `coord_sf()` 
  (@clauswilke, #2991, #2525).

* `economics` data has been regenerated. This leads to some changes in the
  values of all columns (especially in `psavert`), but more importantly, strips 
  the grouping attributes from `economics_long`.

* `element_line()` now fills closed arrows (@yutannihilation, #2924).

* Facet strips on the left side of plots now have clipping turned on, preventing
  text from running out of the strip and borders from looking thicker than for
  other strips (@karawoo, #2772 and #3061).

* ggplot2 now works in Turkish locale (@yutannihilation, #3011).

* Clearer error messages for inappropriate aesthetics (@clairemcwhite, #3060).

* ggplot2 no longer attaches any external packages when using functions that 
  depend on packages that are suggested but not imported by ggplot2. The 
  affected functions include `geom_hex()`, `stat_binhex()`, 
  `stat_summary_hex()`, `geom_quantile()`, `stat_quantile()`, and `map_data()` 
  (@clauswilke, #3126).
  
* `geom_area()` and `geom_ribbon()` now sort the data along the x-axis in the 
  `setup_data()` method rather than as part of `draw_group()` (@thomasp85, 
  #3023)

* `geom_hline()`, `geom_vline()`, and `geom_abline()` now throw a warning if the 
  user supplies both an `xintercept`, `yintercept`, or `slope` value and a 
  mapping (@RichardJActon, #2950).

* `geom_rug()` now works with `coord_flip()` (@has2k1, #2987).

* `geom_violin()` no longer throws an error when quantile lines fall outside 
  the violin polygon (@thomasp85, #3254).

* `guide_legend()` and `guide_colorbar()` now use appropriate spacing between legend
  key glyphs and legend text even if the legend title is missing (@clauswilke, #2943).

* Default labels are now generated more consistently; e.g., symbols no longer
  get backticks, and long expressions are abbreviated with `...`
  (@yutannihilation, #2981).

* All-`Inf` layers are now ignored for picking the scale (@yutannihilation, 
  #3184).
  
* Diverging Brewer colour palette now use the correct mid-point colour 
  (@dariyasydykova, #3072).
  
* `scale_color_continuous()` now points to `scale_colour_continuous()` so that 
  it will handle `type = "viridis"` as the documentation states (@hlendway, 
  #3079).

* `scale_shape_identity()` now works correctly with `guide = "legend"` 
  (@malcolmbarrett, #3029)
  
* `scale_continuous` will now draw axis line even if the length of breaks is 0
  (@thomasp85, #3257)

* `stat_bin()` will now error when the number of bins exceeds 1e6 to avoid 
  accidentally freezing the user session (@thomasp85).
  
* `sec_axis()` now places ticks accurately when using nonlinear transformations (@dpseidel, #2978).

* `facet_wrap()` and `facet_grid()` now automatically remove NULL from facet
  specs, and accept empty specs (@yutannihilation, #3070, #2986).

* `stat_bin()` now handles data with only one unique value (@yutannihilation 
  #3047).

* `sec_axis()` now accepts functions as well as formulas (@yutannihilation, #3031).

*   New theme elements allowing different ticks lengths for each axis. For instance,
    this can be used to have inwards ticks on the x-axis (`axis.ticks.length.x`) and
    outwards ticks on the y-axis (`axis.ticks.length.y`) (@pank, #2935).

* The arguments of `Stat*$compute_layer()` and `Position*$compute_layer()` are
  now renamed to always match the ones of `Stat$compute_layer()` and
  `Position$compute_layer()` (@yutannihilation, #3202).

* `geom_*()` and `stat_*()` now accepts purrr-style lambda notation
  (@yutannihilation, #3138).

* `geom_tile()` and `geom_rect()` now draw rectangles without notches at the
  corners. The style of the corner can be controlled by `linejoin` parameters
  (@yutannihilation, #3050).

# ggplot2 3.1.0

## Breaking changes

This is a minor release and breaking changes have been kept to a minimum. End users of 
ggplot2 are unlikely to encounter any issues. However, there are a few items that developers 
of ggplot2 extensions should be aware of. For additional details, see also the discussion 
accompanying issue #2890.

*   In non-user-facing internal code (specifically in the `aes()` function and in
    the `aesthetics` argument of scale functions), ggplot2 now always uses the British
    spelling for aesthetics containing the word "colour". When users specify a "color"
    aesthetic it is automatically renamed to "colour". This renaming is also applied
    to non-standard aesthetics that contain the word "color". For example, "point_color"
    is renamed to "point_colour". This convention makes it easier to support both
    British and American spelling for novel, non-standard aesthetics, but it may require
    some adjustment for packages that have previously introduced non-standard color
    aesthetics using American spelling. A new function `standardise_aes_names()` is
    provided in case extension writers need to perform this renaming in their own code
    (@clauswilke, #2649).

*   Functions that generate other functions (closures) now force the arguments that are
    used from the generated functions, to avoid hard-to-catch errors. This may affect
    some users of manual scales (such as `scale_colour_manual()`, `scale_fill_manual()`,
    etc.) who depend on incorrect behavior (@krlmlr, #2807).
    
*   `Coord` objects now have a function `backtransform_range()` that returns the
    panel range in data coordinates. This change may affect developers of custom coords,
    who now should implement this function. It may also affect developers of custom
    geoms that use the `range()` function. In some applications, `backtransform_range()`
    may be more appropriate (@clauswilke, #2821).


## New features

*   `coord_sf()` has much improved customization of axis tick labels. Labels can now
    be set manually, and there are two new parameters, `label_graticule` and
    `label_axes`, that can be used to specify which graticules to label on which side
    of the plot (@clauswilke, #2846, #2857, #2881).
    
*   Two new geoms `geom_sf_label()` and `geom_sf_text()` can draw labels and text
    on sf objects. Under the hood, a new `stat_sf_coordinates()` calculates the
    x and y coordinates from the coordinates of the sf geometries. You can customize
    the calculation method via `fun.geometry` argument (@yutannihilation, #2761).
    

## Minor improvements and fixes

*   `benchplot()` now uses tidy evaluation (@dpseidel, #2699).

*   The error message in `compute_aesthetics()` now only provides the names of
    aesthetics with mismatched lengths, rather than all aesthetics (@karawoo,
    #2853).

*   For faceted plots, data is no longer internally reordered. This makes it
    safer to feed data columns into `aes()` or into parameters of geoms or
    stats. However, doing so remains discouraged (@clauswilke, #2694).

*   `coord_sf()` now also understands the `clip` argument, just like the other
    coords (@clauswilke, #2938).

*   `fortify()` now displays a more informative error message for
    `grouped_df()` objects when dplyr is not installed (@jimhester, #2822).

*   All `geom_*()` now display an informative error message when required 
    aesthetics are missing (@dpseidel, #2637 and #2706).

*   `geom_boxplot()` now understands the `width` parameter even when used with
    a non-standard stat, such as `stat_identity()` (@clauswilke, #2893).
    
*  `geom_hex()` now understands the `size` and `linetype` aesthetics
   (@mikmart, #2488).
    
*   `geom_hline()`, `geom_vline()`, and `geom_abline()` now work properly
    with `coord_trans()` (@clauswilke, #2149, #2812).
    
*   `geom_text(..., parse = TRUE)` now correctly renders the expected number of
    items instead of silently dropping items that are empty expressions, e.g.
    the empty string "". If an expression spans multiple lines, we take just
    the first line and drop the rest. This same issue is also fixed for
    `geom_label()` and the axis labels for `geom_sf()` (@slowkow, #2867).

*   `geom_sf()` now respects `lineend`, `linejoin`, and `linemitre` parameters 
    for lines and polygons (@alistaire47, #2826).
    
*   `ggsave()` now exits without creating a new graphics device if previously
    none was open (@clauswilke, #2363).

*   `labs()` now has named arguments `title`, `subtitle`, `caption`, and `tag`.
    Also, `labs()` now accepts tidyeval (@yutannihilation, #2669).

*   `position_nudge()` is now more robust and nudges only in the direction
    requested. This enables, for example, the horizontal nudging of boxplots
    (@clauswilke, #2733).

*   `sec_axis()` and `dup_axis()` now return appropriate breaks for the secondary
    axis when applied to log transformed scales (@dpseidel, #2729).

*   `sec_axis()` now works as expected when used in combination with tidy eval
    (@dpseidel, #2788).

*   `scale_*_date()`, `scale_*_time()` and `scale_*_datetime()` can now display 
    a secondary axis that is a __one-to-one__ transformation of the primary axis,
    implemented using the `sec.axis` argument to the scale constructor 
    (@dpseidel, #2244).
    
*   `stat_contour()`, `stat_density2d()`, `stat_bin2d()`,  `stat_binhex()`
    now calculate normalized statistics including `nlevel`, `ndensity`, and
    `ncount`. Also, `stat_density()` now includes the calculated statistic 
    `nlevel`, an alias for `scaled`, to better match the syntax of `stat_bin()`
    (@bjreisman, #2679).

# ggplot2 3.0.0

## Breaking changes

*   ggplot2 now supports/uses tidy evaluation (as described below). This is a 
    major change and breaks a number of packages; we made this breaking change 
    because it is important to make ggplot2 more programmable, and to be more 
    consistent with the rest of the tidyverse. The best general (and detailed)
    introduction to tidy evaluation can be found in the meta programming
    chapters in [Advanced R](https://adv-r.hadley.nz).
    
    The primary developer facing change is that `aes()` now contains 
    quosures (expression + environment pairs) rather than symbols, and you'll 
    need to take a different approach to extracting the information you need. 
    A common symptom of this change are errors "undefined columns selected" or 
    "invalid 'type' (list) of argument" (#2610). As in the previous version,
    constants (like `aes(x = 1)` or `aes(colour = "smoothed")`) are stored
    as is.
    
    In this version of ggplot2, if you need to describe a mapping in a string, 
    use `quo_name()` (to generate single-line strings; longer expressions may 
    be abbreviated) or `quo_text()` (to generate non-abbreviated strings that
    may span multiple lines). If you do need to extract the value of a variable
    instead use `rlang::eval_tidy()`. You may want to condition on 
    `(packageVersion("ggplot2") <= "2.2.1")` so that your code can work with
    both released and development versions of ggplot2.
    
    We recognise that this is a big change and if you're not already familiar
    with rlang, there's a lot to learn. If you are stuck, or need any help,
    please reach out on <https://community.rstudio.com>.

*   Error: Column `y` must be a 1d atomic vector or a list

    Internally, ggplot2 now uses `as.data.frame(tibble::as_tibble(x))` to
    convert a list into a data frame. This improves ggplot2's support for
    list-columns (needed for sf support), at a small cost: you can no longer
    use matrix-columns. Note that unlike tibble we still allow column vectors
    such as returned by `base::scale()` because of their widespread use.

*   Error: More than one expression parsed
  
    Previously `aes_string(x = c("a", "b", "c"))` silently returned 
    `aes(x = a)`. Now this is a clear error.

*   Error: `data` must be uniquely named but has duplicate columns
  
    If layer data contains columns with identical names an error will be 
    thrown. In earlier versions the first occurring column was chosen silently,
    potentially masking that the wrong data was chosen.

*   Error: Aesthetics must be either length 1 or the same as the data
    
    Layers are stricter about the columns they will combine into a single
    data frame. Each aesthetic now must be either the same length as the data
    frame or a single value. This makes silent recycling errors much less likely.

*   Error: `coord_*` doesn't support free scales 
   
    Free scales only work with selected coordinate systems; previously you'd
    get an incorrect plot.

*   Error in f(...) : unused argument (range = c(0, 1))

    This is because the `oob` argument to scale has been set to a function
    that only takes a single argument; it needs to take two arguments
    (`x`, and `range`). 

*   Error: unused argument (output)
  
    The function `guide_train()` now has an optional parameter `aesthetic`
    that allows you to override the `aesthetic` setting in the scale.
    To make your code work with the both released and development versions of 
    ggplot2 appropriate, add `aesthetic = NULL` to the `guide_train()` method
    signature.
    
    ```R
    # old
    guide_train.legend <- function(guide, scale) {...}
    
    # new 
    guide_train.legend <- function(guide, scale, aesthetic = NULL) {...}
    ```
    
    Then, inside the function, replace `scale$aesthetics[1]`,
    `aesthetic %||% scale$aesthetics[1]`. (The %||% operator is defined in the 
    rlang package).
    
    ```R
    # old
    setNames(list(scale$map(breaks)), scale$aesthetics[1])

    # new
    setNames(list(scale$map(breaks)), aesthetic %||% scale$aesthetics[1])
    ```

*   The long-deprecated `subset` argument to `layer()` has been removed.

## Tidy evaluation

* `aes()` now supports quasiquotation so that you can use `!!`, `!!!`,
  and `:=`. This replaces `aes_()` and `aes_string()` which are now
  soft-deprecated (but will remain around for a long time).

* `facet_wrap()` and `facet_grid()` now support `vars()` inputs. Like
  `dplyr::vars()`, this helper quotes its inputs and supports
  quasiquotation. For instance, you can now supply faceting variables
  like this: `facet_wrap(vars(am, cyl))` instead of 
  `facet_wrap(~am + cyl)`. Note that the formula interface is not going 
  away and will not be deprecated. `vars()` is simply meant to make it 
  easier to create functions around `facet_wrap()` and `facet_grid()`.

  The first two arguments of `facet_grid()` become `rows` and `cols`
  and now support `vars()` inputs. Note however that we took special
  care to ensure complete backward compatibility. With this change
  `facet_grid(vars(cyl), vars(am, vs))` is equivalent to
  `facet_grid(cyl ~ am + vs)`, and `facet_grid(cols = vars(am, vs))` is
  equivalent to `facet_grid(. ~ am + vs)`.

  One nice aspect of the new interface is that you can now easily
  supply names: `facet_grid(vars(Cylinder = cyl), labeller =
  label_both)` will give nice label titles to the facets. Of course,
  those names can be unquoted with the usual tidy eval syntax.

### sf

* ggplot2 now has full support for sf with `geom_sf()` and `coord_sf()`:

  ```r
  nc <- sf::st_read(system.file("shape/nc.shp", package = "sf"), quiet = TRUE)
  ggplot(nc) +
    geom_sf(aes(fill = AREA))
  ```
  It supports all simple features, automatically aligns CRS across layers, sets
  up the correct aspect ratio, and draws a graticule.

## New features

* ggplot2 now works on R 3.1 onwards, and uses the 
  [vdiffr](https://github.com/r-lib/vdiffr) package for visual testing.

* In most cases, accidentally using `%>%` instead of `+` will generate an 
  informative error (#2400).

* New syntax for calculated aesthetics. Instead of using `aes(y = ..count..)` 
  you can (and should!) use `aes(y = stat(count))`. `stat()` is a real function 
  with documentation which hopefully will make this part of ggplot2 less 
  confusing (#2059).
  
  `stat()` is particularly nice for more complex calculations because you 
  only need to specify it once: `aes(y = stat(count / max(count)))`,
  rather than `aes(y = ..count.. / max(..count..))`
  
* New `tag` label for adding identification tags to plots, typically used for 
  labelling a subplot with a letter. Add a tag with `labs(tag = "A")`, style it 
  with the `plot.tag` theme element, and control position with the
  `plot.tag.position` theme setting (@thomasp85).

### Layers: geoms, stats, and position adjustments

* `geom_segment()` and `geom_curve()` have a new `arrow.fill` parameter which 
  allows you to specify a separate fill colour for closed arrowheads 
  (@hrbrmstr and @clauswilke, #2375).

* `geom_point()` and friends can now take shapes as strings instead of integers,
  e.g. `geom_point(shape = "diamond")` (@daniel-barnett, #2075).

* `position_dodge()` gains a `preserve` argument that allows you to control
  whether the `total` width at each `x` value is preserved (the current 
  default), or ensure that the width of a `single` element is preserved
  (what many people want) (#1935).

* New `position_dodge2()` provides enhanced dodging for boxplots. Compared to
  `position_dodge()`, `position_dodge2()` compares `xmin` and `xmax` values  
  to determine which elements overlap, and spreads overlapping elements evenly
  within the region of overlap. `position_dodge2()` is now the default position
  adjustment for `geom_boxplot()`, because it handles `varwidth = TRUE`, and 
  will be considered for other geoms in the future.
  
  The `padding` parameter adds a small amount of padding between elements 
  (@karawoo, #2143) and a `reverse` parameter allows you to reverse the order 
  of placement (@karawoo, #2171).
  
* New `stat_qq_line()` makes it easy to add a simple line to a Q-Q plot, which 
  makes it easier to judge the fit of the theoretical distribution 
  (@nicksolomon).

### Scales and guides

* Improved support for mapping date/time variables to `alpha`, `size`, `colour`, 
  and `fill` aesthetics, including `date_breaks` and `date_labels` arguments 
  (@karawoo, #1526), and new `scale_alpha()` variants (@karawoo, #1526).

* Improved support for ordered factors. Ordered factors throw a warning when 
  mapped to shape (unordered factors do not), and do not throw warnings when 
  mapped to size or alpha (unordered factors do). Viridis is used as the 
  default colour and fill scale for ordered factors (@karawoo, #1526).

* The `expand` argument of `scale_*_continuous()` and `scale_*_discrete()`
  now accepts separate expansion values for the lower and upper range
  limits. The expansion limits can be specified using the convenience
  function `expand_scale()`.
  
  Separate expansion limits may be useful for bar charts, e.g. if one
  wants the bottom of the bars to be flush with the x axis but still 
  leave some (automatically calculated amount of) space above them:
  
    ```r
    ggplot(mtcars) +
        geom_bar(aes(x = factor(cyl))) +
        scale_y_continuous(expand = expand_scale(mult = c(0, .1)))
    ```
  
  It can also be useful for line charts, e.g. for counts over time,
  where one wants to have a ’hard’ lower limit of y = 0 but leave the
  upper limit unspecified (and perhaps differing between panels), with
  some extra space above the highest point on the line (with symmetrical 
  limits, the extra space above the highest point could in some cases 
  cause the lower limit to be negative).
  
  The old syntax for the `expand` argument will, of course, continue
  to work (@huftis, #1669).

* `scale_colour_continuous()` and `scale_colour_gradient()` are now controlled 
  by global options `ggplot2.continuous.colour` and `ggplot2.continuous.fill`. 
  These can be set to `"gradient"` (the default) or `"viridis"` (@karawoo).

* New `scale_colour_viridis_c()`/`scale_fill_viridis_c()` (continuous) and
  `scale_colour_viridis_d()`/`scale_fill_viridis_d()` (discrete) make it
  easy to use Viridis colour scales (@karawoo, #1526).

* Guides for `geom_text()` now accept custom labels with 
  `guide_legend(override.aes = list(label = "foo"))` (@brianwdavis, #2458).

### Margins

* Strips gain margins on all sides by default. This means that to fully justify
  text to the edge of a strip, you will need to also set the margins to 0
  (@karawoo).

* Rotated strip labels now correctly understand `hjust` and `vjust` parameters
  at all angles (@karawoo).

* Strip labels now understand justification relative to the direction of the
  text, meaning that in y facets, the strip text can be placed at either end of
  the strip using `hjust` (@karawoo).

* Legend titles and labels get a little extra space around them, which 
  prevents legend titles from overlapping the legend at large font sizes 
  (@karawoo, #1881).

## Extension points

* New `autolayer()` S3 generic (@mitchelloharawild, #1974). This is similar
  to `autoplot()` but produces layers rather than complete plots.

* Custom objects can now be added using `+` if a `ggplot_add` method has been
  defined for the class of the object (@thomasp85).

* Theme elements can now be subclassed. Add a `merge_element` method to control
  how properties are inherited from the parent element. Add an `element_grob` 
  method to define how elements are rendered into grobs (@thomasp85, #1981).

* Coords have gained new extension mechanisms.
  
    If you have an existing coord extension, you will need to revise the
    specification of the `train()` method. It is now called 
    `setup_panel_params()` (better reflecting what it actually does) and now 
    has arguments `scale_x`, and `scale_y` (the x and y scales respectively) 
    and `param`, a list of plot specific parameters generated by 
    `setup_params()`.

    What was formerly called `scale_details` (in coords), `panel_ranges` 
    (in layout) and `panel_scales` (in geoms) are now consistently called
    `panel_params` (#1311). These are parameters of the coord that vary from
    panel to panel.

* `ggplot_build()` and `ggplot_gtable()` are now generics, so ggplot-subclasses 
  can define additional behavior during the build stage.

* `guide_train()`, `guide_merge()`, `guide_geom()`, and `guide_gengrob()`
  are now exported as they are needed if you want to design your own guide.
  They are not currently documented; use at your own risk (#2528).

* `scale_type()` generic is now exported and documented. Use this if you 
  want to extend ggplot2 to work with a new type of vector.

## Minor bug fixes and improvements

### Faceting

* `facet_grid()` gives a more informative error message if you try to use
  a variable in both rows and cols (#1928).

* `facet_grid()` and `facet_wrap()` both give better error messages if you
  attempt to use an unsupported coord with free scales (#2049).

* `label_parsed()` works once again (#2279).

* You can now style the background of horizontal and vertical strips
  independently with `strip.background.x` and `strip.background.y` 
  theme settings (#2249).

### Scales

* `discrete_scale()` documentation now inherits shared definitions from 
  `continuous_scale()` (@alistaire47, #2052).

* `guide_colorbar()` shows all colours of the scale (@has2k1, #2343).

* `scale_identity()` once again produces legends by default (#2112).

* Tick marks for secondary axes with strong transformations are more 
  accurately placed (@thomasp85, #1992).

* Missing line types now reliably generate missing lines (with standard 
  warning) (#2206).

* Legends now ignore set aesthetics that are not length one (#1932).

* All colour and fill scales now have an `aesthetics` argument that can
  be used to set the aesthetic(s) the scale works with. This makes it
  possible to apply a colour scale to both colour and fill aesthetics
  at the same time, via `aesthetics = c("colour", "fill")` (@clauswilke).
  
* Three new generic scales work with any aesthetic or set of aesthetics: 
  `scale_continuous_identity()`, `scale_discrete_identity()`, and
  `scale_discrete_manual()` (@clauswilke).

* `scale_*_gradient2()` now consistently omits points outside limits by 
  rescaling after the limits are enforced (@foo-bar-baz-qux, #2230).

### Layers

* `geom_label()` now correctly produces unbordered labels when `label.size` 
  is 0, even when saving to PDF (@bfgray3, #2407).

* `layer()` gives considerably better error messages for incorrectly specified
  `geom`, `stat`, or `position` (#2401).

* In all layers that use it, `linemitre` now defaults to 10 (instead of 1)
  to better match base R.

* `geom_boxplot()` now supplies a default value if no `x` aesthetic is present
  (@foo-bar-baz-qux, #2110).

* `geom_density()` drops groups with fewer than two data points and throws a
  warning. For groups with two data points, density values are now calculated 
  with `stats::density` (@karawoo, #2127).

* `geom_segment()` now also takes a `linejoin` parameter. This allows more 
  control over the appearance of the segments, which is especially useful for 
  plotting thick arrows (@Ax3man, #774).

* `geom_smooth()` now reports the formula used when `method = "auto"` 
  (@davharris #1951). `geom_smooth()` now orders by the `x` aesthetic, making it 
  easier to pass pre-computed values without manual ordering (@izahn, #2028). It 
  also now knows it has `ymin` and `ymax` aesthetics (#1939). The legend 
  correctly reflects the status of the `se` argument when used with stats 
  other than the default (@clauswilke, #1546).

* `geom_tile()` now once again interprets `width` and `height` correctly 
  (@malcolmbarrett, #2510).

* `position_jitter()` and `position_jitterdodge()` gain a `seed` argument that
  allows the specification of a random seed for reproducible jittering 
  (@krlmlr, #1996 and @slowkow, #2445).

* `stat_density()` has better behaviour if all groups are dropped because they
  are too small (#2282).

* `stat_summary_bin()` now understands the `breaks` parameter (@karawoo, #2214).

* `stat_bin()` now accepts functions for `binwidth`. This allows better binning 
  when faceting along variables with different ranges (@botanize).

* `stat_bin()` and `geom_histogram()` now sum correctly when using the `weight` 
  aesthetic (@jiho, #1921).

* `stat_bin()` again uses correct scaling for the computed variable `ndensity` 
  (@timgoodman, #2324).

* `stat_bin()` and `stat_bin_2d()` now properly handle the `breaks` parameter 
  when the scales are transformed (@has2k1, #2366).

* `update_geom_defaults()` and `update_stat_defaults()` allow American 
  spelling of aesthetic parameters (@foo-bar-baz-qux, #2299).

* The `show.legend` parameter now accepts a named logical vector to hide/show
  only some aesthetics in the legend (@tutuchan, #1798).

* Layers now silently ignore unknown aesthetics with value `NULL` (#1909).

### Coords

* Clipping to the plot panel is now configurable, through a `clip` argument
  to coordinate systems, e.g. `coord_cartesian(clip = "off")` 
  (@clauswilke, #2536).

* Like scales, coordinate systems now give you a message when you're 
  replacing an existing coordinate system (#2264).

* `coord_polar()` now draws secondary axis ticks and labels 
  (@dylan-stark, #2072), and can draw the radius axis on the right 
  (@thomasp85, #2005).

* `coord_trans()` now generates a warning when a transformation generates 
  non-finite values (@foo-bar-baz-qux, #2147).

### Themes

* Complete themes now always override all elements of the default theme
  (@has2k1, #2058, #2079).

* Themes now set default grid colour in `panel.grid` rather than individually
  in `panel.grid.major` and `panel.grid.minor` individually. This makes it 
  slightly easier to customise the theme (#2352).

* Fixed bug when setting strips to `element_blank()` (@thomasp85). 

* Axes positioned on the top and to the right can now customize their ticks and
  lines separately (@thomasp85, #1899).

* Built-in themes gain parameters `base_line_size` and `base_rect_size` which 
  control the default sizes of line and rectangle elements (@karawoo, #2176).

* Default themes use `rel()` to set line widths (@baptiste).

* Themes were tweaked for visual consistency and more graceful behavior when 
  changing the base font size. All absolute heights or widths were replaced 
  with heights or widths that are proportional to the base font size. One 
  relative font size was eliminated (@clauswilke).
  
* The height of descenders is now calculated solely on font metrics and doesn't
  change with the specific letters in the string. This fixes minor alignment 
  issues with plot titles, subtitles, and legend titles (#2288, @clauswilke).

### Guides

* `guide_colorbar()` is more configurable: tick marks and color bar frame
  can now by styled with arguments `ticks.colour`, `ticks.linewidth`, 
  `frame.colour`, `frame.linewidth`, and `frame.linetype`
  (@clauswilke).
  
* `guide_colorbar()` now uses `legend.spacing.x` and `legend.spacing.y` 
  correctly, and it can handle multi-line titles. Minor tweaks were made to 
  `guide_legend()` to make sure the two legend functions behave as similarly as
  possible (@clauswilke, #2397 and #2398).
  
* The theme elements `legend.title` and `legend.text` now respect the settings 
  of `margin`, `hjust`, and `vjust` (@clauswilke, #2465, #1502).

* Non-angle parameters of `label.theme` or `title.theme` can now be set in 
  `guide_legend()` and `guide_colorbar()` (@clauswilke, #2544).

### Other

* `fortify()` gains a method for tbls (@karawoo, #2218).

* `ggplot` gains a method for `grouped_df`s that adds a `.group` variable,
  which computes a unique value for each group. Use it with 
  `aes(group = .group)` (#2351).

* `ggproto()` produces objects with class `c("ggproto", "gg")`, allowing for
  a more informative error message when adding layers, scales, or other ggproto 
  objects (@jrnold, #2056).

* `ggsave()`'s DPI argument now supports 3 string options: "retina" (320
  DPI), "print" (300 DPI), and "screen" (72 DPI) (@foo-bar-baz-qux, #2156).
  `ggsave()` now uses full argument names to avoid partial match warnings 
  (#2355), and correctly restores the previous graphics device when several
  graphics devices are open (#2363).

* `print.ggplot()` now returns the original ggplot object, instead of the 
  output from `ggplot_build()`. Also, the object returned from 
  `ggplot_build()` now has the class `"ggplot_built"` (#2034).

* `map_data()` now works even when purrr is loaded (tidyverse#66).

* New functions `summarise_layout()`, `summarise_coord()`, and 
  `summarise_layers()` summarise the layout, coordinate systems, and layers 
  of a built ggplot object (#2034, @wch). This provides a tested API that 
  (e.g.) shiny can depend on.

* Updated startup messages reflect new resources (#2410, @mine-cetinkaya-rundel).

# ggplot2 2.2.1

* Fix usage of `structure(NULL)` for R-devel compatibility (#1968).

# ggplot2 2.2.0

## Major new features

### Subtitle and caption

Thanks to @hrbrmstr plots now have subtitles and captions, which can be set with 
the `subtitle`  and `caption` arguments to `ggtitle()` and `labs()`. You can 
control their appearance with the theme settings `plot.caption` and 
`plot.subtitle`. The main plot title is now left-aligned to better work better 
with a subtitle. The caption is right-aligned (@hrbrmstr).

### Stacking

`position_stack()` and `position_fill()` now sort the stacking order to match 
grouping order. This allows you to control the order through grouping, and 
ensures that the default legend matches the plot (#1552, #1593). If you want the 
opposite order (useful if you have horizontal bars and horizontal legend), you 
can request reverse stacking by using `position = position_stack(reverse = TRUE)` 
(#1837).
  
`position_stack()` and `position_fill()` now accepts negative values which will 
create stacks extending below the x-axis (#1691).

`position_stack()` and `position_fill()` gain a `vjust` argument which makes it 
easy to (e.g.) display labels in the middle of stacked bars (#1821).

### Layers

`geom_col()` was added to complement `geom_bar()` (@hrbrmstr). It uses 
`stat="identity"` by default, making the `y` aesthetic mandatory. It does not 
support any other `stat_()` and does not provide fallback support for the 
`binwidth` parameter. Examples and references in other functions were updated to
demonstrate `geom_col()` usage. 

When creating a layer, ggplot2 will warn if you use an unknown aesthetic or an 
unknown parameter. Compared to the previous version, this is stricter for 
aesthetics (previously there was no message), and less strict for parameters 
(previously this threw an error) (#1585).

### Facetting

The facet system, as well as the internal panel class, has been rewritten in 
ggproto. Facets are now extendable in the same manner as geoms and stats, as 
described in `vignette("extending-ggplot2")`.

We have also added the following new features.
  
* `facet_grid()` and `facet_wrap()` now allow expressions in their faceting 
  formulas (@DanRuderman, #1596).

* When `facet_wrap()` results in an uneven number of panels, axes will now be
  drawn underneath the hanging panels (fixes #1607)

* Strips can now be freely positioned in `facet_wrap()` using the 
  `strip.position` argument (deprecates `switch`).

* The relative order of panel, strip, and axis can now be controlled with 
  the theme setting `strip.placement` that takes either `inside` (strip between 
  panel and axis) or `outside` (strip after axis).

* The theme option `panel.margin` has been deprecated in favour of 
  `panel.spacing` to more clearly communicate intent.

### Extensions

Unfortunately there was a major oversight in the construction of ggproto which 
lead to extensions capturing the super object at package build time, instead of 
at package run time (#1826). This problem has been fixed, but requires 
re-installation of all extension packages.

## Scales

* The position of x and y axes can now be changed using the `position` argument
  in `scale_x_*`and `scale_y_*` which can take `top` and `bottom`, and `left`
  and `right` respectively. The themes of top and right axes can be modified 
  using the `.top` and `.right` modifiers to `axis.text.*` and `axis.title.*`.

### Continuous scales

* `scale_x_continuous()` and `scale_y_continuous()` can now display a secondary 
  axis that is a __one-to-one__ transformation of the primary axis (e.g. degrees 
  Celcius to degrees Fahrenheit). The secondary axis will be positioned opposite 
  to the primary axis and can be controlled with the `sec.axis` argument to 
  the scale constructor.

* Scales worry less about having breaks. If no breaks can be computed, the
  plot will work instead of throwing an uninformative error (#791). This 
  is particularly helpful when you have facets with free scales, and not
  all panels contain data.

* Scales now warn when transformation introduces infinite values (#1696).

### Date time

* `scale_*_datetime()` now supports time zones. It will use the timezone 
  attached to the variable by default, but can be overridden with the 
  `timezone` argument.

* New `scale_x_time()` and `scale_y_time()` generate reasonable default
  breaks and labels for hms vectors (#1752).

### Discrete scales

The treatment of missing values by discrete scales has been thoroughly 
overhauled (#1584). The underlying principle is that we can naturally represent 
missing values on discrete variables (by treating just like another level), so 
by default we should. 

This principle applies to:

* character vectors
* factors with implicit NA
* factors with explicit NA

And to all scales (both position and non-position.)

Compared to the previous version of ggplot2, there are three main changes:

1.  `scale_x_discrete()` and `scale_y_discrete()` always show discrete NA,
    regardless of their source

1.  If present, `NA`s are shown in discrete legends.

1.  All discrete scales gain a `na.translate` argument that allows you to 
    control whether `NA`s are translated to something that can be visualised,
    or should be left as missing. Note that if you don't translate (i.e. 
    `na.translate = FALSE)` the missing values will passed on to the layer, 
    which will warning that it's dropping missing values. To suppress the
    warnings, you'll also need to add `na.rm = TRUE` to the layer call. 

There were also a number of other smaller changes

* Correctly use scale expansion factors.
* Don't preserve space for dropped levels (#1638).
* Only issue one warning when when asking for too many levels (#1674).
* Unicode labels work better on Windows (#1827).
* Warn when used with only continuous data (#1589)

## Themes

* The `theme()` constructor now has named arguments rather than ellipses. This 
  should make autocomplete substantially more useful. The documentation
  (including examples) has been considerably improved.
  
* Built-in themes are more visually homogeneous, and match `theme_grey` better.
  (@jiho, #1679)
  
* When computing the height of titles, ggplot2 now includes the height of the
  descenders (i.e. the bits of `g` and `y` that hang beneath the baseline). This 
  improves the margins around titles, particularly the y axis label (#1712).
  I have also very slightly increased the inner margins of axis titles, and 
  removed the outer margins. 

* Theme element inheritance is now easier to work with as modification now
  overrides default `element_blank` elements (#1555, #1557, #1565, #1567)
  
* Horizontal legends (i.e. legends on the top or bottom) are horizontally
  aligned by default (#1842). Use `legend.box = "vertical"` to switch back
  to the previous behaviour.
  
* `element_line()` now takes an `arrow` argument to specify arrows at the end of
  lines (#1740)

There were a number of tweaks to the theme elements that control legends:
  
* `legend.justification` now controls appearance will plotting the legend
  outside of the plot area. For example, you can use 
  `theme(legend.justification = "top")` to make the legend align with the 
  top of the plot.

* `panel.margin` and `legend.margin` have been renamed to `panel.spacing` and 
  `legend.spacing` respectively, to better communicate intent (they only
  affect spacing between legends and panels, not the margins around them)

* `legend.margin` now controls margin around individual legends.

* New `legend.box.background`, `legend.box.spacing`, and `legend.box.margin`
  control the background, spacing, and margin of the legend box (the region
  that contains all legends).

## Bug fixes and minor improvements

* ggplot2 now imports tibble. This ensures that all built-in datasets print 
  compactly even if you haven't explicitly loaded tibble or dplyr (#1677).

* Class of aesthetic mapping is preserved when adding `aes()` objects (#1624).

* `+.gg` now works for lists that include data frames.

* `annotation_x()` now works in the absense of global data (#1655)

* `geom_*(show.legend = FALSE)` now works for `guide_colorbar`.

* `geom_boxplot()` gains new `outlier.alpha` (@jonathan-g) and 
  `outlier.fill` (@schloerke, #1787) parameters to control the alpha/fill of
   outlier points independently of the alpha of the boxes. 

* `position_jitter()` (and hence `geom_jitter()`) now correctly computes 
  the jitter width/jitter when supplied by the user (#1775, @has2k1).

* `geom_contour()` more clearly describes what inputs it needs (#1577).

* `geom_curve()` respects the `lineend` parameter (#1852).

* `geom_histogram()` and `stat_bin()` understand the `breaks` parameter once 
  more. (#1665). The floating point adjustment for histogram bins is now 
  actually used - it was previously inadvertently ignored (#1651).

* `geom_violin()` no longer transforms quantile lines with the alpha aesthetic
  (@mnbram, #1714). It no longer errors when quantiles are requested but data
  have zero range (#1687). When `trim = FALSE` it once again has a nice 
  range that allows the density to reach zero (by extending the range 3 
  bandwidths to either side of the data) (#1700).

* `geom_dotplot()` works better when faceting and binning on the y-axis. 
  (#1618, @has2k1).
  
* `geom_hexbin()` once again supports `..density..` (@mikebirdgeneau, #1688).

* `geom_step()` gives useful warning if only one data point in layer (#1645).

* `layer()` gains new `check.aes` and `check.param` arguments. These allow
  geom/stat authors to optional suppress checks for known aesthetics/parameters.
  Currently this is used only in `geom_blank()` which powers `expand_limits()` 
  (#1795).

* All `stat_*()` display a better error message when required aesthetics are
  missing.
  
* `stat_bin()` and `stat_summary_hex()` now accept length 1 `binwidth` (#1610)

* `stat_density()` gains new argument `n`, which is passed to underlying function
  `stats::density` ("number of equally spaced points at which the
  density is to be estimated"). (@hbuschme)

* `stat_binhex()` now again returns `count` rather than `value` (#1747)

* `stat_ecdf()` respects `pad` argument (#1646).

* `stat_smooth()` once again informs you about the method it has chosen.
  It also correctly calculates the size of the largest group within facets.

* `x` and `y` scales are now symmetric regarding the list of
  aesthetics they accept: `xmin_final`, `xmax_final`, `xlower`,
  `xmiddle` and `xupper` are now valid `x` aesthetics.

* `Scale` extensions can now override the `make_title` and `make_sec_title` 
  methods to let the scale modify the axis/legend titles.

* The random stream is now reset after calling `.onAttach()` (#2409).

# ggplot2 2.1.0

## New features

* When mapping an aesthetic to a constant (e.g. 
  `geom_smooth(aes(colour = "loess")))`), the default guide title is the name 
  of the aesthetic (i.e. "colour"), not the value (i.e. "loess") (#1431).

* `layer()` now accepts a function as the data argument. The function will be
  applied to the data passed to the `ggplot()` function and must return a
  data.frame (#1527, @thomasp85). This is a more general version of the 
  deprecated `subset` argument.

* `theme_update()` now uses the `+` operator instead of `%+replace%`, so that
  unspecified values will no longer be `NULL`ed out. `theme_replace()`
  preserves the old behaviour if desired (@oneillkza, #1519). 

* `stat_bin()` has been overhauled to use the same algorithm as ggvis, which 
  has been considerably improved thanks to the advice of Randy Prium (@rpruim).
  This includes:
  
    * Better arguments and a better algorithm for determining the origin.
      You can now specify either `boundary` or the `center` of a bin.
      `origin` has been deprecated in favour of these arguments.
      
    * `drop` is deprecated in favour of `pad`, which adds extra 0-count bins
      at either end (needed for frequency polygons). `geom_histogram()` defaults 
      to `pad = FALSE` which considerably improves the default limits for 
      the histogram, especially when the bins are big (#1477).
      
    * The default algorithm does a (somewhat) better job at picking nice widths 
      and origins across a wider range of input data.
      
    * `bins = n` now gives a histogram with `n` bins, not `n + 1` (#1487).

## Bug fixes

* All `\donttest{}` examples run.

* All `geom_()` and `stat_()` functions now have consistent argument order:
  data + mapping, then geom/stat/position, then `...`, then specific arguments, 
  then arguments common to all layers (#1305). This may break code if you were
  previously relying on partial name matching, but in the long-term should make 
  ggplot2 easier to use. In particular, you can now set the `n` parameter
  in `geom_density2d()` without it partially matching `na.rm` (#1485).

* For geoms with both `colour` and `fill`, `alpha` once again only affects
  fill (Reverts #1371, #1523). This was causing problems for people.

* `facet_wrap()`/`facet_grid()` works with multiple empty panels of data 
  (#1445).

* `facet_wrap()` correctly swaps `nrow` and `ncol` when faceting vertically
  (#1417).

* `ggsave("x.svg")` now uses svglite to produce the svg (#1432).

* `geom_boxplot()` now understands `outlier.color` (#1455).

* `geom_path()` knows that "solid" (not just 1) represents a solid line (#1534).

* `geom_ribbon()` preserves missing values so they correctly generate a 
  gap in the ribbon (#1549).

* `geom_tile()` once again accepts `width` and `height` parameters (#1513). 
  It uses `draw_key_polygon()` for better a legend, including a coloured 
  outline (#1484).

* `layer()` now automatically adds a `na.rm` parameter if none is explicitly
  supplied.

* `position_jitterdodge()` now works on all possible dodge aesthetics, 
  e.g. `color`, `linetype` etc. instead of only based on `fill` (@bleutner)

* `position = "nudge"` now works (although it doesn't do anything useful)
  (#1428).

* The default scale for columns of class "AsIs" is now "identity" (#1518).

* `scale_*_discrete()` has better defaults when used with purely continuous
  data (#1542).

* `scale_size()` warns when used with categorical data.

* `scale_size()`, `scale_colour()`, and `scale_fill()` gain date and date-time
  variants (#1526).

* `stat_bin_hex()` and `stat_bin_summary()` now use the same underlying 
  algorithm so results are consistent (#1383). `stat_bin_hex()` now accepts
  a `weight` aesthetic. To be consistent with related stats, the output variable 
  from `stat_bin_hex()` is now value instead of count.

* `stat_density()` gains a `bw` parameter which makes it easy to get consistent 
   smoothing between facets (@jiho)

* `stat-density-2d()` no longer ignores the `h` parameter, and now accepts 
  `bins` and `binwidth` parameters to control the number of contours 
  (#1448, @has2k1).

* `stat_ecdf()` does a better job of adding padding to -Inf/Inf, and gains
  an argument `pad` to suppress the padding if not needed (#1467).

* `stat_function()` gains an `xlim` parameter (#1528). It once again works 
  with discrete x values (#1509).

* `stat_summary()` preserves sorted x order which avoids artefacts when
  display results with `geom_smooth()` (#1520).

* All elements should now inherit correctly for all themes except `theme_void()`.
  (@Katiedaisey, #1555) 

* `theme_void()` was completely void of text but facets and legends still
  need labels. They are now visible (@jiho). 

* You can once again set legend key and height width to unit arithmetic
  objects (like `2 * unit(1, "cm")`) (#1437).

* Eliminate spurious warning if you have a layer with no data and no aesthetics
  (#1451).

* Removed a superfluous comma in `theme-defaults.r` code (@jschoeley)

* Fixed a compatibility issue with `ggproto` and R versions prior to 3.1.2.
  (#1444)

* Fixed issue where `coord_map()` fails when given an explicit `parameters`
  argument (@tdmcarthur, #1729)
  
* Fixed issue where `geom_errorbarh()` had a required `x` aesthetic (#1933)  

# ggplot2 2.0.0

## Major changes

* ggplot no longer throws an error if your plot has no layers. Instead it 
  automatically adds `geom_blank()` (#1246).
  
* New `cut_width()` is a convenient replacement for the verbose
  `plyr::round_any()`, with the additional benefit of offering finer
  control.

* New `geom_count()` is a convenient alias to `stat_sum()`. Use it when you
  have overlapping points on a scatterplot. `stat_sum()` now defaults to 
  using counts instead of proportions.

* New `geom_curve()` adds curved lines, with a similar specification to 
  `geom_segment()` (@veraanadi, #1088).

* Date and datetime scales now have `date_breaks`, `date_minor_breaks` and
  `date_labels` arguments so that you never need to use the long
  `scales::date_breaks()` or `scales::date_format()`.
  
* `geom_bar()` now has it's own stat, distinct from `stat_bin()` which was
  also used by `geom_histogram()`. `geom_bar()` now uses `stat_count()` 
  which counts values at each distinct value of x (i.e. it does not bin
  the data first). This can be useful when you want to show exactly which 
  values are used in a continuous variable.

* `geom_point()` gains a `stroke` aesthetic which controls the border width of 
  shapes 21-25 (#1133, @SeySayux). `size` and `stroke` are additive so a point 
  with `size = 5` and `stroke = 5` will have a diameter of 10mm. (#1142)

* New `position_nudge()` allows you to slightly offset labels (or other 
  geoms) from their corresponding points (#1109).

* `scale_size()` now maps values to _area_, not radius. Use `scale_radius()`
  if you want the old behaviour (not recommended, except perhaps for lines).

* New `stat_summary_bin()` works like `stat_summary()` but on binned data. 
  It's a generalisation of `stat_bin()` that can compute any aggregate,
  not just counts (#1274). Both default to `mean_se()` if no aggregation
  functions are supplied (#1386).

* Layers are now much stricter about their arguments - you will get an error
  if you've supplied an argument that isn't an aesthetic or a parameter.
  This is likely to cause some short-term pain but in the long-term it will make
  it much easier to spot spelling mistakes and other errors (#1293).
  
    This change does break a handful of geoms/stats that used `...` to pass 
    additional arguments on to the underlying computation. Now 
    `geom_smooth()`/`stat_smooth()` and `geom_quantile()`/`stat_quantile()` 
    use `method.args` instead (#1245, #1289); and `stat_summary()` (#1242), 
    `stat_summary_hex()`, and `stat_summary2d()` use `fun.args`.

### Extensibility

There is now an official mechanism for defining Stats, Geoms, and Positions in 
other packages. See `vignette("extending-ggplot2")` for details.

* All Geoms, Stats and Positions are now exported, so you can inherit from them
  when making your own objects (#989).

* ggplot2 no longer uses proto or reference classes. Instead, we now use 
  ggproto, a new OO system designed specifically for ggplot2. Unlike proto
  and RC, ggproto supports clean cross-package inheritance. Creating a new OO
  system isn't usually the right way to solve a problem, but I'm pretty sure
  it was necessary here. Read more about it in the vignette.

* `aes_()` replaces `aes_q()`. It also supports formulas, so the most concise 
  SE version of `aes(carat, price)` is now `aes_(~carat, ~price)`. You may
  want to use this form in packages, as it will avoid spurious `R CMD check` 
  warnings about undefined global variables.

### Text

* `geom_text()` has been overhauled to make labelling your data a little
  easier. It:
  
    * `nudge_x` and `nudge_y` arguments let you offset labels from their
      corresponding points (#1120). 
      
    * `check_overlap = TRUE` provides a simple way to avoid overplotting 
      of labels: labels that would otherwise overlap are omitted (#1039).
      
    * `hjust` and `vjust` can now be character vectors: "left", "center", 
      "right", "bottom", "middle", "top". New options include "inward" and 
      "outward" which align text towards and away from the center of the plot 
      respectively.

* `geom_label()` works like `geom_text()` but draws a rounded rectangle 
  underneath each label (#1039). This is useful when you want to label plots
  that are dense with data.

### Deprecated features

* The little used `aes_auto()` has been deprecated. 

* `aes_q()` has been replaced with `aes_()` to be consistent with SE versions
  of NSE functions in other packages.

* The `order` aesthetic is officially deprecated. It never really worked, and 
  was poorly documented.

* The `stat` and `position` arguments to `qplot()` have been deprecated.
  `qplot()` is designed for quick plots - if you need to specify position
  or stat, use `ggplot()` instead.

* The theme setting `axis.ticks.margin` has been deprecated: now use the margin 
  property of `axis.text`.
  
* `stat_abline()`, `stat_hline()` and `stat_vline()` have been removed:
  these were never suitable for use other than with `geom_abline()` etc
  and were not documented.

* `show_guide` has been renamed to `show.legend`: this more accurately
  reflects what it does (controls appearance of layer in legend), and uses the 
  same convention as other ggplot2 arguments (i.e. a `.` between names).
  (Yes, I know that's inconsistent with function names with use `_`, but it's
  too late to change now.)

A number of geoms have been renamed to be internally consistent:

* `stat_binhex()` and `stat_bin2d()` have been renamed to `stat_bin_hex()` 
  and `stat_bin_2d()` (#1274). `stat_summary2d()` has been renamed to 
  `stat_summary_2d()`, `geom_density2d()`/`stat_density2d()` has been renamed 
  to `geom_density_2d()`/`stat_density_2d()`.

* `stat_spoke()` is now `geom_spoke()` since I realised it's a
  reparameterisation of `geom_segment()`.

* `stat_bindot()` has been removed because it's so tightly coupled to
  `geom_dotplot()`. If you happened to use `stat_bindot()`, just change to
  `geom_dotplot()` (#1194).

All defunct functions have been removed.

### Default appearance

* The default `theme_grey()` background colour has been changed from "grey90" 
  to "grey92": this makes the background a little less visually prominent.

* Labels and titles have been tweaked for readability:

    * Axes labels are darker.
    
    * Legend and axis titles are given the same visual treatment.
    
    * The default font size dropped from 12 to 11. You might be surprised that 
      I've made the default text size smaller as it was already hard for
      many people to read. It turns out there was a bug in RStudio (fixed in 
      0.99.724), that shrunk the text of all grid based graphics. Once that
      was resolved the defaults seemed too big to my eyes.
    
    * More spacing between titles and borders.
    
    * Default margins scale with the theme font size, so the appearance at 
      larger font sizes should be considerably improved (#1228). 

* `alpha` now affects both fill and colour aesthetics (#1371).

* `element_text()` gains a margins argument which allows you to add additional
  padding around text elements. To help see what's going on use `debug = TRUE` 
  to display the text region and anchors.

* The default font size in `geom_text()` has been decreased from 5mm (14 pts)
  to 3.8 mm (11 pts) to match the new default theme sizes.

* A diagonal line is no longer drawn on bar and rectangle legends. Instead, the
  border has been tweaked to be more visible, and more closely match the size of 
  line drawn on the plot.

* `geom_pointrange()` and `geom_linerange()` get vertical (not horizontal)
  lines in the legend (#1389).

* The default line `size` for `geom_smooth()` has been increased from 0.5 to 1 
  to make it easier to see when overlaid on data.
  
* `geom_bar()` and `geom_rect()` use a slightly paler shade of grey so they
  aren't so visually heavy.
  
* `geom_boxplot()` now colours outliers the same way as the boxes.

* `geom_point()` now uses shape 19 instead of 16. This looks much better on 
  the default Linux graphics device. (It's very slightly smaller than the old 
  point, but it shouldn't affect any graphics significantly)

* Sizes in ggplot2 are measured in mm. Previously they were converted to pts 
  (for use in grid) by multiplying by 72 / 25.4. However, grid uses printer's 
  points, not Adobe (big pts), so sizes are now correctly multiplied by 
  72.27 / 25.4. This is unlikely to noticeably affect display, but it's
  technically correct (<https://youtu.be/hou0lU8WMgo>).

* The default legend will now allocate multiple rows (if vertical) or
  columns (if horizontal) in order to make a legend that is more likely to
  fit on the screen. You can override with the `nrow`/`ncol` arguments
  to `guide_legend()`

    ```R
    p <- ggplot(mpg, aes(displ,hwy, colour = model)) + geom_point()
    p
    p + theme(legend.position = "bottom")
    # Previous behaviour
    p + guides(colour = guide_legend(ncol = 1))
    ```

### New and updated themes

* New `theme_void()` is completely empty. It's useful for plots with non-
  standard coordinates or for drawings (@jiho, #976).

* New `theme_dark()` has a dark background designed to make colours pop out
  (@jiho, #1018)

* `theme_minimal()` became slightly more minimal by removing the axis ticks:
  labels now line up directly beneath grid lines (@tomschloss, #1084)

* New theme setting `panel.ontop` (logical) make it possible to place 
  background elements (i.e., gridlines) on top of data. Best used with 
  transparent `panel.background` (@noamross. #551).

### Labelling

The facet labelling system was updated with many new features and a
more flexible interface (@lionel-). It now works consistently across
grid and wrap facets. The most important user visible changes are:

* `facet_wrap()` gains a `labeller` option (#25).

* `facet_grid()` and `facet_wrap()` gain a `switch` argument to
  display the facet titles near the axes. When switched, the labels
  become axes subtitles. `switch` can be set to "x", "y" or "both"
  (the latter only for grids) to control which margin is switched.

The labellers (such as `label_value()` or `label_both()`) also get
some new features:

* They now offer the `multi_line` argument to control whether to
  display composite facets (those specified as `~var1 + var2`) on one
  or multiple lines.

* In `label_bquote()` you now refer directly to the names of
  variables. With this change, you can create math expressions that
  depend on more than one variable. This math expression can be
  specified either for the rows or the columns and you can also
  provide different expressions to each margin.

  As a consequence of these changes, referring to `x` in backquoted
  expressions is deprecated.

* Similarly to `label_bquote()`, `labeller()` now take `.rows` and
  `.cols` arguments. In addition, it also takes `.default`.
  `labeller()` is useful to customise how particular variables are
  labelled. The three additional arguments specify how to label the
  variables are not specifically mentioned, respectively for rows,
  columns or both. This makes it especially easy to set up a
  project-wide labeller dispatcher that can be reused across all your
  plots. See the documentation for an example.

* The new labeller `label_context()` adapts to the number of factors
  facetted over. With a single factor, it displays only the values,
  just as before. But with multiple factors in a composite margin
  (e.g. with `~cyl + am`), the labels are passed over to
  `label_both()`. This way the variables names are displayed with the
  values to help identifying them.

On the programming side, the labeller API has been rewritten in order
to offer more control when faceting over multiple factors (e.g. with
formulae such as `~cyl + am`). This also means that if you have
written custom labellers, you will need to update them for this
version of ggplot.

* Previously, a labeller function would take `variable` and `value`
  arguments and return a character vector. Now, they take a data frame
  of character vectors and return a list. The input data frame has one
  column per factor facetted over and each column in the returned list
  becomes one line in the strip label. See documentation for more
  details.

* The labels received by a labeller now contain metadata: their margin
  (in the "type" attribute) and whether they come from a wrap or a
  grid facet (in the "facet" attribute).

* Note that the new `as_labeller()` function operator provides an easy
  way to transform an existing function to a labeller function. The
  existing function just needs to take and return a character vector.

## Documentation

* Improved documentation for `aes()`, `layer()` and much much more.

* I've tried to reduce the use of `...` so that you can see all the 
  documentation in one place rather than having to integrate multiple pages.
  In some cases this has involved adding additional arguments to geoms
  to make it more clear what you can do:
  
    *  `geom_smooth()` gains explicit `method`, `se` and `formula` arguments.
    
    * `geom_histogram()` gains `binwidth`, `bins`, `origin` and `right` 
      arguments.
      
    * `geom_jitter()` gains `width` and `height` arguments to make it easier
      to control the amount of jittering without using the lengthy 
      `position_jitter()` function (#1116)

* Use of `qplot()` in examples has been minimised (#1123, @hrbrmstr). This is
  inline with the 2nd edition of the ggplot2 box, which minimises the use of 
  `qplot()` in favour of `ggplot()`.

* Tightly linked geoms and stats (e.g. `geom_boxplot()` and `stat_boxplot()`) 
  are now documented in the same file so you can see all the arguments in one
  place. Variations of the same idea (e.g. `geom_path()`, `geom_line()`, and
  `geom_step()`) are also documented together.

* It's now obvious that you can set the `binwidth` parameter for
  `stat_bin_hex()`, `stat_summary_hex()`, `stat_bin_2d()`, and
  `stat_summary_2d()`. 

* The internals of positions have been cleaned up considerably. You're unlikely
  to notice any external changes, although the documentation should be a little
  less confusing since positions now don't list parameters they never use.

## Data

* All datasets have class `tbl_df` so if you also use dplyr, you get a better
  print method.

* `economics` has been brought up to date to 2015-04-01.

* New `economics_long` is the economics data in long form.

* New `txhousing` dataset containing information about the Texas housing
  market. Useful for examples that need multiple time series, and for
  demonstrating model+vis methods.

* New `luv_colours` dataset which contains the locations of all
  built-in `colors()` in Luv space.

* `movies` has been moved into its own package, ggplot2movies, because it was 
  large and not terribly useful. If you've used the movies dataset, you'll now 
  need to explicitly load the package with `library(ggplot2movies)`.

## Bug fixes and minor improvements

* All partially matched arguments and `$` have been been replaced with 
  full matches (@jimhester, #1134).

* ggplot2 now exports `alpha()` from the scales package (#1107), and `arrow()` 
  and `unit()` from grid (#1225). This means you don't need attach scales/grid 
  or do `scales::`/`grid::` for these commonly used functions.

* `aes_string()` now only parses character inputs. This fixes bugs when
  using it with numbers and non default `OutDec` settings (#1045).

* `annotation_custom()` automatically adds a unique id to each grob name,
  making it easier to plot multiple grobs with the same name (e.g. grobs of
  ggplot2 graphics) in the same plot (#1256).

* `borders()` now accepts xlim and ylim arguments for specifying the geographical 
  region of interest (@markpayneatwork, #1392).

* `coord_cartesian()` applies the same expansion factor to limits as for scales. 
  You can suppress with `expand = FALSE` (#1207).

* `coord_trans()` now works when breaks are suppressed (#1422).

* `cut_number()` gives error message if the number of requested bins can
  be created because there are two few unique values (#1046).

* Character labels in `facet_grid()` are no longer (incorrectly) coerced into
  factors. This caused problems with custom label functions (#1070).

* `facet_wrap()` and `facet_grid()` now allow you to use non-standard
  variable names by surrounding them with backticks (#1067).

* `facet_wrap()` more carefully checks its `nrow` and `ncol` arguments
  to ensure that they're specified correctly (@richierocks, #962)

* `facet_wrap()` gains a `dir` argument to control the direction the
  panels are wrapped in. The default is "h" for horizontal. Use "v" for
  vertical layout (#1260).

* `geom_abline()`, `geom_hline()` and `geom_vline()` have been rewritten to
  have simpler behaviour and be more consistent:

    * `stat_abline()`, `stat_hline()` and `stat_vline()` have been removed:
      these were never suitable for use other than with `geom_abline()` etc
      and were not documented.

    * `geom_abline()`, `geom_vline()` and `geom_hline()` are bound to
      `stat_identity()` and `position_identity()`

    * Intercept parameters can no longer be set to a function.

    * They are all documented in one file, since they are so closely related.

* `geom_bin2d()` will now let you specify one dimension's breaks exactly,
  without touching the other dimension's default breaks at all (#1126).

* `geom_crossbar()` sets grouping correctly so you can display multiple
  crossbars on one plot. It also makes the default `fatten` argument a little
  bigger to make the middle line more obvious (#1125).

* `geom_histogram()` and `geom_smooth()` now only inform you about the
  default values once per layer, rather than once per panel (#1220).

* `geom_pointrange()` gains `fatten` argument so you can control the
  size of the point relative to the size of the line.

* `geom_segment()` annotations were not transforming with scales 
  (@BrianDiggs, #859).

* `geom_smooth()` is no longer so chatty. If you want to know what the default
  smoothing method is, look it up in the documentation! (#1247)

* `geom_violin()` now has the ability to draw quantile lines (@DanRuderman).

* `ggplot()` now captures the parent frame to use for evaluation,
  rather than always defaulting to the global environment. This should
  make ggplot more suitable to use in more situations (e.g. with knitr)

* `ggsave()` has been simplified a little to make it easier to maintain.
  It no longer checks that you're printing a ggplot2 object (so now also
  works with any grid grob) (#970), and always requires a filename.
  Parameter `device` now supports character argument to specify which supported
  device to use ('pdf', 'png', 'jpeg', etc.), for when it cannot be correctly
  inferred from the file extension (for example when a temporary filename is
  supplied server side in shiny apps) (@sebkopf, #939). It no longer opens
  a graphics device if one isn't already open - this is annoying when you're
  running from a script (#1326).

* `guide_colorbar()` creates correct legend if only one color (@krlmlr, #943).

* `guide_colorbar()` no longer fails when the legend is empty - previously
  this often masked misspecifications elsewhere in the plot (#967).

* New `layer_data()` function extracts the data used for plotting for a given
  layer. It's mostly useful for testing.

* User supplied `minor_breaks` can now be supplied on the same scale as 
  the data, and will be automatically transformed with by scale (#1385).

* You can now suppress the appearance of an axis/legend title (and the space
  that would allocated for it) with `NULL` in the `scale_` function. To
  use the default label, use `waiver()` (#1145).

* Position adjustments no longer warn about potentially varying ranges
  because the problem rarely occurs in practice and there are currently a
  lot of false positives since I don't understand exactly what FP criteria
  I should be testing.

* `scale_fill_grey()` now uses red for missing values. This matches
  `scale_colour_grey()` and makes it obvious where missing values lie.
  Override with `na.value`.

* `scale_*_gradient2()` defaults to using Lab colour space.

* `scale_*_gradientn()` now allows `colours` or `colors` (#1290)

* `scale_y_continuous()` now also transforms the `lower`, `middle` and `upper`
  aesthetics used by `geom_boxplot()`: this only affects
  `geom_boxplot(stat = "identity")` (#1020).

* Legends no longer inherit aesthetics if `inherit.aes` is FALSE (#1267).

* `lims()` makes it easy to set the limits of any axis (#1138).

* `labels = NULL` now works with `guide_legend()` and `guide_colorbar()`.
  (#1175, #1183).

* `override.aes` now works with American aesthetic spelling, e.g. color

* Scales no longer round data points to improve performance of colour
  palettes. Instead the scales package now uses a much faster colour
  interpolation algorithm (#1022).

* `scale_*_brewer()` and `scale_*_distiller()` add new `direction` argument of 
  `scales::brewer_pal`, making it easier to change the order of colours 
  (@jiho, #1139).

* `scale_x_date()` now clips dates outside the limits in the same way as
  `scale_x_continuous()` (#1090).

* `stat_bin()` gains `bins` arguments, which denotes the number of bins. Now
  you can set `bins=100` instead of `binwidth=0.5`. Note that `breaks` or
  `binwidth` will override it (@tmshn, #1158, #102).

* `stat_boxplot()` warns if a continuous variable is used for the `x` aesthetic
  without also supplying a `group` aesthetic (#992, @krlmlr).

* `stat_summary_2d()` and `stat_bin_2d()` now share exactly the same code for 
  determining breaks from `bins`, `binwidth`, and `origin`. 
  
* `stat_summary_2d()` and `stat_bin_2d()` now output in tile/raster compatible 
  form instead of rect compatible form. 

* Automatically computed breaks do not lead to an error for transformations like
  "probit" where the inverse can map to infinity (#871, @krlmlr)

* `stat_function()` now always evaluates the function on the original scale.
  Previously it computed the function on transformed scales, giving incorrect
  values (@BrianDiggs, #1011).

* `strip_dots` works with anonymous functions within calculated aesthetics 
  (e.g. `aes(sapply(..density.., function(x) mean(x))))` (#1154, @NikNakk)

* `theme()` gains `validate = FALSE` parameter to turn off validation, and 
  hence store arbitrary additional data in the themes. (@tdhock, #1121)

* Improved the calculation of segments needed to draw the curve representing
  a line when plotted in polar coordinates. In some cases, the last segment
  of a multi-segment line was not drawn (@BrianDiggs, #952)<|MERGE_RESOLUTION|>--- conflicted
+++ resolved
@@ -1,10 +1,8 @@
 # ggplot2 (development version)
 
-<<<<<<< HEAD
 * `fortify.default()` now accepts a data-frame-like object granted the object
   exhibits healthy `dim()`, `colnames()`, and `as.data.frame()` behaviors
   (@hpages, #5390).
-=======
 * `ScaleContinuous$get_breaks()` now only calls `scales::zero_range()` on limits
   in transformed space, rather than in data space (#5304).
 
@@ -18,7 +16,6 @@
 
 * `stat_ydensity()` with incomplete groups calculates the default `width` 
   parameter more stably (@teunbrand, #5396)
->>>>>>> eb920afb
 
 * `geom_boxplot()` gains a new argument, `staplewidth` that can draw staples
   at the ends of whiskers (@teunbrand, #5126)

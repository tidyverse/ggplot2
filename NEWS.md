--- conflicted
+++ resolved
@@ -1,8 +1,5 @@
 # ggplot2 (development version)
 
-<<<<<<< HEAD
-* {tibble} is now suggested instead of imported (@teunbrand, #5986)
-=======
 * Moved {mgcv} from Imports to Suggests (@teunbrand, #5986)
 * New `reset_geom_defaults()` and `reset_stat_defaults()` to restore all geom or
   stat default aesthetics at once (@teunbrand, #5975).
@@ -43,7 +40,6 @@
 * ggplot2 no longer imports {glue} (@teunbrand, #5986).
 * `geom_rect()` can now derive the required corners positions from `x`/`width`
   or `y`/`height` parameterisation (@teunbrand, #5861).
->>>>>>> bcb87fc1
 * All position scales now use the same definition of `x` and `y` aesthetics.
   This lets uncommon aesthetics like `xintercept` expand scales as usual.
   (#3342, #4966, @teunbrand)
@@ -163,6 +159,7 @@
   (@teunbrand, #4584).
 * `theme_classic()` now has black ticks and text instead of dark gray. In 
   addition, `theme_classic()`'s axis line end is `"square"` (@teunbrand, #5978).
+* {tibble} is now suggested instead of imported (@teunbrand, #5986)
 
 # ggplot2 3.5.1
 

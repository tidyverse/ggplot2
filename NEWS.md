# ggplot2 (development version)

<<<<<<< HEAD
* `coord_radial(r.axis.inside)` can now take a numeric value to control 
  placement of internally placed radius axes (@teunbrand, #5805).
=======
* Themes gain an additional `header_family` argument to easily set the font
  for headers and titles (#5886).
* The `plot.subtitle`, `plot.caption` and `plot.tag` theme elements now inherit 
  from the root `text` element instead of the `title` element (#5886).
* ggplot2 no longer imports {glue} (@teunbrand, #5986).
* `geom_rect()` can now derive the required corners positions from `x`/`width`
  or `y`/`height` parameterisation (@teunbrand, #5861).
* All position scales now use the same definition of `x` and `y` aesthetics.
  This lets uncommon aesthetics like `xintercept` expand scales as usual.
  (#3342, #4966, @teunbrand)
* Bare numeric values provided to Date or Datetime scales get inversely 
  transformed (cast to Date/POSIXct) with a warning (@teunbrand).
* `stat_bin()` now accepts functions for argument `breaks` (@aijordan, #4561)
>>>>>>> 096b9663
* (internal) The plot's layout now has a coord parameter that is used to 
  prevent setting up identical panel parameters (#5427)
* (internal) rearranged the code of `Facet$draw_panels()` method (@teunbrand).
* `geom_rug()` prints a warning when `na.rm = FALSE`, as per documentation (@pn317, #5905)
* `position_dodge(preserve = "single")` now handles multi-row geoms better,
  such as `geom_violin()` (@teunbrand based on @clauswilke's work, #2801).
* `position_jitterdodge()` now dodges by `group` (@teunbrand, #3656)
* The `arrow.fill` parameter is now applied to more line-based functions: 
  `geom_path()`, `geom_line()`, `geom_step()` `geom_function()`, line 
   geometries in `geom_sf()` and `element_line()`.
* Fixed bug where binned guides would keep out-of-bounds breaks 
  (@teunbrand, #5870).
* The size of the `draw_key_polygon()` glyph now reflects the `linewidth` 
  aesthetic (#4852).
* New function `complete_theme()` to replicate how themes are handled during
  plot building (#5801).
* Special getter and setter functions have been renamed for consistency, allowing
  for better tab-completion with `get_*`- and `set_*`-prefixes. The old names 
  remain available for backward compatibility (@teunbrand, #5568).
  
  | New name             | Old name          |
  | -------------------- | ----------------- |
  | `get_theme()`        | `theme_get()`     |
  | `set_theme()`        | `theme_set()`     |
  | `replace_theme()`    | `theme_replace()` |
  | `update_theme()`     | `theme_update()`  |
  | `get_last_plot()`    | `last_plot()`     |
  | `get_layer_data()`   | `layer_data()`    |
  | `get_layer_grob()`   | `layer_grob()`    |
  | `get_panel_scales()` | `layer_scales()`  |

* Discrete scales now support `minor_breaks`. This may only make sense in
  discrete position scales, where it affects the placement of minor ticks
  and minor gridlines (#5434).
* Discrete position scales now expose the `palette` argument, which can be used 
  to customise spacings between levels (@teunbrand, #5770).
* The default `se` parameter in layers with `geom = "smooth"` will be `TRUE` 
  when the data has `ymin` and `ymax` parameters and `FALSE` if these are 
  absent. Note that this does not affect the default of `geom_smooth()` or
  `stat_smooth()` (@teunbrand, #5572).
* The bounded density option in `stat_density()` uses a wider range to
  prevent discontinuities (#5641).
* `geom_raster()` now falls back to rendering as `geom_rect()` when coordinates
  are not Cartesian (#5503).
* `stat_ecdf()` now has an optional `weight` aesthetic (@teunbrand, #5058).
* Position scales combined with `coord_sf()` can now use functions in the 
 `breaks` argument. In addition, `n.breaks` works as intended and 
 `breaks = NULL` removes grid lines and axes (@teunbrand, #4622).
* (Internal) Applying defaults in `geom_sf()` has moved from the internal 
  `sf_grob()` to `GeomSf$use_defaults()` (@teunbrand).
* `facet_wrap()` has new options for the `dir` argument to more precisely
  control panel directions. Internally `dir = "h"` or `dir = "v"` is deprecated 
  (@teunbrand, #5212).
* Prevented `facet_wrap(..., drop = FALSE)` from throwing spurious errors when
  a character facetting variable contained `NA`s (@teunbrand, #5485).
* When facets coerce the faceting variables to factors, the 'ordered' class
  is dropped (@teunbrand, #5666).
* `geom_curve()` now appropriately removes missing data instead of throwing
  errors (@teunbrand, #5831).
* `update_geom_defaults()` and `update_stat_defaults()` have a reset mechanism
  when using `new = NULL` and invisible return the previous defaults (#4993).
* Fixed regression in axes where `breaks = NULL` caused the axes to disappear
  instead of just rendering the axis line (@teunbrand, #5816).
* `geom_point()` can be dodged vertically by using 
  `position_dodge(..., orientation = "y")` (@teunbrand, #5809).
* Fixed bug where `na.value` was incorrectly mapped to non-`NA` values 
  (@teunbrand, #5756).
* Fixed bug in `guide_custom()` that would throw error with `theme_void()` 
  (@teunbrand, #5856).
* New helper function `gg_par()` to translate ggplot2's interpretation of 
  graphical parameters to {grid}'s interpretation (@teunbrand, #5866).
* `scale_{x/y}_discrete()` can now accept a `sec.axis`. It is recommended to
  only use `dup_axis()` to set custom breaks or labels, as discrete variables 
  cannot be transformed (@teunbrand, #3171).
* `stat_density()` has the new computed variable: `wdensity`, which is
  calculated as the density times the sum of weights (@teunbrand, #4176).
* `theme()` gets new `spacing` and `margins` arguments that all other spacings
  and (non-text) margins inherit from (@teunbrand, #5622).
* `geom_ribbon()` can have varying `fill` or `alpha` in linear coordinate
  systems (@teunbrand, #4690).
* `geom_tile()` computes default widths and heights per panel instead of
  per layer (@teunbrand, #5740).
* The `fill` of the `panel.border` theme setting is ignored and forced to be
  transparent (#5782).
* `stat_align()` skips computation when there is only 1 group and therefore
  alignment is not necessary (#5788).
* `position_stack()` skips computation when all `x` values are unique and 
  therefore stacking is not necessary (#5788).
* A new `ggplot_build()` S3 method for <ggplot_built> classes was added, which
  returns input unaltered (@teunbrand, #5800).
* `width` is implemented as aesthetic instead of parameter in `geom_col()` and
  `geom_bar()` (#3142).
* Fix a bug in `position_jitterdodge()` where different jitters would be applied
  to different position aesthetics of the same axis (@teunbrand, #5818).
* In `stat_bin()`, the default `boundary` is now chosen to better adhere to 
  the `nbin` argument (@teunbrand, #5882, #5036)
* `after_stat()` and `after_scale()` throw warnings when the computed aesthetics
  are not of the correct length (#5901).
* `geom_hline()` and `geom_vline()` now have `position` argument
  (@yutannihilation, #4285).

# ggplot2 3.5.1

This is a small release focusing on fixing regressions from 3.5.0 and 
documentation updates.

## Bug fixes

* Fixed bug where discrete scales could not map aesthetics only consisting of
  `NA`s (#5623)
* Fixed spurious warnings from `sec_axis()` with `breaks = NULL` (#5713).
* Patterns and gradients are now also enabled in `geom_sf()` 
  (@teunbrand, #5716).
* The default behaviour of `resolution()` has been reverted to pre-3.5.0 
  behaviour. Whether mapped discrete vectors should be treated as having 
  resolution of 1 is controlled by the new `discrete` argument.
* Fixed bug in `guide_bins()` and `guide_coloursteps()` where discrete breaks,
  such as the levels produced by `cut()`, were ordered incorrectly 
  (@teunbrand, #5757).
  
## Improvements

* When facets coerce the faceting variables to factors, the 'ordered' class
  is dropped (@teunbrand, #5666).
* `coord_map()` and `coord_polar()` throw informative warnings when used
  with the guide system (#5707).
* When passing a function to `stat_contour(breaks)`, that function is used to
  calculate the breaks even if `bins` and `binwidth` are missing 
  (@teunbrand, #5686).
* `geom_step()` now supports `lineend`, `linejoin` and `linemitre` parameters 
  (@teunbrand, #5705).
* Fixed performance loss when the `.data` pronoun is used in `aes()` (#5730).
* Facet evaluation is better at dealing with inherited errors 
  (@teunbrand, #5670).
* `stat_bin()` deals with non-finite breaks better (@teunbrand, #5665).
* While axes in `coord_radial()` don't neatly fit the top/right/bottom/left
  organisation, specifying `position = "top"` or `position = "right"` 
  in the scale will flip the placement of the radial axis (#5735)
* Theme elements that do not exist now throw warnings instead of errors (#5719).
* Fixed bug in `coord_radial()` where full circles were not treated as such 
  (@teunbrand, #5750).
* When legends detect the presence of values in a layer, `NA` is now detected
  if the data contains values outside the given breaks (@teunbrand, #5749).
* `annotate()` now warns about `stat` or `position` arguments (@teunbrand, #5151)
* `guide_coloursteps(even.steps = FALSE)` now works with discrete data that has 
  been formatted by `cut()` (@teunbrand, #3877).

# ggplot2 3.5.0

This is a minor release that turned out quite beefy. It is focused on 
overhauling the guide system: the system responsible for displaying information 
from scales in the guise of axes and legends. As part of that overhaul, new 
guides have been implemented and existing guides have been refined. The look 
and feel of guides has been mostly preserved, but their internals and 
styling options have changed drastically.

Briefly summarising other highlights, we also welcome `coord_radial()` as a 
successor of  `coord_polar()`. Initial support for newer graphical features, 
such as pattern fills has been added. The API has changed how `I()`/`<AsIs>` 
vectors interact with the scale system, namely: not at all. 

## Breaking changes

* The guide system. As a whole. See 'new features' for more information. 
  While the S3 guide generics are still in place, the S3 methods for 
  `guide_train()`, `guide_merge()`, `guide_geom()`, `guide_transform()`,
  `guide_gengrob()` have been superseded by the respective ggproto methods.
  In practice, this will mean that `NextMethod()` or sub-classing ggplot2's
  guides with the S3 system will no longer work.
  
* By default, `guide_legend()` now only draws a key glyph for a layer when
  the value is in the layer's data. To revert to the old behaviour, you
  can still set `show.legend = c({aesthetic} = TRUE)` (@teunbrand, #3648).

* In the `scale_{colour/fill}_gradient2()` and 
  `scale_{colour/fill}_steps2()` functions, the `midpoint` argument is 
  transformed by the scale transformation (#3198).
  
* The `legend.key` theme element is set to inherit from the `panel.background`
  theme element. The default themes no longer set the `legend.key` element.
  This causes a visual change with the default `theme_gray()` (#5549).
  
* The `scale_name` argument in `continuous_scale()`, `discrete_scale()` and
  `binned_scale()` is soft-deprecated. If you have implemented custom scales,
  be advised to double-check that unnamed arguments ends up where they should 
  (@teunbrand, #1312).  
  
* The `legend.text.align` and `legend.title.align` arguments in `theme()` are 
  deprecated. The `hjust` setting of the `legend.text` and `legend.title` 
  elements continues to fulfill the role of text alignment (@teunbrand, #5347).
  
* 'lines' units in `geom_label()`, often used in the `label.padding` argument, 
  are now are relative to the text size. This causes a visual change, but fixes 
  a misalignment issue between the textbox and text (@teunbrand, #4753)
  
* `coord_flip()` has been marked as superseded. The recommended alternative is
  to swap the `x` and `y` aesthetic and/or using the `orientation` argument in
  a layer (@teunbrand, #5130).
  
* The `trans` argument in scales and secondary axes has been renamed to 
  `transform`. The `trans` argument itself is deprecated. To access the
  transformation from the scale, a new `get_transformation()` method is 
  added to Scale-classes (#5558).
  
* Providing a numeric vector to `theme(legend.position)` has been deprecated.
  To set the default legend position inside the plot use 
  `theme(legend.position = "inside", legend.position.inside = c(...))` instead.

## New features

* Plot scales now ignore `AsIs` objects constructed with `I(x)`, instead of
  invoking the identity scale. This allows these columns to co-exist with other
  layers that need a non-identity scale for the same aesthetic. Also, it makes
  it easy to specify relative positions (@teunbrand, #5142).
  
* The `fill` aesthetic in many geoms now accepts grid's patterns and gradients.
  For developers of layer extensions, this feature can be enabled by switching 
  from `fill = alpha(fill, alpha)` to `fill = fill_alpha(fill, alpha)` when 
  providing fills to `grid::gpar()` (@teunbrand, #3997).
  
* New function `check_device()` for testing the availability of advanced 
  graphics features introduced in R 4.1.0 onward (@teunbrand, #5332).
  
* `coord_radial()` is a successor to `coord_polar()` with more customisation 
  options. `coord_radial()` can:
  
  * integrate with the new guide system via a dedicated `guide_axis_theta()` to
    display the angle coordinate.
  * in addition to drawing full circles, also draw circle sectors by using the 
    `end` argument.
  * avoid data vanishing in the center of the plot by setting the `donut` 
    argument.
  * adjust the `angle` aesthetic of layers, such as `geom_text()`, to align 
    with the coordinate system using the `rotate_angle` argument.
    
### The guide system

The guide system encompassing axes and legends, as the last remaining chunk of 
ggplot2, has been rewritten to use the `<ggproto>` system instead of the S3 
system. This change was a necessary step to officially break open the guide 
system for extension package developers. The axes and legends now inherit from 
a `<Guide>` class, which makes them extensible in the same manner as geoms, 
stats, facets and coords (#3329, @teunbrand)

* The most user-facing change is that the styling of guides is rewired through
  the theme system. Guides now have a `theme` argument that can style 
  individual guides, while `theme()` has gained additional arguments to style
  guides. Theme elements declared in the guide override theme elements set
  through the plot. The new theme elements for guides are: 
  `legend.key.spacing{.x/.y}`, `legend.frame`, `legend.axis.line`, 
  `legend.ticks`, `legend.ticks.length`, `legend.text.position` and 
  `legend.title.position`. Previous style options in the arguments of 
  `guide_*()` functions are soft-deprecated.

* Unfortunately, we could not fully preserve the function of pre-existing
  guide extensions written in the S3 system. A fallback for these old guides
  is encapsulated in the `<GuideOld>` class, which calls the old S3 generics.
  The S3 methods have been removed as part of cleaning up, so the old guides
  will still work if the S3 methods are reimplemented, but we encourage to
  switch to the new system (#2728).
  
* The `order` argument of guides now strictly needs to be a length-1 
  integer (#4958).
  
#### Axes

* New `guide_axis_stack()` to combine other axis guides on top of one another.

* New `guide_axis_theta()` to draw an axis in a circular arc in 
  `coord_radial()`. The guide can be controlled by adding 
  `guides(theta = guide_axis_theta(...))` to a plot.

* New `guide_axis_logticks()` can be used to draw logarithmic tick marks as
  an axis. It supersedes the `annotation_logticks()` function 
  (@teunbrand, #5325).

* `guide_axis()` gains a `minor.ticks` argument to draw minor ticks (#4387).

* `guide_axis()` gains a `cap` argument that can be used to trim the
      axis line to extreme breaks (#4907).

* Primary axis titles are now placed at the primary guide, so that
  `guides(x = guide_axis(position = "top"))` will display the title at the
  top by default (#4650).
  
* The default `vjust` for the `axis.title.y.right` element is now 1 instead of
  0.
  
* Unknown secondary axis guide positions are now inferred as the opposite 
  of the primary axis guide when the latter has a known `position` (#4650).
  
#### Legends

* New `guide_custom()` function for drawing custom graphical objects (grobs)
  unrelated to scales in legend positions (#5416).
  
* All legends have acquired a `position` argument, that allows individual guides
  to deviate from the `legend.position` set in the `theme()` function. This
  means that legends can now be placed at multiple sides of the plot (#5488).
  
* The spacing between legend keys and their labels, in addition to legends
  and their titles, is now controlled by the text's `margin` setting. Not
  specifying margins will automatically add appropriate text margins. To
  control the spacing within a legend between keys, the new 
  `legend.key.spacing.{x/y}` argument can be used in `theme()`. This leaves the 
  `legend.spacing` theme setting dedicated to solely controlling the spacing 
  between different guides (#5455).
  
* `guide_colourbar()` and `guide_coloursteps()` gain an `alpha` argument to
  set the transparency of the bar (#5085).

* New `display` argument in `guide_colourbar()` supplants the `raster` argument.
  In R 4.1.0 and above, `display = "gradient"` will draw a gradient.
  
* Legend keys that can draw arrows have their size adjusted for arrows.

* When legend titles are larger than the legend, title justification extends
  to the placement of keys and labels (#1903).

* Glyph drawing functions of the `draw_key_*()` family can now set `"width"`
  and `"height"` attributes (in centimetres) to the produced keys to control
  their displayed size in the legend.
  
* `coord_sf()` now uses customisable guides provided in the scales or 
  `guides()` function (@teunbrand).

## Improvements

* `guide_coloursteps(even.steps = FALSE)` now draws one rectangle per interval
  instead of many small ones (#5481).

* `draw_key_label()` now better reflects the appearance of labels (#5561).

* `position_stack()` no longer silently removes missing data, which is now
  handled by the geom instead of position (#3532).
  
* The `minor_breaks` function argument in scales can now also take a function 
  with two arguments: the scale's limits and the scale's major breaks (#3583).
  
* Failing to fit or predict in `stat_smooth()` now gives a warning and omits
  the failed group, instead of throwing an error (@teunbrand, #5352).
  
* `labeller()` now handles unspecified entries from lookup tables
  (@92amartins, #4599).
  
* `fortify.default()` now accepts a data-frame-like object granted the object
  exhibits healthy `dim()`, `colnames()`, and `as.data.frame()` behaviours
  (@hpages, #5390).

* `geom_violin()` gains a `bounds` argument analogous to `geom_density()`s 
  (@eliocamp, #5493).

* To apply dodging more consistently in violin plots, `stat_ydensity()` now
  has a `drop` argument to keep or discard groups with 1 observation.
  
* `geom_boxplot()` gains a new argument, `staplewidth` that can draw staples
  at the ends of whiskers (@teunbrand, #5126)
  
* `geom_boxplot()` gains an `outliers` argument to switch outliers on or off,
  in a manner that does affects the scale range. For hiding outliers that does
  not affect the scale range, you can continue to use `outlier.shape = NA` 
  (@teunbrand, #4892).
  
* Nicer error messages for xlim/ylim arguments in coord-* functions
  (@92amartins, #4601, #5297).

* You can now omit either `xend` or `yend` from `geom_segment()` as only one
  of these is now required. If one is missing, it will be filled from the `x`
  and `y` aesthetics respectively. This makes drawing horizontal or vertical
  segments a little bit more convenient (@teunbrand, #5140).
  
* When `geom_path()` has aesthetics varying within groups, the `arrow()` is
  applied to groups instead of individual segments (@teunbrand, #4935).
  
* `geom_text()` and `geom_label()` gained a `size.unit` parameter that set the 
  text size to millimetres, points, centimetres, inches or picas 
  (@teunbrand, #3799).
  
* `geom_label()` now uses the `angle` aesthetic (@teunbrand, #2785)

* The `label.padding` argument in `geom_label()` now supports inputs created
  with the `margin()` function (#5030).
  
* `ScaleContinuous$get_breaks()` now only calls `scales::zero_range()` on limits
  in transformed space, rather than in data space (#5304).
  
* Scales throw more informative messages (@teunbrand, #4185, #4258)
  
* `scale_*_manual()` with a named `values` argument now emits a warning when
  none of those names match the values found in the data (@teunbrand, #5298).
  
* The `name` argument in most scales is now explicitly the first argument 
  (#5535)
  
* The `translate_shape_string()` internal function is now exported for use in
  extensions of point layers (@teunbrand, #5191).
  
* To improve `width` calculation in bar plots with empty factor levels, 
  `resolution()` considers `mapped_discrete` values as having resolution 1 
  (@teunbrand, #5211)
  
* In `theme()`, some elements can be specified with `rel()` to inherit from
  `unit`-class objects in a relative fashion (@teunbrand, #3951).
  
* `theme()` now supports splicing a list of arguments (#5542).

* In the theme element hierarchy, parent elements that are a strict subclass
  of child elements now confer their subclass upon the children (#5457).
  
* New `plot.tag.location` in `theme()` can control placement of the plot tag
  in the `"margin"`, `"plot"` or the new `"panel"` option (#4297).
  
* `coord_munch()` can now close polygon shapes (@teunbrand, #3271)
  
* Aesthetics listed in `geom_*()` and `stat_*()` layers now point to relevant
  documentation (@teunbrand, #5123).
  
* The new argument `axes` in `facet_grid()` and `facet_wrap()` controls the
  display of axes at interior panel positions. Additionally, the `axis.labels`
  argument can be used to only draw tick marks or fully labelled axes 
  (@teunbrand, #4064).
  
* `coord_polar()` can have free scales in facets (@teunbrand, #2815).

* The `get_guide_data()` function can be used to extract position and label
  information from the plot (#5004).
  
* Improve performance of layers without positional scales (@zeehio, #4990)

* More informative error for mismatched 
  `direction`/`theme(legend.direction = ...)` arguments (#4364, #4930).

## Bug fixes

* Fixed regression in `guide_legend()` where the `linewidth` key size
  wasn't adapted to the width of the lines (#5160).

* In `guide_bins()`, the title no longer arbitrarily becomes offset from
  the guide when it has long labels.
  
* `guide_colourbar()` and `guide_coloursteps()` merge properly when one
  of the aesthetics is dropped (#5324).

* When using `geom_dotplot(binaxis = "x")` with a discrete y-variable, dots are
  now stacked from the y-position rather than from 0 (@teunbrand, #5462)
  
* `stat_count()` treats `x` as unique in the same manner `unique()` does 
  (#4609).
  
* The plot's title, subtitle and caption now obey horizontal text margins
  (#5533).
  
* Contour functions will not fail when `options("OutDec")` is not `.` (@eliocamp, #5555).

* Lines where `linewidth = NA` are now dropped in `geom_sf()` (#5204).

* `ggsave()` no longer sometimes creates new directories, which is now 
  controlled by the new `create.dir` argument (#5489).
  
* Legend titles no longer take up space if they've been removed by setting 
  `legend.title = element_blank()` (@teunbrand, #3587).
  
* `resolution()` has a small tolerance, preventing spuriously small resolutions 
  due to rounding errors (@teunbrand, #2516).
  
* `stage()` now works correctly, even with aesthetics that do not have scales 
  (#5408)
  
* `stat_ydensity()` with incomplete groups calculates the default `width` 
  parameter more stably (@teunbrand, #5396)
  
* The `size` argument in `annotation_logticks()` has been deprecated in favour
  of the `linewidth` argument (#5292).
  
* Binned scales now treat `NA`s in limits the same way continuous scales do 
  (#5355).

* Binned scales work better with `trans = "reverse"` (#5355).

* Integers are once again valid input to theme arguments that expect numeric
  input (@teunbrand, #5369)
  
* Legends in `scale_*_manual()` can show `NA` values again when the `values` is
  a named vector (@teunbrand, #5214, #5286).
  
* Fixed bug in `coord_sf()` where graticule lines didn't obey 
  `panel.grid.major`'s linewidth setting (@teunbrand, #5179)
  
* Fixed bug in `annotation_logticks()` when no suitable tick positions could
  be found (@teunbrand, #5248).
  
* The default width of `geom_bar()` is now based on panel-wise resolution of
  the data, rather than global resolution (@teunbrand, #4336).
  
* `stat_align()` is now applied per panel instead of globally, preventing issues
  when facets have different ranges (@teunbrand, #5227).
  
* A stacking bug in `stat_align()` was fixed (@teunbrand, #5176).

* `stat_contour()` and `stat_contour_filled()` now warn about and remove
  duplicated coordinates (@teunbrand, #5215).
  
* `guide_coloursteps()` and `guide_bins()` sort breaks (#5152). 
  
## Internal changes
  
* The `ScaleContinuous$get_breaks()` method no longer censors
  the computed breaks.
  
* The ggplot object now contains `$layout` which points to the `Layout` ggproto
  object and will be used by the `ggplot_build.ggplot` method. This was exposed
  so that package developers may extend the behaviour of the `Layout` ggproto 
  object without needing to develop an entirely new `ggplot_build` method 
  (@jtlandis, #5077).
  
* Guide building is now part of `ggplot_build()` instead of 
  `ggplot_gtable()` to allow guides to observe unmapped data (#5483).
  
* The `titleGrob()` function has been refactored to be faster and less
  complicated.

* The `scales_*()` functions related to managing the `<ScalesList>` class have
  been implemented as methods in the `<ScalesList>` class, rather than stray
  functions (#1310).
  
# ggplot2 3.4.4

This hotfix release adapts to a change in r-devel's `base::is.atomic()` and 
the upcoming retirement of maptools.

* `fortify()` for sp objects (e.g., `SpatialPolygonsDataFrame`) is now deprecated
  and will be removed soon in support of [the upcoming retirement of rgdal, rgeos,
  and maptools](https://r-spatial.org/r/2023/05/15/evolution4.html). In advance
  of the whole removal, `fortify(<SpatialPolygonsDataFrame>, region = ...)`
  no longer works as of this version (@yutannihilation, #5244).

# ggplot2 3.4.3
This hotfix release addresses a version comparison change in r-devel. There are
no user-facing or breaking changes.

# ggplot2 3.4.2
This is a hotfix release anticipating changes in r-devel, but folds in upkeep
changes and a few bug fixes as well.

## Minor improvements

* Various type checks and their messages have been standardised 
  (@teunbrand, #4834).
  
* ggplot2 now uses `scales::DiscreteRange` and `scales::ContinuousRange`, which
  are available to write scale extensions from scratch (@teunbrand, #2710).
  
* The `layer_data()`, `layer_scales()` and `layer_grob()` now have the default
  `plot = last_plot()` (@teunbrand, #5166).
  
* The `datetime_scale()` scale constructor is now exported for use in extension
  packages (@teunbrand, #4701).
  
## Bug fixes

* `update_geom_defaults()` and `update_stat_defaults()` now return properly 
  classed objects and have updated docs (@dkahle, #5146).

* For the purposes of checking required or non-missing aesthetics, character 
  vectors are no longer considered non-finite (@teunbrand, @4284).

* `annotation_logticks()` skips drawing ticks when the scale range is non-finite
  instead of throwing an error (@teunbrand, #5229).
  
* Fixed spurious warnings when the `weight` was used in `stat_bin_2d()`, 
  `stat_boxplot()`, `stat_contour()`, `stat_bin_hex()` and `stat_quantile()`
  (@teunbrand, #5216).

* To prevent changing the plotting order, `stat_sf()` is now computed per panel 
  instead of per group (@teunbrand, #4340).

* Fixed bug in `coord_sf()` where graticule lines didn't obey 
  `panel.grid.major`'s linewidth setting (@teunbrand, #5179).

* `geom_text()` drops observations where `angle = NA` instead of throwing an
  error (@teunbrand, #2757).
  
# ggplot2 3.4.1
This is a small release focusing on fixing regressions in the 3.4.0 release
and minor polishes.

## Breaking changes

* The computed variable `y` in `stat_ecdf()` has been superseded by `ecdf` to 
  prevent incorrect scale transformations (@teunbrand, #5113 and #5112).
  
## New features

* Added `scale_linewidth_manual()` and `scale_linewidth_identity()` to support
  the `linewidth` aesthetic (@teunbrand, #5050).
  
* `ggsave()` warns when multiple `filename`s are given, and only writes to the
  first file (@teunbrand, #5114).

## Bug fixes

* Fixed a regression in `geom_hex()` where aesthetics were replicated across 
  bins (@thomasp85, #5037 and #5044).
  
* Using two ordered factors as facetting variables in 
  `facet_grid(..., as.table = FALSE)` now throws a warning instead of an
  error (@teunbrand, #5109).
  
* Fixed misbehaviour of `draw_key_boxplot()` and `draw_key_crossbar()` with 
  skewed key aspect ratio (@teunbrand, #5082).
  
* Fixed spurious warning when `weight` aesthetic was used in `stat_smooth()` 
  (@teunbrand based on @clauswilke's suggestion, #5053).
  
* The `lwd` alias is now correctly replaced by `linewidth` instead of `size` 
  (@teunbrand based on @clauswilke's suggestion #5051).
  
* Fixed a regression in `Coord$train_panel_guides()` where names of guides were 
  dropped (@maxsutton, #5063).

In binned scales:

* Automatic breaks should no longer be out-of-bounds, and automatic limits are
  adjusted to include breaks (@teunbrand, #5082).
  
* Zero-range limits no longer throw an error and are treated akin to continuous
  scales with zero-range limits (@teunbrand, #5066).
  
* The `trans = "date"` and `trans = "time"` transformations were made compatible
  (@teunbrand, #4217).

# ggplot2 3.4.0
This is a minor release focusing on tightening up the internals and ironing out
some inconsistencies in the API. The biggest change is the addition of the 
`linewidth` aesthetic that takes of sizing the width of any line from `size`. 
This change, while attempting to be as non-breaking as possible, has the 
potential to change the look of some of your plots.

Other notable changes is a complete redo of the error and warning messaging in
ggplot2 using the cli package. Messaging is now better contextualised and it 
should be easier to identify which layer an error is coming from. Last, we have
now made the switch to using the vctrs package internally which means that 
support for vctrs classes as variables should improve, along with some small 
gains in rendering speed.

## Breaking changes

* A `linewidth` aesthetic has been introduced and supersedes the `size` 
  aesthetic for scaling the width of lines in line based geoms. `size` will 
  remain functioning but deprecated for these geoms and it is recommended to 
  update all code to reflect the new aesthetic. For geoms that have _both_ point 
  sizing and linewidth sizing (`geom_pointrange()` and `geom_sf`) `size` now 
  **only** refers to sizing of points which can leads to a visual change in old
  code (@thomasp85, #3672)
  
* The default line width for polygons in `geom_sf()` have been decreased to 0.2 
  to reflect that this is usually used for demarking borders where a thinner 
  line is better suited. This change was made since we already induced a 
  visual change in `geom_sf()` with the introduction of the `linewidth` 
  aesthetic.
  
* The dot-dot notation (`..var..`) and `stat()`, which have been superseded by
  `after_stat()`, are now formally deprecated (@yutannihilation, #3693).

* `qplot()` is now formally deprecated (@yutannihilation, #3956).

* `stage()` now properly refers to the values without scale transformations for
  the stage of `after_stat`. If your code requires the scaled version of the
  values for some reason, you have to apply the same transformation by yourself,
  e.g. `sqrt()` for `scale_{x,y}_sqrt()` (@yutannihilation and @teunbrand, #4155).

* Use `rlang::hash()` instead of `digest::digest()`. This update may lead to 
  changes in the automatic sorting of legends. In order to enforce a specific
  legend order use the `order` argument in the guide. (@thomasp85, #4458)

* referring to `x` in backquoted expressions with `label_bquote()` is no longer
  possible.

* The `ticks.linewidth` and `frame.linewidth` parameters of `guide_colourbar()`
  are now multiplied with `.pt` like elsewhere in ggplot2. It can cause visual
  changes when these arguments are not the defaults and these changes can be 
  restored to their previous behaviour by adding `/ .pt` (@teunbrand #4314).

* `scale_*_viridis_b()` now uses the full range of the viridis scales 
  (@gregleleu, #4737)

## New features

* `geom_col()` and `geom_bar()` gain a new `just` argument. This is set to `0.5`
  by default; use `just = 0`/`just = 1` to place columns on the left/right
  of the axis breaks.
  (@wurli, #4899)

* `geom_density()` and `stat_density()` now support `bounds` argument
  to estimate density with boundary correction (@echasnovski, #4013).

* ggplot now checks during statistical transformations whether any data 
  columns were dropped and warns about this. If stats intend to drop
  data columns they can declare them in the new field `dropped_aes`.
  (@clauswilke, #3250)

* `...` supports `rlang::list2` dynamic dots in all public functions. 
  (@mone27, #4764) 

* `theme()` now has a `strip.clip` argument, that can be set to `"off"` to 
  prevent the clipping of strip text and background borders (@teunbrand, #4118)
  
* `geom_contour()` now accepts a function in the `breaks` argument 
  (@eliocamp, #4652).

## Minor improvements and bug fixes

* Fix a bug in `position_jitter()` where infinity values were dropped (@javlon,
  #4790).

* `geom_linerange()` now respects the `na.rm` argument (#4927, @thomasp85)

* Improve the support for `guide_axis()` on `coord_trans()` 
  (@yutannihilation, #3959)
  
* Added `stat_align()` to align data without common x-coordinates prior to
  stacking. This is now the default stat for `geom_area()` (@thomasp85, #4850)

* Fix a bug in `stat_contour_filled()` where break value differences below a 
  certain number of digits would cause the computations to fail (@thomasp85, 
  #4874)

* Secondary axis ticks are now positioned more precisely, removing small visual
  artefacts with alignment between grid and ticks (@thomasp85, #3576)

* Improve `stat_function` documentation regarding `xlim` argument. 
  (@92amartins, #4474)

* Fix various issues with how `labels`, `breaks`, `limits`, and `show.limits`
  interact in the different binning guides (@thomasp85, #4831)

* Automatic break calculation now squishes the scale limits to the domain
  of the transformation. This allows `scale_{x/y}_sqrt()` to find breaks at 0   
  when appropriate (@teunbrand, #980).

* Using multiple modified aesthetics correctly will no longer trigger warnings. 
  If used incorrectly, the warning will now report the duplicated aesthetic 
  instead of `NA` (@teunbrand, #4707).

* `aes()` now supports the `!!!` operator in its first two arguments
  (#2675). Thanks to @yutannihilation and @teunbrand for draft
  implementations.

* Require rlang >= 1.0.0 (@billybarc, #4797)

* `geom_violin()` no longer issues "collapsing to unique 'x' values" warning
  (@bersbersbers, #4455)

* `annotate()` now documents unsupported geoms (`geom_abline()`, `geom_hline()`
  and `geom_vline()`), and warns when they are requested (@mikmart, #4719)

* `presidential` dataset now includes Trump's presidency (@bkmgit, #4703).

* `position_stack()` now works fully with `geom_text()` (@thomasp85, #4367)

* `geom_tile()` now correctly recognises missing data in `xmin`, `xmax`, `ymin`,
  and `ymax` (@thomasp85 and @sigmapi, #4495)

* `geom_hex()` will now use the binwidth from `stat_bin_hex()` if present, 
  instead of deriving it (@thomasp85, #4580)
  
* `geom_hex()` now works on non-linear coordinate systems (@thomasp85)

* Fixed a bug throwing errors when trying to render an empty plot with secondary
  axes (@thomasp85, #4509)

* Axes are now added correctly in `facet_wrap()` when `as.table = FALSE`
  (@thomasp85, #4553)

* Better compatibility of custom device functions in `ggsave()` 
  (@thomasp85, #4539)

* Binning scales are now more resilient to calculated limits that ends up being
  `NaN` after transformations (@thomasp85, #4510)

* Strip padding in `facet_grid()` is now only in effect if 
  `strip.placement = "outside"` _and_ an axis is present between the strip and 
  the panel (@thomasp85, #4610)

* Aesthetics of length 1 are now recycled to 0 if the length of the data is 0 
  (@thomasp85, #4588)

* Setting `size = NA` will no longer cause `guide_legend()` to error 
  (@thomasp85, #4559)

* Setting `stroke` to `NA` in `geom_point()` will no longer impair the sizing of
  the points (@thomasp85, #4624)

* `stat_bin_2d()` now correctly recognises the `weight` aesthetic 
  (@thomasp85, #4646)
  
* All geoms now have consistent exposure of linejoin and lineend parameters, and
  the guide keys will now respect these settings (@thomasp85, #4653)

* `geom_sf()` now respects `arrow` parameter for lines (@jakeruss, #4659)

* Updated documentation for `print.ggplot` to reflect that it returns
  the original plot, not the result of `ggplot_build()`. (@r2evans, #4390)

* `scale_*_manual()` no longer displays extra legend keys, or changes their 
  order, when a named `values` argument has more items than the data. To display
  all `values` on the legend instead, use
  `scale_*_manual(values = vals, limits = names(vals))`. (@teunbrand, @banfai, 
  #4511, #4534)

* Updated documentation for `geom_contour()` to correctly reflect argument 
  precedence between `bins` and `binwidth`. (@eliocamp, #4651)

* Dots in `geom_dotplot()` are now correctly aligned to the baseline when
  `stackratio != 1` and `stackdir != "up"` (@mjskay, #4614)

* Key glyphs for `geom_boxplot()`, `geom_crossbar()`, `geom_pointrange()`, and
  `geom_linerange()` are now orientation-aware (@mjskay, #4732)
  
* Updated documentation for `geom_smooth()` to more clearly describe effects of 
  the `fullrange` parameter (@thoolihan, #4399).

# ggplot2 3.3.6
This is a very small release only applying an internal change to comply with 
R 4.2 and its deprecation of `default.stringsAsFactors()`. There are no user
facing changes and no breaking changes.

# ggplot2 3.3.5
This is a very small release focusing on fixing a couple of untenable issues 
that surfaced with the 3.3.4 release

* Revert changes made in #4434 (apply transform to intercept in `geom_abline()`) 
  as it introduced undesirable issues far worse than the bug it fixed 
  (@thomasp85, #4514)
* Fixes an issue in `ggsave()` when producing emf/wmf files (@yutannihilation, 
  #4521)
* Warn when grDevices specific arguments are passed to ragg devices (@thomasp85, 
  #4524)
* Fix an issue where `coord_sf()` was reporting that it is non-linear
  even when data is provided in projected coordinates (@clauswilke, #4527)

# ggplot2 3.3.4
This is a larger patch release fixing a huge number of bugs and introduces a 
small selection of feature refinements.

## Features

* Alt-text can now be added to a plot using the `alt` label, i.e 
  `+ labs(alt = ...)`. Currently this alt text is not automatically propagated, 
  but we plan to integrate into Shiny, RMarkdown, and other tools in the future. 
  (@thomasp85, #4477)

* Add support for the BrailleR package for creating descriptions of the plot
  when rendered (@thomasp85, #4459)
  
* `coord_sf()` now has an argument `default_crs` that specifies the coordinate
  reference system (CRS) for non-sf layers and scale/coord limits. This argument
  defaults to `NULL`, which means non-sf layers are assumed to be in projected
  coordinates, as in prior ggplot2 versions. Setting `default_crs = sf::st_crs(4326)`
  provides a simple way to interpret x and y positions as longitude and latitude,
  regardless of the CRS used by `coord_sf()`. Authors of extension packages
  implementing `stat_sf()`-like functionality are encouraged to look at the source
  code of `stat_sf()`'s `compute_group()` function to see how to provide scale-limit
  hints to `coord_sf()` (@clauswilke, #3659).

* `ggsave()` now uses ragg to render raster output if ragg is available. It also
  handles custom devices that sets a default unit (e.g. `ragg::agg_png`) 
  correctly (@thomasp85, #4388)

* `ggsave()` now returns the saved file location invisibly (#3379, @eliocamp).
  Note that, as a side effect, an unofficial hack `<ggplot object> + ggsave()`
  no longer works (#4513).

* The scale arguments `limits`, `breaks`, `minor_breaks`, `labels`, `rescaler`
  and `oob` now accept purrr style lambda notation (@teunbrand, #4427). The same 
  is true for `as_labeller()` (and therefore also `labeller()`) 
  (@netique, #4188).

* Manual scales now allow named vectors passed to `values` to contain fewer 
  elements than existing in the data. Elements not present in values will be set
  to `NA` (@thomasp85, #3451)
  
* Date and datetime position scales support out-of-bounds (oob) arguments to 
  control how limits affect data outside those limits (@teunbrand, #4199).
  
## Fixes

* Fix a bug that `after_stat()` and `after_scale()` cannot refer to aesthetics
  if it's specified in the plot-global mapping (@yutannihilation, #4260).
  
* Fix bug in `annotate_logticks()` that would cause an error when used together
  with `coord_flip()` (@thomasp85, #3954)
  
* Fix a bug in `geom_abline()` that resulted in `intercept` not being subjected
  to the transformation of the y scale (@thomasp85, #3741)
  
* Extent the range of the line created by `geom_abline()` so that line ending
  is not visible for large linewidths (@thomasp85, #4024)

* Fix bug in `geom_dotplot()` where dots would be positioned wrong with 
  `stackgroups = TRUE` (@thomasp85, #1745)

* Fix calculation of confidence interval for locfit smoothing in `geom_smooth()`
  (@topepo, #3806)
  
* Fix bug in `geom_text()` where `"outward"` and `"inward"` justification for 
  some `angle` values was reversed (@aphalo, #4169, #4447)

* `ggsave()` now sets the default background to match the fill value of the
  `plot.background` theme element (@karawoo, #4057)

* It is now deprecated to specify `guides(<scale> = FALSE)` or
  `scale_*(guide = FALSE)` to remove a guide. Please use 
  `guides(<scale> = "none")` or `scale_*(guide = "none")` instead 
  (@yutannihilation, #4097)
  
* Fix a bug in `guide_bins()` where keys would disappear if the guide was 
  reversed (@thomasp85, #4210)
  
* Fix bug in `guide_coloursteps()` that would repeat the terminal bins if the
  breaks coincided with the limits of the scale (@thomasp85, #4019)

* Make sure that default labels from default mappings doesn't overwrite default
  labels from explicit mappings (@thomasp85, #2406)

* Fix bug in `labeller()` where parsing was turned off if `.multiline = FALSE`
  (@thomasp85, #4084)
  
* Make sure `label_bquote()` has access to the calling environment when 
  evaluating the labels (@thomasp85, #4141)

* Fix a bug in the layer implementation that introduced a new state after the 
  first render which could lead to a different look when rendered the second 
  time (@thomasp85, #4204)

* Fix a bug in legend justification where justification was lost of the legend
  dimensions exceeded the available size (@thomasp85, #3635)

* Fix a bug in `position_dodge2()` where `NA` values in thee data would cause an
  error (@thomasp85, #2905)

* Make sure `position_jitter()` creates the same jittering independent of 
  whether it is called by name or with constructor (@thomasp85, #2507)

* Fix a bug in `position_jitter()` where different jitters would be applied to 
  different position aesthetics of the same axis (@thomasp85, #2941)
  
* Fix a bug in `qplot()` when supplying `c(NA, NA)` as axis limits 
  (@thomasp85, #4027)
  
* Remove cross-inheritance of default discrete colour/fill scales and check the
  type and aesthetic of function output if `type` is a function 
  (@thomasp85, #4149)

* Fix bug in `scale_[x|y]_date()` where custom breaks functions that resulted in
  fractional dates would get misaligned (@thomasp85, #3965)
  
* Fix bug in `scale_[x|y]_datetime()` where a specified timezone would be 
  ignored by the scale (@thomasp85, #4007)
  
* Fix issue in `sec_axis()` that would throw warnings in the absence of any 
  secondary breaks (@thomasp85, #4368)

* `stat_bin()`'s computed variable `width` is now documented (#3522).
  
* `stat_count()` now computes width based on the full dataset instead of per 
  group (@thomasp85, #2047)

* Extended `stat_ecdf()` to calculate the cdf from either x or y instead from y 
  only (@jgjl, #4005)
  
* Fix a bug in `stat_summary_bin()` where one more than the requested number of
  bins would be created (@thomasp85, #3824)

* Only drop groups in `stat_ydensity()` when there are fewer than two data 
  points and throw a warning (@andrewwbutler, #4111).

* Fixed a bug in strip assembly when theme has `strip.text = element_blank()`
  and plots are faceted with multi-layered strips (@teunbrand, #4384).
  
* Using `theme(aspect.ratio = ...)` together with free space in `facet_grid()`
  now correctly throws an error (@thomasp85, #3834)

* Fixed a bug in `labeller()` so that `.default` is passed to `as_labeller()`
  when labellers are specified by naming faceting variables. (@waltersom, #4031)
  
* Updated style for example code (@rjake, #4092)

* ggplot2 now requires R >= 3.3 (#4247).

* ggplot2 now uses `rlang::check_installed()` to check if a suggested package is
  installed, which will offer to install the package before continuing (#4375, 
  @malcolmbarrett)

* Improved error with hint when piping a `ggplot` object into a facet function
  (#4379, @mitchelloharawild).

# ggplot2 3.3.3
This is a small patch release mainly intended to address changes in R and CRAN.
It further changes the licensing model of ggplot2 to an MIT license.

* Update the ggplot2 licence to an MIT license (#4231, #4232, #4233, and #4281)

* Use vdiffr conditionally so ggplot2 can be tested on systems without vdiffr

* Update tests to work with the new `all.equal()` defaults in R >4.0.3

* Fixed a bug that `guide_bins()` mistakenly ignore `override.aes` argument
  (@yutannihilation, #4085).

# ggplot2 3.3.2
This is a small release focusing on fixing regressions introduced in 3.3.1.

* Added an `outside` option to `annotation_logticks()` that places tick marks
  outside of the plot bounds. (#3783, @kbodwin)

* `annotation_raster()` adds support for native rasters. For large rasters,
  native rasters render significantly faster than arrays (@kent37, #3388)
  
* Facet strips now have dedicated position-dependent theme elements 
  (`strip.text.x.top`, `strip.text.x.bottom`, `strip.text.y.left`, 
  `strip.text.y.right`) that inherit from `strip.text.x` and `strip.text.y`, 
  respectively. As a consequence, some theme stylings now need to be applied to 
  the position-dependent elements rather than to the parent elements. This 
  change was already introduced in ggplot2 3.3.0 but not listed in the 
  changelog. (@thomasp85, #3683)

* Facets now handle layers containing no data (@yutannihilation, #3853).
  
* A newly added geom `geom_density_2d_filled()` and associated stat 
  `stat_density_2d_filled()` can draw filled density contours
  (@clauswilke, #3846).

* A newly added `geom_function()` is now recommended to use in conjunction
  with/instead of `stat_function()`. In addition, `stat_function()` now
  works with transformed y axes, e.g. `scale_y_log10()`, and in plots
  containing no other data or layers (@clauswilke, #3611, #3905, #3983).

* Fixed a bug in `geom_sf()` that caused problems with legend-type
  autodetection (@clauswilke, #3963).
  
* Support graphics devices that use the `file` argument instead of `fileneame` 
  in `ggsave()` (@bwiernik, #3810)
  
* Default discrete color scales are now configurable through the `options()` of 
  `ggplot2.discrete.colour` and `ggplot2.discrete.fill`. When set to a character 
  vector of colour codes (or list of character vectors)  with sufficient length, 
  these colours are used for the default scale. See `help(scale_colour_discrete)` 
  for more details and examples (@cpsievert, #3833).

* Default continuous colour scales (i.e., the `options()` 
  `ggplot2.continuous.colour` and `ggplot2.continuous.fill`, which inform the 
  `type` argument of `scale_fill_continuous()` and `scale_colour_continuous()`) 
  now accept a function, which allows more control over these default 
  `continuous_scale()`s (@cpsievert, #3827).

* A bug was fixed in `stat_contour()` when calculating breaks based on 
  the `bins` argument (@clauswilke, #3879, #4004).
  
* Data columns can now contain `Vector` S4 objects, which are widely used in the 
  Bioconductor project. (@teunbrand, #3837)

# ggplot2 3.3.1

This is a small release with no code change. It removes all malicious links to a 
site that got hijacked from the readme and pkgdown site.

# ggplot2 3.3.0

This is a minor release but does contain a range of substantial new features, 
along with the standard bug fixes. The release contains a few visual breaking
changes, along with breaking changes for extension developers due to a shift in
internal representation of the position scales and their axes. No user breaking
changes are included.

This release also adds Dewey Dunnington (@paleolimbot) to the core team.

## Breaking changes
There are no user-facing breaking changes, but a change in some internal 
representations that extension developers may have relied on, along with a few 
breaking visual changes which may cause visual tests in downstream packages to 
fail.

* The `panel_params` field in the `Layout` now contains a list of list of 
  `ViewScale` objects, describing the trained coordinate system scales, instead
  of the list object used before. Any extensions that use this field will likely
  break, as will unit tests that checks aspects of this.

* `element_text()` now issues a warning when vectorized arguments are provided, 
  as in `colour = c("red", "green", "blue")`. Such use is discouraged and not 
  officially supported (@clauswilke, #3492).

* Changed `theme_grey()` setting for legend key so that it creates no border 
  (`NA`) rather than drawing a white one. (@annennenne, #3180)

* `geom_ribbon()` now draws separate lines for the upper and lower intervals if
  `colour` is mapped. Similarly, `geom_area()` and `geom_density()` now draw
  the upper lines only in the same case by default. If you want old-style full
  stroking, use `outline.type = "full"` (@yutannihilation, #3503 / @thomasp85, #3708).

## New features

* The evaluation time of aesthetics can now be controlled to a finer degree. 
  `after_stat()` supersedes the use of `stat()` and `..var..`-notation, and is
  joined by `after_scale()` to allow for mapping to scaled aesthetic values. 
  Remapping of the same aesthetic is now supported with `stage()`, so you can 
  map a data variable to a stat aesthetic, and remap the same aesthetic to 
  something else after statistical transformation (@thomasp85, #3534)

* All `coord_*()` functions with `xlim` and `ylim` arguments now accept
  vectors with `NA` as a placeholder for the minimum or maximum value
  (e.g., `ylim = c(0, NA)` would zoom the y-axis from 0 to the 
  maximum value observed in the data). This mimics the behaviour
  of the `limits` argument in continuous scale functions
  (@paleolimbot, #2907).

* Allowed reversing of discrete scales by re-writing `get_limits()` 
  (@AnneLyng, #3115)
  
* All geoms and stats that had a direction (i.e. where the x and y axes had 
  different interpretation), can now freely choose their direction, instead of
  relying on `coord_flip()`. The direction is deduced from the aesthetic 
  mapping, but can also be specified directly with the new `orientation` 
  argument (@thomasp85, #3506).
  
* Position guides can now be customized using the new `guide_axis()`, which can 
  be passed to position `scale_*()` functions or via `guides()`. The new axis 
  guide (`guide_axis()`) comes with arguments `check.overlap` (automatic removal 
  of overlapping labels), `angle` (easy rotation of axis labels), and
  `n.dodge` (dodge labels into multiple rows/columns) (@paleolimbot, #3322).
  
* A new scale type has been added, that allows binning of aesthetics at the 
  scale level. It has versions for both position and non-position aesthetics and
  comes with two new guides (`guide_bins` and `guide_coloursteps`) 
  (@thomasp85, #3096)
  
* `scale_x_continuous()` and `scale_y_continuous()` gains an `n.breaks` argument
  guiding the number of automatic generated breaks (@thomasp85, #3102)

* Added `stat_contour_filled()` and `geom_contour_filled()`, which compute 
  and draw filled contours of gridded data (@paleolimbot, #3044). 
  `geom_contour()` and `stat_contour()` now use the isoband package
  to compute contour lines. The `complete` parameter (which was undocumented
  and has been unused for at least four years) was removed (@paleolimbot, #3044).
  
* Themes have gained two new parameters, `plot.title.position` and 
  `plot.caption.position`, that can be used to customize how plot
  title/subtitle and plot caption are positioned relative to the overall plot
  (@clauswilke, #3252).

## Extensions
  
* `Geom` now gains a `setup_params()` method in line with the other ggproto
  classes (@thomasp85, #3509)

* The newly added function `register_theme_elements()` now allows developers
  of extension packages to define their own new theme elements and place them
  into the ggplot2 element tree (@clauswilke, #2540).

## Minor improvements and bug fixes

* `coord_trans()` now draws second axes and accepts `xlim`, `ylim`,
  and `expand` arguments to bring it up to feature parity with 
  `coord_cartesian()`. The `xtrans` and `ytrans` arguments that were 
  deprecated in version 1.0.1 in favour of `x` and `y` 
  were removed (@paleolimbot, #2990).

* `coord_trans()` now calculates breaks using the expanded range 
  (previously these were calculated using the unexpanded range, 
  which resulted in differences between plots made with `coord_trans()`
  and those made with `coord_cartesian()`). The expansion for discrete axes 
  in `coord_trans()` was also updated such that it behaves identically
  to that in `coord_cartesian()` (@paleolimbot, #3338).

* `expand_scale()` was deprecated in favour of `expansion()` for setting
  the `expand` argument of `x` and `y` scales (@paleolimbot).

* `geom_abline()`, `geom_hline()`, and `geom_vline()` now issue 
  more informative warnings when supplied with set aesthetics
  (i.e., `slope`, `intercept`, `yintercept`, and/or `xintercept`)
  and mapped aesthetics (i.e., `data` and/or `mapping`).

* Fix a bug in `geom_raster()` that squeezed the image when it went outside 
  scale limits (#3539, @thomasp85)

* `geom_sf()` now determines the legend type automatically (@microly, #3646).
  
* `geom_sf()` now removes rows that can't be plotted due to `NA` aesthetics 
  (#3546, @thomasp85)

* `geom_sf()` now applies alpha to linestring geometries 
  (#3589, @yutannihilation).

* `gg_dep()` was deprecated (@perezp44, #3382).

* Added function `ggplot_add.by()` for lists created with `by()`, allowing such
  lists to be added to ggplot objects (#2734, @Maschette)

* ggplot2 no longer depends on reshape2, which means that it no longer 
  (recursively) needs plyr, stringr, or stringi packages.

* Increase the default `nbin` of `guide_colourbar()` to place the ticks more 
  precisely (#3508, @yutannihilation).

* `manual_scale()` now matches `values` with the order of `breaks` whenever
  `values` is an unnamed vector. Previously, unnamed `values` would match with
  the limits of the scale and ignore the order of any `breaks` provided. Note
  that this may change the appearance of plots that previously relied on the
  unordered behaviour (#2429, @idno0001).

* `scale_manual_*(limits = ...)` now actually limits the scale (#3262,
  @yutannihilation).

* Fix a bug when `show.legend` is a named logical vector 
  (#3461, @yutannihilation).

* Added weight aesthetic option to `stat_density()` and made scaling of 
  weights the default (@annennenne, #2902)
  
* `stat_density2d()` can now take an `adjust` parameter to scale the default 
  bandwidth. (#2860, @haleyjeppson)

* `stat_smooth()` uses `REML` by default, if `method = "gam"` and
  `gam`'s method is not specified (@ikosmidis, #2630).

* stacking text when calculating the labels and the y axis with
  `stat_summary()` now works (@ikosmidis, #2709)
  
* `stat_summary()` and related functions now support rlang-style lambda functions
  (#3568, @dkahle).

* The data mask pronoun, `.data`, is now stripped from default labels.

* Addition of partial themes to plots has been made more predictable;
  stepwise addition of individual partial themes is now equivalent to
  addition of multple theme elements at once (@clauswilke, #3039).

* Facets now don't fail even when some variable in the spec are not available
  in all layers (@yutannihilation, #2963).

# ggplot2 3.2.1

This is a patch release fixing a few regressions introduced in 3.2.0 as well as
fixing some unit tests that broke due to upstream changes.

* `position_stack()` no longer changes the order of the input data. Changes to 
  the internal behaviour of `geom_ribbon()` made this reordering problematic 
  with ribbons that spanned `y = 0` (#3471)
* Using `qplot()` with a single positional aesthetic will no longer title the
  non-specified scale as `"NULL"` (#3473)
* Fixes unit tests for sf graticule labels caused by changes to sf

# ggplot2 3.2.0

This is a minor release with an emphasis on internal changes to make ggplot2 
faster and more consistent. The few interface changes will only affect the 
aesthetics of the plot in minor ways, and will only potentially break code of
extension developers if they have relied on internals that have been changed. 
This release also sees the addition of Hiroaki Yutani (@yutannihilation) to the 
core developer team.

With the release of R 3.6, ggplot2 now requires the R version to be at least 3.2,
as the tidyverse is committed to support 5 major versions of R.

## Breaking changes

* Two patches (#2996 and #3050) fixed minor rendering problems. In most cases,
  the visual changes are so subtle that they are difficult to see with the naked
  eye. However, these changes are detected by the vdiffr package, and therefore
  any package developers who use vdiffr to test for visual correctness of ggplot2
  plots will have to regenerate all reference images.
  
* In some cases, ggplot2 now produces a warning or an error for code that previously
  produced plot output. In all these cases, the previous plot output was accidental,
  and the plotting code uses the ggplot2 API in a way that would lead to undefined
  behavior. Examples include a missing `group` aesthetic in `geom_boxplot()` (#3316),
  annotations across multiple facets (#3305), and not using aesthetic mappings when
  drawing ribbons with `geom_ribbon()` (#3318).

## New features

* This release includes a range of internal changes that speeds up plot 
  generation. None of the changes are user facing and will not break any code,
  but in general ggplot2 should feel much faster. The changes includes, but are
  not limited to:
  
  - Caching ascent and descent dimensions of text to avoid recalculating it for
    every title.
  
  - Using a faster data.frame constructor as well as faster indexing into 
    data.frames
    
  - Removing the plyr dependency, replacing plyr functions with faster 
    equivalents.

* `geom_polygon()` can now draw polygons with holes using the new `subgroup` 
  aesthetic. This functionality requires R 3.6.0 (@thomasp85, #3128)

* Aesthetic mappings now accept functions that return `NULL` (@yutannihilation,
  #2997).

* `stat_function()` now accepts rlang/purrr style anonymous functions for the 
  `fun` parameter (@dkahle, #3159).

* `geom_rug()` gains an "outside" option to allow for moving the rug tassels to 
  outside the plot area (@njtierney, #3085) and a `length` option to allow for 
  changing the length of the rug lines (@daniel-wells, #3109). 
  
* All geoms now take a `key_glyph` paramter that allows users to customize
  how legend keys are drawn (@clauswilke, #3145). In addition, a new key glyph
  `timeseries` is provided to draw nice legends for time series
  (@mitchelloharawild, #3145).

## Extensions

* Layers now have a new member function `setup_layer()` which is called at the
  very beginning of the plot building process and which has access to the 
  original input data and the plot object being built. This function allows the 
  creation of custom layers that autogenerate aesthetic mappings based on the 
  input data or that filter the input data in some form. For the time being, this
  feature is not exported, but it has enabled the development of a new layer type,
  `layer_sf()` (see next item). Other special-purpose layer types may be added
  in the future (@clauswilke, #2872).
  
* A new layer type `layer_sf()` can auto-detect and auto-map sf geometry
  columns in the data. It should be used by extension developers who are writing
  new sf-based geoms or stats (@clauswilke, #3232).

* `x0` and `y0` are now recognized positional aesthetics so they will get scaled 
  if used in extension geoms and stats (@thomasp85, #3168)
  
* Continuous scale limits now accept functions which accept the default
  limits and return adjusted limits. This makes it possible to write
  a function that e.g. ensures the limits are always a multiple of 100,
  regardless of the data (@econandrew, #2307).

## Minor improvements and bug fixes

* `cut_width()` now accepts `...` to pass further arguments to `base::cut.default()`
   like `cut_number()` and `cut_interval()` already did (@cderv, #3055)

* `coord_map()` now can have axes on the top and right (@karawoo, #3042).

* `coord_polar()` now correctly rescales the secondary axis (@linzi-sg, #3278)

* `coord_sf()`, `coord_map()`, and `coord_polar()` now squash `-Inf` and `Inf`
  into the min and max of the plot (@yutannihilation, #2972).

* `coord_sf()` graticule lines are now drawn in the same thickness as panel grid 
  lines in `coord_cartesian()`, and seting panel grid lines to `element_blank()` 
  now also works in `coord_sf()` 
  (@clauswilke, #2991, #2525).

* `economics` data has been regenerated. This leads to some changes in the
  values of all columns (especially in `psavert`), but more importantly, strips 
  the grouping attributes from `economics_long`.

* `element_line()` now fills closed arrows (@yutannihilation, #2924).

* Facet strips on the left side of plots now have clipping turned on, preventing
  text from running out of the strip and borders from looking thicker than for
  other strips (@karawoo, #2772 and #3061).

* ggplot2 now works in Turkish locale (@yutannihilation, #3011).

* Clearer error messages for inappropriate aesthetics (@clairemcwhite, #3060).

* ggplot2 no longer attaches any external packages when using functions that 
  depend on packages that are suggested but not imported by ggplot2. The 
  affected functions include `geom_hex()`, `stat_binhex()`, 
  `stat_summary_hex()`, `geom_quantile()`, `stat_quantile()`, and `map_data()` 
  (@clauswilke, #3126).
  
* `geom_area()` and `geom_ribbon()` now sort the data along the x-axis in the 
  `setup_data()` method rather than as part of `draw_group()` (@thomasp85, 
  #3023)

* `geom_hline()`, `geom_vline()`, and `geom_abline()` now throw a warning if the 
  user supplies both an `xintercept`, `yintercept`, or `slope` value and a 
  mapping (@RichardJActon, #2950).

* `geom_rug()` now works with `coord_flip()` (@has2k1, #2987).

* `geom_violin()` no longer throws an error when quantile lines fall outside 
  the violin polygon (@thomasp85, #3254).

* `guide_legend()` and `guide_colorbar()` now use appropriate spacing between legend
  key glyphs and legend text even if the legend title is missing (@clauswilke, #2943).

* Default labels are now generated more consistently; e.g., symbols no longer
  get backticks, and long expressions are abbreviated with `...`
  (@yutannihilation, #2981).

* All-`Inf` layers are now ignored for picking the scale (@yutannihilation, 
  #3184).
  
* Diverging Brewer colour palette now use the correct mid-point colour 
  (@dariyasydykova, #3072).
  
* `scale_color_continuous()` now points to `scale_colour_continuous()` so that 
  it will handle `type = "viridis"` as the documentation states (@hlendway, 
  #3079).

* `scale_shape_identity()` now works correctly with `guide = "legend"` 
  (@malcolmbarrett, #3029)
  
* `scale_continuous` will now draw axis line even if the length of breaks is 0
  (@thomasp85, #3257)

* `stat_bin()` will now error when the number of bins exceeds 1e6 to avoid 
  accidentally freezing the user session (@thomasp85).
  
* `sec_axis()` now places ticks accurately when using nonlinear transformations (@dpseidel, #2978).

* `facet_wrap()` and `facet_grid()` now automatically remove NULL from facet
  specs, and accept empty specs (@yutannihilation, #3070, #2986).

* `stat_bin()` now handles data with only one unique value (@yutannihilation 
  #3047).

* `sec_axis()` now accepts functions as well as formulas (@yutannihilation, #3031).

*   New theme elements allowing different ticks lengths for each axis. For instance,
    this can be used to have inwards ticks on the x-axis (`axis.ticks.length.x`) and
    outwards ticks on the y-axis (`axis.ticks.length.y`) (@pank, #2935).

* The arguments of `Stat*$compute_layer()` and `Position*$compute_layer()` are
  now renamed to always match the ones of `Stat$compute_layer()` and
  `Position$compute_layer()` (@yutannihilation, #3202).

* `geom_*()` and `stat_*()` now accepts purrr-style lambda notation
  (@yutannihilation, #3138).

* `geom_tile()` and `geom_rect()` now draw rectangles without notches at the
  corners. The style of the corner can be controlled by `linejoin` parameters
  (@yutannihilation, #3050).

# ggplot2 3.1.0

## Breaking changes

This is a minor release and breaking changes have been kept to a minimum. End users of 
ggplot2 are unlikely to encounter any issues. However, there are a few items that developers 
of ggplot2 extensions should be aware of. For additional details, see also the discussion 
accompanying issue #2890.

*   In non-user-facing internal code (specifically in the `aes()` function and in
    the `aesthetics` argument of scale functions), ggplot2 now always uses the British
    spelling for aesthetics containing the word "colour". When users specify a "color"
    aesthetic it is automatically renamed to "colour". This renaming is also applied
    to non-standard aesthetics that contain the word "color". For example, "point_color"
    is renamed to "point_colour". This convention makes it easier to support both
    British and American spelling for novel, non-standard aesthetics, but it may require
    some adjustment for packages that have previously introduced non-standard color
    aesthetics using American spelling. A new function `standardise_aes_names()` is
    provided in case extension writers need to perform this renaming in their own code
    (@clauswilke, #2649).

*   Functions that generate other functions (closures) now force the arguments that are
    used from the generated functions, to avoid hard-to-catch errors. This may affect
    some users of manual scales (such as `scale_colour_manual()`, `scale_fill_manual()`,
    etc.) who depend on incorrect behavior (@krlmlr, #2807).
    
*   `Coord` objects now have a function `backtransform_range()` that returns the
    panel range in data coordinates. This change may affect developers of custom coords,
    who now should implement this function. It may also affect developers of custom
    geoms that use the `range()` function. In some applications, `backtransform_range()`
    may be more appropriate (@clauswilke, #2821).


## New features

*   `coord_sf()` has much improved customization of axis tick labels. Labels can now
    be set manually, and there are two new parameters, `label_graticule` and
    `label_axes`, that can be used to specify which graticules to label on which side
    of the plot (@clauswilke, #2846, #2857, #2881).
    
*   Two new geoms `geom_sf_label()` and `geom_sf_text()` can draw labels and text
    on sf objects. Under the hood, a new `stat_sf_coordinates()` calculates the
    x and y coordinates from the coordinates of the sf geometries. You can customize
    the calculation method via `fun.geometry` argument (@yutannihilation, #2761).
    

## Minor improvements and fixes

*   `benchplot()` now uses tidy evaluation (@dpseidel, #2699).

*   The error message in `compute_aesthetics()` now only provides the names of
    aesthetics with mismatched lengths, rather than all aesthetics (@karawoo,
    #2853).

*   For faceted plots, data is no longer internally reordered. This makes it
    safer to feed data columns into `aes()` or into parameters of geoms or
    stats. However, doing so remains discouraged (@clauswilke, #2694).

*   `coord_sf()` now also understands the `clip` argument, just like the other
    coords (@clauswilke, #2938).

*   `fortify()` now displays a more informative error message for
    `grouped_df()` objects when dplyr is not installed (@jimhester, #2822).

*   All `geom_*()` now display an informative error message when required 
    aesthetics are missing (@dpseidel, #2637 and #2706).

*   `geom_boxplot()` now understands the `width` parameter even when used with
    a non-standard stat, such as `stat_identity()` (@clauswilke, #2893).
    
*  `geom_hex()` now understands the `size` and `linetype` aesthetics
   (@mikmart, #2488).
    
*   `geom_hline()`, `geom_vline()`, and `geom_abline()` now work properly
    with `coord_trans()` (@clauswilke, #2149, #2812).
    
*   `geom_text(..., parse = TRUE)` now correctly renders the expected number of
    items instead of silently dropping items that are empty expressions, e.g.
    the empty string "". If an expression spans multiple lines, we take just
    the first line and drop the rest. This same issue is also fixed for
    `geom_label()` and the axis labels for `geom_sf()` (@slowkow, #2867).

*   `geom_sf()` now respects `lineend`, `linejoin`, and `linemitre` parameters 
    for lines and polygons (@alistaire47, #2826).
    
*   `ggsave()` now exits without creating a new graphics device if previously
    none was open (@clauswilke, #2363).

*   `labs()` now has named arguments `title`, `subtitle`, `caption`, and `tag`.
    Also, `labs()` now accepts tidyeval (@yutannihilation, #2669).

*   `position_nudge()` is now more robust and nudges only in the direction
    requested. This enables, for example, the horizontal nudging of boxplots
    (@clauswilke, #2733).

*   `sec_axis()` and `dup_axis()` now return appropriate breaks for the secondary
    axis when applied to log transformed scales (@dpseidel, #2729).

*   `sec_axis()` now works as expected when used in combination with tidy eval
    (@dpseidel, #2788).

*   `scale_*_date()`, `scale_*_time()` and `scale_*_datetime()` can now display 
    a secondary axis that is a __one-to-one__ transformation of the primary axis,
    implemented using the `sec.axis` argument to the scale constructor 
    (@dpseidel, #2244).
    
*   `stat_contour()`, `stat_density2d()`, `stat_bin2d()`,  `stat_binhex()`
    now calculate normalized statistics including `nlevel`, `ndensity`, and
    `ncount`. Also, `stat_density()` now includes the calculated statistic 
    `nlevel`, an alias for `scaled`, to better match the syntax of `stat_bin()`
    (@bjreisman, #2679).

# ggplot2 3.0.0

## Breaking changes

*   ggplot2 now supports/uses tidy evaluation (as described below). This is a 
    major change and breaks a number of packages; we made this breaking change 
    because it is important to make ggplot2 more programmable, and to be more 
    consistent with the rest of the tidyverse. The best general (and detailed)
    introduction to tidy evaluation can be found in the meta programming
    chapters in [Advanced R](https://adv-r.hadley.nz).
    
    The primary developer facing change is that `aes()` now contains 
    quosures (expression + environment pairs) rather than symbols, and you'll 
    need to take a different approach to extracting the information you need. 
    A common symptom of this change are errors "undefined columns selected" or 
    "invalid 'type' (list) of argument" (#2610). As in the previous version,
    constants (like `aes(x = 1)` or `aes(colour = "smoothed")`) are stored
    as is.
    
    In this version of ggplot2, if you need to describe a mapping in a string, 
    use `quo_name()` (to generate single-line strings; longer expressions may 
    be abbreviated) or `quo_text()` (to generate non-abbreviated strings that
    may span multiple lines). If you do need to extract the value of a variable
    instead use `rlang::eval_tidy()`. You may want to condition on 
    `(packageVersion("ggplot2") <= "2.2.1")` so that your code can work with
    both released and development versions of ggplot2.
    
    We recognise that this is a big change and if you're not already familiar
    with rlang, there's a lot to learn. If you are stuck, or need any help,
    please reach out on <https://forum.posit.co/>.

*   Error: Column `y` must be a 1d atomic vector or a list

    Internally, ggplot2 now uses `as.data.frame(tibble::as_tibble(x))` to
    convert a list into a data frame. This improves ggplot2's support for
    list-columns (needed for sf support), at a small cost: you can no longer
    use matrix-columns. Note that unlike tibble we still allow column vectors
    such as returned by `base::scale()` because of their widespread use.

*   Error: More than one expression parsed
  
    Previously `aes_string(x = c("a", "b", "c"))` silently returned 
    `aes(x = a)`. Now this is a clear error.

*   Error: `data` must be uniquely named but has duplicate columns
  
    If layer data contains columns with identical names an error will be 
    thrown. In earlier versions the first occurring column was chosen silently,
    potentially masking that the wrong data was chosen.

*   Error: Aesthetics must be either length 1 or the same as the data
    
    Layers are stricter about the columns they will combine into a single
    data frame. Each aesthetic now must be either the same length as the data
    frame or a single value. This makes silent recycling errors much less likely.

*   Error: `coord_*` doesn't support free scales 
   
    Free scales only work with selected coordinate systems; previously you'd
    get an incorrect plot.

*   Error in f(...) : unused argument (range = c(0, 1))

    This is because the `oob` argument to scale has been set to a function
    that only takes a single argument; it needs to take two arguments
    (`x`, and `range`). 

*   Error: unused argument (output)
  
    The function `guide_train()` now has an optional parameter `aesthetic`
    that allows you to override the `aesthetic` setting in the scale.
    To make your code work with the both released and development versions of 
    ggplot2 appropriate, add `aesthetic = NULL` to the `guide_train()` method
    signature.
    
    ```R
    # old
    guide_train.legend <- function(guide, scale) {...}
    
    # new 
    guide_train.legend <- function(guide, scale, aesthetic = NULL) {...}
    ```
    
    Then, inside the function, replace `scale$aesthetics[1]`,
    `aesthetic %||% scale$aesthetics[1]`. (The %||% operator is defined in the 
    rlang package).
    
    ```R
    # old
    setNames(list(scale$map(breaks)), scale$aesthetics[1])

    # new
    setNames(list(scale$map(breaks)), aesthetic %||% scale$aesthetics[1])
    ```

*   The long-deprecated `subset` argument to `layer()` has been removed.

## Tidy evaluation

* `aes()` now supports quasiquotation so that you can use `!!`, `!!!`,
  and `:=`. This replaces `aes_()` and `aes_string()` which are now
  soft-deprecated (but will remain around for a long time).

* `facet_wrap()` and `facet_grid()` now support `vars()` inputs. Like
  `dplyr::vars()`, this helper quotes its inputs and supports
  quasiquotation. For instance, you can now supply faceting variables
  like this: `facet_wrap(vars(am, cyl))` instead of 
  `facet_wrap(~am + cyl)`. Note that the formula interface is not going 
  away and will not be deprecated. `vars()` is simply meant to make it 
  easier to create functions around `facet_wrap()` and `facet_grid()`.

  The first two arguments of `facet_grid()` become `rows` and `cols`
  and now support `vars()` inputs. Note however that we took special
  care to ensure complete backward compatibility. With this change
  `facet_grid(vars(cyl), vars(am, vs))` is equivalent to
  `facet_grid(cyl ~ am + vs)`, and `facet_grid(cols = vars(am, vs))` is
  equivalent to `facet_grid(. ~ am + vs)`.

  One nice aspect of the new interface is that you can now easily
  supply names: `facet_grid(vars(Cylinder = cyl), labeller =
  label_both)` will give nice label titles to the facets. Of course,
  those names can be unquoted with the usual tidy eval syntax.

### sf

* ggplot2 now has full support for sf with `geom_sf()` and `coord_sf()`:

  ```r
  nc <- sf::st_read(system.file("shape/nc.shp", package = "sf"), quiet = TRUE)
  ggplot(nc) +
    geom_sf(aes(fill = AREA))
  ```
  It supports all simple features, automatically aligns CRS across layers, sets
  up the correct aspect ratio, and draws a graticule.

## New features

* ggplot2 now works on R 3.1 onwards, and uses the 
  [vdiffr](https://github.com/r-lib/vdiffr) package for visual testing.

* In most cases, accidentally using `%>%` instead of `+` will generate an 
  informative error (#2400).

* New syntax for calculated aesthetics. Instead of using `aes(y = ..count..)` 
  you can (and should!) use `aes(y = stat(count))`. `stat()` is a real function 
  with documentation which hopefully will make this part of ggplot2 less 
  confusing (#2059).
  
  `stat()` is particularly nice for more complex calculations because you 
  only need to specify it once: `aes(y = stat(count / max(count)))`,
  rather than `aes(y = ..count.. / max(..count..))`
  
* New `tag` label for adding identification tags to plots, typically used for 
  labelling a subplot with a letter. Add a tag with `labs(tag = "A")`, style it 
  with the `plot.tag` theme element, and control position with the
  `plot.tag.position` theme setting (@thomasp85).

### Layers: geoms, stats, and position adjustments

* `geom_segment()` and `geom_curve()` have a new `arrow.fill` parameter which 
  allows you to specify a separate fill colour for closed arrowheads 
  (@hrbrmstr and @clauswilke, #2375).

* `geom_point()` and friends can now take shapes as strings instead of integers,
  e.g. `geom_point(shape = "diamond")` (@daniel-barnett, #2075).

* `position_dodge()` gains a `preserve` argument that allows you to control
  whether the `total` width at each `x` value is preserved (the current 
  default), or ensure that the width of a `single` element is preserved
  (what many people want) (#1935).

* New `position_dodge2()` provides enhanced dodging for boxplots. Compared to
  `position_dodge()`, `position_dodge2()` compares `xmin` and `xmax` values  
  to determine which elements overlap, and spreads overlapping elements evenly
  within the region of overlap. `position_dodge2()` is now the default position
  adjustment for `geom_boxplot()`, because it handles `varwidth = TRUE`, and 
  will be considered for other geoms in the future.
  
  The `padding` parameter adds a small amount of padding between elements 
  (@karawoo, #2143) and a `reverse` parameter allows you to reverse the order 
  of placement (@karawoo, #2171).
  
* New `stat_qq_line()` makes it easy to add a simple line to a Q-Q plot, which 
  makes it easier to judge the fit of the theoretical distribution 
  (@nicksolomon).

### Scales and guides

* Improved support for mapping date/time variables to `alpha`, `size`, `colour`, 
  and `fill` aesthetics, including `date_breaks` and `date_labels` arguments 
  (@karawoo, #1526), and new `scale_alpha()` variants (@karawoo, #1526).

* Improved support for ordered factors. Ordered factors throw a warning when 
  mapped to shape (unordered factors do not), and do not throw warnings when 
  mapped to size or alpha (unordered factors do). Viridis is used as the 
  default colour and fill scale for ordered factors (@karawoo, #1526).

* The `expand` argument of `scale_*_continuous()` and `scale_*_discrete()`
  now accepts separate expansion values for the lower and upper range
  limits. The expansion limits can be specified using the convenience
  function `expand_scale()`.
  
  Separate expansion limits may be useful for bar charts, e.g. if one
  wants the bottom of the bars to be flush with the x axis but still 
  leave some (automatically calculated amount of) space above them:
  
    ```r
    ggplot(mtcars) +
        geom_bar(aes(x = factor(cyl))) +
        scale_y_continuous(expand = expand_scale(mult = c(0, .1)))
    ```
  
  It can also be useful for line charts, e.g. for counts over time,
  where one wants to have a ’hard’ lower limit of y = 0 but leave the
  upper limit unspecified (and perhaps differing between panels), with
  some extra space above the highest point on the line (with symmetrical 
  limits, the extra space above the highest point could in some cases 
  cause the lower limit to be negative).
  
  The old syntax for the `expand` argument will, of course, continue
  to work (@huftis, #1669).

* `scale_colour_continuous()` and `scale_colour_gradient()` are now controlled 
  by global options `ggplot2.continuous.colour` and `ggplot2.continuous.fill`. 
  These can be set to `"gradient"` (the default) or `"viridis"` (@karawoo).

* New `scale_colour_viridis_c()`/`scale_fill_viridis_c()` (continuous) and
  `scale_colour_viridis_d()`/`scale_fill_viridis_d()` (discrete) make it
  easy to use Viridis colour scales (@karawoo, #1526).

* Guides for `geom_text()` now accept custom labels with 
  `guide_legend(override.aes = list(label = "foo"))` (@brianwdavis, #2458).

### Margins

* Strips gain margins on all sides by default. This means that to fully justify
  text to the edge of a strip, you will need to also set the margins to 0
  (@karawoo).

* Rotated strip labels now correctly understand `hjust` and `vjust` parameters
  at all angles (@karawoo).

* Strip labels now understand justification relative to the direction of the
  text, meaning that in y facets, the strip text can be placed at either end of
  the strip using `hjust` (@karawoo).

* Legend titles and labels get a little extra space around them, which 
  prevents legend titles from overlapping the legend at large font sizes 
  (@karawoo, #1881).

## Extension points

* New `autolayer()` S3 generic (@mitchelloharawild, #1974). This is similar
  to `autoplot()` but produces layers rather than complete plots.

* Custom objects can now be added using `+` if a `ggplot_add` method has been
  defined for the class of the object (@thomasp85).

* Theme elements can now be subclassed. Add a `merge_element` method to control
  how properties are inherited from the parent element. Add an `element_grob` 
  method to define how elements are rendered into grobs (@thomasp85, #1981).

* Coords have gained new extension mechanisms.
  
    If you have an existing coord extension, you will need to revise the
    specification of the `train()` method. It is now called 
    `setup_panel_params()` (better reflecting what it actually does) and now 
    has arguments `scale_x`, and `scale_y` (the x and y scales respectively) 
    and `param`, a list of plot specific parameters generated by 
    `setup_params()`.

    What was formerly called `scale_details` (in coords), `panel_ranges` 
    (in layout) and `panel_scales` (in geoms) are now consistently called
    `panel_params` (#1311). These are parameters of the coord that vary from
    panel to panel.

* `ggplot_build()` and `ggplot_gtable()` are now generics, so ggplot-subclasses 
  can define additional behavior during the build stage.

* `guide_train()`, `guide_merge()`, `guide_geom()`, and `guide_gengrob()`
  are now exported as they are needed if you want to design your own guide.
  They are not currently documented; use at your own risk (#2528).

* `scale_type()` generic is now exported and documented. Use this if you 
  want to extend ggplot2 to work with a new type of vector.

## Minor bug fixes and improvements

### Faceting

* `facet_grid()` gives a more informative error message if you try to use
  a variable in both rows and cols (#1928).

* `facet_grid()` and `facet_wrap()` both give better error messages if you
  attempt to use an unsupported coord with free scales (#2049).

* `label_parsed()` works once again (#2279).

* You can now style the background of horizontal and vertical strips
  independently with `strip.background.x` and `strip.background.y` 
  theme settings (#2249).

### Scales

* `discrete_scale()` documentation now inherits shared definitions from 
  `continuous_scale()` (@alistaire47, #2052).

* `guide_colorbar()` shows all colours of the scale (@has2k1, #2343).

* `scale_identity()` once again produces legends by default (#2112).

* Tick marks for secondary axes with strong transformations are more 
  accurately placed (@thomasp85, #1992).

* Missing line types now reliably generate missing lines (with standard 
  warning) (#2206).

* Legends now ignore set aesthetics that are not length one (#1932).

* All colour and fill scales now have an `aesthetics` argument that can
  be used to set the aesthetic(s) the scale works with. This makes it
  possible to apply a colour scale to both colour and fill aesthetics
  at the same time, via `aesthetics = c("colour", "fill")` (@clauswilke).
  
* Three new generic scales work with any aesthetic or set of aesthetics: 
  `scale_continuous_identity()`, `scale_discrete_identity()`, and
  `scale_discrete_manual()` (@clauswilke).

* `scale_*_gradient2()` now consistently omits points outside limits by 
  rescaling after the limits are enforced (@foo-bar-baz-qux, #2230).

### Layers

* `geom_label()` now correctly produces unbordered labels when `label.size` 
  is 0, even when saving to PDF (@bfgray3, #2407).

* `layer()` gives considerably better error messages for incorrectly specified
  `geom`, `stat`, or `position` (#2401).

* In all layers that use it, `linemitre` now defaults to 10 (instead of 1)
  to better match base R.

* `geom_boxplot()` now supplies a default value if no `x` aesthetic is present
  (@foo-bar-baz-qux, #2110).

* `geom_density()` drops groups with fewer than two data points and throws a
  warning. For groups with two data points, density values are now calculated 
  with `stats::density` (@karawoo, #2127).

* `geom_segment()` now also takes a `linejoin` parameter. This allows more 
  control over the appearance of the segments, which is especially useful for 
  plotting thick arrows (@Ax3man, #774).

* `geom_smooth()` now reports the formula used when `method = "auto"` 
  (@davharris #1951). `geom_smooth()` now orders by the `x` aesthetic, making it 
  easier to pass pre-computed values without manual ordering (@izahn, #2028). It 
  also now knows it has `ymin` and `ymax` aesthetics (#1939). The legend 
  correctly reflects the status of the `se` argument when used with stats 
  other than the default (@clauswilke, #1546).

* `geom_tile()` now once again interprets `width` and `height` correctly 
  (@malcolmbarrett, #2510).

* `position_jitter()` and `position_jitterdodge()` gain a `seed` argument that
  allows the specification of a random seed for reproducible jittering 
  (@krlmlr, #1996 and @slowkow, #2445).

* `stat_density()` has better behaviour if all groups are dropped because they
  are too small (#2282).

* `stat_summary_bin()` now understands the `breaks` parameter (@karawoo, #2214).

* `stat_bin()` now accepts functions for `binwidth`. This allows better binning 
  when faceting along variables with different ranges (@botanize).

* `stat_bin()` and `geom_histogram()` now sum correctly when using the `weight` 
  aesthetic (@jiho, #1921).

* `stat_bin()` again uses correct scaling for the computed variable `ndensity` 
  (@timgoodman, #2324).

* `stat_bin()` and `stat_bin_2d()` now properly handle the `breaks` parameter 
  when the scales are transformed (@has2k1, #2366).

* `update_geom_defaults()` and `update_stat_defaults()` allow American 
  spelling of aesthetic parameters (@foo-bar-baz-qux, #2299).

* The `show.legend` parameter now accepts a named logical vector to hide/show
  only some aesthetics in the legend (@tutuchan, #1798).

* Layers now silently ignore unknown aesthetics with value `NULL` (#1909).

### Coords

* Clipping to the plot panel is now configurable, through a `clip` argument
  to coordinate systems, e.g. `coord_cartesian(clip = "off")` 
  (@clauswilke, #2536).

* Like scales, coordinate systems now give you a message when you're 
  replacing an existing coordinate system (#2264).

* `coord_polar()` now draws secondary axis ticks and labels 
  (@dylan-stark, #2072), and can draw the radius axis on the right 
  (@thomasp85, #2005).

* `coord_trans()` now generates a warning when a transformation generates 
  non-finite values (@foo-bar-baz-qux, #2147).

### Themes

* Complete themes now always override all elements of the default theme
  (@has2k1, #2058, #2079).

* Themes now set default grid colour in `panel.grid` rather than individually
  in `panel.grid.major` and `panel.grid.minor` individually. This makes it 
  slightly easier to customise the theme (#2352).

* Fixed bug when setting strips to `element_blank()` (@thomasp85). 

* Axes positioned on the top and to the right can now customize their ticks and
  lines separately (@thomasp85, #1899).

* Built-in themes gain parameters `base_line_size` and `base_rect_size` which 
  control the default sizes of line and rectangle elements (@karawoo, #2176).

* Default themes use `rel()` to set line widths (@baptiste).

* Themes were tweaked for visual consistency and more graceful behavior when 
  changing the base font size. All absolute heights or widths were replaced 
  with heights or widths that are proportional to the base font size. One 
  relative font size was eliminated (@clauswilke).
  
* The height of descenders is now calculated solely on font metrics and doesn't
  change with the specific letters in the string. This fixes minor alignment 
  issues with plot titles, subtitles, and legend titles (#2288, @clauswilke).

### Guides

* `guide_colorbar()` is more configurable: tick marks and color bar frame
  can now by styled with arguments `ticks.colour`, `ticks.linewidth`, 
  `frame.colour`, `frame.linewidth`, and `frame.linetype`
  (@clauswilke).
  
* `guide_colorbar()` now uses `legend.spacing.x` and `legend.spacing.y` 
  correctly, and it can handle multi-line titles. Minor tweaks were made to 
  `guide_legend()` to make sure the two legend functions behave as similarly as
  possible (@clauswilke, #2397 and #2398).
  
* The theme elements `legend.title` and `legend.text` now respect the settings 
  of `margin`, `hjust`, and `vjust` (@clauswilke, #2465, #1502).

* Non-angle parameters of `label.theme` or `title.theme` can now be set in 
  `guide_legend()` and `guide_colorbar()` (@clauswilke, #2544).

### Other

* `fortify()` gains a method for tbls (@karawoo, #2218).

* `ggplot` gains a method for `grouped_df`s that adds a `.group` variable,
  which computes a unique value for each group. Use it with 
  `aes(group = .group)` (#2351).

* `ggproto()` produces objects with class `c("ggproto", "gg")`, allowing for
  a more informative error message when adding layers, scales, or other ggproto 
  objects (@jrnold, #2056).

* `ggsave()`'s DPI argument now supports 3 string options: "retina" (320
  DPI), "print" (300 DPI), and "screen" (72 DPI) (@foo-bar-baz-qux, #2156).
  `ggsave()` now uses full argument names to avoid partial match warnings 
  (#2355), and correctly restores the previous graphics device when several
  graphics devices are open (#2363).

* `print.ggplot()` now returns the original ggplot object, instead of the 
  output from `ggplot_build()`. Also, the object returned from 
  `ggplot_build()` now has the class `"ggplot_built"` (#2034).

* `map_data()` now works even when purrr is loaded (tidyverse#66).

* New functions `summarise_layout()`, `summarise_coord()`, and 
  `summarise_layers()` summarise the layout, coordinate systems, and layers 
  of a built ggplot object (#2034, @wch). This provides a tested API that 
  (e.g.) shiny can depend on.

* Updated startup messages reflect new resources (#2410, @mine-cetinkaya-rundel).

# ggplot2 2.2.1

* Fix usage of `structure(NULL)` for R-devel compatibility (#1968).

# ggplot2 2.2.0

## Major new features

### Subtitle and caption

Thanks to @hrbrmstr plots now have subtitles and captions, which can be set with 
the `subtitle`  and `caption` arguments to `ggtitle()` and `labs()`. You can 
control their appearance with the theme settings `plot.caption` and 
`plot.subtitle`. The main plot title is now left-aligned to better work better 
with a subtitle. The caption is right-aligned (@hrbrmstr).

### Stacking

`position_stack()` and `position_fill()` now sort the stacking order to match 
grouping order. This allows you to control the order through grouping, and 
ensures that the default legend matches the plot (#1552, #1593). If you want the 
opposite order (useful if you have horizontal bars and horizontal legend), you 
can request reverse stacking by using `position = position_stack(reverse = TRUE)` 
(#1837).
  
`position_stack()` and `position_fill()` now accepts negative values which will 
create stacks extending below the x-axis (#1691).

`position_stack()` and `position_fill()` gain a `vjust` argument which makes it 
easy to (e.g.) display labels in the middle of stacked bars (#1821).

### Layers

`geom_col()` was added to complement `geom_bar()` (@hrbrmstr). It uses 
`stat="identity"` by default, making the `y` aesthetic mandatory. It does not 
support any other `stat_()` and does not provide fallback support for the 
`binwidth` parameter. Examples and references in other functions were updated to
demonstrate `geom_col()` usage. 

When creating a layer, ggplot2 will warn if you use an unknown aesthetic or an 
unknown parameter. Compared to the previous version, this is stricter for 
aesthetics (previously there was no message), and less strict for parameters 
(previously this threw an error) (#1585).

### Facetting

The facet system, as well as the internal panel class, has been rewritten in 
ggproto. Facets are now extendable in the same manner as geoms and stats, as 
described in `vignette("extending-ggplot2")`.

We have also added the following new features.
  
* `facet_grid()` and `facet_wrap()` now allow expressions in their faceting 
  formulas (@DanRuderman, #1596).

* When `facet_wrap()` results in an uneven number of panels, axes will now be
  drawn underneath the hanging panels (fixes #1607)

* Strips can now be freely positioned in `facet_wrap()` using the 
  `strip.position` argument (deprecates `switch`).

* The relative order of panel, strip, and axis can now be controlled with 
  the theme setting `strip.placement` that takes either `inside` (strip between 
  panel and axis) or `outside` (strip after axis).

* The theme option `panel.margin` has been deprecated in favour of 
  `panel.spacing` to more clearly communicate intent.

### Extensions

Unfortunately there was a major oversight in the construction of ggproto which 
lead to extensions capturing the super object at package build time, instead of 
at package run time (#1826). This problem has been fixed, but requires 
re-installation of all extension packages.

## Scales

* The position of x and y axes can now be changed using the `position` argument
  in `scale_x_*`and `scale_y_*` which can take `top` and `bottom`, and `left`
  and `right` respectively. The themes of top and right axes can be modified 
  using the `.top` and `.right` modifiers to `axis.text.*` and `axis.title.*`.

### Continuous scales

* `scale_x_continuous()` and `scale_y_continuous()` can now display a secondary 
  axis that is a __one-to-one__ transformation of the primary axis (e.g. degrees 
  Celcius to degrees Fahrenheit). The secondary axis will be positioned opposite 
  to the primary axis and can be controlled with the `sec.axis` argument to 
  the scale constructor.

* Scales worry less about having breaks. If no breaks can be computed, the
  plot will work instead of throwing an uninformative error (#791). This 
  is particularly helpful when you have facets with free scales, and not
  all panels contain data.

* Scales now warn when transformation introduces infinite values (#1696).

### Date time

* `scale_*_datetime()` now supports time zones. It will use the timezone 
  attached to the variable by default, but can be overridden with the 
  `timezone` argument.

* New `scale_x_time()` and `scale_y_time()` generate reasonable default
  breaks and labels for hms vectors (#1752).

### Discrete scales

The treatment of missing values by discrete scales has been thoroughly 
overhauled (#1584). The underlying principle is that we can naturally represent 
missing values on discrete variables (by treating just like another level), so 
by default we should. 

This principle applies to:

* character vectors
* factors with implicit NA
* factors with explicit NA

And to all scales (both position and non-position.)

Compared to the previous version of ggplot2, there are three main changes:

1.  `scale_x_discrete()` and `scale_y_discrete()` always show discrete NA,
    regardless of their source

1.  If present, `NA`s are shown in discrete legends.

1.  All discrete scales gain a `na.translate` argument that allows you to 
    control whether `NA`s are translated to something that can be visualised,
    or should be left as missing. Note that if you don't translate (i.e. 
    `na.translate = FALSE)` the missing values will passed on to the layer, 
    which will warning that it's dropping missing values. To suppress the
    warnings, you'll also need to add `na.rm = TRUE` to the layer call. 

There were also a number of other smaller changes

* Correctly use scale expansion factors.
* Don't preserve space for dropped levels (#1638).
* Only issue one warning when when asking for too many levels (#1674).
* Unicode labels work better on Windows (#1827).
* Warn when used with only continuous data (#1589)

## Themes

* The `theme()` constructor now has named arguments rather than ellipses. This 
  should make autocomplete substantially more useful. The documentation
  (including examples) has been considerably improved.
  
* Built-in themes are more visually homogeneous, and match `theme_grey` better.
  (@jiho, #1679)
  
* When computing the height of titles, ggplot2 now includes the height of the
  descenders (i.e. the bits of `g` and `y` that hang beneath the baseline). This 
  improves the margins around titles, particularly the y axis label (#1712).
  I have also very slightly increased the inner margins of axis titles, and 
  removed the outer margins. 

* Theme element inheritance is now easier to work with as modification now
  overrides default `element_blank` elements (#1555, #1557, #1565, #1567)
  
* Horizontal legends (i.e. legends on the top or bottom) are horizontally
  aligned by default (#1842). Use `legend.box = "vertical"` to switch back
  to the previous behaviour.
  
* `element_line()` now takes an `arrow` argument to specify arrows at the end of
  lines (#1740)

There were a number of tweaks to the theme elements that control legends:
  
* `legend.justification` now controls appearance will plotting the legend
  outside of the plot area. For example, you can use 
  `theme(legend.justification = "top")` to make the legend align with the 
  top of the plot.

* `panel.margin` and `legend.margin` have been renamed to `panel.spacing` and 
  `legend.spacing` respectively, to better communicate intent (they only
  affect spacing between legends and panels, not the margins around them)

* `legend.margin` now controls margin around individual legends.

* New `legend.box.background`, `legend.box.spacing`, and `legend.box.margin`
  control the background, spacing, and margin of the legend box (the region
  that contains all legends).

## Bug fixes and minor improvements

* ggplot2 now imports tibble. This ensures that all built-in datasets print 
  compactly even if you haven't explicitly loaded tibble or dplyr (#1677).

* Class of aesthetic mapping is preserved when adding `aes()` objects (#1624).

* `+.gg` now works for lists that include data frames.

* `annotation_x()` now works in the absense of global data (#1655)

* `geom_*(show.legend = FALSE)` now works for `guide_colorbar`.

* `geom_boxplot()` gains new `outlier.alpha` (@jonathan-g) and 
  `outlier.fill` (@schloerke, #1787) parameters to control the alpha/fill of
   outlier points independently of the alpha of the boxes. 

* `position_jitter()` (and hence `geom_jitter()`) now correctly computes 
  the jitter width/jitter when supplied by the user (#1775, @has2k1).

* `geom_contour()` more clearly describes what inputs it needs (#1577).

* `geom_curve()` respects the `lineend` parameter (#1852).

* `geom_histogram()` and `stat_bin()` understand the `breaks` parameter once 
  more. (#1665). The floating point adjustment for histogram bins is now 
  actually used - it was previously inadvertently ignored (#1651).

* `geom_violin()` no longer transforms quantile lines with the alpha aesthetic
  (@mnbram, #1714). It no longer errors when quantiles are requested but data
  have zero range (#1687). When `trim = FALSE` it once again has a nice 
  range that allows the density to reach zero (by extending the range 3 
  bandwidths to either side of the data) (#1700).

* `geom_dotplot()` works better when faceting and binning on the y-axis. 
  (#1618, @has2k1).
  
* `geom_hexbin()` once again supports `..density..` (@mikebirdgeneau, #1688).

* `geom_step()` gives useful warning if only one data point in layer (#1645).

* `layer()` gains new `check.aes` and `check.param` arguments. These allow
  geom/stat authors to optional suppress checks for known aesthetics/parameters.
  Currently this is used only in `geom_blank()` which powers `expand_limits()` 
  (#1795).

* All `stat_*()` display a better error message when required aesthetics are
  missing.
  
* `stat_bin()` and `stat_summary_hex()` now accept length 1 `binwidth` (#1610)

* `stat_density()` gains new argument `n`, which is passed to underlying function
  `stats::density` ("number of equally spaced points at which the
  density is to be estimated"). (@hbuschme)

* `stat_binhex()` now again returns `count` rather than `value` (#1747)

* `stat_ecdf()` respects `pad` argument (#1646).

* `stat_smooth()` once again informs you about the method it has chosen.
  It also correctly calculates the size of the largest group within facets.

* `x` and `y` scales are now symmetric regarding the list of
  aesthetics they accept: `xmin_final`, `xmax_final`, `xlower`,
  `xmiddle` and `xupper` are now valid `x` aesthetics.

* `Scale` extensions can now override the `make_title` and `make_sec_title` 
  methods to let the scale modify the axis/legend titles.

* The random stream is now reset after calling `.onAttach()` (#2409).

# ggplot2 2.1.0

## New features

* When mapping an aesthetic to a constant (e.g. 
  `geom_smooth(aes(colour = "loess")))`), the default guide title is the name 
  of the aesthetic (i.e. "colour"), not the value (i.e. "loess") (#1431).

* `layer()` now accepts a function as the data argument. The function will be
  applied to the data passed to the `ggplot()` function and must return a
  data.frame (#1527, @thomasp85). This is a more general version of the 
  deprecated `subset` argument.

* `theme_update()` now uses the `+` operator instead of `%+replace%`, so that
  unspecified values will no longer be `NULL`ed out. `theme_replace()`
  preserves the old behaviour if desired (@oneillkza, #1519). 

* `stat_bin()` has been overhauled to use the same algorithm as ggvis, which 
  has been considerably improved thanks to the advice of Randy Prium (@rpruim).
  This includes:
  
    * Better arguments and a better algorithm for determining the origin.
      You can now specify either `boundary` or the `center` of a bin.
      `origin` has been deprecated in favour of these arguments.
      
    * `drop` is deprecated in favour of `pad`, which adds extra 0-count bins
      at either end (needed for frequency polygons). `geom_histogram()` defaults 
      to `pad = FALSE` which considerably improves the default limits for 
      the histogram, especially when the bins are big (#1477).
      
    * The default algorithm does a (somewhat) better job at picking nice widths 
      and origins across a wider range of input data.
      
    * `bins = n` now gives a histogram with `n` bins, not `n + 1` (#1487).

## Bug fixes

* All `\donttest{}` examples run.

* All `geom_()` and `stat_()` functions now have consistent argument order:
  data + mapping, then geom/stat/position, then `...`, then specific arguments, 
  then arguments common to all layers (#1305). This may break code if you were
  previously relying on partial name matching, but in the long-term should make 
  ggplot2 easier to use. In particular, you can now set the `n` parameter
  in `geom_density2d()` without it partially matching `na.rm` (#1485).

* For geoms with both `colour` and `fill`, `alpha` once again only affects
  fill (Reverts #1371, #1523). This was causing problems for people.

* `facet_wrap()`/`facet_grid()` works with multiple empty panels of data 
  (#1445).

* `facet_wrap()` correctly swaps `nrow` and `ncol` when faceting vertically
  (#1417).

* `ggsave("x.svg")` now uses svglite to produce the svg (#1432).

* `geom_boxplot()` now understands `outlier.color` (#1455).

* `geom_path()` knows that "solid" (not just 1) represents a solid line (#1534).

* `geom_ribbon()` preserves missing values so they correctly generate a 
  gap in the ribbon (#1549).

* `geom_tile()` once again accepts `width` and `height` parameters (#1513). 
  It uses `draw_key_polygon()` for better a legend, including a coloured 
  outline (#1484).

* `layer()` now automatically adds a `na.rm` parameter if none is explicitly
  supplied.

* `position_jitterdodge()` now works on all possible dodge aesthetics, 
  e.g. `color`, `linetype` etc. instead of only based on `fill` (@bleutner)

* `position = "nudge"` now works (although it doesn't do anything useful)
  (#1428).

* The default scale for columns of class "AsIs" is now "identity" (#1518).

* `scale_*_discrete()` has better defaults when used with purely continuous
  data (#1542).

* `scale_size()` warns when used with categorical data.

* `scale_size()`, `scale_colour()`, and `scale_fill()` gain date and date-time
  variants (#1526).

* `stat_bin_hex()` and `stat_bin_summary()` now use the same underlying 
  algorithm so results are consistent (#1383). `stat_bin_hex()` now accepts
  a `weight` aesthetic. To be consistent with related stats, the output variable 
  from `stat_bin_hex()` is now value instead of count.

* `stat_density()` gains a `bw` parameter which makes it easy to get consistent 
   smoothing between facets (@jiho)

* `stat-density-2d()` no longer ignores the `h` parameter, and now accepts 
  `bins` and `binwidth` parameters to control the number of contours 
  (#1448, @has2k1).

* `stat_ecdf()` does a better job of adding padding to -Inf/Inf, and gains
  an argument `pad` to suppress the padding if not needed (#1467).

* `stat_function()` gains an `xlim` parameter (#1528). It once again works 
  with discrete x values (#1509).

* `stat_summary()` preserves sorted x order which avoids artefacts when
  display results with `geom_smooth()` (#1520).

* All elements should now inherit correctly for all themes except `theme_void()`.
  (@Katiedaisey, #1555) 

* `theme_void()` was completely void of text but facets and legends still
  need labels. They are now visible (@jiho). 

* You can once again set legend key and height width to unit arithmetic
  objects (like `2 * unit(1, "cm")`) (#1437).

* Eliminate spurious warning if you have a layer with no data and no aesthetics
  (#1451).

* Removed a superfluous comma in `theme-defaults.r` code (@jschoeley)

* Fixed a compatibility issue with `ggproto` and R versions prior to 3.1.2.
  (#1444)

* Fixed issue where `coord_map()` fails when given an explicit `parameters`
  argument (@tdmcarthur, #1729)
  
* Fixed issue where `geom_errorbarh()` had a required `x` aesthetic (#1933)  

# ggplot2 2.0.0

## Major changes

* ggplot no longer throws an error if your plot has no layers. Instead it 
  automatically adds `geom_blank()` (#1246).
  
* New `cut_width()` is a convenient replacement for the verbose
  `plyr::round_any()`, with the additional benefit of offering finer
  control.

* New `geom_count()` is a convenient alias to `stat_sum()`. Use it when you
  have overlapping points on a scatterplot. `stat_sum()` now defaults to 
  using counts instead of proportions.

* New `geom_curve()` adds curved lines, with a similar specification to 
  `geom_segment()` (@veraanadi, #1088).

* Date and datetime scales now have `date_breaks`, `date_minor_breaks` and
  `date_labels` arguments so that you never need to use the long
  `scales::date_breaks()` or `scales::date_format()`.
  
* `geom_bar()` now has it's own stat, distinct from `stat_bin()` which was
  also used by `geom_histogram()`. `geom_bar()` now uses `stat_count()` 
  which counts values at each distinct value of x (i.e. it does not bin
  the data first). This can be useful when you want to show exactly which 
  values are used in a continuous variable.

* `geom_point()` gains a `stroke` aesthetic which controls the border width of 
  shapes 21-25 (#1133, @SeySayux). `size` and `stroke` are additive so a point 
  with `size = 5` and `stroke = 5` will have a diameter of 10mm. (#1142)

* New `position_nudge()` allows you to slightly offset labels (or other 
  geoms) from their corresponding points (#1109).

* `scale_size()` now maps values to _area_, not radius. Use `scale_radius()`
  if you want the old behaviour (not recommended, except perhaps for lines).

* New `stat_summary_bin()` works like `stat_summary()` but on binned data. 
  It's a generalisation of `stat_bin()` that can compute any aggregate,
  not just counts (#1274). Both default to `mean_se()` if no aggregation
  functions are supplied (#1386).

* Layers are now much stricter about their arguments - you will get an error
  if you've supplied an argument that isn't an aesthetic or a parameter.
  This is likely to cause some short-term pain but in the long-term it will make
  it much easier to spot spelling mistakes and other errors (#1293).
  
    This change does break a handful of geoms/stats that used `...` to pass 
    additional arguments on to the underlying computation. Now 
    `geom_smooth()`/`stat_smooth()` and `geom_quantile()`/`stat_quantile()` 
    use `method.args` instead (#1245, #1289); and `stat_summary()` (#1242), 
    `stat_summary_hex()`, and `stat_summary2d()` use `fun.args`.

### Extensibility

There is now an official mechanism for defining Stats, Geoms, and Positions in 
other packages. See `vignette("extending-ggplot2")` for details.

* All Geoms, Stats and Positions are now exported, so you can inherit from them
  when making your own objects (#989).

* ggplot2 no longer uses proto or reference classes. Instead, we now use 
  ggproto, a new OO system designed specifically for ggplot2. Unlike proto
  and RC, ggproto supports clean cross-package inheritance. Creating a new OO
  system isn't usually the right way to solve a problem, but I'm pretty sure
  it was necessary here. Read more about it in the vignette.

* `aes_()` replaces `aes_q()`. It also supports formulas, so the most concise 
  SE version of `aes(carat, price)` is now `aes_(~carat, ~price)`. You may
  want to use this form in packages, as it will avoid spurious `R CMD check` 
  warnings about undefined global variables.

### Text

* `geom_text()` has been overhauled to make labelling your data a little
  easier. It:
  
    * `nudge_x` and `nudge_y` arguments let you offset labels from their
      corresponding points (#1120). 
      
    * `check_overlap = TRUE` provides a simple way to avoid overplotting 
      of labels: labels that would otherwise overlap are omitted (#1039).
      
    * `hjust` and `vjust` can now be character vectors: "left", "center", 
      "right", "bottom", "middle", "top". New options include "inward" and 
      "outward" which align text towards and away from the center of the plot 
      respectively.

* `geom_label()` works like `geom_text()` but draws a rounded rectangle 
  underneath each label (#1039). This is useful when you want to label plots
  that are dense with data.

### Deprecated features

* The little used `aes_auto()` has been deprecated. 

* `aes_q()` has been replaced with `aes_()` to be consistent with SE versions
  of NSE functions in other packages.

* The `order` aesthetic is officially deprecated. It never really worked, and 
  was poorly documented.

* The `stat` and `position` arguments to `qplot()` have been deprecated.
  `qplot()` is designed for quick plots - if you need to specify position
  or stat, use `ggplot()` instead.

* The theme setting `axis.ticks.margin` has been deprecated: now use the margin 
  property of `axis.text`.
  
* `stat_abline()`, `stat_hline()` and `stat_vline()` have been removed:
  these were never suitable for use other than with `geom_abline()` etc
  and were not documented.

* `show_guide` has been renamed to `show.legend`: this more accurately
  reflects what it does (controls appearance of layer in legend), and uses the 
  same convention as other ggplot2 arguments (i.e. a `.` between names).
  (Yes, I know that's inconsistent with function names with use `_`, but it's
  too late to change now.)

A number of geoms have been renamed to be internally consistent:

* `stat_binhex()` and `stat_bin2d()` have been renamed to `stat_bin_hex()` 
  and `stat_bin_2d()` (#1274). `stat_summary2d()` has been renamed to 
  `stat_summary_2d()`, `geom_density2d()`/`stat_density2d()` has been renamed 
  to `geom_density_2d()`/`stat_density_2d()`.

* `stat_spoke()` is now `geom_spoke()` since I realised it's a
  reparameterisation of `geom_segment()`.

* `stat_bindot()` has been removed because it's so tightly coupled to
  `geom_dotplot()`. If you happened to use `stat_bindot()`, just change to
  `geom_dotplot()` (#1194).

All defunct functions have been removed.

### Default appearance

* The default `theme_grey()` background colour has been changed from "grey90" 
  to "grey92": this makes the background a little less visually prominent.

* Labels and titles have been tweaked for readability:

    * Axes labels are darker.
    
    * Legend and axis titles are given the same visual treatment.
    
    * The default font size dropped from 12 to 11. You might be surprised that 
      I've made the default text size smaller as it was already hard for
      many people to read. It turns out there was a bug in RStudio (fixed in 
      0.99.724), that shrunk the text of all grid based graphics. Once that
      was resolved the defaults seemed too big to my eyes.
    
    * More spacing between titles and borders.
    
    * Default margins scale with the theme font size, so the appearance at 
      larger font sizes should be considerably improved (#1228). 

* `alpha` now affects both fill and colour aesthetics (#1371).

* `element_text()` gains a margins argument which allows you to add additional
  padding around text elements. To help see what's going on use `debug = TRUE` 
  to display the text region and anchors.

* The default font size in `geom_text()` has been decreased from 5mm (14 pts)
  to 3.8 mm (11 pts) to match the new default theme sizes.

* A diagonal line is no longer drawn on bar and rectangle legends. Instead, the
  border has been tweaked to be more visible, and more closely match the size of 
  line drawn on the plot.

* `geom_pointrange()` and `geom_linerange()` get vertical (not horizontal)
  lines in the legend (#1389).

* The default line `size` for `geom_smooth()` has been increased from 0.5 to 1 
  to make it easier to see when overlaid on data.
  
* `geom_bar()` and `geom_rect()` use a slightly paler shade of grey so they
  aren't so visually heavy.
  
* `geom_boxplot()` now colours outliers the same way as the boxes.

* `geom_point()` now uses shape 19 instead of 16. This looks much better on 
  the default Linux graphics device. (It's very slightly smaller than the old 
  point, but it shouldn't affect any graphics significantly)

* Sizes in ggplot2 are measured in mm. Previously they were converted to pts 
  (for use in grid) by multiplying by 72 / 25.4. However, grid uses printer's 
  points, not Adobe (big pts), so sizes are now correctly multiplied by 
  72.27 / 25.4. This is unlikely to noticeably affect display, but it's
  technically correct (<https://youtu.be/hou0lU8WMgo>).

* The default legend will now allocate multiple rows (if vertical) or
  columns (if horizontal) in order to make a legend that is more likely to
  fit on the screen. You can override with the `nrow`/`ncol` arguments
  to `guide_legend()`

    ```R
    p <- ggplot(mpg, aes(displ,hwy, colour = model)) + geom_point()
    p
    p + theme(legend.position = "bottom")
    # Previous behaviour
    p + guides(colour = guide_legend(ncol = 1))
    ```

### New and updated themes

* New `theme_void()` is completely empty. It's useful for plots with non-
  standard coordinates or for drawings (@jiho, #976).

* New `theme_dark()` has a dark background designed to make colours pop out
  (@jiho, #1018)

* `theme_minimal()` became slightly more minimal by removing the axis ticks:
  labels now line up directly beneath grid lines (@tomschloss, #1084)

* New theme setting `panel.ontop` (logical) make it possible to place 
  background elements (i.e., gridlines) on top of data. Best used with 
  transparent `panel.background` (@noamross. #551).

### Labelling

The facet labelling system was updated with many new features and a
more flexible interface (@lionel-). It now works consistently across
grid and wrap facets. The most important user visible changes are:

* `facet_wrap()` gains a `labeller` option (#25).

* `facet_grid()` and `facet_wrap()` gain a `switch` argument to
  display the facet titles near the axes. When switched, the labels
  become axes subtitles. `switch` can be set to "x", "y" or "both"
  (the latter only for grids) to control which margin is switched.

The labellers (such as `label_value()` or `label_both()`) also get
some new features:

* They now offer the `multi_line` argument to control whether to
  display composite facets (those specified as `~var1 + var2`) on one
  or multiple lines.

* In `label_bquote()` you now refer directly to the names of
  variables. With this change, you can create math expressions that
  depend on more than one variable. This math expression can be
  specified either for the rows or the columns and you can also
  provide different expressions to each margin.

  As a consequence of these changes, referring to `x` in backquoted
  expressions is deprecated.

* Similarly to `label_bquote()`, `labeller()` now take `.rows` and
  `.cols` arguments. In addition, it also takes `.default`.
  `labeller()` is useful to customise how particular variables are
  labelled. The three additional arguments specify how to label the
  variables are not specifically mentioned, respectively for rows,
  columns or both. This makes it especially easy to set up a
  project-wide labeller dispatcher that can be reused across all your
  plots. See the documentation for an example.

* The new labeller `label_context()` adapts to the number of factors
  facetted over. With a single factor, it displays only the values,
  just as before. But with multiple factors in a composite margin
  (e.g. with `~cyl + am`), the labels are passed over to
  `label_both()`. This way the variables names are displayed with the
  values to help identifying them.

On the programming side, the labeller API has been rewritten in order
to offer more control when faceting over multiple factors (e.g. with
formulae such as `~cyl + am`). This also means that if you have
written custom labellers, you will need to update them for this
version of ggplot.

* Previously, a labeller function would take `variable` and `value`
  arguments and return a character vector. Now, they take a data frame
  of character vectors and return a list. The input data frame has one
  column per factor facetted over and each column in the returned list
  becomes one line in the strip label. See documentation for more
  details.

* The labels received by a labeller now contain metadata: their margin
  (in the "type" attribute) and whether they come from a wrap or a
  grid facet (in the "facet" attribute).

* Note that the new `as_labeller()` function operator provides an easy
  way to transform an existing function to a labeller function. The
  existing function just needs to take and return a character vector.

## Documentation

* Improved documentation for `aes()`, `layer()` and much much more.

* I've tried to reduce the use of `...` so that you can see all the 
  documentation in one place rather than having to integrate multiple pages.
  In some cases this has involved adding additional arguments to geoms
  to make it more clear what you can do:
  
    *  `geom_smooth()` gains explicit `method`, `se` and `formula` arguments.
    
    * `geom_histogram()` gains `binwidth`, `bins`, `origin` and `right` 
      arguments.
      
    * `geom_jitter()` gains `width` and `height` arguments to make it easier
      to control the amount of jittering without using the lengthy 
      `position_jitter()` function (#1116)

* Use of `qplot()` in examples has been minimised (#1123, @hrbrmstr). This is
  inline with the 2nd edition of the ggplot2 box, which minimises the use of 
  `qplot()` in favour of `ggplot()`.

* Tightly linked geoms and stats (e.g. `geom_boxplot()` and `stat_boxplot()`) 
  are now documented in the same file so you can see all the arguments in one
  place. Variations of the same idea (e.g. `geom_path()`, `geom_line()`, and
  `geom_step()`) are also documented together.

* It's now obvious that you can set the `binwidth` parameter for
  `stat_bin_hex()`, `stat_summary_hex()`, `stat_bin_2d()`, and
  `stat_summary_2d()`. 

* The internals of positions have been cleaned up considerably. You're unlikely
  to notice any external changes, although the documentation should be a little
  less confusing since positions now don't list parameters they never use.

## Data

* All datasets have class `tbl_df` so if you also use dplyr, you get a better
  print method.

* `economics` has been brought up to date to 2015-04-01.

* New `economics_long` is the economics data in long form.

* New `txhousing` dataset containing information about the Texas housing
  market. Useful for examples that need multiple time series, and for
  demonstrating model+vis methods.

* New `luv_colours` dataset which contains the locations of all
  built-in `colors()` in Luv space.

* `movies` has been moved into its own package, ggplot2movies, because it was 
  large and not terribly useful. If you've used the movies dataset, you'll now 
  need to explicitly load the package with `library(ggplot2movies)`.

## Bug fixes and minor improvements

* All partially matched arguments and `$` have been been replaced with 
  full matches (@jimhester, #1134).

* ggplot2 now exports `alpha()` from the scales package (#1107), and `arrow()` 
  and `unit()` from grid (#1225). This means you don't need attach scales/grid 
  or do `scales::`/`grid::` for these commonly used functions.

* `aes_string()` now only parses character inputs. This fixes bugs when
  using it with numbers and non default `OutDec` settings (#1045).

* `annotation_custom()` automatically adds a unique id to each grob name,
  making it easier to plot multiple grobs with the same name (e.g. grobs of
  ggplot2 graphics) in the same plot (#1256).

* `borders()` now accepts xlim and ylim arguments for specifying the geographical 
  region of interest (@markpayneatwork, #1392).

* `coord_cartesian()` applies the same expansion factor to limits as for scales. 
  You can suppress with `expand = FALSE` (#1207).

* `coord_trans()` now works when breaks are suppressed (#1422).

* `cut_number()` gives error message if the number of requested bins can
  be created because there are two few unique values (#1046).

* Character labels in `facet_grid()` are no longer (incorrectly) coerced into
  factors. This caused problems with custom label functions (#1070).

* `facet_wrap()` and `facet_grid()` now allow you to use non-standard
  variable names by surrounding them with backticks (#1067).

* `facet_wrap()` more carefully checks its `nrow` and `ncol` arguments
  to ensure that they're specified correctly (@richierocks, #962)

* `facet_wrap()` gains a `dir` argument to control the direction the
  panels are wrapped in. The default is "h" for horizontal. Use "v" for
  vertical layout (#1260).

* `geom_abline()`, `geom_hline()` and `geom_vline()` have been rewritten to
  have simpler behaviour and be more consistent:

    * `stat_abline()`, `stat_hline()` and `stat_vline()` have been removed:
      these were never suitable for use other than with `geom_abline()` etc
      and were not documented.

    * `geom_abline()`, `geom_vline()` and `geom_hline()` are bound to
      `stat_identity()` and `position_identity()`

    * Intercept parameters can no longer be set to a function.

    * They are all documented in one file, since they are so closely related.

* `geom_bin2d()` will now let you specify one dimension's breaks exactly,
  without touching the other dimension's default breaks at all (#1126).

* `geom_crossbar()` sets grouping correctly so you can display multiple
  crossbars on one plot. It also makes the default `fatten` argument a little
  bigger to make the middle line more obvious (#1125).

* `geom_histogram()` and `geom_smooth()` now only inform you about the
  default values once per layer, rather than once per panel (#1220).

* `geom_pointrange()` gains `fatten` argument so you can control the
  size of the point relative to the size of the line.

* `geom_segment()` annotations were not transforming with scales 
  (@BrianDiggs, #859).

* `geom_smooth()` is no longer so chatty. If you want to know what the default
  smoothing method is, look it up in the documentation! (#1247)

* `geom_violin()` now has the ability to draw quantile lines (@DanRuderman).

* `ggplot()` now captures the parent frame to use for evaluation,
  rather than always defaulting to the global environment. This should
  make ggplot more suitable to use in more situations (e.g. with knitr)

* `ggsave()` has been simplified a little to make it easier to maintain.
  It no longer checks that you're printing a ggplot2 object (so now also
  works with any grid grob) (#970), and always requires a filename.
  Parameter `device` now supports character argument to specify which supported
  device to use ('pdf', 'png', 'jpeg', etc.), for when it cannot be correctly
  inferred from the file extension (for example when a temporary filename is
  supplied server side in shiny apps) (@sebkopf, #939). It no longer opens
  a graphics device if one isn't already open - this is annoying when you're
  running from a script (#1326).

* `guide_colorbar()` creates correct legend if only one color (@krlmlr, #943).

* `guide_colorbar()` no longer fails when the legend is empty - previously
  this often masked misspecifications elsewhere in the plot (#967).

* New `layer_data()` function extracts the data used for plotting for a given
  layer. It's mostly useful for testing.

* User supplied `minor_breaks` can now be supplied on the same scale as 
  the data, and will be automatically transformed with by scale (#1385).

* You can now suppress the appearance of an axis/legend title (and the space
  that would allocated for it) with `NULL` in the `scale_` function. To
  use the default label, use `waiver()` (#1145).

* Position adjustments no longer warn about potentially varying ranges
  because the problem rarely occurs in practice and there are currently a
  lot of false positives since I don't understand exactly what FP criteria
  I should be testing.

* `scale_fill_grey()` now uses red for missing values. This matches
  `scale_colour_grey()` and makes it obvious where missing values lie.
  Override with `na.value`.

* `scale_*_gradient2()` defaults to using Lab colour space.

* `scale_*_gradientn()` now allows `colours` or `colors` (#1290)

* `scale_y_continuous()` now also transforms the `lower`, `middle` and `upper`
  aesthetics used by `geom_boxplot()`: this only affects
  `geom_boxplot(stat = "identity")` (#1020).

* Legends no longer inherit aesthetics if `inherit.aes` is FALSE (#1267).

* `lims()` makes it easy to set the limits of any axis (#1138).

* `labels = NULL` now works with `guide_legend()` and `guide_colorbar()`.
  (#1175, #1183).

* `override.aes` now works with American aesthetic spelling, e.g. color

* Scales no longer round data points to improve performance of colour
  palettes. Instead the scales package now uses a much faster colour
  interpolation algorithm (#1022).

* `scale_*_brewer()` and `scale_*_distiller()` add new `direction` argument of 
  `scales::brewer_pal`, making it easier to change the order of colours 
  (@jiho, #1139).

* `scale_x_date()` now clips dates outside the limits in the same way as
  `scale_x_continuous()` (#1090).

* `stat_bin()` gains `bins` arguments, which denotes the number of bins. Now
  you can set `bins=100` instead of `binwidth=0.5`. Note that `breaks` or
  `binwidth` will override it (@tmshn, #1158, #102).

* `stat_boxplot()` warns if a continuous variable is used for the `x` aesthetic
  without also supplying a `group` aesthetic (#992, @krlmlr).

* `stat_summary_2d()` and `stat_bin_2d()` now share exactly the same code for 
  determining breaks from `bins`, `binwidth`, and `origin`. 
  
* `stat_summary_2d()` and `stat_bin_2d()` now output in tile/raster compatible 
  form instead of rect compatible form. 

* Automatically computed breaks do not lead to an error for transformations like
  "probit" where the inverse can map to infinity (#871, @krlmlr)

* `stat_function()` now always evaluates the function on the original scale.
  Previously it computed the function on transformed scales, giving incorrect
  values (@BrianDiggs, #1011).

* `strip_dots` works with anonymous functions within calculated aesthetics 
  (e.g. `aes(sapply(..density.., function(x) mean(x))))` (#1154, @NikNakk)

* `theme()` gains `validate = FALSE` parameter to turn off validation, and 
  hence store arbitrary additional data in the themes. (@tdhock, #1121)

* Improved the calculation of segments needed to draw the curve representing
  a line when plotted in polar coordinates. In some cases, the last segment
  of a multi-segment line was not drawn (@BrianDiggs, #952)<|MERGE_RESOLUTION|>--- conflicted
+++ resolved
@@ -1,9 +1,11 @@
 # ggplot2 (development version)
 
-<<<<<<< HEAD
 * `coord_radial(r.axis.inside)` can now take a numeric value to control 
   placement of internally placed radius axes (@teunbrand, #5805).
-=======
+* (internal) default labels are derived in `ggplot_build()` rather than
+  in `ggplot_add.Layer()` (@teunbrand, #5894)
+* An attempt is made to use a variable's label attribute as default label 
+  (@teunbrand, #4631)
 * Themes gain an additional `header_family` argument to easily set the font
   for headers and titles (#5886).
 * The `plot.subtitle`, `plot.caption` and `plot.tag` theme elements now inherit 
@@ -17,7 +19,6 @@
 * Bare numeric values provided to Date or Datetime scales get inversely 
   transformed (cast to Date/POSIXct) with a warning (@teunbrand).
 * `stat_bin()` now accepts functions for argument `breaks` (@aijordan, #4561)
->>>>>>> 096b9663
 * (internal) The plot's layout now has a coord parameter that is used to 
   prevent setting up identical panel parameters (#5427)
 * (internal) rearranged the code of `Facet$draw_panels()` method (@teunbrand).

# ggplot2 (development version)

<<<<<<< HEAD
* Improve the support for `guide_axis()` on `coord_trans()` (@yutannihilation, #3959)
=======
* `geom_density()` and `stat_density()` now support `bounds` argument
  to estimate density with boundary correction (@echasnovski, #4013).
>>>>>>> c8f01c00

* ggplot now checks during statistical transformations whether any data 
  columns were dropped and warns about this. If stats intend to drop
  data columns they can declare them in the new field `dropped_aes`.
  (@clauswilke, #3250)
* Added `stat_align()` to align data without common x-coordinates prior to
  stacking. This is now the default stat for `geom_area()` (@thomasp85, #4850)

* Fix a bug in `stat_contour_filled()` where break value differences below a 
  certain number of digits would cause the computations to fail (@thomasp85, 
  #4874)

* `stage()` now properly refers to the values without scale transformations for
  the stage of `after_stat`. If your code requires the scaled version of the
  values for some reason, you have to apply the same transformation by yourself,
  e.g. `sqrt()` for `scale_{x,y}_sqrt()` (@yutannihilation and @teunbrand, #4155).

* A `linewidth` aesthetic has been introduced and supersedes the `size` 
  aesthetic for scaling the width of lines in line based geoms. `size` will 
  remain functioning but deprecated for these geoms and it is recommended to 
  update all code to reflect the new aesthetic (@thomasp85, #3672)

* Secondary axis ticks are now positioned more precisely, removing small visual
  artefacts with alignment between grid and ticks (@thomasp85, #3576)

* Improve `stat_function` documentation regarding `xlim` argument. (@92amartins, #4474)

* `qplot()` is now formally deprecated (@yutannihilation, #3956).

* Use `rlang::hash()` instead of `digest::digest()`. This update may lead to 
  changes in the automatic sorting of legends. In order to enforce a specific
  legend order use the `order` argument in the guide. (@thomasp85, #4458)

* Fix various issues with how `labels`, `breaks`, `limits`, and `show.limits`
  interact in the different binning guides (@thomasp85, #4831)

* Automatic break calculation now squishes the scale limits to the domain
  of the transformation. This allows `scale_{x/y}_sqrt()` to find breaks at 0   
  when appropriate (@teunbrand, #980).

* Using multiple modified aesthetics correctly will no longer trigger warnings. 
  If used incorrectly, the warning will now report the duplicated aesthetic 
  instead of `NA` (@teunbrand, #4707).

* `...` supports `rlang::list2` dynamic dots in all public functions. (@mone27, #4764) 

* `theme()` now has a `strip.clip` argument, that can be set to `"off"` to 
  prevent the clipping of strip text and background borders (@teunbrand, #4118)

* `aes()` now supports the `!!!` operator in its first two arguments
  (#2675). Thanks to @yutannihilation and @teunbrand for draft
  implementations.

* Require rlang >= 1.0.0 (@billybarc, #4797)

* `geom_violin()` no longer issues "collapsing to unique 'x' values" warning
  (@bersbersbers, #4455)

* `annotate()` now documents unsupported geoms (`geom_abline()`, `geom_hline()`
  and `geom_vline()`), and warns when they are requested (@mikmart, #4719)

* `presidential` dataset now includes Trump's presidency (@bkmgit, #4703).

* referring to `x` in backquoted expressions with `label_bquote()` is no longer
  possible.

* `position_stack()` now works fully with `geom_text()` (@thomasp85, #4367)

* `geom_tile()` now correctly recognises missing data in `xmin`, `xmax`, `ymin`,
  and `ymax` (@thomasp85 and @sigmapi, #4495)

* `geom_hex()` will now use the binwidth from `stat_bin_hex()` if present, 
  instead of deriving it (@thomasp85, #4580)
  
* `geom_hex()` now works on non-linear coordinate systems (@thomasp85)

* Fixed a bug throwing errors when trying to render an empty plot with secondary
  axes (@thomasp85, #4509)

* Axes are now added correctly in `facet_wrap()` when `as.table = FALSE`
  (@thomasp85, #4553)

* Better compatibility of custom device functions in `ggsave()` 
  (@thomasp85, #4539)

* Binning scales are now more resilient to calculated limits that ends up being
  `NaN` after transformations (@thomasp85, #4510)

* Strip padding in `facet_grid()` is now only in effect if `strip.placement = "outside"`
  _and_ an axis is present between the strip and the panel (@thomasp85, #4610)

* Aesthetics of length 1 are now recycled to 0 if the length of the data is 0 
  (@thomasp85, #4588)

* Setting `size = NA` will no longer cause `guide_legend()` to error 
  (@thomasp85, #4559)

* Setting `stroke` to `NA` in `geom_point()` will no longer impair the sizing of
  the points (@thomasp85, #4624)

* `stat_bin_2d()` now correctly recognises the `weight` aesthetic 
  (@thomasp85, #4646)
  
* All geoms now have consistent exposure of linejoin and lineend parameters, and
  the guide keys will now respect these settings (@thomasp85, #4653)

* `geom_sf()` now respects `arrow` parameter for lines (@jakeruss, #4659)

* Updated documentation for `print.ggplot` to reflect that it returns
  the original plot, not the result of `ggplot_build()`. (@r2evans, #4390)

* `scale_*_manual()` no longer displays extra legend keys, or changes their 
  order, when a named `values` argument has more items than the data. To display
  all `values` on the legend instead, use
  `scale_*_manual(values = vals, limits = names(vals))`. (@teunbrand, @banfai, 
  #4511, #4534)
  
* `geom_contour()` now accepts a function in the `breaks` argument (@eliocamp, #4652).

* VISUAL CHANGE: `scale_*_viridis_b()` now uses the full range of the viridis scales (@gregleleu, #4737)

* Updated documentation for `geom_contour()` to correctly reflect argument 
precedence between `bins` and `binwidth`. (@eliocamp, #4651)

* The `ticks.linewidth` and `frame.linewidth` parameters of `guide_colourbar()`
  are now multiplied with `.pt` like elsewhere in ggplot2. It can cause visual
  changes when these arguments are not the defaults and these changes can be 
  restored to their previous behaviour by adding `/ .pt` (@teunbrand #4314).

* Dots in `geom_dotplot()` are now correctly aligned to the baseline when
  `stackratio != 1` and `stackdir != "up"` (@mjskay, #4614)

* Key glyphs for `geom_boxplot()`, `geom_crossbar()`, `geom_pointrange()`, and
  `geom_linerange()` are now orientation-aware (@mjskay, #4732)
  
* Updated documentation for `geom_smooth()` to more clearly describe effects of the 
  `fullrange` parameter (@thoolihan, #4399).

# ggplot2 3.3.6
This is a very small release only applying an internal change to comply with 
R 4.2 and its deprecation of `default.stringsAsFactors()`. There are no user
facing changes and no breaking changes.

# ggplot2 3.3.5
This is a very small release focusing on fixing a couple of untenable issues 
that surfaced with the 3.3.4 release

* Revert changes made in #4434 (apply transform to intercept in `geom_abline()`) 
  as it introduced undesirable issues far worse than the bug it fixed 
  (@thomasp85, #4514)
* Fixes an issue in `ggsave()` when producing emf/wmf files (@yutannihilation, 
  #4521)
* Warn when grDevices specific arguments are passed to ragg devices (@thomasp85, 
  #4524)
* Fix an issue where `coord_sf()` was reporting that it is non-linear
  even when data is provided in projected coordinates (@clauswilke, #4527)

# ggplot2 3.3.4
This is a larger patch release fixing a huge number of bugs and introduces a 
small selection of feature refinements.

## Features

* Alt-text can now be added to a plot using the `alt` label, i.e 
  `+ labs(alt = ...)`. Currently this alt text is not automatically propagated, 
  but we plan to integrate into Shiny, RMarkdown, and other tools in the future. 
  (@thomasp85, #4477)

* Add support for the BrailleR package for creating descriptions of the plot
  when rendered (@thomasp85, #4459)
  
* `coord_sf()` now has an argument `default_crs` that specifies the coordinate
  reference system (CRS) for non-sf layers and scale/coord limits. This argument
  defaults to `NULL`, which means non-sf layers are assumed to be in projected
  coordinates, as in prior ggplot2 versions. Setting `default_crs = sf::st_crs(4326)`
  provides a simple way to interpret x and y positions as longitude and latitude,
  regardless of the CRS used by `coord_sf()`. Authors of extension packages
  implementing `stat_sf()`-like functionality are encouraged to look at the source
  code of `stat_sf()`'s `compute_group()` function to see how to provide scale-limit
  hints to `coord_sf()` (@clauswilke, #3659).

* `ggsave()` now uses ragg to render raster output if ragg is available. It also
  handles custom devices that sets a default unit (e.g. `ragg::agg_png`) 
  correctly (@thomasp85, #4388)

* `ggsave()` now returns the saved file location invisibly (#3379, @eliocamp).
  Note that, as a side effect, an unofficial hack `<ggplot object> + ggsave()`
  no longer works (#4513).

* The scale arguments `limits`, `breaks`, `minor_breaks`, `labels`, `rescaler`
  and `oob` now accept purrr style lambda notation (@teunbrand, #4427). The same 
  is true for `as_labeller()` (and therefore also `labeller()`) 
  (@netique, #4188).

* Manual scales now allow named vectors passed to `values` to contain fewer 
  elements than existing in the data. Elements not present in values will be set
  to `NA` (@thomasp85, #3451)
  
* Date and datetime position scales support out-of-bounds (oob) arguments to 
  control how limits affect data outside those limits (@teunbrand, #4199).
  
## Fixes

* Fix a bug that `after_stat()` and `after_scale()` cannot refer to aesthetics
  if it's specified in the plot-global mapping (@yutannihilation, #4260).
  
* Fix bug in `annotate_logticks()` that would cause an error when used together
  with `coord_flip()` (@thomasp85, #3954)
  
* Fix a bug in `geom_abline()` that resulted in `intercept` not being subjected
  to the transformation of the y scale (@thomasp85, #3741)
  
* Extent the range of the line created by `geom_abline()` so that line ending
  is not visible for large linewidths (@thomasp85, #4024)

* Fix bug in `geom_dotplot()` where dots would be positioned wrong with 
  `stackgroups = TRUE` (@thomasp85, #1745)

* Fix calculation of confidence interval for locfit smoothing in `geom_smooth()`
  (@topepo, #3806)
  
* Fix bug in `geom_text()` where `"outward"` and `"inward"` justification for 
  some `angle` values was reversed (@aphalo, #4169, #4447)

* `ggsave()` now sets the default background to match the fill value of the
  `plot.background` theme element (@karawoo, #4057)

* It is now deprecated to specify `guides(<scale> = FALSE)` or
  `scale_*(guide = FALSE)` to remove a guide. Please use 
  `guides(<scale> = "none")` or `scale_*(guide = "none")` instead 
  (@yutannihilation, #4097)
  
* Fix a bug in `guide_bins()` where keys would disappear if the guide was 
  reversed (@thomasp85, #4210)
  
* Fix bug in `guide_coloursteps()` that would repeat the terminal bins if the
  breaks coincided with the limits of the scale (@thomasp85, #4019)

* Make sure that default labels from default mappings doesn't overwrite default
  labels from explicit mappings (@thomasp85, #2406)

* Fix bug in `labeller()` where parsing was turned off if `.multiline = FALSE`
  (@thomasp85, #4084)
  
* Make sure `label_bquote()` has access to the calling environment when 
  evaluating the labels (@thomasp85, #4141)

* Fix a bug in the layer implementation that introduced a new state after the 
  first render which could lead to a different look when rendered the second 
  time (@thomasp85, #4204)

* Fix a bug in legend justification where justification was lost of the legend
  dimensions exceeded the available size (@thomasp85, #3635)

* Fix a bug in `position_dodge2()` where `NA` values in thee data would cause an
  error (@thomasp85, #2905)

* Make sure `position_jitter()` creates the same jittering independent of 
  whether it is called by name or with constructor (@thomasp85, #2507)

* Fix a bug in `position_jitter()` where different jitters would be applied to 
  different position aesthetics of the same axis (@thomasp85, #2941)
  
* Fix a bug in `qplot()` when supplying `c(NA, NA)` as axis limits 
  (@thomasp85, #4027)
  
* Remove cross-inheritance of default discrete colour/fill scales and check the
  type and aesthetic of function output if `type` is a function 
  (@thomasp85, #4149)

* Fix bug in `scale_[x|y]_date()` where custom breaks functions that resulted in
  fracional dates would get misaligned (@thomasp85, #3965)
  
* Fix bug in `scale_[x|y]_datetime()` where a specified timezone would be 
  ignored by the scale (@thomasp85, #4007)
  
* Fix issue in `sec_axis()` that would throw warnings in the absence of any 
  secondary breaks (@thomasp85, #4368)

* `stat_bin()`'s computed variable `width` is now documented (#3522).
  
* `stat_count()` now computes width based on the full dataset instead of per 
  group (@thomasp85, #2047)

* Extended `stat_ecdf()` to calculate the cdf from either x or y instead from y 
  only (@jgjl, #4005)
  
* Fix a bug in `stat_summary_bin()` where one more than the requested number of
  bins would be created (@thomasp85, #3824)

* Only drop groups in `stat_ydensity()` when there are fewer than two data 
  points and throw a warning (@andrewwbutler, #4111).

* Fixed a bug in strip assembly when theme has `strip.text = element_blank()`
  and plots are faceted with multi-layered strips (@teunbrand, #4384).
  
* Using `theme(aspect.ratio = ...)` together with free space in `facet_grid()`
  now crrectly throws an error (@thomasp85, #3834)

* Fixed a bug in `labeller()` so that `.default` is passed to `as_labeller()`
  when labellers are specified by naming faceting variables. (@waltersom, #4031)
  
* Updated style for example code (@rjake, #4092)

* ggplot2 now requires R >= 3.3 (#4247).

* ggplot2 now uses `rlang::check_installed()` to check if a suggested package is
  installed, which will offer to install the package before continuing (#4375, 
  @malcolmbarrett)

* Improved error with hint when piping a `ggplot` object into a facet function
  (#4379, @mitchelloharawild).

# ggplot2 3.3.3
This is a small patch release mainly intended to address changes in R and CRAN.
It further changes the licensing model of ggplot2 to an MIT license.

* Update the ggplot2 licence to an MIT license (#4231, #4232, #4233, and #4281)

* Use vdiffr conditionally so ggplot2 can be tested on systems without vdiffr

* Update tests to work with the new `all.equal()` defaults in R >4.0.3

* Fixed a bug that `guide_bins()` mistakenly ignore `override.aes` argument
  (@yutannihilation, #4085).

# ggplot2 3.3.2
This is a small release focusing on fixing regressions introduced in 3.3.1.

* Added an `outside` option to `annotation_logticks()` that places tick marks
  outside of the plot bounds. (#3783, @kbodwin)

* `annotation_raster()` adds support for native rasters. For large rasters,
  native rasters render significantly faster than arrays (@kent37, #3388)
  
* Facet strips now have dedicated position-dependent theme elements 
  (`strip.text.x.top`, `strip.text.x.bottom`, `strip.text.y.left`, 
  `strip.text.y.right`) that inherit from `strip.text.x` and `strip.text.y`, 
  respectively. As a consequence, some theme stylings now need to be applied to 
  the position-dependent elements rather than to the parent elements. This 
  change was already introduced in ggplot2 3.3.0 but not listed in the 
  changelog. (@thomasp85, #3683)

* Facets now handle layers containing no data (@yutannihilation, #3853).
  
* A newly added geom `geom_density_2d_filled()` and associated stat 
  `stat_density_2d_filled()` can draw filled density contours
  (@clauswilke, #3846).

* A newly added `geom_function()` is now recommended to use in conjunction
  with/instead of `stat_function()`. In addition, `stat_function()` now
  works with transformed y axes, e.g. `scale_y_log10()`, and in plots
  containing no other data or layers (@clauswilke, #3611, #3905, #3983).

* Fixed a bug in `geom_sf()` that caused problems with legend-type
  autodetection (@clauswilke, #3963).
  
* Support graphics devices that use the `file` argument instead of `fileneame` 
  in `ggsave()` (@bwiernik, #3810)
  
* Default discrete color scales are now configurable through the `options()` of 
  `ggplot2.discrete.colour` and `ggplot2.discrete.fill`. When set to a character 
  vector of colour codes (or list of character vectors)  with sufficient length, 
  these colours are used for the default scale. See `help(scale_colour_discrete)` 
  for more details and examples (@cpsievert, #3833).

* Default continuous colour scales (i.e., the `options()` 
  `ggplot2.continuous.colour` and `ggplot2.continuous.fill`, which inform the 
  `type` argument of `scale_fill_continuous()` and `scale_colour_continuous()`) 
  now accept a function, which allows more control over these default 
  `continuous_scale()`s (@cpsievert, #3827).

* A bug was fixed in `stat_contour()` when calculating breaks based on 
  the `bins` argument (@clauswilke, #3879, #4004).
  
* Data columns can now contain `Vector` S4 objects, which are widely used in the 
  Bioconductor project. (@teunbrand, #3837)

# ggplot2 3.3.1

This is a small release with no code change. It removes all malicious links to a 
site that got hijacked from the readme and pkgdown site.

# ggplot2 3.3.0

This is a minor release but does contain a range of substantial new features, 
along with the standard bug fixes. The release contains a few visual breaking
changes, along with breaking changes for extension developers due to a shift in
internal representation of the position scales and their axes. No user breaking
changes are included.

This release also adds Dewey Dunnington (@paleolimbot) to the core team.

## Breaking changes
There are no user-facing breaking changes, but a change in some internal 
representations that extension developers may have relied on, along with a few 
breaking visual changes which may cause visual tests in downstream packages to 
fail.

* The `panel_params` field in the `Layout` now contains a list of list of 
  `ViewScale` objects, describing the trained coordinate system scales, instead
  of the list object used before. Any extensions that use this field will likely
  break, as will unit tests that checks aspects of this.

* `element_text()` now issues a warning when vectorized arguments are provided, 
  as in `colour = c("red", "green", "blue")`. Such use is discouraged and not 
  officially supported (@clauswilke, #3492).

* Changed `theme_grey()` setting for legend key so that it creates no border 
  (`NA`) rather than drawing a white one. (@annennenne, #3180)

* `geom_ribbon()` now draws separate lines for the upper and lower intervals if
  `colour` is mapped. Similarly, `geom_area()` and `geom_density()` now draw
  the upper lines only in the same case by default. If you want old-style full
  stroking, use `outline.type = "full"` (@yutannihilation, #3503 / @thomasp85, #3708).

## New features

* The evaluation time of aesthetics can now be controlled to a finer degree. 
  `after_stat()` supersedes the use of `stat()` and `..var..`-notation, and is
  joined by `after_scale()` to allow for mapping to scaled aesthetic values. 
  Remapping of the same aesthetic is now supported with `stage()`, so you can 
  map a data variable to a stat aesthetic, and remap the same aesthetic to 
  something else after statistical transformation (@thomasp85, #3534)

* All `coord_*()` functions with `xlim` and `ylim` arguments now accept
  vectors with `NA` as a placeholder for the minimum or maximum value
  (e.g., `ylim = c(0, NA)` would zoom the y-axis from 0 to the 
  maximum value observed in the data). This mimics the behaviour
  of the `limits` argument in continuous scale functions
  (@paleolimbot, #2907).

* Allowed reversing of discrete scales by re-writing `get_limits()` 
  (@AnneLyng, #3115)
  
* All geoms and stats that had a direction (i.e. where the x and y axes had 
  different interpretation), can now freely choose their direction, instead of
  relying on `coord_flip()`. The direction is deduced from the aesthetic 
  mapping, but can also be specified directly with the new `orientation` 
  argument (@thomasp85, #3506).
  
* Position guides can now be customized using the new `guide_axis()`, which can 
  be passed to position `scale_*()` functions or via `guides()`. The new axis 
  guide (`guide_axis()`) comes with arguments `check.overlap` (automatic removal 
  of overlapping labels), `angle` (easy rotation of axis labels), and
  `n.dodge` (dodge labels into multiple rows/columns) (@paleolimbot, #3322).
  
* A new scale type has been added, that allows binning of aesthetics at the 
  scale level. It has versions for both position and non-position aesthetics and
  comes with two new guides (`guide_bins` and `guide_coloursteps`) 
  (@thomasp85, #3096)
  
* `scale_x_continuous()` and `scale_y_continuous()` gains an `n.breaks` argument
  guiding the number of automatic generated breaks (@thomasp85, #3102)

* Added `stat_contour_filled()` and `geom_contour_filled()`, which compute 
  and draw filled contours of gridded data (@paleolimbot, #3044). 
  `geom_contour()` and `stat_contour()` now use the isoband package
  to compute contour lines. The `complete` parameter (which was undocumented
  and has been unused for at least four years) was removed (@paleolimbot, #3044).
  
* Themes have gained two new parameters, `plot.title.position` and 
  `plot.caption.position`, that can be used to customize how plot
  title/subtitle and plot caption are positioned relative to the overall plot
  (@clauswilke, #3252).

## Extensions
  
* `Geom` now gains a `setup_params()` method in line with the other ggproto
  classes (@thomasp85, #3509)

* The newly added function `register_theme_elements()` now allows developers
  of extension packages to define their own new theme elements and place them
  into the ggplot2 element tree (@clauswilke, #2540).

## Minor improvements and bug fixes

* `coord_trans()` now draws second axes and accepts `xlim`, `ylim`,
  and `expand` arguments to bring it up to feature parity with 
  `coord_cartesian()`. The `xtrans` and `ytrans` arguments that were 
  deprecated in version 1.0.1 in favour of `x` and `y` 
  were removed (@paleolimbot, #2990).

* `coord_trans()` now calculates breaks using the expanded range 
  (previously these were calculated using the unexpanded range, 
  which resulted in differences between plots made with `coord_trans()`
  and those made with `coord_cartesian()`). The expansion for discrete axes 
  in `coord_trans()` was also updated such that it behaves identically
  to that in `coord_cartesian()` (@paleolimbot, #3338).

* `expand_scale()` was deprecated in favour of `expansion()` for setting
  the `expand` argument of `x` and `y` scales (@paleolimbot).

* `geom_abline()`, `geom_hline()`, and `geom_vline()` now issue 
  more informative warnings when supplied with set aesthetics
  (i.e., `slope`, `intercept`, `yintercept`, and/or `xintercept`)
  and mapped aesthetics (i.e., `data` and/or `mapping`).

* Fix a bug in `geom_raster()` that squeezed the image when it went outside 
  scale limits (#3539, @thomasp85)

* `geom_sf()` now determines the legend type automatically (@microly, #3646).
  
* `geom_sf()` now removes rows that can't be plotted due to `NA` aesthetics 
  (#3546, @thomasp85)

* `geom_sf()` now applies alpha to linestring geometries 
  (#3589, @yutannihilation).

* `gg_dep()` was deprecated (@perezp44, #3382).

* Added function `ggplot_add.by()` for lists created with `by()`, allowing such
  lists to be added to ggplot objects (#2734, @Maschette)

* ggplot2 no longer depends on reshape2, which means that it no longer 
  (recursively) needs plyr, stringr, or stringi packages.

* Increase the default `nbin` of `guide_colourbar()` to place the ticks more 
  precisely (#3508, @yutannihilation).

* `manual_scale()` now matches `values` with the order of `breaks` whenever
  `values` is an unnamed vector. Previously, unnamed `values` would match with
  the limits of the scale and ignore the order of any `breaks` provided. Note
  that this may change the appearance of plots that previously relied on the
  unordered behaviour (#2429, @idno0001).

* `scale_manual_*(limits = ...)` now actually limits the scale (#3262,
  @yutannihilation).

* Fix a bug when `show.legend` is a named logical vector 
  (#3461, @yutannihilation).

* Added weight aesthetic option to `stat_density()` and made scaling of 
  weights the default (@annennenne, #2902)
  
* `stat_density2d()` can now take an `adjust` parameter to scale the default 
  bandwidth. (#2860, @haleyjeppson)

* `stat_smooth()` uses `REML` by default, if `method = "gam"` and
  `gam`'s method is not specified (@ikosmidis, #2630).

* stacking text when calculating the labels and the y axis with
  `stat_summary()` now works (@ikosmidis, #2709)
  
* `stat_summary()` and related functions now support rlang-style lambda functions
  (#3568, @dkahle).

* The data mask pronoun, `.data`, is now stripped from default labels.

* Addition of partial themes to plots has been made more predictable;
  stepwise addition of individual partial themes is now equivalent to
  addition of multple theme elements at once (@clauswilke, #3039).

* Facets now don't fail even when some variable in the spec are not available
  in all layers (@yutannihilation, #2963).

# ggplot2 3.2.1

This is a patch release fixing a few regressions introduced in 3.2.0 as well as
fixing some unit tests that broke due to upstream changes.

* `position_stack()` no longer changes the order of the input data. Changes to 
  the internal behaviour of `geom_ribbon()` made this reordering problematic 
  with ribbons that spanned `y = 0` (#3471)
* Using `qplot()` with a single positional aesthetic will no longer title the
  non-specified scale as `"NULL"` (#3473)
* Fixes unit tests for sf graticule labels caused by chages to sf

# ggplot2 3.2.0

This is a minor release with an emphasis on internal changes to make ggplot2 
faster and more consistent. The few interface changes will only affect the 
aesthetics of the plot in minor ways, and will only potentially break code of
extension developers if they have relied on internals that have been changed. 
This release also sees the addition of Hiroaki Yutani (@yutannihilation) to the 
core developer team.

With the release of R 3.6, ggplot2 now requires the R version to be at least 3.2,
as the tidyverse is committed to support 5 major versions of R.

## Breaking changes

* Two patches (#2996 and #3050) fixed minor rendering problems. In most cases,
  the visual changes are so subtle that they are difficult to see with the naked
  eye. However, these changes are detected by the vdiffr package, and therefore
  any package developers who use vdiffr to test for visual correctness of ggplot2
  plots will have to regenerate all reference images.
  
* In some cases, ggplot2 now produces a warning or an error for code that previously
  produced plot output. In all these cases, the previous plot output was accidental,
  and the plotting code uses the ggplot2 API in a way that would lead to undefined
  behavior. Examples include a missing `group` aesthetic in `geom_boxplot()` (#3316),
  annotations across multiple facets (#3305), and not using aesthetic mappings when
  drawing ribbons with `geom_ribbon()` (#3318).

## New features

* This release includes a range of internal changes that speeds up plot 
  generation. None of the changes are user facing and will not break any code,
  but in general ggplot2 should feel much faster. The changes includes, but are
  not limited to:
  
  - Caching ascent and descent dimensions of text to avoid recalculating it for
    every title.
  
  - Using a faster data.frame constructor as well as faster indexing into 
    data.frames
    
  - Removing the plyr dependency, replacing plyr functions with faster 
    equivalents.

* `geom_polygon()` can now draw polygons with holes using the new `subgroup` 
  aesthetic. This functionality requires R 3.6.0 (@thomasp85, #3128)

* Aesthetic mappings now accept functions that return `NULL` (@yutannihilation,
  #2997).

* `stat_function()` now accepts rlang/purrr style anonymous functions for the 
  `fun` parameter (@dkahle, #3159).

* `geom_rug()` gains an "outside" option to allow for moving the rug tassels to 
  outside the plot area (@njtierney, #3085) and a `length` option to allow for 
  changing the length of the rug lines (@daniel-wells, #3109). 
  
* All geoms now take a `key_glyph` paramter that allows users to customize
  how legend keys are drawn (@clauswilke, #3145). In addition, a new key glyph
  `timeseries` is provided to draw nice legends for time series
  (@mitchelloharawild, #3145).

## Extensions

* Layers now have a new member function `setup_layer()` which is called at the
  very beginning of the plot building process and which has access to the 
  original input data and the plot object being built. This function allows the 
  creation of custom layers that autogenerate aesthetic mappings based on the 
  input data or that filter the input data in some form. For the time being, this
  feature is not exported, but it has enabled the development of a new layer type,
  `layer_sf()` (see next item). Other special-purpose layer types may be added
  in the future (@clauswilke, #2872).
  
* A new layer type `layer_sf()` can auto-detect and auto-map sf geometry
  columns in the data. It should be used by extension developers who are writing
  new sf-based geoms or stats (@clauswilke, #3232).

* `x0` and `y0` are now recognized positional aesthetics so they will get scaled 
  if used in extension geoms and stats (@thomasp85, #3168)
  
* Continuous scale limits now accept functions which accept the default
  limits and return adjusted limits. This makes it possible to write
  a function that e.g. ensures the limits are always a multiple of 100,
  regardless of the data (@econandrew, #2307).

## Minor improvements and bug fixes

* `cut_width()` now accepts `...` to pass further arguments to `base::cut.default()`
   like `cut_number()` and `cut_interval()` already did (@cderv, #3055)

* `coord_map()` now can have axes on the top and right (@karawoo, #3042).

* `coord_polar()` now correctly rescales the secondary axis (@linzi-sg, #3278)

* `coord_sf()`, `coord_map()`, and `coord_polar()` now squash `-Inf` and `Inf`
  into the min and max of the plot (@yutannihilation, #2972).

* `coord_sf()` graticule lines are now drawn in the same thickness as panel grid 
  lines in `coord_cartesian()`, and seting panel grid lines to `element_blank()` 
  now also works in `coord_sf()` 
  (@clauswilke, #2991, #2525).

* `economics` data has been regenerated. This leads to some changes in the
  values of all columns (especially in `psavert`), but more importantly, strips 
  the grouping attributes from `economics_long`.

* `element_line()` now fills closed arrows (@yutannihilation, #2924).

* Facet strips on the left side of plots now have clipping turned on, preventing
  text from running out of the strip and borders from looking thicker than for
  other strips (@karawoo, #2772 and #3061).

* ggplot2 now works in Turkish locale (@yutannihilation, #3011).

* Clearer error messages for inappropriate aesthetics (@clairemcwhite, #3060).

* ggplot2 no longer attaches any external packages when using functions that 
  depend on packages that are suggested but not imported by ggplot2. The 
  affected functions include `geom_hex()`, `stat_binhex()`, 
  `stat_summary_hex()`, `geom_quantile()`, `stat_quantile()`, and `map_data()` 
  (@clauswilke, #3126).
  
* `geom_area()` and `geom_ribbon()` now sort the data along the x-axis in the 
  `setup_data()` method rather than as part of `draw_group()` (@thomasp85, 
  #3023)

* `geom_hline()`, `geom_vline()`, and `geom_abline()` now throw a warning if the 
  user supplies both an `xintercept`, `yintercept`, or `slope` value and a 
  mapping (@RichardJActon, #2950).

* `geom_rug()` now works with `coord_flip()` (@has2k1, #2987).

* `geom_violin()` no longer throws an error when quantile lines fall outside 
  the violin polygon (@thomasp85, #3254).

* `guide_legend()` and `guide_colorbar()` now use appropriate spacing between legend
  key glyphs and legend text even if the legend title is missing (@clauswilke, #2943).

* Default labels are now generated more consistently; e.g., symbols no longer
  get backticks, and long expressions are abbreviated with `...`
  (@yutannihilation, #2981).

* All-`Inf` layers are now ignored for picking the scale (@yutannihilation, 
  #3184).
  
* Diverging Brewer colour palette now use the correct mid-point colour 
  (@dariyasydykova, #3072).
  
* `scale_color_continuous()` now points to `scale_colour_continuous()` so that 
  it will handle `type = "viridis"` as the documentation states (@hlendway, 
  #3079).

* `scale_shape_identity()` now works correctly with `guide = "legend"` 
  (@malcolmbarrett, #3029)
  
* `scale_continuous` will now draw axis line even if the length of breaks is 0
  (@thomasp85, #3257)

* `stat_bin()` will now error when the number of bins exceeds 1e6 to avoid 
  accidentally freezing the user session (@thomasp85).
  
* `sec_axis()` now places ticks accurately when using nonlinear transformations (@dpseidel, #2978).

* `facet_wrap()` and `facet_grid()` now automatically remove NULL from facet
  specs, and accept empty specs (@yutannihilation, #3070, #2986).

* `stat_bin()` now handles data with only one unique value (@yutannihilation 
  #3047).

* `sec_axis()` now accepts functions as well as formulas (@yutannihilation, #3031).

*   New theme elements allowing different ticks lengths for each axis. For instance,
    this can be used to have inwards ticks on the x-axis (`axis.ticks.length.x`) and
    outwards ticks on the y-axis (`axis.ticks.length.y`) (@pank, #2935).

* The arguments of `Stat*$compute_layer()` and `Position*$compute_layer()` are
  now renamed to always match the ones of `Stat$compute_layer()` and
  `Position$compute_layer()` (@yutannihilation, #3202).

* `geom_*()` and `stat_*()` now accepts purrr-style lambda notation
  (@yutannihilation, #3138).

* `geom_tile()` and `geom_rect()` now draw rectangles without notches at the
  corners. The style of the corner can be controlled by `linejoin` parameters
  (@yutannihilation, #3050).

# ggplot2 3.1.0

## Breaking changes

This is a minor release and breaking changes have been kept to a minimum. End users of 
ggplot2 are unlikely to encounter any issues. However, there are a few items that developers 
of ggplot2 extensions should be aware of. For additional details, see also the discussion 
accompanying issue #2890.

*   In non-user-facing internal code (specifically in the `aes()` function and in
    the `aesthetics` argument of scale functions), ggplot2 now always uses the British
    spelling for aesthetics containing the word "colour". When users specify a "color"
    aesthetic it is automatically renamed to "colour". This renaming is also applied
    to non-standard aesthetics that contain the word "color". For example, "point_color"
    is renamed to "point_colour". This convention makes it easier to support both
    British and American spelling for novel, non-standard aesthetics, but it may require
    some adjustment for packages that have previously introduced non-standard color
    aesthetics using American spelling. A new function `standardise_aes_names()` is
    provided in case extension writers need to perform this renaming in their own code
    (@clauswilke, #2649).

*   Functions that generate other functions (closures) now force the arguments that are
    used from the generated functions, to avoid hard-to-catch errors. This may affect
    some users of manual scales (such as `scale_colour_manual()`, `scale_fill_manual()`,
    etc.) who depend on incorrect behavior (@krlmlr, #2807).
    
*   `Coord` objects now have a function `backtransform_range()` that returns the
    panel range in data coordinates. This change may affect developers of custom coords,
    who now should implement this function. It may also affect developers of custom
    geoms that use the `range()` function. In some applications, `backtransform_range()`
    may be more appropriate (@clauswilke, #2821).


## New features

*   `coord_sf()` has much improved customization of axis tick labels. Labels can now
    be set manually, and there are two new parameters, `label_graticule` and
    `label_axes`, that can be used to specify which graticules to label on which side
    of the plot (@clauswilke, #2846, #2857, #2881).
    
*   Two new geoms `geom_sf_label()` and `geom_sf_text()` can draw labels and text
    on sf objects. Under the hood, a new `stat_sf_coordinates()` calculates the
    x and y coordinates from the coordinates of the sf geometries. You can customize
    the calculation method via `fun.geometry` argument (@yutannihilation, #2761).
    

## Minor improvements and fixes

*   `benchplot()` now uses tidy evaluation (@dpseidel, #2699).

*   The error message in `compute_aesthetics()` now only provides the names of
    aesthetics with mismatched lengths, rather than all aesthetics (@karawoo,
    #2853).

*   For faceted plots, data is no longer internally reordered. This makes it
    safer to feed data columns into `aes()` or into parameters of geoms or
    stats. However, doing so remains discouraged (@clauswilke, #2694).

*   `coord_sf()` now also understands the `clip` argument, just like the other
    coords (@clauswilke, #2938).

*   `fortify()` now displays a more informative error message for
    `grouped_df()` objects when dplyr is not installed (@jimhester, #2822).

*   All `geom_*()` now display an informative error message when required 
    aesthetics are missing (@dpseidel, #2637 and #2706).

*   `geom_boxplot()` now understands the `width` parameter even when used with
    a non-standard stat, such as `stat_identity()` (@clauswilke, #2893).
    
*  `geom_hex()` now understands the `size` and `linetype` aesthetics
   (@mikmart, #2488).
    
*   `geom_hline()`, `geom_vline()`, and `geom_abline()` now work properly
    with `coord_trans()` (@clauswilke, #2149, #2812).
    
*   `geom_text(..., parse = TRUE)` now correctly renders the expected number of
    items instead of silently dropping items that are empty expressions, e.g.
    the empty string "". If an expression spans multiple lines, we take just
    the first line and drop the rest. This same issue is also fixed for
    `geom_label()` and the axis labels for `geom_sf()` (@slowkow, #2867).

*   `geom_sf()` now respects `lineend`, `linejoin`, and `linemitre` parameters 
    for lines and polygons (@alistaire47, #2826).
    
*   `ggsave()` now exits without creating a new graphics device if previously
    none was open (@clauswilke, #2363).

*   `labs()` now has named arguments `title`, `subtitle`, `caption`, and `tag`.
    Also, `labs()` now accepts tidyeval (@yutannihilation, #2669).

*   `position_nudge()` is now more robust and nudges only in the direction
    requested. This enables, for example, the horizontal nudging of boxplots
    (@clauswilke, #2733).

*   `sec_axis()` and `dup_axis()` now return appropriate breaks for the secondary
    axis when applied to log transformed scales (@dpseidel, #2729).

*   `sec_axis()` now works as expected when used in combination with tidy eval
    (@dpseidel, #2788).

*   `scale_*_date()`, `scale_*_time()` and `scale_*_datetime()` can now display 
    a secondary axis that is a __one-to-one__ transformation of the primary axis,
    implemented using the `sec.axis` argument to the scale constructor 
    (@dpseidel, #2244).
    
*   `stat_contour()`, `stat_density2d()`, `stat_bin2d()`,  `stat_binhex()`
    now calculate normalized statistics including `nlevel`, `ndensity`, and
    `ncount`. Also, `stat_density()` now includes the calculated statistic 
    `nlevel`, an alias for `scaled`, to better match the syntax of `stat_bin()`
    (@bjreisman, #2679).

# ggplot2 3.0.0

## Breaking changes

*   ggplot2 now supports/uses tidy evaluation (as described below). This is a 
    major change and breaks a number of packages; we made this breaking change 
    because it is important to make ggplot2 more programmable, and to be more 
    consistent with the rest of the tidyverse. The best general (and detailed)
    introduction to tidy evaluation can be found in the meta programming
    chapters in [Advanced R](https://adv-r.hadley.nz).
    
    The primary developer facing change is that `aes()` now contains 
    quosures (expression + environment pairs) rather than symbols, and you'll 
    need to take a different approach to extracting the information you need. 
    A common symptom of this change are errors "undefined columns selected" or 
    "invalid 'type' (list) of argument" (#2610). As in the previous version,
    constants (like `aes(x = 1)` or `aes(colour = "smoothed")`) are stored
    as is.
    
    In this version of ggplot2, if you need to describe a mapping in a string, 
    use `quo_name()` (to generate single-line strings; longer expressions may 
    be abbreviated) or `quo_text()` (to generate non-abbreviated strings that
    may span multiple lines). If you do need to extract the value of a variable
    instead use `rlang::eval_tidy()`. You may want to condition on 
    `(packageVersion("ggplot2") <= "2.2.1")` so that your code can work with
    both released and development versions of ggplot2.
    
    We recognise that this is a big change and if you're not already familiar
    with rlang, there's a lot to learn. If you are stuck, or need any help,
    please reach out on <https://community.rstudio.com>.

*   Error: Column `y` must be a 1d atomic vector or a list

    Internally, ggplot2 now uses `as.data.frame(tibble::as_tibble(x))` to
    convert a list into a data frame. This improves ggplot2's support for
    list-columns (needed for sf support), at a small cost: you can no longer
    use matrix-columns. Note that unlike tibble we still allow column vectors
    such as returned by `base::scale()` because of their widespread use.

*   Error: More than one expression parsed
  
    Previously `aes_string(x = c("a", "b", "c"))` silently returned 
    `aes(x = a)`. Now this is a clear error.

*   Error: `data` must be uniquely named but has duplicate columns
  
    If layer data contains columns with identical names an error will be 
    thrown. In earlier versions the first occuring column was chosen silently,
    potentially masking that the wrong data was chosen.

*   Error: Aesthetics must be either length 1 or the same as the data
    
    Layers are stricter about the columns they will combine into a single
    data frame. Each aesthetic now must be either the same length as the data
    frame or a single value. This makes silent recycling errors much less likely.

*   Error: `coord_*` doesn't support free scales 
   
    Free scales only work with selected coordinate systems; previously you'd
    get an incorrect plot.

*   Error in f(...) : unused argument (range = c(0, 1))

    This is because the `oob` argument to scale has been set to a function
    that only takes a single argument; it needs to take two arguments
    (`x`, and `range`). 

*   Error: unused argument (output)
  
    The function `guide_train()` now has an optional parameter `aesthetic`
    that allows you to override the `aesthetic` setting in the scale.
    To make your code work with the both released and development versions of 
    ggplot2 appropriate, add `aesthetic = NULL` to the `guide_train()` method
    signature.
    
    ```R
    # old
    guide_train.legend <- function(guide, scale) {...}
    
    # new 
    guide_train.legend <- function(guide, scale, aesthetic = NULL) {...}
    ```
    
    Then, inside the function, replace `scale$aesthetics[1]`,
    `aesthetic %||% scale$aesthetics[1]`. (The %||% operator is defined in the 
    rlang package).
    
    ```R
    # old
    setNames(list(scale$map(breaks)), scale$aesthetics[1])

    # new
    setNames(list(scale$map(breaks)), aesthetic %||% scale$aesthetics[1])
    ```

*   The long-deprecated `subset` argument to `layer()` has been removed.

## Tidy evaluation

* `aes()` now supports quasiquotation so that you can use `!!`, `!!!`,
  and `:=`. This replaces `aes_()` and `aes_string()` which are now
  soft-deprecated (but will remain around for a long time).

* `facet_wrap()` and `facet_grid()` now support `vars()` inputs. Like
  `dplyr::vars()`, this helper quotes its inputs and supports
  quasiquotation. For instance, you can now supply faceting variables
  like this: `facet_wrap(vars(am, cyl))` instead of 
  `facet_wrap(~am + cyl)`. Note that the formula interface is not going 
  away and will not be deprecated. `vars()` is simply meant to make it 
  easier to create functions around `facet_wrap()` and `facet_grid()`.

  The first two arguments of `facet_grid()` become `rows` and `cols`
  and now support `vars()` inputs. Note however that we took special
  care to ensure complete backward compatibility. With this change
  `facet_grid(vars(cyl), vars(am, vs))` is equivalent to
  `facet_grid(cyl ~ am + vs)`, and `facet_grid(cols = vars(am, vs))` is
  equivalent to `facet_grid(. ~ am + vs)`.

  One nice aspect of the new interface is that you can now easily
  supply names: `facet_grid(vars(Cylinder = cyl), labeller =
  label_both)` will give nice label titles to the facets. Of course,
  those names can be unquoted with the usual tidy eval syntax.

### sf

* ggplot2 now has full support for sf with `geom_sf()` and `coord_sf()`:

  ```r
  nc <- sf::st_read(system.file("shape/nc.shp", package = "sf"), quiet = TRUE)
  ggplot(nc) +
    geom_sf(aes(fill = AREA))
  ```
  It supports all simple features, automatically aligns CRS across layers, sets
  up the correct aspect ratio, and draws a graticule.

## New features

* ggplot2 now works on R 3.1 onwards, and uses the 
  [vdiffr](https://github.com/r-lib/vdiffr) package for visual testing.

* In most cases, accidentally using `%>%` instead of `+` will generate an 
  informative error (#2400).

* New syntax for calculated aesthetics. Instead of using `aes(y = ..count..)` 
  you can (and should!) use `aes(y = stat(count))`. `stat()` is a real function 
  with documentation which hopefully will make this part of ggplot2 less 
  confusing (#2059).
  
  `stat()` is particularly nice for more complex calculations because you 
  only need to specify it once: `aes(y = stat(count / max(count)))`,
  rather than `aes(y = ..count.. / max(..count..))`
  
* New `tag` label for adding identification tags to plots, typically used for 
  labelling a subplot with a letter. Add a tag with `labs(tag = "A")`, style it 
  with the `plot.tag` theme element, and control position with the
  `plot.tag.position` theme setting (@thomasp85).

### Layers: geoms, stats, and position adjustments

* `geom_segment()` and `geom_curve()` have a new `arrow.fill` parameter which 
  allows you to specify a separate fill colour for closed arrowheads 
  (@hrbrmstr and @clauswilke, #2375).

* `geom_point()` and friends can now take shapes as strings instead of integers,
  e.g. `geom_point(shape = "diamond")` (@daniel-barnett, #2075).

* `position_dodge()` gains a `preserve` argument that allows you to control
  whether the `total` width at each `x` value is preserved (the current 
  default), or ensure that the width of a `single` element is preserved
  (what many people want) (#1935).

* New `position_dodge2()` provides enhanced dodging for boxplots. Compared to
  `position_dodge()`, `position_dodge2()` compares `xmin` and `xmax` values  
  to determine which elements overlap, and spreads overlapping elements evenly
  within the region of overlap. `position_dodge2()` is now the default position
  adjustment for `geom_boxplot()`, because it handles `varwidth = TRUE`, and 
  will be considered for other geoms in the future.
  
  The `padding` parameter adds a small amount of padding between elements 
  (@karawoo, #2143) and a `reverse` parameter allows you to reverse the order 
  of placement (@karawoo, #2171).
  
* New `stat_qq_line()` makes it easy to add a simple line to a Q-Q plot, which 
  makes it easier to judge the fit of the theoretical distribution 
  (@nicksolomon).

### Scales and guides

* Improved support for mapping date/time variables to `alpha`, `size`, `colour`, 
  and `fill` aesthetics, including `date_breaks` and `date_labels` arguments 
  (@karawoo, #1526), and new `scale_alpha()` variants (@karawoo, #1526).

* Improved support for ordered factors. Ordered factors throw a warning when 
  mapped to shape (unordered factors do not), and do not throw warnings when 
  mapped to size or alpha (unordered factors do). Viridis is used as the 
  default colour and fill scale for ordered factors (@karawoo, #1526).

* The `expand` argument of `scale_*_continuous()` and `scale_*_discrete()`
  now accepts separate expansion values for the lower and upper range
  limits. The expansion limits can be specified using the convenience
  function `expand_scale()`.
  
  Separate expansion limits may be useful for bar charts, e.g. if one
  wants the bottom of the bars to be flush with the x axis but still 
  leave some (automatically calculated amount of) space above them:
  
    ```r
    ggplot(mtcars) +
        geom_bar(aes(x = factor(cyl))) +
        scale_y_continuous(expand = expand_scale(mult = c(0, .1)))
    ```
  
  It can also be useful for line charts, e.g. for counts over time,
  where one wants to have a ’hard’ lower limit of y = 0 but leave the
  upper limit unspecified (and perhaps differing between panels), with
  some extra space above the highest point on the line (with symmetrical 
  limits, the extra space above the highest point could in some cases 
  cause the lower limit to be negative).
  
  The old syntax for the `expand` argument will, of course, continue
  to work (@huftis, #1669).

* `scale_colour_continuous()` and `scale_colour_gradient()` are now controlled 
  by global options `ggplot2.continuous.colour` and `ggplot2.continuous.fill`. 
  These can be set to `"gradient"` (the default) or `"viridis"` (@karawoo).

* New `scale_colour_viridis_c()`/`scale_fill_viridis_c()` (continuous) and
  `scale_colour_viridis_d()`/`scale_fill_viridis_d()` (discrete) make it
  easy to use Viridis colour scales (@karawoo, #1526).

* Guides for `geom_text()` now accept custom labels with 
  `guide_legend(override.aes = list(label = "foo"))` (@brianwdavis, #2458).

### Margins

* Strips gain margins on all sides by default. This means that to fully justify
  text to the edge of a strip, you will need to also set the margins to 0
  (@karawoo).

* Rotated strip labels now correctly understand `hjust` and `vjust` parameters
  at all angles (@karawoo).

* Strip labels now understand justification relative to the direction of the
  text, meaning that in y facets, the strip text can be placed at either end of
  the strip using `hjust` (@karawoo).

* Legend titles and labels get a little extra space around them, which 
  prevents legend titles from overlapping the legend at large font sizes 
  (@karawoo, #1881).

## Extension points

* New `autolayer()` S3 generic (@mitchelloharawild, #1974). This is similar
  to `autoplot()` but produces layers rather than complete plots.

* Custom objects can now be added using `+` if a `ggplot_add` method has been
  defined for the class of the object (@thomasp85).

* Theme elements can now be subclassed. Add a `merge_element` method to control
  how properties are inherited from the parent element. Add an `element_grob` 
  method to define how elements are rendered into grobs (@thomasp85, #1981).

* Coords have gained new extension mechanisms.
  
    If you have an existing coord extension, you will need to revise the
    specification of the `train()` method. It is now called 
    `setup_panel_params()` (better reflecting what it actually does) and now 
    has arguments `scale_x`, and `scale_y` (the x and y scales respectively) 
    and `param`, a list of plot specific parameters generated by 
    `setup_params()`.

    What was formerly called `scale_details` (in coords), `panel_ranges` 
    (in layout) and `panel_scales` (in geoms) are now consistently called
    `panel_params` (#1311). These are parameters of the coord that vary from
    panel to panel.

* `ggplot_build()` and `ggplot_gtable()` are now generics, so ggplot-subclasses 
  can define additional behavior during the build stage.

* `guide_train()`, `guide_merge()`, `guide_geom()`, and `guide_gengrob()`
  are now exported as they are needed if you want to design your own guide.
  They are not currently documented; use at your own risk (#2528).

* `scale_type()` generic is now exported and documented. Use this if you 
  want to extend ggplot2 to work with a new type of vector.

## Minor bug fixes and improvements

### Faceting

* `facet_grid()` gives a more informative error message if you try to use
  a variable in both rows and cols (#1928).

* `facet_grid()` and `facet_wrap()` both give better error messages if you
  attempt to use an unsupported coord with free scales (#2049).

* `label_parsed()` works once again (#2279).

* You can now style the background of horizontal and vertical strips
  independently with `strip.background.x` and `strip.background.y` 
  theme settings (#2249).

### Scales

* `discrete_scale()` documentation now inherits shared definitions from 
  `continuous_scale()` (@alistaire47, #2052).

* `guide_colorbar()` shows all colours of the scale (@has2k1, #2343).

* `scale_identity()` once again produces legends by default (#2112).

* Tick marks for secondary axes with strong transformations are more 
  accurately placed (@thomasp85, #1992).

* Missing line types now reliably generate missing lines (with standard 
  warning) (#2206).

* Legends now ignore set aesthetics that are not length one (#1932).

* All colour and fill scales now have an `aesthetics` argument that can
  be used to set the aesthetic(s) the scale works with. This makes it
  possible to apply a colour scale to both colour and fill aesthetics
  at the same time, via `aesthetics = c("colour", "fill")` (@clauswilke).
  
* Three new generic scales work with any aesthetic or set of aesthetics: 
  `scale_continuous_identity()`, `scale_discrete_identity()`, and
  `scale_discrete_manual()` (@clauswilke).

* `scale_*_gradient2()` now consistently omits points outside limits by 
  rescaling after the limits are enforced (@foo-bar-baz-qux, #2230).

### Layers

* `geom_label()` now correctly produces unbordered labels when `label.size` 
  is 0, even when saving to PDF (@bfgray3, #2407).

* `layer()` gives considerably better error messages for incorrectly specified
  `geom`, `stat`, or `position` (#2401).

* In all layers that use it, `linemitre` now defaults to 10 (instead of 1)
  to better match base R.

* `geom_boxplot()` now supplies a default value if no `x` aesthetic is present
  (@foo-bar-baz-qux, #2110).

* `geom_density()` drops groups with fewer than two data points and throws a
  warning. For groups with two data points, density values are now calculated 
  with `stats::density` (@karawoo, #2127).

* `geom_segment()` now also takes a `linejoin` parameter. This allows more 
  control over the appearance of the segments, which is especially useful for 
  plotting thick arrows (@Ax3man, #774).

* `geom_smooth()` now reports the formula used when `method = "auto"` 
  (@davharris #1951). `geom_smooth()` now orders by the `x` aesthetic, making it 
  easier to pass pre-computed values without manual ordering (@izahn, #2028). It 
  also now knows it has `ymin` and `ymax` aesthetics (#1939). The legend 
  correctly reflects the status of the `se` argument when used with stats 
  other than the default (@clauswilke, #1546).

* `geom_tile()` now once again interprets `width` and `height` correctly 
  (@malcolmbarrett, #2510).

* `position_jitter()` and `position_jitterdodge()` gain a `seed` argument that
  allows the specification of a random seed for reproducible jittering 
  (@krlmlr, #1996 and @slowkow, #2445).

* `stat_density()` has better behaviour if all groups are dropped because they
  are too small (#2282).

* `stat_summary_bin()` now understands the `breaks` parameter (@karawoo, #2214).

* `stat_bin()` now accepts functions for `binwidth`. This allows better binning 
  when faceting along variables with different ranges (@botanize).

* `stat_bin()` and `geom_histogram()` now sum correctly when using the `weight` 
  aesthetic (@jiho, #1921).

* `stat_bin()` again uses correct scaling for the computed variable `ndensity` 
  (@timgoodman, #2324).

* `stat_bin()` and `stat_bin_2d()` now properly handle the `breaks` parameter 
  when the scales are transformed (@has2k1, #2366).

* `update_geom_defaults()` and `update_stat_defaults()` allow American 
  spelling of aesthetic parameters (@foo-bar-baz-qux, #2299).

* The `show.legend` parameter now accepts a named logical vector to hide/show
  only some aesthetics in the legend (@tutuchan, #1798).

* Layers now silently ignore unknown aesthetics with value `NULL` (#1909).

### Coords

* Clipping to the plot panel is now configurable, through a `clip` argument
  to coordinate systems, e.g. `coord_cartesian(clip = "off")` 
  (@clauswilke, #2536).

* Like scales, coordinate systems now give you a message when you're 
  replacing an existing coordinate system (#2264).

* `coord_polar()` now draws secondary axis ticks and labels 
  (@dylan-stark, #2072), and can draw the radius axis on the right 
  (@thomasp85, #2005).

* `coord_trans()` now generates a warning when a transformation generates 
  non-finite values (@foo-bar-baz-qux, #2147).

### Themes

* Complete themes now always override all elements of the default theme
  (@has2k1, #2058, #2079).

* Themes now set default grid colour in `panel.grid` rather than individually
  in `panel.grid.major` and `panel.grid.minor` individually. This makes it 
  slightly easier to customise the theme (#2352).

* Fixed bug when setting strips to `element_blank()` (@thomasp85). 

* Axes positioned on the top and to the right can now customize their ticks and
  lines separately (@thomasp85, #1899).

* Built-in themes gain parameters `base_line_size` and `base_rect_size` which 
  control the default sizes of line and rectangle elements (@karawoo, #2176).

* Default themes use `rel()` to set line widths (@baptiste).

* Themes were tweaked for visual consistency and more graceful behavior when 
  changing the base font size. All absolute heights or widths were replaced 
  with heights or widths that are proportional to the base font size. One 
  relative font size was eliminated (@clauswilke).
  
* The height of descenders is now calculated solely on font metrics and doesn't
  change with the specific letters in the string. This fixes minor alignment 
  issues with plot titles, subtitles, and legend titles (#2288, @clauswilke).

### Guides

* `guide_colorbar()` is more configurable: tick marks and color bar frame
  can now by styled with arguments `ticks.colour`, `ticks.linewidth`, 
  `frame.colour`, `frame.linewidth`, and `frame.linetype`
  (@clauswilke).
  
* `guide_colorbar()` now uses `legend.spacing.x` and `legend.spacing.y` 
  correctly, and it can handle multi-line titles. Minor tweaks were made to 
  `guide_legend()` to make sure the two legend functions behave as similarly as
  possible (@clauswilke, #2397 and #2398).
  
* The theme elements `legend.title` and `legend.text` now respect the settings 
  of `margin`, `hjust`, and `vjust` (@clauswilke, #2465, #1502).

* Non-angle parameters of `label.theme` or `title.theme` can now be set in 
  `guide_legend()` and `guide_colorbar()` (@clauswilke, #2544).

### Other

* `fortify()` gains a method for tbls (@karawoo, #2218).

* `ggplot` gains a method for `grouped_df`s that adds a `.group` variable,
  which computes a unique value for each group. Use it with 
  `aes(group = .group)` (#2351).

* `ggproto()` produces objects with class `c("ggproto", "gg")`, allowing for
  a more informative error message when adding layers, scales, or other ggproto 
  objects (@jrnold, #2056).

* `ggsave()`'s DPI argument now supports 3 string options: "retina" (320
  DPI), "print" (300 DPI), and "screen" (72 DPI) (@foo-bar-baz-qux, #2156).
  `ggsave()` now uses full argument names to avoid partial match warnings 
  (#2355), and correctly restores the previous graphics device when several
  graphics devices are open (#2363).

* `print.ggplot()` now returns the original ggplot object, instead of the 
  output from `ggplot_build()`. Also, the object returned from 
  `ggplot_build()` now has the class `"ggplot_built"` (#2034).

* `map_data()` now works even when purrr is loaded (tidyverse#66).

* New functions `summarise_layout()`, `summarise_coord()`, and 
  `summarise_layers()` summarise the layout, coordinate systems, and layers 
  of a built ggplot object (#2034, @wch). This provides a tested API that 
  (e.g.) shiny can depend on.

* Updated startup messages reflect new resources (#2410, @mine-cetinkaya-rundel).

# ggplot2 2.2.1

* Fix usage of `structure(NULL)` for R-devel compatibility (#1968).

# ggplot2 2.2.0

## Major new features

### Subtitle and caption

Thanks to @hrbrmstr plots now have subtitles and captions, which can be set with 
the `subtitle`  and `caption` arguments to `ggtitle()` and `labs()`. You can 
control their appearance with the theme settings `plot.caption` and 
`plot.subtitle`. The main plot title is now left-aligned to better work better 
with a subtitle. The caption is right-aligned (@hrbrmstr).

### Stacking

`position_stack()` and `position_fill()` now sort the stacking order to match 
grouping order. This allows you to control the order through grouping, and 
ensures that the default legend matches the plot (#1552, #1593). If you want the 
opposite order (useful if you have horizontal bars and horizontal legend), you 
can request reverse stacking by using `position = position_stack(reverse = TRUE)` 
(#1837).
  
`position_stack()` and `position_fill()` now accepts negative values which will 
create stacks extending below the x-axis (#1691).

`position_stack()` and `position_fill()` gain a `vjust` argument which makes it 
easy to (e.g.) display labels in the middle of stacked bars (#1821).

### Layers

`geom_col()` was added to complement `geom_bar()` (@hrbrmstr). It uses 
`stat="identity"` by default, making the `y` aesthetic mandatory. It does not 
support any other `stat_()` and does not provide fallback support for the 
`binwidth` parameter. Examples and references in other functions were updated to
demonstrate `geom_col()` usage. 

When creating a layer, ggplot2 will warn if you use an unknown aesthetic or an 
unknown parameter. Compared to the previous version, this is stricter for 
aesthetics (previously there was no message), and less strict for parameters 
(previously this threw an error) (#1585).

### Facetting

The facet system, as well as the internal panel class, has been rewritten in 
ggproto. Facets are now extendable in the same manner as geoms and stats, as 
described in `vignette("extending-ggplot2")`.

We have also added the following new fatures.
  
* `facet_grid()` and `facet_wrap()` now allow expressions in their faceting 
  formulas (@DanRuderman, #1596).

* When `facet_wrap()` results in an uneven number of panels, axes will now be
  drawn underneath the hanging panels (fixes #1607)

* Strips can now be freely positioned in `facet_wrap()` using the 
  `strip.position` argument (deprecates `switch`).

* The relative order of panel, strip, and axis can now be controlled with 
  the theme setting `strip.placement` that takes either `inside` (strip between 
  panel and axis) or `outside` (strip after axis).

* The theme option `panel.margin` has been deprecated in favour of 
  `panel.spacing` to more clearly communicate intent.

### Extensions

Unfortunately there was a major oversight in the construction of ggproto which 
lead to extensions capturing the super object at package build time, instead of 
at package run time (#1826). This problem has been fixed, but requires 
re-installation of all extension packages.

## Scales

* The position of x and y axes can now be changed using the `position` argument
  in `scale_x_*`and `scale_y_*` which can take `top` and `bottom`, and `left`
  and `right` respectively. The themes of top and right axes can be modified 
  using the `.top` and `.right` modifiers to `axis.text.*` and `axis.title.*`.

### Continuous scales

* `scale_x_continuous()` and `scale_y_continuous()` can now display a secondary 
  axis that is a __one-to-one__ transformation of the primary axis (e.g. degrees 
  Celcius to degrees Fahrenheit). The secondary axis will be positioned opposite 
  to the primary axis and can be controlled with the `sec.axis` argument to 
  the scale constructor.

* Scales worry less about having breaks. If no breaks can be computed, the
  plot will work instead of throwing an uninformative error (#791). This 
  is particularly helpful when you have facets with free scales, and not
  all panels contain data.

* Scales now warn when transformation introduces infinite values (#1696).

### Date time

* `scale_*_datetime()` now supports time zones. It will use the timezone 
  attached to the varaible by default, but can be overridden with the 
  `timezone` argument.

* New `scale_x_time()` and `scale_y_time()` generate reasonable default
  breaks and labels for hms vectors (#1752).

### Discrete scales

The treatment of missing values by discrete scales has been thoroughly 
overhauled (#1584). The underlying principle is that we can naturally represent 
missing values on discrete variables (by treating just like another level), so 
by default we should. 

This principle applies to:

* character vectors
* factors with implicit NA
* factors with explicit NA

And to all scales (both position and non-position.)

Compared to the previous version of ggplot2, there are three main changes:

1.  `scale_x_discrete()` and `scale_y_discrete()` always show discrete NA,
    regardless of their source

1.  If present, `NA`s are shown in discete legends.

1.  All discrete scales gain a `na.translate` argument that allows you to 
    control whether `NA`s are translated to something that can be visualised,
    or should be left as missing. Note that if you don't translate (i.e. 
    `na.translate = FALSE)` the missing values will passed on to the layer, 
    which will warning that it's dropping missing values. To suppress the
    warnings, you'll also need to add `na.rm = TRUE` to the layer call. 

There were also a number of other smaller changes

* Correctly use scale expansion factors.
* Don't preserve space for dropped levels (#1638).
* Only issue one warning when when asking for too many levels (#1674).
* Unicode labels work better on Windows (#1827).
* Warn when used with only continuous data (#1589)

## Themes

* The `theme()` constructor now has named arguments rather than ellipses. This 
  should make autocomplete substantially more useful. The documentation
  (including examples) has been considerably improved.
  
* Built-in themes are more visually homogeneous, and match `theme_grey` better.
  (@jiho, #1679)
  
* When computing the height of titles, ggplot2 now includes the height of the
  descenders (i.e. the bits of `g` and `y` that hang beneath the baseline). This 
  improves the margins around titles, particularly the y axis label (#1712).
  I have also very slightly increased the inner margins of axis titles, and 
  removed the outer margins. 

* Theme element inheritance is now easier to work with as modification now
  overrides default `element_blank` elements (#1555, #1557, #1565, #1567)
  
* Horizontal legends (i.e. legends on the top or bottom) are horizontally
  aligned by default (#1842). Use `legend.box = "vertical"` to switch back
  to the previous behaviour.
  
* `element_line()` now takes an `arrow` argument to specify arrows at the end of
  lines (#1740)

There were a number of tweaks to the theme elements that control legends:
  
* `legend.justification` now controls appearance will plotting the legend
  outside of the plot area. For example, you can use 
  `theme(legend.justification = "top")` to make the legend align with the 
  top of the plot.

* `panel.margin` and `legend.margin` have been renamed to `panel.spacing` and 
  `legend.spacing` respectively, to better communicate intent (they only
  affect spacing between legends and panels, not the margins around them)

* `legend.margin` now controls margin around individual legends.

* New `legend.box.background`, `legend.box.spacing`, and `legend.box.margin`
  control the background, spacing, and margin of the legend box (the region
  that contains all legends).

## Bug fixes and minor improvements

* ggplot2 now imports tibble. This ensures that all built-in datasets print 
  compactly even if you haven't explicitly loaded tibble or dplyr (#1677).

* Class of aesthetic mapping is preserved when adding `aes()` objects (#1624).

* `+.gg` now works for lists that include data frames.

* `annotation_x()` now works in the absense of global data (#1655)

* `geom_*(show.legend = FALSE)` now works for `guide_colorbar`.

* `geom_boxplot()` gains new `outlier.alpha` (@jonathan-g) and 
  `outlier.fill` (@schloerke, #1787) parameters to control the alpha/fill of
   outlier points independently of the alpha of the boxes. 

* `position_jitter()` (and hence `geom_jitter()`) now correctly computes 
  the jitter width/jitter when supplied by the user (#1775, @has2k1).

* `geom_contour()` more clearly describes what inputs it needs (#1577).

* `geom_curve()` respects the `lineend` paramater (#1852).

* `geom_histogram()` and `stat_bin()` understand the `breaks` parameter once 
  more. (#1665). The floating point adjustment for histogram bins is now 
  actually used - it was previously inadvertently ignored (#1651).

* `geom_violin()` no longer transforms quantile lines with the alpha aesthetic
  (@mnbram, #1714). It no longer errors when quantiles are requested but data
  have zero range (#1687). When `trim = FALSE` it once again has a nice 
  range that allows the density to reach zero (by extending the range 3 
  bandwidths to either side of the data) (#1700).

* `geom_dotplot()` works better when faceting and binning on the y-axis. 
  (#1618, @has2k1).
  
* `geom_hexbin()` once again supports `..density..` (@mikebirdgeneau, #1688).

* `geom_step()` gives useful warning if only one data point in layer (#1645).

* `layer()` gains new `check.aes` and `check.param` arguments. These allow
  geom/stat authors to optional suppress checks for known aesthetics/parameters.
  Currently this is used only in `geom_blank()` which powers `expand_limits()` 
  (#1795).

* All `stat_*()` display a better error message when required aesthetics are
  missing.
  
* `stat_bin()` and `stat_summary_hex()` now accept length 1 `binwidth` (#1610)

* `stat_density()` gains new argument `n`, which is passed to underlying function
  `stats::density` ("number of equally spaced points at which the
  density is to be estimated"). (@hbuschme)

* `stat_binhex()` now again returns `count` rather than `value` (#1747)

* `stat_ecdf()` respects `pad` argument (#1646).

* `stat_smooth()` once again informs you about the method it has chosen.
  It also correctly calculates the size of the largest group within facets.

* `x` and `y` scales are now symmetric regarding the list of
  aesthetics they accept: `xmin_final`, `xmax_final`, `xlower`,
  `xmiddle` and `xupper` are now valid `x` aesthetics.

* `Scale` extensions can now override the `make_title` and `make_sec_title` 
  methods to let the scale modify the axis/legend titles.

* The random stream is now reset after calling `.onAttach()` (#2409).

# ggplot2 2.1.0

## New features

* When mapping an aesthetic to a constant (e.g. 
  `geom_smooth(aes(colour = "loess")))`), the default guide title is the name 
  of the aesthetic (i.e. "colour"), not the value (i.e. "loess") (#1431).

* `layer()` now accepts a function as the data argument. The function will be
  applied to the data passed to the `ggplot()` function and must return a
  data.frame (#1527, @thomasp85). This is a more general version of the 
  deprecated `subset` argument.

* `theme_update()` now uses the `+` operator instead of `%+replace%`, so that
  unspecified values will no longer be `NULL`ed out. `theme_replace()`
  preserves the old behaviour if desired (@oneillkza, #1519). 

* `stat_bin()` has been overhauled to use the same algorithm as ggvis, which 
  has been considerably improved thanks to the advice of Randy Prium (@rpruim).
  This includes:
  
    * Better arguments and a better algorithm for determining the origin.
      You can now specify either `boundary` or the `center` of a bin.
      `origin` has been deprecated in favour of these arguments.
      
    * `drop` is deprecated in favour of `pad`, which adds extra 0-count bins
      at either end (needed for frequency polygons). `geom_histogram()` defaults 
      to `pad = FALSE` which considerably improves the default limits for 
      the histogram, especially when the bins are big (#1477).
      
    * The default algorithm does a (somewhat) better job at picking nice widths 
      and origins across a wider range of input data.
      
    * `bins = n` now gives a histogram with `n` bins, not `n + 1` (#1487).

## Bug fixes

* All `\donttest{}` examples run.

* All `geom_()` and `stat_()` functions now have consistent argument order:
  data + mapping, then geom/stat/position, then `...`, then specific arguments, 
  then arguments common to all layers (#1305). This may break code if you were
  previously relying on partial name matching, but in the long-term should make 
  ggplot2 easier to use. In particular, you can now set the `n` parameter
  in `geom_density2d()` without it partially matching `na.rm` (#1485).

* For geoms with both `colour` and `fill`, `alpha` once again only affects
  fill (Reverts #1371, #1523). This was causing problems for people.

* `facet_wrap()`/`facet_grid()` works with multiple empty panels of data 
  (#1445).

* `facet_wrap()` correctly swaps `nrow` and `ncol` when faceting vertically
  (#1417).

* `ggsave("x.svg")` now uses svglite to produce the svg (#1432).

* `geom_boxplot()` now understands `outlier.color` (#1455).

* `geom_path()` knows that "solid" (not just 1) represents a solid line (#1534).

* `geom_ribbon()` preserves missing values so they correctly generate a 
  gap in the ribbon (#1549).

* `geom_tile()` once again accepts `width` and `height` parameters (#1513). 
  It uses `draw_key_polygon()` for better a legend, including a coloured 
  outline (#1484).

* `layer()` now automatically adds a `na.rm` parameter if none is explicitly
  supplied.

* `position_jitterdodge()` now works on all possible dodge aesthetics, 
  e.g. `color`, `linetype` etc. instead of only based on `fill` (@bleutner)

* `position = "nudge"` now works (although it doesn't do anything useful)
  (#1428).

* The default scale for columns of class "AsIs" is now "identity" (#1518).

* `scale_*_discrete()` has better defaults when used with purely continuous
  data (#1542).

* `scale_size()` warns when used with categorical data.

* `scale_size()`, `scale_colour()`, and `scale_fill()` gain date and date-time
  variants (#1526).

* `stat_bin_hex()` and `stat_bin_summary()` now use the same underlying 
  algorithm so results are consistent (#1383). `stat_bin_hex()` now accepts
  a `weight` aesthetic. To be consistent with related stats, the output variable 
  from `stat_bin_hex()` is now value instead of count.

* `stat_density()` gains a `bw` parameter which makes it easy to get consistent 
   smoothing between facets (@jiho)

* `stat-density-2d()` no longer ignores the `h` parameter, and now accepts 
  `bins` and `binwidth` parameters to control the number of contours 
  (#1448, @has2k1).

* `stat_ecdf()` does a better job of adding padding to -Inf/Inf, and gains
  an argument `pad` to suppress the padding if not needed (#1467).

* `stat_function()` gains an `xlim` parameter (#1528). It once again works 
  with discrete x values (#1509).

* `stat_summary()` preserves sorted x order which avoids artefacts when
  display results with `geom_smooth()` (#1520).

* All elements should now inherit correctly for all themes except `theme_void()`.
  (@Katiedaisey, #1555) 

* `theme_void()` was completely void of text but facets and legends still
  need labels. They are now visible (@jiho). 

* You can once again set legend key and height width to unit arithmetic
  objects (like `2 * unit(1, "cm")`) (#1437).

* Eliminate spurious warning if you have a layer with no data and no aesthetics
  (#1451).

* Removed a superfluous comma in `theme-defaults.r` code (@jschoeley)

* Fixed a compatibility issue with `ggproto` and R versions prior to 3.1.2.
  (#1444)

* Fixed issue where `coord_map()` fails when given an explicit `parameters`
  argument (@tdmcarthur, #1729)
  
* Fixed issue where `geom_errorbarh()` had a required `x` aesthetic (#1933)  

# ggplot2 2.0.0

## Major changes

* ggplot no longer throws an error if your plot has no layers. Instead it 
  automatically adds `geom_blank()` (#1246).
  
* New `cut_width()` is a convenient replacement for the verbose
  `plyr::round_any()`, with the additional benefit of offering finer
  control.

* New `geom_count()` is a convenient alias to `stat_sum()`. Use it when you
  have overlapping points on a scatterplot. `stat_sum()` now defaults to 
  using counts instead of proportions.

* New `geom_curve()` adds curved lines, with a similar specification to 
  `geom_segment()` (@veraanadi, #1088).

* Date and datetime scales now have `date_breaks`, `date_minor_breaks` and
  `date_labels` arguments so that you never need to use the long
  `scales::date_breaks()` or `scales::date_format()`.
  
* `geom_bar()` now has it's own stat, distinct from `stat_bin()` which was
  also used by `geom_histogram()`. `geom_bar()` now uses `stat_count()` 
  which counts values at each distinct value of x (i.e. it does not bin
  the data first). This can be useful when you want to show exactly which 
  values are used in a continuous variable.

* `geom_point()` gains a `stroke` aesthetic which controls the border width of 
  shapes 21-25 (#1133, @SeySayux). `size` and `stroke` are additive so a point 
  with `size = 5` and `stroke = 5` will have a diameter of 10mm. (#1142)

* New `position_nudge()` allows you to slightly offset labels (or other 
  geoms) from their corresponding points (#1109).

* `scale_size()` now maps values to _area_, not radius. Use `scale_radius()`
  if you want the old behaviour (not recommended, except perhaps for lines).

* New `stat_summary_bin()` works like `stat_summary()` but on binned data. 
  It's a generalisation of `stat_bin()` that can compute any aggregate,
  not just counts (#1274). Both default to `mean_se()` if no aggregation
  functions are supplied (#1386).

* Layers are now much stricter about their arguments - you will get an error
  if you've supplied an argument that isn't an aesthetic or a parameter.
  This is likely to cause some short-term pain but in the long-term it will make
  it much easier to spot spelling mistakes and other errors (#1293).
  
    This change does break a handful of geoms/stats that used `...` to pass 
    additional arguments on to the underlying computation. Now 
    `geom_smooth()`/`stat_smooth()` and `geom_quantile()`/`stat_quantile()` 
    use `method.args` instead (#1245, #1289); and `stat_summary()` (#1242), 
    `stat_summary_hex()`, and `stat_summary2d()` use `fun.args`.

### Extensibility

There is now an official mechanism for defining Stats, Geoms, and Positions in 
other packages. See `vignette("extending-ggplot2")` for details.

* All Geoms, Stats and Positions are now exported, so you can inherit from them
  when making your own objects (#989).

* ggplot2 no longer uses proto or reference classes. Instead, we now use 
  ggproto, a new OO system designed specifically for ggplot2. Unlike proto
  and RC, ggproto supports clean cross-package inheritance. Creating a new OO
  system isn't usually the right way to solve a problem, but I'm pretty sure
  it was necessary here. Read more about it in the vignette.

* `aes_()` replaces `aes_q()`. It also supports formulas, so the most concise 
  SE version of `aes(carat, price)` is now `aes_(~carat, ~price)`. You may
  want to use this form in packages, as it will avoid spurious `R CMD check` 
  warnings about undefined global variables.

### Text

* `geom_text()` has been overhauled to make labelling your data a little
  easier. It:
  
    * `nudge_x` and `nudge_y` arguments let you offset labels from their
      corresponding points (#1120). 
      
    * `check_overlap = TRUE` provides a simple way to avoid overplotting 
      of labels: labels that would otherwise overlap are omitted (#1039).
      
    * `hjust` and `vjust` can now be character vectors: "left", "center", 
      "right", "bottom", "middle", "top". New options include "inward" and 
      "outward" which align text towards and away from the center of the plot 
      respectively.

* `geom_label()` works like `geom_text()` but draws a rounded rectangle 
  underneath each label (#1039). This is useful when you want to label plots
  that are dense with data.

### Deprecated features

* The little used `aes_auto()` has been deprecated. 

* `aes_q()` has been replaced with `aes_()` to be consistent with SE versions
  of NSE functions in other packages.

* The `order` aesthetic is officially deprecated. It never really worked, and 
  was poorly documented.

* The `stat` and `position` arguments to `qplot()` have been deprecated.
  `qplot()` is designed for quick plots - if you need to specify position
  or stat, use `ggplot()` instead.

* The theme setting `axis.ticks.margin` has been deprecated: now use the margin 
  property of `axis.text`.
  
* `stat_abline()`, `stat_hline()` and `stat_vline()` have been removed:
  these were never suitable for use other than with `geom_abline()` etc
  and were not documented.

* `show_guide` has been renamed to `show.legend`: this more accurately
  reflects what it does (controls appearance of layer in legend), and uses the 
  same convention as other ggplot2 arguments (i.e. a `.` between names).
  (Yes, I know that's inconsistent with function names with use `_`, but it's
  too late to change now.)

A number of geoms have been renamed to be internally consistent:

* `stat_binhex()` and `stat_bin2d()` have been renamed to `stat_bin_hex()` 
  and `stat_bin_2d()` (#1274). `stat_summary2d()` has been renamed to 
  `stat_summary_2d()`, `geom_density2d()`/`stat_density2d()` has been renamed 
  to `geom_density_2d()`/`stat_density_2d()`.

* `stat_spoke()` is now `geom_spoke()` since I realised it's a
  reparameterisation of `geom_segment()`.

* `stat_bindot()` has been removed because it's so tightly coupled to
  `geom_dotplot()`. If you happened to use `stat_bindot()`, just change to
  `geom_dotplot()` (#1194).

All defunct functions have been removed.

### Default appearance

* The default `theme_grey()` background colour has been changed from "grey90" 
  to "grey92": this makes the background a little less visually prominent.

* Labels and titles have been tweaked for readability:

    * Axes labels are darker.
    
    * Legend and axis titles are given the same visual treatment.
    
    * The default font size dropped from 12 to 11. You might be surprised that 
      I've made the default text size smaller as it was already hard for
      many people to read. It turns out there was a bug in RStudio (fixed in 
      0.99.724), that shrunk the text of all grid based graphics. Once that
      was resolved the defaults seemed too big to my eyes.
    
    * More spacing between titles and borders.
    
    * Default margins scale with the theme font size, so the appearance at 
      larger font sizes should be considerably improved (#1228). 

* `alpha` now affects both fill and colour aesthetics (#1371).

* `element_text()` gains a margins argument which allows you to add additional
  padding around text elements. To help see what's going on use `debug = TRUE` 
  to display the text region and anchors.

* The default font size in `geom_text()` has been decreased from 5mm (14 pts)
  to 3.8 mm (11 pts) to match the new default theme sizes.

* A diagonal line is no longer drawn on bar and rectangle legends. Instead, the
  border has been tweaked to be more visible, and more closely match the size of 
  line drawn on the plot.

* `geom_pointrange()` and `geom_linerange()` get vertical (not horizontal)
  lines in the legend (#1389).

* The default line `size` for `geom_smooth()` has been increased from 0.5 to 1 
  to make it easier to see when overlaid on data.
  
* `geom_bar()` and `geom_rect()` use a slightly paler shade of grey so they
  aren't so visually heavy.
  
* `geom_boxplot()` now colours outliers the same way as the boxes.

* `geom_point()` now uses shape 19 instead of 16. This looks much better on 
  the default Linux graphics device. (It's very slightly smaller than the old 
  point, but it shouldn't affect any graphics significantly)

* Sizes in ggplot2 are measured in mm. Previously they were converted to pts 
  (for use in grid) by multiplying by 72 / 25.4. However, grid uses printer's 
  points, not Adobe (big pts), so sizes are now correctly multiplied by 
  72.27 / 25.4. This is unlikely to noticeably affect display, but it's
  technically correct (<https://youtu.be/hou0lU8WMgo>).

* The default legend will now allocate multiple rows (if vertical) or
  columns (if horizontal) in order to make a legend that is more likely to
  fit on the screen. You can override with the `nrow`/`ncol` arguments
  to `guide_legend()`

    ```R
    p <- ggplot(mpg, aes(displ,hwy, colour = model)) + geom_point()
    p
    p + theme(legend.position = "bottom")
    # Previous behaviour
    p + guides(colour = guide_legend(ncol = 1))
    ```

### New and updated themes

* New `theme_void()` is completely empty. It's useful for plots with non-
  standard coordinates or for drawings (@jiho, #976).

* New `theme_dark()` has a dark background designed to make colours pop out
  (@jiho, #1018)

* `theme_minimal()` became slightly more minimal by removing the axis ticks:
  labels now line up directly beneath grid lines (@tomschloss, #1084)

* New theme setting `panel.ontop` (logical) make it possible to place 
  background elements (i.e., gridlines) on top of data. Best used with 
  transparent `panel.background` (@noamross. #551).

### Labelling

The facet labelling system was updated with many new features and a
more flexible interface (@lionel-). It now works consistently across
grid and wrap facets. The most important user visible changes are:

* `facet_wrap()` gains a `labeller` option (#25).

* `facet_grid()` and `facet_wrap()` gain a `switch` argument to
  display the facet titles near the axes. When switched, the labels
  become axes subtitles. `switch` can be set to "x", "y" or "both"
  (the latter only for grids) to control which margin is switched.

The labellers (such as `label_value()` or `label_both()`) also get
some new features:

* They now offer the `multi_line` argument to control whether to
  display composite facets (those specified as `~var1 + var2`) on one
  or multiple lines.

* In `label_bquote()` you now refer directly to the names of
  variables. With this change, you can create math expressions that
  depend on more than one variable. This math expression can be
  specified either for the rows or the columns and you can also
  provide different expressions to each margin.

  As a consequence of these changes, referring to `x` in backquoted
  expressions is deprecated.

* Similarly to `label_bquote()`, `labeller()` now take `.rows` and
  `.cols` arguments. In addition, it also takes `.default`.
  `labeller()` is useful to customise how particular variables are
  labelled. The three additional arguments specify how to label the
  variables are not specifically mentioned, respectively for rows,
  columns or both. This makes it especially easy to set up a
  project-wide labeller dispatcher that can be reused across all your
  plots. See the documentation for an example.

* The new labeller `label_context()` adapts to the number of factors
  facetted over. With a single factor, it displays only the values,
  just as before. But with multiple factors in a composite margin
  (e.g. with `~cyl + am`), the labels are passed over to
  `label_both()`. This way the variables names are displayed with the
  values to help identifying them.

On the programming side, the labeller API has been rewritten in order
to offer more control when faceting over multiple factors (e.g. with
formulae such as `~cyl + am`). This also means that if you have
written custom labellers, you will need to update them for this
version of ggplot.

* Previously, a labeller function would take `variable` and `value`
  arguments and return a character vector. Now, they take a data frame
  of character vectors and return a list. The input data frame has one
  column per factor facetted over and each column in the returned list
  becomes one line in the strip label. See documentation for more
  details.

* The labels received by a labeller now contain metadata: their margin
  (in the "type" attribute) and whether they come from a wrap or a
  grid facet (in the "facet" attribute).

* Note that the new `as_labeller()` function operator provides an easy
  way to transform an existing function to a labeller function. The
  existing function just needs to take and return a character vector.

## Documentation

* Improved documentation for `aes()`, `layer()` and much much more.

* I've tried to reduce the use of `...` so that you can see all the 
  documentation in one place rather than having to integrate multiple pages.
  In some cases this has involved adding additional arguments to geoms
  to make it more clear what you can do:
  
    *  `geom_smooth()` gains explicit `method`, `se` and `formula` arguments.
    
    * `geom_histogram()` gains `binwidth`, `bins`, `origin` and `right` 
      arguments.
      
    * `geom_jitter()` gains `width` and `height` arguments to make it easier
      to control the amount of jittering without using the lengthy 
      `position_jitter()` function (#1116)

* Use of `qplot()` in examples has been minimised (#1123, @hrbrmstr). This is
  inline with the 2nd edition of the ggplot2 box, which minimises the use of 
  `qplot()` in favour of `ggplot()`.

* Tighly linked geoms and stats (e.g. `geom_boxplot()` and `stat_boxplot()`) 
  are now documented in the same file so you can see all the arguments in one
  place. Variations of the same idea (e.g. `geom_path()`, `geom_line()`, and
  `geom_step()`) are also documented together.

* It's now obvious that you can set the `binwidth` parameter for
  `stat_bin_hex()`, `stat_summary_hex()`, `stat_bin_2d()`, and
  `stat_summary_2d()`. 

* The internals of positions have been cleaned up considerably. You're unlikely
  to notice any external changes, although the documentation should be a little
  less confusing since positions now don't list parameters they never use.

## Data

* All datasets have class `tbl_df` so if you also use dplyr, you get a better
  print method.

* `economics` has been brought up to date to 2015-04-01.

* New `economics_long` is the economics data in long form.

* New `txhousing` dataset containing information about the Texas housing
  market. Useful for examples that need multiple time series, and for
  demonstrating model+vis methods.

* New `luv_colours` dataset which contains the locations of all
  built-in `colors()` in Luv space.

* `movies` has been moved into its own package, ggplot2movies, because it was 
  large and not terribly useful. If you've used the movies dataset, you'll now 
  need to explicitly load the package with `library(ggplot2movies)`.

## Bug fixes and minor improvements

* All partially matched arguments and `$` have been been replaced with 
  full matches (@jimhester, #1134).

* ggplot2 now exports `alpha()` from the scales package (#1107), and `arrow()` 
  and `unit()` from grid (#1225). This means you don't need attach scales/grid 
  or do `scales::`/`grid::` for these commonly used functions.

* `aes_string()` now only parses character inputs. This fixes bugs when
  using it with numbers and non default `OutDec` settings (#1045).

* `annotation_custom()` automatically adds a unique id to each grob name,
  making it easier to plot multiple grobs with the same name (e.g. grobs of
  ggplot2 graphics) in the same plot (#1256).

* `borders()` now accepts xlim and ylim arguments for specifying the geographical 
  region of interest (@markpayneatwork, #1392).

* `coord_cartesian()` applies the same expansion factor to limits as for scales. 
  You can suppress with `expand = FALSE` (#1207).

* `coord_trans()` now works when breaks are suppressed (#1422).

* `cut_number()` gives error message if the number of requested bins can
  be created because there are two few unique values (#1046).

* Character labels in `facet_grid()` are no longer (incorrectly) coerced into
  factors. This caused problems with custom label functions (#1070).

* `facet_wrap()` and `facet_grid()` now allow you to use non-standard
  variable names by surrounding them with backticks (#1067).

* `facet_wrap()` more carefully checks its `nrow` and `ncol` arguments
  to ensure that they're specified correctly (@richierocks, #962)

* `facet_wrap()` gains a `dir` argument to control the direction the
  panels are wrapped in. The default is "h" for horizontal. Use "v" for
  vertical layout (#1260).

* `geom_abline()`, `geom_hline()` and `geom_vline()` have been rewritten to
  have simpler behaviour and be more consistent:

    * `stat_abline()`, `stat_hline()` and `stat_vline()` have been removed:
      these were never suitable for use other than with `geom_abline()` etc
      and were not documented.

    * `geom_abline()`, `geom_vline()` and `geom_hline()` are bound to
      `stat_identity()` and `position_identity()`

    * Intercept parameters can no longer be set to a function.

    * They are all documented in one file, since they are so closely related.

* `geom_bin2d()` will now let you specify one dimension's breaks exactly,
  without touching the other dimension's default breaks at all (#1126).

* `geom_crossbar()` sets grouping correctly so you can display multiple
  crossbars on one plot. It also makes the default `fatten` argument a little
  bigger to make the middle line more obvious (#1125).

* `geom_histogram()` and `geom_smooth()` now only inform you about the
  default values once per layer, rather than once per panel (#1220).

* `geom_pointrange()` gains `fatten` argument so you can control the
  size of the point relative to the size of the line.

* `geom_segment()` annotations were not transforming with scales 
  (@BrianDiggs, #859).

* `geom_smooth()` is no longer so chatty. If you want to know what the deafult
  smoothing method is, look it up in the documentation! (#1247)

* `geom_violin()` now has the ability to draw quantile lines (@DanRuderman).

* `ggplot()` now captures the parent frame to use for evaluation,
  rather than always defaulting to the global environment. This should
  make ggplot more suitable to use in more situations (e.g. with knitr)

* `ggsave()` has been simplified a little to make it easier to maintain.
  It no longer checks that you're printing a ggplot2 object (so now also
  works with any grid grob) (#970), and always requires a filename.
  Parameter `device` now supports character argument to specify which supported
  device to use ('pdf', 'png', 'jpeg', etc.), for when it cannot be correctly
  inferred from the file extension (for example when a temporary filename is
  supplied server side in shiny apps) (@sebkopf, #939). It no longer opens
  a graphics device if one isn't already open - this is annoying when you're
  running from a script (#1326).

* `guide_colorbar()` creates correct legend if only one color (@krlmlr, #943).

* `guide_colorbar()` no longer fails when the legend is empty - previously
  this often masked misspecifications elsewhere in the plot (#967).

* New `layer_data()` function extracts the data used for plotting for a given
  layer. It's mostly useful for testing.

* User supplied `minor_breaks` can now be supplied on the same scale as 
  the data, and will be automatically transformed with by scale (#1385).

* You can now suppress the appearance of an axis/legend title (and the space
  that would allocated for it) with `NULL` in the `scale_` function. To
  use the default lable, use `waiver()` (#1145).

* Position adjustments no longer warn about potentially varying ranges
  because the problem rarely occurs in practice and there are currently a
  lot of false positives since I don't understand exactly what FP criteria
  I should be testing.

* `scale_fill_grey()` now uses red for missing values. This matches
  `scale_colour_grey()` and makes it obvious where missing values lie.
  Override with `na.value`.

* `scale_*_gradient2()` defaults to using Lab colour space.

* `scale_*_gradientn()` now allows `colours` or `colors` (#1290)

* `scale_y_continuous()` now also transforms the `lower`, `middle` and `upper`
  aesthetics used by `geom_boxplot()`: this only affects
  `geom_boxplot(stat = "identity")` (#1020).

* Legends no longer inherit aesthetics if `inherit.aes` is FALSE (#1267).

* `lims()` makes it easy to set the limits of any axis (#1138).

* `labels = NULL` now works with `guide_legend()` and `guide_colorbar()`.
  (#1175, #1183).

* `override.aes` now works with American aesthetic spelling, e.g. color

* Scales no longer round data points to improve performance of colour
  palettes. Instead the scales package now uses a much faster colour
  interpolation algorithm (#1022).

* `scale_*_brewer()` and `scale_*_distiller()` add new `direction` argument of 
  `scales::brewer_pal`, making it easier to change the order of colours 
  (@jiho, #1139).

* `scale_x_date()` now clips dates outside the limits in the same way as
  `scale_x_continuous()` (#1090).

* `stat_bin()` gains `bins` arguments, which denotes the number of bins. Now
  you can set `bins=100` instead of `binwidth=0.5`. Note that `breaks` or
  `binwidth` will override it (@tmshn, #1158, #102).

* `stat_boxplot()` warns if a continuous variable is used for the `x` aesthetic
  without also supplying a `group` aesthetic (#992, @krlmlr).

* `stat_summary_2d()` and `stat_bin_2d()` now share exactly the same code for 
  determining breaks from `bins`, `binwidth`, and `origin`. 
  
* `stat_summary_2d()` and `stat_bin_2d()` now output in tile/raster compatible 
  form instead of rect compatible form. 

* Automatically computed breaks do not lead to an error for transformations like
  "probit" where the inverse can map to infinity (#871, @krlmlr)

* `stat_function()` now always evaluates the function on the original scale.
  Previously it computed the function on transformed scales, giving incorrect
  values (@BrianDiggs, #1011).

* `strip_dots` works with anonymous functions within calculated aesthetics 
  (e.g. `aes(sapply(..density.., function(x) mean(x))))` (#1154, @NikNakk)

* `theme()` gains `validate = FALSE` parameter to turn off validation, and 
  hence store arbitrary additional data in the themes. (@tdhock, #1121)

* Improved the calculation of segments needed to draw the curve representing
  a line when plotted in polar coordinates. In some cases, the last segment
  of a multi-segment line was not drawn (@BrianDiggs, #952)<|MERGE_RESOLUTION|>--- conflicted
+++ resolved
@@ -1,11 +1,8 @@
 # ggplot2 (development version)
 
-<<<<<<< HEAD
 * Improve the support for `guide_axis()` on `coord_trans()` (@yutannihilation, #3959)
-=======
 * `geom_density()` and `stat_density()` now support `bounds` argument
   to estimate density with boundary correction (@echasnovski, #4013).
->>>>>>> c8f01c00
 
 * ggplot now checks during statistical transformations whether any data 
   columns were dropped and warns about this. If stats intend to drop

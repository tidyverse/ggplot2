--- conflicted
+++ resolved
@@ -1,10 +1,8 @@
 # ggplot2 (development version)
 
-<<<<<<< HEAD
 * Better handling of the `guide_axis_logticks(negative.small)` parameter when
   scale limits have small maximum (@teunbrand, #6121).
 * Fixed bug where the `ggplot2::`-prefix did not work with `stage()` 
-=======
 * (internal) New `Facet$draw_panel_content()` method for delegating panel 
   assembly (@Yunuuuu, #6406).
 * Facet gains a new method `setup_panel_params` to interact with the
@@ -116,7 +114,6 @@
 * Fixed bug where binned scales wouldn't simultaneously accept transformations
   and function-limits (@teunbrand, #6144).
 * Fixed bug where the `ggplot2::`-prefix did not work with `stage()`
->>>>>>> 295f5cbf
   (@teunbrand, #6104).
 * Built-in `theme_*()` functions now have `ink` and `paper` arguments to control
   foreground and background colours respectively (@teunbrand)

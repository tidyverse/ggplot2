--- conflicted
+++ resolved
@@ -1,11 +1,8 @@
 # ggplot2 (development version)
 
-<<<<<<< HEAD
 * ggplot2 no longer imports {glue} (@teunbrand, #5986).
-=======
 * `geom_rect()` can now derive the required corners positions from `x`/`width`
   or `y`/`height` parameterisation (@teunbrand, #5861).
->>>>>>> c6a9a14d
 * All position scales now use the same definition of `x` and `y` aesthetics.
   This lets uncommon aesthetics like `xintercept` expand scales as usual.
   (#3342, #4966, @teunbrand)

# ggplot2 (development version)

<<<<<<< HEAD
* Fixed regression in `guide_bins(reverse = TRUE)` (@teunbrand, #6183).
=======
* Custom and raster annotation now respond to scale transformations, and can
  use AsIs variables for relative placement (@teunbrand based on 
  @yutannihilation's prior work, #3120)
>>>>>>> f4680534
* When discrete breaks have names, they'll be used as labels by default 
  (@teunbrand, #6147).
* The helper function `is.waiver()` is now exported to help extensions to work
  with `waiver()` objects (@arcresu, #6173).
* Date(time) scales now throw appropriate errors when `date_breaks`, 
  `date_minor_breaks` or `date_labels` are not strings (@RodDalBen, #5880)
* `geom_errorbarh()` is deprecated in favour of 
  `geom_errorbar(orientation = "y")` (@teunbrand, #5961).
* `geom_contour()` should be able to recognise a rotated grid of points 
  (@teunbrand, #4320)
* `geom_boxplot()` gains additional arguments to style the colour, linetype and
  linewidths of the box, whiskers, median line and staples (@teunbrand, #5126)
* (internal) Using `after_scale()` in the `Geom*$default_aes()` field is now
  evaluated in the context of data (@teunbrand, #6135)
* Fixed bug where binned scales wouldn't simultaneously accept transformations
  and function-limits (@teunbrand, #6144).
* Fixed bug where the `ggplot2::`-prefix did not work with `stage()` 
  (@teunbrand, #6104).
* New `get_labs()` function for retrieving completed plot labels 
  (@teunbrand, #6008).
* Built-in `theme_*()` functions now have `ink` and `paper` arguments to control
  foreground and background colours respectively (@teunbrand)
* The `summary()` method for ggplots is now more terse about facets 
  (@teunbrand, #5989).
* `guide_bins()`, `guide_colourbar()` and `guide_coloursteps()` gain an `angle`
  argument to overrule theme settings, similar to `guide_axis(angle)` 
  (@teunbrand, #4594).
* `coord_*(expand)` can now take a logical vector to control expansion at any
  side of the panel (top, right, bottom, left) (@teunbrand, #6020)
* (Breaking) The defaults for all geoms can be set at one in the theme. 
  (@teunbrand based on pioneering work by @dpseidel, #2239)
    * A new `theme(geom)` argument is used to track these defaults.
    * The `element_geom()` function can be used to populate that argument.
    * The `from_theme()` function allows access to the theme default fields from
      inside the `aes()` function.
* Passing empty unmapped aesthetics to layers raises a warning instead of
  throwing an error (@teunbrand, #6009).
* Moved {mgcv} from Imports to Suggests (@teunbrand, #5986)
* New `reset_geom_defaults()` and `reset_stat_defaults()` to restore all geom or
  stat default aesthetics at once (@teunbrand, #5975).
* `facet_wrap()` can have `space = "free_x"` with 1-row layouts and 
  `space = "free_y"` with 1-column layouts (@teunbrand)
* Secondary axes respect `n.breaks` setting in continuous scales (@teunbrand, #4483).
* Layers can have names (@teunbrand, #4066).
* (internal) improvements to `pal_qualitative()` (@teunbrand, #5013)
* `coord_radial(clip = "on")` clips to the panel area when the graphics device
  supports clipping paths (@teunbrand, #5952).
* (internal) Panel clipping responsibility moved from Facet class to Coord 
  class through new `Coord$draw_panel()` method.
* `theme(strip.clip)` now defaults to `"on"` and is independent of Coord 
  clipping (@teunbrand, 5952).
* (internal) rearranged the code of `Facet$draw_panels()` method (@teunbrand).
* Axis labels are now justified across facet panels (@teunbrand, #5820)
* Fixed bug in `stat_function()` so x-axis title now produced automatically 
  when no data added. (@phispu, #5647).
* geom_sf now accepts shape names (@sierrajohnson, #5808)
* Added `gg` class to `labs()` (@phispu, #5553).
* Missing values from discrete palettes are no longer translated 
  (@teunbrand, #5929).
* Fixed bug in `facet_grid(margins = TRUE)` when using expresssions 
  (@teunbrand, #1864).
* `geom_step()` now supports the `orientation` argument (@teunbrand, #5936).
* `position_dodge()` and `position_jitterdodge()` now have a `reverse` argument 
  (@teunbrand, #3610)
* `coord_radial(r.axis.inside)` can now take a numeric value to control 
  placement of internally placed radius axes (@teunbrand, #5805).
* (internal) default labels are derived in `ggplot_build()` rather than
  in `ggplot_add.Layer()` (@teunbrand, #5894)
* An attempt is made to use a variable's label attribute as default label 
  (@teunbrand, #4631)
* Themes gain an additional `header_family` argument to easily set the font
  for headers and titles (#5886).
* The `plot.subtitle`, `plot.caption` and `plot.tag` theme elements now inherit 
  from the root `text` element instead of the `title` element (#5886).
* ggplot2 no longer imports {glue} (@teunbrand, #5986).
* `geom_rect()` can now derive the required corners positions from `x`/`width`
  or `y`/`height` parameterisation (@teunbrand, #5861).
* All position scales now use the same definition of `x` and `y` aesthetics.
  This lets uncommon aesthetics like `xintercept` expand scales as usual.
  (#3342, #4966, @teunbrand)
* Bare numeric values provided to Date or Datetime scales get inversely 
  transformed (cast to Date/POSIXct) with a warning (@teunbrand).
* `stat_bin()` now accepts functions for argument `breaks` (@aijordan, #4561)
* (internal) The plot's layout now has a coord parameter that is used to 
  prevent setting up identical panel parameters (#5427)
* (internal) rearranged the code of `Facet$draw_panels()` method (@teunbrand).
* `geom_rug()` prints a warning when `na.rm = FALSE`, as per documentation (@pn317, #5905)
* `position_dodge(preserve = "single")` now handles multi-row geoms better,
  such as `geom_violin()` (@teunbrand based on @clauswilke's work, #2801).
* `position_jitterdodge()` now dodges by `group` (@teunbrand, #3656)
* The `arrow.fill` parameter is now applied to more line-based functions: 
  `geom_path()`, `geom_line()`, `geom_step()` `geom_function()`, line 
   geometries in `geom_sf()` and `element_line()`.
* Fixed bug where binned guides would keep out-of-bounds breaks 
  (@teunbrand, #5870).
* The size of the `draw_key_polygon()` glyph now reflects the `linewidth` 
  aesthetic (#4852).
* New function `complete_theme()` to replicate how themes are handled during
  plot building (#5801).
* Special getter and setter functions have been renamed for consistency, allowing
  for better tab-completion with `get_*`- and `set_*`-prefixes. The old names 
  remain available for backward compatibility (@teunbrand, #5568).
  
  | New name             | Old name          |
  | -------------------- | ----------------- |
  | `get_theme()`        | `theme_get()`     |
  | `set_theme()`        | `theme_set()`     |
  | `replace_theme()`    | `theme_replace()` |
  | `update_theme()`     | `theme_update()`  |
  | `get_last_plot()`    | `last_plot()`     |
  | `get_layer_data()`   | `layer_data()`    |
  | `get_layer_grob()`   | `layer_grob()`    |
  | `get_panel_scales()` | `layer_scales()`  |

* Discrete scales now support `minor_breaks`. This may only make sense in
  discrete position scales, where it affects the placement of minor ticks
  and minor gridlines (#5434).
* Discrete position scales now expose the `palette` argument, which can be used 
  to customise spacings between levels (@teunbrand, #5770).
* The default `se` parameter in layers with `geom = "smooth"` will be `TRUE` 
  when the data has `ymin` and `ymax` parameters and `FALSE` if these are 
  absent. Note that this does not affect the default of `geom_smooth()` or
  `stat_smooth()` (@teunbrand, #5572).
* The bounded density option in `stat_density()` uses a wider range to
  prevent discontinuities (#5641).
* `geom_raster()` now falls back to rendering as `geom_rect()` when coordinates
  are not Cartesian (#5503).
* `stat_ecdf()` now has an optional `weight` aesthetic (@teunbrand, #5058).
* Position scales combined with `coord_sf()` can now use functions in the 
 `breaks` argument. In addition, `n.breaks` works as intended and 
 `breaks = NULL` removes grid lines and axes (@teunbrand, #4622).
* (Internal) Applying defaults in `geom_sf()` has moved from the internal 
  `sf_grob()` to `GeomSf$use_defaults()` (@teunbrand).
* `facet_wrap()` has new options for the `dir` argument to more precisely
  control panel directions. Internally `dir = "h"` or `dir = "v"` is deprecated 
  (@teunbrand, #5212).
* Prevented `facet_wrap(..., drop = FALSE)` from throwing spurious errors when
  a character facetting variable contained `NA`s (@teunbrand, #5485).
* When facets coerce the faceting variables to factors, the 'ordered' class
  is dropped (@teunbrand, #5666).
* `geom_curve()` now appropriately removes missing data instead of throwing
  errors (@teunbrand, #5831).
* `update_geom_defaults()` and `update_stat_defaults()` have a reset mechanism
  when using `new = NULL` and invisible return the previous defaults (#4993).
* Fixed regression in axes where `breaks = NULL` caused the axes to disappear
  instead of just rendering the axis line (@teunbrand, #5816).
* `geom_point()` can be dodged vertically by using 
  `position_dodge(..., orientation = "y")` (@teunbrand, #5809).
* Fixed bug where `na.value` was incorrectly mapped to non-`NA` values 
  (@teunbrand, #5756).
* Fixed bug in `guide_custom()` that would throw error with `theme_void()` 
  (@teunbrand, #5856).
* New helper function `gg_par()` to translate ggplot2's interpretation of 
  graphical parameters to {grid}'s interpretation (@teunbrand, #5866).
* `scale_{x/y}_discrete()` can now accept a `sec.axis`. It is recommended to
  only use `dup_axis()` to set custom breaks or labels, as discrete variables 
  cannot be transformed (@teunbrand, #3171).
* `stat_density()` has the new computed variable: `wdensity`, which is
  calculated as the density times the sum of weights (@teunbrand, #4176).
* `theme()` gets new `spacing` and `margins` arguments that all other spacings
  and (non-text) margins inherit from (@teunbrand, #5622).
* `geom_ribbon()` can have varying `fill` or `alpha` in linear coordinate
  systems (@teunbrand, #4690).
* `geom_tile()` computes default widths and heights per panel instead of
  per layer (@teunbrand, #5740).
* The `fill` of the `panel.border` theme setting is ignored and forced to be
  transparent (#5782).
* `stat_align()` skips computation when there is only 1 group and therefore
  alignment is not necessary (#5788).
* `position_stack()` skips computation when all `x` values are unique and 
  therefore stacking is not necessary (#5788).
* A new `ggplot_build()` S3 method for <ggplot_built> classes was added, which
  returns input unaltered (@teunbrand, #5800).
* `width` is implemented as aesthetic instead of parameter in `geom_col()` and
  `geom_bar()` (#3142).
* Fix a bug in `position_jitterdodge()` where different jitters would be applied
  to different position aesthetics of the same axis (@teunbrand, #5818).
* In `stat_bin()`, the default `boundary` is now chosen to better adhere to 
  the `nbin` argument (@teunbrand, #5882, #5036)
* `after_stat()` and `after_scale()` throw warnings when the computed aesthetics
  are not of the correct length (#5901).
* `guide_colourbar()` now correctly hands off `position` and `available_aes`
  parameters downstream (@teunbrand, #5930)
* `geom_hline()` and `geom_vline()` now have `position` argument
  (@yutannihilation, #4285).
* New function `get_strip_labels()` to retrieve facet labels (@teunbrand, #4979)
* Fixed bug in `position_dodge2()`'s identification of range overlaps 
  (@teunbrand, #5938, #4327).
* Fixed bug where empty discrete scales weren't recognised as such 
  (@teunbrand, #5945).
* (internal) The summary function of `stat_summary()` and `stat_summary_bin()` 
  is setup once in total instead of once per group (@teunbrand, #5971)
* `facet_grid(space = "free")` can now be combined with `coord_fixed()` 
  (@teunbrand, #4584).
* `theme_classic()` now has black ticks and text instead of dark gray. In 
  addition, `theme_classic()`'s axis line end is `"square"` (@teunbrand, #5978).
* {tibble} is now suggested instead of imported (@teunbrand, #5986)
* The ellipsis argument is now checked in `fortify()`, `get_alt_text()`, 
  `labs()` and several guides (@teunbrand, #3196).
* `stat_summary_bin()` no longer ignores `width` parameter (@teunbrand, #4647).
* Added `keep.zeroes` argument to `stat_bin()` (@teunbrand, #3449)
* `coord_sf()` no longer errors when dealing with empty graticules (@teunbrand, #6052)

# ggplot2 3.5.1

This is a small release focusing on fixing regressions from 3.5.0 and 
documentation updates.

## Bug fixes

* Fixed bug where discrete scales could not map aesthetics only consisting of
  `NA`s (#5623)
* Fixed spurious warnings from `sec_axis()` with `breaks = NULL` (#5713).
* Patterns and gradients are now also enabled in `geom_sf()` 
  (@teunbrand, #5716).
* The default behaviour of `resolution()` has been reverted to pre-3.5.0 
  behaviour. Whether mapped discrete vectors should be treated as having 
  resolution of 1 is controlled by the new `discrete` argument.
* Fixed bug in `guide_bins()` and `guide_coloursteps()` where discrete breaks,
  such as the levels produced by `cut()`, were ordered incorrectly 
  (@teunbrand, #5757).
  
## Improvements

* When facets coerce the faceting variables to factors, the 'ordered' class
  is dropped (@teunbrand, #5666).
* `coord_map()` and `coord_polar()` throw informative warnings when used
  with the guide system (#5707).
* When passing a function to `stat_contour(breaks)`, that function is used to
  calculate the breaks even if `bins` and `binwidth` are missing 
  (@teunbrand, #5686).
* `geom_step()` now supports `lineend`, `linejoin` and `linemitre` parameters 
  (@teunbrand, #5705).
* Fixed performance loss when the `.data` pronoun is used in `aes()` (#5730).
* Facet evaluation is better at dealing with inherited errors 
  (@teunbrand, #5670).
* `stat_bin()` deals with non-finite breaks better (@teunbrand, #5665).
* While axes in `coord_radial()` don't neatly fit the top/right/bottom/left
  organisation, specifying `position = "top"` or `position = "right"` 
  in the scale will flip the placement of the radial axis (#5735)
* Theme elements that do not exist now throw warnings instead of errors (#5719).
* Fixed bug in `coord_radial()` where full circles were not treated as such 
  (@teunbrand, #5750).
* When legends detect the presence of values in a layer, `NA` is now detected
  if the data contains values outside the given breaks (@teunbrand, #5749).
* `annotate()` now warns about `stat` or `position` arguments (@teunbrand, #5151)
* `guide_coloursteps(even.steps = FALSE)` now works with discrete data that has 
  been formatted by `cut()` (@teunbrand, #3877).
* `ggsave()` now offers to install svglite if needed (@eliocamp, #6166).

# ggplot2 3.5.0

This is a minor release that turned out quite beefy. It is focused on 
overhauling the guide system: the system responsible for displaying information 
from scales in the guise of axes and legends. As part of that overhaul, new 
guides have been implemented and existing guides have been refined. The look 
and feel of guides has been mostly preserved, but their internals and 
styling options have changed drastically.

Briefly summarising other highlights, we also welcome `coord_radial()` as a 
successor of  `coord_polar()`. Initial support for newer graphical features, 
such as pattern fills has been added. The API has changed how `I()`/`<AsIs>` 
vectors interact with the scale system, namely: not at all. 

## Breaking changes

* The guide system. As a whole. See 'new features' for more information. 
  While the S3 guide generics are still in place, the S3 methods for 
  `guide_train()`, `guide_merge()`, `guide_geom()`, `guide_transform()`,
  `guide_gengrob()` have been superseded by the respective ggproto methods.
  In practice, this will mean that `NextMethod()` or sub-classing ggplot2's
  guides with the S3 system will no longer work.
  
* By default, `guide_legend()` now only draws a key glyph for a layer when
  the value is in the layer's data. To revert to the old behaviour, you
  can still set `show.legend = c({aesthetic} = TRUE)` (@teunbrand, #3648).

* In the `scale_{colour/fill}_gradient2()` and 
  `scale_{colour/fill}_steps2()` functions, the `midpoint` argument is 
  transformed by the scale transformation (#3198).
  
* The `legend.key` theme element is set to inherit from the `panel.background`
  theme element. The default themes no longer set the `legend.key` element.
  This causes a visual change with the default `theme_gray()` (#5549).
  
* The `scale_name` argument in `continuous_scale()`, `discrete_scale()` and
  `binned_scale()` is soft-deprecated. If you have implemented custom scales,
  be advised to double-check that unnamed arguments ends up where they should 
  (@teunbrand, #1312).  
  
* The `legend.text.align` and `legend.title.align` arguments in `theme()` are 
  deprecated. The `hjust` setting of the `legend.text` and `legend.title` 
  elements continues to fulfill the role of text alignment (@teunbrand, #5347).
  
* 'lines' units in `geom_label()`, often used in the `label.padding` argument, 
  are now are relative to the text size. This causes a visual change, but fixes 
  a misalignment issue between the textbox and text (@teunbrand, #4753)
  
* `coord_flip()` has been marked as superseded. The recommended alternative is
  to swap the `x` and `y` aesthetic and/or using the `orientation` argument in
  a layer (@teunbrand, #5130).
  
* The `trans` argument in scales and secondary axes has been renamed to 
  `transform`. The `trans` argument itself is deprecated. To access the
  transformation from the scale, a new `get_transformation()` method is 
  added to Scale-classes (#5558).
  
* Providing a numeric vector to `theme(legend.position)` has been deprecated.
  To set the default legend position inside the plot use 
  `theme(legend.position = "inside", legend.position.inside = c(...))` instead.

## New features

* Plot scales now ignore `AsIs` objects constructed with `I(x)`, instead of
  invoking the identity scale. This allows these columns to co-exist with other
  layers that need a non-identity scale for the same aesthetic. Also, it makes
  it easy to specify relative positions (@teunbrand, #5142).
  
* The `fill` aesthetic in many geoms now accepts grid's patterns and gradients.
  For developers of layer extensions, this feature can be enabled by switching 
  from `fill = alpha(fill, alpha)` to `fill = fill_alpha(fill, alpha)` when 
  providing fills to `grid::gpar()` (@teunbrand, #3997).
  
* New function `check_device()` for testing the availability of advanced 
  graphics features introduced in R 4.1.0 onward (@teunbrand, #5332).
  
* `coord_radial()` is a successor to `coord_polar()` with more customisation 
  options. `coord_radial()` can:
  
  * integrate with the new guide system via a dedicated `guide_axis_theta()` to
    display the angle coordinate.
  * in addition to drawing full circles, also draw circle sectors by using the 
    `end` argument.
  * avoid data vanishing in the center of the plot by setting the `donut` 
    argument.
  * adjust the `angle` aesthetic of layers, such as `geom_text()`, to align 
    with the coordinate system using the `rotate_angle` argument.
    
### The guide system

The guide system encompassing axes and legends, as the last remaining chunk of 
ggplot2, has been rewritten to use the `<ggproto>` system instead of the S3 
system. This change was a necessary step to officially break open the guide 
system for extension package developers. The axes and legends now inherit from 
a `<Guide>` class, which makes them extensible in the same manner as geoms, 
stats, facets and coords (#3329, @teunbrand)

* The most user-facing change is that the styling of guides is rewired through
  the theme system. Guides now have a `theme` argument that can style 
  individual guides, while `theme()` has gained additional arguments to style
  guides. Theme elements declared in the guide override theme elements set
  through the plot. The new theme elements for guides are: 
  `legend.key.spacing{.x/.y}`, `legend.frame`, `legend.axis.line`, 
  `legend.ticks`, `legend.ticks.length`, `legend.text.position` and 
  `legend.title.position`. Previous style options in the arguments of 
  `guide_*()` functions are soft-deprecated.

* Unfortunately, we could not fully preserve the function of pre-existing
  guide extensions written in the S3 system. A fallback for these old guides
  is encapsulated in the `<GuideOld>` class, which calls the old S3 generics.
  The S3 methods have been removed as part of cleaning up, so the old guides
  will still work if the S3 methods are reimplemented, but we encourage to
  switch to the new system (#2728).
  
* The `order` argument of guides now strictly needs to be a length-1 
  integer (#4958).
  
#### Axes

* New `guide_axis_stack()` to combine other axis guides on top of one another.

* New `guide_axis_theta()` to draw an axis in a circular arc in 
  `coord_radial()`. The guide can be controlled by adding 
  `guides(theta = guide_axis_theta(...))` to a plot.

* New `guide_axis_logticks()` can be used to draw logarithmic tick marks as
  an axis. It supersedes the `annotation_logticks()` function 
  (@teunbrand, #5325).

* `guide_axis()` gains a `minor.ticks` argument to draw minor ticks (#4387).

* `guide_axis()` gains a `cap` argument that can be used to trim the
      axis line to extreme breaks (#4907).

* Primary axis titles are now placed at the primary guide, so that
  `guides(x = guide_axis(position = "top"))` will display the title at the
  top by default (#4650).
  
* The default `vjust` for the `axis.title.y.right` element is now 1 instead of
  0.
  
* Unknown secondary axis guide positions are now inferred as the opposite 
  of the primary axis guide when the latter has a known `position` (#4650).
  
#### Legends

* New `guide_custom()` function for drawing custom graphical objects (grobs)
  unrelated to scales in legend positions (#5416).
  
* All legends have acquired a `position` argument, that allows individual guides
  to deviate from the `legend.position` set in the `theme()` function. This
  means that legends can now be placed at multiple sides of the plot (#5488).
  
* The spacing between legend keys and their labels, in addition to legends
  and their titles, is now controlled by the text's `margin` setting. Not
  specifying margins will automatically add appropriate text margins. To
  control the spacing within a legend between keys, the new 
  `legend.key.spacing.{x/y}` argument can be used in `theme()`. This leaves the 
  `legend.spacing` theme setting dedicated to solely controlling the spacing 
  between different guides (#5455).
  
* `guide_colourbar()` and `guide_coloursteps()` gain an `alpha` argument to
  set the transparency of the bar (#5085).

* New `display` argument in `guide_colourbar()` supplants the `raster` argument.
  In R 4.1.0 and above, `display = "gradient"` will draw a gradient.
  
* Legend keys that can draw arrows have their size adjusted for arrows.

* When legend titles are larger than the legend, title justification extends
  to the placement of keys and labels (#1903).

* Glyph drawing functions of the `draw_key_*()` family can now set `"width"`
  and `"height"` attributes (in centimetres) to the produced keys to control
  their displayed size in the legend.
  
* `coord_sf()` now uses customisable guides provided in the scales or 
  `guides()` function (@teunbrand).

## Improvements

* `guide_coloursteps(even.steps = FALSE)` now draws one rectangle per interval
  instead of many small ones (#5481).

* `draw_key_label()` now better reflects the appearance of labels (#5561).

* `position_stack()` no longer silently removes missing data, which is now
  handled by the geom instead of position (#3532).
  
* The `minor_breaks` function argument in scales can now also take a function 
  with two arguments: the scale's limits and the scale's major breaks (#3583).
  
* Failing to fit or predict in `stat_smooth()` now gives a warning and omits
  the failed group, instead of throwing an error (@teunbrand, #5352).
  
* `labeller()` now handles unspecified entries from lookup tables
  (@92amartins, #4599).
  
* `fortify.default()` now accepts a data-frame-like object granted the object
  exhibits healthy `dim()`, `colnames()`, and `as.data.frame()` behaviours
  (@hpages, #5390).

* `geom_violin()` gains a `bounds` argument analogous to `geom_density()`s 
  (@eliocamp, #5493).

* To apply dodging more consistently in violin plots, `stat_ydensity()` now
  has a `drop` argument to keep or discard groups with 1 observation.
  
* `geom_boxplot()` gains a new argument, `staplewidth` that can draw staples
  at the ends of whiskers (@teunbrand, #5126)
  
* `geom_boxplot()` gains an `outliers` argument to switch outliers on or off,
  in a manner that does affects the scale range. For hiding outliers that does
  not affect the scale range, you can continue to use `outlier.shape = NA` 
  (@teunbrand, #4892).
  
* Nicer error messages for xlim/ylim arguments in coord-* functions
  (@92amartins, #4601, #5297).

* You can now omit either `xend` or `yend` from `geom_segment()` as only one
  of these is now required. If one is missing, it will be filled from the `x`
  and `y` aesthetics respectively. This makes drawing horizontal or vertical
  segments a little bit more convenient (@teunbrand, #5140).
  
* When `geom_path()` has aesthetics varying within groups, the `arrow()` is
  applied to groups instead of individual segments (@teunbrand, #4935).
  
* `geom_text()` and `geom_label()` gained a `size.unit` parameter that set the 
  text size to millimetres, points, centimetres, inches or picas 
  (@teunbrand, #3799).
  
* `geom_label()` now uses the `angle` aesthetic (@teunbrand, #2785)

* The `label.padding` argument in `geom_label()` now supports inputs created
  with the `margin()` function (#5030).
  
* `ScaleContinuous$get_breaks()` now only calls `scales::zero_range()` on limits
  in transformed space, rather than in data space (#5304).
  
* Scales throw more informative messages (@teunbrand, #4185, #4258)
  
* `scale_*_manual()` with a named `values` argument now emits a warning when
  none of those names match the values found in the data (@teunbrand, #5298).
  
* The `name` argument in most scales is now explicitly the first argument 
  (#5535)
  
* The `translate_shape_string()` internal function is now exported for use in
  extensions of point layers (@teunbrand, #5191).
  
* To improve `width` calculation in bar plots with empty factor levels, 
  `resolution()` considers `mapped_discrete` values as having resolution 1 
  (@teunbrand, #5211)
  
* In `theme()`, some elements can be specified with `rel()` to inherit from
  `unit`-class objects in a relative fashion (@teunbrand, #3951).
  
* `theme()` now supports splicing a list of arguments (#5542).

* In the theme element hierarchy, parent elements that are a strict subclass
  of child elements now confer their subclass upon the children (#5457).
  
* New `plot.tag.location` in `theme()` can control placement of the plot tag
  in the `"margin"`, `"plot"` or the new `"panel"` option (#4297).
  
* `coord_munch()` can now close polygon shapes (@teunbrand, #3271)
  
* Aesthetics listed in `geom_*()` and `stat_*()` layers now point to relevant
  documentation (@teunbrand, #5123).
  
* The new argument `axes` in `facet_grid()` and `facet_wrap()` controls the
  display of axes at interior panel positions. Additionally, the `axis.labels`
  argument can be used to only draw tick marks or fully labelled axes 
  (@teunbrand, #4064).
  
* `coord_polar()` can have free scales in facets (@teunbrand, #2815).

* The `get_guide_data()` function can be used to extract position and label
  information from the plot (#5004).
  
* Improve performance of layers without positional scales (@zeehio, #4990)

* More informative error for mismatched 
  `direction`/`theme(legend.direction = ...)` arguments (#4364, #4930).

## Bug fixes

* Fixed regression in `guide_legend()` where the `linewidth` key size
  wasn't adapted to the width of the lines (#5160).

* In `guide_bins()`, the title no longer arbitrarily becomes offset from
  the guide when it has long labels.
  
* `guide_colourbar()` and `guide_coloursteps()` merge properly when one
  of the aesthetics is dropped (#5324).

* When using `geom_dotplot(binaxis = "x")` with a discrete y-variable, dots are
  now stacked from the y-position rather than from 0 (@teunbrand, #5462)
  
* `stat_count()` treats `x` as unique in the same manner `unique()` does 
  (#4609).
  
* The plot's title, subtitle and caption now obey horizontal text margins
  (#5533).
  
* Contour functions will not fail when `options("OutDec")` is not `.` (@eliocamp, #5555).

* Lines where `linewidth = NA` are now dropped in `geom_sf()` (#5204).

* `ggsave()` no longer sometimes creates new directories, which is now 
  controlled by the new `create.dir` argument (#5489).
  
* Legend titles no longer take up space if they've been removed by setting 
  `legend.title = element_blank()` (@teunbrand, #3587).
  
* `resolution()` has a small tolerance, preventing spuriously small resolutions 
  due to rounding errors (@teunbrand, #2516).
  
* `stage()` now works correctly, even with aesthetics that do not have scales 
  (#5408)
  
* `stat_ydensity()` with incomplete groups calculates the default `width` 
  parameter more stably (@teunbrand, #5396)
  
* The `size` argument in `annotation_logticks()` has been deprecated in favour
  of the `linewidth` argument (#5292).
  
* Binned scales now treat `NA`s in limits the same way continuous scales do 
  (#5355).

* Binned scales work better with `trans = "reverse"` (#5355).

* Integers are once again valid input to theme arguments that expect numeric
  input (@teunbrand, #5369)
  
* Legends in `scale_*_manual()` can show `NA` values again when the `values` is
  a named vector (@teunbrand, #5214, #5286).
  
* Fixed bug in `coord_sf()` where graticule lines didn't obey 
  `panel.grid.major`'s linewidth setting (@teunbrand, #5179)
  
* Fixed bug in `annotation_logticks()` when no suitable tick positions could
  be found (@teunbrand, #5248).
  
* The default width of `geom_bar()` is now based on panel-wise resolution of
  the data, rather than global resolution (@teunbrand, #4336).
  
* `stat_align()` is now applied per panel instead of globally, preventing issues
  when facets have different ranges (@teunbrand, #5227).
  
* A stacking bug in `stat_align()` was fixed (@teunbrand, #5176).

* `stat_contour()` and `stat_contour_filled()` now warn about and remove
  duplicated coordinates (@teunbrand, #5215).
  
* `guide_coloursteps()` and `guide_bins()` sort breaks (#5152). 
  
## Internal changes
  
* The `ScaleContinuous$get_breaks()` method no longer censors
  the computed breaks.
  
* The ggplot object now contains `$layout` which points to the `Layout` ggproto
  object and will be used by the `ggplot_build.ggplot` method. This was exposed
  so that package developers may extend the behaviour of the `Layout` ggproto 
  object without needing to develop an entirely new `ggplot_build` method 
  (@jtlandis, #5077).
  
* Guide building is now part of `ggplot_build()` instead of 
  `ggplot_gtable()` to allow guides to observe unmapped data (#5483).
  
* The `titleGrob()` function has been refactored to be faster and less
  complicated.

* The `scales_*()` functions related to managing the `<ScalesList>` class have
  been implemented as methods in the `<ScalesList>` class, rather than stray
  functions (#1310).
  
# ggplot2 3.4.4

This hotfix release adapts to a change in r-devel's `base::is.atomic()` and 
the upcoming retirement of maptools.

* `fortify()` for sp objects (e.g., `SpatialPolygonsDataFrame`) is now deprecated
  and will be removed soon in support of [the upcoming retirement of rgdal, rgeos,
  and maptools](https://r-spatial.org/r/2023/05/15/evolution4.html). In advance
  of the whole removal, `fortify(<SpatialPolygonsDataFrame>, region = ...)`
  no longer works as of this version (@yutannihilation, #5244).

# ggplot2 3.4.3
This hotfix release addresses a version comparison change in r-devel. There are
no user-facing or breaking changes.

# ggplot2 3.4.2
This is a hotfix release anticipating changes in r-devel, but folds in upkeep
changes and a few bug fixes as well.

## Minor improvements

* Various type checks and their messages have been standardised 
  (@teunbrand, #4834).
  
* ggplot2 now uses `scales::DiscreteRange` and `scales::ContinuousRange`, which
  are available to write scale extensions from scratch (@teunbrand, #2710).
  
* The `layer_data()`, `layer_scales()` and `layer_grob()` now have the default
  `plot = last_plot()` (@teunbrand, #5166).
  
* The `datetime_scale()` scale constructor is now exported for use in extension
  packages (@teunbrand, #4701).
  
## Bug fixes

* `update_geom_defaults()` and `update_stat_defaults()` now return properly 
  classed objects and have updated docs (@dkahle, #5146).

* For the purposes of checking required or non-missing aesthetics, character 
  vectors are no longer considered non-finite (@teunbrand, @4284).

* `annotation_logticks()` skips drawing ticks when the scale range is non-finite
  instead of throwing an error (@teunbrand, #5229).
  
* Fixed spurious warnings when the `weight` was used in `stat_bin_2d()`, 
  `stat_boxplot()`, `stat_contour()`, `stat_bin_hex()` and `stat_quantile()`
  (@teunbrand, #5216).

* To prevent changing the plotting order, `stat_sf()` is now computed per panel 
  instead of per group (@teunbrand, #4340).

* Fixed bug in `coord_sf()` where graticule lines didn't obey 
  `panel.grid.major`'s linewidth setting (@teunbrand, #5179).

* `geom_text()` drops observations where `angle = NA` instead of throwing an
  error (@teunbrand, #2757).
  
# ggplot2 3.4.1
This is a small release focusing on fixing regressions in the 3.4.0 release
and minor polishes.

## Breaking changes

* The computed variable `y` in `stat_ecdf()` has been superseded by `ecdf` to 
  prevent incorrect scale transformations (@teunbrand, #5113 and #5112).
  
## New features

* Added `scale_linewidth_manual()` and `scale_linewidth_identity()` to support
  the `linewidth` aesthetic (@teunbrand, #5050).
  
* `ggsave()` warns when multiple `filename`s are given, and only writes to the
  first file (@teunbrand, #5114).

## Bug fixes

* Fixed a regression in `geom_hex()` where aesthetics were replicated across 
  bins (@thomasp85, #5037 and #5044).
  
* Using two ordered factors as facetting variables in 
  `facet_grid(..., as.table = FALSE)` now throws a warning instead of an
  error (@teunbrand, #5109).
  
* Fixed misbehaviour of `draw_key_boxplot()` and `draw_key_crossbar()` with 
  skewed key aspect ratio (@teunbrand, #5082).
  
* Fixed spurious warning when `weight` aesthetic was used in `stat_smooth()` 
  (@teunbrand based on @clauswilke's suggestion, #5053).
  
* The `lwd` alias is now correctly replaced by `linewidth` instead of `size` 
  (@teunbrand based on @clauswilke's suggestion #5051).
  
* Fixed a regression in `Coord$train_panel_guides()` where names of guides were 
  dropped (@maxsutton, #5063).

In binned scales:

* Automatic breaks should no longer be out-of-bounds, and automatic limits are
  adjusted to include breaks (@teunbrand, #5082).
  
* Zero-range limits no longer throw an error and are treated akin to continuous
  scales with zero-range limits (@teunbrand, #5066).
  
* The `trans = "date"` and `trans = "time"` transformations were made compatible
  (@teunbrand, #4217).

# ggplot2 3.4.0
This is a minor release focusing on tightening up the internals and ironing out
some inconsistencies in the API. The biggest change is the addition of the 
`linewidth` aesthetic that takes of sizing the width of any line from `size`. 
This change, while attempting to be as non-breaking as possible, has the 
potential to change the look of some of your plots.

Other notable changes is a complete redo of the error and warning messaging in
ggplot2 using the cli package. Messaging is now better contextualised and it 
should be easier to identify which layer an error is coming from. Last, we have
now made the switch to using the vctrs package internally which means that 
support for vctrs classes as variables should improve, along with some small 
gains in rendering speed.

## Breaking changes

* A `linewidth` aesthetic has been introduced and supersedes the `size` 
  aesthetic for scaling the width of lines in line based geoms. `size` will 
  remain functioning but deprecated for these geoms and it is recommended to 
  update all code to reflect the new aesthetic. For geoms that have _both_ point 
  sizing and linewidth sizing (`geom_pointrange()` and `geom_sf`) `size` now 
  **only** refers to sizing of points which can leads to a visual change in old
  code (@thomasp85, #3672)
  
* The default line width for polygons in `geom_sf()` have been decreased to 0.2 
  to reflect that this is usually used for demarking borders where a thinner 
  line is better suited. This change was made since we already induced a 
  visual change in `geom_sf()` with the introduction of the `linewidth` 
  aesthetic.
  
* The dot-dot notation (`..var..`) and `stat()`, which have been superseded by
  `after_stat()`, are now formally deprecated (@yutannihilation, #3693).

* `qplot()` is now formally deprecated (@yutannihilation, #3956).

* `stage()` now properly refers to the values without scale transformations for
  the stage of `after_stat`. If your code requires the scaled version of the
  values for some reason, you have to apply the same transformation by yourself,
  e.g. `sqrt()` for `scale_{x,y}_sqrt()` (@yutannihilation and @teunbrand, #4155).

* Use `rlang::hash()` instead of `digest::digest()`. This update may lead to 
  changes in the automatic sorting of legends. In order to enforce a specific
  legend order use the `order` argument in the guide. (@thomasp85, #4458)

* referring to `x` in backquoted expressions with `label_bquote()` is no longer
  possible.

* The `ticks.linewidth` and `frame.linewidth` parameters of `guide_colourbar()`
  are now multiplied with `.pt` like elsewhere in ggplot2. It can cause visual
  changes when these arguments are not the defaults and these changes can be 
  restored to their previous behaviour by adding `/ .pt` (@teunbrand #4314).

* `scale_*_viridis_b()` now uses the full range of the viridis scales 
  (@gregleleu, #4737)

## New features

* `geom_col()` and `geom_bar()` gain a new `just` argument. This is set to `0.5`
  by default; use `just = 0`/`just = 1` to place columns on the left/right
  of the axis breaks.
  (@wurli, #4899)

* `geom_density()` and `stat_density()` now support `bounds` argument
  to estimate density with boundary correction (@echasnovski, #4013).

* ggplot now checks during statistical transformations whether any data 
  columns were dropped and warns about this. If stats intend to drop
  data columns they can declare them in the new field `dropped_aes`.
  (@clauswilke, #3250)

* `...` supports `rlang::list2` dynamic dots in all public functions. 
  (@mone27, #4764) 

* `theme()` now has a `strip.clip` argument, that can be set to `"off"` to 
  prevent the clipping of strip text and background borders (@teunbrand, #4118)
  
* `geom_contour()` now accepts a function in the `breaks` argument 
  (@eliocamp, #4652).

## Minor improvements and bug fixes

* Fix a bug in `position_jitter()` where infinity values were dropped (@javlon,
  #4790).

* `geom_linerange()` now respects the `na.rm` argument (#4927, @thomasp85)

* Improve the support for `guide_axis()` on `coord_trans()` 
  (@yutannihilation, #3959)
  
* Added `stat_align()` to align data without common x-coordinates prior to
  stacking. This is now the default stat for `geom_area()` (@thomasp85, #4850)

* Fix a bug in `stat_contour_filled()` where break value differences below a 
  certain number of digits would cause the computations to fail (@thomasp85, 
  #4874)

* Secondary axis ticks are now positioned more precisely, removing small visual
  artefacts with alignment between grid and ticks (@thomasp85, #3576)

* Improve `stat_function` documentation regarding `xlim` argument. 
  (@92amartins, #4474)

* Fix various issues with how `labels`, `breaks`, `limits`, and `show.limits`
  interact in the different binning guides (@thomasp85, #4831)

* Automatic break calculation now squishes the scale limits to the domain
  of the transformation. This allows `scale_{x/y}_sqrt()` to find breaks at 0   
  when appropriate (@teunbrand, #980).

* Using multiple modified aesthetics correctly will no longer trigger warnings. 
  If used incorrectly, the warning will now report the duplicated aesthetic 
  instead of `NA` (@teunbrand, #4707).

* `aes()` now supports the `!!!` operator in its first two arguments
  (#2675). Thanks to @yutannihilation and @teunbrand for draft
  implementations.

* Require rlang >= 1.0.0 (@billybarc, #4797)

* `geom_violin()` no longer issues "collapsing to unique 'x' values" warning
  (@bersbersbers, #4455)

* `annotate()` now documents unsupported geoms (`geom_abline()`, `geom_hline()`
  and `geom_vline()`), and warns when they are requested (@mikmart, #4719)

* `presidential` dataset now includes Trump's presidency (@bkmgit, #4703).

* `position_stack()` now works fully with `geom_text()` (@thomasp85, #4367)

* `geom_tile()` now correctly recognises missing data in `xmin`, `xmax`, `ymin`,
  and `ymax` (@thomasp85 and @sigmapi, #4495)

* `geom_hex()` will now use the binwidth from `stat_bin_hex()` if present, 
  instead of deriving it (@thomasp85, #4580)
  
* `geom_hex()` now works on non-linear coordinate systems (@thomasp85)

* Fixed a bug throwing errors when trying to render an empty plot with secondary
  axes (@thomasp85, #4509)

* Axes are now added correctly in `facet_wrap()` when `as.table = FALSE`
  (@thomasp85, #4553)

* Better compatibility of custom device functions in `ggsave()` 
  (@thomasp85, #4539)

* Binning scales are now more resilient to calculated limits that ends up being
  `NaN` after transformations (@thomasp85, #4510)

* Strip padding in `facet_grid()` is now only in effect if 
  `strip.placement = "outside"` _and_ an axis is present between the strip and 
  the panel (@thomasp85, #4610)

* Aesthetics of length 1 are now recycled to 0 if the length of the data is 0 
  (@thomasp85, #4588)

* Setting `size = NA` will no longer cause `guide_legend()` to error 
  (@thomasp85, #4559)

* Setting `stroke` to `NA` in `geom_point()` will no longer impair the sizing of
  the points (@thomasp85, #4624)

* `stat_bin_2d()` now correctly recognises the `weight` aesthetic 
  (@thomasp85, #4646)
  
* All geoms now have consistent exposure of linejoin and lineend parameters, and
  the guide keys will now respect these settings (@thomasp85, #4653)

* `geom_sf()` now respects `arrow` parameter for lines (@jakeruss, #4659)

* Updated documentation for `print.ggplot` to reflect that it returns
  the original plot, not the result of `ggplot_build()`. (@r2evans, #4390)

* `scale_*_manual()` no longer displays extra legend keys, or changes their 
  order, when a named `values` argument has more items than the data. To display
  all `values` on the legend instead, use
  `scale_*_manual(values = vals, limits = names(vals))`. (@teunbrand, @banfai, 
  #4511, #4534)

* Updated documentation for `geom_contour()` to correctly reflect argument 
  precedence between `bins` and `binwidth`. (@eliocamp, #4651)

* Dots in `geom_dotplot()` are now correctly aligned to the baseline when
  `stackratio != 1` and `stackdir != "up"` (@mjskay, #4614)

* Key glyphs for `geom_boxplot()`, `geom_crossbar()`, `geom_pointrange()`, and
  `geom_linerange()` are now orientation-aware (@mjskay, #4732)
  
* Updated documentation for `geom_smooth()` to more clearly describe effects of 
  the `fullrange` parameter (@thoolihan, #4399).

# ggplot2 3.3.6
This is a very small release only applying an internal change to comply with 
R 4.2 and its deprecation of `default.stringsAsFactors()`. There are no user
facing changes and no breaking changes.

# ggplot2 3.3.5
This is a very small release focusing on fixing a couple of untenable issues 
that surfaced with the 3.3.4 release

* Revert changes made in #4434 (apply transform to intercept in `geom_abline()`) 
  as it introduced undesirable issues far worse than the bug it fixed 
  (@thomasp85, #4514)
* Fixes an issue in `ggsave()` when producing emf/wmf files (@yutannihilation, 
  #4521)
* Warn when grDevices specific arguments are passed to ragg devices (@thomasp85, 
  #4524)
* Fix an issue where `coord_sf()` was reporting that it is non-linear
  even when data is provided in projected coordinates (@clauswilke, #4527)

# ggplot2 3.3.4
This is a larger patch release fixing a huge number of bugs and introduces a 
small selection of feature refinements.

## Features

* Alt-text can now be added to a plot using the `alt` label, i.e 
  `+ labs(alt = ...)`. Currently this alt text is not automatically propagated, 
  but we plan to integrate into Shiny, RMarkdown, and other tools in the future. 
  (@thomasp85, #4477)

* Add support for the BrailleR package for creating descriptions of the plot
  when rendered (@thomasp85, #4459)
  
* `coord_sf()` now has an argument `default_crs` that specifies the coordinate
  reference system (CRS) for non-sf layers and scale/coord limits. This argument
  defaults to `NULL`, which means non-sf layers are assumed to be in projected
  coordinates, as in prior ggplot2 versions. Setting `default_crs = sf::st_crs(4326)`
  provides a simple way to interpret x and y positions as longitude and latitude,
  regardless of the CRS used by `coord_sf()`. Authors of extension packages
  implementing `stat_sf()`-like functionality are encouraged to look at the source
  code of `stat_sf()`'s `compute_group()` function to see how to provide scale-limit
  hints to `coord_sf()` (@clauswilke, #3659).

* `ggsave()` now uses ragg to render raster output if ragg is available. It also
  handles custom devices that sets a default unit (e.g. `ragg::agg_png`) 
  correctly (@thomasp85, #4388)

* `ggsave()` now returns the saved file location invisibly (#3379, @eliocamp).
  Note that, as a side effect, an unofficial hack `<ggplot object> + ggsave()`
  no longer works (#4513).

* The scale arguments `limits`, `breaks`, `minor_breaks`, `labels`, `rescaler`
  and `oob` now accept purrr style lambda notation (@teunbrand, #4427). The same 
  is true for `as_labeller()` (and therefore also `labeller()`) 
  (@netique, #4188).

* Manual scales now allow named vectors passed to `values` to contain fewer 
  elements than existing in the data. Elements not present in values will be set
  to `NA` (@thomasp85, #3451)
  
* Date and datetime position scales support out-of-bounds (oob) arguments to 
  control how limits affect data outside those limits (@teunbrand, #4199).
  
## Fixes

* Fix a bug that `after_stat()` and `after_scale()` cannot refer to aesthetics
  if it's specified in the plot-global mapping (@yutannihilation, #4260).
  
* Fix bug in `annotate_logticks()` that would cause an error when used together
  with `coord_flip()` (@thomasp85, #3954)
  
* Fix a bug in `geom_abline()` that resulted in `intercept` not being subjected
  to the transformation of the y scale (@thomasp85, #3741)
  
* Extent the range of the line created by `geom_abline()` so that line ending
  is not visible for large linewidths (@thomasp85, #4024)

* Fix bug in `geom_dotplot()` where dots would be positioned wrong with 
  `stackgroups = TRUE` (@thomasp85, #1745)

* Fix calculation of confidence interval for locfit smoothing in `geom_smooth()`
  (@topepo, #3806)
  
* Fix bug in `geom_text()` where `"outward"` and `"inward"` justification for 
  some `angle` values was reversed (@aphalo, #4169, #4447)

* `ggsave()` now sets the default background to match the fill value of the
  `plot.background` theme element (@karawoo, #4057)

* It is now deprecated to specify `guides(<scale> = FALSE)` or
  `scale_*(guide = FALSE)` to remove a guide. Please use 
  `guides(<scale> = "none")` or `scale_*(guide = "none")` instead 
  (@yutannihilation, #4097)
  
* Fix a bug in `guide_bins()` where keys would disappear if the guide was 
  reversed (@thomasp85, #4210)
  
* Fix bug in `guide_coloursteps()` that would repeat the terminal bins if the
  breaks coincided with the limits of the scale (@thomasp85, #4019)

* Make sure that default labels from default mappings doesn't overwrite default
  labels from explicit mappings (@thomasp85, #2406)

* Fix bug in `labeller()` where parsing was turned off if `.multiline = FALSE`
  (@thomasp85, #4084)
  
* Make sure `label_bquote()` has access to the calling environment when 
  evaluating the labels (@thomasp85, #4141)

* Fix a bug in the layer implementation that introduced a new state after the 
  first render which could lead to a different look when rendered the second 
  time (@thomasp85, #4204)

* Fix a bug in legend justification where justification was lost of the legend
  dimensions exceeded the available size (@thomasp85, #3635)

* Fix a bug in `position_dodge2()` where `NA` values in thee data would cause an
  error (@thomasp85, #2905)

* Make sure `position_jitter()` creates the same jittering independent of 
  whether it is called by name or with constructor (@thomasp85, #2507)

* Fix a bug in `position_jitter()` where different jitters would be applied to 
  different position aesthetics of the same axis (@thomasp85, #2941)
  
* Fix a bug in `qplot()` when supplying `c(NA, NA)` as axis limits 
  (@thomasp85, #4027)
  
* Remove cross-inheritance of default discrete colour/fill scales and check the
  type and aesthetic of function output if `type` is a function 
  (@thomasp85, #4149)

* Fix bug in `scale_[x|y]_date()` where custom breaks functions that resulted in
  fractional dates would get misaligned (@thomasp85, #3965)
  
* Fix bug in `scale_[x|y]_datetime()` where a specified timezone would be 
  ignored by the scale (@thomasp85, #4007)
  
* Fix issue in `sec_axis()` that would throw warnings in the absence of any 
  secondary breaks (@thomasp85, #4368)

* `stat_bin()`'s computed variable `width` is now documented (#3522).
  
* `stat_count()` now computes width based on the full dataset instead of per 
  group (@thomasp85, #2047)

* Extended `stat_ecdf()` to calculate the cdf from either x or y instead from y 
  only (@jgjl, #4005)
  
* Fix a bug in `stat_summary_bin()` where one more than the requested number of
  bins would be created (@thomasp85, #3824)

* Only drop groups in `stat_ydensity()` when there are fewer than two data 
  points and throw a warning (@andrewwbutler, #4111).

* Fixed a bug in strip assembly when theme has `strip.text = element_blank()`
  and plots are faceted with multi-layered strips (@teunbrand, #4384).
  
* Using `theme(aspect.ratio = ...)` together with free space in `facet_grid()`
  now correctly throws an error (@thomasp85, #3834)

* Fixed a bug in `labeller()` so that `.default` is passed to `as_labeller()`
  when labellers are specified by naming faceting variables. (@waltersom, #4031)
  
* Updated style for example code (@rjake, #4092)

* ggplot2 now requires R >= 3.3 (#4247).

* ggplot2 now uses `rlang::check_installed()` to check if a suggested package is
  installed, which will offer to install the package before continuing (#4375, 
  @malcolmbarrett)

* Improved error with hint when piping a `ggplot` object into a facet function
  (#4379, @mitchelloharawild).

# ggplot2 3.3.3
This is a small patch release mainly intended to address changes in R and CRAN.
It further changes the licensing model of ggplot2 to an MIT license.

* Update the ggplot2 licence to an MIT license (#4231, #4232, #4233, and #4281)

* Use vdiffr conditionally so ggplot2 can be tested on systems without vdiffr

* Update tests to work with the new `all.equal()` defaults in R >4.0.3

* Fixed a bug that `guide_bins()` mistakenly ignore `override.aes` argument
  (@yutannihilation, #4085).

# ggplot2 3.3.2
This is a small release focusing on fixing regressions introduced in 3.3.1.

* Added an `outside` option to `annotation_logticks()` that places tick marks
  outside of the plot bounds. (#3783, @kbodwin)

* `annotation_raster()` adds support for native rasters. For large rasters,
  native rasters render significantly faster than arrays (@kent37, #3388)
  
* Facet strips now have dedicated position-dependent theme elements 
  (`strip.text.x.top`, `strip.text.x.bottom`, `strip.text.y.left`, 
  `strip.text.y.right`) that inherit from `strip.text.x` and `strip.text.y`, 
  respectively. As a consequence, some theme stylings now need to be applied to 
  the position-dependent elements rather than to the parent elements. This 
  change was already introduced in ggplot2 3.3.0 but not listed in the 
  changelog. (@thomasp85, #3683)

* Facets now handle layers containing no data (@yutannihilation, #3853).
  
* A newly added geom `geom_density_2d_filled()` and associated stat 
  `stat_density_2d_filled()` can draw filled density contours
  (@clauswilke, #3846).

* A newly added `geom_function()` is now recommended to use in conjunction
  with/instead of `stat_function()`. In addition, `stat_function()` now
  works with transformed y axes, e.g. `scale_y_log10()`, and in plots
  containing no other data or layers (@clauswilke, #3611, #3905, #3983).

* Fixed a bug in `geom_sf()` that caused problems with legend-type
  autodetection (@clauswilke, #3963).
  
* Support graphics devices that use the `file` argument instead of `fileneame` 
  in `ggsave()` (@bwiernik, #3810)
  
* Default discrete color scales are now configurable through the `options()` of 
  `ggplot2.discrete.colour` and `ggplot2.discrete.fill`. When set to a character 
  vector of colour codes (or list of character vectors)  with sufficient length, 
  these colours are used for the default scale. See `help(scale_colour_discrete)` 
  for more details and examples (@cpsievert, #3833).

* Default continuous colour scales (i.e., the `options()` 
  `ggplot2.continuous.colour` and `ggplot2.continuous.fill`, which inform the 
  `type` argument of `scale_fill_continuous()` and `scale_colour_continuous()`) 
  now accept a function, which allows more control over these default 
  `continuous_scale()`s (@cpsievert, #3827).

* A bug was fixed in `stat_contour()` when calculating breaks based on 
  the `bins` argument (@clauswilke, #3879, #4004).
  
* Data columns can now contain `Vector` S4 objects, which are widely used in the 
  Bioconductor project. (@teunbrand, #3837)

# ggplot2 3.3.1

This is a small release with no code change. It removes all malicious links to a 
site that got hijacked from the readme and pkgdown site.

# ggplot2 3.3.0

This is a minor release but does contain a range of substantial new features, 
along with the standard bug fixes. The release contains a few visual breaking
changes, along with breaking changes for extension developers due to a shift in
internal representation of the position scales and their axes. No user breaking
changes are included.

This release also adds Dewey Dunnington (@paleolimbot) to the core team.

## Breaking changes
There are no user-facing breaking changes, but a change in some internal 
representations that extension developers may have relied on, along with a few 
breaking visual changes which may cause visual tests in downstream packages to 
fail.

* The `panel_params` field in the `Layout` now contains a list of list of 
  `ViewScale` objects, describing the trained coordinate system scales, instead
  of the list object used before. Any extensions that use this field will likely
  break, as will unit tests that checks aspects of this.

* `element_text()` now issues a warning when vectorized arguments are provided, 
  as in `colour = c("red", "green", "blue")`. Such use is discouraged and not 
  officially supported (@clauswilke, #3492).

* Changed `theme_grey()` setting for legend key so that it creates no border 
  (`NA`) rather than drawing a white one. (@annennenne, #3180)

* `geom_ribbon()` now draws separate lines for the upper and lower intervals if
  `colour` is mapped. Similarly, `geom_area()` and `geom_density()` now draw
  the upper lines only in the same case by default. If you want old-style full
  stroking, use `outline.type = "full"` (@yutannihilation, #3503 / @thomasp85, #3708).

## New features

* The evaluation time of aesthetics can now be controlled to a finer degree. 
  `after_stat()` supersedes the use of `stat()` and `..var..`-notation, and is
  joined by `after_scale()` to allow for mapping to scaled aesthetic values. 
  Remapping of the same aesthetic is now supported with `stage()`, so you can 
  map a data variable to a stat aesthetic, and remap the same aesthetic to 
  something else after statistical transformation (@thomasp85, #3534)

* All `coord_*()` functions with `xlim` and `ylim` arguments now accept
  vectors with `NA` as a placeholder for the minimum or maximum value
  (e.g., `ylim = c(0, NA)` would zoom the y-axis from 0 to the 
  maximum value observed in the data). This mimics the behaviour
  of the `limits` argument in continuous scale functions
  (@paleolimbot, #2907).

* Allowed reversing of discrete scales by re-writing `get_limits()` 
  (@AnneLyng, #3115)
  
* All geoms and stats that had a direction (i.e. where the x and y axes had 
  different interpretation), can now freely choose their direction, instead of
  relying on `coord_flip()`. The direction is deduced from the aesthetic 
  mapping, but can also be specified directly with the new `orientation` 
  argument (@thomasp85, #3506).
  
* Position guides can now be customized using the new `guide_axis()`, which can 
  be passed to position `scale_*()` functions or via `guides()`. The new axis 
  guide (`guide_axis()`) comes with arguments `check.overlap` (automatic removal 
  of overlapping labels), `angle` (easy rotation of axis labels), and
  `n.dodge` (dodge labels into multiple rows/columns) (@paleolimbot, #3322).
  
* A new scale type has been added, that allows binning of aesthetics at the 
  scale level. It has versions for both position and non-position aesthetics and
  comes with two new guides (`guide_bins` and `guide_coloursteps`) 
  (@thomasp85, #3096)
  
* `scale_x_continuous()` and `scale_y_continuous()` gains an `n.breaks` argument
  guiding the number of automatic generated breaks (@thomasp85, #3102)

* Added `stat_contour_filled()` and `geom_contour_filled()`, which compute 
  and draw filled contours of gridded data (@paleolimbot, #3044). 
  `geom_contour()` and `stat_contour()` now use the isoband package
  to compute contour lines. The `complete` parameter (which was undocumented
  and has been unused for at least four years) was removed (@paleolimbot, #3044).
  
* Themes have gained two new parameters, `plot.title.position` and 
  `plot.caption.position`, that can be used to customize how plot
  title/subtitle and plot caption are positioned relative to the overall plot
  (@clauswilke, #3252).

## Extensions
  
* `Geom` now gains a `setup_params()` method in line with the other ggproto
  classes (@thomasp85, #3509)

* The newly added function `register_theme_elements()` now allows developers
  of extension packages to define their own new theme elements and place them
  into the ggplot2 element tree (@clauswilke, #2540).

## Minor improvements and bug fixes

* `coord_trans()` now draws second axes and accepts `xlim`, `ylim`,
  and `expand` arguments to bring it up to feature parity with 
  `coord_cartesian()`. The `xtrans` and `ytrans` arguments that were 
  deprecated in version 1.0.1 in favour of `x` and `y` 
  were removed (@paleolimbot, #2990).

* `coord_trans()` now calculates breaks using the expanded range 
  (previously these were calculated using the unexpanded range, 
  which resulted in differences between plots made with `coord_trans()`
  and those made with `coord_cartesian()`). The expansion for discrete axes 
  in `coord_trans()` was also updated such that it behaves identically
  to that in `coord_cartesian()` (@paleolimbot, #3338).

* `expand_scale()` was deprecated in favour of `expansion()` for setting
  the `expand` argument of `x` and `y` scales (@paleolimbot).

* `geom_abline()`, `geom_hline()`, and `geom_vline()` now issue 
  more informative warnings when supplied with set aesthetics
  (i.e., `slope`, `intercept`, `yintercept`, and/or `xintercept`)
  and mapped aesthetics (i.e., `data` and/or `mapping`).

* Fix a bug in `geom_raster()` that squeezed the image when it went outside 
  scale limits (#3539, @thomasp85)

* `geom_sf()` now determines the legend type automatically (@microly, #3646).
  
* `geom_sf()` now removes rows that can't be plotted due to `NA` aesthetics 
  (#3546, @thomasp85)

* `geom_sf()` now applies alpha to linestring geometries 
  (#3589, @yutannihilation).

* `gg_dep()` was deprecated (@perezp44, #3382).

* Added function `ggplot_add.by()` for lists created with `by()`, allowing such
  lists to be added to ggplot objects (#2734, @Maschette)

* ggplot2 no longer depends on reshape2, which means that it no longer 
  (recursively) needs plyr, stringr, or stringi packages.

* Increase the default `nbin` of `guide_colourbar()` to place the ticks more 
  precisely (#3508, @yutannihilation).

* `manual_scale()` now matches `values` with the order of `breaks` whenever
  `values` is an unnamed vector. Previously, unnamed `values` would match with
  the limits of the scale and ignore the order of any `breaks` provided. Note
  that this may change the appearance of plots that previously relied on the
  unordered behaviour (#2429, @idno0001).

* `scale_manual_*(limits = ...)` now actually limits the scale (#3262,
  @yutannihilation).

* Fix a bug when `show.legend` is a named logical vector 
  (#3461, @yutannihilation).

* Added weight aesthetic option to `stat_density()` and made scaling of 
  weights the default (@annennenne, #2902)
  
* `stat_density2d()` can now take an `adjust` parameter to scale the default 
  bandwidth. (#2860, @haleyjeppson)

* `stat_smooth()` uses `REML` by default, if `method = "gam"` and
  `gam`'s method is not specified (@ikosmidis, #2630).

* stacking text when calculating the labels and the y axis with
  `stat_summary()` now works (@ikosmidis, #2709)
  
* `stat_summary()` and related functions now support rlang-style lambda functions
  (#3568, @dkahle).

* The data mask pronoun, `.data`, is now stripped from default labels.

* Addition of partial themes to plots has been made more predictable;
  stepwise addition of individual partial themes is now equivalent to
  addition of multple theme elements at once (@clauswilke, #3039).

* Facets now don't fail even when some variable in the spec are not available
  in all layers (@yutannihilation, #2963).

# ggplot2 3.2.1

This is a patch release fixing a few regressions introduced in 3.2.0 as well as
fixing some unit tests that broke due to upstream changes.

* `position_stack()` no longer changes the order of the input data. Changes to 
  the internal behaviour of `geom_ribbon()` made this reordering problematic 
  with ribbons that spanned `y = 0` (#3471)
* Using `qplot()` with a single positional aesthetic will no longer title the
  non-specified scale as `"NULL"` (#3473)
* Fixes unit tests for sf graticule labels caused by changes to sf

# ggplot2 3.2.0

This is a minor release with an emphasis on internal changes to make ggplot2 
faster and more consistent. The few interface changes will only affect the 
aesthetics of the plot in minor ways, and will only potentially break code of
extension developers if they have relied on internals that have been changed. 
This release also sees the addition of Hiroaki Yutani (@yutannihilation) to the 
core developer team.

With the release of R 3.6, ggplot2 now requires the R version to be at least 3.2,
as the tidyverse is committed to support 5 major versions of R.

## Breaking changes

* Two patches (#2996 and #3050) fixed minor rendering problems. In most cases,
  the visual changes are so subtle that they are difficult to see with the naked
  eye. However, these changes are detected by the vdiffr package, and therefore
  any package developers who use vdiffr to test for visual correctness of ggplot2
  plots will have to regenerate all reference images.
  
* In some cases, ggplot2 now produces a warning or an error for code that previously
  produced plot output. In all these cases, the previous plot output was accidental,
  and the plotting code uses the ggplot2 API in a way that would lead to undefined
  behavior. Examples include a missing `group` aesthetic in `geom_boxplot()` (#3316),
  annotations across multiple facets (#3305), and not using aesthetic mappings when
  drawing ribbons with `geom_ribbon()` (#3318).

## New features

* This release includes a range of internal changes that speeds up plot 
  generation. None of the changes are user facing and will not break any code,
  but in general ggplot2 should feel much faster. The changes includes, but are
  not limited to:
  
  - Caching ascent and descent dimensions of text to avoid recalculating it for
    every title.
  
  - Using a faster data.frame constructor as well as faster indexing into 
    data.frames
    
  - Removing the plyr dependency, replacing plyr functions with faster 
    equivalents.

* `geom_polygon()` can now draw polygons with holes using the new `subgroup` 
  aesthetic. This functionality requires R 3.6.0 (@thomasp85, #3128)

* Aesthetic mappings now accept functions that return `NULL` (@yutannihilation,
  #2997).

* `stat_function()` now accepts rlang/purrr style anonymous functions for the 
  `fun` parameter (@dkahle, #3159).

* `geom_rug()` gains an "outside" option to allow for moving the rug tassels to 
  outside the plot area (@njtierney, #3085) and a `length` option to allow for 
  changing the length of the rug lines (@daniel-wells, #3109). 
  
* All geoms now take a `key_glyph` paramter that allows users to customize
  how legend keys are drawn (@clauswilke, #3145). In addition, a new key glyph
  `timeseries` is provided to draw nice legends for time series
  (@mitchelloharawild, #3145).

## Extensions

* Layers now have a new member function `setup_layer()` which is called at the
  very beginning of the plot building process and which has access to the 
  original input data and the plot object being built. This function allows the 
  creation of custom layers that autogenerate aesthetic mappings based on the 
  input data or that filter the input data in some form. For the time being, this
  feature is not exported, but it has enabled the development of a new layer type,
  `layer_sf()` (see next item). Other special-purpose layer types may be added
  in the future (@clauswilke, #2872).
  
* A new layer type `layer_sf()` can auto-detect and auto-map sf geometry
  columns in the data. It should be used by extension developers who are writing
  new sf-based geoms or stats (@clauswilke, #3232).

* `x0` and `y0` are now recognized positional aesthetics so they will get scaled 
  if used in extension geoms and stats (@thomasp85, #3168)
  
* Continuous scale limits now accept functions which accept the default
  limits and return adjusted limits. This makes it possible to write
  a function that e.g. ensures the limits are always a multiple of 100,
  regardless of the data (@econandrew, #2307).

## Minor improvements and bug fixes

* `cut_width()` now accepts `...` to pass further arguments to `base::cut.default()`
   like `cut_number()` and `cut_interval()` already did (@cderv, #3055)

* `coord_map()` now can have axes on the top and right (@karawoo, #3042).

* `coord_polar()` now correctly rescales the secondary axis (@linzi-sg, #3278)

* `coord_sf()`, `coord_map()`, and `coord_polar()` now squash `-Inf` and `Inf`
  into the min and max of the plot (@yutannihilation, #2972).

* `coord_sf()` graticule lines are now drawn in the same thickness as panel grid 
  lines in `coord_cartesian()`, and seting panel grid lines to `element_blank()` 
  now also works in `coord_sf()` 
  (@clauswilke, #2991, #2525).

* `economics` data has been regenerated. This leads to some changes in the
  values of all columns (especially in `psavert`), but more importantly, strips 
  the grouping attributes from `economics_long`.

* `element_line()` now fills closed arrows (@yutannihilation, #2924).

* Facet strips on the left side of plots now have clipping turned on, preventing
  text from running out of the strip and borders from looking thicker than for
  other strips (@karawoo, #2772 and #3061).

* ggplot2 now works in Turkish locale (@yutannihilation, #3011).

* Clearer error messages for inappropriate aesthetics (@clairemcwhite, #3060).

* ggplot2 no longer attaches any external packages when using functions that 
  depend on packages that are suggested but not imported by ggplot2. The 
  affected functions include `geom_hex()`, `stat_binhex()`, 
  `stat_summary_hex()`, `geom_quantile()`, `stat_quantile()`, and `map_data()` 
  (@clauswilke, #3126).
  
* `geom_area()` and `geom_ribbon()` now sort the data along the x-axis in the 
  `setup_data()` method rather than as part of `draw_group()` (@thomasp85, 
  #3023)

* `geom_hline()`, `geom_vline()`, and `geom_abline()` now throw a warning if the 
  user supplies both an `xintercept`, `yintercept`, or `slope` value and a 
  mapping (@RichardJActon, #2950).

* `geom_rug()` now works with `coord_flip()` (@has2k1, #2987).

* `geom_violin()` no longer throws an error when quantile lines fall outside 
  the violin polygon (@thomasp85, #3254).

* `guide_legend()` and `guide_colorbar()` now use appropriate spacing between legend
  key glyphs and legend text even if the legend title is missing (@clauswilke, #2943).

* Default labels are now generated more consistently; e.g., symbols no longer
  get backticks, and long expressions are abbreviated with `...`
  (@yutannihilation, #2981).

* All-`Inf` layers are now ignored for picking the scale (@yutannihilation, 
  #3184).
  
* Diverging Brewer colour palette now use the correct mid-point colour 
  (@dariyasydykova, #3072).
  
* `scale_color_continuous()` now points to `scale_colour_continuous()` so that 
  it will handle `type = "viridis"` as the documentation states (@hlendway, 
  #3079).

* `scale_shape_identity()` now works correctly with `guide = "legend"` 
  (@malcolmbarrett, #3029)
  
* `scale_continuous` will now draw axis line even if the length of breaks is 0
  (@thomasp85, #3257)

* `stat_bin()` will now error when the number of bins exceeds 1e6 to avoid 
  accidentally freezing the user session (@thomasp85).
  
* `sec_axis()` now places ticks accurately when using nonlinear transformations (@dpseidel, #2978).

* `facet_wrap()` and `facet_grid()` now automatically remove NULL from facet
  specs, and accept empty specs (@yutannihilation, #3070, #2986).

* `stat_bin()` now handles data with only one unique value (@yutannihilation 
  #3047).

* `sec_axis()` now accepts functions as well as formulas (@yutannihilation, #3031).

*   New theme elements allowing different ticks lengths for each axis. For instance,
    this can be used to have inwards ticks on the x-axis (`axis.ticks.length.x`) and
    outwards ticks on the y-axis (`axis.ticks.length.y`) (@pank, #2935).

* The arguments of `Stat*$compute_layer()` and `Position*$compute_layer()` are
  now renamed to always match the ones of `Stat$compute_layer()` and
  `Position$compute_layer()` (@yutannihilation, #3202).

* `geom_*()` and `stat_*()` now accepts purrr-style lambda notation
  (@yutannihilation, #3138).

* `geom_tile()` and `geom_rect()` now draw rectangles without notches at the
  corners. The style of the corner can be controlled by `linejoin` parameters
  (@yutannihilation, #3050).

# ggplot2 3.1.0

## Breaking changes

This is a minor release and breaking changes have been kept to a minimum. End users of 
ggplot2 are unlikely to encounter any issues. However, there are a few items that developers 
of ggplot2 extensions should be aware of. For additional details, see also the discussion 
accompanying issue #2890.

*   In non-user-facing internal code (specifically in the `aes()` function and in
    the `aesthetics` argument of scale functions), ggplot2 now always uses the British
    spelling for aesthetics containing the word "colour". When users specify a "color"
    aesthetic it is automatically renamed to "colour". This renaming is also applied
    to non-standard aesthetics that contain the word "color". For example, "point_color"
    is renamed to "point_colour". This convention makes it easier to support both
    British and American spelling for novel, non-standard aesthetics, but it may require
    some adjustment for packages that have previously introduced non-standard color
    aesthetics using American spelling. A new function `standardise_aes_names()` is
    provided in case extension writers need to perform this renaming in their own code
    (@clauswilke, #2649).

*   Functions that generate other functions (closures) now force the arguments that are
    used from the generated functions, to avoid hard-to-catch errors. This may affect
    some users of manual scales (such as `scale_colour_manual()`, `scale_fill_manual()`,
    etc.) who depend on incorrect behavior (@krlmlr, #2807).
    
*   `Coord` objects now have a function `backtransform_range()` that returns the
    panel range in data coordinates. This change may affect developers of custom coords,
    who now should implement this function. It may also affect developers of custom
    geoms that use the `range()` function. In some applications, `backtransform_range()`
    may be more appropriate (@clauswilke, #2821).


## New features

*   `coord_sf()` has much improved customization of axis tick labels. Labels can now
    be set manually, and there are two new parameters, `label_graticule` and
    `label_axes`, that can be used to specify which graticules to label on which side
    of the plot (@clauswilke, #2846, #2857, #2881).
    
*   Two new geoms `geom_sf_label()` and `geom_sf_text()` can draw labels and text
    on sf objects. Under the hood, a new `stat_sf_coordinates()` calculates the
    x and y coordinates from the coordinates of the sf geometries. You can customize
    the calculation method via `fun.geometry` argument (@yutannihilation, #2761).
    

## Minor improvements and fixes

*   `benchplot()` now uses tidy evaluation (@dpseidel, #2699).

*   The error message in `compute_aesthetics()` now only provides the names of
    aesthetics with mismatched lengths, rather than all aesthetics (@karawoo,
    #2853).

*   For faceted plots, data is no longer internally reordered. This makes it
    safer to feed data columns into `aes()` or into parameters of geoms or
    stats. However, doing so remains discouraged (@clauswilke, #2694).

*   `coord_sf()` now also understands the `clip` argument, just like the other
    coords (@clauswilke, #2938).

*   `fortify()` now displays a more informative error message for
    `grouped_df()` objects when dplyr is not installed (@jimhester, #2822).

*   All `geom_*()` now display an informative error message when required 
    aesthetics are missing (@dpseidel, #2637 and #2706).

*   `geom_boxplot()` now understands the `width` parameter even when used with
    a non-standard stat, such as `stat_identity()` (@clauswilke, #2893).
    
*  `geom_hex()` now understands the `size` and `linetype` aesthetics
   (@mikmart, #2488).
    
*   `geom_hline()`, `geom_vline()`, and `geom_abline()` now work properly
    with `coord_trans()` (@clauswilke, #2149, #2812).
    
*   `geom_text(..., parse = TRUE)` now correctly renders the expected number of
    items instead of silently dropping items that are empty expressions, e.g.
    the empty string "". If an expression spans multiple lines, we take just
    the first line and drop the rest. This same issue is also fixed for
    `geom_label()` and the axis labels for `geom_sf()` (@slowkow, #2867).

*   `geom_sf()` now respects `lineend`, `linejoin`, and `linemitre` parameters 
    for lines and polygons (@alistaire47, #2826).
    
*   `ggsave()` now exits without creating a new graphics device if previously
    none was open (@clauswilke, #2363).

*   `labs()` now has named arguments `title`, `subtitle`, `caption`, and `tag`.
    Also, `labs()` now accepts tidyeval (@yutannihilation, #2669).

*   `position_nudge()` is now more robust and nudges only in the direction
    requested. This enables, for example, the horizontal nudging of boxplots
    (@clauswilke, #2733).

*   `sec_axis()` and `dup_axis()` now return appropriate breaks for the secondary
    axis when applied to log transformed scales (@dpseidel, #2729).

*   `sec_axis()` now works as expected when used in combination with tidy eval
    (@dpseidel, #2788).

*   `scale_*_date()`, `scale_*_time()` and `scale_*_datetime()` can now display 
    a secondary axis that is a __one-to-one__ transformation of the primary axis,
    implemented using the `sec.axis` argument to the scale constructor 
    (@dpseidel, #2244).
    
*   `stat_contour()`, `stat_density2d()`, `stat_bin2d()`,  `stat_binhex()`
    now calculate normalized statistics including `nlevel`, `ndensity`, and
    `ncount`. Also, `stat_density()` now includes the calculated statistic 
    `nlevel`, an alias for `scaled`, to better match the syntax of `stat_bin()`
    (@bjreisman, #2679).

# ggplot2 3.0.0

## Breaking changes

*   ggplot2 now supports/uses tidy evaluation (as described below). This is a 
    major change and breaks a number of packages; we made this breaking change 
    because it is important to make ggplot2 more programmable, and to be more 
    consistent with the rest of the tidyverse. The best general (and detailed)
    introduction to tidy evaluation can be found in the meta programming
    chapters in [Advanced R](https://adv-r.hadley.nz).
    
    The primary developer facing change is that `aes()` now contains 
    quosures (expression + environment pairs) rather than symbols, and you'll 
    need to take a different approach to extracting the information you need. 
    A common symptom of this change are errors "undefined columns selected" or 
    "invalid 'type' (list) of argument" (#2610). As in the previous version,
    constants (like `aes(x = 1)` or `aes(colour = "smoothed")`) are stored
    as is.
    
    In this version of ggplot2, if you need to describe a mapping in a string, 
    use `quo_name()` (to generate single-line strings; longer expressions may 
    be abbreviated) or `quo_text()` (to generate non-abbreviated strings that
    may span multiple lines). If you do need to extract the value of a variable
    instead use `rlang::eval_tidy()`. You may want to condition on 
    `(packageVersion("ggplot2") <= "2.2.1")` so that your code can work with
    both released and development versions of ggplot2.
    
    We recognise that this is a big change and if you're not already familiar
    with rlang, there's a lot to learn. If you are stuck, or need any help,
    please reach out on <https://forum.posit.co/>.

*   Error: Column `y` must be a 1d atomic vector or a list

    Internally, ggplot2 now uses `as.data.frame(tibble::as_tibble(x))` to
    convert a list into a data frame. This improves ggplot2's support for
    list-columns (needed for sf support), at a small cost: you can no longer
    use matrix-columns. Note that unlike tibble we still allow column vectors
    such as returned by `base::scale()` because of their widespread use.

*   Error: More than one expression parsed
  
    Previously `aes_string(x = c("a", "b", "c"))` silently returned 
    `aes(x = a)`. Now this is a clear error.

*   Error: `data` must be uniquely named but has duplicate columns
  
    If layer data contains columns with identical names an error will be 
    thrown. In earlier versions the first occurring column was chosen silently,
    potentially masking that the wrong data was chosen.

*   Error: Aesthetics must be either length 1 or the same as the data
    
    Layers are stricter about the columns they will combine into a single
    data frame. Each aesthetic now must be either the same length as the data
    frame or a single value. This makes silent recycling errors much less likely.

*   Error: `coord_*` doesn't support free scales 
   
    Free scales only work with selected coordinate systems; previously you'd
    get an incorrect plot.

*   Error in f(...) : unused argument (range = c(0, 1))

    This is because the `oob` argument to scale has been set to a function
    that only takes a single argument; it needs to take two arguments
    (`x`, and `range`). 

*   Error: unused argument (output)
  
    The function `guide_train()` now has an optional parameter `aesthetic`
    that allows you to override the `aesthetic` setting in the scale.
    To make your code work with the both released and development versions of 
    ggplot2 appropriate, add `aesthetic = NULL` to the `guide_train()` method
    signature.
    
    ```R
    # old
    guide_train.legend <- function(guide, scale) {...}
    
    # new 
    guide_train.legend <- function(guide, scale, aesthetic = NULL) {...}
    ```
    
    Then, inside the function, replace `scale$aesthetics[1]`,
    `aesthetic %||% scale$aesthetics[1]`. (The %||% operator is defined in the 
    rlang package).
    
    ```R
    # old
    setNames(list(scale$map(breaks)), scale$aesthetics[1])

    # new
    setNames(list(scale$map(breaks)), aesthetic %||% scale$aesthetics[1])
    ```

*   The long-deprecated `subset` argument to `layer()` has been removed.

## Tidy evaluation

* `aes()` now supports quasiquotation so that you can use `!!`, `!!!`,
  and `:=`. This replaces `aes_()` and `aes_string()` which are now
  soft-deprecated (but will remain around for a long time).

* `facet_wrap()` and `facet_grid()` now support `vars()` inputs. Like
  `dplyr::vars()`, this helper quotes its inputs and supports
  quasiquotation. For instance, you can now supply faceting variables
  like this: `facet_wrap(vars(am, cyl))` instead of 
  `facet_wrap(~am + cyl)`. Note that the formula interface is not going 
  away and will not be deprecated. `vars()` is simply meant to make it 
  easier to create functions around `facet_wrap()` and `facet_grid()`.

  The first two arguments of `facet_grid()` become `rows` and `cols`
  and now support `vars()` inputs. Note however that we took special
  care to ensure complete backward compatibility. With this change
  `facet_grid(vars(cyl), vars(am, vs))` is equivalent to
  `facet_grid(cyl ~ am + vs)`, and `facet_grid(cols = vars(am, vs))` is
  equivalent to `facet_grid(. ~ am + vs)`.

  One nice aspect of the new interface is that you can now easily
  supply names: `facet_grid(vars(Cylinder = cyl), labeller =
  label_both)` will give nice label titles to the facets. Of course,
  those names can be unquoted with the usual tidy eval syntax.

### sf

* ggplot2 now has full support for sf with `geom_sf()` and `coord_sf()`:

  ```r
  nc <- sf::st_read(system.file("shape/nc.shp", package = "sf"), quiet = TRUE)
  ggplot(nc) +
    geom_sf(aes(fill = AREA))
  ```
  It supports all simple features, automatically aligns CRS across layers, sets
  up the correct aspect ratio, and draws a graticule.

## New features

* ggplot2 now works on R 3.1 onwards, and uses the 
  [vdiffr](https://github.com/r-lib/vdiffr) package for visual testing.

* In most cases, accidentally using `%>%` instead of `+` will generate an 
  informative error (#2400).

* New syntax for calculated aesthetics. Instead of using `aes(y = ..count..)` 
  you can (and should!) use `aes(y = stat(count))`. `stat()` is a real function 
  with documentation which hopefully will make this part of ggplot2 less 
  confusing (#2059).
  
  `stat()` is particularly nice for more complex calculations because you 
  only need to specify it once: `aes(y = stat(count / max(count)))`,
  rather than `aes(y = ..count.. / max(..count..))`
  
* New `tag` label for adding identification tags to plots, typically used for 
  labelling a subplot with a letter. Add a tag with `labs(tag = "A")`, style it 
  with the `plot.tag` theme element, and control position with the
  `plot.tag.position` theme setting (@thomasp85).

### Layers: geoms, stats, and position adjustments

* `geom_segment()` and `geom_curve()` have a new `arrow.fill` parameter which 
  allows you to specify a separate fill colour for closed arrowheads 
  (@hrbrmstr and @clauswilke, #2375).

* `geom_point()` and friends can now take shapes as strings instead of integers,
  e.g. `geom_point(shape = "diamond")` (@daniel-barnett, #2075).

* `position_dodge()` gains a `preserve` argument that allows you to control
  whether the `total` width at each `x` value is preserved (the current 
  default), or ensure that the width of a `single` element is preserved
  (what many people want) (#1935).

* New `position_dodge2()` provides enhanced dodging for boxplots. Compared to
  `position_dodge()`, `position_dodge2()` compares `xmin` and `xmax` values  
  to determine which elements overlap, and spreads overlapping elements evenly
  within the region of overlap. `position_dodge2()` is now the default position
  adjustment for `geom_boxplot()`, because it handles `varwidth = TRUE`, and 
  will be considered for other geoms in the future.
  
  The `padding` parameter adds a small amount of padding between elements 
  (@karawoo, #2143) and a `reverse` parameter allows you to reverse the order 
  of placement (@karawoo, #2171).
  
* New `stat_qq_line()` makes it easy to add a simple line to a Q-Q plot, which 
  makes it easier to judge the fit of the theoretical distribution 
  (@nicksolomon).

### Scales and guides

* Improved support for mapping date/time variables to `alpha`, `size`, `colour`, 
  and `fill` aesthetics, including `date_breaks` and `date_labels` arguments 
  (@karawoo, #1526), and new `scale_alpha()` variants (@karawoo, #1526).

* Improved support for ordered factors. Ordered factors throw a warning when 
  mapped to shape (unordered factors do not), and do not throw warnings when 
  mapped to size or alpha (unordered factors do). Viridis is used as the 
  default colour and fill scale for ordered factors (@karawoo, #1526).

* The `expand` argument of `scale_*_continuous()` and `scale_*_discrete()`
  now accepts separate expansion values for the lower and upper range
  limits. The expansion limits can be specified using the convenience
  function `expand_scale()`.
  
  Separate expansion limits may be useful for bar charts, e.g. if one
  wants the bottom of the bars to be flush with the x axis but still 
  leave some (automatically calculated amount of) space above them:
  
    ```r
    ggplot(mtcars) +
        geom_bar(aes(x = factor(cyl))) +
        scale_y_continuous(expand = expand_scale(mult = c(0, .1)))
    ```
  
  It can also be useful for line charts, e.g. for counts over time,
  where one wants to have a ’hard’ lower limit of y = 0 but leave the
  upper limit unspecified (and perhaps differing between panels), with
  some extra space above the highest point on the line (with symmetrical 
  limits, the extra space above the highest point could in some cases 
  cause the lower limit to be negative).
  
  The old syntax for the `expand` argument will, of course, continue
  to work (@huftis, #1669).

* `scale_colour_continuous()` and `scale_colour_gradient()` are now controlled 
  by global options `ggplot2.continuous.colour` and `ggplot2.continuous.fill`. 
  These can be set to `"gradient"` (the default) or `"viridis"` (@karawoo).

* New `scale_colour_viridis_c()`/`scale_fill_viridis_c()` (continuous) and
  `scale_colour_viridis_d()`/`scale_fill_viridis_d()` (discrete) make it
  easy to use Viridis colour scales (@karawoo, #1526).

* Guides for `geom_text()` now accept custom labels with 
  `guide_legend(override.aes = list(label = "foo"))` (@brianwdavis, #2458).

### Margins

* Strips gain margins on all sides by default. This means that to fully justify
  text to the edge of a strip, you will need to also set the margins to 0
  (@karawoo).

* Rotated strip labels now correctly understand `hjust` and `vjust` parameters
  at all angles (@karawoo).

* Strip labels now understand justification relative to the direction of the
  text, meaning that in y facets, the strip text can be placed at either end of
  the strip using `hjust` (@karawoo).

* Legend titles and labels get a little extra space around them, which 
  prevents legend titles from overlapping the legend at large font sizes 
  (@karawoo, #1881).

## Extension points

* New `autolayer()` S3 generic (@mitchelloharawild, #1974). This is similar
  to `autoplot()` but produces layers rather than complete plots.

* Custom objects can now be added using `+` if a `ggplot_add` method has been
  defined for the class of the object (@thomasp85).

* Theme elements can now be subclassed. Add a `merge_element` method to control
  how properties are inherited from the parent element. Add an `element_grob` 
  method to define how elements are rendered into grobs (@thomasp85, #1981).

* Coords have gained new extension mechanisms.
  
    If you have an existing coord extension, you will need to revise the
    specification of the `train()` method. It is now called 
    `setup_panel_params()` (better reflecting what it actually does) and now 
    has arguments `scale_x`, and `scale_y` (the x and y scales respectively) 
    and `param`, a list of plot specific parameters generated by 
    `setup_params()`.

    What was formerly called `scale_details` (in coords), `panel_ranges` 
    (in layout) and `panel_scales` (in geoms) are now consistently called
    `panel_params` (#1311). These are parameters of the coord that vary from
    panel to panel.

* `ggplot_build()` and `ggplot_gtable()` are now generics, so ggplot-subclasses 
  can define additional behavior during the build stage.

* `guide_train()`, `guide_merge()`, `guide_geom()`, and `guide_gengrob()`
  are now exported as they are needed if you want to design your own guide.
  They are not currently documented; use at your own risk (#2528).

* `scale_type()` generic is now exported and documented. Use this if you 
  want to extend ggplot2 to work with a new type of vector.

## Minor bug fixes and improvements

### Faceting

* `facet_grid()` gives a more informative error message if you try to use
  a variable in both rows and cols (#1928).

* `facet_grid()` and `facet_wrap()` both give better error messages if you
  attempt to use an unsupported coord with free scales (#2049).

* `label_parsed()` works once again (#2279).

* You can now style the background of horizontal and vertical strips
  independently with `strip.background.x` and `strip.background.y` 
  theme settings (#2249).

### Scales

* `discrete_scale()` documentation now inherits shared definitions from 
  `continuous_scale()` (@alistaire47, #2052).

* `guide_colorbar()` shows all colours of the scale (@has2k1, #2343).

* `scale_identity()` once again produces legends by default (#2112).

* Tick marks for secondary axes with strong transformations are more 
  accurately placed (@thomasp85, #1992).

* Missing line types now reliably generate missing lines (with standard 
  warning) (#2206).

* Legends now ignore set aesthetics that are not length one (#1932).

* All colour and fill scales now have an `aesthetics` argument that can
  be used to set the aesthetic(s) the scale works with. This makes it
  possible to apply a colour scale to both colour and fill aesthetics
  at the same time, via `aesthetics = c("colour", "fill")` (@clauswilke).
  
* Three new generic scales work with any aesthetic or set of aesthetics: 
  `scale_continuous_identity()`, `scale_discrete_identity()`, and
  `scale_discrete_manual()` (@clauswilke).

* `scale_*_gradient2()` now consistently omits points outside limits by 
  rescaling after the limits are enforced (@foo-bar-baz-qux, #2230).

### Layers

* `geom_label()` now correctly produces unbordered labels when `label.size` 
  is 0, even when saving to PDF (@bfgray3, #2407).

* `layer()` gives considerably better error messages for incorrectly specified
  `geom`, `stat`, or `position` (#2401).

* In all layers that use it, `linemitre` now defaults to 10 (instead of 1)
  to better match base R.

* `geom_boxplot()` now supplies a default value if no `x` aesthetic is present
  (@foo-bar-baz-qux, #2110).

* `geom_density()` drops groups with fewer than two data points and throws a
  warning. For groups with two data points, density values are now calculated 
  with `stats::density` (@karawoo, #2127).

* `geom_segment()` now also takes a `linejoin` parameter. This allows more 
  control over the appearance of the segments, which is especially useful for 
  plotting thick arrows (@Ax3man, #774).

* `geom_smooth()` now reports the formula used when `method = "auto"` 
  (@davharris #1951). `geom_smooth()` now orders by the `x` aesthetic, making it 
  easier to pass pre-computed values without manual ordering (@izahn, #2028). It 
  also now knows it has `ymin` and `ymax` aesthetics (#1939). The legend 
  correctly reflects the status of the `se` argument when used with stats 
  other than the default (@clauswilke, #1546).

* `geom_tile()` now once again interprets `width` and `height` correctly 
  (@malcolmbarrett, #2510).

* `position_jitter()` and `position_jitterdodge()` gain a `seed` argument that
  allows the specification of a random seed for reproducible jittering 
  (@krlmlr, #1996 and @slowkow, #2445).

* `stat_density()` has better behaviour if all groups are dropped because they
  are too small (#2282).

* `stat_summary_bin()` now understands the `breaks` parameter (@karawoo, #2214).

* `stat_bin()` now accepts functions for `binwidth`. This allows better binning 
  when faceting along variables with different ranges (@botanize).

* `stat_bin()` and `geom_histogram()` now sum correctly when using the `weight` 
  aesthetic (@jiho, #1921).

* `stat_bin()` again uses correct scaling for the computed variable `ndensity` 
  (@timgoodman, #2324).

* `stat_bin()` and `stat_bin_2d()` now properly handle the `breaks` parameter 
  when the scales are transformed (@has2k1, #2366).

* `update_geom_defaults()` and `update_stat_defaults()` allow American 
  spelling of aesthetic parameters (@foo-bar-baz-qux, #2299).

* The `show.legend` parameter now accepts a named logical vector to hide/show
  only some aesthetics in the legend (@tutuchan, #1798).

* Layers now silently ignore unknown aesthetics with value `NULL` (#1909).

### Coords

* Clipping to the plot panel is now configurable, through a `clip` argument
  to coordinate systems, e.g. `coord_cartesian(clip = "off")` 
  (@clauswilke, #2536).

* Like scales, coordinate systems now give you a message when you're 
  replacing an existing coordinate system (#2264).

* `coord_polar()` now draws secondary axis ticks and labels 
  (@dylan-stark, #2072), and can draw the radius axis on the right 
  (@thomasp85, #2005).

* `coord_trans()` now generates a warning when a transformation generates 
  non-finite values (@foo-bar-baz-qux, #2147).

### Themes

* Complete themes now always override all elements of the default theme
  (@has2k1, #2058, #2079).

* Themes now set default grid colour in `panel.grid` rather than individually
  in `panel.grid.major` and `panel.grid.minor` individually. This makes it 
  slightly easier to customise the theme (#2352).

* Fixed bug when setting strips to `element_blank()` (@thomasp85). 

* Axes positioned on the top and to the right can now customize their ticks and
  lines separately (@thomasp85, #1899).

* Built-in themes gain parameters `base_line_size` and `base_rect_size` which 
  control the default sizes of line and rectangle elements (@karawoo, #2176).

* Default themes use `rel()` to set line widths (@baptiste).

* Themes were tweaked for visual consistency and more graceful behavior when 
  changing the base font size. All absolute heights or widths were replaced 
  with heights or widths that are proportional to the base font size. One 
  relative font size was eliminated (@clauswilke).
  
* The height of descenders is now calculated solely on font metrics and doesn't
  change with the specific letters in the string. This fixes minor alignment 
  issues with plot titles, subtitles, and legend titles (#2288, @clauswilke).

### Guides

* `guide_colorbar()` is more configurable: tick marks and color bar frame
  can now by styled with arguments `ticks.colour`, `ticks.linewidth`, 
  `frame.colour`, `frame.linewidth`, and `frame.linetype`
  (@clauswilke).
  
* `guide_colorbar()` now uses `legend.spacing.x` and `legend.spacing.y` 
  correctly, and it can handle multi-line titles. Minor tweaks were made to 
  `guide_legend()` to make sure the two legend functions behave as similarly as
  possible (@clauswilke, #2397 and #2398).
  
* The theme elements `legend.title` and `legend.text` now respect the settings 
  of `margin`, `hjust`, and `vjust` (@clauswilke, #2465, #1502).

* Non-angle parameters of `label.theme` or `title.theme` can now be set in 
  `guide_legend()` and `guide_colorbar()` (@clauswilke, #2544).

### Other

* `fortify()` gains a method for tbls (@karawoo, #2218).

* `ggplot` gains a method for `grouped_df`s that adds a `.group` variable,
  which computes a unique value for each group. Use it with 
  `aes(group = .group)` (#2351).

* `ggproto()` produces objects with class `c("ggproto", "gg")`, allowing for
  a more informative error message when adding layers, scales, or other ggproto 
  objects (@jrnold, #2056).

* `ggsave()`'s DPI argument now supports 3 string options: "retina" (320
  DPI), "print" (300 DPI), and "screen" (72 DPI) (@foo-bar-baz-qux, #2156).
  `ggsave()` now uses full argument names to avoid partial match warnings 
  (#2355), and correctly restores the previous graphics device when several
  graphics devices are open (#2363).

* `print.ggplot()` now returns the original ggplot object, instead of the 
  output from `ggplot_build()`. Also, the object returned from 
  `ggplot_build()` now has the class `"ggplot_built"` (#2034).

* `map_data()` now works even when purrr is loaded (tidyverse#66).

* New functions `summarise_layout()`, `summarise_coord()`, and 
  `summarise_layers()` summarise the layout, coordinate systems, and layers 
  of a built ggplot object (#2034, @wch). This provides a tested API that 
  (e.g.) shiny can depend on.

* Updated startup messages reflect new resources (#2410, @mine-cetinkaya-rundel).

# ggplot2 2.2.1

* Fix usage of `structure(NULL)` for R-devel compatibility (#1968).

# ggplot2 2.2.0

## Major new features

### Subtitle and caption

Thanks to @hrbrmstr plots now have subtitles and captions, which can be set with 
the `subtitle`  and `caption` arguments to `ggtitle()` and `labs()`. You can 
control their appearance with the theme settings `plot.caption` and 
`plot.subtitle`. The main plot title is now left-aligned to better work better 
with a subtitle. The caption is right-aligned (@hrbrmstr).

### Stacking

`position_stack()` and `position_fill()` now sort the stacking order to match 
grouping order. This allows you to control the order through grouping, and 
ensures that the default legend matches the plot (#1552, #1593). If you want the 
opposite order (useful if you have horizontal bars and horizontal legend), you 
can request reverse stacking by using `position = position_stack(reverse = TRUE)` 
(#1837).
  
`position_stack()` and `position_fill()` now accepts negative values which will 
create stacks extending below the x-axis (#1691).

`position_stack()` and `position_fill()` gain a `vjust` argument which makes it 
easy to (e.g.) display labels in the middle of stacked bars (#1821).

### Layers

`geom_col()` was added to complement `geom_bar()` (@hrbrmstr). It uses 
`stat="identity"` by default, making the `y` aesthetic mandatory. It does not 
support any other `stat_()` and does not provide fallback support for the 
`binwidth` parameter. Examples and references in other functions were updated to
demonstrate `geom_col()` usage. 

When creating a layer, ggplot2 will warn if you use an unknown aesthetic or an 
unknown parameter. Compared to the previous version, this is stricter for 
aesthetics (previously there was no message), and less strict for parameters 
(previously this threw an error) (#1585).

### Facetting

The facet system, as well as the internal panel class, has been rewritten in 
ggproto. Facets are now extendable in the same manner as geoms and stats, as 
described in `vignette("extending-ggplot2")`.

We have also added the following new features.
  
* `facet_grid()` and `facet_wrap()` now allow expressions in their faceting 
  formulas (@DanRuderman, #1596).

* When `facet_wrap()` results in an uneven number of panels, axes will now be
  drawn underneath the hanging panels (fixes #1607)

* Strips can now be freely positioned in `facet_wrap()` using the 
  `strip.position` argument (deprecates `switch`).

* The relative order of panel, strip, and axis can now be controlled with 
  the theme setting `strip.placement` that takes either `inside` (strip between 
  panel and axis) or `outside` (strip after axis).

* The theme option `panel.margin` has been deprecated in favour of 
  `panel.spacing` to more clearly communicate intent.

### Extensions

Unfortunately there was a major oversight in the construction of ggproto which 
lead to extensions capturing the super object at package build time, instead of 
at package run time (#1826). This problem has been fixed, but requires 
re-installation of all extension packages.

## Scales

* The position of x and y axes can now be changed using the `position` argument
  in `scale_x_*`and `scale_y_*` which can take `top` and `bottom`, and `left`
  and `right` respectively. The themes of top and right axes can be modified 
  using the `.top` and `.right` modifiers to `axis.text.*` and `axis.title.*`.

### Continuous scales

* `scale_x_continuous()` and `scale_y_continuous()` can now display a secondary 
  axis that is a __one-to-one__ transformation of the primary axis (e.g. degrees 
  Celcius to degrees Fahrenheit). The secondary axis will be positioned opposite 
  to the primary axis and can be controlled with the `sec.axis` argument to 
  the scale constructor.

* Scales worry less about having breaks. If no breaks can be computed, the
  plot will work instead of throwing an uninformative error (#791). This 
  is particularly helpful when you have facets with free scales, and not
  all panels contain data.

* Scales now warn when transformation introduces infinite values (#1696).

### Date time

* `scale_*_datetime()` now supports time zones. It will use the timezone 
  attached to the variable by default, but can be overridden with the 
  `timezone` argument.

* New `scale_x_time()` and `scale_y_time()` generate reasonable default
  breaks and labels for hms vectors (#1752).

### Discrete scales

The treatment of missing values by discrete scales has been thoroughly 
overhauled (#1584). The underlying principle is that we can naturally represent 
missing values on discrete variables (by treating just like another level), so 
by default we should. 

This principle applies to:

* character vectors
* factors with implicit NA
* factors with explicit NA

And to all scales (both position and non-position.)

Compared to the previous version of ggplot2, there are three main changes:

1.  `scale_x_discrete()` and `scale_y_discrete()` always show discrete NA,
    regardless of their source

1.  If present, `NA`s are shown in discrete legends.

1.  All discrete scales gain a `na.translate` argument that allows you to 
    control whether `NA`s are translated to something that can be visualised,
    or should be left as missing. Note that if you don't translate (i.e. 
    `na.translate = FALSE)` the missing values will passed on to the layer, 
    which will warning that it's dropping missing values. To suppress the
    warnings, you'll also need to add `na.rm = TRUE` to the layer call. 

There were also a number of other smaller changes

* Correctly use scale expansion factors.
* Don't preserve space for dropped levels (#1638).
* Only issue one warning when when asking for too many levels (#1674).
* Unicode labels work better on Windows (#1827).
* Warn when used with only continuous data (#1589)

## Themes

* The `theme()` constructor now has named arguments rather than ellipses. This 
  should make autocomplete substantially more useful. The documentation
  (including examples) has been considerably improved.
  
* Built-in themes are more visually homogeneous, and match `theme_grey` better.
  (@jiho, #1679)
  
* When computing the height of titles, ggplot2 now includes the height of the
  descenders (i.e. the bits of `g` and `y` that hang beneath the baseline). This 
  improves the margins around titles, particularly the y axis label (#1712).
  I have also very slightly increased the inner margins of axis titles, and 
  removed the outer margins. 

* Theme element inheritance is now easier to work with as modification now
  overrides default `element_blank` elements (#1555, #1557, #1565, #1567)
  
* Horizontal legends (i.e. legends on the top or bottom) are horizontally
  aligned by default (#1842). Use `legend.box = "vertical"` to switch back
  to the previous behaviour.
  
* `element_line()` now takes an `arrow` argument to specify arrows at the end of
  lines (#1740)

There were a number of tweaks to the theme elements that control legends:
  
* `legend.justification` now controls appearance will plotting the legend
  outside of the plot area. For example, you can use 
  `theme(legend.justification = "top")` to make the legend align with the 
  top of the plot.

* `panel.margin` and `legend.margin` have been renamed to `panel.spacing` and 
  `legend.spacing` respectively, to better communicate intent (they only
  affect spacing between legends and panels, not the margins around them)

* `legend.margin` now controls margin around individual legends.

* New `legend.box.background`, `legend.box.spacing`, and `legend.box.margin`
  control the background, spacing, and margin of the legend box (the region
  that contains all legends).

## Bug fixes and minor improvements

* ggplot2 now imports tibble. This ensures that all built-in datasets print 
  compactly even if you haven't explicitly loaded tibble or dplyr (#1677).

* Class of aesthetic mapping is preserved when adding `aes()` objects (#1624).

* `+.gg` now works for lists that include data frames.

* `annotation_x()` now works in the absense of global data (#1655)

* `geom_*(show.legend = FALSE)` now works for `guide_colorbar`.

* `geom_boxplot()` gains new `outlier.alpha` (@jonathan-g) and 
  `outlier.fill` (@schloerke, #1787) parameters to control the alpha/fill of
   outlier points independently of the alpha of the boxes. 

* `position_jitter()` (and hence `geom_jitter()`) now correctly computes 
  the jitter width/jitter when supplied by the user (#1775, @has2k1).

* `geom_contour()` more clearly describes what inputs it needs (#1577).

* `geom_curve()` respects the `lineend` parameter (#1852).

* `geom_histogram()` and `stat_bin()` understand the `breaks` parameter once 
  more. (#1665). The floating point adjustment for histogram bins is now 
  actually used - it was previously inadvertently ignored (#1651).

* `geom_violin()` no longer transforms quantile lines with the alpha aesthetic
  (@mnbram, #1714). It no longer errors when quantiles are requested but data
  have zero range (#1687). When `trim = FALSE` it once again has a nice 
  range that allows the density to reach zero (by extending the range 3 
  bandwidths to either side of the data) (#1700).

* `geom_dotplot()` works better when faceting and binning on the y-axis. 
  (#1618, @has2k1).
  
* `geom_hexbin()` once again supports `..density..` (@mikebirdgeneau, #1688).

* `geom_step()` gives useful warning if only one data point in layer (#1645).

* `layer()` gains new `check.aes` and `check.param` arguments. These allow
  geom/stat authors to optional suppress checks for known aesthetics/parameters.
  Currently this is used only in `geom_blank()` which powers `expand_limits()` 
  (#1795).

* All `stat_*()` display a better error message when required aesthetics are
  missing.
  
* `stat_bin()` and `stat_summary_hex()` now accept length 1 `binwidth` (#1610)

* `stat_density()` gains new argument `n`, which is passed to underlying function
  `stats::density` ("number of equally spaced points at which the
  density is to be estimated"). (@hbuschme)

* `stat_binhex()` now again returns `count` rather than `value` (#1747)

* `stat_ecdf()` respects `pad` argument (#1646).

* `stat_smooth()` once again informs you about the method it has chosen.
  It also correctly calculates the size of the largest group within facets.

* `x` and `y` scales are now symmetric regarding the list of
  aesthetics they accept: `xmin_final`, `xmax_final`, `xlower`,
  `xmiddle` and `xupper` are now valid `x` aesthetics.

* `Scale` extensions can now override the `make_title` and `make_sec_title` 
  methods to let the scale modify the axis/legend titles.

* The random stream is now reset after calling `.onAttach()` (#2409).

# ggplot2 2.1.0

## New features

* When mapping an aesthetic to a constant (e.g. 
  `geom_smooth(aes(colour = "loess")))`), the default guide title is the name 
  of the aesthetic (i.e. "colour"), not the value (i.e. "loess") (#1431).

* `layer()` now accepts a function as the data argument. The function will be
  applied to the data passed to the `ggplot()` function and must return a
  data.frame (#1527, @thomasp85). This is a more general version of the 
  deprecated `subset` argument.

* `theme_update()` now uses the `+` operator instead of `%+replace%`, so that
  unspecified values will no longer be `NULL`ed out. `theme_replace()`
  preserves the old behaviour if desired (@oneillkza, #1519). 

* `stat_bin()` has been overhauled to use the same algorithm as ggvis, which 
  has been considerably improved thanks to the advice of Randy Prium (@rpruim).
  This includes:
  
    * Better arguments and a better algorithm for determining the origin.
      You can now specify either `boundary` or the `center` of a bin.
      `origin` has been deprecated in favour of these arguments.
      
    * `drop` is deprecated in favour of `pad`, which adds extra 0-count bins
      at either end (needed for frequency polygons). `geom_histogram()` defaults 
      to `pad = FALSE` which considerably improves the default limits for 
      the histogram, especially when the bins are big (#1477).
      
    * The default algorithm does a (somewhat) better job at picking nice widths 
      and origins across a wider range of input data.
      
    * `bins = n` now gives a histogram with `n` bins, not `n + 1` (#1487).

## Bug fixes

* All `\donttest{}` examples run.

* All `geom_()` and `stat_()` functions now have consistent argument order:
  data + mapping, then geom/stat/position, then `...`, then specific arguments, 
  then arguments common to all layers (#1305). This may break code if you were
  previously relying on partial name matching, but in the long-term should make 
  ggplot2 easier to use. In particular, you can now set the `n` parameter
  in `geom_density2d()` without it partially matching `na.rm` (#1485).

* For geoms with both `colour` and `fill`, `alpha` once again only affects
  fill (Reverts #1371, #1523). This was causing problems for people.

* `facet_wrap()`/`facet_grid()` works with multiple empty panels of data 
  (#1445).

* `facet_wrap()` correctly swaps `nrow` and `ncol` when faceting vertically
  (#1417).

* `ggsave("x.svg")` now uses svglite to produce the svg (#1432).

* `geom_boxplot()` now understands `outlier.color` (#1455).

* `geom_path()` knows that "solid" (not just 1) represents a solid line (#1534).

* `geom_ribbon()` preserves missing values so they correctly generate a 
  gap in the ribbon (#1549).

* `geom_tile()` once again accepts `width` and `height` parameters (#1513). 
  It uses `draw_key_polygon()` for better a legend, including a coloured 
  outline (#1484).

* `layer()` now automatically adds a `na.rm` parameter if none is explicitly
  supplied.

* `position_jitterdodge()` now works on all possible dodge aesthetics, 
  e.g. `color`, `linetype` etc. instead of only based on `fill` (@bleutner)

* `position = "nudge"` now works (although it doesn't do anything useful)
  (#1428).

* The default scale for columns of class "AsIs" is now "identity" (#1518).

* `scale_*_discrete()` has better defaults when used with purely continuous
  data (#1542).

* `scale_size()` warns when used with categorical data.

* `scale_size()`, `scale_colour()`, and `scale_fill()` gain date and date-time
  variants (#1526).

* `stat_bin_hex()` and `stat_bin_summary()` now use the same underlying 
  algorithm so results are consistent (#1383). `stat_bin_hex()` now accepts
  a `weight` aesthetic. To be consistent with related stats, the output variable 
  from `stat_bin_hex()` is now value instead of count.

* `stat_density()` gains a `bw` parameter which makes it easy to get consistent 
   smoothing between facets (@jiho)

* `stat-density-2d()` no longer ignores the `h` parameter, and now accepts 
  `bins` and `binwidth` parameters to control the number of contours 
  (#1448, @has2k1).

* `stat_ecdf()` does a better job of adding padding to -Inf/Inf, and gains
  an argument `pad` to suppress the padding if not needed (#1467).

* `stat_function()` gains an `xlim` parameter (#1528). It once again works 
  with discrete x values (#1509).

* `stat_summary()` preserves sorted x order which avoids artefacts when
  display results with `geom_smooth()` (#1520).

* All elements should now inherit correctly for all themes except `theme_void()`.
  (@Katiedaisey, #1555) 

* `theme_void()` was completely void of text but facets and legends still
  need labels. They are now visible (@jiho). 

* You can once again set legend key and height width to unit arithmetic
  objects (like `2 * unit(1, "cm")`) (#1437).

* Eliminate spurious warning if you have a layer with no data and no aesthetics
  (#1451).

* Removed a superfluous comma in `theme-defaults.r` code (@jschoeley)

* Fixed a compatibility issue with `ggproto` and R versions prior to 3.1.2.
  (#1444)

* Fixed issue where `coord_map()` fails when given an explicit `parameters`
  argument (@tdmcarthur, #1729)
  
* Fixed issue where `geom_errorbarh()` had a required `x` aesthetic (#1933)  

# ggplot2 2.0.0

## Major changes

* ggplot no longer throws an error if your plot has no layers. Instead it 
  automatically adds `geom_blank()` (#1246).
  
* New `cut_width()` is a convenient replacement for the verbose
  `plyr::round_any()`, with the additional benefit of offering finer
  control.

* New `geom_count()` is a convenient alias to `stat_sum()`. Use it when you
  have overlapping points on a scatterplot. `stat_sum()` now defaults to 
  using counts instead of proportions.

* New `geom_curve()` adds curved lines, with a similar specification to 
  `geom_segment()` (@veraanadi, #1088).

* Date and datetime scales now have `date_breaks`, `date_minor_breaks` and
  `date_labels` arguments so that you never need to use the long
  `scales::date_breaks()` or `scales::date_format()`.
  
* `geom_bar()` now has it's own stat, distinct from `stat_bin()` which was
  also used by `geom_histogram()`. `geom_bar()` now uses `stat_count()` 
  which counts values at each distinct value of x (i.e. it does not bin
  the data first). This can be useful when you want to show exactly which 
  values are used in a continuous variable.

* `geom_point()` gains a `stroke` aesthetic which controls the border width of 
  shapes 21-25 (#1133, @SeySayux). `size` and `stroke` are additive so a point 
  with `size = 5` and `stroke = 5` will have a diameter of 10mm. (#1142)

* New `position_nudge()` allows you to slightly offset labels (or other 
  geoms) from their corresponding points (#1109).

* `scale_size()` now maps values to _area_, not radius. Use `scale_radius()`
  if you want the old behaviour (not recommended, except perhaps for lines).

* New `stat_summary_bin()` works like `stat_summary()` but on binned data. 
  It's a generalisation of `stat_bin()` that can compute any aggregate,
  not just counts (#1274). Both default to `mean_se()` if no aggregation
  functions are supplied (#1386).

* Layers are now much stricter about their arguments - you will get an error
  if you've supplied an argument that isn't an aesthetic or a parameter.
  This is likely to cause some short-term pain but in the long-term it will make
  it much easier to spot spelling mistakes and other errors (#1293).
  
    This change does break a handful of geoms/stats that used `...` to pass 
    additional arguments on to the underlying computation. Now 
    `geom_smooth()`/`stat_smooth()` and `geom_quantile()`/`stat_quantile()` 
    use `method.args` instead (#1245, #1289); and `stat_summary()` (#1242), 
    `stat_summary_hex()`, and `stat_summary2d()` use `fun.args`.

### Extensibility

There is now an official mechanism for defining Stats, Geoms, and Positions in 
other packages. See `vignette("extending-ggplot2")` for details.

* All Geoms, Stats and Positions are now exported, so you can inherit from them
  when making your own objects (#989).

* ggplot2 no longer uses proto or reference classes. Instead, we now use 
  ggproto, a new OO system designed specifically for ggplot2. Unlike proto
  and RC, ggproto supports clean cross-package inheritance. Creating a new OO
  system isn't usually the right way to solve a problem, but I'm pretty sure
  it was necessary here. Read more about it in the vignette.

* `aes_()` replaces `aes_q()`. It also supports formulas, so the most concise 
  SE version of `aes(carat, price)` is now `aes_(~carat, ~price)`. You may
  want to use this form in packages, as it will avoid spurious `R CMD check` 
  warnings about undefined global variables.

### Text

* `geom_text()` has been overhauled to make labelling your data a little
  easier. It:
  
    * `nudge_x` and `nudge_y` arguments let you offset labels from their
      corresponding points (#1120). 
      
    * `check_overlap = TRUE` provides a simple way to avoid overplotting 
      of labels: labels that would otherwise overlap are omitted (#1039).
      
    * `hjust` and `vjust` can now be character vectors: "left", "center", 
      "right", "bottom", "middle", "top". New options include "inward" and 
      "outward" which align text towards and away from the center of the plot 
      respectively.

* `geom_label()` works like `geom_text()` but draws a rounded rectangle 
  underneath each label (#1039). This is useful when you want to label plots
  that are dense with data.

### Deprecated features

* The little used `aes_auto()` has been deprecated. 

* `aes_q()` has been replaced with `aes_()` to be consistent with SE versions
  of NSE functions in other packages.

* The `order` aesthetic is officially deprecated. It never really worked, and 
  was poorly documented.

* The `stat` and `position` arguments to `qplot()` have been deprecated.
  `qplot()` is designed for quick plots - if you need to specify position
  or stat, use `ggplot()` instead.

* The theme setting `axis.ticks.margin` has been deprecated: now use the margin 
  property of `axis.text`.
  
* `stat_abline()`, `stat_hline()` and `stat_vline()` have been removed:
  these were never suitable for use other than with `geom_abline()` etc
  and were not documented.

* `show_guide` has been renamed to `show.legend`: this more accurately
  reflects what it does (controls appearance of layer in legend), and uses the 
  same convention as other ggplot2 arguments (i.e. a `.` between names).
  (Yes, I know that's inconsistent with function names with use `_`, but it's
  too late to change now.)

A number of geoms have been renamed to be internally consistent:

* `stat_binhex()` and `stat_bin2d()` have been renamed to `stat_bin_hex()` 
  and `stat_bin_2d()` (#1274). `stat_summary2d()` has been renamed to 
  `stat_summary_2d()`, `geom_density2d()`/`stat_density2d()` has been renamed 
  to `geom_density_2d()`/`stat_density_2d()`.

* `stat_spoke()` is now `geom_spoke()` since I realised it's a
  reparameterisation of `geom_segment()`.

* `stat_bindot()` has been removed because it's so tightly coupled to
  `geom_dotplot()`. If you happened to use `stat_bindot()`, just change to
  `geom_dotplot()` (#1194).

All defunct functions have been removed.

### Default appearance

* The default `theme_grey()` background colour has been changed from "grey90" 
  to "grey92": this makes the background a little less visually prominent.

* Labels and titles have been tweaked for readability:

    * Axes labels are darker.
    
    * Legend and axis titles are given the same visual treatment.
    
    * The default font size dropped from 12 to 11. You might be surprised that 
      I've made the default text size smaller as it was already hard for
      many people to read. It turns out there was a bug in RStudio (fixed in 
      0.99.724), that shrunk the text of all grid based graphics. Once that
      was resolved the defaults seemed too big to my eyes.
    
    * More spacing between titles and borders.
    
    * Default margins scale with the theme font size, so the appearance at 
      larger font sizes should be considerably improved (#1228). 

* `alpha` now affects both fill and colour aesthetics (#1371).

* `element_text()` gains a margins argument which allows you to add additional
  padding around text elements. To help see what's going on use `debug = TRUE` 
  to display the text region and anchors.

* The default font size in `geom_text()` has been decreased from 5mm (14 pts)
  to 3.8 mm (11 pts) to match the new default theme sizes.

* A diagonal line is no longer drawn on bar and rectangle legends. Instead, the
  border has been tweaked to be more visible, and more closely match the size of 
  line drawn on the plot.

* `geom_pointrange()` and `geom_linerange()` get vertical (not horizontal)
  lines in the legend (#1389).

* The default line `size` for `geom_smooth()` has been increased from 0.5 to 1 
  to make it easier to see when overlaid on data.
  
* `geom_bar()` and `geom_rect()` use a slightly paler shade of grey so they
  aren't so visually heavy.
  
* `geom_boxplot()` now colours outliers the same way as the boxes.

* `geom_point()` now uses shape 19 instead of 16. This looks much better on 
  the default Linux graphics device. (It's very slightly smaller than the old 
  point, but it shouldn't affect any graphics significantly)

* Sizes in ggplot2 are measured in mm. Previously they were converted to pts 
  (for use in grid) by multiplying by 72 / 25.4. However, grid uses printer's 
  points, not Adobe (big pts), so sizes are now correctly multiplied by 
  72.27 / 25.4. This is unlikely to noticeably affect display, but it's
  technically correct (<https://youtu.be/hou0lU8WMgo>).

* The default legend will now allocate multiple rows (if vertical) or
  columns (if horizontal) in order to make a legend that is more likely to
  fit on the screen. You can override with the `nrow`/`ncol` arguments
  to `guide_legend()`

    ```R
    p <- ggplot(mpg, aes(displ,hwy, colour = model)) + geom_point()
    p
    p + theme(legend.position = "bottom")
    # Previous behaviour
    p + guides(colour = guide_legend(ncol = 1))
    ```

### New and updated themes

* New `theme_void()` is completely empty. It's useful for plots with non-
  standard coordinates or for drawings (@jiho, #976).

* New `theme_dark()` has a dark background designed to make colours pop out
  (@jiho, #1018)

* `theme_minimal()` became slightly more minimal by removing the axis ticks:
  labels now line up directly beneath grid lines (@tomschloss, #1084)

* New theme setting `panel.ontop` (logical) make it possible to place 
  background elements (i.e., gridlines) on top of data. Best used with 
  transparent `panel.background` (@noamross. #551).

### Labelling

The facet labelling system was updated with many new features and a
more flexible interface (@lionel-). It now works consistently across
grid and wrap facets. The most important user visible changes are:

* `facet_wrap()` gains a `labeller` option (#25).

* `facet_grid()` and `facet_wrap()` gain a `switch` argument to
  display the facet titles near the axes. When switched, the labels
  become axes subtitles. `switch` can be set to "x", "y" or "both"
  (the latter only for grids) to control which margin is switched.

The labellers (such as `label_value()` or `label_both()`) also get
some new features:

* They now offer the `multi_line` argument to control whether to
  display composite facets (those specified as `~var1 + var2`) on one
  or multiple lines.

* In `label_bquote()` you now refer directly to the names of
  variables. With this change, you can create math expressions that
  depend on more than one variable. This math expression can be
  specified either for the rows or the columns and you can also
  provide different expressions to each margin.

  As a consequence of these changes, referring to `x` in backquoted
  expressions is deprecated.

* Similarly to `label_bquote()`, `labeller()` now take `.rows` and
  `.cols` arguments. In addition, it also takes `.default`.
  `labeller()` is useful to customise how particular variables are
  labelled. The three additional arguments specify how to label the
  variables are not specifically mentioned, respectively for rows,
  columns or both. This makes it especially easy to set up a
  project-wide labeller dispatcher that can be reused across all your
  plots. See the documentation for an example.

* The new labeller `label_context()` adapts to the number of factors
  facetted over. With a single factor, it displays only the values,
  just as before. But with multiple factors in a composite margin
  (e.g. with `~cyl + am`), the labels are passed over to
  `label_both()`. This way the variables names are displayed with the
  values to help identifying them.

On the programming side, the labeller API has been rewritten in order
to offer more control when faceting over multiple factors (e.g. with
formulae such as `~cyl + am`). This also means that if you have
written custom labellers, you will need to update them for this
version of ggplot.

* Previously, a labeller function would take `variable` and `value`
  arguments and return a character vector. Now, they take a data frame
  of character vectors and return a list. The input data frame has one
  column per factor facetted over and each column in the returned list
  becomes one line in the strip label. See documentation for more
  details.

* The labels received by a labeller now contain metadata: their margin
  (in the "type" attribute) and whether they come from a wrap or a
  grid facet (in the "facet" attribute).

* Note that the new `as_labeller()` function operator provides an easy
  way to transform an existing function to a labeller function. The
  existing function just needs to take and return a character vector.

## Documentation

* Improved documentation for `aes()`, `layer()` and much much more.

* I've tried to reduce the use of `...` so that you can see all the 
  documentation in one place rather than having to integrate multiple pages.
  In some cases this has involved adding additional arguments to geoms
  to make it more clear what you can do:
  
    *  `geom_smooth()` gains explicit `method`, `se` and `formula` arguments.
    
    * `geom_histogram()` gains `binwidth`, `bins`, `origin` and `right` 
      arguments.
      
    * `geom_jitter()` gains `width` and `height` arguments to make it easier
      to control the amount of jittering without using the lengthy 
      `position_jitter()` function (#1116)

* Use of `qplot()` in examples has been minimised (#1123, @hrbrmstr). This is
  inline with the 2nd edition of the ggplot2 box, which minimises the use of 
  `qplot()` in favour of `ggplot()`.

* Tightly linked geoms and stats (e.g. `geom_boxplot()` and `stat_boxplot()`) 
  are now documented in the same file so you can see all the arguments in one
  place. Variations of the same idea (e.g. `geom_path()`, `geom_line()`, and
  `geom_step()`) are also documented together.

* It's now obvious that you can set the `binwidth` parameter for
  `stat_bin_hex()`, `stat_summary_hex()`, `stat_bin_2d()`, and
  `stat_summary_2d()`. 

* The internals of positions have been cleaned up considerably. You're unlikely
  to notice any external changes, although the documentation should be a little
  less confusing since positions now don't list parameters they never use.

## Data

* All datasets have class `tbl_df` so if you also use dplyr, you get a better
  print method.

* `economics` has been brought up to date to 2015-04-01.

* New `economics_long` is the economics data in long form.

* New `txhousing` dataset containing information about the Texas housing
  market. Useful for examples that need multiple time series, and for
  demonstrating model+vis methods.

* New `luv_colours` dataset which contains the locations of all
  built-in `colors()` in Luv space.

* `movies` has been moved into its own package, ggplot2movies, because it was 
  large and not terribly useful. If you've used the movies dataset, you'll now 
  need to explicitly load the package with `library(ggplot2movies)`.

## Bug fixes and minor improvements

* All partially matched arguments and `$` have been been replaced with 
  full matches (@jimhester, #1134).

* ggplot2 now exports `alpha()` from the scales package (#1107), and `arrow()` 
  and `unit()` from grid (#1225). This means you don't need attach scales/grid 
  or do `scales::`/`grid::` for these commonly used functions.

* `aes_string()` now only parses character inputs. This fixes bugs when
  using it with numbers and non default `OutDec` settings (#1045).

* `annotation_custom()` automatically adds a unique id to each grob name,
  making it easier to plot multiple grobs with the same name (e.g. grobs of
  ggplot2 graphics) in the same plot (#1256).

* `borders()` now accepts xlim and ylim arguments for specifying the geographical 
  region of interest (@markpayneatwork, #1392).

* `coord_cartesian()` applies the same expansion factor to limits as for scales. 
  You can suppress with `expand = FALSE` (#1207).

* `coord_trans()` now works when breaks are suppressed (#1422).

* `cut_number()` gives error message if the number of requested bins can
  be created because there are two few unique values (#1046).

* Character labels in `facet_grid()` are no longer (incorrectly) coerced into
  factors. This caused problems with custom label functions (#1070).

* `facet_wrap()` and `facet_grid()` now allow you to use non-standard
  variable names by surrounding them with backticks (#1067).

* `facet_wrap()` more carefully checks its `nrow` and `ncol` arguments
  to ensure that they're specified correctly (@richierocks, #962)

* `facet_wrap()` gains a `dir` argument to control the direction the
  panels are wrapped in. The default is "h" for horizontal. Use "v" for
  vertical layout (#1260).

* `geom_abline()`, `geom_hline()` and `geom_vline()` have been rewritten to
  have simpler behaviour and be more consistent:

    * `stat_abline()`, `stat_hline()` and `stat_vline()` have been removed:
      these were never suitable for use other than with `geom_abline()` etc
      and were not documented.

    * `geom_abline()`, `geom_vline()` and `geom_hline()` are bound to
      `stat_identity()` and `position_identity()`

    * Intercept parameters can no longer be set to a function.

    * They are all documented in one file, since they are so closely related.

* `geom_bin2d()` will now let you specify one dimension's breaks exactly,
  without touching the other dimension's default breaks at all (#1126).

* `geom_crossbar()` sets grouping correctly so you can display multiple
  crossbars on one plot. It also makes the default `fatten` argument a little
  bigger to make the middle line more obvious (#1125).

* `geom_histogram()` and `geom_smooth()` now only inform you about the
  default values once per layer, rather than once per panel (#1220).

* `geom_pointrange()` gains `fatten` argument so you can control the
  size of the point relative to the size of the line.

* `geom_segment()` annotations were not transforming with scales 
  (@BrianDiggs, #859).

* `geom_smooth()` is no longer so chatty. If you want to know what the default
  smoothing method is, look it up in the documentation! (#1247)

* `geom_violin()` now has the ability to draw quantile lines (@DanRuderman).

* `ggplot()` now captures the parent frame to use for evaluation,
  rather than always defaulting to the global environment. This should
  make ggplot more suitable to use in more situations (e.g. with knitr)

* `ggsave()` has been simplified a little to make it easier to maintain.
  It no longer checks that you're printing a ggplot2 object (so now also
  works with any grid grob) (#970), and always requires a filename.
  Parameter `device` now supports character argument to specify which supported
  device to use ('pdf', 'png', 'jpeg', etc.), for when it cannot be correctly
  inferred from the file extension (for example when a temporary filename is
  supplied server side in shiny apps) (@sebkopf, #939). It no longer opens
  a graphics device if one isn't already open - this is annoying when you're
  running from a script (#1326).

* `guide_colorbar()` creates correct legend if only one color (@krlmlr, #943).

* `guide_colorbar()` no longer fails when the legend is empty - previously
  this often masked misspecifications elsewhere in the plot (#967).

* New `layer_data()` function extracts the data used for plotting for a given
  layer. It's mostly useful for testing.

* User supplied `minor_breaks` can now be supplied on the same scale as 
  the data, and will be automatically transformed with by scale (#1385).

* You can now suppress the appearance of an axis/legend title (and the space
  that would allocated for it) with `NULL` in the `scale_` function. To
  use the default label, use `waiver()` (#1145).

* Position adjustments no longer warn about potentially varying ranges
  because the problem rarely occurs in practice and there are currently a
  lot of false positives since I don't understand exactly what FP criteria
  I should be testing.

* `scale_fill_grey()` now uses red for missing values. This matches
  `scale_colour_grey()` and makes it obvious where missing values lie.
  Override with `na.value`.

* `scale_*_gradient2()` defaults to using Lab colour space.

* `scale_*_gradientn()` now allows `colours` or `colors` (#1290)

* `scale_y_continuous()` now also transforms the `lower`, `middle` and `upper`
  aesthetics used by `geom_boxplot()`: this only affects
  `geom_boxplot(stat = "identity")` (#1020).

* Legends no longer inherit aesthetics if `inherit.aes` is FALSE (#1267).

* `lims()` makes it easy to set the limits of any axis (#1138).

* `labels = NULL` now works with `guide_legend()` and `guide_colorbar()`.
  (#1175, #1183).

* `override.aes` now works with American aesthetic spelling, e.g. color

* Scales no longer round data points to improve performance of colour
  palettes. Instead the scales package now uses a much faster colour
  interpolation algorithm (#1022).

* `scale_*_brewer()` and `scale_*_distiller()` add new `direction` argument of 
  `scales::brewer_pal`, making it easier to change the order of colours 
  (@jiho, #1139).

* `scale_x_date()` now clips dates outside the limits in the same way as
  `scale_x_continuous()` (#1090).

* `stat_bin()` gains `bins` arguments, which denotes the number of bins. Now
  you can set `bins=100` instead of `binwidth=0.5`. Note that `breaks` or
  `binwidth` will override it (@tmshn, #1158, #102).

* `stat_boxplot()` warns if a continuous variable is used for the `x` aesthetic
  without also supplying a `group` aesthetic (#992, @krlmlr).

* `stat_summary_2d()` and `stat_bin_2d()` now share exactly the same code for 
  determining breaks from `bins`, `binwidth`, and `origin`. 
  
* `stat_summary_2d()` and `stat_bin_2d()` now output in tile/raster compatible 
  form instead of rect compatible form. 

* Automatically computed breaks do not lead to an error for transformations like
  "probit" where the inverse can map to infinity (#871, @krlmlr)

* `stat_function()` now always evaluates the function on the original scale.
  Previously it computed the function on transformed scales, giving incorrect
  values (@BrianDiggs, #1011).

* `strip_dots` works with anonymous functions within calculated aesthetics 
  (e.g. `aes(sapply(..density.., function(x) mean(x))))` (#1154, @NikNakk)

* `theme()` gains `validate = FALSE` parameter to turn off validation, and 
  hence store arbitrary additional data in the themes. (@tdhock, #1121)

* Improved the calculation of segments needed to draw the curve representing
  a line when plotted in polar coordinates. In some cases, the last segment
  of a multi-segment line was not drawn (@BrianDiggs, #952)<|MERGE_RESOLUTION|>--- conflicted
+++ resolved
@@ -1,12 +1,9 @@
 # ggplot2 (development version)
 
-<<<<<<< HEAD
 * Fixed regression in `guide_bins(reverse = TRUE)` (@teunbrand, #6183).
-=======
 * Custom and raster annotation now respond to scale transformations, and can
   use AsIs variables for relative placement (@teunbrand based on 
   @yutannihilation's prior work, #3120)
->>>>>>> f4680534
 * When discrete breaks have names, they'll be used as labels by default 
   (@teunbrand, #6147).
 * The helper function `is.waiver()` is now exported to help extensions to work

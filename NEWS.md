# ggplot2 (development version)

<<<<<<< HEAD
* The size of the `draw_key_polygon()` glyph now reflects the `linewidth` 
  aesthetic (#4852).
=======
* New function `complete_theme()` to replicate how themes are handled during
  plot building (#5801).
* Special getter and setter functions have been renamed for consistency, allowing
  for better tab-completion with `get_*`- and `set_*`-prefixes. The old names 
  remain available for backward compatibility (@teunbrand, #5568).
  
  | New name             | Old name          |
  | -------------------- | ----------------- |
  | `get_theme()`        | `theme_get()`     |
  | `set_theme()`        | `theme_set()`     |
  | `replace_theme()`    | `theme_replace()` |
  | `update_theme()`     | `theme_update()`  |
  | `get_last_plot()`    | `last_plot()`     |
  | `get_layer_data()`   | `layer_data()`    |
  | `get_layer_grob()`   | `layer_grob()`    |
  | `get_panel_scales()` | `layer_scales()`  |

* Discrete scales now support `minor_breaks`. This may only make sense in
  discrete position scales, where it affects the placement of minor ticks
  and minor gridlines (#5434).
* Discrete position scales now expose the `palette` argument, which can be used 
  to customise spacings between levels (@teunbrand, #5770).
* The default `se` parameter in layers with `geom = "smooth"` will be `TRUE` 
  when the data has `ymin` and `ymax` parameters and `FALSE` if these are 
  absent. Note that this does not affect the default of `geom_smooth()` or
  `stat_smooth()` (@teunbrand, #5572).
* The bounded density option in `stat_density()` uses a wider range to
  prevent discontinuities (#5641).
* `geom_raster()` now falls back to rendering as `geom_rect()` when coordinates
  are not Cartesian (#5503).
* `stat_ecdf()` now has an optional `weight` aesthetic (@teunbrand, #5058).
* Position scales combined with `coord_sf()` can now use functions in the 
 `breaks` argument. In addition, `n.breaks` works as intended and 
 `breaks = NULL` removes grid lines and axes (@teunbrand, #4622).
* (Internal) Applying defaults in `geom_sf()` has moved from the internal 
  `sf_grob()` to `GeomSf$use_defaults()` (@teunbrand).
* `facet_wrap()` has new options for the `dir` argument to more precisely
  control panel directions (@teunbrand, #5212)
* Prevented `facet_wrap(..., drop = FALSE)` from throwing spurious errors when
  a character facetting variable contained `NA`s (@teunbrand, #5485).
* When facets coerce the faceting variables to factors, the 'ordered' class
  is dropped (@teunbrand, #5666).
* `geom_curve()` now appropriately removes missing data instead of throwing
  errors (@teunbrand, #5831).
* `update_geom_defaults()` and `update_stat_defaults()` have a reset mechanism
  when using `new = NULL` and invisible return the previous defaults (#4993).
* Fixed regression in axes where `breaks = NULL` caused the axes to disappear
  instead of just rendering the axis line (@teunbrand, #5816).
* `geom_point()` can be dodged vertically by using 
  `position_dodge(..., orientation = "y")` (@teunbrand, #5809).
* Fixed bug where `na.value` was incorrectly mapped to non-`NA` values 
  (@teunbrand, #5756).
* Fixed bug in `guide_custom()` that would throw error with `theme_void()` 
  (@teunbrand, #5856).
* New helper function `ggpar()` to translate ggplot2's interpretation of 
  graphical parameters to {grid}'s interpretation (@teunbrand, #5866).
* `scale_{x/y}_discrete()` can now accept a `sec.axis`. It is recommended to
  only use `dup_axis()` to set custom breaks or labels, as discrete variables 
  cannot be transformed (@teunbrand, #3171).
* `stat_density()` has the new computed variable: `wdensity`, which is
  calculated as the density times the sum of weights (@teunbrand, #4176).
* `theme()` gets new `spacing` and `margins` arguments that all other spacings
  and (non-text) margins inherit from (@teunbrand, #5622).
* `geom_ribbon()` can have varying `fill` or `alpha` in linear coordinate
  systems (@teunbrand, #4690).
* `geom_tile()` computes default widths and heights per panel instead of
  per layer (@teunbrand, #5740).
* The `fill` of the `panel.border` theme setting is ignored and forced to be
  transparent (#5782).
* `stat_align()` skips computation when there is only 1 group and therefore
  alignment is not necessary (#5788).
* `position_stack()` skips computation when all `x` values are unique and 
  therefore stacking is not necessary (#5788).
* A new `ggplot_build()` S3 method for <ggplot_built> classes was added, which
  returns input unaltered (@teunbrand, #5800).

# ggplot2 3.5.1

This is a small release focusing on fixing regressions from 3.5.0 and 
documentation updates.

## Bug fixes

* Fixed bug where discrete scales could not map aesthetics only consisting of
  `NA`s (#5623)
* Fixed spurious warnings from `sec_axis()` with `breaks = NULL` (#5713).
* Patterns and gradients are now also enabled in `geom_sf()` 
  (@teunbrand, #5716).
* The default behaviour of `resolution()` has been reverted to pre-3.5.0 
  behaviour. Whether mapped discrete vectors should be treated as having 
  resolution of 1 is controlled by the new `discrete` argument.
* Fixed bug in `guide_bins()` and `guide_coloursteps()` where discrete breaks,
  such as the levels produced by `cut()`, were ordered incorrectly 
  (@teunbrand, #5757).
  
## Improvements

* When facets coerce the faceting variables to factors, the 'ordered' class
  is dropped (@teunbrand, #5666).
>>>>>>> be3ae5ac
* `coord_map()` and `coord_polar()` throw informative warnings when used
  with the guide system (#5707).
* When passing a function to `stat_contour(breaks)`, that function is used to
  calculate the breaks even if `bins` and `binwidth` are missing 
  (@teunbrand, #5686).
* `geom_step()` now supports `lineend`, `linejoin` and `linemitre` parameters 
  (@teunbrand, #5705).
* Fixed performance loss when the `.data` pronoun is used in `aes()` (#5730).
* Facet evaluation is better at dealing with inherited errors 
  (@teunbrand, #5670).
* `stat_bin()` deals with non-finite breaks better (@teunbrand, #5665).
* While axes in `coord_radial()` don't neatly fit the top/right/bottom/left
  organisation, specifying `position = "top"` or `position = "right"` 
  in the scale will flip the placement of the radial axis (#5735)
* Theme elements that do not exist now throw warnings instead of errors (#5719).
* Fixed bug in `coord_radial()` where full circles were not treated as such 
  (@teunbrand, #5750).
* When legends detect the presence of values in a layer, `NA` is now detected
  if the data contains values outside the given breaks (@teunbrand, #5749).
* `annotate()` now warns about `stat` or `position` arguments (@teunbrand, #5151)
* `guide_coloursteps(even.steps = FALSE)` now works with discrete data that has 
  been formatted by `cut()` (@teunbrand, #3877).

# ggplot2 3.5.0

This is a minor release that turned out quite beefy. It is focused on 
overhauling the guide system: the system responsible for displaying information 
from scales in the guise of axes and legends. As part of that overhaul, new 
guides have been implemented and existing guides have been refined. The look 
and feel of guides has been mostly preserved, but their internals and 
styling options have changed drastically.

Briefly summarising other highlights, we also welcome `coord_radial()` as a 
successor of  `coord_polar()`. Initial support for newer graphical features, 
such as pattern fills has been added. The API has changed how `I()`/`<AsIs>` 
vectors interact with the scale system, namely: not at all. 

## Breaking changes

* The guide system. As a whole. See 'new features' for more information. 
  While the S3 guide generics are still in place, the S3 methods for 
  `guide_train()`, `guide_merge()`, `guide_geom()`, `guide_transform()`,
  `guide_gengrob()` have been superseded by the respective ggproto methods.
  In practice, this will mean that `NextMethod()` or sub-classing ggplot2's
  guides with the S3 system will no longer work.
  
* By default, `guide_legend()` now only draws a key glyph for a layer when
  the value is in the layer's data. To revert to the old behaviour, you
  can still set `show.legend = c({aesthetic} = TRUE)` (@teunbrand, #3648).

* In the `scale_{colour/fill}_gradient2()` and 
  `scale_{colour/fill}_steps2()` functions, the `midpoint` argument is 
  transformed by the scale transformation (#3198).
  
* The `legend.key` theme element is set to inherit from the `panel.background`
  theme element. The default themes no longer set the `legend.key` element.
  This causes a visual change with the default `theme_gray()` (#5549).
  
* The `scale_name` argument in `continuous_scale()`, `discrete_scale()` and
  `binned_scale()` is soft-deprecated. If you have implemented custom scales,
  be advised to double-check that unnamed arguments ends up where they should 
  (@teunbrand, #1312).  
  
* The `legend.text.align` and `legend.title.align` arguments in `theme()` are 
  deprecated. The `hjust` setting of the `legend.text` and `legend.title` 
  elements continues to fulfill the role of text alignment (@teunbrand, #5347).
  
* 'lines' units in `geom_label()`, often used in the `label.padding` argument, 
  are now are relative to the text size. This causes a visual change, but fixes 
  a misalignment issue between the textbox and text (@teunbrand, #4753)
  
* `coord_flip()` has been marked as superseded. The recommended alternative is
  to swap the `x` and `y` aesthetic and/or using the `orientation` argument in
  a layer (@teunbrand, #5130).
  
* The `trans` argument in scales and secondary axes has been renamed to 
  `transform`. The `trans` argument itself is deprecated. To access the
  transformation from the scale, a new `get_transformation()` method is 
  added to Scale-classes (#5558).
  
* Providing a numeric vector to `theme(legend.position)` has been deprecated.
  To set the default legend position inside the plot use 
  `theme(legend.position = "inside", legend.position.inside = c(...))` instead.

## New features

* Plot scales now ignore `AsIs` objects constructed with `I(x)`, instead of
  invoking the identity scale. This allows these columns to co-exist with other
  layers that need a non-identity scale for the same aesthetic. Also, it makes
  it easy to specify relative positions (@teunbrand, #5142).
  
* The `fill` aesthetic in many geoms now accepts grid's patterns and gradients.
  For developers of layer extensions, this feature can be enabled by switching 
  from `fill = alpha(fill, alpha)` to `fill = fill_alpha(fill, alpha)` when 
  providing fills to `grid::gpar()` (@teunbrand, #3997).
  
* New function `check_device()` for testing the availability of advanced 
  graphics features introduced in R 4.1.0 onward (@teunbrand, #5332).
  
* `coord_radial()` is a successor to `coord_polar()` with more customisation 
  options. `coord_radial()` can:
  
  * integrate with the new guide system via a dedicated `guide_axis_theta()` to
    display the angle coordinate.
  * in addition to drawing full circles, also draw circle sectors by using the 
    `end` argument.
  * avoid data vanishing in the center of the plot by setting the `donut` 
    argument.
  * adjust the `angle` aesthetic of layers, such as `geom_text()`, to align 
    with the coordinate system using the `rotate_angle` argument.
    
### The guide system

The guide system encompassing axes and legends, as the last remaining chunk of 
ggplot2, has been rewritten to use the `<ggproto>` system instead of the S3 
system. This change was a necessary step to officially break open the guide 
system for extension package developers. The axes and legends now inherit from 
a `<Guide>` class, which makes them extensible in the same manner as geoms, 
stats, facets and coords (#3329, @teunbrand)

* The most user-facing change is that the styling of guides is rewired through
  the theme system. Guides now have a `theme` argument that can style 
  individual guides, while `theme()` has gained additional arguments to style
  guides. Theme elements declared in the guide override theme elements set
  through the plot. The new theme elements for guides are: 
  `legend.key.spacing{.x/.y}`, `legend.frame`, `legend.axis.line`, 
  `legend.ticks`, `legend.ticks.length`, `legend.text.position` and 
  `legend.title.position`. Previous style options in the arguments of 
  `guide_*()` functions are soft-deprecated.

* Unfortunately, we could not fully preserve the function of pre-existing
  guide extensions written in the S3 system. A fallback for these old guides
  is encapsulated in the `<GuideOld>` class, which calls the old S3 generics.
  The S3 methods have been removed as part of cleaning up, so the old guides
  will still work if the S3 methods are reimplemented, but we encourage to
  switch to the new system (#2728).
  
* The `order` argument of guides now strictly needs to be a length-1 
  integer (#4958).
  
#### Axes

* New `guide_axis_stack()` to combine other axis guides on top of one another.

* New `guide_axis_theta()` to draw an axis in a circular arc in 
  `coord_radial()`. The guide can be controlled by adding 
  `guides(theta = guide_axis_theta(...))` to a plot.

* New `guide_axis_logticks()` can be used to draw logarithmic tick marks as
  an axis. It supersedes the `annotation_logticks()` function 
  (@teunbrand, #5325).

* `guide_axis()` gains a `minor.ticks` argument to draw minor ticks (#4387).

* `guide_axis()` gains a `cap` argument that can be used to trim the
      axis line to extreme breaks (#4907).

* Primary axis titles are now placed at the primary guide, so that
  `guides(x = guide_axis(position = "top"))` will display the title at the
  top by default (#4650).
  
* The default `vjust` for the `axis.title.y.right` element is now 1 instead of
  0.
  
* Unknown secondary axis guide positions are now inferred as the opposite 
  of the primary axis guide when the latter has a known `position` (#4650).
  
#### Legends

* New `guide_custom()` function for drawing custom graphical objects (grobs)
  unrelated to scales in legend positions (#5416).
  
* All legends have acquired a `position` argument, that allows individual guides
  to deviate from the `legend.position` set in the `theme()` function. This
  means that legends can now be placed at multiple sides of the plot (#5488).
  
* The spacing between legend keys and their labels, in addition to legends
  and their titles, is now controlled by the text's `margin` setting. Not
  specifying margins will automatically add appropriate text margins. To
  control the spacing within a legend between keys, the new 
  `legend.key.spacing.{x/y}` argument can be used in `theme()`. This leaves the 
  `legend.spacing` theme setting dedicated to solely controlling the spacing 
  between different guides (#5455).
  
* `guide_colourbar()` and `guide_coloursteps()` gain an `alpha` argument to
  set the transparency of the bar (#5085).

* New `display` argument in `guide_colourbar()` supplants the `raster` argument.
  In R 4.1.0 and above, `display = "gradient"` will draw a gradient.
  
* Legend keys that can draw arrows have their size adjusted for arrows.

* When legend titles are larger than the legend, title justification extends
  to the placement of keys and labels (#1903).

* Glyph drawing functions of the `draw_key_*()` family can now set `"width"`
  and `"height"` attributes (in centimetres) to the produced keys to control
  their displayed size in the legend.
  
* `coord_sf()` now uses customisable guides provided in the scales or 
  `guides()` function (@teunbrand).

## Improvements

* `guide_coloursteps(even.steps = FALSE)` now draws one rectangle per interval
  instead of many small ones (#5481).

* `draw_key_label()` now better reflects the appearance of labels (#5561).

* `position_stack()` no longer silently removes missing data, which is now
  handled by the geom instead of position (#3532).
  
* The `minor_breaks` function argument in scales can now also take a function 
  with two arguments: the scale's limits and the scale's major breaks (#3583).
  
* Failing to fit or predict in `stat_smooth()` now gives a warning and omits
  the failed group, instead of throwing an error (@teunbrand, #5352).
  
* `labeller()` now handles unspecified entries from lookup tables
  (@92amartins, #4599).
  
* `fortify.default()` now accepts a data-frame-like object granted the object
  exhibits healthy `dim()`, `colnames()`, and `as.data.frame()` behaviours
  (@hpages, #5390).

* `geom_violin()` gains a `bounds` argument analogous to `geom_density()`s 
  (@eliocamp, #5493).

* To apply dodging more consistently in violin plots, `stat_ydensity()` now
  has a `drop` argument to keep or discard groups with 1 observation.
  
* `geom_boxplot()` gains a new argument, `staplewidth` that can draw staples
  at the ends of whiskers (@teunbrand, #5126)
  
* `geom_boxplot()` gains an `outliers` argument to switch outliers on or off,
  in a manner that does affects the scale range. For hiding outliers that does
  not affect the scale range, you can continue to use `outlier.shape = NA` 
  (@teunbrand, #4892).
  
* Nicer error messages for xlim/ylim arguments in coord-* functions
  (@92amartins, #4601, #5297).

* You can now omit either `xend` or `yend` from `geom_segment()` as only one
  of these is now required. If one is missing, it will be filled from the `x`
  and `y` aesthetics respectively. This makes drawing horizontal or vertical
  segments a little bit more convenient (@teunbrand, #5140).
  
* When `geom_path()` has aesthetics varying within groups, the `arrow()` is
  applied to groups instead of individual segments (@teunbrand, #4935).
  
* `geom_text()` and `geom_label()` gained a `size.unit` parameter that set the 
  text size to millimetres, points, centimetres, inches or picas 
  (@teunbrand, #3799).
  
* `geom_label()` now uses the `angle` aesthetic (@teunbrand, #2785)

* The `label.padding` argument in `geom_label()` now supports inputs created
  with the `margin()` function (#5030).
  
* `ScaleContinuous$get_breaks()` now only calls `scales::zero_range()` on limits
  in transformed space, rather than in data space (#5304).
  
* Scales throw more informative messages (@teunbrand, #4185, #4258)
  
* `scale_*_manual()` with a named `values` argument now emits a warning when
  none of those names match the values found in the data (@teunbrand, #5298).
  
* The `name` argument in most scales is now explicitly the first argument 
  (#5535)
  
* The `translate_shape_string()` internal function is now exported for use in
  extensions of point layers (@teunbrand, #5191).
  
* To improve `width` calculation in bar plots with empty factor levels, 
  `resolution()` considers `mapped_discrete` values as having resolution 1 
  (@teunbrand, #5211)
  
* In `theme()`, some elements can be specified with `rel()` to inherit from
  `unit`-class objects in a relative fashion (@teunbrand, #3951).
  
* `theme()` now supports splicing a list of arguments (#5542).

* In the theme element hierarchy, parent elements that are a strict subclass
  of child elements now confer their subclass upon the children (#5457).
  
* New `plot.tag.location` in `theme()` can control placement of the plot tag
  in the `"margin"`, `"plot"` or the new `"panel"` option (#4297).
  
* `coord_munch()` can now close polygon shapes (@teunbrand, #3271)
  
* Aesthetics listed in `geom_*()` and `stat_*()` layers now point to relevant
  documentation (@teunbrand, #5123).
  
* The new argument `axes` in `facet_grid()` and `facet_wrap()` controls the
  display of axes at interior panel positions. Additionally, the `axis.labels`
  argument can be used to only draw tick marks or fully labelled axes 
  (@teunbrand, #4064).
  
* `coord_polar()` can have free scales in facets (@teunbrand, #2815).

* The `get_guide_data()` function can be used to extract position and label
  information from the plot (#5004).
  
* Improve performance of layers without positional scales (@zeehio, #4990)

* More informative error for mismatched 
  `direction`/`theme(legend.direction = ...)` arguments (#4364, #4930).

## Bug fixes

* Fixed regression in `guide_legend()` where the `linewidth` key size
  wasn't adapted to the width of the lines (#5160).

* In `guide_bins()`, the title no longer arbitrarily becomes offset from
  the guide when it has long labels.
  
* `guide_colourbar()` and `guide_coloursteps()` merge properly when one
  of the aesthetics is dropped (#5324).

* When using `geom_dotplot(binaxis = "x")` with a discrete y-variable, dots are
  now stacked from the y-position rather than from 0 (@teunbrand, #5462)
  
* `stat_count()` treats `x` as unique in the same manner `unique()` does 
  (#4609).
  
* The plot's title, subtitle and caption now obey horizontal text margins
  (#5533).
  
* Contour functions will not fail when `options("OutDec")` is not `.` (@eliocamp, #5555).

* Lines where `linewidth = NA` are now dropped in `geom_sf()` (#5204).

* `ggsave()` no longer sometimes creates new directories, which is now 
  controlled by the new `create.dir` argument (#5489).
  
* Legend titles no longer take up space if they've been removed by setting 
  `legend.title = element_blank()` (@teunbrand, #3587).
  
* `resolution()` has a small tolerance, preventing spuriously small resolutions 
  due to rounding errors (@teunbrand, #2516).
  
* `stage()` now works correctly, even with aesthetics that do not have scales 
  (#5408)
  
* `stat_ydensity()` with incomplete groups calculates the default `width` 
  parameter more stably (@teunbrand, #5396)
  
* The `size` argument in `annotation_logticks()` has been deprecated in favour
  of the `linewidth` argument (#5292).
  
* Binned scales now treat `NA`s in limits the same way continuous scales do 
  (#5355).

* Binned scales work better with `trans = "reverse"` (#5355).

* Integers are once again valid input to theme arguments that expect numeric
  input (@teunbrand, #5369)
  
* Legends in `scale_*_manual()` can show `NA` values again when the `values` is
  a named vector (@teunbrand, #5214, #5286).
  
* Fixed bug in `coord_sf()` where graticule lines didn't obey 
  `panel.grid.major`'s linewidth setting (@teunbrand, #5179)
  
* Fixed bug in `annotation_logticks()` when no suitable tick positions could
  be found (@teunbrand, #5248).
  
* The default width of `geom_bar()` is now based on panel-wise resolution of
  the data, rather than global resolution (@teunbrand, #4336).
  
* `stat_align()` is now applied per panel instead of globally, preventing issues
  when facets have different ranges (@teunbrand, #5227).
  
* A stacking bug in `stat_align()` was fixed (@teunbrand, #5176).

* `stat_contour()` and `stat_contour_filled()` now warn about and remove
  duplicated coordinates (@teunbrand, #5215).
  
* `guide_coloursteps()` and `guide_bins()` sort breaks (#5152). 
  
## Internal changes
  
* The `ScaleContinuous$get_breaks()` method no longer censors
  the computed breaks.
  
* The ggplot object now contains `$layout` which points to the `Layout` ggproto
  object and will be used by the `ggplot_build.ggplot` method. This was exposed
  so that package developers may extend the behaviour of the `Layout` ggproto 
  object without needing to develop an entirely new `ggplot_build` method 
  (@jtlandis, #5077).
  
* Guide building is now part of `ggplot_build()` instead of 
  `ggplot_gtable()` to allow guides to observe unmapped data (#5483).
  
* The `titleGrob()` function has been refactored to be faster and less
  complicated.

* The `scales_*()` functions related to managing the `<ScalesList>` class have
  been implemented as methods in the `<ScalesList>` class, rather than stray
  functions (#1310).
  
# ggplot2 3.4.4

This hotfix release adapts to a change in r-devel's `base::is.atomic()` and 
the upcoming retirement of maptools.

* `fortify()` for sp objects (e.g., `SpatialPolygonsDataFrame`) is now deprecated
  and will be removed soon in support of [the upcoming retirement of rgdal, rgeos,
  and maptools](https://r-spatial.org/r/2023/05/15/evolution4.html). In advance
  of the whole removal, `fortify(<SpatialPolygonsDataFrame>, region = ...)`
  no longer works as of this version (@yutannihilation, #5244).

# ggplot2 3.4.3
This hotfix release addresses a version comparison change in r-devel. There are
no user-facing or breaking changes.

# ggplot2 3.4.2
This is a hotfix release anticipating changes in r-devel, but folds in upkeep
changes and a few bug fixes as well.

## Minor improvements

* Various type checks and their messages have been standardised 
  (@teunbrand, #4834).
  
* ggplot2 now uses `scales::DiscreteRange` and `scales::ContinuousRange`, which
  are available to write scale extensions from scratch (@teunbrand, #2710).
  
* The `layer_data()`, `layer_scales()` and `layer_grob()` now have the default
  `plot = last_plot()` (@teunbrand, #5166).
  
* The `datetime_scale()` scale constructor is now exported for use in extension
  packages (@teunbrand, #4701).
  
## Bug fixes

* `update_geom_defaults()` and `update_stat_defaults()` now return properly 
  classed objects and have updated docs (@dkahle, #5146).

* For the purposes of checking required or non-missing aesthetics, character 
  vectors are no longer considered non-finite (@teunbrand, @4284).

* `annotation_logticks()` skips drawing ticks when the scale range is non-finite
  instead of throwing an error (@teunbrand, #5229).
  
* Fixed spurious warnings when the `weight` was used in `stat_bin_2d()`, 
  `stat_boxplot()`, `stat_contour()`, `stat_bin_hex()` and `stat_quantile()`
  (@teunbrand, #5216).

* To prevent changing the plotting order, `stat_sf()` is now computed per panel 
  instead of per group (@teunbrand, #4340).

* Fixed bug in `coord_sf()` where graticule lines didn't obey 
  `panel.grid.major`'s linewidth setting (@teunbrand, #5179).

* `geom_text()` drops observations where `angle = NA` instead of throwing an
  error (@teunbrand, #2757).
  
# ggplot2 3.4.1
This is a small release focusing on fixing regressions in the 3.4.0 release
and minor polishes.

## Breaking changes

* The computed variable `y` in `stat_ecdf()` has been superseded by `ecdf` to 
  prevent incorrect scale transformations (@teunbrand, #5113 and #5112).
  
## New features

* Added `scale_linewidth_manual()` and `scale_linewidth_identity()` to support
  the `linewidth` aesthetic (@teunbrand, #5050).
  
* `ggsave()` warns when multiple `filename`s are given, and only writes to the
  first file (@teunbrand, #5114).

## Bug fixes

* Fixed a regression in `geom_hex()` where aesthetics were replicated across 
  bins (@thomasp85, #5037 and #5044).
  
* Using two ordered factors as facetting variables in 
  `facet_grid(..., as.table = FALSE)` now throws a warning instead of an
  error (@teunbrand, #5109).
  
* Fixed misbehaviour of `draw_key_boxplot()` and `draw_key_crossbar()` with 
  skewed key aspect ratio (@teunbrand, #5082).
  
* Fixed spurious warning when `weight` aesthetic was used in `stat_smooth()` 
  (@teunbrand based on @clauswilke's suggestion, #5053).
  
* The `lwd` alias is now correctly replaced by `linewidth` instead of `size` 
  (@teunbrand based on @clauswilke's suggestion #5051).
  
* Fixed a regression in `Coord$train_panel_guides()` where names of guides were 
  dropped (@maxsutton, #5063).

In binned scales:

* Automatic breaks should no longer be out-of-bounds, and automatic limits are
  adjusted to include breaks (@teunbrand, #5082).
  
* Zero-range limits no longer throw an error and are treated akin to continuous
  scales with zero-range limits (@teunbrand, #5066).
  
* The `trans = "date"` and `trans = "time"` transformations were made compatible
  (@teunbrand, #4217).

# ggplot2 3.4.0
This is a minor release focusing on tightening up the internals and ironing out
some inconsistencies in the API. The biggest change is the addition of the 
`linewidth` aesthetic that takes of sizing the width of any line from `size`. 
This change, while attempting to be as non-breaking as possible, has the 
potential to change the look of some of your plots.

Other notable changes is a complete redo of the error and warning messaging in
ggplot2 using the cli package. Messaging is now better contextualised and it 
should be easier to identify which layer an error is coming from. Last, we have
now made the switch to using the vctrs package internally which means that 
support for vctrs classes as variables should improve, along with some small 
gains in rendering speed.

## Breaking changes

* A `linewidth` aesthetic has been introduced and supersedes the `size` 
  aesthetic for scaling the width of lines in line based geoms. `size` will 
  remain functioning but deprecated for these geoms and it is recommended to 
  update all code to reflect the new aesthetic. For geoms that have _both_ point 
  sizing and linewidth sizing (`geom_pointrange()` and `geom_sf`) `size` now 
  **only** refers to sizing of points which can leads to a visual change in old
  code (@thomasp85, #3672)
  
* The default line width for polygons in `geom_sf()` have been decreased to 0.2 
  to reflect that this is usually used for demarking borders where a thinner 
  line is better suited. This change was made since we already induced a 
  visual change in `geom_sf()` with the introduction of the `linewidth` 
  aesthetic.
  
* The dot-dot notation (`..var..`) and `stat()`, which have been superseded by
  `after_stat()`, are now formally deprecated (@yutannihilation, #3693).

* `qplot()` is now formally deprecated (@yutannihilation, #3956).

* `stage()` now properly refers to the values without scale transformations for
  the stage of `after_stat`. If your code requires the scaled version of the
  values for some reason, you have to apply the same transformation by yourself,
  e.g. `sqrt()` for `scale_{x,y}_sqrt()` (@yutannihilation and @teunbrand, #4155).

* Use `rlang::hash()` instead of `digest::digest()`. This update may lead to 
  changes in the automatic sorting of legends. In order to enforce a specific
  legend order use the `order` argument in the guide. (@thomasp85, #4458)

* referring to `x` in backquoted expressions with `label_bquote()` is no longer
  possible.

* The `ticks.linewidth` and `frame.linewidth` parameters of `guide_colourbar()`
  are now multiplied with `.pt` like elsewhere in ggplot2. It can cause visual
  changes when these arguments are not the defaults and these changes can be 
  restored to their previous behaviour by adding `/ .pt` (@teunbrand #4314).

* `scale_*_viridis_b()` now uses the full range of the viridis scales 
  (@gregleleu, #4737)

## New features

* `geom_col()` and `geom_bar()` gain a new `just` argument. This is set to `0.5`
  by default; use `just = 0`/`just = 1` to place columns on the left/right
  of the axis breaks.
  (@wurli, #4899)

* `geom_density()` and `stat_density()` now support `bounds` argument
  to estimate density with boundary correction (@echasnovski, #4013).

* ggplot now checks during statistical transformations whether any data 
  columns were dropped and warns about this. If stats intend to drop
  data columns they can declare them in the new field `dropped_aes`.
  (@clauswilke, #3250)

* `...` supports `rlang::list2` dynamic dots in all public functions. 
  (@mone27, #4764) 

* `theme()` now has a `strip.clip` argument, that can be set to `"off"` to 
  prevent the clipping of strip text and background borders (@teunbrand, #4118)
  
* `geom_contour()` now accepts a function in the `breaks` argument 
  (@eliocamp, #4652).

## Minor improvements and bug fixes

* Fix a bug in `position_jitter()` where infinity values were dropped (@javlon,
  #4790).

* `geom_linerange()` now respects the `na.rm` argument (#4927, @thomasp85)

* Improve the support for `guide_axis()` on `coord_trans()` 
  (@yutannihilation, #3959)
  
* Added `stat_align()` to align data without common x-coordinates prior to
  stacking. This is now the default stat for `geom_area()` (@thomasp85, #4850)

* Fix a bug in `stat_contour_filled()` where break value differences below a 
  certain number of digits would cause the computations to fail (@thomasp85, 
  #4874)

* Secondary axis ticks are now positioned more precisely, removing small visual
  artefacts with alignment between grid and ticks (@thomasp85, #3576)

* Improve `stat_function` documentation regarding `xlim` argument. 
  (@92amartins, #4474)

* Fix various issues with how `labels`, `breaks`, `limits`, and `show.limits`
  interact in the different binning guides (@thomasp85, #4831)

* Automatic break calculation now squishes the scale limits to the domain
  of the transformation. This allows `scale_{x/y}_sqrt()` to find breaks at 0   
  when appropriate (@teunbrand, #980).

* Using multiple modified aesthetics correctly will no longer trigger warnings. 
  If used incorrectly, the warning will now report the duplicated aesthetic 
  instead of `NA` (@teunbrand, #4707).

* `aes()` now supports the `!!!` operator in its first two arguments
  (#2675). Thanks to @yutannihilation and @teunbrand for draft
  implementations.

* Require rlang >= 1.0.0 (@billybarc, #4797)

* `geom_violin()` no longer issues "collapsing to unique 'x' values" warning
  (@bersbersbers, #4455)

* `annotate()` now documents unsupported geoms (`geom_abline()`, `geom_hline()`
  and `geom_vline()`), and warns when they are requested (@mikmart, #4719)

* `presidential` dataset now includes Trump's presidency (@bkmgit, #4703).

* `position_stack()` now works fully with `geom_text()` (@thomasp85, #4367)

* `geom_tile()` now correctly recognises missing data in `xmin`, `xmax`, `ymin`,
  and `ymax` (@thomasp85 and @sigmapi, #4495)

* `geom_hex()` will now use the binwidth from `stat_bin_hex()` if present, 
  instead of deriving it (@thomasp85, #4580)
  
* `geom_hex()` now works on non-linear coordinate systems (@thomasp85)

* Fixed a bug throwing errors when trying to render an empty plot with secondary
  axes (@thomasp85, #4509)

* Axes are now added correctly in `facet_wrap()` when `as.table = FALSE`
  (@thomasp85, #4553)

* Better compatibility of custom device functions in `ggsave()` 
  (@thomasp85, #4539)

* Binning scales are now more resilient to calculated limits that ends up being
  `NaN` after transformations (@thomasp85, #4510)

* Strip padding in `facet_grid()` is now only in effect if 
  `strip.placement = "outside"` _and_ an axis is present between the strip and 
  the panel (@thomasp85, #4610)

* Aesthetics of length 1 are now recycled to 0 if the length of the data is 0 
  (@thomasp85, #4588)

* Setting `size = NA` will no longer cause `guide_legend()` to error 
  (@thomasp85, #4559)

* Setting `stroke` to `NA` in `geom_point()` will no longer impair the sizing of
  the points (@thomasp85, #4624)

* `stat_bin_2d()` now correctly recognises the `weight` aesthetic 
  (@thomasp85, #4646)
  
* All geoms now have consistent exposure of linejoin and lineend parameters, and
  the guide keys will now respect these settings (@thomasp85, #4653)

* `geom_sf()` now respects `arrow` parameter for lines (@jakeruss, #4659)

* Updated documentation for `print.ggplot` to reflect that it returns
  the original plot, not the result of `ggplot_build()`. (@r2evans, #4390)

* `scale_*_manual()` no longer displays extra legend keys, or changes their 
  order, when a named `values` argument has more items than the data. To display
  all `values` on the legend instead, use
  `scale_*_manual(values = vals, limits = names(vals))`. (@teunbrand, @banfai, 
  #4511, #4534)

* Updated documentation for `geom_contour()` to correctly reflect argument 
  precedence between `bins` and `binwidth`. (@eliocamp, #4651)

* Dots in `geom_dotplot()` are now correctly aligned to the baseline when
  `stackratio != 1` and `stackdir != "up"` (@mjskay, #4614)

* Key glyphs for `geom_boxplot()`, `geom_crossbar()`, `geom_pointrange()`, and
  `geom_linerange()` are now orientation-aware (@mjskay, #4732)
  
* Updated documentation for `geom_smooth()` to more clearly describe effects of 
  the `fullrange` parameter (@thoolihan, #4399).

# ggplot2 3.3.6
This is a very small release only applying an internal change to comply with 
R 4.2 and its deprecation of `default.stringsAsFactors()`. There are no user
facing changes and no breaking changes.

# ggplot2 3.3.5
This is a very small release focusing on fixing a couple of untenable issues 
that surfaced with the 3.3.4 release

* Revert changes made in #4434 (apply transform to intercept in `geom_abline()`) 
  as it introduced undesirable issues far worse than the bug it fixed 
  (@thomasp85, #4514)
* Fixes an issue in `ggsave()` when producing emf/wmf files (@yutannihilation, 
  #4521)
* Warn when grDevices specific arguments are passed to ragg devices (@thomasp85, 
  #4524)
* Fix an issue where `coord_sf()` was reporting that it is non-linear
  even when data is provided in projected coordinates (@clauswilke, #4527)

# ggplot2 3.3.4
This is a larger patch release fixing a huge number of bugs and introduces a 
small selection of feature refinements.

## Features

* Alt-text can now be added to a plot using the `alt` label, i.e 
  `+ labs(alt = ...)`. Currently this alt text is not automatically propagated, 
  but we plan to integrate into Shiny, RMarkdown, and other tools in the future. 
  (@thomasp85, #4477)

* Add support for the BrailleR package for creating descriptions of the plot
  when rendered (@thomasp85, #4459)
  
* `coord_sf()` now has an argument `default_crs` that specifies the coordinate
  reference system (CRS) for non-sf layers and scale/coord limits. This argument
  defaults to `NULL`, which means non-sf layers are assumed to be in projected
  coordinates, as in prior ggplot2 versions. Setting `default_crs = sf::st_crs(4326)`
  provides a simple way to interpret x and y positions as longitude and latitude,
  regardless of the CRS used by `coord_sf()`. Authors of extension packages
  implementing `stat_sf()`-like functionality are encouraged to look at the source
  code of `stat_sf()`'s `compute_group()` function to see how to provide scale-limit
  hints to `coord_sf()` (@clauswilke, #3659).

* `ggsave()` now uses ragg to render raster output if ragg is available. It also
  handles custom devices that sets a default unit (e.g. `ragg::agg_png`) 
  correctly (@thomasp85, #4388)

* `ggsave()` now returns the saved file location invisibly (#3379, @eliocamp).
  Note that, as a side effect, an unofficial hack `<ggplot object> + ggsave()`
  no longer works (#4513).

* The scale arguments `limits`, `breaks`, `minor_breaks`, `labels`, `rescaler`
  and `oob` now accept purrr style lambda notation (@teunbrand, #4427). The same 
  is true for `as_labeller()` (and therefore also `labeller()`) 
  (@netique, #4188).

* Manual scales now allow named vectors passed to `values` to contain fewer 
  elements than existing in the data. Elements not present in values will be set
  to `NA` (@thomasp85, #3451)
  
* Date and datetime position scales support out-of-bounds (oob) arguments to 
  control how limits affect data outside those limits (@teunbrand, #4199).
  
## Fixes

* Fix a bug that `after_stat()` and `after_scale()` cannot refer to aesthetics
  if it's specified in the plot-global mapping (@yutannihilation, #4260).
  
* Fix bug in `annotate_logticks()` that would cause an error when used together
  with `coord_flip()` (@thomasp85, #3954)
  
* Fix a bug in `geom_abline()` that resulted in `intercept` not being subjected
  to the transformation of the y scale (@thomasp85, #3741)
  
* Extent the range of the line created by `geom_abline()` so that line ending
  is not visible for large linewidths (@thomasp85, #4024)

* Fix bug in `geom_dotplot()` where dots would be positioned wrong with 
  `stackgroups = TRUE` (@thomasp85, #1745)

* Fix calculation of confidence interval for locfit smoothing in `geom_smooth()`
  (@topepo, #3806)
  
* Fix bug in `geom_text()` where `"outward"` and `"inward"` justification for 
  some `angle` values was reversed (@aphalo, #4169, #4447)

* `ggsave()` now sets the default background to match the fill value of the
  `plot.background` theme element (@karawoo, #4057)

* It is now deprecated to specify `guides(<scale> = FALSE)` or
  `scale_*(guide = FALSE)` to remove a guide. Please use 
  `guides(<scale> = "none")` or `scale_*(guide = "none")` instead 
  (@yutannihilation, #4097)
  
* Fix a bug in `guide_bins()` where keys would disappear if the guide was 
  reversed (@thomasp85, #4210)
  
* Fix bug in `guide_coloursteps()` that would repeat the terminal bins if the
  breaks coincided with the limits of the scale (@thomasp85, #4019)

* Make sure that default labels from default mappings doesn't overwrite default
  labels from explicit mappings (@thomasp85, #2406)

* Fix bug in `labeller()` where parsing was turned off if `.multiline = FALSE`
  (@thomasp85, #4084)
  
* Make sure `label_bquote()` has access to the calling environment when 
  evaluating the labels (@thomasp85, #4141)

* Fix a bug in the layer implementation that introduced a new state after the 
  first render which could lead to a different look when rendered the second 
  time (@thomasp85, #4204)

* Fix a bug in legend justification where justification was lost of the legend
  dimensions exceeded the available size (@thomasp85, #3635)

* Fix a bug in `position_dodge2()` where `NA` values in thee data would cause an
  error (@thomasp85, #2905)

* Make sure `position_jitter()` creates the same jittering independent of 
  whether it is called by name or with constructor (@thomasp85, #2507)

* Fix a bug in `position_jitter()` where different jitters would be applied to 
  different position aesthetics of the same axis (@thomasp85, #2941)
  
* Fix a bug in `qplot()` when supplying `c(NA, NA)` as axis limits 
  (@thomasp85, #4027)
  
* Remove cross-inheritance of default discrete colour/fill scales and check the
  type and aesthetic of function output if `type` is a function 
  (@thomasp85, #4149)

* Fix bug in `scale_[x|y]_date()` where custom breaks functions that resulted in
  fractional dates would get misaligned (@thomasp85, #3965)
  
* Fix bug in `scale_[x|y]_datetime()` where a specified timezone would be 
  ignored by the scale (@thomasp85, #4007)
  
* Fix issue in `sec_axis()` that would throw warnings in the absence of any 
  secondary breaks (@thomasp85, #4368)

* `stat_bin()`'s computed variable `width` is now documented (#3522).
  
* `stat_count()` now computes width based on the full dataset instead of per 
  group (@thomasp85, #2047)

* Extended `stat_ecdf()` to calculate the cdf from either x or y instead from y 
  only (@jgjl, #4005)
  
* Fix a bug in `stat_summary_bin()` where one more than the requested number of
  bins would be created (@thomasp85, #3824)

* Only drop groups in `stat_ydensity()` when there are fewer than two data 
  points and throw a warning (@andrewwbutler, #4111).

* Fixed a bug in strip assembly when theme has `strip.text = element_blank()`
  and plots are faceted with multi-layered strips (@teunbrand, #4384).
  
* Using `theme(aspect.ratio = ...)` together with free space in `facet_grid()`
  now correctly throws an error (@thomasp85, #3834)

* Fixed a bug in `labeller()` so that `.default` is passed to `as_labeller()`
  when labellers are specified by naming faceting variables. (@waltersom, #4031)
  
* Updated style for example code (@rjake, #4092)

* ggplot2 now requires R >= 3.3 (#4247).

* ggplot2 now uses `rlang::check_installed()` to check if a suggested package is
  installed, which will offer to install the package before continuing (#4375, 
  @malcolmbarrett)

* Improved error with hint when piping a `ggplot` object into a facet function
  (#4379, @mitchelloharawild).

# ggplot2 3.3.3
This is a small patch release mainly intended to address changes in R and CRAN.
It further changes the licensing model of ggplot2 to an MIT license.

* Update the ggplot2 licence to an MIT license (#4231, #4232, #4233, and #4281)

* Use vdiffr conditionally so ggplot2 can be tested on systems without vdiffr

* Update tests to work with the new `all.equal()` defaults in R >4.0.3

* Fixed a bug that `guide_bins()` mistakenly ignore `override.aes` argument
  (@yutannihilation, #4085).

# ggplot2 3.3.2
This is a small release focusing on fixing regressions introduced in 3.3.1.

* Added an `outside` option to `annotation_logticks()` that places tick marks
  outside of the plot bounds. (#3783, @kbodwin)

* `annotation_raster()` adds support for native rasters. For large rasters,
  native rasters render significantly faster than arrays (@kent37, #3388)
  
* Facet strips now have dedicated position-dependent theme elements 
  (`strip.text.x.top`, `strip.text.x.bottom`, `strip.text.y.left`, 
  `strip.text.y.right`) that inherit from `strip.text.x` and `strip.text.y`, 
  respectively. As a consequence, some theme stylings now need to be applied to 
  the position-dependent elements rather than to the parent elements. This 
  change was already introduced in ggplot2 3.3.0 but not listed in the 
  changelog. (@thomasp85, #3683)

* Facets now handle layers containing no data (@yutannihilation, #3853).
  
* A newly added geom `geom_density_2d_filled()` and associated stat 
  `stat_density_2d_filled()` can draw filled density contours
  (@clauswilke, #3846).

* A newly added `geom_function()` is now recommended to use in conjunction
  with/instead of `stat_function()`. In addition, `stat_function()` now
  works with transformed y axes, e.g. `scale_y_log10()`, and in plots
  containing no other data or layers (@clauswilke, #3611, #3905, #3983).

* Fixed a bug in `geom_sf()` that caused problems with legend-type
  autodetection (@clauswilke, #3963).
  
* Support graphics devices that use the `file` argument instead of `fileneame` 
  in `ggsave()` (@bwiernik, #3810)
  
* Default discrete color scales are now configurable through the `options()` of 
  `ggplot2.discrete.colour` and `ggplot2.discrete.fill`. When set to a character 
  vector of colour codes (or list of character vectors)  with sufficient length, 
  these colours are used for the default scale. See `help(scale_colour_discrete)` 
  for more details and examples (@cpsievert, #3833).

* Default continuous colour scales (i.e., the `options()` 
  `ggplot2.continuous.colour` and `ggplot2.continuous.fill`, which inform the 
  `type` argument of `scale_fill_continuous()` and `scale_colour_continuous()`) 
  now accept a function, which allows more control over these default 
  `continuous_scale()`s (@cpsievert, #3827).

* A bug was fixed in `stat_contour()` when calculating breaks based on 
  the `bins` argument (@clauswilke, #3879, #4004).
  
* Data columns can now contain `Vector` S4 objects, which are widely used in the 
  Bioconductor project. (@teunbrand, #3837)

# ggplot2 3.3.1

This is a small release with no code change. It removes all malicious links to a 
site that got hijacked from the readme and pkgdown site.

# ggplot2 3.3.0

This is a minor release but does contain a range of substantial new features, 
along with the standard bug fixes. The release contains a few visual breaking
changes, along with breaking changes for extension developers due to a shift in
internal representation of the position scales and their axes. No user breaking
changes are included.

This release also adds Dewey Dunnington (@paleolimbot) to the core team.

## Breaking changes
There are no user-facing breaking changes, but a change in some internal 
representations that extension developers may have relied on, along with a few 
breaking visual changes which may cause visual tests in downstream packages to 
fail.

* The `panel_params` field in the `Layout` now contains a list of list of 
  `ViewScale` objects, describing the trained coordinate system scales, instead
  of the list object used before. Any extensions that use this field will likely
  break, as will unit tests that checks aspects of this.

* `element_text()` now issues a warning when vectorized arguments are provided, 
  as in `colour = c("red", "green", "blue")`. Such use is discouraged and not 
  officially supported (@clauswilke, #3492).

* Changed `theme_grey()` setting for legend key so that it creates no border 
  (`NA`) rather than drawing a white one. (@annennenne, #3180)

* `geom_ribbon()` now draws separate lines for the upper and lower intervals if
  `colour` is mapped. Similarly, `geom_area()` and `geom_density()` now draw
  the upper lines only in the same case by default. If you want old-style full
  stroking, use `outline.type = "full"` (@yutannihilation, #3503 / @thomasp85, #3708).

## New features

* The evaluation time of aesthetics can now be controlled to a finer degree. 
  `after_stat()` supersedes the use of `stat()` and `..var..`-notation, and is
  joined by `after_scale()` to allow for mapping to scaled aesthetic values. 
  Remapping of the same aesthetic is now supported with `stage()`, so you can 
  map a data variable to a stat aesthetic, and remap the same aesthetic to 
  something else after statistical transformation (@thomasp85, #3534)

* All `coord_*()` functions with `xlim` and `ylim` arguments now accept
  vectors with `NA` as a placeholder for the minimum or maximum value
  (e.g., `ylim = c(0, NA)` would zoom the y-axis from 0 to the 
  maximum value observed in the data). This mimics the behaviour
  of the `limits` argument in continuous scale functions
  (@paleolimbot, #2907).

* Allowed reversing of discrete scales by re-writing `get_limits()` 
  (@AnneLyng, #3115)
  
* All geoms and stats that had a direction (i.e. where the x and y axes had 
  different interpretation), can now freely choose their direction, instead of
  relying on `coord_flip()`. The direction is deduced from the aesthetic 
  mapping, but can also be specified directly with the new `orientation` 
  argument (@thomasp85, #3506).
  
* Position guides can now be customized using the new `guide_axis()`, which can 
  be passed to position `scale_*()` functions or via `guides()`. The new axis 
  guide (`guide_axis()`) comes with arguments `check.overlap` (automatic removal 
  of overlapping labels), `angle` (easy rotation of axis labels), and
  `n.dodge` (dodge labels into multiple rows/columns) (@paleolimbot, #3322).
  
* A new scale type has been added, that allows binning of aesthetics at the 
  scale level. It has versions for both position and non-position aesthetics and
  comes with two new guides (`guide_bins` and `guide_coloursteps`) 
  (@thomasp85, #3096)
  
* `scale_x_continuous()` and `scale_y_continuous()` gains an `n.breaks` argument
  guiding the number of automatic generated breaks (@thomasp85, #3102)

* Added `stat_contour_filled()` and `geom_contour_filled()`, which compute 
  and draw filled contours of gridded data (@paleolimbot, #3044). 
  `geom_contour()` and `stat_contour()` now use the isoband package
  to compute contour lines. The `complete` parameter (which was undocumented
  and has been unused for at least four years) was removed (@paleolimbot, #3044).
  
* Themes have gained two new parameters, `plot.title.position` and 
  `plot.caption.position`, that can be used to customize how plot
  title/subtitle and plot caption are positioned relative to the overall plot
  (@clauswilke, #3252).

## Extensions
  
* `Geom` now gains a `setup_params()` method in line with the other ggproto
  classes (@thomasp85, #3509)

* The newly added function `register_theme_elements()` now allows developers
  of extension packages to define their own new theme elements and place them
  into the ggplot2 element tree (@clauswilke, #2540).

## Minor improvements and bug fixes

* `coord_trans()` now draws second axes and accepts `xlim`, `ylim`,
  and `expand` arguments to bring it up to feature parity with 
  `coord_cartesian()`. The `xtrans` and `ytrans` arguments that were 
  deprecated in version 1.0.1 in favour of `x` and `y` 
  were removed (@paleolimbot, #2990).

* `coord_trans()` now calculates breaks using the expanded range 
  (previously these were calculated using the unexpanded range, 
  which resulted in differences between plots made with `coord_trans()`
  and those made with `coord_cartesian()`). The expansion for discrete axes 
  in `coord_trans()` was also updated such that it behaves identically
  to that in `coord_cartesian()` (@paleolimbot, #3338).

* `expand_scale()` was deprecated in favour of `expansion()` for setting
  the `expand` argument of `x` and `y` scales (@paleolimbot).

* `geom_abline()`, `geom_hline()`, and `geom_vline()` now issue 
  more informative warnings when supplied with set aesthetics
  (i.e., `slope`, `intercept`, `yintercept`, and/or `xintercept`)
  and mapped aesthetics (i.e., `data` and/or `mapping`).

* Fix a bug in `geom_raster()` that squeezed the image when it went outside 
  scale limits (#3539, @thomasp85)

* `geom_sf()` now determines the legend type automatically (@microly, #3646).
  
* `geom_sf()` now removes rows that can't be plotted due to `NA` aesthetics 
  (#3546, @thomasp85)

* `geom_sf()` now applies alpha to linestring geometries 
  (#3589, @yutannihilation).

* `gg_dep()` was deprecated (@perezp44, #3382).

* Added function `ggplot_add.by()` for lists created with `by()`, allowing such
  lists to be added to ggplot objects (#2734, @Maschette)

* ggplot2 no longer depends on reshape2, which means that it no longer 
  (recursively) needs plyr, stringr, or stringi packages.

* Increase the default `nbin` of `guide_colourbar()` to place the ticks more 
  precisely (#3508, @yutannihilation).

* `manual_scale()` now matches `values` with the order of `breaks` whenever
  `values` is an unnamed vector. Previously, unnamed `values` would match with
  the limits of the scale and ignore the order of any `breaks` provided. Note
  that this may change the appearance of plots that previously relied on the
  unordered behaviour (#2429, @idno0001).

* `scale_manual_*(limits = ...)` now actually limits the scale (#3262,
  @yutannihilation).

* Fix a bug when `show.legend` is a named logical vector 
  (#3461, @yutannihilation).

* Added weight aesthetic option to `stat_density()` and made scaling of 
  weights the default (@annennenne, #2902)
  
* `stat_density2d()` can now take an `adjust` parameter to scale the default 
  bandwidth. (#2860, @haleyjeppson)

* `stat_smooth()` uses `REML` by default, if `method = "gam"` and
  `gam`'s method is not specified (@ikosmidis, #2630).

* stacking text when calculating the labels and the y axis with
  `stat_summary()` now works (@ikosmidis, #2709)
  
* `stat_summary()` and related functions now support rlang-style lambda functions
  (#3568, @dkahle).

* The data mask pronoun, `.data`, is now stripped from default labels.

* Addition of partial themes to plots has been made more predictable;
  stepwise addition of individual partial themes is now equivalent to
  addition of multple theme elements at once (@clauswilke, #3039).

* Facets now don't fail even when some variable in the spec are not available
  in all layers (@yutannihilation, #2963).

# ggplot2 3.2.1

This is a patch release fixing a few regressions introduced in 3.2.0 as well as
fixing some unit tests that broke due to upstream changes.

* `position_stack()` no longer changes the order of the input data. Changes to 
  the internal behaviour of `geom_ribbon()` made this reordering problematic 
  with ribbons that spanned `y = 0` (#3471)
* Using `qplot()` with a single positional aesthetic will no longer title the
  non-specified scale as `"NULL"` (#3473)
* Fixes unit tests for sf graticule labels caused by changes to sf

# ggplot2 3.2.0

This is a minor release with an emphasis on internal changes to make ggplot2 
faster and more consistent. The few interface changes will only affect the 
aesthetics of the plot in minor ways, and will only potentially break code of
extension developers if they have relied on internals that have been changed. 
This release also sees the addition of Hiroaki Yutani (@yutannihilation) to the 
core developer team.

With the release of R 3.6, ggplot2 now requires the R version to be at least 3.2,
as the tidyverse is committed to support 5 major versions of R.

## Breaking changes

* Two patches (#2996 and #3050) fixed minor rendering problems. In most cases,
  the visual changes are so subtle that they are difficult to see with the naked
  eye. However, these changes are detected by the vdiffr package, and therefore
  any package developers who use vdiffr to test for visual correctness of ggplot2
  plots will have to regenerate all reference images.
  
* In some cases, ggplot2 now produces a warning or an error for code that previously
  produced plot output. In all these cases, the previous plot output was accidental,
  and the plotting code uses the ggplot2 API in a way that would lead to undefined
  behavior. Examples include a missing `group` aesthetic in `geom_boxplot()` (#3316),
  annotations across multiple facets (#3305), and not using aesthetic mappings when
  drawing ribbons with `geom_ribbon()` (#3318).

## New features

* This release includes a range of internal changes that speeds up plot 
  generation. None of the changes are user facing and will not break any code,
  but in general ggplot2 should feel much faster. The changes includes, but are
  not limited to:
  
  - Caching ascent and descent dimensions of text to avoid recalculating it for
    every title.
  
  - Using a faster data.frame constructor as well as faster indexing into 
    data.frames
    
  - Removing the plyr dependency, replacing plyr functions with faster 
    equivalents.

* `geom_polygon()` can now draw polygons with holes using the new `subgroup` 
  aesthetic. This functionality requires R 3.6.0 (@thomasp85, #3128)

* Aesthetic mappings now accept functions that return `NULL` (@yutannihilation,
  #2997).

* `stat_function()` now accepts rlang/purrr style anonymous functions for the 
  `fun` parameter (@dkahle, #3159).

* `geom_rug()` gains an "outside" option to allow for moving the rug tassels to 
  outside the plot area (@njtierney, #3085) and a `length` option to allow for 
  changing the length of the rug lines (@daniel-wells, #3109). 
  
* All geoms now take a `key_glyph` paramter that allows users to customize
  how legend keys are drawn (@clauswilke, #3145). In addition, a new key glyph
  `timeseries` is provided to draw nice legends for time series
  (@mitchelloharawild, #3145).

## Extensions

* Layers now have a new member function `setup_layer()` which is called at the
  very beginning of the plot building process and which has access to the 
  original input data and the plot object being built. This function allows the 
  creation of custom layers that autogenerate aesthetic mappings based on the 
  input data or that filter the input data in some form. For the time being, this
  feature is not exported, but it has enabled the development of a new layer type,
  `layer_sf()` (see next item). Other special-purpose layer types may be added
  in the future (@clauswilke, #2872).
  
* A new layer type `layer_sf()` can auto-detect and auto-map sf geometry
  columns in the data. It should be used by extension developers who are writing
  new sf-based geoms or stats (@clauswilke, #3232).

* `x0` and `y0` are now recognized positional aesthetics so they will get scaled 
  if used in extension geoms and stats (@thomasp85, #3168)
  
* Continuous scale limits now accept functions which accept the default
  limits and return adjusted limits. This makes it possible to write
  a function that e.g. ensures the limits are always a multiple of 100,
  regardless of the data (@econandrew, #2307).

## Minor improvements and bug fixes

* `cut_width()` now accepts `...` to pass further arguments to `base::cut.default()`
   like `cut_number()` and `cut_interval()` already did (@cderv, #3055)

* `coord_map()` now can have axes on the top and right (@karawoo, #3042).

* `coord_polar()` now correctly rescales the secondary axis (@linzi-sg, #3278)

* `coord_sf()`, `coord_map()`, and `coord_polar()` now squash `-Inf` and `Inf`
  into the min and max of the plot (@yutannihilation, #2972).

* `coord_sf()` graticule lines are now drawn in the same thickness as panel grid 
  lines in `coord_cartesian()`, and seting panel grid lines to `element_blank()` 
  now also works in `coord_sf()` 
  (@clauswilke, #2991, #2525).

* `economics` data has been regenerated. This leads to some changes in the
  values of all columns (especially in `psavert`), but more importantly, strips 
  the grouping attributes from `economics_long`.

* `element_line()` now fills closed arrows (@yutannihilation, #2924).

* Facet strips on the left side of plots now have clipping turned on, preventing
  text from running out of the strip and borders from looking thicker than for
  other strips (@karawoo, #2772 and #3061).

* ggplot2 now works in Turkish locale (@yutannihilation, #3011).

* Clearer error messages for inappropriate aesthetics (@clairemcwhite, #3060).

* ggplot2 no longer attaches any external packages when using functions that 
  depend on packages that are suggested but not imported by ggplot2. The 
  affected functions include `geom_hex()`, `stat_binhex()`, 
  `stat_summary_hex()`, `geom_quantile()`, `stat_quantile()`, and `map_data()` 
  (@clauswilke, #3126).
  
* `geom_area()` and `geom_ribbon()` now sort the data along the x-axis in the 
  `setup_data()` method rather than as part of `draw_group()` (@thomasp85, 
  #3023)

* `geom_hline()`, `geom_vline()`, and `geom_abline()` now throw a warning if the 
  user supplies both an `xintercept`, `yintercept`, or `slope` value and a 
  mapping (@RichardJActon, #2950).

* `geom_rug()` now works with `coord_flip()` (@has2k1, #2987).

* `geom_violin()` no longer throws an error when quantile lines fall outside 
  the violin polygon (@thomasp85, #3254).

* `guide_legend()` and `guide_colorbar()` now use appropriate spacing between legend
  key glyphs and legend text even if the legend title is missing (@clauswilke, #2943).

* Default labels are now generated more consistently; e.g., symbols no longer
  get backticks, and long expressions are abbreviated with `...`
  (@yutannihilation, #2981).

* All-`Inf` layers are now ignored for picking the scale (@yutannihilation, 
  #3184).
  
* Diverging Brewer colour palette now use the correct mid-point colour 
  (@dariyasydykova, #3072).
  
* `scale_color_continuous()` now points to `scale_colour_continuous()` so that 
  it will handle `type = "viridis"` as the documentation states (@hlendway, 
  #3079).

* `scale_shape_identity()` now works correctly with `guide = "legend"` 
  (@malcolmbarrett, #3029)
  
* `scale_continuous` will now draw axis line even if the length of breaks is 0
  (@thomasp85, #3257)

* `stat_bin()` will now error when the number of bins exceeds 1e6 to avoid 
  accidentally freezing the user session (@thomasp85).
  
* `sec_axis()` now places ticks accurately when using nonlinear transformations (@dpseidel, #2978).

* `facet_wrap()` and `facet_grid()` now automatically remove NULL from facet
  specs, and accept empty specs (@yutannihilation, #3070, #2986).

* `stat_bin()` now handles data with only one unique value (@yutannihilation 
  #3047).

* `sec_axis()` now accepts functions as well as formulas (@yutannihilation, #3031).

*   New theme elements allowing different ticks lengths for each axis. For instance,
    this can be used to have inwards ticks on the x-axis (`axis.ticks.length.x`) and
    outwards ticks on the y-axis (`axis.ticks.length.y`) (@pank, #2935).

* The arguments of `Stat*$compute_layer()` and `Position*$compute_layer()` are
  now renamed to always match the ones of `Stat$compute_layer()` and
  `Position$compute_layer()` (@yutannihilation, #3202).

* `geom_*()` and `stat_*()` now accepts purrr-style lambda notation
  (@yutannihilation, #3138).

* `geom_tile()` and `geom_rect()` now draw rectangles without notches at the
  corners. The style of the corner can be controlled by `linejoin` parameters
  (@yutannihilation, #3050).

# ggplot2 3.1.0

## Breaking changes

This is a minor release and breaking changes have been kept to a minimum. End users of 
ggplot2 are unlikely to encounter any issues. However, there are a few items that developers 
of ggplot2 extensions should be aware of. For additional details, see also the discussion 
accompanying issue #2890.

*   In non-user-facing internal code (specifically in the `aes()` function and in
    the `aesthetics` argument of scale functions), ggplot2 now always uses the British
    spelling for aesthetics containing the word "colour". When users specify a "color"
    aesthetic it is automatically renamed to "colour". This renaming is also applied
    to non-standard aesthetics that contain the word "color". For example, "point_color"
    is renamed to "point_colour". This convention makes it easier to support both
    British and American spelling for novel, non-standard aesthetics, but it may require
    some adjustment for packages that have previously introduced non-standard color
    aesthetics using American spelling. A new function `standardise_aes_names()` is
    provided in case extension writers need to perform this renaming in their own code
    (@clauswilke, #2649).

*   Functions that generate other functions (closures) now force the arguments that are
    used from the generated functions, to avoid hard-to-catch errors. This may affect
    some users of manual scales (such as `scale_colour_manual()`, `scale_fill_manual()`,
    etc.) who depend on incorrect behavior (@krlmlr, #2807).
    
*   `Coord` objects now have a function `backtransform_range()` that returns the
    panel range in data coordinates. This change may affect developers of custom coords,
    who now should implement this function. It may also affect developers of custom
    geoms that use the `range()` function. In some applications, `backtransform_range()`
    may be more appropriate (@clauswilke, #2821).


## New features

*   `coord_sf()` has much improved customization of axis tick labels. Labels can now
    be set manually, and there are two new parameters, `label_graticule` and
    `label_axes`, that can be used to specify which graticules to label on which side
    of the plot (@clauswilke, #2846, #2857, #2881).
    
*   Two new geoms `geom_sf_label()` and `geom_sf_text()` can draw labels and text
    on sf objects. Under the hood, a new `stat_sf_coordinates()` calculates the
    x and y coordinates from the coordinates of the sf geometries. You can customize
    the calculation method via `fun.geometry` argument (@yutannihilation, #2761).
    

## Minor improvements and fixes

*   `benchplot()` now uses tidy evaluation (@dpseidel, #2699).

*   The error message in `compute_aesthetics()` now only provides the names of
    aesthetics with mismatched lengths, rather than all aesthetics (@karawoo,
    #2853).

*   For faceted plots, data is no longer internally reordered. This makes it
    safer to feed data columns into `aes()` or into parameters of geoms or
    stats. However, doing so remains discouraged (@clauswilke, #2694).

*   `coord_sf()` now also understands the `clip` argument, just like the other
    coords (@clauswilke, #2938).

*   `fortify()` now displays a more informative error message for
    `grouped_df()` objects when dplyr is not installed (@jimhester, #2822).

*   All `geom_*()` now display an informative error message when required 
    aesthetics are missing (@dpseidel, #2637 and #2706).

*   `geom_boxplot()` now understands the `width` parameter even when used with
    a non-standard stat, such as `stat_identity()` (@clauswilke, #2893).
    
*  `geom_hex()` now understands the `size` and `linetype` aesthetics
   (@mikmart, #2488).
    
*   `geom_hline()`, `geom_vline()`, and `geom_abline()` now work properly
    with `coord_trans()` (@clauswilke, #2149, #2812).
    
*   `geom_text(..., parse = TRUE)` now correctly renders the expected number of
    items instead of silently dropping items that are empty expressions, e.g.
    the empty string "". If an expression spans multiple lines, we take just
    the first line and drop the rest. This same issue is also fixed for
    `geom_label()` and the axis labels for `geom_sf()` (@slowkow, #2867).

*   `geom_sf()` now respects `lineend`, `linejoin`, and `linemitre` parameters 
    for lines and polygons (@alistaire47, #2826).
    
*   `ggsave()` now exits without creating a new graphics device if previously
    none was open (@clauswilke, #2363).

*   `labs()` now has named arguments `title`, `subtitle`, `caption`, and `tag`.
    Also, `labs()` now accepts tidyeval (@yutannihilation, #2669).

*   `position_nudge()` is now more robust and nudges only in the direction
    requested. This enables, for example, the horizontal nudging of boxplots
    (@clauswilke, #2733).

*   `sec_axis()` and `dup_axis()` now return appropriate breaks for the secondary
    axis when applied to log transformed scales (@dpseidel, #2729).

*   `sec_axis()` now works as expected when used in combination with tidy eval
    (@dpseidel, #2788).

*   `scale_*_date()`, `scale_*_time()` and `scale_*_datetime()` can now display 
    a secondary axis that is a __one-to-one__ transformation of the primary axis,
    implemented using the `sec.axis` argument to the scale constructor 
    (@dpseidel, #2244).
    
*   `stat_contour()`, `stat_density2d()`, `stat_bin2d()`,  `stat_binhex()`
    now calculate normalized statistics including `nlevel`, `ndensity`, and
    `ncount`. Also, `stat_density()` now includes the calculated statistic 
    `nlevel`, an alias for `scaled`, to better match the syntax of `stat_bin()`
    (@bjreisman, #2679).

# ggplot2 3.0.0

## Breaking changes

*   ggplot2 now supports/uses tidy evaluation (as described below). This is a 
    major change and breaks a number of packages; we made this breaking change 
    because it is important to make ggplot2 more programmable, and to be more 
    consistent with the rest of the tidyverse. The best general (and detailed)
    introduction to tidy evaluation can be found in the meta programming
    chapters in [Advanced R](https://adv-r.hadley.nz).
    
    The primary developer facing change is that `aes()` now contains 
    quosures (expression + environment pairs) rather than symbols, and you'll 
    need to take a different approach to extracting the information you need. 
    A common symptom of this change are errors "undefined columns selected" or 
    "invalid 'type' (list) of argument" (#2610). As in the previous version,
    constants (like `aes(x = 1)` or `aes(colour = "smoothed")`) are stored
    as is.
    
    In this version of ggplot2, if you need to describe a mapping in a string, 
    use `quo_name()` (to generate single-line strings; longer expressions may 
    be abbreviated) or `quo_text()` (to generate non-abbreviated strings that
    may span multiple lines). If you do need to extract the value of a variable
    instead use `rlang::eval_tidy()`. You may want to condition on 
    `(packageVersion("ggplot2") <= "2.2.1")` so that your code can work with
    both released and development versions of ggplot2.
    
    We recognise that this is a big change and if you're not already familiar
    with rlang, there's a lot to learn. If you are stuck, or need any help,
    please reach out on <https://forum.posit.co/>.

*   Error: Column `y` must be a 1d atomic vector or a list

    Internally, ggplot2 now uses `as.data.frame(tibble::as_tibble(x))` to
    convert a list into a data frame. This improves ggplot2's support for
    list-columns (needed for sf support), at a small cost: you can no longer
    use matrix-columns. Note that unlike tibble we still allow column vectors
    such as returned by `base::scale()` because of their widespread use.

*   Error: More than one expression parsed
  
    Previously `aes_string(x = c("a", "b", "c"))` silently returned 
    `aes(x = a)`. Now this is a clear error.

*   Error: `data` must be uniquely named but has duplicate columns
  
    If layer data contains columns with identical names an error will be 
    thrown. In earlier versions the first occurring column was chosen silently,
    potentially masking that the wrong data was chosen.

*   Error: Aesthetics must be either length 1 or the same as the data
    
    Layers are stricter about the columns they will combine into a single
    data frame. Each aesthetic now must be either the same length as the data
    frame or a single value. This makes silent recycling errors much less likely.

*   Error: `coord_*` doesn't support free scales 
   
    Free scales only work with selected coordinate systems; previously you'd
    get an incorrect plot.

*   Error in f(...) : unused argument (range = c(0, 1))

    This is because the `oob` argument to scale has been set to a function
    that only takes a single argument; it needs to take two arguments
    (`x`, and `range`). 

*   Error: unused argument (output)
  
    The function `guide_train()` now has an optional parameter `aesthetic`
    that allows you to override the `aesthetic` setting in the scale.
    To make your code work with the both released and development versions of 
    ggplot2 appropriate, add `aesthetic = NULL` to the `guide_train()` method
    signature.
    
    ```R
    # old
    guide_train.legend <- function(guide, scale) {...}
    
    # new 
    guide_train.legend <- function(guide, scale, aesthetic = NULL) {...}
    ```
    
    Then, inside the function, replace `scale$aesthetics[1]`,
    `aesthetic %||% scale$aesthetics[1]`. (The %||% operator is defined in the 
    rlang package).
    
    ```R
    # old
    setNames(list(scale$map(breaks)), scale$aesthetics[1])

    # new
    setNames(list(scale$map(breaks)), aesthetic %||% scale$aesthetics[1])
    ```

*   The long-deprecated `subset` argument to `layer()` has been removed.

## Tidy evaluation

* `aes()` now supports quasiquotation so that you can use `!!`, `!!!`,
  and `:=`. This replaces `aes_()` and `aes_string()` which are now
  soft-deprecated (but will remain around for a long time).

* `facet_wrap()` and `facet_grid()` now support `vars()` inputs. Like
  `dplyr::vars()`, this helper quotes its inputs and supports
  quasiquotation. For instance, you can now supply faceting variables
  like this: `facet_wrap(vars(am, cyl))` instead of 
  `facet_wrap(~am + cyl)`. Note that the formula interface is not going 
  away and will not be deprecated. `vars()` is simply meant to make it 
  easier to create functions around `facet_wrap()` and `facet_grid()`.

  The first two arguments of `facet_grid()` become `rows` and `cols`
  and now support `vars()` inputs. Note however that we took special
  care to ensure complete backward compatibility. With this change
  `facet_grid(vars(cyl), vars(am, vs))` is equivalent to
  `facet_grid(cyl ~ am + vs)`, and `facet_grid(cols = vars(am, vs))` is
  equivalent to `facet_grid(. ~ am + vs)`.

  One nice aspect of the new interface is that you can now easily
  supply names: `facet_grid(vars(Cylinder = cyl), labeller =
  label_both)` will give nice label titles to the facets. Of course,
  those names can be unquoted with the usual tidy eval syntax.

### sf

* ggplot2 now has full support for sf with `geom_sf()` and `coord_sf()`:

  ```r
  nc <- sf::st_read(system.file("shape/nc.shp", package = "sf"), quiet = TRUE)
  ggplot(nc) +
    geom_sf(aes(fill = AREA))
  ```
  It supports all simple features, automatically aligns CRS across layers, sets
  up the correct aspect ratio, and draws a graticule.

## New features

* ggplot2 now works on R 3.1 onwards, and uses the 
  [vdiffr](https://github.com/r-lib/vdiffr) package for visual testing.

* In most cases, accidentally using `%>%` instead of `+` will generate an 
  informative error (#2400).

* New syntax for calculated aesthetics. Instead of using `aes(y = ..count..)` 
  you can (and should!) use `aes(y = stat(count))`. `stat()` is a real function 
  with documentation which hopefully will make this part of ggplot2 less 
  confusing (#2059).
  
  `stat()` is particularly nice for more complex calculations because you 
  only need to specify it once: `aes(y = stat(count / max(count)))`,
  rather than `aes(y = ..count.. / max(..count..))`
  
* New `tag` label for adding identification tags to plots, typically used for 
  labelling a subplot with a letter. Add a tag with `labs(tag = "A")`, style it 
  with the `plot.tag` theme element, and control position with the
  `plot.tag.position` theme setting (@thomasp85).

### Layers: geoms, stats, and position adjustments

* `geom_segment()` and `geom_curve()` have a new `arrow.fill` parameter which 
  allows you to specify a separate fill colour for closed arrowheads 
  (@hrbrmstr and @clauswilke, #2375).

* `geom_point()` and friends can now take shapes as strings instead of integers,
  e.g. `geom_point(shape = "diamond")` (@daniel-barnett, #2075).

* `position_dodge()` gains a `preserve` argument that allows you to control
  whether the `total` width at each `x` value is preserved (the current 
  default), or ensure that the width of a `single` element is preserved
  (what many people want) (#1935).

* New `position_dodge2()` provides enhanced dodging for boxplots. Compared to
  `position_dodge()`, `position_dodge2()` compares `xmin` and `xmax` values  
  to determine which elements overlap, and spreads overlapping elements evenly
  within the region of overlap. `position_dodge2()` is now the default position
  adjustment for `geom_boxplot()`, because it handles `varwidth = TRUE`, and 
  will be considered for other geoms in the future.
  
  The `padding` parameter adds a small amount of padding between elements 
  (@karawoo, #2143) and a `reverse` parameter allows you to reverse the order 
  of placement (@karawoo, #2171).
  
* New `stat_qq_line()` makes it easy to add a simple line to a Q-Q plot, which 
  makes it easier to judge the fit of the theoretical distribution 
  (@nicksolomon).

### Scales and guides

* Improved support for mapping date/time variables to `alpha`, `size`, `colour`, 
  and `fill` aesthetics, including `date_breaks` and `date_labels` arguments 
  (@karawoo, #1526), and new `scale_alpha()` variants (@karawoo, #1526).

* Improved support for ordered factors. Ordered factors throw a warning when 
  mapped to shape (unordered factors do not), and do not throw warnings when 
  mapped to size or alpha (unordered factors do). Viridis is used as the 
  default colour and fill scale for ordered factors (@karawoo, #1526).

* The `expand` argument of `scale_*_continuous()` and `scale_*_discrete()`
  now accepts separate expansion values for the lower and upper range
  limits. The expansion limits can be specified using the convenience
  function `expand_scale()`.
  
  Separate expansion limits may be useful for bar charts, e.g. if one
  wants the bottom of the bars to be flush with the x axis but still 
  leave some (automatically calculated amount of) space above them:
  
    ```r
    ggplot(mtcars) +
        geom_bar(aes(x = factor(cyl))) +
        scale_y_continuous(expand = expand_scale(mult = c(0, .1)))
    ```
  
  It can also be useful for line charts, e.g. for counts over time,
  where one wants to have a ’hard’ lower limit of y = 0 but leave the
  upper limit unspecified (and perhaps differing between panels), with
  some extra space above the highest point on the line (with symmetrical 
  limits, the extra space above the highest point could in some cases 
  cause the lower limit to be negative).
  
  The old syntax for the `expand` argument will, of course, continue
  to work (@huftis, #1669).

* `scale_colour_continuous()` and `scale_colour_gradient()` are now controlled 
  by global options `ggplot2.continuous.colour` and `ggplot2.continuous.fill`. 
  These can be set to `"gradient"` (the default) or `"viridis"` (@karawoo).

* New `scale_colour_viridis_c()`/`scale_fill_viridis_c()` (continuous) and
  `scale_colour_viridis_d()`/`scale_fill_viridis_d()` (discrete) make it
  easy to use Viridis colour scales (@karawoo, #1526).

* Guides for `geom_text()` now accept custom labels with 
  `guide_legend(override.aes = list(label = "foo"))` (@brianwdavis, #2458).

### Margins

* Strips gain margins on all sides by default. This means that to fully justify
  text to the edge of a strip, you will need to also set the margins to 0
  (@karawoo).

* Rotated strip labels now correctly understand `hjust` and `vjust` parameters
  at all angles (@karawoo).

* Strip labels now understand justification relative to the direction of the
  text, meaning that in y facets, the strip text can be placed at either end of
  the strip using `hjust` (@karawoo).

* Legend titles and labels get a little extra space around them, which 
  prevents legend titles from overlapping the legend at large font sizes 
  (@karawoo, #1881).

## Extension points

* New `autolayer()` S3 generic (@mitchelloharawild, #1974). This is similar
  to `autoplot()` but produces layers rather than complete plots.

* Custom objects can now be added using `+` if a `ggplot_add` method has been
  defined for the class of the object (@thomasp85).

* Theme elements can now be subclassed. Add a `merge_element` method to control
  how properties are inherited from the parent element. Add an `element_grob` 
  method to define how elements are rendered into grobs (@thomasp85, #1981).

* Coords have gained new extension mechanisms.
  
    If you have an existing coord extension, you will need to revise the
    specification of the `train()` method. It is now called 
    `setup_panel_params()` (better reflecting what it actually does) and now 
    has arguments `scale_x`, and `scale_y` (the x and y scales respectively) 
    and `param`, a list of plot specific parameters generated by 
    `setup_params()`.

    What was formerly called `scale_details` (in coords), `panel_ranges` 
    (in layout) and `panel_scales` (in geoms) are now consistently called
    `panel_params` (#1311). These are parameters of the coord that vary from
    panel to panel.

* `ggplot_build()` and `ggplot_gtable()` are now generics, so ggplot-subclasses 
  can define additional behavior during the build stage.

* `guide_train()`, `guide_merge()`, `guide_geom()`, and `guide_gengrob()`
  are now exported as they are needed if you want to design your own guide.
  They are not currently documented; use at your own risk (#2528).

* `scale_type()` generic is now exported and documented. Use this if you 
  want to extend ggplot2 to work with a new type of vector.

## Minor bug fixes and improvements

### Faceting

* `facet_grid()` gives a more informative error message if you try to use
  a variable in both rows and cols (#1928).

* `facet_grid()` and `facet_wrap()` both give better error messages if you
  attempt to use an unsupported coord with free scales (#2049).

* `label_parsed()` works once again (#2279).

* You can now style the background of horizontal and vertical strips
  independently with `strip.background.x` and `strip.background.y` 
  theme settings (#2249).

### Scales

* `discrete_scale()` documentation now inherits shared definitions from 
  `continuous_scale()` (@alistaire47, #2052).

* `guide_colorbar()` shows all colours of the scale (@has2k1, #2343).

* `scale_identity()` once again produces legends by default (#2112).

* Tick marks for secondary axes with strong transformations are more 
  accurately placed (@thomasp85, #1992).

* Missing line types now reliably generate missing lines (with standard 
  warning) (#2206).

* Legends now ignore set aesthetics that are not length one (#1932).

* All colour and fill scales now have an `aesthetics` argument that can
  be used to set the aesthetic(s) the scale works with. This makes it
  possible to apply a colour scale to both colour and fill aesthetics
  at the same time, via `aesthetics = c("colour", "fill")` (@clauswilke).
  
* Three new generic scales work with any aesthetic or set of aesthetics: 
  `scale_continuous_identity()`, `scale_discrete_identity()`, and
  `scale_discrete_manual()` (@clauswilke).

* `scale_*_gradient2()` now consistently omits points outside limits by 
  rescaling after the limits are enforced (@foo-bar-baz-qux, #2230).

### Layers

* `geom_label()` now correctly produces unbordered labels when `label.size` 
  is 0, even when saving to PDF (@bfgray3, #2407).

* `layer()` gives considerably better error messages for incorrectly specified
  `geom`, `stat`, or `position` (#2401).

* In all layers that use it, `linemitre` now defaults to 10 (instead of 1)
  to better match base R.

* `geom_boxplot()` now supplies a default value if no `x` aesthetic is present
  (@foo-bar-baz-qux, #2110).

* `geom_density()` drops groups with fewer than two data points and throws a
  warning. For groups with two data points, density values are now calculated 
  with `stats::density` (@karawoo, #2127).

* `geom_segment()` now also takes a `linejoin` parameter. This allows more 
  control over the appearance of the segments, which is especially useful for 
  plotting thick arrows (@Ax3man, #774).

* `geom_smooth()` now reports the formula used when `method = "auto"` 
  (@davharris #1951). `geom_smooth()` now orders by the `x` aesthetic, making it 
  easier to pass pre-computed values without manual ordering (@izahn, #2028). It 
  also now knows it has `ymin` and `ymax` aesthetics (#1939). The legend 
  correctly reflects the status of the `se` argument when used with stats 
  other than the default (@clauswilke, #1546).

* `geom_tile()` now once again interprets `width` and `height` correctly 
  (@malcolmbarrett, #2510).

* `position_jitter()` and `position_jitterdodge()` gain a `seed` argument that
  allows the specification of a random seed for reproducible jittering 
  (@krlmlr, #1996 and @slowkow, #2445).

* `stat_density()` has better behaviour if all groups are dropped because they
  are too small (#2282).

* `stat_summary_bin()` now understands the `breaks` parameter (@karawoo, #2214).

* `stat_bin()` now accepts functions for `binwidth`. This allows better binning 
  when faceting along variables with different ranges (@botanize).

* `stat_bin()` and `geom_histogram()` now sum correctly when using the `weight` 
  aesthetic (@jiho, #1921).

* `stat_bin()` again uses correct scaling for the computed variable `ndensity` 
  (@timgoodman, #2324).

* `stat_bin()` and `stat_bin_2d()` now properly handle the `breaks` parameter 
  when the scales are transformed (@has2k1, #2366).

* `update_geom_defaults()` and `update_stat_defaults()` allow American 
  spelling of aesthetic parameters (@foo-bar-baz-qux, #2299).

* The `show.legend` parameter now accepts a named logical vector to hide/show
  only some aesthetics in the legend (@tutuchan, #1798).

* Layers now silently ignore unknown aesthetics with value `NULL` (#1909).

### Coords

* Clipping to the plot panel is now configurable, through a `clip` argument
  to coordinate systems, e.g. `coord_cartesian(clip = "off")` 
  (@clauswilke, #2536).

* Like scales, coordinate systems now give you a message when you're 
  replacing an existing coordinate system (#2264).

* `coord_polar()` now draws secondary axis ticks and labels 
  (@dylan-stark, #2072), and can draw the radius axis on the right 
  (@thomasp85, #2005).

* `coord_trans()` now generates a warning when a transformation generates 
  non-finite values (@foo-bar-baz-qux, #2147).

### Themes

* Complete themes now always override all elements of the default theme
  (@has2k1, #2058, #2079).

* Themes now set default grid colour in `panel.grid` rather than individually
  in `panel.grid.major` and `panel.grid.minor` individually. This makes it 
  slightly easier to customise the theme (#2352).

* Fixed bug when setting strips to `element_blank()` (@thomasp85). 

* Axes positioned on the top and to the right can now customize their ticks and
  lines separately (@thomasp85, #1899).

* Built-in themes gain parameters `base_line_size` and `base_rect_size` which 
  control the default sizes of line and rectangle elements (@karawoo, #2176).

* Default themes use `rel()` to set line widths (@baptiste).

* Themes were tweaked for visual consistency and more graceful behavior when 
  changing the base font size. All absolute heights or widths were replaced 
  with heights or widths that are proportional to the base font size. One 
  relative font size was eliminated (@clauswilke).
  
* The height of descenders is now calculated solely on font metrics and doesn't
  change with the specific letters in the string. This fixes minor alignment 
  issues with plot titles, subtitles, and legend titles (#2288, @clauswilke).

### Guides

* `guide_colorbar()` is more configurable: tick marks and color bar frame
  can now by styled with arguments `ticks.colour`, `ticks.linewidth`, 
  `frame.colour`, `frame.linewidth`, and `frame.linetype`
  (@clauswilke).
  
* `guide_colorbar()` now uses `legend.spacing.x` and `legend.spacing.y` 
  correctly, and it can handle multi-line titles. Minor tweaks were made to 
  `guide_legend()` to make sure the two legend functions behave as similarly as
  possible (@clauswilke, #2397 and #2398).
  
* The theme elements `legend.title` and `legend.text` now respect the settings 
  of `margin`, `hjust`, and `vjust` (@clauswilke, #2465, #1502).

* Non-angle parameters of `label.theme` or `title.theme` can now be set in 
  `guide_legend()` and `guide_colorbar()` (@clauswilke, #2544).

### Other

* `fortify()` gains a method for tbls (@karawoo, #2218).

* `ggplot` gains a method for `grouped_df`s that adds a `.group` variable,
  which computes a unique value for each group. Use it with 
  `aes(group = .group)` (#2351).

* `ggproto()` produces objects with class `c("ggproto", "gg")`, allowing for
  a more informative error message when adding layers, scales, or other ggproto 
  objects (@jrnold, #2056).

* `ggsave()`'s DPI argument now supports 3 string options: "retina" (320
  DPI), "print" (300 DPI), and "screen" (72 DPI) (@foo-bar-baz-qux, #2156).
  `ggsave()` now uses full argument names to avoid partial match warnings 
  (#2355), and correctly restores the previous graphics device when several
  graphics devices are open (#2363).

* `print.ggplot()` now returns the original ggplot object, instead of the 
  output from `ggplot_build()`. Also, the object returned from 
  `ggplot_build()` now has the class `"ggplot_built"` (#2034).

* `map_data()` now works even when purrr is loaded (tidyverse#66).

* New functions `summarise_layout()`, `summarise_coord()`, and 
  `summarise_layers()` summarise the layout, coordinate systems, and layers 
  of a built ggplot object (#2034, @wch). This provides a tested API that 
  (e.g.) shiny can depend on.

* Updated startup messages reflect new resources (#2410, @mine-cetinkaya-rundel).

# ggplot2 2.2.1

* Fix usage of `structure(NULL)` for R-devel compatibility (#1968).

# ggplot2 2.2.0

## Major new features

### Subtitle and caption

Thanks to @hrbrmstr plots now have subtitles and captions, which can be set with 
the `subtitle`  and `caption` arguments to `ggtitle()` and `labs()`. You can 
control their appearance with the theme settings `plot.caption` and 
`plot.subtitle`. The main plot title is now left-aligned to better work better 
with a subtitle. The caption is right-aligned (@hrbrmstr).

### Stacking

`position_stack()` and `position_fill()` now sort the stacking order to match 
grouping order. This allows you to control the order through grouping, and 
ensures that the default legend matches the plot (#1552, #1593). If you want the 
opposite order (useful if you have horizontal bars and horizontal legend), you 
can request reverse stacking by using `position = position_stack(reverse = TRUE)` 
(#1837).
  
`position_stack()` and `position_fill()` now accepts negative values which will 
create stacks extending below the x-axis (#1691).

`position_stack()` and `position_fill()` gain a `vjust` argument which makes it 
easy to (e.g.) display labels in the middle of stacked bars (#1821).

### Layers

`geom_col()` was added to complement `geom_bar()` (@hrbrmstr). It uses 
`stat="identity"` by default, making the `y` aesthetic mandatory. It does not 
support any other `stat_()` and does not provide fallback support for the 
`binwidth` parameter. Examples and references in other functions were updated to
demonstrate `geom_col()` usage. 

When creating a layer, ggplot2 will warn if you use an unknown aesthetic or an 
unknown parameter. Compared to the previous version, this is stricter for 
aesthetics (previously there was no message), and less strict for parameters 
(previously this threw an error) (#1585).

### Facetting

The facet system, as well as the internal panel class, has been rewritten in 
ggproto. Facets are now extendable in the same manner as geoms and stats, as 
described in `vignette("extending-ggplot2")`.

We have also added the following new features.
  
* `facet_grid()` and `facet_wrap()` now allow expressions in their faceting 
  formulas (@DanRuderman, #1596).

* When `facet_wrap()` results in an uneven number of panels, axes will now be
  drawn underneath the hanging panels (fixes #1607)

* Strips can now be freely positioned in `facet_wrap()` using the 
  `strip.position` argument (deprecates `switch`).

* The relative order of panel, strip, and axis can now be controlled with 
  the theme setting `strip.placement` that takes either `inside` (strip between 
  panel and axis) or `outside` (strip after axis).

* The theme option `panel.margin` has been deprecated in favour of 
  `panel.spacing` to more clearly communicate intent.

### Extensions

Unfortunately there was a major oversight in the construction of ggproto which 
lead to extensions capturing the super object at package build time, instead of 
at package run time (#1826). This problem has been fixed, but requires 
re-installation of all extension packages.

## Scales

* The position of x and y axes can now be changed using the `position` argument
  in `scale_x_*`and `scale_y_*` which can take `top` and `bottom`, and `left`
  and `right` respectively. The themes of top and right axes can be modified 
  using the `.top` and `.right` modifiers to `axis.text.*` and `axis.title.*`.

### Continuous scales

* `scale_x_continuous()` and `scale_y_continuous()` can now display a secondary 
  axis that is a __one-to-one__ transformation of the primary axis (e.g. degrees 
  Celcius to degrees Fahrenheit). The secondary axis will be positioned opposite 
  to the primary axis and can be controlled with the `sec.axis` argument to 
  the scale constructor.

* Scales worry less about having breaks. If no breaks can be computed, the
  plot will work instead of throwing an uninformative error (#791). This 
  is particularly helpful when you have facets with free scales, and not
  all panels contain data.

* Scales now warn when transformation introduces infinite values (#1696).

### Date time

* `scale_*_datetime()` now supports time zones. It will use the timezone 
  attached to the variable by default, but can be overridden with the 
  `timezone` argument.

* New `scale_x_time()` and `scale_y_time()` generate reasonable default
  breaks and labels for hms vectors (#1752).

### Discrete scales

The treatment of missing values by discrete scales has been thoroughly 
overhauled (#1584). The underlying principle is that we can naturally represent 
missing values on discrete variables (by treating just like another level), so 
by default we should. 

This principle applies to:

* character vectors
* factors with implicit NA
* factors with explicit NA

And to all scales (both position and non-position.)

Compared to the previous version of ggplot2, there are three main changes:

1.  `scale_x_discrete()` and `scale_y_discrete()` always show discrete NA,
    regardless of their source

1.  If present, `NA`s are shown in discrete legends.

1.  All discrete scales gain a `na.translate` argument that allows you to 
    control whether `NA`s are translated to something that can be visualised,
    or should be left as missing. Note that if you don't translate (i.e. 
    `na.translate = FALSE)` the missing values will passed on to the layer, 
    which will warning that it's dropping missing values. To suppress the
    warnings, you'll also need to add `na.rm = TRUE` to the layer call. 

There were also a number of other smaller changes

* Correctly use scale expansion factors.
* Don't preserve space for dropped levels (#1638).
* Only issue one warning when when asking for too many levels (#1674).
* Unicode labels work better on Windows (#1827).
* Warn when used with only continuous data (#1589)

## Themes

* The `theme()` constructor now has named arguments rather than ellipses. This 
  should make autocomplete substantially more useful. The documentation
  (including examples) has been considerably improved.
  
* Built-in themes are more visually homogeneous, and match `theme_grey` better.
  (@jiho, #1679)
  
* When computing the height of titles, ggplot2 now includes the height of the
  descenders (i.e. the bits of `g` and `y` that hang beneath the baseline). This 
  improves the margins around titles, particularly the y axis label (#1712).
  I have also very slightly increased the inner margins of axis titles, and 
  removed the outer margins. 

* Theme element inheritance is now easier to work with as modification now
  overrides default `element_blank` elements (#1555, #1557, #1565, #1567)
  
* Horizontal legends (i.e. legends on the top or bottom) are horizontally
  aligned by default (#1842). Use `legend.box = "vertical"` to switch back
  to the previous behaviour.
  
* `element_line()` now takes an `arrow` argument to specify arrows at the end of
  lines (#1740)

There were a number of tweaks to the theme elements that control legends:
  
* `legend.justification` now controls appearance will plotting the legend
  outside of the plot area. For example, you can use 
  `theme(legend.justification = "top")` to make the legend align with the 
  top of the plot.

* `panel.margin` and `legend.margin` have been renamed to `panel.spacing` and 
  `legend.spacing` respectively, to better communicate intent (they only
  affect spacing between legends and panels, not the margins around them)

* `legend.margin` now controls margin around individual legends.

* New `legend.box.background`, `legend.box.spacing`, and `legend.box.margin`
  control the background, spacing, and margin of the legend box (the region
  that contains all legends).

## Bug fixes and minor improvements

* ggplot2 now imports tibble. This ensures that all built-in datasets print 
  compactly even if you haven't explicitly loaded tibble or dplyr (#1677).

* Class of aesthetic mapping is preserved when adding `aes()` objects (#1624).

* `+.gg` now works for lists that include data frames.

* `annotation_x()` now works in the absense of global data (#1655)

* `geom_*(show.legend = FALSE)` now works for `guide_colorbar`.

* `geom_boxplot()` gains new `outlier.alpha` (@jonathan-g) and 
  `outlier.fill` (@schloerke, #1787) parameters to control the alpha/fill of
   outlier points independently of the alpha of the boxes. 

* `position_jitter()` (and hence `geom_jitter()`) now correctly computes 
  the jitter width/jitter when supplied by the user (#1775, @has2k1).

* `geom_contour()` more clearly describes what inputs it needs (#1577).

* `geom_curve()` respects the `lineend` parameter (#1852).

* `geom_histogram()` and `stat_bin()` understand the `breaks` parameter once 
  more. (#1665). The floating point adjustment for histogram bins is now 
  actually used - it was previously inadvertently ignored (#1651).

* `geom_violin()` no longer transforms quantile lines with the alpha aesthetic
  (@mnbram, #1714). It no longer errors when quantiles are requested but data
  have zero range (#1687). When `trim = FALSE` it once again has a nice 
  range that allows the density to reach zero (by extending the range 3 
  bandwidths to either side of the data) (#1700).

* `geom_dotplot()` works better when faceting and binning on the y-axis. 
  (#1618, @has2k1).
  
* `geom_hexbin()` once again supports `..density..` (@mikebirdgeneau, #1688).

* `geom_step()` gives useful warning if only one data point in layer (#1645).

* `layer()` gains new `check.aes` and `check.param` arguments. These allow
  geom/stat authors to optional suppress checks for known aesthetics/parameters.
  Currently this is used only in `geom_blank()` which powers `expand_limits()` 
  (#1795).

* All `stat_*()` display a better error message when required aesthetics are
  missing.
  
* `stat_bin()` and `stat_summary_hex()` now accept length 1 `binwidth` (#1610)

* `stat_density()` gains new argument `n`, which is passed to underlying function
  `stats::density` ("number of equally spaced points at which the
  density is to be estimated"). (@hbuschme)

* `stat_binhex()` now again returns `count` rather than `value` (#1747)

* `stat_ecdf()` respects `pad` argument (#1646).

* `stat_smooth()` once again informs you about the method it has chosen.
  It also correctly calculates the size of the largest group within facets.

* `x` and `y` scales are now symmetric regarding the list of
  aesthetics they accept: `xmin_final`, `xmax_final`, `xlower`,
  `xmiddle` and `xupper` are now valid `x` aesthetics.

* `Scale` extensions can now override the `make_title` and `make_sec_title` 
  methods to let the scale modify the axis/legend titles.

* The random stream is now reset after calling `.onAttach()` (#2409).

# ggplot2 2.1.0

## New features

* When mapping an aesthetic to a constant (e.g. 
  `geom_smooth(aes(colour = "loess")))`), the default guide title is the name 
  of the aesthetic (i.e. "colour"), not the value (i.e. "loess") (#1431).

* `layer()` now accepts a function as the data argument. The function will be
  applied to the data passed to the `ggplot()` function and must return a
  data.frame (#1527, @thomasp85). This is a more general version of the 
  deprecated `subset` argument.

* `theme_update()` now uses the `+` operator instead of `%+replace%`, so that
  unspecified values will no longer be `NULL`ed out. `theme_replace()`
  preserves the old behaviour if desired (@oneillkza, #1519). 

* `stat_bin()` has been overhauled to use the same algorithm as ggvis, which 
  has been considerably improved thanks to the advice of Randy Prium (@rpruim).
  This includes:
  
    * Better arguments and a better algorithm for determining the origin.
      You can now specify either `boundary` or the `center` of a bin.
      `origin` has been deprecated in favour of these arguments.
      
    * `drop` is deprecated in favour of `pad`, which adds extra 0-count bins
      at either end (needed for frequency polygons). `geom_histogram()` defaults 
      to `pad = FALSE` which considerably improves the default limits for 
      the histogram, especially when the bins are big (#1477).
      
    * The default algorithm does a (somewhat) better job at picking nice widths 
      and origins across a wider range of input data.
      
    * `bins = n` now gives a histogram with `n` bins, not `n + 1` (#1487).

## Bug fixes

* All `\donttest{}` examples run.

* All `geom_()` and `stat_()` functions now have consistent argument order:
  data + mapping, then geom/stat/position, then `...`, then specific arguments, 
  then arguments common to all layers (#1305). This may break code if you were
  previously relying on partial name matching, but in the long-term should make 
  ggplot2 easier to use. In particular, you can now set the `n` parameter
  in `geom_density2d()` without it partially matching `na.rm` (#1485).

* For geoms with both `colour` and `fill`, `alpha` once again only affects
  fill (Reverts #1371, #1523). This was causing problems for people.

* `facet_wrap()`/`facet_grid()` works with multiple empty panels of data 
  (#1445).

* `facet_wrap()` correctly swaps `nrow` and `ncol` when faceting vertically
  (#1417).

* `ggsave("x.svg")` now uses svglite to produce the svg (#1432).

* `geom_boxplot()` now understands `outlier.color` (#1455).

* `geom_path()` knows that "solid" (not just 1) represents a solid line (#1534).

* `geom_ribbon()` preserves missing values so they correctly generate a 
  gap in the ribbon (#1549).

* `geom_tile()` once again accepts `width` and `height` parameters (#1513). 
  It uses `draw_key_polygon()` for better a legend, including a coloured 
  outline (#1484).

* `layer()` now automatically adds a `na.rm` parameter if none is explicitly
  supplied.

* `position_jitterdodge()` now works on all possible dodge aesthetics, 
  e.g. `color`, `linetype` etc. instead of only based on `fill` (@bleutner)

* `position = "nudge"` now works (although it doesn't do anything useful)
  (#1428).

* The default scale for columns of class "AsIs" is now "identity" (#1518).

* `scale_*_discrete()` has better defaults when used with purely continuous
  data (#1542).

* `scale_size()` warns when used with categorical data.

* `scale_size()`, `scale_colour()`, and `scale_fill()` gain date and date-time
  variants (#1526).

* `stat_bin_hex()` and `stat_bin_summary()` now use the same underlying 
  algorithm so results are consistent (#1383). `stat_bin_hex()` now accepts
  a `weight` aesthetic. To be consistent with related stats, the output variable 
  from `stat_bin_hex()` is now value instead of count.

* `stat_density()` gains a `bw` parameter which makes it easy to get consistent 
   smoothing between facets (@jiho)

* `stat-density-2d()` no longer ignores the `h` parameter, and now accepts 
  `bins` and `binwidth` parameters to control the number of contours 
  (#1448, @has2k1).

* `stat_ecdf()` does a better job of adding padding to -Inf/Inf, and gains
  an argument `pad` to suppress the padding if not needed (#1467).

* `stat_function()` gains an `xlim` parameter (#1528). It once again works 
  with discrete x values (#1509).

* `stat_summary()` preserves sorted x order which avoids artefacts when
  display results with `geom_smooth()` (#1520).

* All elements should now inherit correctly for all themes except `theme_void()`.
  (@Katiedaisey, #1555) 

* `theme_void()` was completely void of text but facets and legends still
  need labels. They are now visible (@jiho). 

* You can once again set legend key and height width to unit arithmetic
  objects (like `2 * unit(1, "cm")`) (#1437).

* Eliminate spurious warning if you have a layer with no data and no aesthetics
  (#1451).

* Removed a superfluous comma in `theme-defaults.r` code (@jschoeley)

* Fixed a compatibility issue with `ggproto` and R versions prior to 3.1.2.
  (#1444)

* Fixed issue where `coord_map()` fails when given an explicit `parameters`
  argument (@tdmcarthur, #1729)
  
* Fixed issue where `geom_errorbarh()` had a required `x` aesthetic (#1933)  

# ggplot2 2.0.0

## Major changes

* ggplot no longer throws an error if your plot has no layers. Instead it 
  automatically adds `geom_blank()` (#1246).
  
* New `cut_width()` is a convenient replacement for the verbose
  `plyr::round_any()`, with the additional benefit of offering finer
  control.

* New `geom_count()` is a convenient alias to `stat_sum()`. Use it when you
  have overlapping points on a scatterplot. `stat_sum()` now defaults to 
  using counts instead of proportions.

* New `geom_curve()` adds curved lines, with a similar specification to 
  `geom_segment()` (@veraanadi, #1088).

* Date and datetime scales now have `date_breaks`, `date_minor_breaks` and
  `date_labels` arguments so that you never need to use the long
  `scales::date_breaks()` or `scales::date_format()`.
  
* `geom_bar()` now has it's own stat, distinct from `stat_bin()` which was
  also used by `geom_histogram()`. `geom_bar()` now uses `stat_count()` 
  which counts values at each distinct value of x (i.e. it does not bin
  the data first). This can be useful when you want to show exactly which 
  values are used in a continuous variable.

* `geom_point()` gains a `stroke` aesthetic which controls the border width of 
  shapes 21-25 (#1133, @SeySayux). `size` and `stroke` are additive so a point 
  with `size = 5` and `stroke = 5` will have a diameter of 10mm. (#1142)

* New `position_nudge()` allows you to slightly offset labels (or other 
  geoms) from their corresponding points (#1109).

* `scale_size()` now maps values to _area_, not radius. Use `scale_radius()`
  if you want the old behaviour (not recommended, except perhaps for lines).

* New `stat_summary_bin()` works like `stat_summary()` but on binned data. 
  It's a generalisation of `stat_bin()` that can compute any aggregate,
  not just counts (#1274). Both default to `mean_se()` if no aggregation
  functions are supplied (#1386).

* Layers are now much stricter about their arguments - you will get an error
  if you've supplied an argument that isn't an aesthetic or a parameter.
  This is likely to cause some short-term pain but in the long-term it will make
  it much easier to spot spelling mistakes and other errors (#1293).
  
    This change does break a handful of geoms/stats that used `...` to pass 
    additional arguments on to the underlying computation. Now 
    `geom_smooth()`/`stat_smooth()` and `geom_quantile()`/`stat_quantile()` 
    use `method.args` instead (#1245, #1289); and `stat_summary()` (#1242), 
    `stat_summary_hex()`, and `stat_summary2d()` use `fun.args`.

### Extensibility

There is now an official mechanism for defining Stats, Geoms, and Positions in 
other packages. See `vignette("extending-ggplot2")` for details.

* All Geoms, Stats and Positions are now exported, so you can inherit from them
  when making your own objects (#989).

* ggplot2 no longer uses proto or reference classes. Instead, we now use 
  ggproto, a new OO system designed specifically for ggplot2. Unlike proto
  and RC, ggproto supports clean cross-package inheritance. Creating a new OO
  system isn't usually the right way to solve a problem, but I'm pretty sure
  it was necessary here. Read more about it in the vignette.

* `aes_()` replaces `aes_q()`. It also supports formulas, so the most concise 
  SE version of `aes(carat, price)` is now `aes_(~carat, ~price)`. You may
  want to use this form in packages, as it will avoid spurious `R CMD check` 
  warnings about undefined global variables.

### Text

* `geom_text()` has been overhauled to make labelling your data a little
  easier. It:
  
    * `nudge_x` and `nudge_y` arguments let you offset labels from their
      corresponding points (#1120). 
      
    * `check_overlap = TRUE` provides a simple way to avoid overplotting 
      of labels: labels that would otherwise overlap are omitted (#1039).
      
    * `hjust` and `vjust` can now be character vectors: "left", "center", 
      "right", "bottom", "middle", "top". New options include "inward" and 
      "outward" which align text towards and away from the center of the plot 
      respectively.

* `geom_label()` works like `geom_text()` but draws a rounded rectangle 
  underneath each label (#1039). This is useful when you want to label plots
  that are dense with data.

### Deprecated features

* The little used `aes_auto()` has been deprecated. 

* `aes_q()` has been replaced with `aes_()` to be consistent with SE versions
  of NSE functions in other packages.

* The `order` aesthetic is officially deprecated. It never really worked, and 
  was poorly documented.

* The `stat` and `position` arguments to `qplot()` have been deprecated.
  `qplot()` is designed for quick plots - if you need to specify position
  or stat, use `ggplot()` instead.

* The theme setting `axis.ticks.margin` has been deprecated: now use the margin 
  property of `axis.text`.
  
* `stat_abline()`, `stat_hline()` and `stat_vline()` have been removed:
  these were never suitable for use other than with `geom_abline()` etc
  and were not documented.

* `show_guide` has been renamed to `show.legend`: this more accurately
  reflects what it does (controls appearance of layer in legend), and uses the 
  same convention as other ggplot2 arguments (i.e. a `.` between names).
  (Yes, I know that's inconsistent with function names with use `_`, but it's
  too late to change now.)

A number of geoms have been renamed to be internally consistent:

* `stat_binhex()` and `stat_bin2d()` have been renamed to `stat_bin_hex()` 
  and `stat_bin_2d()` (#1274). `stat_summary2d()` has been renamed to 
  `stat_summary_2d()`, `geom_density2d()`/`stat_density2d()` has been renamed 
  to `geom_density_2d()`/`stat_density_2d()`.

* `stat_spoke()` is now `geom_spoke()` since I realised it's a
  reparameterisation of `geom_segment()`.

* `stat_bindot()` has been removed because it's so tightly coupled to
  `geom_dotplot()`. If you happened to use `stat_bindot()`, just change to
  `geom_dotplot()` (#1194).

All defunct functions have been removed.

### Default appearance

* The default `theme_grey()` background colour has been changed from "grey90" 
  to "grey92": this makes the background a little less visually prominent.

* Labels and titles have been tweaked for readability:

    * Axes labels are darker.
    
    * Legend and axis titles are given the same visual treatment.
    
    * The default font size dropped from 12 to 11. You might be surprised that 
      I've made the default text size smaller as it was already hard for
      many people to read. It turns out there was a bug in RStudio (fixed in 
      0.99.724), that shrunk the text of all grid based graphics. Once that
      was resolved the defaults seemed too big to my eyes.
    
    * More spacing between titles and borders.
    
    * Default margins scale with the theme font size, so the appearance at 
      larger font sizes should be considerably improved (#1228). 

* `alpha` now affects both fill and colour aesthetics (#1371).

* `element_text()` gains a margins argument which allows you to add additional
  padding around text elements. To help see what's going on use `debug = TRUE` 
  to display the text region and anchors.

* The default font size in `geom_text()` has been decreased from 5mm (14 pts)
  to 3.8 mm (11 pts) to match the new default theme sizes.

* A diagonal line is no longer drawn on bar and rectangle legends. Instead, the
  border has been tweaked to be more visible, and more closely match the size of 
  line drawn on the plot.

* `geom_pointrange()` and `geom_linerange()` get vertical (not horizontal)
  lines in the legend (#1389).

* The default line `size` for `geom_smooth()` has been increased from 0.5 to 1 
  to make it easier to see when overlaid on data.
  
* `geom_bar()` and `geom_rect()` use a slightly paler shade of grey so they
  aren't so visually heavy.
  
* `geom_boxplot()` now colours outliers the same way as the boxes.

* `geom_point()` now uses shape 19 instead of 16. This looks much better on 
  the default Linux graphics device. (It's very slightly smaller than the old 
  point, but it shouldn't affect any graphics significantly)

* Sizes in ggplot2 are measured in mm. Previously they were converted to pts 
  (for use in grid) by multiplying by 72 / 25.4. However, grid uses printer's 
  points, not Adobe (big pts), so sizes are now correctly multiplied by 
  72.27 / 25.4. This is unlikely to noticeably affect display, but it's
  technically correct (<https://youtu.be/hou0lU8WMgo>).

* The default legend will now allocate multiple rows (if vertical) or
  columns (if horizontal) in order to make a legend that is more likely to
  fit on the screen. You can override with the `nrow`/`ncol` arguments
  to `guide_legend()`

    ```R
    p <- ggplot(mpg, aes(displ,hwy, colour = model)) + geom_point()
    p
    p + theme(legend.position = "bottom")
    # Previous behaviour
    p + guides(colour = guide_legend(ncol = 1))
    ```

### New and updated themes

* New `theme_void()` is completely empty. It's useful for plots with non-
  standard coordinates or for drawings (@jiho, #976).

* New `theme_dark()` has a dark background designed to make colours pop out
  (@jiho, #1018)

* `theme_minimal()` became slightly more minimal by removing the axis ticks:
  labels now line up directly beneath grid lines (@tomschloss, #1084)

* New theme setting `panel.ontop` (logical) make it possible to place 
  background elements (i.e., gridlines) on top of data. Best used with 
  transparent `panel.background` (@noamross. #551).

### Labelling

The facet labelling system was updated with many new features and a
more flexible interface (@lionel-). It now works consistently across
grid and wrap facets. The most important user visible changes are:

* `facet_wrap()` gains a `labeller` option (#25).

* `facet_grid()` and `facet_wrap()` gain a `switch` argument to
  display the facet titles near the axes. When switched, the labels
  become axes subtitles. `switch` can be set to "x", "y" or "both"
  (the latter only for grids) to control which margin is switched.

The labellers (such as `label_value()` or `label_both()`) also get
some new features:

* They now offer the `multi_line` argument to control whether to
  display composite facets (those specified as `~var1 + var2`) on one
  or multiple lines.

* In `label_bquote()` you now refer directly to the names of
  variables. With this change, you can create math expressions that
  depend on more than one variable. This math expression can be
  specified either for the rows or the columns and you can also
  provide different expressions to each margin.

  As a consequence of these changes, referring to `x` in backquoted
  expressions is deprecated.

* Similarly to `label_bquote()`, `labeller()` now take `.rows` and
  `.cols` arguments. In addition, it also takes `.default`.
  `labeller()` is useful to customise how particular variables are
  labelled. The three additional arguments specify how to label the
  variables are not specifically mentioned, respectively for rows,
  columns or both. This makes it especially easy to set up a
  project-wide labeller dispatcher that can be reused across all your
  plots. See the documentation for an example.

* The new labeller `label_context()` adapts to the number of factors
  facetted over. With a single factor, it displays only the values,
  just as before. But with multiple factors in a composite margin
  (e.g. with `~cyl + am`), the labels are passed over to
  `label_both()`. This way the variables names are displayed with the
  values to help identifying them.

On the programming side, the labeller API has been rewritten in order
to offer more control when faceting over multiple factors (e.g. with
formulae such as `~cyl + am`). This also means that if you have
written custom labellers, you will need to update them for this
version of ggplot.

* Previously, a labeller function would take `variable` and `value`
  arguments and return a character vector. Now, they take a data frame
  of character vectors and return a list. The input data frame has one
  column per factor facetted over and each column in the returned list
  becomes one line in the strip label. See documentation for more
  details.

* The labels received by a labeller now contain metadata: their margin
  (in the "type" attribute) and whether they come from a wrap or a
  grid facet (in the "facet" attribute).

* Note that the new `as_labeller()` function operator provides an easy
  way to transform an existing function to a labeller function. The
  existing function just needs to take and return a character vector.

## Documentation

* Improved documentation for `aes()`, `layer()` and much much more.

* I've tried to reduce the use of `...` so that you can see all the 
  documentation in one place rather than having to integrate multiple pages.
  In some cases this has involved adding additional arguments to geoms
  to make it more clear what you can do:
  
    *  `geom_smooth()` gains explicit `method`, `se` and `formula` arguments.
    
    * `geom_histogram()` gains `binwidth`, `bins`, `origin` and `right` 
      arguments.
      
    * `geom_jitter()` gains `width` and `height` arguments to make it easier
      to control the amount of jittering without using the lengthy 
      `position_jitter()` function (#1116)

* Use of `qplot()` in examples has been minimised (#1123, @hrbrmstr). This is
  inline with the 2nd edition of the ggplot2 box, which minimises the use of 
  `qplot()` in favour of `ggplot()`.

* Tightly linked geoms and stats (e.g. `geom_boxplot()` and `stat_boxplot()`) 
  are now documented in the same file so you can see all the arguments in one
  place. Variations of the same idea (e.g. `geom_path()`, `geom_line()`, and
  `geom_step()`) are also documented together.

* It's now obvious that you can set the `binwidth` parameter for
  `stat_bin_hex()`, `stat_summary_hex()`, `stat_bin_2d()`, and
  `stat_summary_2d()`. 

* The internals of positions have been cleaned up considerably. You're unlikely
  to notice any external changes, although the documentation should be a little
  less confusing since positions now don't list parameters they never use.

## Data

* All datasets have class `tbl_df` so if you also use dplyr, you get a better
  print method.

* `economics` has been brought up to date to 2015-04-01.

* New `economics_long` is the economics data in long form.

* New `txhousing` dataset containing information about the Texas housing
  market. Useful for examples that need multiple time series, and for
  demonstrating model+vis methods.

* New `luv_colours` dataset which contains the locations of all
  built-in `colors()` in Luv space.

* `movies` has been moved into its own package, ggplot2movies, because it was 
  large and not terribly useful. If you've used the movies dataset, you'll now 
  need to explicitly load the package with `library(ggplot2movies)`.

## Bug fixes and minor improvements

* All partially matched arguments and `$` have been been replaced with 
  full matches (@jimhester, #1134).

* ggplot2 now exports `alpha()` from the scales package (#1107), and `arrow()` 
  and `unit()` from grid (#1225). This means you don't need attach scales/grid 
  or do `scales::`/`grid::` for these commonly used functions.

* `aes_string()` now only parses character inputs. This fixes bugs when
  using it with numbers and non default `OutDec` settings (#1045).

* `annotation_custom()` automatically adds a unique id to each grob name,
  making it easier to plot multiple grobs with the same name (e.g. grobs of
  ggplot2 graphics) in the same plot (#1256).

* `borders()` now accepts xlim and ylim arguments for specifying the geographical 
  region of interest (@markpayneatwork, #1392).

* `coord_cartesian()` applies the same expansion factor to limits as for scales. 
  You can suppress with `expand = FALSE` (#1207).

* `coord_trans()` now works when breaks are suppressed (#1422).

* `cut_number()` gives error message if the number of requested bins can
  be created because there are two few unique values (#1046).

* Character labels in `facet_grid()` are no longer (incorrectly) coerced into
  factors. This caused problems with custom label functions (#1070).

* `facet_wrap()` and `facet_grid()` now allow you to use non-standard
  variable names by surrounding them with backticks (#1067).

* `facet_wrap()` more carefully checks its `nrow` and `ncol` arguments
  to ensure that they're specified correctly (@richierocks, #962)

* `facet_wrap()` gains a `dir` argument to control the direction the
  panels are wrapped in. The default is "h" for horizontal. Use "v" for
  vertical layout (#1260).

* `geom_abline()`, `geom_hline()` and `geom_vline()` have been rewritten to
  have simpler behaviour and be more consistent:

    * `stat_abline()`, `stat_hline()` and `stat_vline()` have been removed:
      these were never suitable for use other than with `geom_abline()` etc
      and were not documented.

    * `geom_abline()`, `geom_vline()` and `geom_hline()` are bound to
      `stat_identity()` and `position_identity()`

    * Intercept parameters can no longer be set to a function.

    * They are all documented in one file, since they are so closely related.

* `geom_bin2d()` will now let you specify one dimension's breaks exactly,
  without touching the other dimension's default breaks at all (#1126).

* `geom_crossbar()` sets grouping correctly so you can display multiple
  crossbars on one plot. It also makes the default `fatten` argument a little
  bigger to make the middle line more obvious (#1125).

* `geom_histogram()` and `geom_smooth()` now only inform you about the
  default values once per layer, rather than once per panel (#1220).

* `geom_pointrange()` gains `fatten` argument so you can control the
  size of the point relative to the size of the line.

* `geom_segment()` annotations were not transforming with scales 
  (@BrianDiggs, #859).

* `geom_smooth()` is no longer so chatty. If you want to know what the default
  smoothing method is, look it up in the documentation! (#1247)

* `geom_violin()` now has the ability to draw quantile lines (@DanRuderman).

* `ggplot()` now captures the parent frame to use for evaluation,
  rather than always defaulting to the global environment. This should
  make ggplot more suitable to use in more situations (e.g. with knitr)

* `ggsave()` has been simplified a little to make it easier to maintain.
  It no longer checks that you're printing a ggplot2 object (so now also
  works with any grid grob) (#970), and always requires a filename.
  Parameter `device` now supports character argument to specify which supported
  device to use ('pdf', 'png', 'jpeg', etc.), for when it cannot be correctly
  inferred from the file extension (for example when a temporary filename is
  supplied server side in shiny apps) (@sebkopf, #939). It no longer opens
  a graphics device if one isn't already open - this is annoying when you're
  running from a script (#1326).

* `guide_colorbar()` creates correct legend if only one color (@krlmlr, #943).

* `guide_colorbar()` no longer fails when the legend is empty - previously
  this often masked misspecifications elsewhere in the plot (#967).

* New `layer_data()` function extracts the data used for plotting for a given
  layer. It's mostly useful for testing.

* User supplied `minor_breaks` can now be supplied on the same scale as 
  the data, and will be automatically transformed with by scale (#1385).

* You can now suppress the appearance of an axis/legend title (and the space
  that would allocated for it) with `NULL` in the `scale_` function. To
  use the default label, use `waiver()` (#1145).

* Position adjustments no longer warn about potentially varying ranges
  because the problem rarely occurs in practice and there are currently a
  lot of false positives since I don't understand exactly what FP criteria
  I should be testing.

* `scale_fill_grey()` now uses red for missing values. This matches
  `scale_colour_grey()` and makes it obvious where missing values lie.
  Override with `na.value`.

* `scale_*_gradient2()` defaults to using Lab colour space.

* `scale_*_gradientn()` now allows `colours` or `colors` (#1290)

* `scale_y_continuous()` now also transforms the `lower`, `middle` and `upper`
  aesthetics used by `geom_boxplot()`: this only affects
  `geom_boxplot(stat = "identity")` (#1020).

* Legends no longer inherit aesthetics if `inherit.aes` is FALSE (#1267).

* `lims()` makes it easy to set the limits of any axis (#1138).

* `labels = NULL` now works with `guide_legend()` and `guide_colorbar()`.
  (#1175, #1183).

* `override.aes` now works with American aesthetic spelling, e.g. color

* Scales no longer round data points to improve performance of colour
  palettes. Instead the scales package now uses a much faster colour
  interpolation algorithm (#1022).

* `scale_*_brewer()` and `scale_*_distiller()` add new `direction` argument of 
  `scales::brewer_pal`, making it easier to change the order of colours 
  (@jiho, #1139).

* `scale_x_date()` now clips dates outside the limits in the same way as
  `scale_x_continuous()` (#1090).

* `stat_bin()` gains `bins` arguments, which denotes the number of bins. Now
  you can set `bins=100` instead of `binwidth=0.5`. Note that `breaks` or
  `binwidth` will override it (@tmshn, #1158, #102).

* `stat_boxplot()` warns if a continuous variable is used for the `x` aesthetic
  without also supplying a `group` aesthetic (#992, @krlmlr).

* `stat_summary_2d()` and `stat_bin_2d()` now share exactly the same code for 
  determining breaks from `bins`, `binwidth`, and `origin`. 
  
* `stat_summary_2d()` and `stat_bin_2d()` now output in tile/raster compatible 
  form instead of rect compatible form. 

* Automatically computed breaks do not lead to an error for transformations like
  "probit" where the inverse can map to infinity (#871, @krlmlr)

* `stat_function()` now always evaluates the function on the original scale.
  Previously it computed the function on transformed scales, giving incorrect
  values (@BrianDiggs, #1011).

* `strip_dots` works with anonymous functions within calculated aesthetics 
  (e.g. `aes(sapply(..density.., function(x) mean(x))))` (#1154, @NikNakk)

* `theme()` gains `validate = FALSE` parameter to turn off validation, and 
  hence store arbitrary additional data in the themes. (@tdhock, #1121)

* Improved the calculation of segments needed to draw the curve representing
  a line when plotted in polar coordinates. In some cases, the last segment
  of a multi-segment line was not drawn (@BrianDiggs, #952)<|MERGE_RESOLUTION|>--- conflicted
+++ resolved
@@ -1,9 +1,7 @@
 # ggplot2 (development version)
 
-<<<<<<< HEAD
 * The size of the `draw_key_polygon()` glyph now reflects the `linewidth` 
   aesthetic (#4852).
-=======
 * New function `complete_theme()` to replicate how themes are handled during
   plot building (#5801).
 * Special getter and setter functions have been renamed for consistency, allowing
@@ -103,7 +101,6 @@
 
 * When facets coerce the faceting variables to factors, the 'ordered' class
   is dropped (@teunbrand, #5666).
->>>>>>> be3ae5ac
 * `coord_map()` and `coord_polar()` throw informative warnings when used
   with the guide system (#5707).
 * When passing a function to `stat_contour(breaks)`, that function is used to

# ggplot2 (development version)

<<<<<<< HEAD
* New function family for setting parts of a theme. For example, you can now use 
  `theme_sub_axis(line, text, ticks, ticks.length, line)` as a substitute for
  `theme(axis.line, axis.text, axis.ticks, axis.ticks.length, axis.line)`. This
  should allow slightly terser and more organised theme declarations 
  (@teunbrand, #5301).
=======
* `scale_{x/y}_discrete(continuous.limits)` is a new argument to control the
  display range of discrete scales (@teunbrand, #4174, #6259).
* `geom_ribbon()` now appropriately warns about, and removes, missing values 
  (@teunbrand, #6243).
* `guide_*()` can now accept two inside legend theme elements:
  `legend.position.inside` and `legend.justification.inside`, allowing inside
  legends to be placed at different positions. Only inside legends with the same
  position and justification will be merged (@Yunuuuu, #6210).
* New stat: `stat_manual()` for arbitrary computations (@teunbrand, #3501)
* Reversal of a dimension, typically 'x' or 'y', is now controlled by the 
  `reverse` argument in `coord_cartesian()`, `coord_fixed()`, `coord_radial()`
  and `coord_sf()`. In `coord_radial()`, this replaces the older `direction` 
  argument (#4021, @teunbrand).
* `coord_radial()` displays minor gridlines now (@teunbrand).
* (internal) `continuous_scale()` and `binned_scale()` sort the `limits` 
  argument internally (@teunbrand).
* Theme margins can have NA-units to inherit from parent elements. The new
  function `margin_part()` has NA-units as default (@teunbrand, #6115)
* New `margin_auto()` specification for theme margins.
* New argument `labs(dictionary)` to label based on variable name rather than 
  based on aesthetic (@teunbrand, #5178)
* Fixed bug in out-of-bounds binned breaks (@teunbrand, #6054)
* Binned guides now accept expressions as labels (@teunbrand, #6005)
* (internal) `Scale$get_labels()` format expressions as lists.
* In non-orthogonal coordinate systems (`coord_sf()`, `coord_polar()` and 
  `coord_radial()`), using 'AsIs' variables escape transformation when
  both `x` and `y` is an 'AsIs' variable (@teunbrand, #6205).
* The following methods have been deprecated: `fortify.lm()`, `fortify.glht()`,
  `fortify.confint.glht()`, `fortify.summary.glht()` and `fortify.cld()`. It
  is recommend to use `broom::augment()` and `broom::tidy()` instead 
  (@teunbrand, #3816).
* Custom and raster annotation now respond to scale transformations, and can
  use AsIs variables for relative placement (@teunbrand based on 
  @yutannihilation's prior work, #3120)
* When discrete breaks have names, they'll be used as labels by default 
  (@teunbrand, #6147).
* The helper function `is.waiver()` is now exported to help extensions to work
  with `waiver()` objects (@arcresu, #6173).
* Date(time) scales now throw appropriate errors when `date_breaks`, 
  `date_minor_breaks` or `date_labels` are not strings (@RodDalBen, #5880)
* `geom_errorbarh()` is deprecated in favour of 
  `geom_errorbar(orientation = "y")` (@teunbrand, #5961).
* `geom_contour()` should be able to recognise a rotated grid of points 
  (@teunbrand, #4320)
>>>>>>> 97edd626
* `geom_boxplot()` gains additional arguments to style the colour, linetype and
  linewidths of the box, whiskers, median line and staples (@teunbrand, #5126)
* (internal) Using `after_scale()` in the `Geom*$default_aes()` field is now
  evaluated in the context of data (@teunbrand, #6135)
* Fixed bug where binned scales wouldn't simultaneously accept transformations
  and function-limits (@teunbrand, #6144).
* Fixed bug where the `ggplot2::`-prefix did not work with `stage()` 
  (@teunbrand, #6104).
* New `get_labs()` function for retrieving completed plot labels 
  (@teunbrand, #6008).
* Built-in `theme_*()` functions now have `ink` and `paper` arguments to control
  foreground and background colours respectively (@teunbrand)
* The `summary()` method for ggplots is now more terse about facets 
  (@teunbrand, #5989).
* `guide_bins()`, `guide_colourbar()` and `guide_coloursteps()` gain an `angle`
  argument to overrule theme settings, similar to `guide_axis(angle)` 
  (@teunbrand, #4594).
* `coord_*(expand)` can now take a logical vector to control expansion at any
  side of the panel (top, right, bottom, left) (@teunbrand, #6020)
* (Breaking) The defaults for all geoms can be set at one in the theme. 
  (@teunbrand based on pioneering work by @dpseidel, #2239)
    * A new `theme(geom)` argument is used to track these defaults.
    * The `element_geom()` function can be used to populate that argument.
    * The `from_theme()` function allows access to the theme default fields from
      inside the `aes()` function.
* Passing empty unmapped aesthetics to layers raises a warning instead of
  throwing an error (@teunbrand, #6009).
* Moved {mgcv} from Imports to Suggests (@teunbrand, #5986)
* New `reset_geom_defaults()` and `reset_stat_defaults()` to restore all geom or
  stat default aesthetics at once (@teunbrand, #5975).
* `facet_wrap()` can have `space = "free_x"` with 1-row layouts and 
  `space = "free_y"` with 1-column layouts (@teunbrand)
* Secondary axes respect `n.breaks` setting in continuous scales (@teunbrand, #4483).
* Layers can have names (@teunbrand, #4066).
* (internal) improvements to `pal_qualitative()` (@teunbrand, #5013)
* `coord_radial(clip = "on")` clips to the panel area when the graphics device
  supports clipping paths (@teunbrand, #5952).
* (internal) Panel clipping responsibility moved from Facet class to Coord 
  class through new `Coord$draw_panel()` method.
* `theme(strip.clip)` now defaults to `"on"` and is independent of Coord 
  clipping (@teunbrand, 5952).
* (internal) rearranged the code of `Facet$draw_panels()` method (@teunbrand).
* Axis labels are now justified across facet panels (@teunbrand, #5820)
* Fixed bug in `stat_function()` so x-axis title now produced automatically 
  when no data added. (@phispu, #5647).
* geom_sf now accepts shape names (@sierrajohnson, #5808)
* Added `gg` class to `labs()` (@phispu, #5553).
* Missing values from discrete palettes are no longer translated 
  (@teunbrand, #5929).
* Fixed bug in `facet_grid(margins = TRUE)` when using expresssions 
  (@teunbrand, #1864).
* `geom_step()` now supports the `orientation` argument (@teunbrand, #5936).
* `position_dodge()` and `position_jitterdodge()` now have a `reverse` argument 
  (@teunbrand, #3610)
* `coord_radial(r.axis.inside)` can now take a numeric value to control 
  placement of internally placed radius axes (@teunbrand, #5805).
* (internal) default labels are derived in `ggplot_build()` rather than
  in `ggplot_add.Layer()` (@teunbrand, #5894)
* An attempt is made to use a variable's label attribute as default label 
  (@teunbrand, #4631)
* Themes gain an additional `header_family` argument to easily set the font
  for headers and titles (#5886).
* The `plot.subtitle`, `plot.caption` and `plot.tag` theme elements now inherit 
  from the root `text` element instead of the `title` element (#5886).
* ggplot2 no longer imports {glue} (@teunbrand, #5986).
* `geom_rect()` can now derive the required corners positions from `x`/`width`
  or `y`/`height` parameterisation (@teunbrand, #5861).
* All position scales now use the same definition of `x` and `y` aesthetics.
  This lets uncommon aesthetics like `xintercept` expand scales as usual.
  (#3342, #4966, @teunbrand)
* Bare numeric values provided to Date or Datetime scales get inversely 
  transformed (cast to Date/POSIXct) with a warning (@teunbrand).
* `stat_bin()` now accepts functions for argument `breaks` (@aijordan, #4561)
* (internal) The plot's layout now has a coord parameter that is used to 
  prevent setting up identical panel parameters (#5427)
* (internal) rearranged the code of `Facet$draw_panels()` method (@teunbrand).
* `geom_rug()` prints a warning when `na.rm = FALSE`, as per documentation (@pn317, #5905)
* `position_dodge(preserve = "single")` now handles multi-row geoms better,
  such as `geom_violin()` (@teunbrand based on @clauswilke's work, #2801).
* `position_jitterdodge()` now dodges by `group` (@teunbrand, #3656)
* The `arrow.fill` parameter is now applied to more line-based functions: 
  `geom_path()`, `geom_line()`, `geom_step()` `geom_function()`, line 
   geometries in `geom_sf()` and `element_line()`.
* Fixed bug where binned guides would keep out-of-bounds breaks 
  (@teunbrand, #5870).
* The size of the `draw_key_polygon()` glyph now reflects the `linewidth` 
  aesthetic (#4852).
* New function `complete_theme()` to replicate how themes are handled during
  plot building (#5801).
* Special getter and setter functions have been renamed for consistency, allowing
  for better tab-completion with `get_*`- and `set_*`-prefixes. The old names 
  remain available for backward compatibility (@teunbrand, #5568).
  
  | New name             | Old name          |
  | -------------------- | ----------------- |
  | `get_theme()`        | `theme_get()`     |
  | `set_theme()`        | `theme_set()`     |
  | `replace_theme()`    | `theme_replace()` |
  | `update_theme()`     | `theme_update()`  |
  | `get_last_plot()`    | `last_plot()`     |
  | `get_layer_data()`   | `layer_data()`    |
  | `get_layer_grob()`   | `layer_grob()`    |
  | `get_panel_scales()` | `layer_scales()`  |

* Discrete scales now support `minor_breaks`. This may only make sense in
  discrete position scales, where it affects the placement of minor ticks
  and minor gridlines (#5434).
* Discrete position scales now expose the `palette` argument, which can be used 
  to customise spacings between levels (@teunbrand, #5770).
* The default `se` parameter in layers with `geom = "smooth"` will be `TRUE` 
  when the data has `ymin` and `ymax` parameters and `FALSE` if these are 
  absent. Note that this does not affect the default of `geom_smooth()` or
  `stat_smooth()` (@teunbrand, #5572).
* The bounded density option in `stat_density()` uses a wider range to
  prevent discontinuities (#5641).
* `geom_raster()` now falls back to rendering as `geom_rect()` when coordinates
  are not Cartesian (#5503).
* `stat_ecdf()` now has an optional `weight` aesthetic (@teunbrand, #5058).
* Position scales combined with `coord_sf()` can now use functions in the 
 `breaks` argument. In addition, `n.breaks` works as intended and 
 `breaks = NULL` removes grid lines and axes (@teunbrand, #4622).
* (Internal) Applying defaults in `geom_sf()` has moved from the internal 
  `sf_grob()` to `GeomSf$use_defaults()` (@teunbrand).
* `facet_wrap()` has new options for the `dir` argument to more precisely
  control panel directions. Internally `dir = "h"` or `dir = "v"` is deprecated 
  (@teunbrand, #5212).
* Prevented `facet_wrap(..., drop = FALSE)` from throwing spurious errors when
  a character facetting variable contained `NA`s (@teunbrand, #5485).
* When facets coerce the faceting variables to factors, the 'ordered' class
  is dropped (@teunbrand, #5666).
* `geom_curve()` now appropriately removes missing data instead of throwing
  errors (@teunbrand, #5831).
* `update_geom_defaults()` and `update_stat_defaults()` have a reset mechanism
  when using `new = NULL` and invisible return the previous defaults (#4993).
* Fixed regression in axes where `breaks = NULL` caused the axes to disappear
  instead of just rendering the axis line (@teunbrand, #5816).
* `geom_point()` can be dodged vertically by using 
  `position_dodge(..., orientation = "y")` (@teunbrand, #5809).
* Fixed bug where `na.value` was incorrectly mapped to non-`NA` values 
  (@teunbrand, #5756).
* Fixed bug in `guide_custom()` that would throw error with `theme_void()` 
  (@teunbrand, #5856).
* New helper function `gg_par()` to translate ggplot2's interpretation of 
  graphical parameters to {grid}'s interpretation (@teunbrand, #5866).
* `scale_{x/y}_discrete()` can now accept a `sec.axis`. It is recommended to
  only use `dup_axis()` to set custom breaks or labels, as discrete variables 
  cannot be transformed (@teunbrand, #3171).
* `stat_density()` has the new computed variable: `wdensity`, which is
  calculated as the density times the sum of weights (@teunbrand, #4176).
* `theme()` gets new `spacing` and `margins` arguments that all other spacings
  and (non-text) margins inherit from (@teunbrand, #5622).
* `geom_ribbon()` can have varying `fill` or `alpha` in linear coordinate
  systems (@teunbrand, #4690).
* `geom_tile()` computes default widths and heights per panel instead of
  per layer (@teunbrand, #5740).
* The `fill` of the `panel.border` theme setting is ignored and forced to be
  transparent (#5782).
* `stat_align()` skips computation when there is only 1 group and therefore
  alignment is not necessary (#5788).
* `position_stack()` skips computation when all `x` values are unique and 
  therefore stacking is not necessary (#5788).
* A new `ggplot_build()` S3 method for <ggplot_built> classes was added, which
  returns input unaltered (@teunbrand, #5800).
* `width` is implemented as aesthetic instead of parameter in `geom_col()` and
  `geom_bar()` (#3142).
* Fix a bug in `position_jitterdodge()` where different jitters would be applied
  to different position aesthetics of the same axis (@teunbrand, #5818).
* In `stat_bin()`, the default `boundary` is now chosen to better adhere to 
  the `nbin` argument (@teunbrand, #5882, #5036)
* `after_stat()` and `after_scale()` throw warnings when the computed aesthetics
  are not of the correct length (#5901).
* `guide_colourbar()` now correctly hands off `position` and `available_aes`
  parameters downstream (@teunbrand, #5930)
* `geom_hline()` and `geom_vline()` now have `position` argument
  (@yutannihilation, #4285).
* New function `get_strip_labels()` to retrieve facet labels (@teunbrand, #4979)
* Fixed bug in `position_dodge2()`'s identification of range overlaps 
  (@teunbrand, #5938, #4327).
* Fixed bug where empty discrete scales weren't recognised as such 
  (@teunbrand, #5945).
* (internal) The summary function of `stat_summary()` and `stat_summary_bin()` 
  is setup once in total instead of once per group (@teunbrand, #5971)
* `facet_grid(space = "free")` can now be combined with `coord_fixed()` 
  (@teunbrand, #4584).
* `theme_classic()` now has black ticks and text instead of dark gray. In 
  addition, `theme_classic()`'s axis line end is `"square"` (@teunbrand, #5978).
* {tibble} is now suggested instead of imported (@teunbrand, #5986)
* The ellipsis argument is now checked in `fortify()`, `get_alt_text()`, 
  `labs()` and several guides (@teunbrand, #3196).
* `stat_summary_bin()` no longer ignores `width` parameter (@teunbrand, #4647).
* Added `keep.zeroes` argument to `stat_bin()` (@teunbrand, #3449)
* (internal) removed barriers for using 2D structures as aesthetics 
  (@teunbrand, #4189).
* `coord_sf()` no longer errors when dealing with empty graticules (@teunbrand, #6052)
* Added `theme_transparent()` with transparent backgrounds (@topepo).
* New theme elements `palette.{aes}.discrete` and `palette.{aes}.continuous`. 
  Theme palettes replace palettes in scales where `palette = NULL`, which is 
  the new default in many scales (@teunbrand, #4696).
* `guide_axis()` no longer reserves space for blank ticks 
  (@teunbrand, #4722, #6069).
* `geom_abline()` clips to the panel range in the vertical direction too
  (@teunbrand, #6086).
* Added `panel.widths` and `panel.heights` to `theme()` (#5338, @teunbrand).

# ggplot2 3.5.1

This is a small release focusing on fixing regressions from 3.5.0 and 
documentation updates.

## Bug fixes

* Fixed bug where discrete scales could not map aesthetics only consisting of
  `NA`s (#5623)
* Fixed spurious warnings from `sec_axis()` with `breaks = NULL` (#5713).
* Patterns and gradients are now also enabled in `geom_sf()` 
  (@teunbrand, #5716).
* The default behaviour of `resolution()` has been reverted to pre-3.5.0 
  behaviour. Whether mapped discrete vectors should be treated as having 
  resolution of 1 is controlled by the new `discrete` argument.
* Fixed bug in `guide_bins()` and `guide_coloursteps()` where discrete breaks,
  such as the levels produced by `cut()`, were ordered incorrectly 
  (@teunbrand, #5757).
  
## Improvements

* When facets coerce the faceting variables to factors, the 'ordered' class
  is dropped (@teunbrand, #5666).
* `coord_map()` and `coord_polar()` throw informative warnings when used
  with the guide system (#5707).
* When passing a function to `stat_contour(breaks)`, that function is used to
  calculate the breaks even if `bins` and `binwidth` are missing 
  (@teunbrand, #5686).
* `geom_step()` now supports `lineend`, `linejoin` and `linemitre` parameters 
  (@teunbrand, #5705).
* Fixed performance loss when the `.data` pronoun is used in `aes()` (#5730).
* Facet evaluation is better at dealing with inherited errors 
  (@teunbrand, #5670).
* `stat_bin()` deals with non-finite breaks better (@teunbrand, #5665).
* While axes in `coord_radial()` don't neatly fit the top/right/bottom/left
  organisation, specifying `position = "top"` or `position = "right"` 
  in the scale will flip the placement of the radial axis (#5735)
* Theme elements that do not exist now throw warnings instead of errors (#5719).
* Fixed bug in `coord_radial()` where full circles were not treated as such 
  (@teunbrand, #5750).
* When legends detect the presence of values in a layer, `NA` is now detected
  if the data contains values outside the given breaks (@teunbrand, #5749).
* `annotate()` now warns about `stat` or `position` arguments (@teunbrand, #5151)
* `guide_coloursteps(even.steps = FALSE)` now works with discrete data that has 
  been formatted by `cut()` (@teunbrand, #3877).
* `ggsave()` now offers to install svglite if needed (@eliocamp, #6166).

# ggplot2 3.5.0

This is a minor release that turned out quite beefy. It is focused on 
overhauling the guide system: the system responsible for displaying information 
from scales in the guise of axes and legends. As part of that overhaul, new 
guides have been implemented and existing guides have been refined. The look 
and feel of guides has been mostly preserved, but their internals and 
styling options have changed drastically.

Briefly summarising other highlights, we also welcome `coord_radial()` as a 
successor of  `coord_polar()`. Initial support for newer graphical features, 
such as pattern fills has been added. The API has changed how `I()`/`<AsIs>` 
vectors interact with the scale system, namely: not at all. 

## Breaking changes

* The guide system. As a whole. See 'new features' for more information. 
  While the S3 guide generics are still in place, the S3 methods for 
  `guide_train()`, `guide_merge()`, `guide_geom()`, `guide_transform()`,
  `guide_gengrob()` have been superseded by the respective ggproto methods.
  In practice, this will mean that `NextMethod()` or sub-classing ggplot2's
  guides with the S3 system will no longer work.
  
* By default, `guide_legend()` now only draws a key glyph for a layer when
  the value is in the layer's data. To revert to the old behaviour, you
  can still set `show.legend = c({aesthetic} = TRUE)` (@teunbrand, #3648).

* In the `scale_{colour/fill}_gradient2()` and 
  `scale_{colour/fill}_steps2()` functions, the `midpoint` argument is 
  transformed by the scale transformation (#3198).
  
* The `legend.key` theme element is set to inherit from the `panel.background`
  theme element. The default themes no longer set the `legend.key` element.
  This causes a visual change with the default `theme_gray()` (#5549).
  
* The `scale_name` argument in `continuous_scale()`, `discrete_scale()` and
  `binned_scale()` is soft-deprecated. If you have implemented custom scales,
  be advised to double-check that unnamed arguments ends up where they should 
  (@teunbrand, #1312).  
  
* The `legend.text.align` and `legend.title.align` arguments in `theme()` are 
  deprecated. The `hjust` setting of the `legend.text` and `legend.title` 
  elements continues to fulfill the role of text alignment (@teunbrand, #5347).
  
* 'lines' units in `geom_label()`, often used in the `label.padding` argument, 
  are now are relative to the text size. This causes a visual change, but fixes 
  a misalignment issue between the textbox and text (@teunbrand, #4753)
  
* `coord_flip()` has been marked as superseded. The recommended alternative is
  to swap the `x` and `y` aesthetic and/or using the `orientation` argument in
  a layer (@teunbrand, #5130).
  
* The `trans` argument in scales and secondary axes has been renamed to 
  `transform`. The `trans` argument itself is deprecated. To access the
  transformation from the scale, a new `get_transformation()` method is 
  added to Scale-classes (#5558).
  
* Providing a numeric vector to `theme(legend.position)` has been deprecated.
  To set the default legend position inside the plot use 
  `theme(legend.position = "inside", legend.position.inside = c(...))` instead.

## New features

* Plot scales now ignore `AsIs` objects constructed with `I(x)`, instead of
  invoking the identity scale. This allows these columns to co-exist with other
  layers that need a non-identity scale for the same aesthetic. Also, it makes
  it easy to specify relative positions (@teunbrand, #5142).
  
* The `fill` aesthetic in many geoms now accepts grid's patterns and gradients.
  For developers of layer extensions, this feature can be enabled by switching 
  from `fill = alpha(fill, alpha)` to `fill = fill_alpha(fill, alpha)` when 
  providing fills to `grid::gpar()` (@teunbrand, #3997).
  
* New function `check_device()` for testing the availability of advanced 
  graphics features introduced in R 4.1.0 onward (@teunbrand, #5332).
  
* `coord_radial()` is a successor to `coord_polar()` with more customisation 
  options. `coord_radial()` can:
  
  * integrate with the new guide system via a dedicated `guide_axis_theta()` to
    display the angle coordinate.
  * in addition to drawing full circles, also draw circle sectors by using the 
    `end` argument.
  * avoid data vanishing in the center of the plot by setting the `donut` 
    argument.
  * adjust the `angle` aesthetic of layers, such as `geom_text()`, to align 
    with the coordinate system using the `rotate_angle` argument.
    
### The guide system

The guide system encompassing axes and legends, as the last remaining chunk of 
ggplot2, has been rewritten to use the `<ggproto>` system instead of the S3 
system. This change was a necessary step to officially break open the guide 
system for extension package developers. The axes and legends now inherit from 
a `<Guide>` class, which makes them extensible in the same manner as geoms, 
stats, facets and coords (#3329, @teunbrand)

* The most user-facing change is that the styling of guides is rewired through
  the theme system. Guides now have a `theme` argument that can style 
  individual guides, while `theme()` has gained additional arguments to style
  guides. Theme elements declared in the guide override theme elements set
  through the plot. The new theme elements for guides are: 
  `legend.key.spacing{.x/.y}`, `legend.frame`, `legend.axis.line`, 
  `legend.ticks`, `legend.ticks.length`, `legend.text.position` and 
  `legend.title.position`. Previous style options in the arguments of 
  `guide_*()` functions are soft-deprecated.

* Unfortunately, we could not fully preserve the function of pre-existing
  guide extensions written in the S3 system. A fallback for these old guides
  is encapsulated in the `<GuideOld>` class, which calls the old S3 generics.
  The S3 methods have been removed as part of cleaning up, so the old guides
  will still work if the S3 methods are reimplemented, but we encourage to
  switch to the new system (#2728).
  
* The `order` argument of guides now strictly needs to be a length-1 
  integer (#4958).
  
#### Axes

* New `guide_axis_stack()` to combine other axis guides on top of one another.

* New `guide_axis_theta()` to draw an axis in a circular arc in 
  `coord_radial()`. The guide can be controlled by adding 
  `guides(theta = guide_axis_theta(...))` to a plot.

* New `guide_axis_logticks()` can be used to draw logarithmic tick marks as
  an axis. It supersedes the `annotation_logticks()` function 
  (@teunbrand, #5325).

* `guide_axis()` gains a `minor.ticks` argument to draw minor ticks (#4387).

* `guide_axis()` gains a `cap` argument that can be used to trim the
      axis line to extreme breaks (#4907).

* Primary axis titles are now placed at the primary guide, so that
  `guides(x = guide_axis(position = "top"))` will display the title at the
  top by default (#4650).
  
* The default `vjust` for the `axis.title.y.right` element is now 1 instead of
  0.
  
* Unknown secondary axis guide positions are now inferred as the opposite 
  of the primary axis guide when the latter has a known `position` (#4650).
  
#### Legends

* New `guide_custom()` function for drawing custom graphical objects (grobs)
  unrelated to scales in legend positions (#5416).
  
* All legends have acquired a `position` argument, that allows individual guides
  to deviate from the `legend.position` set in the `theme()` function. This
  means that legends can now be placed at multiple sides of the plot (#5488).
  
* The spacing between legend keys and their labels, in addition to legends
  and their titles, is now controlled by the text's `margin` setting. Not
  specifying margins will automatically add appropriate text margins. To
  control the spacing within a legend between keys, the new 
  `legend.key.spacing.{x/y}` argument can be used in `theme()`. This leaves the 
  `legend.spacing` theme setting dedicated to solely controlling the spacing 
  between different guides (#5455).
  
* `guide_colourbar()` and `guide_coloursteps()` gain an `alpha` argument to
  set the transparency of the bar (#5085).

* New `display` argument in `guide_colourbar()` supplants the `raster` argument.
  In R 4.1.0 and above, `display = "gradient"` will draw a gradient.
  
* Legend keys that can draw arrows have their size adjusted for arrows.

* When legend titles are larger than the legend, title justification extends
  to the placement of keys and labels (#1903).

* Glyph drawing functions of the `draw_key_*()` family can now set `"width"`
  and `"height"` attributes (in centimetres) to the produced keys to control
  their displayed size in the legend.
  
* `coord_sf()` now uses customisable guides provided in the scales or 
  `guides()` function (@teunbrand).

## Improvements

* `guide_coloursteps(even.steps = FALSE)` now draws one rectangle per interval
  instead of many small ones (#5481).

* `draw_key_label()` now better reflects the appearance of labels (#5561).

* `position_stack()` no longer silently removes missing data, which is now
  handled by the geom instead of position (#3532).
  
* The `minor_breaks` function argument in scales can now also take a function 
  with two arguments: the scale's limits and the scale's major breaks (#3583).
  
* Failing to fit or predict in `stat_smooth()` now gives a warning and omits
  the failed group, instead of throwing an error (@teunbrand, #5352).
  
* `labeller()` now handles unspecified entries from lookup tables
  (@92amartins, #4599).
  
* `fortify.default()` now accepts a data-frame-like object granted the object
  exhibits healthy `dim()`, `colnames()`, and `as.data.frame()` behaviours
  (@hpages, #5390).

* `geom_violin()` gains a `bounds` argument analogous to `geom_density()`s 
  (@eliocamp, #5493).

* To apply dodging more consistently in violin plots, `stat_ydensity()` now
  has a `drop` argument to keep or discard groups with 1 observation.
  
* `geom_boxplot()` gains a new argument, `staplewidth` that can draw staples
  at the ends of whiskers (@teunbrand, #5126)
  
* `geom_boxplot()` gains an `outliers` argument to switch outliers on or off,
  in a manner that does affects the scale range. For hiding outliers that does
  not affect the scale range, you can continue to use `outlier.shape = NA` 
  (@teunbrand, #4892).
  
* Nicer error messages for xlim/ylim arguments in coord-* functions
  (@92amartins, #4601, #5297).

* You can now omit either `xend` or `yend` from `geom_segment()` as only one
  of these is now required. If one is missing, it will be filled from the `x`
  and `y` aesthetics respectively. This makes drawing horizontal or vertical
  segments a little bit more convenient (@teunbrand, #5140).
  
* When `geom_path()` has aesthetics varying within groups, the `arrow()` is
  applied to groups instead of individual segments (@teunbrand, #4935).
  
* `geom_text()` and `geom_label()` gained a `size.unit` parameter that set the 
  text size to millimetres, points, centimetres, inches or picas 
  (@teunbrand, #3799).
  
* `geom_label()` now uses the `angle` aesthetic (@teunbrand, #2785)

* The `label.padding` argument in `geom_label()` now supports inputs created
  with the `margin()` function (#5030).
  
* `ScaleContinuous$get_breaks()` now only calls `scales::zero_range()` on limits
  in transformed space, rather than in data space (#5304).
  
* Scales throw more informative messages (@teunbrand, #4185, #4258)
  
* `scale_*_manual()` with a named `values` argument now emits a warning when
  none of those names match the values found in the data (@teunbrand, #5298).
  
* The `name` argument in most scales is now explicitly the first argument 
  (#5535)
  
* The `translate_shape_string()` internal function is now exported for use in
  extensions of point layers (@teunbrand, #5191).
  
* To improve `width` calculation in bar plots with empty factor levels, 
  `resolution()` considers `mapped_discrete` values as having resolution 1 
  (@teunbrand, #5211)
  
* In `theme()`, some elements can be specified with `rel()` to inherit from
  `unit`-class objects in a relative fashion (@teunbrand, #3951).
  
* `theme()` now supports splicing a list of arguments (#5542).

* In the theme element hierarchy, parent elements that are a strict subclass
  of child elements now confer their subclass upon the children (#5457).
  
* New `plot.tag.location` in `theme()` can control placement of the plot tag
  in the `"margin"`, `"plot"` or the new `"panel"` option (#4297).
  
* `coord_munch()` can now close polygon shapes (@teunbrand, #3271)
  
* Aesthetics listed in `geom_*()` and `stat_*()` layers now point to relevant
  documentation (@teunbrand, #5123).
  
* The new argument `axes` in `facet_grid()` and `facet_wrap()` controls the
  display of axes at interior panel positions. Additionally, the `axis.labels`
  argument can be used to only draw tick marks or fully labelled axes 
  (@teunbrand, #4064).
  
* `coord_polar()` can have free scales in facets (@teunbrand, #2815).

* The `get_guide_data()` function can be used to extract position and label
  information from the plot (#5004).
  
* Improve performance of layers without positional scales (@zeehio, #4990)

* More informative error for mismatched 
  `direction`/`theme(legend.direction = ...)` arguments (#4364, #4930).

## Bug fixes

* Fixed regression in `guide_legend()` where the `linewidth` key size
  wasn't adapted to the width of the lines (#5160).

* In `guide_bins()`, the title no longer arbitrarily becomes offset from
  the guide when it has long labels.
  
* `guide_colourbar()` and `guide_coloursteps()` merge properly when one
  of the aesthetics is dropped (#5324).

* When using `geom_dotplot(binaxis = "x")` with a discrete y-variable, dots are
  now stacked from the y-position rather than from 0 (@teunbrand, #5462)
  
* `stat_count()` treats `x` as unique in the same manner `unique()` does 
  (#4609).
  
* The plot's title, subtitle and caption now obey horizontal text margins
  (#5533).
  
* Contour functions will not fail when `options("OutDec")` is not `.` (@eliocamp, #5555).

* Lines where `linewidth = NA` are now dropped in `geom_sf()` (#5204).

* `ggsave()` no longer sometimes creates new directories, which is now 
  controlled by the new `create.dir` argument (#5489).
  
* Legend titles no longer take up space if they've been removed by setting 
  `legend.title = element_blank()` (@teunbrand, #3587).
  
* `resolution()` has a small tolerance, preventing spuriously small resolutions 
  due to rounding errors (@teunbrand, #2516).
  
* `stage()` now works correctly, even with aesthetics that do not have scales 
  (#5408)
  
* `stat_ydensity()` with incomplete groups calculates the default `width` 
  parameter more stably (@teunbrand, #5396)
  
* The `size` argument in `annotation_logticks()` has been deprecated in favour
  of the `linewidth` argument (#5292).
  
* Binned scales now treat `NA`s in limits the same way continuous scales do 
  (#5355).

* Binned scales work better with `trans = "reverse"` (#5355).

* Integers are once again valid input to theme arguments that expect numeric
  input (@teunbrand, #5369)
  
* Legends in `scale_*_manual()` can show `NA` values again when the `values` is
  a named vector (@teunbrand, #5214, #5286).
  
* Fixed bug in `coord_sf()` where graticule lines didn't obey 
  `panel.grid.major`'s linewidth setting (@teunbrand, #5179)
  
* Fixed bug in `annotation_logticks()` when no suitable tick positions could
  be found (@teunbrand, #5248).
  
* The default width of `geom_bar()` is now based on panel-wise resolution of
  the data, rather than global resolution (@teunbrand, #4336).
  
* `stat_align()` is now applied per panel instead of globally, preventing issues
  when facets have different ranges (@teunbrand, #5227).
  
* A stacking bug in `stat_align()` was fixed (@teunbrand, #5176).

* `stat_contour()` and `stat_contour_filled()` now warn about and remove
  duplicated coordinates (@teunbrand, #5215).
  
* `guide_coloursteps()` and `guide_bins()` sort breaks (#5152). 
  
## Internal changes
  
* The `ScaleContinuous$get_breaks()` method no longer censors
  the computed breaks.
  
* The ggplot object now contains `$layout` which points to the `Layout` ggproto
  object and will be used by the `ggplot_build.ggplot` method. This was exposed
  so that package developers may extend the behaviour of the `Layout` ggproto 
  object without needing to develop an entirely new `ggplot_build` method 
  (@jtlandis, #5077).
  
* Guide building is now part of `ggplot_build()` instead of 
  `ggplot_gtable()` to allow guides to observe unmapped data (#5483).
  
* The `titleGrob()` function has been refactored to be faster and less
  complicated.

* The `scales_*()` functions related to managing the `<ScalesList>` class have
  been implemented as methods in the `<ScalesList>` class, rather than stray
  functions (#1310).
  
# ggplot2 3.4.4

This hotfix release adapts to a change in r-devel's `base::is.atomic()` and 
the upcoming retirement of maptools.

* `fortify()` for sp objects (e.g., `SpatialPolygonsDataFrame`) is now deprecated
  and will be removed soon in support of [the upcoming retirement of rgdal, rgeos,
  and maptools](https://r-spatial.org/r/2023/05/15/evolution4.html). In advance
  of the whole removal, `fortify(<SpatialPolygonsDataFrame>, region = ...)`
  no longer works as of this version (@yutannihilation, #5244).

# ggplot2 3.4.3
This hotfix release addresses a version comparison change in r-devel. There are
no user-facing or breaking changes.

# ggplot2 3.4.2
This is a hotfix release anticipating changes in r-devel, but folds in upkeep
changes and a few bug fixes as well.

## Minor improvements

* Various type checks and their messages have been standardised 
  (@teunbrand, #4834).
  
* ggplot2 now uses `scales::DiscreteRange` and `scales::ContinuousRange`, which
  are available to write scale extensions from scratch (@teunbrand, #2710).
  
* The `layer_data()`, `layer_scales()` and `layer_grob()` now have the default
  `plot = last_plot()` (@teunbrand, #5166).
  
* The `datetime_scale()` scale constructor is now exported for use in extension
  packages (@teunbrand, #4701).
  
## Bug fixes

* `update_geom_defaults()` and `update_stat_defaults()` now return properly 
  classed objects and have updated docs (@dkahle, #5146).

* For the purposes of checking required or non-missing aesthetics, character 
  vectors are no longer considered non-finite (@teunbrand, @4284).

* `annotation_logticks()` skips drawing ticks when the scale range is non-finite
  instead of throwing an error (@teunbrand, #5229).
  
* Fixed spurious warnings when the `weight` was used in `stat_bin_2d()`, 
  `stat_boxplot()`, `stat_contour()`, `stat_bin_hex()` and `stat_quantile()`
  (@teunbrand, #5216).

* To prevent changing the plotting order, `stat_sf()` is now computed per panel 
  instead of per group (@teunbrand, #4340).

* Fixed bug in `coord_sf()` where graticule lines didn't obey 
  `panel.grid.major`'s linewidth setting (@teunbrand, #5179).

* `geom_text()` drops observations where `angle = NA` instead of throwing an
  error (@teunbrand, #2757).
  
# ggplot2 3.4.1
This is a small release focusing on fixing regressions in the 3.4.0 release
and minor polishes.

## Breaking changes

* The computed variable `y` in `stat_ecdf()` has been superseded by `ecdf` to 
  prevent incorrect scale transformations (@teunbrand, #5113 and #5112).
  
## New features

* Added `scale_linewidth_manual()` and `scale_linewidth_identity()` to support
  the `linewidth` aesthetic (@teunbrand, #5050).
  
* `ggsave()` warns when multiple `filename`s are given, and only writes to the
  first file (@teunbrand, #5114).

## Bug fixes

* Fixed a regression in `geom_hex()` where aesthetics were replicated across 
  bins (@thomasp85, #5037 and #5044).
  
* Using two ordered factors as facetting variables in 
  `facet_grid(..., as.table = FALSE)` now throws a warning instead of an
  error (@teunbrand, #5109).
  
* Fixed misbehaviour of `draw_key_boxplot()` and `draw_key_crossbar()` with 
  skewed key aspect ratio (@teunbrand, #5082).
  
* Fixed spurious warning when `weight` aesthetic was used in `stat_smooth()` 
  (@teunbrand based on @clauswilke's suggestion, #5053).
  
* The `lwd` alias is now correctly replaced by `linewidth` instead of `size` 
  (@teunbrand based on @clauswilke's suggestion #5051).
  
* Fixed a regression in `Coord$train_panel_guides()` where names of guides were 
  dropped (@maxsutton, #5063).

In binned scales:

* Automatic breaks should no longer be out-of-bounds, and automatic limits are
  adjusted to include breaks (@teunbrand, #5082).
  
* Zero-range limits no longer throw an error and are treated akin to continuous
  scales with zero-range limits (@teunbrand, #5066).
  
* The `trans = "date"` and `trans = "time"` transformations were made compatible
  (@teunbrand, #4217).

# ggplot2 3.4.0
This is a minor release focusing on tightening up the internals and ironing out
some inconsistencies in the API. The biggest change is the addition of the 
`linewidth` aesthetic that takes of sizing the width of any line from `size`. 
This change, while attempting to be as non-breaking as possible, has the 
potential to change the look of some of your plots.

Other notable changes is a complete redo of the error and warning messaging in
ggplot2 using the cli package. Messaging is now better contextualised and it 
should be easier to identify which layer an error is coming from. Last, we have
now made the switch to using the vctrs package internally which means that 
support for vctrs classes as variables should improve, along with some small 
gains in rendering speed.

## Breaking changes

* A `linewidth` aesthetic has been introduced and supersedes the `size` 
  aesthetic for scaling the width of lines in line based geoms. `size` will 
  remain functioning but deprecated for these geoms and it is recommended to 
  update all code to reflect the new aesthetic. For geoms that have _both_ point 
  sizing and linewidth sizing (`geom_pointrange()` and `geom_sf`) `size` now 
  **only** refers to sizing of points which can leads to a visual change in old
  code (@thomasp85, #3672)
  
* The default line width for polygons in `geom_sf()` have been decreased to 0.2 
  to reflect that this is usually used for demarking borders where a thinner 
  line is better suited. This change was made since we already induced a 
  visual change in `geom_sf()` with the introduction of the `linewidth` 
  aesthetic.
  
* The dot-dot notation (`..var..`) and `stat()`, which have been superseded by
  `after_stat()`, are now formally deprecated (@yutannihilation, #3693).

* `qplot()` is now formally deprecated (@yutannihilation, #3956).

* `stage()` now properly refers to the values without scale transformations for
  the stage of `after_stat`. If your code requires the scaled version of the
  values for some reason, you have to apply the same transformation by yourself,
  e.g. `sqrt()` for `scale_{x,y}_sqrt()` (@yutannihilation and @teunbrand, #4155).

* Use `rlang::hash()` instead of `digest::digest()`. This update may lead to 
  changes in the automatic sorting of legends. In order to enforce a specific
  legend order use the `order` argument in the guide. (@thomasp85, #4458)

* referring to `x` in backquoted expressions with `label_bquote()` is no longer
  possible.

* The `ticks.linewidth` and `frame.linewidth` parameters of `guide_colourbar()`
  are now multiplied with `.pt` like elsewhere in ggplot2. It can cause visual
  changes when these arguments are not the defaults and these changes can be 
  restored to their previous behaviour by adding `/ .pt` (@teunbrand #4314).

* `scale_*_viridis_b()` now uses the full range of the viridis scales 
  (@gregleleu, #4737)

## New features

* `geom_col()` and `geom_bar()` gain a new `just` argument. This is set to `0.5`
  by default; use `just = 0`/`just = 1` to place columns on the left/right
  of the axis breaks.
  (@wurli, #4899)

* `geom_density()` and `stat_density()` now support `bounds` argument
  to estimate density with boundary correction (@echasnovski, #4013).

* ggplot now checks during statistical transformations whether any data 
  columns were dropped and warns about this. If stats intend to drop
  data columns they can declare them in the new field `dropped_aes`.
  (@clauswilke, #3250)

* `...` supports `rlang::list2` dynamic dots in all public functions. 
  (@mone27, #4764) 

* `theme()` now has a `strip.clip` argument, that can be set to `"off"` to 
  prevent the clipping of strip text and background borders (@teunbrand, #4118)
  
* `geom_contour()` now accepts a function in the `breaks` argument 
  (@eliocamp, #4652).

## Minor improvements and bug fixes

* Fix a bug in `position_jitter()` where infinity values were dropped (@javlon,
  #4790).

* `geom_linerange()` now respects the `na.rm` argument (#4927, @thomasp85)

* Improve the support for `guide_axis()` on `coord_trans()` 
  (@yutannihilation, #3959)
  
* Added `stat_align()` to align data without common x-coordinates prior to
  stacking. This is now the default stat for `geom_area()` (@thomasp85, #4850)

* Fix a bug in `stat_contour_filled()` where break value differences below a 
  certain number of digits would cause the computations to fail (@thomasp85, 
  #4874)

* Secondary axis ticks are now positioned more precisely, removing small visual
  artefacts with alignment between grid and ticks (@thomasp85, #3576)

* Improve `stat_function` documentation regarding `xlim` argument. 
  (@92amartins, #4474)

* Fix various issues with how `labels`, `breaks`, `limits`, and `show.limits`
  interact in the different binning guides (@thomasp85, #4831)

* Automatic break calculation now squishes the scale limits to the domain
  of the transformation. This allows `scale_{x/y}_sqrt()` to find breaks at 0   
  when appropriate (@teunbrand, #980).

* Using multiple modified aesthetics correctly will no longer trigger warnings. 
  If used incorrectly, the warning will now report the duplicated aesthetic 
  instead of `NA` (@teunbrand, #4707).

* `aes()` now supports the `!!!` operator in its first two arguments
  (#2675). Thanks to @yutannihilation and @teunbrand for draft
  implementations.

* Require rlang >= 1.0.0 (@billybarc, #4797)

* `geom_violin()` no longer issues "collapsing to unique 'x' values" warning
  (@bersbersbers, #4455)

* `annotate()` now documents unsupported geoms (`geom_abline()`, `geom_hline()`
  and `geom_vline()`), and warns when they are requested (@mikmart, #4719)

* `presidential` dataset now includes Trump's presidency (@bkmgit, #4703).

* `position_stack()` now works fully with `geom_text()` (@thomasp85, #4367)

* `geom_tile()` now correctly recognises missing data in `xmin`, `xmax`, `ymin`,
  and `ymax` (@thomasp85 and @sigmapi, #4495)

* `geom_hex()` will now use the binwidth from `stat_bin_hex()` if present, 
  instead of deriving it (@thomasp85, #4580)
  
* `geom_hex()` now works on non-linear coordinate systems (@thomasp85)

* Fixed a bug throwing errors when trying to render an empty plot with secondary
  axes (@thomasp85, #4509)

* Axes are now added correctly in `facet_wrap()` when `as.table = FALSE`
  (@thomasp85, #4553)

* Better compatibility of custom device functions in `ggsave()` 
  (@thomasp85, #4539)

* Binning scales are now more resilient to calculated limits that ends up being
  `NaN` after transformations (@thomasp85, #4510)

* Strip padding in `facet_grid()` is now only in effect if 
  `strip.placement = "outside"` _and_ an axis is present between the strip and 
  the panel (@thomasp85, #4610)

* Aesthetics of length 1 are now recycled to 0 if the length of the data is 0 
  (@thomasp85, #4588)

* Setting `size = NA` will no longer cause `guide_legend()` to error 
  (@thomasp85, #4559)

* Setting `stroke` to `NA` in `geom_point()` will no longer impair the sizing of
  the points (@thomasp85, #4624)

* `stat_bin_2d()` now correctly recognises the `weight` aesthetic 
  (@thomasp85, #4646)
  
* All geoms now have consistent exposure of linejoin and lineend parameters, and
  the guide keys will now respect these settings (@thomasp85, #4653)

* `geom_sf()` now respects `arrow` parameter for lines (@jakeruss, #4659)

* Updated documentation for `print.ggplot` to reflect that it returns
  the original plot, not the result of `ggplot_build()`. (@r2evans, #4390)

* `scale_*_manual()` no longer displays extra legend keys, or changes their 
  order, when a named `values` argument has more items than the data. To display
  all `values` on the legend instead, use
  `scale_*_manual(values = vals, limits = names(vals))`. (@teunbrand, @banfai, 
  #4511, #4534)

* Updated documentation for `geom_contour()` to correctly reflect argument 
  precedence between `bins` and `binwidth`. (@eliocamp, #4651)

* Dots in `geom_dotplot()` are now correctly aligned to the baseline when
  `stackratio != 1` and `stackdir != "up"` (@mjskay, #4614)

* Key glyphs for `geom_boxplot()`, `geom_crossbar()`, `geom_pointrange()`, and
  `geom_linerange()` are now orientation-aware (@mjskay, #4732)
  
* Updated documentation for `geom_smooth()` to more clearly describe effects of 
  the `fullrange` parameter (@thoolihan, #4399).

# ggplot2 3.3.6
This is a very small release only applying an internal change to comply with 
R 4.2 and its deprecation of `default.stringsAsFactors()`. There are no user
facing changes and no breaking changes.

# ggplot2 3.3.5
This is a very small release focusing on fixing a couple of untenable issues 
that surfaced with the 3.3.4 release

* Revert changes made in #4434 (apply transform to intercept in `geom_abline()`) 
  as it introduced undesirable issues far worse than the bug it fixed 
  (@thomasp85, #4514)
* Fixes an issue in `ggsave()` when producing emf/wmf files (@yutannihilation, 
  #4521)
* Warn when grDevices specific arguments are passed to ragg devices (@thomasp85, 
  #4524)
* Fix an issue where `coord_sf()` was reporting that it is non-linear
  even when data is provided in projected coordinates (@clauswilke, #4527)

# ggplot2 3.3.4
This is a larger patch release fixing a huge number of bugs and introduces a 
small selection of feature refinements.

## Features

* Alt-text can now be added to a plot using the `alt` label, i.e 
  `+ labs(alt = ...)`. Currently this alt text is not automatically propagated, 
  but we plan to integrate into Shiny, RMarkdown, and other tools in the future. 
  (@thomasp85, #4477)

* Add support for the BrailleR package for creating descriptions of the plot
  when rendered (@thomasp85, #4459)
  
* `coord_sf()` now has an argument `default_crs` that specifies the coordinate
  reference system (CRS) for non-sf layers and scale/coord limits. This argument
  defaults to `NULL`, which means non-sf layers are assumed to be in projected
  coordinates, as in prior ggplot2 versions. Setting `default_crs = sf::st_crs(4326)`
  provides a simple way to interpret x and y positions as longitude and latitude,
  regardless of the CRS used by `coord_sf()`. Authors of extension packages
  implementing `stat_sf()`-like functionality are encouraged to look at the source
  code of `stat_sf()`'s `compute_group()` function to see how to provide scale-limit
  hints to `coord_sf()` (@clauswilke, #3659).

* `ggsave()` now uses ragg to render raster output if ragg is available. It also
  handles custom devices that sets a default unit (e.g. `ragg::agg_png`) 
  correctly (@thomasp85, #4388)

* `ggsave()` now returns the saved file location invisibly (#3379, @eliocamp).
  Note that, as a side effect, an unofficial hack `<ggplot object> + ggsave()`
  no longer works (#4513).

* The scale arguments `limits`, `breaks`, `minor_breaks`, `labels`, `rescaler`
  and `oob` now accept purrr style lambda notation (@teunbrand, #4427). The same 
  is true for `as_labeller()` (and therefore also `labeller()`) 
  (@netique, #4188).

* Manual scales now allow named vectors passed to `values` to contain fewer 
  elements than existing in the data. Elements not present in values will be set
  to `NA` (@thomasp85, #3451)
  
* Date and datetime position scales support out-of-bounds (oob) arguments to 
  control how limits affect data outside those limits (@teunbrand, #4199).
  
## Fixes

* Fix a bug that `after_stat()` and `after_scale()` cannot refer to aesthetics
  if it's specified in the plot-global mapping (@yutannihilation, #4260).
  
* Fix bug in `annotate_logticks()` that would cause an error when used together
  with `coord_flip()` (@thomasp85, #3954)
  
* Fix a bug in `geom_abline()` that resulted in `intercept` not being subjected
  to the transformation of the y scale (@thomasp85, #3741)
  
* Extent the range of the line created by `geom_abline()` so that line ending
  is not visible for large linewidths (@thomasp85, #4024)

* Fix bug in `geom_dotplot()` where dots would be positioned wrong with 
  `stackgroups = TRUE` (@thomasp85, #1745)

* Fix calculation of confidence interval for locfit smoothing in `geom_smooth()`
  (@topepo, #3806)
  
* Fix bug in `geom_text()` where `"outward"` and `"inward"` justification for 
  some `angle` values was reversed (@aphalo, #4169, #4447)

* `ggsave()` now sets the default background to match the fill value of the
  `plot.background` theme element (@karawoo, #4057)

* It is now deprecated to specify `guides(<scale> = FALSE)` or
  `scale_*(guide = FALSE)` to remove a guide. Please use 
  `guides(<scale> = "none")` or `scale_*(guide = "none")` instead 
  (@yutannihilation, #4097)
  
* Fix a bug in `guide_bins()` where keys would disappear if the guide was 
  reversed (@thomasp85, #4210)
  
* Fix bug in `guide_coloursteps()` that would repeat the terminal bins if the
  breaks coincided with the limits of the scale (@thomasp85, #4019)

* Make sure that default labels from default mappings doesn't overwrite default
  labels from explicit mappings (@thomasp85, #2406)

* Fix bug in `labeller()` where parsing was turned off if `.multiline = FALSE`
  (@thomasp85, #4084)
  
* Make sure `label_bquote()` has access to the calling environment when 
  evaluating the labels (@thomasp85, #4141)

* Fix a bug in the layer implementation that introduced a new state after the 
  first render which could lead to a different look when rendered the second 
  time (@thomasp85, #4204)

* Fix a bug in legend justification where justification was lost of the legend
  dimensions exceeded the available size (@thomasp85, #3635)

* Fix a bug in `position_dodge2()` where `NA` values in thee data would cause an
  error (@thomasp85, #2905)

* Make sure `position_jitter()` creates the same jittering independent of 
  whether it is called by name or with constructor (@thomasp85, #2507)

* Fix a bug in `position_jitter()` where different jitters would be applied to 
  different position aesthetics of the same axis (@thomasp85, #2941)
  
* Fix a bug in `qplot()` when supplying `c(NA, NA)` as axis limits 
  (@thomasp85, #4027)
  
* Remove cross-inheritance of default discrete colour/fill scales and check the
  type and aesthetic of function output if `type` is a function 
  (@thomasp85, #4149)

* Fix bug in `scale_[x|y]_date()` where custom breaks functions that resulted in
  fractional dates would get misaligned (@thomasp85, #3965)
  
* Fix bug in `scale_[x|y]_datetime()` where a specified timezone would be 
  ignored by the scale (@thomasp85, #4007)
  
* Fix issue in `sec_axis()` that would throw warnings in the absence of any 
  secondary breaks (@thomasp85, #4368)

* `stat_bin()`'s computed variable `width` is now documented (#3522).
  
* `stat_count()` now computes width based on the full dataset instead of per 
  group (@thomasp85, #2047)

* Extended `stat_ecdf()` to calculate the cdf from either x or y instead from y 
  only (@jgjl, #4005)
  
* Fix a bug in `stat_summary_bin()` where one more than the requested number of
  bins would be created (@thomasp85, #3824)

* Only drop groups in `stat_ydensity()` when there are fewer than two data 
  points and throw a warning (@andrewwbutler, #4111).

* Fixed a bug in strip assembly when theme has `strip.text = element_blank()`
  and plots are faceted with multi-layered strips (@teunbrand, #4384).
  
* Using `theme(aspect.ratio = ...)` together with free space in `facet_grid()`
  now correctly throws an error (@thomasp85, #3834)

* Fixed a bug in `labeller()` so that `.default` is passed to `as_labeller()`
  when labellers are specified by naming faceting variables. (@waltersom, #4031)
  
* Updated style for example code (@rjake, #4092)

* ggplot2 now requires R >= 3.3 (#4247).

* ggplot2 now uses `rlang::check_installed()` to check if a suggested package is
  installed, which will offer to install the package before continuing (#4375, 
  @malcolmbarrett)

* Improved error with hint when piping a `ggplot` object into a facet function
  (#4379, @mitchelloharawild).

# ggplot2 3.3.3
This is a small patch release mainly intended to address changes in R and CRAN.
It further changes the licensing model of ggplot2 to an MIT license.

* Update the ggplot2 licence to an MIT license (#4231, #4232, #4233, and #4281)

* Use vdiffr conditionally so ggplot2 can be tested on systems without vdiffr

* Update tests to work with the new `all.equal()` defaults in R >4.0.3

* Fixed a bug that `guide_bins()` mistakenly ignore `override.aes` argument
  (@yutannihilation, #4085).

# ggplot2 3.3.2
This is a small release focusing on fixing regressions introduced in 3.3.1.

* Added an `outside` option to `annotation_logticks()` that places tick marks
  outside of the plot bounds. (#3783, @kbodwin)

* `annotation_raster()` adds support for native rasters. For large rasters,
  native rasters render significantly faster than arrays (@kent37, #3388)
  
* Facet strips now have dedicated position-dependent theme elements 
  (`strip.text.x.top`, `strip.text.x.bottom`, `strip.text.y.left`, 
  `strip.text.y.right`) that inherit from `strip.text.x` and `strip.text.y`, 
  respectively. As a consequence, some theme stylings now need to be applied to 
  the position-dependent elements rather than to the parent elements. This 
  change was already introduced in ggplot2 3.3.0 but not listed in the 
  changelog. (@thomasp85, #3683)

* Facets now handle layers containing no data (@yutannihilation, #3853).
  
* A newly added geom `geom_density_2d_filled()` and associated stat 
  `stat_density_2d_filled()` can draw filled density contours
  (@clauswilke, #3846).

* A newly added `geom_function()` is now recommended to use in conjunction
  with/instead of `stat_function()`. In addition, `stat_function()` now
  works with transformed y axes, e.g. `scale_y_log10()`, and in plots
  containing no other data or layers (@clauswilke, #3611, #3905, #3983).

* Fixed a bug in `geom_sf()` that caused problems with legend-type
  autodetection (@clauswilke, #3963).
  
* Support graphics devices that use the `file` argument instead of `fileneame` 
  in `ggsave()` (@bwiernik, #3810)
  
* Default discrete color scales are now configurable through the `options()` of 
  `ggplot2.discrete.colour` and `ggplot2.discrete.fill`. When set to a character 
  vector of colour codes (or list of character vectors)  with sufficient length, 
  these colours are used for the default scale. See `help(scale_colour_discrete)` 
  for more details and examples (@cpsievert, #3833).

* Default continuous colour scales (i.e., the `options()` 
  `ggplot2.continuous.colour` and `ggplot2.continuous.fill`, which inform the 
  `type` argument of `scale_fill_continuous()` and `scale_colour_continuous()`) 
  now accept a function, which allows more control over these default 
  `continuous_scale()`s (@cpsievert, #3827).

* A bug was fixed in `stat_contour()` when calculating breaks based on 
  the `bins` argument (@clauswilke, #3879, #4004).
  
* Data columns can now contain `Vector` S4 objects, which are widely used in the 
  Bioconductor project. (@teunbrand, #3837)

# ggplot2 3.3.1

This is a small release with no code change. It removes all malicious links to a 
site that got hijacked from the readme and pkgdown site.

# ggplot2 3.3.0

This is a minor release but does contain a range of substantial new features, 
along with the standard bug fixes. The release contains a few visual breaking
changes, along with breaking changes for extension developers due to a shift in
internal representation of the position scales and their axes. No user breaking
changes are included.

This release also adds Dewey Dunnington (@paleolimbot) to the core team.

## Breaking changes
There are no user-facing breaking changes, but a change in some internal 
representations that extension developers may have relied on, along with a few 
breaking visual changes which may cause visual tests in downstream packages to 
fail.

* The `panel_params` field in the `Layout` now contains a list of list of 
  `ViewScale` objects, describing the trained coordinate system scales, instead
  of the list object used before. Any extensions that use this field will likely
  break, as will unit tests that checks aspects of this.

* `element_text()` now issues a warning when vectorized arguments are provided, 
  as in `colour = c("red", "green", "blue")`. Such use is discouraged and not 
  officially supported (@clauswilke, #3492).

* Changed `theme_grey()` setting for legend key so that it creates no border 
  (`NA`) rather than drawing a white one. (@annennenne, #3180)

* `geom_ribbon()` now draws separate lines for the upper and lower intervals if
  `colour` is mapped. Similarly, `geom_area()` and `geom_density()` now draw
  the upper lines only in the same case by default. If you want old-style full
  stroking, use `outline.type = "full"` (@yutannihilation, #3503 / @thomasp85, #3708).

## New features

* The evaluation time of aesthetics can now be controlled to a finer degree. 
  `after_stat()` supersedes the use of `stat()` and `..var..`-notation, and is
  joined by `after_scale()` to allow for mapping to scaled aesthetic values. 
  Remapping of the same aesthetic is now supported with `stage()`, so you can 
  map a data variable to a stat aesthetic, and remap the same aesthetic to 
  something else after statistical transformation (@thomasp85, #3534)

* All `coord_*()` functions with `xlim` and `ylim` arguments now accept
  vectors with `NA` as a placeholder for the minimum or maximum value
  (e.g., `ylim = c(0, NA)` would zoom the y-axis from 0 to the 
  maximum value observed in the data). This mimics the behaviour
  of the `limits` argument in continuous scale functions
  (@paleolimbot, #2907).

* Allowed reversing of discrete scales by re-writing `get_limits()` 
  (@AnneLyng, #3115)
  
* All geoms and stats that had a direction (i.e. where the x and y axes had 
  different interpretation), can now freely choose their direction, instead of
  relying on `coord_flip()`. The direction is deduced from the aesthetic 
  mapping, but can also be specified directly with the new `orientation` 
  argument (@thomasp85, #3506).
  
* Position guides can now be customized using the new `guide_axis()`, which can 
  be passed to position `scale_*()` functions or via `guides()`. The new axis 
  guide (`guide_axis()`) comes with arguments `check.overlap` (automatic removal 
  of overlapping labels), `angle` (easy rotation of axis labels), and
  `n.dodge` (dodge labels into multiple rows/columns) (@paleolimbot, #3322).
  
* A new scale type has been added, that allows binning of aesthetics at the 
  scale level. It has versions for both position and non-position aesthetics and
  comes with two new guides (`guide_bins` and `guide_coloursteps`) 
  (@thomasp85, #3096)
  
* `scale_x_continuous()` and `scale_y_continuous()` gains an `n.breaks` argument
  guiding the number of automatic generated breaks (@thomasp85, #3102)

* Added `stat_contour_filled()` and `geom_contour_filled()`, which compute 
  and draw filled contours of gridded data (@paleolimbot, #3044). 
  `geom_contour()` and `stat_contour()` now use the isoband package
  to compute contour lines. The `complete` parameter (which was undocumented
  and has been unused for at least four years) was removed (@paleolimbot, #3044).
  
* Themes have gained two new parameters, `plot.title.position` and 
  `plot.caption.position`, that can be used to customize how plot
  title/subtitle and plot caption are positioned relative to the overall plot
  (@clauswilke, #3252).

## Extensions
  
* `Geom` now gains a `setup_params()` method in line with the other ggproto
  classes (@thomasp85, #3509)

* The newly added function `register_theme_elements()` now allows developers
  of extension packages to define their own new theme elements and place them
  into the ggplot2 element tree (@clauswilke, #2540).

## Minor improvements and bug fixes

* `coord_trans()` now draws second axes and accepts `xlim`, `ylim`,
  and `expand` arguments to bring it up to feature parity with 
  `coord_cartesian()`. The `xtrans` and `ytrans` arguments that were 
  deprecated in version 1.0.1 in favour of `x` and `y` 
  were removed (@paleolimbot, #2990).

* `coord_trans()` now calculates breaks using the expanded range 
  (previously these were calculated using the unexpanded range, 
  which resulted in differences between plots made with `coord_trans()`
  and those made with `coord_cartesian()`). The expansion for discrete axes 
  in `coord_trans()` was also updated such that it behaves identically
  to that in `coord_cartesian()` (@paleolimbot, #3338).

* `expand_scale()` was deprecated in favour of `expansion()` for setting
  the `expand` argument of `x` and `y` scales (@paleolimbot).

* `geom_abline()`, `geom_hline()`, and `geom_vline()` now issue 
  more informative warnings when supplied with set aesthetics
  (i.e., `slope`, `intercept`, `yintercept`, and/or `xintercept`)
  and mapped aesthetics (i.e., `data` and/or `mapping`).

* Fix a bug in `geom_raster()` that squeezed the image when it went outside 
  scale limits (#3539, @thomasp85)

* `geom_sf()` now determines the legend type automatically (@microly, #3646).
  
* `geom_sf()` now removes rows that can't be plotted due to `NA` aesthetics 
  (#3546, @thomasp85)

* `geom_sf()` now applies alpha to linestring geometries 
  (#3589, @yutannihilation).

* `gg_dep()` was deprecated (@perezp44, #3382).

* Added function `ggplot_add.by()` for lists created with `by()`, allowing such
  lists to be added to ggplot objects (#2734, @Maschette)

* ggplot2 no longer depends on reshape2, which means that it no longer 
  (recursively) needs plyr, stringr, or stringi packages.

* Increase the default `nbin` of `guide_colourbar()` to place the ticks more 
  precisely (#3508, @yutannihilation).

* `manual_scale()` now matches `values` with the order of `breaks` whenever
  `values` is an unnamed vector. Previously, unnamed `values` would match with
  the limits of the scale and ignore the order of any `breaks` provided. Note
  that this may change the appearance of plots that previously relied on the
  unordered behaviour (#2429, @idno0001).

* `scale_manual_*(limits = ...)` now actually limits the scale (#3262,
  @yutannihilation).

* Fix a bug when `show.legend` is a named logical vector 
  (#3461, @yutannihilation).

* Added weight aesthetic option to `stat_density()` and made scaling of 
  weights the default (@annennenne, #2902)
  
* `stat_density2d()` can now take an `adjust` parameter to scale the default 
  bandwidth. (#2860, @haleyjeppson)

* `stat_smooth()` uses `REML` by default, if `method = "gam"` and
  `gam`'s method is not specified (@ikosmidis, #2630).

* stacking text when calculating the labels and the y axis with
  `stat_summary()` now works (@ikosmidis, #2709)
  
* `stat_summary()` and related functions now support rlang-style lambda functions
  (#3568, @dkahle).

* The data mask pronoun, `.data`, is now stripped from default labels.

* Addition of partial themes to plots has been made more predictable;
  stepwise addition of individual partial themes is now equivalent to
  addition of multple theme elements at once (@clauswilke, #3039).

* Facets now don't fail even when some variable in the spec are not available
  in all layers (@yutannihilation, #2963).

# ggplot2 3.2.1

This is a patch release fixing a few regressions introduced in 3.2.0 as well as
fixing some unit tests that broke due to upstream changes.

* `position_stack()` no longer changes the order of the input data. Changes to 
  the internal behaviour of `geom_ribbon()` made this reordering problematic 
  with ribbons that spanned `y = 0` (#3471)
* Using `qplot()` with a single positional aesthetic will no longer title the
  non-specified scale as `"NULL"` (#3473)
* Fixes unit tests for sf graticule labels caused by changes to sf

# ggplot2 3.2.0

This is a minor release with an emphasis on internal changes to make ggplot2 
faster and more consistent. The few interface changes will only affect the 
aesthetics of the plot in minor ways, and will only potentially break code of
extension developers if they have relied on internals that have been changed. 
This release also sees the addition of Hiroaki Yutani (@yutannihilation) to the 
core developer team.

With the release of R 3.6, ggplot2 now requires the R version to be at least 3.2,
as the tidyverse is committed to support 5 major versions of R.

## Breaking changes

* Two patches (#2996 and #3050) fixed minor rendering problems. In most cases,
  the visual changes are so subtle that they are difficult to see with the naked
  eye. However, these changes are detected by the vdiffr package, and therefore
  any package developers who use vdiffr to test for visual correctness of ggplot2
  plots will have to regenerate all reference images.
  
* In some cases, ggplot2 now produces a warning or an error for code that previously
  produced plot output. In all these cases, the previous plot output was accidental,
  and the plotting code uses the ggplot2 API in a way that would lead to undefined
  behavior. Examples include a missing `group` aesthetic in `geom_boxplot()` (#3316),
  annotations across multiple facets (#3305), and not using aesthetic mappings when
  drawing ribbons with `geom_ribbon()` (#3318).

## New features

* This release includes a range of internal changes that speeds up plot 
  generation. None of the changes are user facing and will not break any code,
  but in general ggplot2 should feel much faster. The changes includes, but are
  not limited to:
  
  - Caching ascent and descent dimensions of text to avoid recalculating it for
    every title.
  
  - Using a faster data.frame constructor as well as faster indexing into 
    data.frames
    
  - Removing the plyr dependency, replacing plyr functions with faster 
    equivalents.

* `geom_polygon()` can now draw polygons with holes using the new `subgroup` 
  aesthetic. This functionality requires R 3.6.0 (@thomasp85, #3128)

* Aesthetic mappings now accept functions that return `NULL` (@yutannihilation,
  #2997).

* `stat_function()` now accepts rlang/purrr style anonymous functions for the 
  `fun` parameter (@dkahle, #3159).

* `geom_rug()` gains an "outside" option to allow for moving the rug tassels to 
  outside the plot area (@njtierney, #3085) and a `length` option to allow for 
  changing the length of the rug lines (@daniel-wells, #3109). 
  
* All geoms now take a `key_glyph` paramter that allows users to customize
  how legend keys are drawn (@clauswilke, #3145). In addition, a new key glyph
  `timeseries` is provided to draw nice legends for time series
  (@mitchelloharawild, #3145).

## Extensions

* Layers now have a new member function `setup_layer()` which is called at the
  very beginning of the plot building process and which has access to the 
  original input data and the plot object being built. This function allows the 
  creation of custom layers that autogenerate aesthetic mappings based on the 
  input data or that filter the input data in some form. For the time being, this
  feature is not exported, but it has enabled the development of a new layer type,
  `layer_sf()` (see next item). Other special-purpose layer types may be added
  in the future (@clauswilke, #2872).
  
* A new layer type `layer_sf()` can auto-detect and auto-map sf geometry
  columns in the data. It should be used by extension developers who are writing
  new sf-based geoms or stats (@clauswilke, #3232).

* `x0` and `y0` are now recognized positional aesthetics so they will get scaled 
  if used in extension geoms and stats (@thomasp85, #3168)
  
* Continuous scale limits now accept functions which accept the default
  limits and return adjusted limits. This makes it possible to write
  a function that e.g. ensures the limits are always a multiple of 100,
  regardless of the data (@econandrew, #2307).

## Minor improvements and bug fixes

* `cut_width()` now accepts `...` to pass further arguments to `base::cut.default()`
   like `cut_number()` and `cut_interval()` already did (@cderv, #3055)

* `coord_map()` now can have axes on the top and right (@karawoo, #3042).

* `coord_polar()` now correctly rescales the secondary axis (@linzi-sg, #3278)

* `coord_sf()`, `coord_map()`, and `coord_polar()` now squash `-Inf` and `Inf`
  into the min and max of the plot (@yutannihilation, #2972).

* `coord_sf()` graticule lines are now drawn in the same thickness as panel grid 
  lines in `coord_cartesian()`, and seting panel grid lines to `element_blank()` 
  now also works in `coord_sf()` 
  (@clauswilke, #2991, #2525).

* `economics` data has been regenerated. This leads to some changes in the
  values of all columns (especially in `psavert`), but more importantly, strips 
  the grouping attributes from `economics_long`.

* `element_line()` now fills closed arrows (@yutannihilation, #2924).

* Facet strips on the left side of plots now have clipping turned on, preventing
  text from running out of the strip and borders from looking thicker than for
  other strips (@karawoo, #2772 and #3061).

* ggplot2 now works in Turkish locale (@yutannihilation, #3011).

* Clearer error messages for inappropriate aesthetics (@clairemcwhite, #3060).

* ggplot2 no longer attaches any external packages when using functions that 
  depend on packages that are suggested but not imported by ggplot2. The 
  affected functions include `geom_hex()`, `stat_binhex()`, 
  `stat_summary_hex()`, `geom_quantile()`, `stat_quantile()`, and `map_data()` 
  (@clauswilke, #3126).
  
* `geom_area()` and `geom_ribbon()` now sort the data along the x-axis in the 
  `setup_data()` method rather than as part of `draw_group()` (@thomasp85, 
  #3023)

* `geom_hline()`, `geom_vline()`, and `geom_abline()` now throw a warning if the 
  user supplies both an `xintercept`, `yintercept`, or `slope` value and a 
  mapping (@RichardJActon, #2950).

* `geom_rug()` now works with `coord_flip()` (@has2k1, #2987).

* `geom_violin()` no longer throws an error when quantile lines fall outside 
  the violin polygon (@thomasp85, #3254).

* `guide_legend()` and `guide_colorbar()` now use appropriate spacing between legend
  key glyphs and legend text even if the legend title is missing (@clauswilke, #2943).

* Default labels are now generated more consistently; e.g., symbols no longer
  get backticks, and long expressions are abbreviated with `...`
  (@yutannihilation, #2981).

* All-`Inf` layers are now ignored for picking the scale (@yutannihilation, 
  #3184).
  
* Diverging Brewer colour palette now use the correct mid-point colour 
  (@dariyasydykova, #3072).
  
* `scale_color_continuous()` now points to `scale_colour_continuous()` so that 
  it will handle `type = "viridis"` as the documentation states (@hlendway, 
  #3079).

* `scale_shape_identity()` now works correctly with `guide = "legend"` 
  (@malcolmbarrett, #3029)
  
* `scale_continuous` will now draw axis line even if the length of breaks is 0
  (@thomasp85, #3257)

* `stat_bin()` will now error when the number of bins exceeds 1e6 to avoid 
  accidentally freezing the user session (@thomasp85).
  
* `sec_axis()` now places ticks accurately when using nonlinear transformations (@dpseidel, #2978).

* `facet_wrap()` and `facet_grid()` now automatically remove NULL from facet
  specs, and accept empty specs (@yutannihilation, #3070, #2986).

* `stat_bin()` now handles data with only one unique value (@yutannihilation 
  #3047).

* `sec_axis()` now accepts functions as well as formulas (@yutannihilation, #3031).

*   New theme elements allowing different ticks lengths for each axis. For instance,
    this can be used to have inwards ticks on the x-axis (`axis.ticks.length.x`) and
    outwards ticks on the y-axis (`axis.ticks.length.y`) (@pank, #2935).

* The arguments of `Stat*$compute_layer()` and `Position*$compute_layer()` are
  now renamed to always match the ones of `Stat$compute_layer()` and
  `Position$compute_layer()` (@yutannihilation, #3202).

* `geom_*()` and `stat_*()` now accepts purrr-style lambda notation
  (@yutannihilation, #3138).

* `geom_tile()` and `geom_rect()` now draw rectangles without notches at the
  corners. The style of the corner can be controlled by `linejoin` parameters
  (@yutannihilation, #3050).

# ggplot2 3.1.0

## Breaking changes

This is a minor release and breaking changes have been kept to a minimum. End users of 
ggplot2 are unlikely to encounter any issues. However, there are a few items that developers 
of ggplot2 extensions should be aware of. For additional details, see also the discussion 
accompanying issue #2890.

*   In non-user-facing internal code (specifically in the `aes()` function and in
    the `aesthetics` argument of scale functions), ggplot2 now always uses the British
    spelling for aesthetics containing the word "colour". When users specify a "color"
    aesthetic it is automatically renamed to "colour". This renaming is also applied
    to non-standard aesthetics that contain the word "color". For example, "point_color"
    is renamed to "point_colour". This convention makes it easier to support both
    British and American spelling for novel, non-standard aesthetics, but it may require
    some adjustment for packages that have previously introduced non-standard color
    aesthetics using American spelling. A new function `standardise_aes_names()` is
    provided in case extension writers need to perform this renaming in their own code
    (@clauswilke, #2649).

*   Functions that generate other functions (closures) now force the arguments that are
    used from the generated functions, to avoid hard-to-catch errors. This may affect
    some users of manual scales (such as `scale_colour_manual()`, `scale_fill_manual()`,
    etc.) who depend on incorrect behavior (@krlmlr, #2807).
    
*   `Coord` objects now have a function `backtransform_range()` that returns the
    panel range in data coordinates. This change may affect developers of custom coords,
    who now should implement this function. It may also affect developers of custom
    geoms that use the `range()` function. In some applications, `backtransform_range()`
    may be more appropriate (@clauswilke, #2821).


## New features

*   `coord_sf()` has much improved customization of axis tick labels. Labels can now
    be set manually, and there are two new parameters, `label_graticule` and
    `label_axes`, that can be used to specify which graticules to label on which side
    of the plot (@clauswilke, #2846, #2857, #2881).
    
*   Two new geoms `geom_sf_label()` and `geom_sf_text()` can draw labels and text
    on sf objects. Under the hood, a new `stat_sf_coordinates()` calculates the
    x and y coordinates from the coordinates of the sf geometries. You can customize
    the calculation method via `fun.geometry` argument (@yutannihilation, #2761).
    

## Minor improvements and fixes

*   `benchplot()` now uses tidy evaluation (@dpseidel, #2699).

*   The error message in `compute_aesthetics()` now only provides the names of
    aesthetics with mismatched lengths, rather than all aesthetics (@karawoo,
    #2853).

*   For faceted plots, data is no longer internally reordered. This makes it
    safer to feed data columns into `aes()` or into parameters of geoms or
    stats. However, doing so remains discouraged (@clauswilke, #2694).

*   `coord_sf()` now also understands the `clip` argument, just like the other
    coords (@clauswilke, #2938).

*   `fortify()` now displays a more informative error message for
    `grouped_df()` objects when dplyr is not installed (@jimhester, #2822).

*   All `geom_*()` now display an informative error message when required 
    aesthetics are missing (@dpseidel, #2637 and #2706).

*   `geom_boxplot()` now understands the `width` parameter even when used with
    a non-standard stat, such as `stat_identity()` (@clauswilke, #2893).
    
*  `geom_hex()` now understands the `size` and `linetype` aesthetics
   (@mikmart, #2488).
    
*   `geom_hline()`, `geom_vline()`, and `geom_abline()` now work properly
    with `coord_trans()` (@clauswilke, #2149, #2812).
    
*   `geom_text(..., parse = TRUE)` now correctly renders the expected number of
    items instead of silently dropping items that are empty expressions, e.g.
    the empty string "". If an expression spans multiple lines, we take just
    the first line and drop the rest. This same issue is also fixed for
    `geom_label()` and the axis labels for `geom_sf()` (@slowkow, #2867).

*   `geom_sf()` now respects `lineend`, `linejoin`, and `linemitre` parameters 
    for lines and polygons (@alistaire47, #2826).
    
*   `ggsave()` now exits without creating a new graphics device if previously
    none was open (@clauswilke, #2363).

*   `labs()` now has named arguments `title`, `subtitle`, `caption`, and `tag`.
    Also, `labs()` now accepts tidyeval (@yutannihilation, #2669).

*   `position_nudge()` is now more robust and nudges only in the direction
    requested. This enables, for example, the horizontal nudging of boxplots
    (@clauswilke, #2733).

*   `sec_axis()` and `dup_axis()` now return appropriate breaks for the secondary
    axis when applied to log transformed scales (@dpseidel, #2729).

*   `sec_axis()` now works as expected when used in combination with tidy eval
    (@dpseidel, #2788).

*   `scale_*_date()`, `scale_*_time()` and `scale_*_datetime()` can now display 
    a secondary axis that is a __one-to-one__ transformation of the primary axis,
    implemented using the `sec.axis` argument to the scale constructor 
    (@dpseidel, #2244).
    
*   `stat_contour()`, `stat_density2d()`, `stat_bin2d()`,  `stat_binhex()`
    now calculate normalized statistics including `nlevel`, `ndensity`, and
    `ncount`. Also, `stat_density()` now includes the calculated statistic 
    `nlevel`, an alias for `scaled`, to better match the syntax of `stat_bin()`
    (@bjreisman, #2679).

# ggplot2 3.0.0

## Breaking changes

*   ggplot2 now supports/uses tidy evaluation (as described below). This is a 
    major change and breaks a number of packages; we made this breaking change 
    because it is important to make ggplot2 more programmable, and to be more 
    consistent with the rest of the tidyverse. The best general (and detailed)
    introduction to tidy evaluation can be found in the meta programming
    chapters in [Advanced R](https://adv-r.hadley.nz).
    
    The primary developer facing change is that `aes()` now contains 
    quosures (expression + environment pairs) rather than symbols, and you'll 
    need to take a different approach to extracting the information you need. 
    A common symptom of this change are errors "undefined columns selected" or 
    "invalid 'type' (list) of argument" (#2610). As in the previous version,
    constants (like `aes(x = 1)` or `aes(colour = "smoothed")`) are stored
    as is.
    
    In this version of ggplot2, if you need to describe a mapping in a string, 
    use `quo_name()` (to generate single-line strings; longer expressions may 
    be abbreviated) or `quo_text()` (to generate non-abbreviated strings that
    may span multiple lines). If you do need to extract the value of a variable
    instead use `rlang::eval_tidy()`. You may want to condition on 
    `(packageVersion("ggplot2") <= "2.2.1")` so that your code can work with
    both released and development versions of ggplot2.
    
    We recognise that this is a big change and if you're not already familiar
    with rlang, there's a lot to learn. If you are stuck, or need any help,
    please reach out on <https://forum.posit.co/>.

*   Error: Column `y` must be a 1d atomic vector or a list

    Internally, ggplot2 now uses `as.data.frame(tibble::as_tibble(x))` to
    convert a list into a data frame. This improves ggplot2's support for
    list-columns (needed for sf support), at a small cost: you can no longer
    use matrix-columns. Note that unlike tibble we still allow column vectors
    such as returned by `base::scale()` because of their widespread use.

*   Error: More than one expression parsed
  
    Previously `aes_string(x = c("a", "b", "c"))` silently returned 
    `aes(x = a)`. Now this is a clear error.

*   Error: `data` must be uniquely named but has duplicate columns
  
    If layer data contains columns with identical names an error will be 
    thrown. In earlier versions the first occurring column was chosen silently,
    potentially masking that the wrong data was chosen.

*   Error: Aesthetics must be either length 1 or the same as the data
    
    Layers are stricter about the columns they will combine into a single
    data frame. Each aesthetic now must be either the same length as the data
    frame or a single value. This makes silent recycling errors much less likely.

*   Error: `coord_*` doesn't support free scales 
   
    Free scales only work with selected coordinate systems; previously you'd
    get an incorrect plot.

*   Error in f(...) : unused argument (range = c(0, 1))

    This is because the `oob` argument to scale has been set to a function
    that only takes a single argument; it needs to take two arguments
    (`x`, and `range`). 

*   Error: unused argument (output)
  
    The function `guide_train()` now has an optional parameter `aesthetic`
    that allows you to override the `aesthetic` setting in the scale.
    To make your code work with the both released and development versions of 
    ggplot2 appropriate, add `aesthetic = NULL` to the `guide_train()` method
    signature.
    
    ```R
    # old
    guide_train.legend <- function(guide, scale) {...}
    
    # new 
    guide_train.legend <- function(guide, scale, aesthetic = NULL) {...}
    ```
    
    Then, inside the function, replace `scale$aesthetics[1]`,
    `aesthetic %||% scale$aesthetics[1]`. (The %||% operator is defined in the 
    rlang package).
    
    ```R
    # old
    setNames(list(scale$map(breaks)), scale$aesthetics[1])

    # new
    setNames(list(scale$map(breaks)), aesthetic %||% scale$aesthetics[1])
    ```

*   The long-deprecated `subset` argument to `layer()` has been removed.

## Tidy evaluation

* `aes()` now supports quasiquotation so that you can use `!!`, `!!!`,
  and `:=`. This replaces `aes_()` and `aes_string()` which are now
  soft-deprecated (but will remain around for a long time).

* `facet_wrap()` and `facet_grid()` now support `vars()` inputs. Like
  `dplyr::vars()`, this helper quotes its inputs and supports
  quasiquotation. For instance, you can now supply faceting variables
  like this: `facet_wrap(vars(am, cyl))` instead of 
  `facet_wrap(~am + cyl)`. Note that the formula interface is not going 
  away and will not be deprecated. `vars()` is simply meant to make it 
  easier to create functions around `facet_wrap()` and `facet_grid()`.

  The first two arguments of `facet_grid()` become `rows` and `cols`
  and now support `vars()` inputs. Note however that we took special
  care to ensure complete backward compatibility. With this change
  `facet_grid(vars(cyl), vars(am, vs))` is equivalent to
  `facet_grid(cyl ~ am + vs)`, and `facet_grid(cols = vars(am, vs))` is
  equivalent to `facet_grid(. ~ am + vs)`.

  One nice aspect of the new interface is that you can now easily
  supply names: `facet_grid(vars(Cylinder = cyl), labeller =
  label_both)` will give nice label titles to the facets. Of course,
  those names can be unquoted with the usual tidy eval syntax.

### sf

* ggplot2 now has full support for sf with `geom_sf()` and `coord_sf()`:

  ```r
  nc <- sf::st_read(system.file("shape/nc.shp", package = "sf"), quiet = TRUE)
  ggplot(nc) +
    geom_sf(aes(fill = AREA))
  ```
  It supports all simple features, automatically aligns CRS across layers, sets
  up the correct aspect ratio, and draws a graticule.

## New features

* ggplot2 now works on R 3.1 onwards, and uses the 
  [vdiffr](https://github.com/r-lib/vdiffr) package for visual testing.

* In most cases, accidentally using `%>%` instead of `+` will generate an 
  informative error (#2400).

* New syntax for calculated aesthetics. Instead of using `aes(y = ..count..)` 
  you can (and should!) use `aes(y = stat(count))`. `stat()` is a real function 
  with documentation which hopefully will make this part of ggplot2 less 
  confusing (#2059).
  
  `stat()` is particularly nice for more complex calculations because you 
  only need to specify it once: `aes(y = stat(count / max(count)))`,
  rather than `aes(y = ..count.. / max(..count..))`
  
* New `tag` label for adding identification tags to plots, typically used for 
  labelling a subplot with a letter. Add a tag with `labs(tag = "A")`, style it 
  with the `plot.tag` theme element, and control position with the
  `plot.tag.position` theme setting (@thomasp85).

### Layers: geoms, stats, and position adjustments

* `geom_segment()` and `geom_curve()` have a new `arrow.fill` parameter which 
  allows you to specify a separate fill colour for closed arrowheads 
  (@hrbrmstr and @clauswilke, #2375).

* `geom_point()` and friends can now take shapes as strings instead of integers,
  e.g. `geom_point(shape = "diamond")` (@daniel-barnett, #2075).

* `position_dodge()` gains a `preserve` argument that allows you to control
  whether the `total` width at each `x` value is preserved (the current 
  default), or ensure that the width of a `single` element is preserved
  (what many people want) (#1935).

* New `position_dodge2()` provides enhanced dodging for boxplots. Compared to
  `position_dodge()`, `position_dodge2()` compares `xmin` and `xmax` values  
  to determine which elements overlap, and spreads overlapping elements evenly
  within the region of overlap. `position_dodge2()` is now the default position
  adjustment for `geom_boxplot()`, because it handles `varwidth = TRUE`, and 
  will be considered for other geoms in the future.
  
  The `padding` parameter adds a small amount of padding between elements 
  (@karawoo, #2143) and a `reverse` parameter allows you to reverse the order 
  of placement (@karawoo, #2171).
  
* New `stat_qq_line()` makes it easy to add a simple line to a Q-Q plot, which 
  makes it easier to judge the fit of the theoretical distribution 
  (@nicksolomon).

### Scales and guides

* Improved support for mapping date/time variables to `alpha`, `size`, `colour`, 
  and `fill` aesthetics, including `date_breaks` and `date_labels` arguments 
  (@karawoo, #1526), and new `scale_alpha()` variants (@karawoo, #1526).

* Improved support for ordered factors. Ordered factors throw a warning when 
  mapped to shape (unordered factors do not), and do not throw warnings when 
  mapped to size or alpha (unordered factors do). Viridis is used as the 
  default colour and fill scale for ordered factors (@karawoo, #1526).

* The `expand` argument of `scale_*_continuous()` and `scale_*_discrete()`
  now accepts separate expansion values for the lower and upper range
  limits. The expansion limits can be specified using the convenience
  function `expand_scale()`.
  
  Separate expansion limits may be useful for bar charts, e.g. if one
  wants the bottom of the bars to be flush with the x axis but still 
  leave some (automatically calculated amount of) space above them:
  
    ```r
    ggplot(mtcars) +
        geom_bar(aes(x = factor(cyl))) +
        scale_y_continuous(expand = expand_scale(mult = c(0, .1)))
    ```
  
  It can also be useful for line charts, e.g. for counts over time,
  where one wants to have a ’hard’ lower limit of y = 0 but leave the
  upper limit unspecified (and perhaps differing between panels), with
  some extra space above the highest point on the line (with symmetrical 
  limits, the extra space above the highest point could in some cases 
  cause the lower limit to be negative).
  
  The old syntax for the `expand` argument will, of course, continue
  to work (@huftis, #1669).

* `scale_colour_continuous()` and `scale_colour_gradient()` are now controlled 
  by global options `ggplot2.continuous.colour` and `ggplot2.continuous.fill`. 
  These can be set to `"gradient"` (the default) or `"viridis"` (@karawoo).

* New `scale_colour_viridis_c()`/`scale_fill_viridis_c()` (continuous) and
  `scale_colour_viridis_d()`/`scale_fill_viridis_d()` (discrete) make it
  easy to use Viridis colour scales (@karawoo, #1526).

* Guides for `geom_text()` now accept custom labels with 
  `guide_legend(override.aes = list(label = "foo"))` (@brianwdavis, #2458).

### Margins

* Strips gain margins on all sides by default. This means that to fully justify
  text to the edge of a strip, you will need to also set the margins to 0
  (@karawoo).

* Rotated strip labels now correctly understand `hjust` and `vjust` parameters
  at all angles (@karawoo).

* Strip labels now understand justification relative to the direction of the
  text, meaning that in y facets, the strip text can be placed at either end of
  the strip using `hjust` (@karawoo).

* Legend titles and labels get a little extra space around them, which 
  prevents legend titles from overlapping the legend at large font sizes 
  (@karawoo, #1881).

## Extension points

* New `autolayer()` S3 generic (@mitchelloharawild, #1974). This is similar
  to `autoplot()` but produces layers rather than complete plots.

* Custom objects can now be added using `+` if a `ggplot_add` method has been
  defined for the class of the object (@thomasp85).

* Theme elements can now be subclassed. Add a `merge_element` method to control
  how properties are inherited from the parent element. Add an `element_grob` 
  method to define how elements are rendered into grobs (@thomasp85, #1981).

* Coords have gained new extension mechanisms.
  
    If you have an existing coord extension, you will need to revise the
    specification of the `train()` method. It is now called 
    `setup_panel_params()` (better reflecting what it actually does) and now 
    has arguments `scale_x`, and `scale_y` (the x and y scales respectively) 
    and `param`, a list of plot specific parameters generated by 
    `setup_params()`.

    What was formerly called `scale_details` (in coords), `panel_ranges` 
    (in layout) and `panel_scales` (in geoms) are now consistently called
    `panel_params` (#1311). These are parameters of the coord that vary from
    panel to panel.

* `ggplot_build()` and `ggplot_gtable()` are now generics, so ggplot-subclasses 
  can define additional behavior during the build stage.

* `guide_train()`, `guide_merge()`, `guide_geom()`, and `guide_gengrob()`
  are now exported as they are needed if you want to design your own guide.
  They are not currently documented; use at your own risk (#2528).

* `scale_type()` generic is now exported and documented. Use this if you 
  want to extend ggplot2 to work with a new type of vector.

## Minor bug fixes and improvements

### Faceting

* `facet_grid()` gives a more informative error message if you try to use
  a variable in both rows and cols (#1928).

* `facet_grid()` and `facet_wrap()` both give better error messages if you
  attempt to use an unsupported coord with free scales (#2049).

* `label_parsed()` works once again (#2279).

* You can now style the background of horizontal and vertical strips
  independently with `strip.background.x` and `strip.background.y` 
  theme settings (#2249).

### Scales

* `discrete_scale()` documentation now inherits shared definitions from 
  `continuous_scale()` (@alistaire47, #2052).

* `guide_colorbar()` shows all colours of the scale (@has2k1, #2343).

* `scale_identity()` once again produces legends by default (#2112).

* Tick marks for secondary axes with strong transformations are more 
  accurately placed (@thomasp85, #1992).

* Missing line types now reliably generate missing lines (with standard 
  warning) (#2206).

* Legends now ignore set aesthetics that are not length one (#1932).

* All colour and fill scales now have an `aesthetics` argument that can
  be used to set the aesthetic(s) the scale works with. This makes it
  possible to apply a colour scale to both colour and fill aesthetics
  at the same time, via `aesthetics = c("colour", "fill")` (@clauswilke).
  
* Three new generic scales work with any aesthetic or set of aesthetics: 
  `scale_continuous_identity()`, `scale_discrete_identity()`, and
  `scale_discrete_manual()` (@clauswilke).

* `scale_*_gradient2()` now consistently omits points outside limits by 
  rescaling after the limits are enforced (@foo-bar-baz-qux, #2230).

### Layers

* `geom_label()` now correctly produces unbordered labels when `label.size` 
  is 0, even when saving to PDF (@bfgray3, #2407).

* `layer()` gives considerably better error messages for incorrectly specified
  `geom`, `stat`, or `position` (#2401).

* In all layers that use it, `linemitre` now defaults to 10 (instead of 1)
  to better match base R.

* `geom_boxplot()` now supplies a default value if no `x` aesthetic is present
  (@foo-bar-baz-qux, #2110).

* `geom_density()` drops groups with fewer than two data points and throws a
  warning. For groups with two data points, density values are now calculated 
  with `stats::density` (@karawoo, #2127).

* `geom_segment()` now also takes a `linejoin` parameter. This allows more 
  control over the appearance of the segments, which is especially useful for 
  plotting thick arrows (@Ax3man, #774).

* `geom_smooth()` now reports the formula used when `method = "auto"` 
  (@davharris #1951). `geom_smooth()` now orders by the `x` aesthetic, making it 
  easier to pass pre-computed values without manual ordering (@izahn, #2028). It 
  also now knows it has `ymin` and `ymax` aesthetics (#1939). The legend 
  correctly reflects the status of the `se` argument when used with stats 
  other than the default (@clauswilke, #1546).

* `geom_tile()` now once again interprets `width` and `height` correctly 
  (@malcolmbarrett, #2510).

* `position_jitter()` and `position_jitterdodge()` gain a `seed` argument that
  allows the specification of a random seed for reproducible jittering 
  (@krlmlr, #1996 and @slowkow, #2445).

* `stat_density()` has better behaviour if all groups are dropped because they
  are too small (#2282).

* `stat_summary_bin()` now understands the `breaks` parameter (@karawoo, #2214).

* `stat_bin()` now accepts functions for `binwidth`. This allows better binning 
  when faceting along variables with different ranges (@botanize).

* `stat_bin()` and `geom_histogram()` now sum correctly when using the `weight` 
  aesthetic (@jiho, #1921).

* `stat_bin()` again uses correct scaling for the computed variable `ndensity` 
  (@timgoodman, #2324).

* `stat_bin()` and `stat_bin_2d()` now properly handle the `breaks` parameter 
  when the scales are transformed (@has2k1, #2366).

* `update_geom_defaults()` and `update_stat_defaults()` allow American 
  spelling of aesthetic parameters (@foo-bar-baz-qux, #2299).

* The `show.legend` parameter now accepts a named logical vector to hide/show
  only some aesthetics in the legend (@tutuchan, #1798).

* Layers now silently ignore unknown aesthetics with value `NULL` (#1909).

### Coords

* Clipping to the plot panel is now configurable, through a `clip` argument
  to coordinate systems, e.g. `coord_cartesian(clip = "off")` 
  (@clauswilke, #2536).

* Like scales, coordinate systems now give you a message when you're 
  replacing an existing coordinate system (#2264).

* `coord_polar()` now draws secondary axis ticks and labels 
  (@dylan-stark, #2072), and can draw the radius axis on the right 
  (@thomasp85, #2005).

* `coord_trans()` now generates a warning when a transformation generates 
  non-finite values (@foo-bar-baz-qux, #2147).

### Themes

* Complete themes now always override all elements of the default theme
  (@has2k1, #2058, #2079).

* Themes now set default grid colour in `panel.grid` rather than individually
  in `panel.grid.major` and `panel.grid.minor` individually. This makes it 
  slightly easier to customise the theme (#2352).

* Fixed bug when setting strips to `element_blank()` (@thomasp85). 

* Axes positioned on the top and to the right can now customize their ticks and
  lines separately (@thomasp85, #1899).

* Built-in themes gain parameters `base_line_size` and `base_rect_size` which 
  control the default sizes of line and rectangle elements (@karawoo, #2176).

* Default themes use `rel()` to set line widths (@baptiste).

* Themes were tweaked for visual consistency and more graceful behavior when 
  changing the base font size. All absolute heights or widths were replaced 
  with heights or widths that are proportional to the base font size. One 
  relative font size was eliminated (@clauswilke).
  
* The height of descenders is now calculated solely on font metrics and doesn't
  change with the specific letters in the string. This fixes minor alignment 
  issues with plot titles, subtitles, and legend titles (#2288, @clauswilke).

### Guides

* `guide_colorbar()` is more configurable: tick marks and color bar frame
  can now by styled with arguments `ticks.colour`, `ticks.linewidth`, 
  `frame.colour`, `frame.linewidth`, and `frame.linetype`
  (@clauswilke).
  
* `guide_colorbar()` now uses `legend.spacing.x` and `legend.spacing.y` 
  correctly, and it can handle multi-line titles. Minor tweaks were made to 
  `guide_legend()` to make sure the two legend functions behave as similarly as
  possible (@clauswilke, #2397 and #2398).
  
* The theme elements `legend.title` and `legend.text` now respect the settings 
  of `margin`, `hjust`, and `vjust` (@clauswilke, #2465, #1502).

* Non-angle parameters of `label.theme` or `title.theme` can now be set in 
  `guide_legend()` and `guide_colorbar()` (@clauswilke, #2544).

### Other

* `fortify()` gains a method for tbls (@karawoo, #2218).

* `ggplot` gains a method for `grouped_df`s that adds a `.group` variable,
  which computes a unique value for each group. Use it with 
  `aes(group = .group)` (#2351).

* `ggproto()` produces objects with class `c("ggproto", "gg")`, allowing for
  a more informative error message when adding layers, scales, or other ggproto 
  objects (@jrnold, #2056).

* `ggsave()`'s DPI argument now supports 3 string options: "retina" (320
  DPI), "print" (300 DPI), and "screen" (72 DPI) (@foo-bar-baz-qux, #2156).
  `ggsave()` now uses full argument names to avoid partial match warnings 
  (#2355), and correctly restores the previous graphics device when several
  graphics devices are open (#2363).

* `print.ggplot()` now returns the original ggplot object, instead of the 
  output from `ggplot_build()`. Also, the object returned from 
  `ggplot_build()` now has the class `"ggplot_built"` (#2034).

* `map_data()` now works even when purrr is loaded (tidyverse#66).

* New functions `summarise_layout()`, `summarise_coord()`, and 
  `summarise_layers()` summarise the layout, coordinate systems, and layers 
  of a built ggplot object (#2034, @wch). This provides a tested API that 
  (e.g.) shiny can depend on.

* Updated startup messages reflect new resources (#2410, @mine-cetinkaya-rundel).

# ggplot2 2.2.1

* Fix usage of `structure(NULL)` for R-devel compatibility (#1968).

# ggplot2 2.2.0

## Major new features

### Subtitle and caption

Thanks to @hrbrmstr plots now have subtitles and captions, which can be set with 
the `subtitle`  and `caption` arguments to `ggtitle()` and `labs()`. You can 
control their appearance with the theme settings `plot.caption` and 
`plot.subtitle`. The main plot title is now left-aligned to better work better 
with a subtitle. The caption is right-aligned (@hrbrmstr).

### Stacking

`position_stack()` and `position_fill()` now sort the stacking order to match 
grouping order. This allows you to control the order through grouping, and 
ensures that the default legend matches the plot (#1552, #1593). If you want the 
opposite order (useful if you have horizontal bars and horizontal legend), you 
can request reverse stacking by using `position = position_stack(reverse = TRUE)` 
(#1837).
  
`position_stack()` and `position_fill()` now accepts negative values which will 
create stacks extending below the x-axis (#1691).

`position_stack()` and `position_fill()` gain a `vjust` argument which makes it 
easy to (e.g.) display labels in the middle of stacked bars (#1821).

### Layers

`geom_col()` was added to complement `geom_bar()` (@hrbrmstr). It uses 
`stat="identity"` by default, making the `y` aesthetic mandatory. It does not 
support any other `stat_()` and does not provide fallback support for the 
`binwidth` parameter. Examples and references in other functions were updated to
demonstrate `geom_col()` usage. 

When creating a layer, ggplot2 will warn if you use an unknown aesthetic or an 
unknown parameter. Compared to the previous version, this is stricter for 
aesthetics (previously there was no message), and less strict for parameters 
(previously this threw an error) (#1585).

### Facetting

The facet system, as well as the internal panel class, has been rewritten in 
ggproto. Facets are now extendable in the same manner as geoms and stats, as 
described in `vignette("extending-ggplot2")`.

We have also added the following new features.
  
* `facet_grid()` and `facet_wrap()` now allow expressions in their faceting 
  formulas (@DanRuderman, #1596).

* When `facet_wrap()` results in an uneven number of panels, axes will now be
  drawn underneath the hanging panels (fixes #1607)

* Strips can now be freely positioned in `facet_wrap()` using the 
  `strip.position` argument (deprecates `switch`).

* The relative order of panel, strip, and axis can now be controlled with 
  the theme setting `strip.placement` that takes either `inside` (strip between 
  panel and axis) or `outside` (strip after axis).

* The theme option `panel.margin` has been deprecated in favour of 
  `panel.spacing` to more clearly communicate intent.

### Extensions

Unfortunately there was a major oversight in the construction of ggproto which 
lead to extensions capturing the super object at package build time, instead of 
at package run time (#1826). This problem has been fixed, but requires 
re-installation of all extension packages.

## Scales

* The position of x and y axes can now be changed using the `position` argument
  in `scale_x_*`and `scale_y_*` which can take `top` and `bottom`, and `left`
  and `right` respectively. The themes of top and right axes can be modified 
  using the `.top` and `.right` modifiers to `axis.text.*` and `axis.title.*`.

### Continuous scales

* `scale_x_continuous()` and `scale_y_continuous()` can now display a secondary 
  axis that is a __one-to-one__ transformation of the primary axis (e.g. degrees 
  Celcius to degrees Fahrenheit). The secondary axis will be positioned opposite 
  to the primary axis and can be controlled with the `sec.axis` argument to 
  the scale constructor.

* Scales worry less about having breaks. If no breaks can be computed, the
  plot will work instead of throwing an uninformative error (#791). This 
  is particularly helpful when you have facets with free scales, and not
  all panels contain data.

* Scales now warn when transformation introduces infinite values (#1696).

### Date time

* `scale_*_datetime()` now supports time zones. It will use the timezone 
  attached to the variable by default, but can be overridden with the 
  `timezone` argument.

* New `scale_x_time()` and `scale_y_time()` generate reasonable default
  breaks and labels for hms vectors (#1752).

### Discrete scales

The treatment of missing values by discrete scales has been thoroughly 
overhauled (#1584). The underlying principle is that we can naturally represent 
missing values on discrete variables (by treating just like another level), so 
by default we should. 

This principle applies to:

* character vectors
* factors with implicit NA
* factors with explicit NA

And to all scales (both position and non-position.)

Compared to the previous version of ggplot2, there are three main changes:

1.  `scale_x_discrete()` and `scale_y_discrete()` always show discrete NA,
    regardless of their source

1.  If present, `NA`s are shown in discrete legends.

1.  All discrete scales gain a `na.translate` argument that allows you to 
    control whether `NA`s are translated to something that can be visualised,
    or should be left as missing. Note that if you don't translate (i.e. 
    `na.translate = FALSE)` the missing values will passed on to the layer, 
    which will warning that it's dropping missing values. To suppress the
    warnings, you'll also need to add `na.rm = TRUE` to the layer call. 

There were also a number of other smaller changes

* Correctly use scale expansion factors.
* Don't preserve space for dropped levels (#1638).
* Only issue one warning when when asking for too many levels (#1674).
* Unicode labels work better on Windows (#1827).
* Warn when used with only continuous data (#1589)

## Themes

* The `theme()` constructor now has named arguments rather than ellipses. This 
  should make autocomplete substantially more useful. The documentation
  (including examples) has been considerably improved.
  
* Built-in themes are more visually homogeneous, and match `theme_grey` better.
  (@jiho, #1679)
  
* When computing the height of titles, ggplot2 now includes the height of the
  descenders (i.e. the bits of `g` and `y` that hang beneath the baseline). This 
  improves the margins around titles, particularly the y axis label (#1712).
  I have also very slightly increased the inner margins of axis titles, and 
  removed the outer margins. 

* Theme element inheritance is now easier to work with as modification now
  overrides default `element_blank` elements (#1555, #1557, #1565, #1567)
  
* Horizontal legends (i.e. legends on the top or bottom) are horizontally
  aligned by default (#1842). Use `legend.box = "vertical"` to switch back
  to the previous behaviour.
  
* `element_line()` now takes an `arrow` argument to specify arrows at the end of
  lines (#1740)

There were a number of tweaks to the theme elements that control legends:
  
* `legend.justification` now controls appearance will plotting the legend
  outside of the plot area. For example, you can use 
  `theme(legend.justification = "top")` to make the legend align with the 
  top of the plot.

* `panel.margin` and `legend.margin` have been renamed to `panel.spacing` and 
  `legend.spacing` respectively, to better communicate intent (they only
  affect spacing between legends and panels, not the margins around them)

* `legend.margin` now controls margin around individual legends.

* New `legend.box.background`, `legend.box.spacing`, and `legend.box.margin`
  control the background, spacing, and margin of the legend box (the region
  that contains all legends).

## Bug fixes and minor improvements

* ggplot2 now imports tibble. This ensures that all built-in datasets print 
  compactly even if you haven't explicitly loaded tibble or dplyr (#1677).

* Class of aesthetic mapping is preserved when adding `aes()` objects (#1624).

* `+.gg` now works for lists that include data frames.

* `annotation_x()` now works in the absense of global data (#1655)

* `geom_*(show.legend = FALSE)` now works for `guide_colorbar`.

* `geom_boxplot()` gains new `outlier.alpha` (@jonathan-g) and 
  `outlier.fill` (@schloerke, #1787) parameters to control the alpha/fill of
   outlier points independently of the alpha of the boxes. 

* `position_jitter()` (and hence `geom_jitter()`) now correctly computes 
  the jitter width/jitter when supplied by the user (#1775, @has2k1).

* `geom_contour()` more clearly describes what inputs it needs (#1577).

* `geom_curve()` respects the `lineend` parameter (#1852).

* `geom_histogram()` and `stat_bin()` understand the `breaks` parameter once 
  more. (#1665). The floating point adjustment for histogram bins is now 
  actually used - it was previously inadvertently ignored (#1651).

* `geom_violin()` no longer transforms quantile lines with the alpha aesthetic
  (@mnbram, #1714). It no longer errors when quantiles are requested but data
  have zero range (#1687). When `trim = FALSE` it once again has a nice 
  range that allows the density to reach zero (by extending the range 3 
  bandwidths to either side of the data) (#1700).

* `geom_dotplot()` works better when faceting and binning on the y-axis. 
  (#1618, @has2k1).
  
* `geom_hexbin()` once again supports `..density..` (@mikebirdgeneau, #1688).

* `geom_step()` gives useful warning if only one data point in layer (#1645).

* `layer()` gains new `check.aes` and `check.param` arguments. These allow
  geom/stat authors to optional suppress checks for known aesthetics/parameters.
  Currently this is used only in `geom_blank()` which powers `expand_limits()` 
  (#1795).

* All `stat_*()` display a better error message when required aesthetics are
  missing.
  
* `stat_bin()` and `stat_summary_hex()` now accept length 1 `binwidth` (#1610)

* `stat_density()` gains new argument `n`, which is passed to underlying function
  `stats::density` ("number of equally spaced points at which the
  density is to be estimated"). (@hbuschme)

* `stat_binhex()` now again returns `count` rather than `value` (#1747)

* `stat_ecdf()` respects `pad` argument (#1646).

* `stat_smooth()` once again informs you about the method it has chosen.
  It also correctly calculates the size of the largest group within facets.

* `x` and `y` scales are now symmetric regarding the list of
  aesthetics they accept: `xmin_final`, `xmax_final`, `xlower`,
  `xmiddle` and `xupper` are now valid `x` aesthetics.

* `Scale` extensions can now override the `make_title` and `make_sec_title` 
  methods to let the scale modify the axis/legend titles.

* The random stream is now reset after calling `.onAttach()` (#2409).

# ggplot2 2.1.0

## New features

* When mapping an aesthetic to a constant (e.g. 
  `geom_smooth(aes(colour = "loess")))`), the default guide title is the name 
  of the aesthetic (i.e. "colour"), not the value (i.e. "loess") (#1431).

* `layer()` now accepts a function as the data argument. The function will be
  applied to the data passed to the `ggplot()` function and must return a
  data.frame (#1527, @thomasp85). This is a more general version of the 
  deprecated `subset` argument.

* `theme_update()` now uses the `+` operator instead of `%+replace%`, so that
  unspecified values will no longer be `NULL`ed out. `theme_replace()`
  preserves the old behaviour if desired (@oneillkza, #1519). 

* `stat_bin()` has been overhauled to use the same algorithm as ggvis, which 
  has been considerably improved thanks to the advice of Randy Prium (@rpruim).
  This includes:
  
    * Better arguments and a better algorithm for determining the origin.
      You can now specify either `boundary` or the `center` of a bin.
      `origin` has been deprecated in favour of these arguments.
      
    * `drop` is deprecated in favour of `pad`, which adds extra 0-count bins
      at either end (needed for frequency polygons). `geom_histogram()` defaults 
      to `pad = FALSE` which considerably improves the default limits for 
      the histogram, especially when the bins are big (#1477).
      
    * The default algorithm does a (somewhat) better job at picking nice widths 
      and origins across a wider range of input data.
      
    * `bins = n` now gives a histogram with `n` bins, not `n + 1` (#1487).

## Bug fixes

* All `\donttest{}` examples run.

* All `geom_()` and `stat_()` functions now have consistent argument order:
  data + mapping, then geom/stat/position, then `...`, then specific arguments, 
  then arguments common to all layers (#1305). This may break code if you were
  previously relying on partial name matching, but in the long-term should make 
  ggplot2 easier to use. In particular, you can now set the `n` parameter
  in `geom_density2d()` without it partially matching `na.rm` (#1485).

* For geoms with both `colour` and `fill`, `alpha` once again only affects
  fill (Reverts #1371, #1523). This was causing problems for people.

* `facet_wrap()`/`facet_grid()` works with multiple empty panels of data 
  (#1445).

* `facet_wrap()` correctly swaps `nrow` and `ncol` when faceting vertically
  (#1417).

* `ggsave("x.svg")` now uses svglite to produce the svg (#1432).

* `geom_boxplot()` now understands `outlier.color` (#1455).

* `geom_path()` knows that "solid" (not just 1) represents a solid line (#1534).

* `geom_ribbon()` preserves missing values so they correctly generate a 
  gap in the ribbon (#1549).

* `geom_tile()` once again accepts `width` and `height` parameters (#1513). 
  It uses `draw_key_polygon()` for better a legend, including a coloured 
  outline (#1484).

* `layer()` now automatically adds a `na.rm` parameter if none is explicitly
  supplied.

* `position_jitterdodge()` now works on all possible dodge aesthetics, 
  e.g. `color`, `linetype` etc. instead of only based on `fill` (@bleutner)

* `position = "nudge"` now works (although it doesn't do anything useful)
  (#1428).

* The default scale for columns of class "AsIs" is now "identity" (#1518).

* `scale_*_discrete()` has better defaults when used with purely continuous
  data (#1542).

* `scale_size()` warns when used with categorical data.

* `scale_size()`, `scale_colour()`, and `scale_fill()` gain date and date-time
  variants (#1526).

* `stat_bin_hex()` and `stat_bin_summary()` now use the same underlying 
  algorithm so results are consistent (#1383). `stat_bin_hex()` now accepts
  a `weight` aesthetic. To be consistent with related stats, the output variable 
  from `stat_bin_hex()` is now value instead of count.

* `stat_density()` gains a `bw` parameter which makes it easy to get consistent 
   smoothing between facets (@jiho)

* `stat-density-2d()` no longer ignores the `h` parameter, and now accepts 
  `bins` and `binwidth` parameters to control the number of contours 
  (#1448, @has2k1).

* `stat_ecdf()` does a better job of adding padding to -Inf/Inf, and gains
  an argument `pad` to suppress the padding if not needed (#1467).

* `stat_function()` gains an `xlim` parameter (#1528). It once again works 
  with discrete x values (#1509).

* `stat_summary()` preserves sorted x order which avoids artefacts when
  display results with `geom_smooth()` (#1520).

* All elements should now inherit correctly for all themes except `theme_void()`.
  (@Katiedaisey, #1555) 

* `theme_void()` was completely void of text but facets and legends still
  need labels. They are now visible (@jiho). 

* You can once again set legend key and height width to unit arithmetic
  objects (like `2 * unit(1, "cm")`) (#1437).

* Eliminate spurious warning if you have a layer with no data and no aesthetics
  (#1451).

* Removed a superfluous comma in `theme-defaults.r` code (@jschoeley)

* Fixed a compatibility issue with `ggproto` and R versions prior to 3.1.2.
  (#1444)

* Fixed issue where `coord_map()` fails when given an explicit `parameters`
  argument (@tdmcarthur, #1729)
  
* Fixed issue where `geom_errorbarh()` had a required `x` aesthetic (#1933)  

# ggplot2 2.0.0

## Major changes

* ggplot no longer throws an error if your plot has no layers. Instead it 
  automatically adds `geom_blank()` (#1246).
  
* New `cut_width()` is a convenient replacement for the verbose
  `plyr::round_any()`, with the additional benefit of offering finer
  control.

* New `geom_count()` is a convenient alias to `stat_sum()`. Use it when you
  have overlapping points on a scatterplot. `stat_sum()` now defaults to 
  using counts instead of proportions.

* New `geom_curve()` adds curved lines, with a similar specification to 
  `geom_segment()` (@veraanadi, #1088).

* Date and datetime scales now have `date_breaks`, `date_minor_breaks` and
  `date_labels` arguments so that you never need to use the long
  `scales::date_breaks()` or `scales::date_format()`.
  
* `geom_bar()` now has it's own stat, distinct from `stat_bin()` which was
  also used by `geom_histogram()`. `geom_bar()` now uses `stat_count()` 
  which counts values at each distinct value of x (i.e. it does not bin
  the data first). This can be useful when you want to show exactly which 
  values are used in a continuous variable.

* `geom_point()` gains a `stroke` aesthetic which controls the border width of 
  shapes 21-25 (#1133, @SeySayux). `size` and `stroke` are additive so a point 
  with `size = 5` and `stroke = 5` will have a diameter of 10mm. (#1142)

* New `position_nudge()` allows you to slightly offset labels (or other 
  geoms) from their corresponding points (#1109).

* `scale_size()` now maps values to _area_, not radius. Use `scale_radius()`
  if you want the old behaviour (not recommended, except perhaps for lines).

* New `stat_summary_bin()` works like `stat_summary()` but on binned data. 
  It's a generalisation of `stat_bin()` that can compute any aggregate,
  not just counts (#1274). Both default to `mean_se()` if no aggregation
  functions are supplied (#1386).

* Layers are now much stricter about their arguments - you will get an error
  if you've supplied an argument that isn't an aesthetic or a parameter.
  This is likely to cause some short-term pain but in the long-term it will make
  it much easier to spot spelling mistakes and other errors (#1293).
  
    This change does break a handful of geoms/stats that used `...` to pass 
    additional arguments on to the underlying computation. Now 
    `geom_smooth()`/`stat_smooth()` and `geom_quantile()`/`stat_quantile()` 
    use `method.args` instead (#1245, #1289); and `stat_summary()` (#1242), 
    `stat_summary_hex()`, and `stat_summary2d()` use `fun.args`.

### Extensibility

There is now an official mechanism for defining Stats, Geoms, and Positions in 
other packages. See `vignette("extending-ggplot2")` for details.

* All Geoms, Stats and Positions are now exported, so you can inherit from them
  when making your own objects (#989).

* ggplot2 no longer uses proto or reference classes. Instead, we now use 
  ggproto, a new OO system designed specifically for ggplot2. Unlike proto
  and RC, ggproto supports clean cross-package inheritance. Creating a new OO
  system isn't usually the right way to solve a problem, but I'm pretty sure
  it was necessary here. Read more about it in the vignette.

* `aes_()` replaces `aes_q()`. It also supports formulas, so the most concise 
  SE version of `aes(carat, price)` is now `aes_(~carat, ~price)`. You may
  want to use this form in packages, as it will avoid spurious `R CMD check` 
  warnings about undefined global variables.

### Text

* `geom_text()` has been overhauled to make labelling your data a little
  easier. It:
  
    * `nudge_x` and `nudge_y` arguments let you offset labels from their
      corresponding points (#1120). 
      
    * `check_overlap = TRUE` provides a simple way to avoid overplotting 
      of labels: labels that would otherwise overlap are omitted (#1039).
      
    * `hjust` and `vjust` can now be character vectors: "left", "center", 
      "right", "bottom", "middle", "top". New options include "inward" and 
      "outward" which align text towards and away from the center of the plot 
      respectively.

* `geom_label()` works like `geom_text()` but draws a rounded rectangle 
  underneath each label (#1039). This is useful when you want to label plots
  that are dense with data.

### Deprecated features

* The little used `aes_auto()` has been deprecated. 

* `aes_q()` has been replaced with `aes_()` to be consistent with SE versions
  of NSE functions in other packages.

* The `order` aesthetic is officially deprecated. It never really worked, and 
  was poorly documented.

* The `stat` and `position` arguments to `qplot()` have been deprecated.
  `qplot()` is designed for quick plots - if you need to specify position
  or stat, use `ggplot()` instead.

* The theme setting `axis.ticks.margin` has been deprecated: now use the margin 
  property of `axis.text`.
  
* `stat_abline()`, `stat_hline()` and `stat_vline()` have been removed:
  these were never suitable for use other than with `geom_abline()` etc
  and were not documented.

* `show_guide` has been renamed to `show.legend`: this more accurately
  reflects what it does (controls appearance of layer in legend), and uses the 
  same convention as other ggplot2 arguments (i.e. a `.` between names).
  (Yes, I know that's inconsistent with function names with use `_`, but it's
  too late to change now.)

A number of geoms have been renamed to be internally consistent:

* `stat_binhex()` and `stat_bin2d()` have been renamed to `stat_bin_hex()` 
  and `stat_bin_2d()` (#1274). `stat_summary2d()` has been renamed to 
  `stat_summary_2d()`, `geom_density2d()`/`stat_density2d()` has been renamed 
  to `geom_density_2d()`/`stat_density_2d()`.

* `stat_spoke()` is now `geom_spoke()` since I realised it's a
  reparameterisation of `geom_segment()`.

* `stat_bindot()` has been removed because it's so tightly coupled to
  `geom_dotplot()`. If you happened to use `stat_bindot()`, just change to
  `geom_dotplot()` (#1194).

All defunct functions have been removed.

### Default appearance

* The default `theme_grey()` background colour has been changed from "grey90" 
  to "grey92": this makes the background a little less visually prominent.

* Labels and titles have been tweaked for readability:

    * Axes labels are darker.
    
    * Legend and axis titles are given the same visual treatment.
    
    * The default font size dropped from 12 to 11. You might be surprised that 
      I've made the default text size smaller as it was already hard for
      many people to read. It turns out there was a bug in RStudio (fixed in 
      0.99.724), that shrunk the text of all grid based graphics. Once that
      was resolved the defaults seemed too big to my eyes.
    
    * More spacing between titles and borders.
    
    * Default margins scale with the theme font size, so the appearance at 
      larger font sizes should be considerably improved (#1228). 

* `alpha` now affects both fill and colour aesthetics (#1371).

* `element_text()` gains a margins argument which allows you to add additional
  padding around text elements. To help see what's going on use `debug = TRUE` 
  to display the text region and anchors.

* The default font size in `geom_text()` has been decreased from 5mm (14 pts)
  to 3.8 mm (11 pts) to match the new default theme sizes.

* A diagonal line is no longer drawn on bar and rectangle legends. Instead, the
  border has been tweaked to be more visible, and more closely match the size of 
  line drawn on the plot.

* `geom_pointrange()` and `geom_linerange()` get vertical (not horizontal)
  lines in the legend (#1389).

* The default line `size` for `geom_smooth()` has been increased from 0.5 to 1 
  to make it easier to see when overlaid on data.
  
* `geom_bar()` and `geom_rect()` use a slightly paler shade of grey so they
  aren't so visually heavy.
  
* `geom_boxplot()` now colours outliers the same way as the boxes.

* `geom_point()` now uses shape 19 instead of 16. This looks much better on 
  the default Linux graphics device. (It's very slightly smaller than the old 
  point, but it shouldn't affect any graphics significantly)

* Sizes in ggplot2 are measured in mm. Previously they were converted to pts 
  (for use in grid) by multiplying by 72 / 25.4. However, grid uses printer's 
  points, not Adobe (big pts), so sizes are now correctly multiplied by 
  72.27 / 25.4. This is unlikely to noticeably affect display, but it's
  technically correct (<https://youtu.be/hou0lU8WMgo>).

* The default legend will now allocate multiple rows (if vertical) or
  columns (if horizontal) in order to make a legend that is more likely to
  fit on the screen. You can override with the `nrow`/`ncol` arguments
  to `guide_legend()`

    ```R
    p <- ggplot(mpg, aes(displ,hwy, colour = model)) + geom_point()
    p
    p + theme(legend.position = "bottom")
    # Previous behaviour
    p + guides(colour = guide_legend(ncol = 1))
    ```

### New and updated themes

* New `theme_void()` is completely empty. It's useful for plots with non-
  standard coordinates or for drawings (@jiho, #976).

* New `theme_dark()` has a dark background designed to make colours pop out
  (@jiho, #1018)

* `theme_minimal()` became slightly more minimal by removing the axis ticks:
  labels now line up directly beneath grid lines (@tomschloss, #1084)

* New theme setting `panel.ontop` (logical) make it possible to place 
  background elements (i.e., gridlines) on top of data. Best used with 
  transparent `panel.background` (@noamross. #551).

### Labelling

The facet labelling system was updated with many new features and a
more flexible interface (@lionel-). It now works consistently across
grid and wrap facets. The most important user visible changes are:

* `facet_wrap()` gains a `labeller` option (#25).

* `facet_grid()` and `facet_wrap()` gain a `switch` argument to
  display the facet titles near the axes. When switched, the labels
  become axes subtitles. `switch` can be set to "x", "y" or "both"
  (the latter only for grids) to control which margin is switched.

The labellers (such as `label_value()` or `label_both()`) also get
some new features:

* They now offer the `multi_line` argument to control whether to
  display composite facets (those specified as `~var1 + var2`) on one
  or multiple lines.

* In `label_bquote()` you now refer directly to the names of
  variables. With this change, you can create math expressions that
  depend on more than one variable. This math expression can be
  specified either for the rows or the columns and you can also
  provide different expressions to each margin.

  As a consequence of these changes, referring to `x` in backquoted
  expressions is deprecated.

* Similarly to `label_bquote()`, `labeller()` now take `.rows` and
  `.cols` arguments. In addition, it also takes `.default`.
  `labeller()` is useful to customise how particular variables are
  labelled. The three additional arguments specify how to label the
  variables are not specifically mentioned, respectively for rows,
  columns or both. This makes it especially easy to set up a
  project-wide labeller dispatcher that can be reused across all your
  plots. See the documentation for an example.

* The new labeller `label_context()` adapts to the number of factors
  facetted over. With a single factor, it displays only the values,
  just as before. But with multiple factors in a composite margin
  (e.g. with `~cyl + am`), the labels are passed over to
  `label_both()`. This way the variables names are displayed with the
  values to help identifying them.

On the programming side, the labeller API has been rewritten in order
to offer more control when faceting over multiple factors (e.g. with
formulae such as `~cyl + am`). This also means that if you have
written custom labellers, you will need to update them for this
version of ggplot.

* Previously, a labeller function would take `variable` and `value`
  arguments and return a character vector. Now, they take a data frame
  of character vectors and return a list. The input data frame has one
  column per factor facetted over and each column in the returned list
  becomes one line in the strip label. See documentation for more
  details.

* The labels received by a labeller now contain metadata: their margin
  (in the "type" attribute) and whether they come from a wrap or a
  grid facet (in the "facet" attribute).

* Note that the new `as_labeller()` function operator provides an easy
  way to transform an existing function to a labeller function. The
  existing function just needs to take and return a character vector.

## Documentation

* Improved documentation for `aes()`, `layer()` and much much more.

* I've tried to reduce the use of `...` so that you can see all the 
  documentation in one place rather than having to integrate multiple pages.
  In some cases this has involved adding additional arguments to geoms
  to make it more clear what you can do:
  
    *  `geom_smooth()` gains explicit `method`, `se` and `formula` arguments.
    
    * `geom_histogram()` gains `binwidth`, `bins`, `origin` and `right` 
      arguments.
      
    * `geom_jitter()` gains `width` and `height` arguments to make it easier
      to control the amount of jittering without using the lengthy 
      `position_jitter()` function (#1116)

* Use of `qplot()` in examples has been minimised (#1123, @hrbrmstr). This is
  inline with the 2nd edition of the ggplot2 box, which minimises the use of 
  `qplot()` in favour of `ggplot()`.

* Tightly linked geoms and stats (e.g. `geom_boxplot()` and `stat_boxplot()`) 
  are now documented in the same file so you can see all the arguments in one
  place. Variations of the same idea (e.g. `geom_path()`, `geom_line()`, and
  `geom_step()`) are also documented together.

* It's now obvious that you can set the `binwidth` parameter for
  `stat_bin_hex()`, `stat_summary_hex()`, `stat_bin_2d()`, and
  `stat_summary_2d()`. 

* The internals of positions have been cleaned up considerably. You're unlikely
  to notice any external changes, although the documentation should be a little
  less confusing since positions now don't list parameters they never use.

## Data

* All datasets have class `tbl_df` so if you also use dplyr, you get a better
  print method.

* `economics` has been brought up to date to 2015-04-01.

* New `economics_long` is the economics data in long form.

* New `txhousing` dataset containing information about the Texas housing
  market. Useful for examples that need multiple time series, and for
  demonstrating model+vis methods.

* New `luv_colours` dataset which contains the locations of all
  built-in `colors()` in Luv space.

* `movies` has been moved into its own package, ggplot2movies, because it was 
  large and not terribly useful. If you've used the movies dataset, you'll now 
  need to explicitly load the package with `library(ggplot2movies)`.

## Bug fixes and minor improvements

* All partially matched arguments and `$` have been been replaced with 
  full matches (@jimhester, #1134).

* ggplot2 now exports `alpha()` from the scales package (#1107), and `arrow()` 
  and `unit()` from grid (#1225). This means you don't need attach scales/grid 
  or do `scales::`/`grid::` for these commonly used functions.

* `aes_string()` now only parses character inputs. This fixes bugs when
  using it with numbers and non default `OutDec` settings (#1045).

* `annotation_custom()` automatically adds a unique id to each grob name,
  making it easier to plot multiple grobs with the same name (e.g. grobs of
  ggplot2 graphics) in the same plot (#1256).

* `borders()` now accepts xlim and ylim arguments for specifying the geographical 
  region of interest (@markpayneatwork, #1392).

* `coord_cartesian()` applies the same expansion factor to limits as for scales. 
  You can suppress with `expand = FALSE` (#1207).

* `coord_trans()` now works when breaks are suppressed (#1422).

* `cut_number()` gives error message if the number of requested bins can
  be created because there are two few unique values (#1046).

* Character labels in `facet_grid()` are no longer (incorrectly) coerced into
  factors. This caused problems with custom label functions (#1070).

* `facet_wrap()` and `facet_grid()` now allow you to use non-standard
  variable names by surrounding them with backticks (#1067).

* `facet_wrap()` more carefully checks its `nrow` and `ncol` arguments
  to ensure that they're specified correctly (@richierocks, #962)

* `facet_wrap()` gains a `dir` argument to control the direction the
  panels are wrapped in. The default is "h" for horizontal. Use "v" for
  vertical layout (#1260).

* `geom_abline()`, `geom_hline()` and `geom_vline()` have been rewritten to
  have simpler behaviour and be more consistent:

    * `stat_abline()`, `stat_hline()` and `stat_vline()` have been removed:
      these were never suitable for use other than with `geom_abline()` etc
      and were not documented.

    * `geom_abline()`, `geom_vline()` and `geom_hline()` are bound to
      `stat_identity()` and `position_identity()`

    * Intercept parameters can no longer be set to a function.

    * They are all documented in one file, since they are so closely related.

* `geom_bin2d()` will now let you specify one dimension's breaks exactly,
  without touching the other dimension's default breaks at all (#1126).

* `geom_crossbar()` sets grouping correctly so you can display multiple
  crossbars on one plot. It also makes the default `fatten` argument a little
  bigger to make the middle line more obvious (#1125).

* `geom_histogram()` and `geom_smooth()` now only inform you about the
  default values once per layer, rather than once per panel (#1220).

* `geom_pointrange()` gains `fatten` argument so you can control the
  size of the point relative to the size of the line.

* `geom_segment()` annotations were not transforming with scales 
  (@BrianDiggs, #859).

* `geom_smooth()` is no longer so chatty. If you want to know what the default
  smoothing method is, look it up in the documentation! (#1247)

* `geom_violin()` now has the ability to draw quantile lines (@DanRuderman).

* `ggplot()` now captures the parent frame to use for evaluation,
  rather than always defaulting to the global environment. This should
  make ggplot more suitable to use in more situations (e.g. with knitr)

* `ggsave()` has been simplified a little to make it easier to maintain.
  It no longer checks that you're printing a ggplot2 object (so now also
  works with any grid grob) (#970), and always requires a filename.
  Parameter `device` now supports character argument to specify which supported
  device to use ('pdf', 'png', 'jpeg', etc.), for when it cannot be correctly
  inferred from the file extension (for example when a temporary filename is
  supplied server side in shiny apps) (@sebkopf, #939). It no longer opens
  a graphics device if one isn't already open - this is annoying when you're
  running from a script (#1326).

* `guide_colorbar()` creates correct legend if only one color (@krlmlr, #943).

* `guide_colorbar()` no longer fails when the legend is empty - previously
  this often masked misspecifications elsewhere in the plot (#967).

* New `layer_data()` function extracts the data used for plotting for a given
  layer. It's mostly useful for testing.

* User supplied `minor_breaks` can now be supplied on the same scale as 
  the data, and will be automatically transformed with by scale (#1385).

* You can now suppress the appearance of an axis/legend title (and the space
  that would allocated for it) with `NULL` in the `scale_` function. To
  use the default label, use `waiver()` (#1145).

* Position adjustments no longer warn about potentially varying ranges
  because the problem rarely occurs in practice and there are currently a
  lot of false positives since I don't understand exactly what FP criteria
  I should be testing.

* `scale_fill_grey()` now uses red for missing values. This matches
  `scale_colour_grey()` and makes it obvious where missing values lie.
  Override with `na.value`.

* `scale_*_gradient2()` defaults to using Lab colour space.

* `scale_*_gradientn()` now allows `colours` or `colors` (#1290)

* `scale_y_continuous()` now also transforms the `lower`, `middle` and `upper`
  aesthetics used by `geom_boxplot()`: this only affects
  `geom_boxplot(stat = "identity")` (#1020).

* Legends no longer inherit aesthetics if `inherit.aes` is FALSE (#1267).

* `lims()` makes it easy to set the limits of any axis (#1138).

* `labels = NULL` now works with `guide_legend()` and `guide_colorbar()`.
  (#1175, #1183).

* `override.aes` now works with American aesthetic spelling, e.g. color

* Scales no longer round data points to improve performance of colour
  palettes. Instead the scales package now uses a much faster colour
  interpolation algorithm (#1022).

* `scale_*_brewer()` and `scale_*_distiller()` add new `direction` argument of 
  `scales::brewer_pal`, making it easier to change the order of colours 
  (@jiho, #1139).

* `scale_x_date()` now clips dates outside the limits in the same way as
  `scale_x_continuous()` (#1090).

* `stat_bin()` gains `bins` arguments, which denotes the number of bins. Now
  you can set `bins=100` instead of `binwidth=0.5`. Note that `breaks` or
  `binwidth` will override it (@tmshn, #1158, #102).

* `stat_boxplot()` warns if a continuous variable is used for the `x` aesthetic
  without also supplying a `group` aesthetic (#992, @krlmlr).

* `stat_summary_2d()` and `stat_bin_2d()` now share exactly the same code for 
  determining breaks from `bins`, `binwidth`, and `origin`. 
  
* `stat_summary_2d()` and `stat_bin_2d()` now output in tile/raster compatible 
  form instead of rect compatible form. 

* Automatically computed breaks do not lead to an error for transformations like
  "probit" where the inverse can map to infinity (#871, @krlmlr)

* `stat_function()` now always evaluates the function on the original scale.
  Previously it computed the function on transformed scales, giving incorrect
  values (@BrianDiggs, #1011).

* `strip_dots` works with anonymous functions within calculated aesthetics 
  (e.g. `aes(sapply(..density.., function(x) mean(x))))` (#1154, @NikNakk)

* `theme()` gains `validate = FALSE` parameter to turn off validation, and 
  hence store arbitrary additional data in the themes. (@tdhock, #1121)

* Improved the calculation of segments needed to draw the curve representing
  a line when plotted in polar coordinates. In some cases, the last segment
  of a multi-segment line was not drawn (@BrianDiggs, #952)<|MERGE_RESOLUTION|>--- conflicted
+++ resolved
@@ -1,12 +1,10 @@
 # ggplot2 (development version)
 
-<<<<<<< HEAD
 * New function family for setting parts of a theme. For example, you can now use 
   `theme_sub_axis(line, text, ticks, ticks.length, line)` as a substitute for
   `theme(axis.line, axis.text, axis.ticks, axis.ticks.length, axis.line)`. This
   should allow slightly terser and more organised theme declarations 
   (@teunbrand, #5301).
-=======
 * `scale_{x/y}_discrete(continuous.limits)` is a new argument to control the
   display range of discrete scales (@teunbrand, #4174, #6259).
 * `geom_ribbon()` now appropriately warns about, and removes, missing values 
@@ -51,7 +49,6 @@
   `geom_errorbar(orientation = "y")` (@teunbrand, #5961).
 * `geom_contour()` should be able to recognise a rotated grid of points 
   (@teunbrand, #4320)
->>>>>>> 97edd626
 * `geom_boxplot()` gains additional arguments to style the colour, linetype and
   linewidths of the box, whiskers, median line and staples (@teunbrand, #5126)
 * (internal) Using `after_scale()` in the `Geom*$default_aes()` field is now

--- conflicted
+++ resolved
@@ -322,11 +322,8 @@
 
 * The height of descenders is now calculated solely on font metrics and doesn't change with the specific letters in the string. This fixes minor alignment issues with plot titles, subtitles, and legend titles. (#2288, @clauswilke)
 
-<<<<<<< HEAD
 * Update startup messages to reflect new resources. (#2410, @mine-cetinkaya-rundel)
 
-=======
->>>>>>> be82f847
 # ggplot2 2.2.1
 
 * Fix usage of `structure(NULL)` for R-devel compatibility (#1968).

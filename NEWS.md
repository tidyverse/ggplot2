# ggplot2 (development version)

<<<<<<< HEAD
# ggplot2 3.4.2
This is a hotfix release anticipating changes in r-devel, but folds in upkeep
changes and a few bug fixes as well.

## Minor improvements

* Various type checks and their messages have been standardised 
  (@teunbrand, #4834).
  
* ggplot2 now uses `scales::DiscreteRange` and `scales::ContinuousRange`, which
  are available to write scale extensions from scratch (@teunbrand, #2710).
  
* The `layer_data()`, `layer_scales()` and `layer_grob()` now have the default
  `plot = last_plot()` (@teunbrand, #5166).
  
* The `datetime_scale()` scale constructor is now exported for use in extension
  packages (@teunbrand, #4701).
  
## Bug fixes

* `update_geom_defaults()` and `update_stat_defaults()` now return properly 
  classed objects and have updated docs (@dkahle, #5146).

* For the purposes of checking required or non-missing aesthetics, character 
  vectors are no longer considered non-finite (@teunbrand, @4284).

=======
* To improve `width` calculation in bar plots with empty factor levels, 
  `resolution()` considers `mapped_discrete` values as having resolution 1 
  (@teunbrand, #5211)
* When `geom_path()` has aesthetics varying within groups, the `arrow()` is
  applied to groups instead of individual segments (@teunbrand, #4935).
* The default width of `geom_bar()` is now based on panel-wise resolution of
  the data, rather than global resolution (@teunbrand, #4336).
* To apply dodging more consistently in violin plots, `stat_ydensity()` now
  has a `drop` argument to keep or discard groups with 1 observation.
* Aesthetics listed in `geom_*()` and `stat_*()` layers now point to relevant
  documentation (@teunbrand, #5123).
* `coord_flip()` has been marked as superseded. The recommended alternative is
  to swap the `x` and `y` aesthetic and/or using the `orientation` argument in
  a layer (@teunbrand, #5130).
* `stat_align()` is now applied per panel instead of globally, preventing issues
  when facets have different ranges (@teunbrand, #5227).
* A stacking bug in `stat_align()` was fixed (@teunbrand, #5176).
* `stat_contour()` and `stat_contour_filled()` now warn about and remove
  duplicated coordinates (@teunbrand, #5215).
>>>>>>> d7f22413
* `annotation_logticks()` skips drawing ticks when the scale range is non-finite
  instead of throwing an error (@teunbrand, #5229).
  
* Fixed spurious warnings when the `weight` was used in `stat_bin_2d()`, 
  `stat_boxplot()`, `stat_contour()`, `stat_bin_hex()` and `stat_quantile()`
  (@teunbrand, #5216).

* To prevent changing the plotting order, `stat_sf()` is now computed per panel 
  instead of per group (@teunbrand, #4340).

* Fixed bug in `coord_sf()` where graticule lines didn't obey 
  `panel.grid.major`'s linewidth setting (@teunbrand, #5179).
  
* `geom_text()` drops observations where `angle = NA` instead of throwing an
  error (@teunbrand, #2757).
  
# ggplot2 3.4.1
This is a small release focusing on fixing regressions in the 3.4.0 release
and minor polishes.

## Breaking changes

* The computed variable `y` in `stat_ecdf()` has been superseded by `ecdf` to 
  prevent incorrect scale transformations (@teunbrand, #5113 and #5112).
  
## New features

* Added `scale_linewidth_manual()` and `scale_linewidth_identity()` to support
  the `linewidth` aesthetic (@teunbrand, #5050).
  
* `ggsave()` warns when multiple `filename`s are given, and only writes to the
  first file (@teunbrand, #5114).

## Bug fixes

* Fixed a regression in `geom_hex()` where aesthetics were replicated across 
  bins (@thomasp85, #5037 and #5044).
  
* Using two ordered factors as facetting variables in 
  `facet_grid(..., as.table = FALSE)` now throws a warning instead of an
  error (@teunbrand, #5109).
  
* Fixed misbehaviour of `draw_key_boxplot()` and `draw_key_crossbar()` with 
  skewed key aspect ratio (@teunbrand, #5082).
  
* Fixed spurious warning when `weight` aesthetic was used in `stat_smooth()` 
  (@teunbrand based on @clauswilke's suggestion, #5053).
  
* The `lwd` alias is now correctly replaced by `linewidth` instead of `size` 
  (@teunbrand based on @clauswilke's suggestion #5051).
  
* Fixed a regression in `Coord$train_panel_guides()` where names of guides were 
  dropped (@maxsutton, #5063).

In binned scales:

* Automatic breaks should no longer be out-of-bounds, and automatic limits are
  adjusted to include breaks (@teunbrand, #5082).
  
* Zero-range limits no longer throw an error and are treated akin to continuous
  scales with zero-range limits (@teunbrand, #5066).
  
* The `trans = "date"` and `trans = "time"` transformations were made compatible
  (@teunbrand, #4217).

# ggplot2 3.4.0
This is a minor release focusing on tightening up the internals and ironing out
some inconsistencies in the API. The biggest change is the addition of the 
`linewidth` aesthetic that takes of sizing the width of any line from `size`. 
This change, while attempting to be as non-breaking as possible, has the 
potential to change the look of some of your plots.

Other notable changes is a complete redo of the error and warning messaging in
ggplot2 using the cli package. Messaging is now better contextualised and it 
should be easier to identify which layer an error is coming from. Last, we have
now made the switch to using the vctrs package internally which means that 
support for vctrs classes as variables should improve, along with some small 
gains in rendering speed.

## Breaking changes

* A `linewidth` aesthetic has been introduced and supersedes the `size` 
  aesthetic for scaling the width of lines in line based geoms. `size` will 
  remain functioning but deprecated for these geoms and it is recommended to 
  update all code to reflect the new aesthetic. For geoms that have _both_ point 
  sizing and linewidth sizing (`geom_pointrange()` and `geom_sf`) `size` now 
  **only** refers to sizing of points which can leads to a visual change in old
  code (@thomasp85, #3672)
  
* The default line width for polygons in `geom_sf()` have been decreased to 0.2 
  to reflect that this is usually used for demarking borders where a thinner 
  line is better suited. This change was made since we already induced a 
  visual change in `geom_sf()` with the introduction of the `linewidth` 
  aesthetic.
  
* The dot-dot notation (`..var..`) and `stat()`, which have been superseded by
  `after_stat()`, are now formally deprecated (@yutannihilation, #3693).

* `qplot()` is now formally deprecated (@yutannihilation, #3956).

* `stage()` now properly refers to the values without scale transformations for
  the stage of `after_stat`. If your code requires the scaled version of the
  values for some reason, you have to apply the same transformation by yourself,
  e.g. `sqrt()` for `scale_{x,y}_sqrt()` (@yutannihilation and @teunbrand, #4155).

* Use `rlang::hash()` instead of `digest::digest()`. This update may lead to 
  changes in the automatic sorting of legends. In order to enforce a specific
  legend order use the `order` argument in the guide. (@thomasp85, #4458)

* referring to `x` in backquoted expressions with `label_bquote()` is no longer
  possible.

* The `ticks.linewidth` and `frame.linewidth` parameters of `guide_colourbar()`
  are now multiplied with `.pt` like elsewhere in ggplot2. It can cause visual
  changes when these arguments are not the defaults and these changes can be 
  restored to their previous behaviour by adding `/ .pt` (@teunbrand #4314).

* `scale_*_viridis_b()` now uses the full range of the viridis scales 
  (@gregleleu, #4737)

## New features

* `geom_col()` and `geom_bar()` gain a new `just` argument. This is set to `0.5`
  by default; use `just = 0`/`just = 1` to place columns on the left/right
  of the axis breaks.
  (@wurli, #4899)

* `geom_density()` and `stat_density()` now support `bounds` argument
  to estimate density with boundary correction (@echasnovski, #4013).

* ggplot now checks during statistical transformations whether any data 
  columns were dropped and warns about this. If stats intend to drop
  data columns they can declare them in the new field `dropped_aes`.
  (@clauswilke, #3250)

* `...` supports `rlang::list2` dynamic dots in all public functions. 
  (@mone27, #4764) 

* `theme()` now has a `strip.clip` argument, that can be set to `"off"` to 
  prevent the clipping of strip text and background borders (@teunbrand, #4118)
  
* `geom_contour()` now accepts a function in the `breaks` argument 
  (@eliocamp, #4652).

## Minor improvements and bug fixes

* Fix a bug in `position_jitter()` where infinity values were dropped (@javlon,
  #4790).

* `geom_linerange()` now respects the `na.rm` argument (#4927, @thomasp85)

* Improve the support for `guide_axis()` on `coord_trans()` 
  (@yutannihilation, #3959)
  
* Added `stat_align()` to align data without common x-coordinates prior to
  stacking. This is now the default stat for `geom_area()` (@thomasp85, #4850)

* Fix a bug in `stat_contour_filled()` where break value differences below a 
  certain number of digits would cause the computations to fail (@thomasp85, 
  #4874)

* Secondary axis ticks are now positioned more precisely, removing small visual
  artefacts with alignment between grid and ticks (@thomasp85, #3576)

* Improve `stat_function` documentation regarding `xlim` argument. 
  (@92amartins, #4474)

* Fix various issues with how `labels`, `breaks`, `limits`, and `show.limits`
  interact in the different binning guides (@thomasp85, #4831)

* Automatic break calculation now squishes the scale limits to the domain
  of the transformation. This allows `scale_{x/y}_sqrt()` to find breaks at 0   
  when appropriate (@teunbrand, #980).

* Using multiple modified aesthetics correctly will no longer trigger warnings. 
  If used incorrectly, the warning will now report the duplicated aesthetic 
  instead of `NA` (@teunbrand, #4707).

* `aes()` now supports the `!!!` operator in its first two arguments
  (#2675). Thanks to @yutannihilation and @teunbrand for draft
  implementations.

* Require rlang >= 1.0.0 (@billybarc, #4797)

* `geom_violin()` no longer issues "collapsing to unique 'x' values" warning
  (@bersbersbers, #4455)

* `annotate()` now documents unsupported geoms (`geom_abline()`, `geom_hline()`
  and `geom_vline()`), and warns when they are requested (@mikmart, #4719)

* `presidential` dataset now includes Trump's presidency (@bkmgit, #4703).

* `position_stack()` now works fully with `geom_text()` (@thomasp85, #4367)

* `geom_tile()` now correctly recognises missing data in `xmin`, `xmax`, `ymin`,
  and `ymax` (@thomasp85 and @sigmapi, #4495)

* `geom_hex()` will now use the binwidth from `stat_bin_hex()` if present, 
  instead of deriving it (@thomasp85, #4580)
  
* `geom_hex()` now works on non-linear coordinate systems (@thomasp85)

* Fixed a bug throwing errors when trying to render an empty plot with secondary
  axes (@thomasp85, #4509)

* Axes are now added correctly in `facet_wrap()` when `as.table = FALSE`
  (@thomasp85, #4553)

* Better compatibility of custom device functions in `ggsave()` 
  (@thomasp85, #4539)

* Binning scales are now more resilient to calculated limits that ends up being
  `NaN` after transformations (@thomasp85, #4510)

* Strip padding in `facet_grid()` is now only in effect if 
  `strip.placement = "outside"` _and_ an axis is present between the strip and 
  the panel (@thomasp85, #4610)

* Aesthetics of length 1 are now recycled to 0 if the length of the data is 0 
  (@thomasp85, #4588)

* Setting `size = NA` will no longer cause `guide_legend()` to error 
  (@thomasp85, #4559)

* Setting `stroke` to `NA` in `geom_point()` will no longer impair the sizing of
  the points (@thomasp85, #4624)

* `stat_bin_2d()` now correctly recognises the `weight` aesthetic 
  (@thomasp85, #4646)
  
* All geoms now have consistent exposure of linejoin and lineend parameters, and
  the guide keys will now respect these settings (@thomasp85, #4653)

* `geom_sf()` now respects `arrow` parameter for lines (@jakeruss, #4659)

* Updated documentation for `print.ggplot` to reflect that it returns
  the original plot, not the result of `ggplot_build()`. (@r2evans, #4390)

* `scale_*_manual()` no longer displays extra legend keys, or changes their 
  order, when a named `values` argument has more items than the data. To display
  all `values` on the legend instead, use
  `scale_*_manual(values = vals, limits = names(vals))`. (@teunbrand, @banfai, 
  #4511, #4534)

* Updated documentation for `geom_contour()` to correctly reflect argument 
  precedence between `bins` and `binwidth`. (@eliocamp, #4651)

* Dots in `geom_dotplot()` are now correctly aligned to the baseline when
  `stackratio != 1` and `stackdir != "up"` (@mjskay, #4614)

* Key glyphs for `geom_boxplot()`, `geom_crossbar()`, `geom_pointrange()`, and
  `geom_linerange()` are now orientation-aware (@mjskay, #4732)
  
* Updated documentation for `geom_smooth()` to more clearly describe effects of 
  the `fullrange` parameter (@thoolihan, #4399).

# ggplot2 3.3.6
This is a very small release only applying an internal change to comply with 
R 4.2 and its deprecation of `default.stringsAsFactors()`. There are no user
facing changes and no breaking changes.

# ggplot2 3.3.5
This is a very small release focusing on fixing a couple of untenable issues 
that surfaced with the 3.3.4 release

* Revert changes made in #4434 (apply transform to intercept in `geom_abline()`) 
  as it introduced undesirable issues far worse than the bug it fixed 
  (@thomasp85, #4514)
* Fixes an issue in `ggsave()` when producing emf/wmf files (@yutannihilation, 
  #4521)
* Warn when grDevices specific arguments are passed to ragg devices (@thomasp85, 
  #4524)
* Fix an issue where `coord_sf()` was reporting that it is non-linear
  even when data is provided in projected coordinates (@clauswilke, #4527)

# ggplot2 3.3.4
This is a larger patch release fixing a huge number of bugs and introduces a 
small selection of feature refinements.

## Features

* Alt-text can now be added to a plot using the `alt` label, i.e 
  `+ labs(alt = ...)`. Currently this alt text is not automatically propagated, 
  but we plan to integrate into Shiny, RMarkdown, and other tools in the future. 
  (@thomasp85, #4477)

* Add support for the BrailleR package for creating descriptions of the plot
  when rendered (@thomasp85, #4459)
  
* `coord_sf()` now has an argument `default_crs` that specifies the coordinate
  reference system (CRS) for non-sf layers and scale/coord limits. This argument
  defaults to `NULL`, which means non-sf layers are assumed to be in projected
  coordinates, as in prior ggplot2 versions. Setting `default_crs = sf::st_crs(4326)`
  provides a simple way to interpret x and y positions as longitude and latitude,
  regardless of the CRS used by `coord_sf()`. Authors of extension packages
  implementing `stat_sf()`-like functionality are encouraged to look at the source
  code of `stat_sf()`'s `compute_group()` function to see how to provide scale-limit
  hints to `coord_sf()` (@clauswilke, #3659).

* `ggsave()` now uses ragg to render raster output if ragg is available. It also
  handles custom devices that sets a default unit (e.g. `ragg::agg_png`) 
  correctly (@thomasp85, #4388)

* `ggsave()` now returns the saved file location invisibly (#3379, @eliocamp).
  Note that, as a side effect, an unofficial hack `<ggplot object> + ggsave()`
  no longer works (#4513).

* The scale arguments `limits`, `breaks`, `minor_breaks`, `labels`, `rescaler`
  and `oob` now accept purrr style lambda notation (@teunbrand, #4427). The same 
  is true for `as_labeller()` (and therefore also `labeller()`) 
  (@netique, #4188).

* Manual scales now allow named vectors passed to `values` to contain fewer 
  elements than existing in the data. Elements not present in values will be set
  to `NA` (@thomasp85, #3451)
  
* Date and datetime position scales support out-of-bounds (oob) arguments to 
  control how limits affect data outside those limits (@teunbrand, #4199).
  
## Fixes

* Fix a bug that `after_stat()` and `after_scale()` cannot refer to aesthetics
  if it's specified in the plot-global mapping (@yutannihilation, #4260).
  
* Fix bug in `annotate_logticks()` that would cause an error when used together
  with `coord_flip()` (@thomasp85, #3954)
  
* Fix a bug in `geom_abline()` that resulted in `intercept` not being subjected
  to the transformation of the y scale (@thomasp85, #3741)
  
* Extent the range of the line created by `geom_abline()` so that line ending
  is not visible for large linewidths (@thomasp85, #4024)

* Fix bug in `geom_dotplot()` where dots would be positioned wrong with 
  `stackgroups = TRUE` (@thomasp85, #1745)

* Fix calculation of confidence interval for locfit smoothing in `geom_smooth()`
  (@topepo, #3806)
  
* Fix bug in `geom_text()` where `"outward"` and `"inward"` justification for 
  some `angle` values was reversed (@aphalo, #4169, #4447)

* `ggsave()` now sets the default background to match the fill value of the
  `plot.background` theme element (@karawoo, #4057)

* It is now deprecated to specify `guides(<scale> = FALSE)` or
  `scale_*(guide = FALSE)` to remove a guide. Please use 
  `guides(<scale> = "none")` or `scale_*(guide = "none")` instead 
  (@yutannihilation, #4097)
  
* Fix a bug in `guide_bins()` where keys would disappear if the guide was 
  reversed (@thomasp85, #4210)
  
* Fix bug in `guide_coloursteps()` that would repeat the terminal bins if the
  breaks coincided with the limits of the scale (@thomasp85, #4019)

* Make sure that default labels from default mappings doesn't overwrite default
  labels from explicit mappings (@thomasp85, #2406)

* Fix bug in `labeller()` where parsing was turned off if `.multiline = FALSE`
  (@thomasp85, #4084)
  
* Make sure `label_bquote()` has access to the calling environment when 
  evaluating the labels (@thomasp85, #4141)

* Fix a bug in the layer implementation that introduced a new state after the 
  first render which could lead to a different look when rendered the second 
  time (@thomasp85, #4204)

* Fix a bug in legend justification where justification was lost of the legend
  dimensions exceeded the available size (@thomasp85, #3635)

* Fix a bug in `position_dodge2()` where `NA` values in thee data would cause an
  error (@thomasp85, #2905)

* Make sure `position_jitter()` creates the same jittering independent of 
  whether it is called by name or with constructor (@thomasp85, #2507)

* Fix a bug in `position_jitter()` where different jitters would be applied to 
  different position aesthetics of the same axis (@thomasp85, #2941)
  
* Fix a bug in `qplot()` when supplying `c(NA, NA)` as axis limits 
  (@thomasp85, #4027)
  
* Remove cross-inheritance of default discrete colour/fill scales and check the
  type and aesthetic of function output if `type` is a function 
  (@thomasp85, #4149)

* Fix bug in `scale_[x|y]_date()` where custom breaks functions that resulted in
  fracional dates would get misaligned (@thomasp85, #3965)
  
* Fix bug in `scale_[x|y]_datetime()` where a specified timezone would be 
  ignored by the scale (@thomasp85, #4007)
  
* Fix issue in `sec_axis()` that would throw warnings in the absence of any 
  secondary breaks (@thomasp85, #4368)

* `stat_bin()`'s computed variable `width` is now documented (#3522).
  
* `stat_count()` now computes width based on the full dataset instead of per 
  group (@thomasp85, #2047)

* Extended `stat_ecdf()` to calculate the cdf from either x or y instead from y 
  only (@jgjl, #4005)
  
* Fix a bug in `stat_summary_bin()` where one more than the requested number of
  bins would be created (@thomasp85, #3824)

* Only drop groups in `stat_ydensity()` when there are fewer than two data 
  points and throw a warning (@andrewwbutler, #4111).

* Fixed a bug in strip assembly when theme has `strip.text = element_blank()`
  and plots are faceted with multi-layered strips (@teunbrand, #4384).
  
* Using `theme(aspect.ratio = ...)` together with free space in `facet_grid()`
  now crrectly throws an error (@thomasp85, #3834)

* Fixed a bug in `labeller()` so that `.default` is passed to `as_labeller()`
  when labellers are specified by naming faceting variables. (@waltersom, #4031)
  
* Updated style for example code (@rjake, #4092)

* ggplot2 now requires R >= 3.3 (#4247).

* ggplot2 now uses `rlang::check_installed()` to check if a suggested package is
  installed, which will offer to install the package before continuing (#4375, 
  @malcolmbarrett)

* Improved error with hint when piping a `ggplot` object into a facet function
  (#4379, @mitchelloharawild).

# ggplot2 3.3.3
This is a small patch release mainly intended to address changes in R and CRAN.
It further changes the licensing model of ggplot2 to an MIT license.

* Update the ggplot2 licence to an MIT license (#4231, #4232, #4233, and #4281)

* Use vdiffr conditionally so ggplot2 can be tested on systems without vdiffr

* Update tests to work with the new `all.equal()` defaults in R >4.0.3

* Fixed a bug that `guide_bins()` mistakenly ignore `override.aes` argument
  (@yutannihilation, #4085).

# ggplot2 3.3.2
This is a small release focusing on fixing regressions introduced in 3.3.1.

* Added an `outside` option to `annotation_logticks()` that places tick marks
  outside of the plot bounds. (#3783, @kbodwin)

* `annotation_raster()` adds support for native rasters. For large rasters,
  native rasters render significantly faster than arrays (@kent37, #3388)
  
* Facet strips now have dedicated position-dependent theme elements 
  (`strip.text.x.top`, `strip.text.x.bottom`, `strip.text.y.left`, 
  `strip.text.y.right`) that inherit from `strip.text.x` and `strip.text.y`, 
  respectively. As a consequence, some theme stylings now need to be applied to 
  the position-dependent elements rather than to the parent elements. This 
  change was already introduced in ggplot2 3.3.0 but not listed in the 
  changelog. (@thomasp85, #3683)

* Facets now handle layers containing no data (@yutannihilation, #3853).
  
* A newly added geom `geom_density_2d_filled()` and associated stat 
  `stat_density_2d_filled()` can draw filled density contours
  (@clauswilke, #3846).

* A newly added `geom_function()` is now recommended to use in conjunction
  with/instead of `stat_function()`. In addition, `stat_function()` now
  works with transformed y axes, e.g. `scale_y_log10()`, and in plots
  containing no other data or layers (@clauswilke, #3611, #3905, #3983).

* Fixed a bug in `geom_sf()` that caused problems with legend-type
  autodetection (@clauswilke, #3963).
  
* Support graphics devices that use the `file` argument instead of `fileneame` 
  in `ggsave()` (@bwiernik, #3810)
  
* Default discrete color scales are now configurable through the `options()` of 
  `ggplot2.discrete.colour` and `ggplot2.discrete.fill`. When set to a character 
  vector of colour codes (or list of character vectors)  with sufficient length, 
  these colours are used for the default scale. See `help(scale_colour_discrete)` 
  for more details and examples (@cpsievert, #3833).

* Default continuous colour scales (i.e., the `options()` 
  `ggplot2.continuous.colour` and `ggplot2.continuous.fill`, which inform the 
  `type` argument of `scale_fill_continuous()` and `scale_colour_continuous()`) 
  now accept a function, which allows more control over these default 
  `continuous_scale()`s (@cpsievert, #3827).

* A bug was fixed in `stat_contour()` when calculating breaks based on 
  the `bins` argument (@clauswilke, #3879, #4004).
  
* Data columns can now contain `Vector` S4 objects, which are widely used in the 
  Bioconductor project. (@teunbrand, #3837)

# ggplot2 3.3.1

This is a small release with no code change. It removes all malicious links to a 
site that got hijacked from the readme and pkgdown site.

# ggplot2 3.3.0

This is a minor release but does contain a range of substantial new features, 
along with the standard bug fixes. The release contains a few visual breaking
changes, along with breaking changes for extension developers due to a shift in
internal representation of the position scales and their axes. No user breaking
changes are included.

This release also adds Dewey Dunnington (@paleolimbot) to the core team.

## Breaking changes
There are no user-facing breaking changes, but a change in some internal 
representations that extension developers may have relied on, along with a few 
breaking visual changes which may cause visual tests in downstream packages to 
fail.

* The `panel_params` field in the `Layout` now contains a list of list of 
  `ViewScale` objects, describing the trained coordinate system scales, instead
  of the list object used before. Any extensions that use this field will likely
  break, as will unit tests that checks aspects of this.

* `element_text()` now issues a warning when vectorized arguments are provided, 
  as in `colour = c("red", "green", "blue")`. Such use is discouraged and not 
  officially supported (@clauswilke, #3492).

* Changed `theme_grey()` setting for legend key so that it creates no border 
  (`NA`) rather than drawing a white one. (@annennenne, #3180)

* `geom_ribbon()` now draws separate lines for the upper and lower intervals if
  `colour` is mapped. Similarly, `geom_area()` and `geom_density()` now draw
  the upper lines only in the same case by default. If you want old-style full
  stroking, use `outline.type = "full"` (@yutannihilation, #3503 / @thomasp85, #3708).

## New features

* The evaluation time of aesthetics can now be controlled to a finer degree. 
  `after_stat()` supersedes the use of `stat()` and `..var..`-notation, and is
  joined by `after_scale()` to allow for mapping to scaled aesthetic values. 
  Remapping of the same aesthetic is now supported with `stage()`, so you can 
  map a data variable to a stat aesthetic, and remap the same aesthetic to 
  something else after statistical transformation (@thomasp85, #3534)

* All `coord_*()` functions with `xlim` and `ylim` arguments now accept
  vectors with `NA` as a placeholder for the minimum or maximum value
  (e.g., `ylim = c(0, NA)` would zoom the y-axis from 0 to the 
  maximum value observed in the data). This mimics the behaviour
  of the `limits` argument in continuous scale functions
  (@paleolimbot, #2907).

* Allowed reversing of discrete scales by re-writing `get_limits()` 
  (@AnneLyng, #3115)
  
* All geoms and stats that had a direction (i.e. where the x and y axes had 
  different interpretation), can now freely choose their direction, instead of
  relying on `coord_flip()`. The direction is deduced from the aesthetic 
  mapping, but can also be specified directly with the new `orientation` 
  argument (@thomasp85, #3506).
  
* Position guides can now be customized using the new `guide_axis()`, which can 
  be passed to position `scale_*()` functions or via `guides()`. The new axis 
  guide (`guide_axis()`) comes with arguments `check.overlap` (automatic removal 
  of overlapping labels), `angle` (easy rotation of axis labels), and
  `n.dodge` (dodge labels into multiple rows/columns) (@paleolimbot, #3322).
  
* A new scale type has been added, that allows binning of aesthetics at the 
  scale level. It has versions for both position and non-position aesthetics and
  comes with two new guides (`guide_bins` and `guide_coloursteps`) 
  (@thomasp85, #3096)
  
* `scale_x_continuous()` and `scale_y_continuous()` gains an `n.breaks` argument
  guiding the number of automatic generated breaks (@thomasp85, #3102)

* Added `stat_contour_filled()` and `geom_contour_filled()`, which compute 
  and draw filled contours of gridded data (@paleolimbot, #3044). 
  `geom_contour()` and `stat_contour()` now use the isoband package
  to compute contour lines. The `complete` parameter (which was undocumented
  and has been unused for at least four years) was removed (@paleolimbot, #3044).
  
* Themes have gained two new parameters, `plot.title.position` and 
  `plot.caption.position`, that can be used to customize how plot
  title/subtitle and plot caption are positioned relative to the overall plot
  (@clauswilke, #3252).

## Extensions
  
* `Geom` now gains a `setup_params()` method in line with the other ggproto
  classes (@thomasp85, #3509)

* The newly added function `register_theme_elements()` now allows developers
  of extension packages to define their own new theme elements and place them
  into the ggplot2 element tree (@clauswilke, #2540).

## Minor improvements and bug fixes

* `coord_trans()` now draws second axes and accepts `xlim`, `ylim`,
  and `expand` arguments to bring it up to feature parity with 
  `coord_cartesian()`. The `xtrans` and `ytrans` arguments that were 
  deprecated in version 1.0.1 in favour of `x` and `y` 
  were removed (@paleolimbot, #2990).

* `coord_trans()` now calculates breaks using the expanded range 
  (previously these were calculated using the unexpanded range, 
  which resulted in differences between plots made with `coord_trans()`
  and those made with `coord_cartesian()`). The expansion for discrete axes 
  in `coord_trans()` was also updated such that it behaves identically
  to that in `coord_cartesian()` (@paleolimbot, #3338).

* `expand_scale()` was deprecated in favour of `expansion()` for setting
  the `expand` argument of `x` and `y` scales (@paleolimbot).

* `geom_abline()`, `geom_hline()`, and `geom_vline()` now issue 
  more informative warnings when supplied with set aesthetics
  (i.e., `slope`, `intercept`, `yintercept`, and/or `xintercept`)
  and mapped aesthetics (i.e., `data` and/or `mapping`).

* Fix a bug in `geom_raster()` that squeezed the image when it went outside 
  scale limits (#3539, @thomasp85)

* `geom_sf()` now determines the legend type automatically (@microly, #3646).
  
* `geom_sf()` now removes rows that can't be plotted due to `NA` aesthetics 
  (#3546, @thomasp85)

* `geom_sf()` now applies alpha to linestring geometries 
  (#3589, @yutannihilation).

* `gg_dep()` was deprecated (@perezp44, #3382).

* Added function `ggplot_add.by()` for lists created with `by()`, allowing such
  lists to be added to ggplot objects (#2734, @Maschette)

* ggplot2 no longer depends on reshape2, which means that it no longer 
  (recursively) needs plyr, stringr, or stringi packages.

* Increase the default `nbin` of `guide_colourbar()` to place the ticks more 
  precisely (#3508, @yutannihilation).

* `manual_scale()` now matches `values` with the order of `breaks` whenever
  `values` is an unnamed vector. Previously, unnamed `values` would match with
  the limits of the scale and ignore the order of any `breaks` provided. Note
  that this may change the appearance of plots that previously relied on the
  unordered behaviour (#2429, @idno0001).

* `scale_manual_*(limits = ...)` now actually limits the scale (#3262,
  @yutannihilation).

* Fix a bug when `show.legend` is a named logical vector 
  (#3461, @yutannihilation).

* Added weight aesthetic option to `stat_density()` and made scaling of 
  weights the default (@annennenne, #2902)
  
* `stat_density2d()` can now take an `adjust` parameter to scale the default 
  bandwidth. (#2860, @haleyjeppson)

* `stat_smooth()` uses `REML` by default, if `method = "gam"` and
  `gam`'s method is not specified (@ikosmidis, #2630).

* stacking text when calculating the labels and the y axis with
  `stat_summary()` now works (@ikosmidis, #2709)
  
* `stat_summary()` and related functions now support rlang-style lambda functions
  (#3568, @dkahle).

* The data mask pronoun, `.data`, is now stripped from default labels.

* Addition of partial themes to plots has been made more predictable;
  stepwise addition of individual partial themes is now equivalent to
  addition of multple theme elements at once (@clauswilke, #3039).

* Facets now don't fail even when some variable in the spec are not available
  in all layers (@yutannihilation, #2963).

# ggplot2 3.2.1

This is a patch release fixing a few regressions introduced in 3.2.0 as well as
fixing some unit tests that broke due to upstream changes.

* `position_stack()` no longer changes the order of the input data. Changes to 
  the internal behaviour of `geom_ribbon()` made this reordering problematic 
  with ribbons that spanned `y = 0` (#3471)
* Using `qplot()` with a single positional aesthetic will no longer title the
  non-specified scale as `"NULL"` (#3473)
* Fixes unit tests for sf graticule labels caused by chages to sf

# ggplot2 3.2.0

This is a minor release with an emphasis on internal changes to make ggplot2 
faster and more consistent. The few interface changes will only affect the 
aesthetics of the plot in minor ways, and will only potentially break code of
extension developers if they have relied on internals that have been changed. 
This release also sees the addition of Hiroaki Yutani (@yutannihilation) to the 
core developer team.

With the release of R 3.6, ggplot2 now requires the R version to be at least 3.2,
as the tidyverse is committed to support 5 major versions of R.

## Breaking changes

* Two patches (#2996 and #3050) fixed minor rendering problems. In most cases,
  the visual changes are so subtle that they are difficult to see with the naked
  eye. However, these changes are detected by the vdiffr package, and therefore
  any package developers who use vdiffr to test for visual correctness of ggplot2
  plots will have to regenerate all reference images.
  
* In some cases, ggplot2 now produces a warning or an error for code that previously
  produced plot output. In all these cases, the previous plot output was accidental,
  and the plotting code uses the ggplot2 API in a way that would lead to undefined
  behavior. Examples include a missing `group` aesthetic in `geom_boxplot()` (#3316),
  annotations across multiple facets (#3305), and not using aesthetic mappings when
  drawing ribbons with `geom_ribbon()` (#3318).

## New features

* This release includes a range of internal changes that speeds up plot 
  generation. None of the changes are user facing and will not break any code,
  but in general ggplot2 should feel much faster. The changes includes, but are
  not limited to:
  
  - Caching ascent and descent dimensions of text to avoid recalculating it for
    every title.
  
  - Using a faster data.frame constructor as well as faster indexing into 
    data.frames
    
  - Removing the plyr dependency, replacing plyr functions with faster 
    equivalents.

* `geom_polygon()` can now draw polygons with holes using the new `subgroup` 
  aesthetic. This functionality requires R 3.6.0 (@thomasp85, #3128)

* Aesthetic mappings now accept functions that return `NULL` (@yutannihilation,
  #2997).

* `stat_function()` now accepts rlang/purrr style anonymous functions for the 
  `fun` parameter (@dkahle, #3159).

* `geom_rug()` gains an "outside" option to allow for moving the rug tassels to 
  outside the plot area (@njtierney, #3085) and a `length` option to allow for 
  changing the length of the rug lines (@daniel-wells, #3109). 
  
* All geoms now take a `key_glyph` paramter that allows users to customize
  how legend keys are drawn (@clauswilke, #3145). In addition, a new key glyph
  `timeseries` is provided to draw nice legends for time series
  (@mitchelloharawild, #3145).

## Extensions

* Layers now have a new member function `setup_layer()` which is called at the
  very beginning of the plot building process and which has access to the 
  original input data and the plot object being built. This function allows the 
  creation of custom layers that autogenerate aesthetic mappings based on the 
  input data or that filter the input data in some form. For the time being, this
  feature is not exported, but it has enabled the development of a new layer type,
  `layer_sf()` (see next item). Other special-purpose layer types may be added
  in the future (@clauswilke, #2872).
  
* A new layer type `layer_sf()` can auto-detect and auto-map sf geometry
  columns in the data. It should be used by extension developers who are writing
  new sf-based geoms or stats (@clauswilke, #3232).

* `x0` and `y0` are now recognized positional aesthetics so they will get scaled 
  if used in extension geoms and stats (@thomasp85, #3168)
  
* Continuous scale limits now accept functions which accept the default
  limits and return adjusted limits. This makes it possible to write
  a function that e.g. ensures the limits are always a multiple of 100,
  regardless of the data (@econandrew, #2307).

## Minor improvements and bug fixes

* `cut_width()` now accepts `...` to pass further arguments to `base::cut.default()`
   like `cut_number()` and `cut_interval()` already did (@cderv, #3055)

* `coord_map()` now can have axes on the top and right (@karawoo, #3042).

* `coord_polar()` now correctly rescales the secondary axis (@linzi-sg, #3278)

* `coord_sf()`, `coord_map()`, and `coord_polar()` now squash `-Inf` and `Inf`
  into the min and max of the plot (@yutannihilation, #2972).

* `coord_sf()` graticule lines are now drawn in the same thickness as panel grid 
  lines in `coord_cartesian()`, and seting panel grid lines to `element_blank()` 
  now also works in `coord_sf()` 
  (@clauswilke, #2991, #2525).

* `economics` data has been regenerated. This leads to some changes in the
  values of all columns (especially in `psavert`), but more importantly, strips 
  the grouping attributes from `economics_long`.

* `element_line()` now fills closed arrows (@yutannihilation, #2924).

* Facet strips on the left side of plots now have clipping turned on, preventing
  text from running out of the strip and borders from looking thicker than for
  other strips (@karawoo, #2772 and #3061).

* ggplot2 now works in Turkish locale (@yutannihilation, #3011).

* Clearer error messages for inappropriate aesthetics (@clairemcwhite, #3060).

* ggplot2 no longer attaches any external packages when using functions that 
  depend on packages that are suggested but not imported by ggplot2. The 
  affected functions include `geom_hex()`, `stat_binhex()`, 
  `stat_summary_hex()`, `geom_quantile()`, `stat_quantile()`, and `map_data()` 
  (@clauswilke, #3126).
  
* `geom_area()` and `geom_ribbon()` now sort the data along the x-axis in the 
  `setup_data()` method rather than as part of `draw_group()` (@thomasp85, 
  #3023)

* `geom_hline()`, `geom_vline()`, and `geom_abline()` now throw a warning if the 
  user supplies both an `xintercept`, `yintercept`, or `slope` value and a 
  mapping (@RichardJActon, #2950).

* `geom_rug()` now works with `coord_flip()` (@has2k1, #2987).

* `geom_violin()` no longer throws an error when quantile lines fall outside 
  the violin polygon (@thomasp85, #3254).

* `guide_legend()` and `guide_colorbar()` now use appropriate spacing between legend
  key glyphs and legend text even if the legend title is missing (@clauswilke, #2943).

* Default labels are now generated more consistently; e.g., symbols no longer
  get backticks, and long expressions are abbreviated with `...`
  (@yutannihilation, #2981).

* All-`Inf` layers are now ignored for picking the scale (@yutannihilation, 
  #3184).
  
* Diverging Brewer colour palette now use the correct mid-point colour 
  (@dariyasydykova, #3072).
  
* `scale_color_continuous()` now points to `scale_colour_continuous()` so that 
  it will handle `type = "viridis"` as the documentation states (@hlendway, 
  #3079).

* `scale_shape_identity()` now works correctly with `guide = "legend"` 
  (@malcolmbarrett, #3029)
  
* `scale_continuous` will now draw axis line even if the length of breaks is 0
  (@thomasp85, #3257)

* `stat_bin()` will now error when the number of bins exceeds 1e6 to avoid 
  accidentally freezing the user session (@thomasp85).
  
* `sec_axis()` now places ticks accurately when using nonlinear transformations (@dpseidel, #2978).

* `facet_wrap()` and `facet_grid()` now automatically remove NULL from facet
  specs, and accept empty specs (@yutannihilation, #3070, #2986).

* `stat_bin()` now handles data with only one unique value (@yutannihilation 
  #3047).

* `sec_axis()` now accepts functions as well as formulas (@yutannihilation, #3031).

*   New theme elements allowing different ticks lengths for each axis. For instance,
    this can be used to have inwards ticks on the x-axis (`axis.ticks.length.x`) and
    outwards ticks on the y-axis (`axis.ticks.length.y`) (@pank, #2935).

* The arguments of `Stat*$compute_layer()` and `Position*$compute_layer()` are
  now renamed to always match the ones of `Stat$compute_layer()` and
  `Position$compute_layer()` (@yutannihilation, #3202).

* `geom_*()` and `stat_*()` now accepts purrr-style lambda notation
  (@yutannihilation, #3138).

* `geom_tile()` and `geom_rect()` now draw rectangles without notches at the
  corners. The style of the corner can be controlled by `linejoin` parameters
  (@yutannihilation, #3050).

# ggplot2 3.1.0

## Breaking changes

This is a minor release and breaking changes have been kept to a minimum. End users of 
ggplot2 are unlikely to encounter any issues. However, there are a few items that developers 
of ggplot2 extensions should be aware of. For additional details, see also the discussion 
accompanying issue #2890.

*   In non-user-facing internal code (specifically in the `aes()` function and in
    the `aesthetics` argument of scale functions), ggplot2 now always uses the British
    spelling for aesthetics containing the word "colour". When users specify a "color"
    aesthetic it is automatically renamed to "colour". This renaming is also applied
    to non-standard aesthetics that contain the word "color". For example, "point_color"
    is renamed to "point_colour". This convention makes it easier to support both
    British and American spelling for novel, non-standard aesthetics, but it may require
    some adjustment for packages that have previously introduced non-standard color
    aesthetics using American spelling. A new function `standardise_aes_names()` is
    provided in case extension writers need to perform this renaming in their own code
    (@clauswilke, #2649).

*   Functions that generate other functions (closures) now force the arguments that are
    used from the generated functions, to avoid hard-to-catch errors. This may affect
    some users of manual scales (such as `scale_colour_manual()`, `scale_fill_manual()`,
    etc.) who depend on incorrect behavior (@krlmlr, #2807).
    
*   `Coord` objects now have a function `backtransform_range()` that returns the
    panel range in data coordinates. This change may affect developers of custom coords,
    who now should implement this function. It may also affect developers of custom
    geoms that use the `range()` function. In some applications, `backtransform_range()`
    may be more appropriate (@clauswilke, #2821).


## New features

*   `coord_sf()` has much improved customization of axis tick labels. Labels can now
    be set manually, and there are two new parameters, `label_graticule` and
    `label_axes`, that can be used to specify which graticules to label on which side
    of the plot (@clauswilke, #2846, #2857, #2881).
    
*   Two new geoms `geom_sf_label()` and `geom_sf_text()` can draw labels and text
    on sf objects. Under the hood, a new `stat_sf_coordinates()` calculates the
    x and y coordinates from the coordinates of the sf geometries. You can customize
    the calculation method via `fun.geometry` argument (@yutannihilation, #2761).
    

## Minor improvements and fixes

*   `benchplot()` now uses tidy evaluation (@dpseidel, #2699).

*   The error message in `compute_aesthetics()` now only provides the names of
    aesthetics with mismatched lengths, rather than all aesthetics (@karawoo,
    #2853).

*   For faceted plots, data is no longer internally reordered. This makes it
    safer to feed data columns into `aes()` or into parameters of geoms or
    stats. However, doing so remains discouraged (@clauswilke, #2694).

*   `coord_sf()` now also understands the `clip` argument, just like the other
    coords (@clauswilke, #2938).

*   `fortify()` now displays a more informative error message for
    `grouped_df()` objects when dplyr is not installed (@jimhester, #2822).

*   All `geom_*()` now display an informative error message when required 
    aesthetics are missing (@dpseidel, #2637 and #2706).

*   `geom_boxplot()` now understands the `width` parameter even when used with
    a non-standard stat, such as `stat_identity()` (@clauswilke, #2893).
    
*  `geom_hex()` now understands the `size` and `linetype` aesthetics
   (@mikmart, #2488).
    
*   `geom_hline()`, `geom_vline()`, and `geom_abline()` now work properly
    with `coord_trans()` (@clauswilke, #2149, #2812).
    
*   `geom_text(..., parse = TRUE)` now correctly renders the expected number of
    items instead of silently dropping items that are empty expressions, e.g.
    the empty string "". If an expression spans multiple lines, we take just
    the first line and drop the rest. This same issue is also fixed for
    `geom_label()` and the axis labels for `geom_sf()` (@slowkow, #2867).

*   `geom_sf()` now respects `lineend`, `linejoin`, and `linemitre` parameters 
    for lines and polygons (@alistaire47, #2826).
    
*   `ggsave()` now exits without creating a new graphics device if previously
    none was open (@clauswilke, #2363).

*   `labs()` now has named arguments `title`, `subtitle`, `caption`, and `tag`.
    Also, `labs()` now accepts tidyeval (@yutannihilation, #2669).

*   `position_nudge()` is now more robust and nudges only in the direction
    requested. This enables, for example, the horizontal nudging of boxplots
    (@clauswilke, #2733).

*   `sec_axis()` and `dup_axis()` now return appropriate breaks for the secondary
    axis when applied to log transformed scales (@dpseidel, #2729).

*   `sec_axis()` now works as expected when used in combination with tidy eval
    (@dpseidel, #2788).

*   `scale_*_date()`, `scale_*_time()` and `scale_*_datetime()` can now display 
    a secondary axis that is a __one-to-one__ transformation of the primary axis,
    implemented using the `sec.axis` argument to the scale constructor 
    (@dpseidel, #2244).
    
*   `stat_contour()`, `stat_density2d()`, `stat_bin2d()`,  `stat_binhex()`
    now calculate normalized statistics including `nlevel`, `ndensity`, and
    `ncount`. Also, `stat_density()` now includes the calculated statistic 
    `nlevel`, an alias for `scaled`, to better match the syntax of `stat_bin()`
    (@bjreisman, #2679).

# ggplot2 3.0.0

## Breaking changes

*   ggplot2 now supports/uses tidy evaluation (as described below). This is a 
    major change and breaks a number of packages; we made this breaking change 
    because it is important to make ggplot2 more programmable, and to be more 
    consistent with the rest of the tidyverse. The best general (and detailed)
    introduction to tidy evaluation can be found in the meta programming
    chapters in [Advanced R](https://adv-r.hadley.nz).
    
    The primary developer facing change is that `aes()` now contains 
    quosures (expression + environment pairs) rather than symbols, and you'll 
    need to take a different approach to extracting the information you need. 
    A common symptom of this change are errors "undefined columns selected" or 
    "invalid 'type' (list) of argument" (#2610). As in the previous version,
    constants (like `aes(x = 1)` or `aes(colour = "smoothed")`) are stored
    as is.
    
    In this version of ggplot2, if you need to describe a mapping in a string, 
    use `quo_name()` (to generate single-line strings; longer expressions may 
    be abbreviated) or `quo_text()` (to generate non-abbreviated strings that
    may span multiple lines). If you do need to extract the value of a variable
    instead use `rlang::eval_tidy()`. You may want to condition on 
    `(packageVersion("ggplot2") <= "2.2.1")` so that your code can work with
    both released and development versions of ggplot2.
    
    We recognise that this is a big change and if you're not already familiar
    with rlang, there's a lot to learn. If you are stuck, or need any help,
    please reach out on <https://community.rstudio.com>.

*   Error: Column `y` must be a 1d atomic vector or a list

    Internally, ggplot2 now uses `as.data.frame(tibble::as_tibble(x))` to
    convert a list into a data frame. This improves ggplot2's support for
    list-columns (needed for sf support), at a small cost: you can no longer
    use matrix-columns. Note that unlike tibble we still allow column vectors
    such as returned by `base::scale()` because of their widespread use.

*   Error: More than one expression parsed
  
    Previously `aes_string(x = c("a", "b", "c"))` silently returned 
    `aes(x = a)`. Now this is a clear error.

*   Error: `data` must be uniquely named but has duplicate columns
  
    If layer data contains columns with identical names an error will be 
    thrown. In earlier versions the first occuring column was chosen silently,
    potentially masking that the wrong data was chosen.

*   Error: Aesthetics must be either length 1 or the same as the data
    
    Layers are stricter about the columns they will combine into a single
    data frame. Each aesthetic now must be either the same length as the data
    frame or a single value. This makes silent recycling errors much less likely.

*   Error: `coord_*` doesn't support free scales 
   
    Free scales only work with selected coordinate systems; previously you'd
    get an incorrect plot.

*   Error in f(...) : unused argument (range = c(0, 1))

    This is because the `oob` argument to scale has been set to a function
    that only takes a single argument; it needs to take two arguments
    (`x`, and `range`). 

*   Error: unused argument (output)
  
    The function `guide_train()` now has an optional parameter `aesthetic`
    that allows you to override the `aesthetic` setting in the scale.
    To make your code work with the both released and development versions of 
    ggplot2 appropriate, add `aesthetic = NULL` to the `guide_train()` method
    signature.
    
    ```R
    # old
    guide_train.legend <- function(guide, scale) {...}
    
    # new 
    guide_train.legend <- function(guide, scale, aesthetic = NULL) {...}
    ```
    
    Then, inside the function, replace `scale$aesthetics[1]`,
    `aesthetic %||% scale$aesthetics[1]`. (The %||% operator is defined in the 
    rlang package).
    
    ```R
    # old
    setNames(list(scale$map(breaks)), scale$aesthetics[1])

    # new
    setNames(list(scale$map(breaks)), aesthetic %||% scale$aesthetics[1])
    ```

*   The long-deprecated `subset` argument to `layer()` has been removed.

## Tidy evaluation

* `aes()` now supports quasiquotation so that you can use `!!`, `!!!`,
  and `:=`. This replaces `aes_()` and `aes_string()` which are now
  soft-deprecated (but will remain around for a long time).

* `facet_wrap()` and `facet_grid()` now support `vars()` inputs. Like
  `dplyr::vars()`, this helper quotes its inputs and supports
  quasiquotation. For instance, you can now supply faceting variables
  like this: `facet_wrap(vars(am, cyl))` instead of 
  `facet_wrap(~am + cyl)`. Note that the formula interface is not going 
  away and will not be deprecated. `vars()` is simply meant to make it 
  easier to create functions around `facet_wrap()` and `facet_grid()`.

  The first two arguments of `facet_grid()` become `rows` and `cols`
  and now support `vars()` inputs. Note however that we took special
  care to ensure complete backward compatibility. With this change
  `facet_grid(vars(cyl), vars(am, vs))` is equivalent to
  `facet_grid(cyl ~ am + vs)`, and `facet_grid(cols = vars(am, vs))` is
  equivalent to `facet_grid(. ~ am + vs)`.

  One nice aspect of the new interface is that you can now easily
  supply names: `facet_grid(vars(Cylinder = cyl), labeller =
  label_both)` will give nice label titles to the facets. Of course,
  those names can be unquoted with the usual tidy eval syntax.

### sf

* ggplot2 now has full support for sf with `geom_sf()` and `coord_sf()`:

  ```r
  nc <- sf::st_read(system.file("shape/nc.shp", package = "sf"), quiet = TRUE)
  ggplot(nc) +
    geom_sf(aes(fill = AREA))
  ```
  It supports all simple features, automatically aligns CRS across layers, sets
  up the correct aspect ratio, and draws a graticule.

## New features

* ggplot2 now works on R 3.1 onwards, and uses the 
  [vdiffr](https://github.com/r-lib/vdiffr) package for visual testing.

* In most cases, accidentally using `%>%` instead of `+` will generate an 
  informative error (#2400).

* New syntax for calculated aesthetics. Instead of using `aes(y = ..count..)` 
  you can (and should!) use `aes(y = stat(count))`. `stat()` is a real function 
  with documentation which hopefully will make this part of ggplot2 less 
  confusing (#2059).
  
  `stat()` is particularly nice for more complex calculations because you 
  only need to specify it once: `aes(y = stat(count / max(count)))`,
  rather than `aes(y = ..count.. / max(..count..))`
  
* New `tag` label for adding identification tags to plots, typically used for 
  labelling a subplot with a letter. Add a tag with `labs(tag = "A")`, style it 
  with the `plot.tag` theme element, and control position with the
  `plot.tag.position` theme setting (@thomasp85).

### Layers: geoms, stats, and position adjustments

* `geom_segment()` and `geom_curve()` have a new `arrow.fill` parameter which 
  allows you to specify a separate fill colour for closed arrowheads 
  (@hrbrmstr and @clauswilke, #2375).

* `geom_point()` and friends can now take shapes as strings instead of integers,
  e.g. `geom_point(shape = "diamond")` (@daniel-barnett, #2075).

* `position_dodge()` gains a `preserve` argument that allows you to control
  whether the `total` width at each `x` value is preserved (the current 
  default), or ensure that the width of a `single` element is preserved
  (what many people want) (#1935).

* New `position_dodge2()` provides enhanced dodging for boxplots. Compared to
  `position_dodge()`, `position_dodge2()` compares `xmin` and `xmax` values  
  to determine which elements overlap, and spreads overlapping elements evenly
  within the region of overlap. `position_dodge2()` is now the default position
  adjustment for `geom_boxplot()`, because it handles `varwidth = TRUE`, and 
  will be considered for other geoms in the future.
  
  The `padding` parameter adds a small amount of padding between elements 
  (@karawoo, #2143) and a `reverse` parameter allows you to reverse the order 
  of placement (@karawoo, #2171).
  
* New `stat_qq_line()` makes it easy to add a simple line to a Q-Q plot, which 
  makes it easier to judge the fit of the theoretical distribution 
  (@nicksolomon).

### Scales and guides

* Improved support for mapping date/time variables to `alpha`, `size`, `colour`, 
  and `fill` aesthetics, including `date_breaks` and `date_labels` arguments 
  (@karawoo, #1526), and new `scale_alpha()` variants (@karawoo, #1526).

* Improved support for ordered factors. Ordered factors throw a warning when 
  mapped to shape (unordered factors do not), and do not throw warnings when 
  mapped to size or alpha (unordered factors do). Viridis is used as the 
  default colour and fill scale for ordered factors (@karawoo, #1526).

* The `expand` argument of `scale_*_continuous()` and `scale_*_discrete()`
  now accepts separate expansion values for the lower and upper range
  limits. The expansion limits can be specified using the convenience
  function `expand_scale()`.
  
  Separate expansion limits may be useful for bar charts, e.g. if one
  wants the bottom of the bars to be flush with the x axis but still 
  leave some (automatically calculated amount of) space above them:
  
    ```r
    ggplot(mtcars) +
        geom_bar(aes(x = factor(cyl))) +
        scale_y_continuous(expand = expand_scale(mult = c(0, .1)))
    ```
  
  It can also be useful for line charts, e.g. for counts over time,
  where one wants to have a ’hard’ lower limit of y = 0 but leave the
  upper limit unspecified (and perhaps differing between panels), with
  some extra space above the highest point on the line (with symmetrical 
  limits, the extra space above the highest point could in some cases 
  cause the lower limit to be negative).
  
  The old syntax for the `expand` argument will, of course, continue
  to work (@huftis, #1669).

* `scale_colour_continuous()` and `scale_colour_gradient()` are now controlled 
  by global options `ggplot2.continuous.colour` and `ggplot2.continuous.fill`. 
  These can be set to `"gradient"` (the default) or `"viridis"` (@karawoo).

* New `scale_colour_viridis_c()`/`scale_fill_viridis_c()` (continuous) and
  `scale_colour_viridis_d()`/`scale_fill_viridis_d()` (discrete) make it
  easy to use Viridis colour scales (@karawoo, #1526).

* Guides for `geom_text()` now accept custom labels with 
  `guide_legend(override.aes = list(label = "foo"))` (@brianwdavis, #2458).

### Margins

* Strips gain margins on all sides by default. This means that to fully justify
  text to the edge of a strip, you will need to also set the margins to 0
  (@karawoo).

* Rotated strip labels now correctly understand `hjust` and `vjust` parameters
  at all angles (@karawoo).

* Strip labels now understand justification relative to the direction of the
  text, meaning that in y facets, the strip text can be placed at either end of
  the strip using `hjust` (@karawoo).

* Legend titles and labels get a little extra space around them, which 
  prevents legend titles from overlapping the legend at large font sizes 
  (@karawoo, #1881).

## Extension points

* New `autolayer()` S3 generic (@mitchelloharawild, #1974). This is similar
  to `autoplot()` but produces layers rather than complete plots.

* Custom objects can now be added using `+` if a `ggplot_add` method has been
  defined for the class of the object (@thomasp85).

* Theme elements can now be subclassed. Add a `merge_element` method to control
  how properties are inherited from the parent element. Add an `element_grob` 
  method to define how elements are rendered into grobs (@thomasp85, #1981).

* Coords have gained new extension mechanisms.
  
    If you have an existing coord extension, you will need to revise the
    specification of the `train()` method. It is now called 
    `setup_panel_params()` (better reflecting what it actually does) and now 
    has arguments `scale_x`, and `scale_y` (the x and y scales respectively) 
    and `param`, a list of plot specific parameters generated by 
    `setup_params()`.

    What was formerly called `scale_details` (in coords), `panel_ranges` 
    (in layout) and `panel_scales` (in geoms) are now consistently called
    `panel_params` (#1311). These are parameters of the coord that vary from
    panel to panel.

* `ggplot_build()` and `ggplot_gtable()` are now generics, so ggplot-subclasses 
  can define additional behavior during the build stage.

* `guide_train()`, `guide_merge()`, `guide_geom()`, and `guide_gengrob()`
  are now exported as they are needed if you want to design your own guide.
  They are not currently documented; use at your own risk (#2528).

* `scale_type()` generic is now exported and documented. Use this if you 
  want to extend ggplot2 to work with a new type of vector.

## Minor bug fixes and improvements

### Faceting

* `facet_grid()` gives a more informative error message if you try to use
  a variable in both rows and cols (#1928).

* `facet_grid()` and `facet_wrap()` both give better error messages if you
  attempt to use an unsupported coord with free scales (#2049).

* `label_parsed()` works once again (#2279).

* You can now style the background of horizontal and vertical strips
  independently with `strip.background.x` and `strip.background.y` 
  theme settings (#2249).

### Scales

* `discrete_scale()` documentation now inherits shared definitions from 
  `continuous_scale()` (@alistaire47, #2052).

* `guide_colorbar()` shows all colours of the scale (@has2k1, #2343).

* `scale_identity()` once again produces legends by default (#2112).

* Tick marks for secondary axes with strong transformations are more 
  accurately placed (@thomasp85, #1992).

* Missing line types now reliably generate missing lines (with standard 
  warning) (#2206).

* Legends now ignore set aesthetics that are not length one (#1932).

* All colour and fill scales now have an `aesthetics` argument that can
  be used to set the aesthetic(s) the scale works with. This makes it
  possible to apply a colour scale to both colour and fill aesthetics
  at the same time, via `aesthetics = c("colour", "fill")` (@clauswilke).
  
* Three new generic scales work with any aesthetic or set of aesthetics: 
  `scale_continuous_identity()`, `scale_discrete_identity()`, and
  `scale_discrete_manual()` (@clauswilke).

* `scale_*_gradient2()` now consistently omits points outside limits by 
  rescaling after the limits are enforced (@foo-bar-baz-qux, #2230).

### Layers

* `geom_label()` now correctly produces unbordered labels when `label.size` 
  is 0, even when saving to PDF (@bfgray3, #2407).

* `layer()` gives considerably better error messages for incorrectly specified
  `geom`, `stat`, or `position` (#2401).

* In all layers that use it, `linemitre` now defaults to 10 (instead of 1)
  to better match base R.

* `geom_boxplot()` now supplies a default value if no `x` aesthetic is present
  (@foo-bar-baz-qux, #2110).

* `geom_density()` drops groups with fewer than two data points and throws a
  warning. For groups with two data points, density values are now calculated 
  with `stats::density` (@karawoo, #2127).

* `geom_segment()` now also takes a `linejoin` parameter. This allows more 
  control over the appearance of the segments, which is especially useful for 
  plotting thick arrows (@Ax3man, #774).

* `geom_smooth()` now reports the formula used when `method = "auto"` 
  (@davharris #1951). `geom_smooth()` now orders by the `x` aesthetic, making it 
  easier to pass pre-computed values without manual ordering (@izahn, #2028). It 
  also now knows it has `ymin` and `ymax` aesthetics (#1939). The legend 
  correctly reflects the status of the `se` argument when used with stats 
  other than the default (@clauswilke, #1546).

* `geom_tile()` now once again interprets `width` and `height` correctly 
  (@malcolmbarrett, #2510).

* `position_jitter()` and `position_jitterdodge()` gain a `seed` argument that
  allows the specification of a random seed for reproducible jittering 
  (@krlmlr, #1996 and @slowkow, #2445).

* `stat_density()` has better behaviour if all groups are dropped because they
  are too small (#2282).

* `stat_summary_bin()` now understands the `breaks` parameter (@karawoo, #2214).

* `stat_bin()` now accepts functions for `binwidth`. This allows better binning 
  when faceting along variables with different ranges (@botanize).

* `stat_bin()` and `geom_histogram()` now sum correctly when using the `weight` 
  aesthetic (@jiho, #1921).

* `stat_bin()` again uses correct scaling for the computed variable `ndensity` 
  (@timgoodman, #2324).

* `stat_bin()` and `stat_bin_2d()` now properly handle the `breaks` parameter 
  when the scales are transformed (@has2k1, #2366).

* `update_geom_defaults()` and `update_stat_defaults()` allow American 
  spelling of aesthetic parameters (@foo-bar-baz-qux, #2299).

* The `show.legend` parameter now accepts a named logical vector to hide/show
  only some aesthetics in the legend (@tutuchan, #1798).

* Layers now silently ignore unknown aesthetics with value `NULL` (#1909).

### Coords

* Clipping to the plot panel is now configurable, through a `clip` argument
  to coordinate systems, e.g. `coord_cartesian(clip = "off")` 
  (@clauswilke, #2536).

* Like scales, coordinate systems now give you a message when you're 
  replacing an existing coordinate system (#2264).

* `coord_polar()` now draws secondary axis ticks and labels 
  (@dylan-stark, #2072), and can draw the radius axis on the right 
  (@thomasp85, #2005).

* `coord_trans()` now generates a warning when a transformation generates 
  non-finite values (@foo-bar-baz-qux, #2147).

### Themes

* Complete themes now always override all elements of the default theme
  (@has2k1, #2058, #2079).

* Themes now set default grid colour in `panel.grid` rather than individually
  in `panel.grid.major` and `panel.grid.minor` individually. This makes it 
  slightly easier to customise the theme (#2352).

* Fixed bug when setting strips to `element_blank()` (@thomasp85). 

* Axes positioned on the top and to the right can now customize their ticks and
  lines separately (@thomasp85, #1899).

* Built-in themes gain parameters `base_line_size` and `base_rect_size` which 
  control the default sizes of line and rectangle elements (@karawoo, #2176).

* Default themes use `rel()` to set line widths (@baptiste).

* Themes were tweaked for visual consistency and more graceful behavior when 
  changing the base font size. All absolute heights or widths were replaced 
  with heights or widths that are proportional to the base font size. One 
  relative font size was eliminated (@clauswilke).
  
* The height of descenders is now calculated solely on font metrics and doesn't
  change with the specific letters in the string. This fixes minor alignment 
  issues with plot titles, subtitles, and legend titles (#2288, @clauswilke).

### Guides

* `guide_colorbar()` is more configurable: tick marks and color bar frame
  can now by styled with arguments `ticks.colour`, `ticks.linewidth`, 
  `frame.colour`, `frame.linewidth`, and `frame.linetype`
  (@clauswilke).
  
* `guide_colorbar()` now uses `legend.spacing.x` and `legend.spacing.y` 
  correctly, and it can handle multi-line titles. Minor tweaks were made to 
  `guide_legend()` to make sure the two legend functions behave as similarly as
  possible (@clauswilke, #2397 and #2398).
  
* The theme elements `legend.title` and `legend.text` now respect the settings 
  of `margin`, `hjust`, and `vjust` (@clauswilke, #2465, #1502).

* Non-angle parameters of `label.theme` or `title.theme` can now be set in 
  `guide_legend()` and `guide_colorbar()` (@clauswilke, #2544).

### Other

* `fortify()` gains a method for tbls (@karawoo, #2218).

* `ggplot` gains a method for `grouped_df`s that adds a `.group` variable,
  which computes a unique value for each group. Use it with 
  `aes(group = .group)` (#2351).

* `ggproto()` produces objects with class `c("ggproto", "gg")`, allowing for
  a more informative error message when adding layers, scales, or other ggproto 
  objects (@jrnold, #2056).

* `ggsave()`'s DPI argument now supports 3 string options: "retina" (320
  DPI), "print" (300 DPI), and "screen" (72 DPI) (@foo-bar-baz-qux, #2156).
  `ggsave()` now uses full argument names to avoid partial match warnings 
  (#2355), and correctly restores the previous graphics device when several
  graphics devices are open (#2363).

* `print.ggplot()` now returns the original ggplot object, instead of the 
  output from `ggplot_build()`. Also, the object returned from 
  `ggplot_build()` now has the class `"ggplot_built"` (#2034).

* `map_data()` now works even when purrr is loaded (tidyverse#66).

* New functions `summarise_layout()`, `summarise_coord()`, and 
  `summarise_layers()` summarise the layout, coordinate systems, and layers 
  of a built ggplot object (#2034, @wch). This provides a tested API that 
  (e.g.) shiny can depend on.

* Updated startup messages reflect new resources (#2410, @mine-cetinkaya-rundel).

# ggplot2 2.2.1

* Fix usage of `structure(NULL)` for R-devel compatibility (#1968).

# ggplot2 2.2.0

## Major new features

### Subtitle and caption

Thanks to @hrbrmstr plots now have subtitles and captions, which can be set with 
the `subtitle`  and `caption` arguments to `ggtitle()` and `labs()`. You can 
control their appearance with the theme settings `plot.caption` and 
`plot.subtitle`. The main plot title is now left-aligned to better work better 
with a subtitle. The caption is right-aligned (@hrbrmstr).

### Stacking

`position_stack()` and `position_fill()` now sort the stacking order to match 
grouping order. This allows you to control the order through grouping, and 
ensures that the default legend matches the plot (#1552, #1593). If you want the 
opposite order (useful if you have horizontal bars and horizontal legend), you 
can request reverse stacking by using `position = position_stack(reverse = TRUE)` 
(#1837).
  
`position_stack()` and `position_fill()` now accepts negative values which will 
create stacks extending below the x-axis (#1691).

`position_stack()` and `position_fill()` gain a `vjust` argument which makes it 
easy to (e.g.) display labels in the middle of stacked bars (#1821).

### Layers

`geom_col()` was added to complement `geom_bar()` (@hrbrmstr). It uses 
`stat="identity"` by default, making the `y` aesthetic mandatory. It does not 
support any other `stat_()` and does not provide fallback support for the 
`binwidth` parameter. Examples and references in other functions were updated to
demonstrate `geom_col()` usage. 

When creating a layer, ggplot2 will warn if you use an unknown aesthetic or an 
unknown parameter. Compared to the previous version, this is stricter for 
aesthetics (previously there was no message), and less strict for parameters 
(previously this threw an error) (#1585).

### Facetting

The facet system, as well as the internal panel class, has been rewritten in 
ggproto. Facets are now extendable in the same manner as geoms and stats, as 
described in `vignette("extending-ggplot2")`.

We have also added the following new fatures.
  
* `facet_grid()` and `facet_wrap()` now allow expressions in their faceting 
  formulas (@DanRuderman, #1596).

* When `facet_wrap()` results in an uneven number of panels, axes will now be
  drawn underneath the hanging panels (fixes #1607)

* Strips can now be freely positioned in `facet_wrap()` using the 
  `strip.position` argument (deprecates `switch`).

* The relative order of panel, strip, and axis can now be controlled with 
  the theme setting `strip.placement` that takes either `inside` (strip between 
  panel and axis) or `outside` (strip after axis).

* The theme option `panel.margin` has been deprecated in favour of 
  `panel.spacing` to more clearly communicate intent.

### Extensions

Unfortunately there was a major oversight in the construction of ggproto which 
lead to extensions capturing the super object at package build time, instead of 
at package run time (#1826). This problem has been fixed, but requires 
re-installation of all extension packages.

## Scales

* The position of x and y axes can now be changed using the `position` argument
  in `scale_x_*`and `scale_y_*` which can take `top` and `bottom`, and `left`
  and `right` respectively. The themes of top and right axes can be modified 
  using the `.top` and `.right` modifiers to `axis.text.*` and `axis.title.*`.

### Continuous scales

* `scale_x_continuous()` and `scale_y_continuous()` can now display a secondary 
  axis that is a __one-to-one__ transformation of the primary axis (e.g. degrees 
  Celcius to degrees Fahrenheit). The secondary axis will be positioned opposite 
  to the primary axis and can be controlled with the `sec.axis` argument to 
  the scale constructor.

* Scales worry less about having breaks. If no breaks can be computed, the
  plot will work instead of throwing an uninformative error (#791). This 
  is particularly helpful when you have facets with free scales, and not
  all panels contain data.

* Scales now warn when transformation introduces infinite values (#1696).

### Date time

* `scale_*_datetime()` now supports time zones. It will use the timezone 
  attached to the varaible by default, but can be overridden with the 
  `timezone` argument.

* New `scale_x_time()` and `scale_y_time()` generate reasonable default
  breaks and labels for hms vectors (#1752).

### Discrete scales

The treatment of missing values by discrete scales has been thoroughly 
overhauled (#1584). The underlying principle is that we can naturally represent 
missing values on discrete variables (by treating just like another level), so 
by default we should. 

This principle applies to:

* character vectors
* factors with implicit NA
* factors with explicit NA

And to all scales (both position and non-position.)

Compared to the previous version of ggplot2, there are three main changes:

1.  `scale_x_discrete()` and `scale_y_discrete()` always show discrete NA,
    regardless of their source

1.  If present, `NA`s are shown in discete legends.

1.  All discrete scales gain a `na.translate` argument that allows you to 
    control whether `NA`s are translated to something that can be visualised,
    or should be left as missing. Note that if you don't translate (i.e. 
    `na.translate = FALSE)` the missing values will passed on to the layer, 
    which will warning that it's dropping missing values. To suppress the
    warnings, you'll also need to add `na.rm = TRUE` to the layer call. 

There were also a number of other smaller changes

* Correctly use scale expansion factors.
* Don't preserve space for dropped levels (#1638).
* Only issue one warning when when asking for too many levels (#1674).
* Unicode labels work better on Windows (#1827).
* Warn when used with only continuous data (#1589)

## Themes

* The `theme()` constructor now has named arguments rather than ellipses. This 
  should make autocomplete substantially more useful. The documentation
  (including examples) has been considerably improved.
  
* Built-in themes are more visually homogeneous, and match `theme_grey` better.
  (@jiho, #1679)
  
* When computing the height of titles, ggplot2 now includes the height of the
  descenders (i.e. the bits of `g` and `y` that hang beneath the baseline). This 
  improves the margins around titles, particularly the y axis label (#1712).
  I have also very slightly increased the inner margins of axis titles, and 
  removed the outer margins. 

* Theme element inheritance is now easier to work with as modification now
  overrides default `element_blank` elements (#1555, #1557, #1565, #1567)
  
* Horizontal legends (i.e. legends on the top or bottom) are horizontally
  aligned by default (#1842). Use `legend.box = "vertical"` to switch back
  to the previous behaviour.
  
* `element_line()` now takes an `arrow` argument to specify arrows at the end of
  lines (#1740)

There were a number of tweaks to the theme elements that control legends:
  
* `legend.justification` now controls appearance will plotting the legend
  outside of the plot area. For example, you can use 
  `theme(legend.justification = "top")` to make the legend align with the 
  top of the plot.

* `panel.margin` and `legend.margin` have been renamed to `panel.spacing` and 
  `legend.spacing` respectively, to better communicate intent (they only
  affect spacing between legends and panels, not the margins around them)

* `legend.margin` now controls margin around individual legends.

* New `legend.box.background`, `legend.box.spacing`, and `legend.box.margin`
  control the background, spacing, and margin of the legend box (the region
  that contains all legends).

## Bug fixes and minor improvements

* ggplot2 now imports tibble. This ensures that all built-in datasets print 
  compactly even if you haven't explicitly loaded tibble or dplyr (#1677).

* Class of aesthetic mapping is preserved when adding `aes()` objects (#1624).

* `+.gg` now works for lists that include data frames.

* `annotation_x()` now works in the absense of global data (#1655)

* `geom_*(show.legend = FALSE)` now works for `guide_colorbar`.

* `geom_boxplot()` gains new `outlier.alpha` (@jonathan-g) and 
  `outlier.fill` (@schloerke, #1787) parameters to control the alpha/fill of
   outlier points independently of the alpha of the boxes. 

* `position_jitter()` (and hence `geom_jitter()`) now correctly computes 
  the jitter width/jitter when supplied by the user (#1775, @has2k1).

* `geom_contour()` more clearly describes what inputs it needs (#1577).

* `geom_curve()` respects the `lineend` paramater (#1852).

* `geom_histogram()` and `stat_bin()` understand the `breaks` parameter once 
  more. (#1665). The floating point adjustment for histogram bins is now 
  actually used - it was previously inadvertently ignored (#1651).

* `geom_violin()` no longer transforms quantile lines with the alpha aesthetic
  (@mnbram, #1714). It no longer errors when quantiles are requested but data
  have zero range (#1687). When `trim = FALSE` it once again has a nice 
  range that allows the density to reach zero (by extending the range 3 
  bandwidths to either side of the data) (#1700).

* `geom_dotplot()` works better when faceting and binning on the y-axis. 
  (#1618, @has2k1).
  
* `geom_hexbin()` once again supports `..density..` (@mikebirdgeneau, #1688).

* `geom_step()` gives useful warning if only one data point in layer (#1645).

* `layer()` gains new `check.aes` and `check.param` arguments. These allow
  geom/stat authors to optional suppress checks for known aesthetics/parameters.
  Currently this is used only in `geom_blank()` which powers `expand_limits()` 
  (#1795).

* All `stat_*()` display a better error message when required aesthetics are
  missing.
  
* `stat_bin()` and `stat_summary_hex()` now accept length 1 `binwidth` (#1610)

* `stat_density()` gains new argument `n`, which is passed to underlying function
  `stats::density` ("number of equally spaced points at which the
  density is to be estimated"). (@hbuschme)

* `stat_binhex()` now again returns `count` rather than `value` (#1747)

* `stat_ecdf()` respects `pad` argument (#1646).

* `stat_smooth()` once again informs you about the method it has chosen.
  It also correctly calculates the size of the largest group within facets.

* `x` and `y` scales are now symmetric regarding the list of
  aesthetics they accept: `xmin_final`, `xmax_final`, `xlower`,
  `xmiddle` and `xupper` are now valid `x` aesthetics.

* `Scale` extensions can now override the `make_title` and `make_sec_title` 
  methods to let the scale modify the axis/legend titles.

* The random stream is now reset after calling `.onAttach()` (#2409).

# ggplot2 2.1.0

## New features

* When mapping an aesthetic to a constant (e.g. 
  `geom_smooth(aes(colour = "loess")))`), the default guide title is the name 
  of the aesthetic (i.e. "colour"), not the value (i.e. "loess") (#1431).

* `layer()` now accepts a function as the data argument. The function will be
  applied to the data passed to the `ggplot()` function and must return a
  data.frame (#1527, @thomasp85). This is a more general version of the 
  deprecated `subset` argument.

* `theme_update()` now uses the `+` operator instead of `%+replace%`, so that
  unspecified values will no longer be `NULL`ed out. `theme_replace()`
  preserves the old behaviour if desired (@oneillkza, #1519). 

* `stat_bin()` has been overhauled to use the same algorithm as ggvis, which 
  has been considerably improved thanks to the advice of Randy Prium (@rpruim).
  This includes:
  
    * Better arguments and a better algorithm for determining the origin.
      You can now specify either `boundary` or the `center` of a bin.
      `origin` has been deprecated in favour of these arguments.
      
    * `drop` is deprecated in favour of `pad`, which adds extra 0-count bins
      at either end (needed for frequency polygons). `geom_histogram()` defaults 
      to `pad = FALSE` which considerably improves the default limits for 
      the histogram, especially when the bins are big (#1477).
      
    * The default algorithm does a (somewhat) better job at picking nice widths 
      and origins across a wider range of input data.
      
    * `bins = n` now gives a histogram with `n` bins, not `n + 1` (#1487).

## Bug fixes

* All `\donttest{}` examples run.

* All `geom_()` and `stat_()` functions now have consistent argument order:
  data + mapping, then geom/stat/position, then `...`, then specific arguments, 
  then arguments common to all layers (#1305). This may break code if you were
  previously relying on partial name matching, but in the long-term should make 
  ggplot2 easier to use. In particular, you can now set the `n` parameter
  in `geom_density2d()` without it partially matching `na.rm` (#1485).

* For geoms with both `colour` and `fill`, `alpha` once again only affects
  fill (Reverts #1371, #1523). This was causing problems for people.

* `facet_wrap()`/`facet_grid()` works with multiple empty panels of data 
  (#1445).

* `facet_wrap()` correctly swaps `nrow` and `ncol` when faceting vertically
  (#1417).

* `ggsave("x.svg")` now uses svglite to produce the svg (#1432).

* `geom_boxplot()` now understands `outlier.color` (#1455).

* `geom_path()` knows that "solid" (not just 1) represents a solid line (#1534).

* `geom_ribbon()` preserves missing values so they correctly generate a 
  gap in the ribbon (#1549).

* `geom_tile()` once again accepts `width` and `height` parameters (#1513). 
  It uses `draw_key_polygon()` for better a legend, including a coloured 
  outline (#1484).

* `layer()` now automatically adds a `na.rm` parameter if none is explicitly
  supplied.

* `position_jitterdodge()` now works on all possible dodge aesthetics, 
  e.g. `color`, `linetype` etc. instead of only based on `fill` (@bleutner)

* `position = "nudge"` now works (although it doesn't do anything useful)
  (#1428).

* The default scale for columns of class "AsIs" is now "identity" (#1518).

* `scale_*_discrete()` has better defaults when used with purely continuous
  data (#1542).

* `scale_size()` warns when used with categorical data.

* `scale_size()`, `scale_colour()`, and `scale_fill()` gain date and date-time
  variants (#1526).

* `stat_bin_hex()` and `stat_bin_summary()` now use the same underlying 
  algorithm so results are consistent (#1383). `stat_bin_hex()` now accepts
  a `weight` aesthetic. To be consistent with related stats, the output variable 
  from `stat_bin_hex()` is now value instead of count.

* `stat_density()` gains a `bw` parameter which makes it easy to get consistent 
   smoothing between facets (@jiho)

* `stat-density-2d()` no longer ignores the `h` parameter, and now accepts 
  `bins` and `binwidth` parameters to control the number of contours 
  (#1448, @has2k1).

* `stat_ecdf()` does a better job of adding padding to -Inf/Inf, and gains
  an argument `pad` to suppress the padding if not needed (#1467).

* `stat_function()` gains an `xlim` parameter (#1528). It once again works 
  with discrete x values (#1509).

* `stat_summary()` preserves sorted x order which avoids artefacts when
  display results with `geom_smooth()` (#1520).

* All elements should now inherit correctly for all themes except `theme_void()`.
  (@Katiedaisey, #1555) 

* `theme_void()` was completely void of text but facets and legends still
  need labels. They are now visible (@jiho). 

* You can once again set legend key and height width to unit arithmetic
  objects (like `2 * unit(1, "cm")`) (#1437).

* Eliminate spurious warning if you have a layer with no data and no aesthetics
  (#1451).

* Removed a superfluous comma in `theme-defaults.r` code (@jschoeley)

* Fixed a compatibility issue with `ggproto` and R versions prior to 3.1.2.
  (#1444)

* Fixed issue where `coord_map()` fails when given an explicit `parameters`
  argument (@tdmcarthur, #1729)
  
* Fixed issue where `geom_errorbarh()` had a required `x` aesthetic (#1933)  

# ggplot2 2.0.0

## Major changes

* ggplot no longer throws an error if your plot has no layers. Instead it 
  automatically adds `geom_blank()` (#1246).
  
* New `cut_width()` is a convenient replacement for the verbose
  `plyr::round_any()`, with the additional benefit of offering finer
  control.

* New `geom_count()` is a convenient alias to `stat_sum()`. Use it when you
  have overlapping points on a scatterplot. `stat_sum()` now defaults to 
  using counts instead of proportions.

* New `geom_curve()` adds curved lines, with a similar specification to 
  `geom_segment()` (@veraanadi, #1088).

* Date and datetime scales now have `date_breaks`, `date_minor_breaks` and
  `date_labels` arguments so that you never need to use the long
  `scales::date_breaks()` or `scales::date_format()`.
  
* `geom_bar()` now has it's own stat, distinct from `stat_bin()` which was
  also used by `geom_histogram()`. `geom_bar()` now uses `stat_count()` 
  which counts values at each distinct value of x (i.e. it does not bin
  the data first). This can be useful when you want to show exactly which 
  values are used in a continuous variable.

* `geom_point()` gains a `stroke` aesthetic which controls the border width of 
  shapes 21-25 (#1133, @SeySayux). `size` and `stroke` are additive so a point 
  with `size = 5` and `stroke = 5` will have a diameter of 10mm. (#1142)

* New `position_nudge()` allows you to slightly offset labels (or other 
  geoms) from their corresponding points (#1109).

* `scale_size()` now maps values to _area_, not radius. Use `scale_radius()`
  if you want the old behaviour (not recommended, except perhaps for lines).

* New `stat_summary_bin()` works like `stat_summary()` but on binned data. 
  It's a generalisation of `stat_bin()` that can compute any aggregate,
  not just counts (#1274). Both default to `mean_se()` if no aggregation
  functions are supplied (#1386).

* Layers are now much stricter about their arguments - you will get an error
  if you've supplied an argument that isn't an aesthetic or a parameter.
  This is likely to cause some short-term pain but in the long-term it will make
  it much easier to spot spelling mistakes and other errors (#1293).
  
    This change does break a handful of geoms/stats that used `...` to pass 
    additional arguments on to the underlying computation. Now 
    `geom_smooth()`/`stat_smooth()` and `geom_quantile()`/`stat_quantile()` 
    use `method.args` instead (#1245, #1289); and `stat_summary()` (#1242), 
    `stat_summary_hex()`, and `stat_summary2d()` use `fun.args`.

### Extensibility

There is now an official mechanism for defining Stats, Geoms, and Positions in 
other packages. See `vignette("extending-ggplot2")` for details.

* All Geoms, Stats and Positions are now exported, so you can inherit from them
  when making your own objects (#989).

* ggplot2 no longer uses proto or reference classes. Instead, we now use 
  ggproto, a new OO system designed specifically for ggplot2. Unlike proto
  and RC, ggproto supports clean cross-package inheritance. Creating a new OO
  system isn't usually the right way to solve a problem, but I'm pretty sure
  it was necessary here. Read more about it in the vignette.

* `aes_()` replaces `aes_q()`. It also supports formulas, so the most concise 
  SE version of `aes(carat, price)` is now `aes_(~carat, ~price)`. You may
  want to use this form in packages, as it will avoid spurious `R CMD check` 
  warnings about undefined global variables.

### Text

* `geom_text()` has been overhauled to make labelling your data a little
  easier. It:
  
    * `nudge_x` and `nudge_y` arguments let you offset labels from their
      corresponding points (#1120). 
      
    * `check_overlap = TRUE` provides a simple way to avoid overplotting 
      of labels: labels that would otherwise overlap are omitted (#1039).
      
    * `hjust` and `vjust` can now be character vectors: "left", "center", 
      "right", "bottom", "middle", "top". New options include "inward" and 
      "outward" which align text towards and away from the center of the plot 
      respectively.

* `geom_label()` works like `geom_text()` but draws a rounded rectangle 
  underneath each label (#1039). This is useful when you want to label plots
  that are dense with data.

### Deprecated features

* The little used `aes_auto()` has been deprecated. 

* `aes_q()` has been replaced with `aes_()` to be consistent with SE versions
  of NSE functions in other packages.

* The `order` aesthetic is officially deprecated. It never really worked, and 
  was poorly documented.

* The `stat` and `position` arguments to `qplot()` have been deprecated.
  `qplot()` is designed for quick plots - if you need to specify position
  or stat, use `ggplot()` instead.

* The theme setting `axis.ticks.margin` has been deprecated: now use the margin 
  property of `axis.text`.
  
* `stat_abline()`, `stat_hline()` and `stat_vline()` have been removed:
  these were never suitable for use other than with `geom_abline()` etc
  and were not documented.

* `show_guide` has been renamed to `show.legend`: this more accurately
  reflects what it does (controls appearance of layer in legend), and uses the 
  same convention as other ggplot2 arguments (i.e. a `.` between names).
  (Yes, I know that's inconsistent with function names with use `_`, but it's
  too late to change now.)

A number of geoms have been renamed to be internally consistent:

* `stat_binhex()` and `stat_bin2d()` have been renamed to `stat_bin_hex()` 
  and `stat_bin_2d()` (#1274). `stat_summary2d()` has been renamed to 
  `stat_summary_2d()`, `geom_density2d()`/`stat_density2d()` has been renamed 
  to `geom_density_2d()`/`stat_density_2d()`.

* `stat_spoke()` is now `geom_spoke()` since I realised it's a
  reparameterisation of `geom_segment()`.

* `stat_bindot()` has been removed because it's so tightly coupled to
  `geom_dotplot()`. If you happened to use `stat_bindot()`, just change to
  `geom_dotplot()` (#1194).

All defunct functions have been removed.

### Default appearance

* The default `theme_grey()` background colour has been changed from "grey90" 
  to "grey92": this makes the background a little less visually prominent.

* Labels and titles have been tweaked for readability:

    * Axes labels are darker.
    
    * Legend and axis titles are given the same visual treatment.
    
    * The default font size dropped from 12 to 11. You might be surprised that 
      I've made the default text size smaller as it was already hard for
      many people to read. It turns out there was a bug in RStudio (fixed in 
      0.99.724), that shrunk the text of all grid based graphics. Once that
      was resolved the defaults seemed too big to my eyes.
    
    * More spacing between titles and borders.
    
    * Default margins scale with the theme font size, so the appearance at 
      larger font sizes should be considerably improved (#1228). 

* `alpha` now affects both fill and colour aesthetics (#1371).

* `element_text()` gains a margins argument which allows you to add additional
  padding around text elements. To help see what's going on use `debug = TRUE` 
  to display the text region and anchors.

* The default font size in `geom_text()` has been decreased from 5mm (14 pts)
  to 3.8 mm (11 pts) to match the new default theme sizes.

* A diagonal line is no longer drawn on bar and rectangle legends. Instead, the
  border has been tweaked to be more visible, and more closely match the size of 
  line drawn on the plot.

* `geom_pointrange()` and `geom_linerange()` get vertical (not horizontal)
  lines in the legend (#1389).

* The default line `size` for `geom_smooth()` has been increased from 0.5 to 1 
  to make it easier to see when overlaid on data.
  
* `geom_bar()` and `geom_rect()` use a slightly paler shade of grey so they
  aren't so visually heavy.
  
* `geom_boxplot()` now colours outliers the same way as the boxes.

* `geom_point()` now uses shape 19 instead of 16. This looks much better on 
  the default Linux graphics device. (It's very slightly smaller than the old 
  point, but it shouldn't affect any graphics significantly)

* Sizes in ggplot2 are measured in mm. Previously they were converted to pts 
  (for use in grid) by multiplying by 72 / 25.4. However, grid uses printer's 
  points, not Adobe (big pts), so sizes are now correctly multiplied by 
  72.27 / 25.4. This is unlikely to noticeably affect display, but it's
  technically correct (<https://youtu.be/hou0lU8WMgo>).

* The default legend will now allocate multiple rows (if vertical) or
  columns (if horizontal) in order to make a legend that is more likely to
  fit on the screen. You can override with the `nrow`/`ncol` arguments
  to `guide_legend()`

    ```R
    p <- ggplot(mpg, aes(displ,hwy, colour = model)) + geom_point()
    p
    p + theme(legend.position = "bottom")
    # Previous behaviour
    p + guides(colour = guide_legend(ncol = 1))
    ```

### New and updated themes

* New `theme_void()` is completely empty. It's useful for plots with non-
  standard coordinates or for drawings (@jiho, #976).

* New `theme_dark()` has a dark background designed to make colours pop out
  (@jiho, #1018)

* `theme_minimal()` became slightly more minimal by removing the axis ticks:
  labels now line up directly beneath grid lines (@tomschloss, #1084)

* New theme setting `panel.ontop` (logical) make it possible to place 
  background elements (i.e., gridlines) on top of data. Best used with 
  transparent `panel.background` (@noamross. #551).

### Labelling

The facet labelling system was updated with many new features and a
more flexible interface (@lionel-). It now works consistently across
grid and wrap facets. The most important user visible changes are:

* `facet_wrap()` gains a `labeller` option (#25).

* `facet_grid()` and `facet_wrap()` gain a `switch` argument to
  display the facet titles near the axes. When switched, the labels
  become axes subtitles. `switch` can be set to "x", "y" or "both"
  (the latter only for grids) to control which margin is switched.

The labellers (such as `label_value()` or `label_both()`) also get
some new features:

* They now offer the `multi_line` argument to control whether to
  display composite facets (those specified as `~var1 + var2`) on one
  or multiple lines.

* In `label_bquote()` you now refer directly to the names of
  variables. With this change, you can create math expressions that
  depend on more than one variable. This math expression can be
  specified either for the rows or the columns and you can also
  provide different expressions to each margin.

  As a consequence of these changes, referring to `x` in backquoted
  expressions is deprecated.

* Similarly to `label_bquote()`, `labeller()` now take `.rows` and
  `.cols` arguments. In addition, it also takes `.default`.
  `labeller()` is useful to customise how particular variables are
  labelled. The three additional arguments specify how to label the
  variables are not specifically mentioned, respectively for rows,
  columns or both. This makes it especially easy to set up a
  project-wide labeller dispatcher that can be reused across all your
  plots. See the documentation for an example.

* The new labeller `label_context()` adapts to the number of factors
  facetted over. With a single factor, it displays only the values,
  just as before. But with multiple factors in a composite margin
  (e.g. with `~cyl + am`), the labels are passed over to
  `label_both()`. This way the variables names are displayed with the
  values to help identifying them.

On the programming side, the labeller API has been rewritten in order
to offer more control when faceting over multiple factors (e.g. with
formulae such as `~cyl + am`). This also means that if you have
written custom labellers, you will need to update them for this
version of ggplot.

* Previously, a labeller function would take `variable` and `value`
  arguments and return a character vector. Now, they take a data frame
  of character vectors and return a list. The input data frame has one
  column per factor facetted over and each column in the returned list
  becomes one line in the strip label. See documentation for more
  details.

* The labels received by a labeller now contain metadata: their margin
  (in the "type" attribute) and whether they come from a wrap or a
  grid facet (in the "facet" attribute).

* Note that the new `as_labeller()` function operator provides an easy
  way to transform an existing function to a labeller function. The
  existing function just needs to take and return a character vector.

## Documentation

* Improved documentation for `aes()`, `layer()` and much much more.

* I've tried to reduce the use of `...` so that you can see all the 
  documentation in one place rather than having to integrate multiple pages.
  In some cases this has involved adding additional arguments to geoms
  to make it more clear what you can do:
  
    *  `geom_smooth()` gains explicit `method`, `se` and `formula` arguments.
    
    * `geom_histogram()` gains `binwidth`, `bins`, `origin` and `right` 
      arguments.
      
    * `geom_jitter()` gains `width` and `height` arguments to make it easier
      to control the amount of jittering without using the lengthy 
      `position_jitter()` function (#1116)

* Use of `qplot()` in examples has been minimised (#1123, @hrbrmstr). This is
  inline with the 2nd edition of the ggplot2 box, which minimises the use of 
  `qplot()` in favour of `ggplot()`.

* Tighly linked geoms and stats (e.g. `geom_boxplot()` and `stat_boxplot()`) 
  are now documented in the same file so you can see all the arguments in one
  place. Variations of the same idea (e.g. `geom_path()`, `geom_line()`, and
  `geom_step()`) are also documented together.

* It's now obvious that you can set the `binwidth` parameter for
  `stat_bin_hex()`, `stat_summary_hex()`, `stat_bin_2d()`, and
  `stat_summary_2d()`. 

* The internals of positions have been cleaned up considerably. You're unlikely
  to notice any external changes, although the documentation should be a little
  less confusing since positions now don't list parameters they never use.

## Data

* All datasets have class `tbl_df` so if you also use dplyr, you get a better
  print method.

* `economics` has been brought up to date to 2015-04-01.

* New `economics_long` is the economics data in long form.

* New `txhousing` dataset containing information about the Texas housing
  market. Useful for examples that need multiple time series, and for
  demonstrating model+vis methods.

* New `luv_colours` dataset which contains the locations of all
  built-in `colors()` in Luv space.

* `movies` has been moved into its own package, ggplot2movies, because it was 
  large and not terribly useful. If you've used the movies dataset, you'll now 
  need to explicitly load the package with `library(ggplot2movies)`.

## Bug fixes and minor improvements

* All partially matched arguments and `$` have been been replaced with 
  full matches (@jimhester, #1134).

* ggplot2 now exports `alpha()` from the scales package (#1107), and `arrow()` 
  and `unit()` from grid (#1225). This means you don't need attach scales/grid 
  or do `scales::`/`grid::` for these commonly used functions.

* `aes_string()` now only parses character inputs. This fixes bugs when
  using it with numbers and non default `OutDec` settings (#1045).

* `annotation_custom()` automatically adds a unique id to each grob name,
  making it easier to plot multiple grobs with the same name (e.g. grobs of
  ggplot2 graphics) in the same plot (#1256).

* `borders()` now accepts xlim and ylim arguments for specifying the geographical 
  region of interest (@markpayneatwork, #1392).

* `coord_cartesian()` applies the same expansion factor to limits as for scales. 
  You can suppress with `expand = FALSE` (#1207).

* `coord_trans()` now works when breaks are suppressed (#1422).

* `cut_number()` gives error message if the number of requested bins can
  be created because there are two few unique values (#1046).

* Character labels in `facet_grid()` are no longer (incorrectly) coerced into
  factors. This caused problems with custom label functions (#1070).

* `facet_wrap()` and `facet_grid()` now allow you to use non-standard
  variable names by surrounding them with backticks (#1067).

* `facet_wrap()` more carefully checks its `nrow` and `ncol` arguments
  to ensure that they're specified correctly (@richierocks, #962)

* `facet_wrap()` gains a `dir` argument to control the direction the
  panels are wrapped in. The default is "h" for horizontal. Use "v" for
  vertical layout (#1260).

* `geom_abline()`, `geom_hline()` and `geom_vline()` have been rewritten to
  have simpler behaviour and be more consistent:

    * `stat_abline()`, `stat_hline()` and `stat_vline()` have been removed:
      these were never suitable for use other than with `geom_abline()` etc
      and were not documented.

    * `geom_abline()`, `geom_vline()` and `geom_hline()` are bound to
      `stat_identity()` and `position_identity()`

    * Intercept parameters can no longer be set to a function.

    * They are all documented in one file, since they are so closely related.

* `geom_bin2d()` will now let you specify one dimension's breaks exactly,
  without touching the other dimension's default breaks at all (#1126).

* `geom_crossbar()` sets grouping correctly so you can display multiple
  crossbars on one plot. It also makes the default `fatten` argument a little
  bigger to make the middle line more obvious (#1125).

* `geom_histogram()` and `geom_smooth()` now only inform you about the
  default values once per layer, rather than once per panel (#1220).

* `geom_pointrange()` gains `fatten` argument so you can control the
  size of the point relative to the size of the line.

* `geom_segment()` annotations were not transforming with scales 
  (@BrianDiggs, #859).

* `geom_smooth()` is no longer so chatty. If you want to know what the deafult
  smoothing method is, look it up in the documentation! (#1247)

* `geom_violin()` now has the ability to draw quantile lines (@DanRuderman).

* `ggplot()` now captures the parent frame to use for evaluation,
  rather than always defaulting to the global environment. This should
  make ggplot more suitable to use in more situations (e.g. with knitr)

* `ggsave()` has been simplified a little to make it easier to maintain.
  It no longer checks that you're printing a ggplot2 object (so now also
  works with any grid grob) (#970), and always requires a filename.
  Parameter `device` now supports character argument to specify which supported
  device to use ('pdf', 'png', 'jpeg', etc.), for when it cannot be correctly
  inferred from the file extension (for example when a temporary filename is
  supplied server side in shiny apps) (@sebkopf, #939). It no longer opens
  a graphics device if one isn't already open - this is annoying when you're
  running from a script (#1326).

* `guide_colorbar()` creates correct legend if only one color (@krlmlr, #943).

* `guide_colorbar()` no longer fails when the legend is empty - previously
  this often masked misspecifications elsewhere in the plot (#967).

* New `layer_data()` function extracts the data used for plotting for a given
  layer. It's mostly useful for testing.

* User supplied `minor_breaks` can now be supplied on the same scale as 
  the data, and will be automatically transformed with by scale (#1385).

* You can now suppress the appearance of an axis/legend title (and the space
  that would allocated for it) with `NULL` in the `scale_` function. To
  use the default lable, use `waiver()` (#1145).

* Position adjustments no longer warn about potentially varying ranges
  because the problem rarely occurs in practice and there are currently a
  lot of false positives since I don't understand exactly what FP criteria
  I should be testing.

* `scale_fill_grey()` now uses red for missing values. This matches
  `scale_colour_grey()` and makes it obvious where missing values lie.
  Override with `na.value`.

* `scale_*_gradient2()` defaults to using Lab colour space.

* `scale_*_gradientn()` now allows `colours` or `colors` (#1290)

* `scale_y_continuous()` now also transforms the `lower`, `middle` and `upper`
  aesthetics used by `geom_boxplot()`: this only affects
  `geom_boxplot(stat = "identity")` (#1020).

* Legends no longer inherit aesthetics if `inherit.aes` is FALSE (#1267).

* `lims()` makes it easy to set the limits of any axis (#1138).

* `labels = NULL` now works with `guide_legend()` and `guide_colorbar()`.
  (#1175, #1183).

* `override.aes` now works with American aesthetic spelling, e.g. color

* Scales no longer round data points to improve performance of colour
  palettes. Instead the scales package now uses a much faster colour
  interpolation algorithm (#1022).

* `scale_*_brewer()` and `scale_*_distiller()` add new `direction` argument of 
  `scales::brewer_pal`, making it easier to change the order of colours 
  (@jiho, #1139).

* `scale_x_date()` now clips dates outside the limits in the same way as
  `scale_x_continuous()` (#1090).

* `stat_bin()` gains `bins` arguments, which denotes the number of bins. Now
  you can set `bins=100` instead of `binwidth=0.5`. Note that `breaks` or
  `binwidth` will override it (@tmshn, #1158, #102).

* `stat_boxplot()` warns if a continuous variable is used for the `x` aesthetic
  without also supplying a `group` aesthetic (#992, @krlmlr).

* `stat_summary_2d()` and `stat_bin_2d()` now share exactly the same code for 
  determining breaks from `bins`, `binwidth`, and `origin`. 
  
* `stat_summary_2d()` and `stat_bin_2d()` now output in tile/raster compatible 
  form instead of rect compatible form. 

* Automatically computed breaks do not lead to an error for transformations like
  "probit" where the inverse can map to infinity (#871, @krlmlr)

* `stat_function()` now always evaluates the function on the original scale.
  Previously it computed the function on transformed scales, giving incorrect
  values (@BrianDiggs, #1011).

* `strip_dots` works with anonymous functions within calculated aesthetics 
  (e.g. `aes(sapply(..density.., function(x) mean(x))))` (#1154, @NikNakk)

* `theme()` gains `validate = FALSE` parameter to turn off validation, and 
  hence store arbitrary additional data in the themes. (@tdhock, #1121)

* Improved the calculation of segments needed to draw the curve representing
  a line when plotted in polar coordinates. In some cases, the last segment
  of a multi-segment line was not drawn (@BrianDiggs, #952)<|MERGE_RESOLUTION|>--- conflicted
+++ resolved
@@ -1,33 +1,5 @@
 # ggplot2 (development version)
 
-<<<<<<< HEAD
-# ggplot2 3.4.2
-This is a hotfix release anticipating changes in r-devel, but folds in upkeep
-changes and a few bug fixes as well.
-
-## Minor improvements
-
-* Various type checks and their messages have been standardised 
-  (@teunbrand, #4834).
-  
-* ggplot2 now uses `scales::DiscreteRange` and `scales::ContinuousRange`, which
-  are available to write scale extensions from scratch (@teunbrand, #2710).
-  
-* The `layer_data()`, `layer_scales()` and `layer_grob()` now have the default
-  `plot = last_plot()` (@teunbrand, #5166).
-  
-* The `datetime_scale()` scale constructor is now exported for use in extension
-  packages (@teunbrand, #4701).
-  
-## Bug fixes
-
-* `update_geom_defaults()` and `update_stat_defaults()` now return properly 
-  classed objects and have updated docs (@dkahle, #5146).
-
-* For the purposes of checking required or non-missing aesthetics, character 
-  vectors are no longer considered non-finite (@teunbrand, @4284).
-
-=======
 * To improve `width` calculation in bar plots with empty factor levels, 
   `resolution()` considers `mapped_discrete` values as having resolution 1 
   (@teunbrand, #5211)
@@ -47,7 +19,33 @@
 * A stacking bug in `stat_align()` was fixed (@teunbrand, #5176).
 * `stat_contour()` and `stat_contour_filled()` now warn about and remove
   duplicated coordinates (@teunbrand, #5215).
->>>>>>> d7f22413
+
+# ggplot2 3.4.2
+This is a hotfix release anticipating changes in r-devel, but folds in upkeep
+changes and a few bug fixes as well.
+
+## Minor improvements
+
+* Various type checks and their messages have been standardised 
+  (@teunbrand, #4834).
+  
+* ggplot2 now uses `scales::DiscreteRange` and `scales::ContinuousRange`, which
+  are available to write scale extensions from scratch (@teunbrand, #2710).
+  
+* The `layer_data()`, `layer_scales()` and `layer_grob()` now have the default
+  `plot = last_plot()` (@teunbrand, #5166).
+  
+* The `datetime_scale()` scale constructor is now exported for use in extension
+  packages (@teunbrand, #4701).
+  
+## Bug fixes
+
+* `update_geom_defaults()` and `update_stat_defaults()` now return properly 
+  classed objects and have updated docs (@dkahle, #5146).
+
+* For the purposes of checking required or non-missing aesthetics, character 
+  vectors are no longer considered non-finite (@teunbrand, @4284).
+
 * `annotation_logticks()` skips drawing ticks when the scale range is non-finite
   instead of throwing an error (@teunbrand, #5229).
   

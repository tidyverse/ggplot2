# ggplot2 3.1.1.9000

This is a minor release with an emphasis on internal changes to make ggplot2 
faster and more consistent. The few interface changes will only affect the 
aesthetics of the plot in minor ways, and will only potentially break code of
extension developers if they have relied on internals that have been changed. 
This release also sees the addition of Hiroaki Yutani (@yutannihilation) to the 
core developer team.

## New features

* This release includes a range of internal changes that speeds up plot 
  generation. None of the changes are user facing and will not break any code,
  but in general ggplot2 should feel much faster. The changes includes, but are
  not limited to:
  
  - Caching ascent and descent dimensions of text to avoid recalculating it for
    every title.
  
  - Using a faster data.frame constructor as well as faster indexing into 
    data.frames
    
  - Removing the plyr dependency, replacing plyr functions with faster 
    equivalents.

* `geom_polygon()` can now draw polygons with holes using the new `subgroup` 
  aesthetic. This functionality requires R 3.6.0 (@thomasp85, #3128)

* Aesthetic mappings now accept functions that return `NULL` (@yutannihilation,
  #2997).

* `stat_function()` now accepts rlang/purrr style anonymous functions for the 
  `fun` parameter (@dkahle, #3159).

* `geom_rug()` gains an "outside" option to allow for moving the rug tassels to 
  outside the plot area (@njtierney, #3085) and a `length` option to allow for 
  changing the length of the rug lines (@daniel-wells, #3109). 

## Extensions

* Layers now have a new member function `setup_layer()` which is called at the
  very beginning of the plot building process and which has access to the 
  original input data and the plot object being built. This function allows the 
  creation of custom layers that autogenerate aesthetic mappings based on the 
  input data or that filter the input data in some form. For the time being, this
  feature is not exported, but it has enabled the development of a new layer type,
  `layer_sf()` (see next item). Other special-purpose layer types may be added
  in the future (@clauswilke, #2872).
  
* A new layer type `layer_sf()` can auto-detect and auto-map sf geometry
  columns in the data. It should be used by extension developers who are writing
  new sf-based geoms or stats (@clauswilke, #3232).

* `x0` and `y0` are now recognized positional aesthetics so they will get scaled 
  if used in extension geoms and stats (@thomasp85, #3168)

## Minor improvements and bug fixes

* `cut_width()` now accepts `...` to pass further arguments to `base::cut.default()`
   like `cut_number()` and `cut_interval()` already did (@cderv, #3055)

* `coord_map()` now can have axes on the top and right (@karawoo, #3042).

* `coord_sf()`, `coord_map()`, and `coord_polar()` now squash `-Inf` and `Inf`
  into the min and max of the plot (@yutannihilation, #2972).

* `coord_sf()` graticule lines are now drawn in the same thickness as panel grid 
  lines in `coord_cartesian()`, and seting panel grid lines to `element_blank()` 
  now also works in `coord_sf()` 
  (@clauswilke, #2991, #2525).

* `economics` data has been regenerated. This leads to some changes in the
  values of all columns (especially in `psavert`), but more importantly, strips 
  the grouping attributes from `economics_long`.

* `element_line()` now fills closed arrows (@yutannihilation, #2924).

* Facet strips on the left side of plots now have clipping turned on, preventing
  text from running out of the strip and borders from looking thicker than for
  other strips (@karawoo, #2772 and #3061).

* ggplot2 now works in Turkish locale (@yutannihilation, #3011).

* ggplot2 no longer attaches any external packages when using functions that 
  depend on packages that are suggested but not imported by ggplot2. The 
  affected functions include `geom_hex()`, `stat_binhex()`, 
  `stat_summary_hex()`, `geom_quantile()`, `stat_quantile()`, and `map_data()` 
  (@clauswilke, #3126).
  
* `geom_area()` and `geom_ribbon()` now sort the data along the x-axis in the 
  `setup_data()` method rather than as part of `draw_group()` (@thomasp85, 
  #3023)

* `geom_hline()`, `geom_vline()`, and `geom_abline()` now throw a warning if the 
  user supplies both an `xintercept`, `yintercept`, or `slope` value and a 
  mapping (@RichardJActon, #2950).

* `geom_rug()` now works with `coord_flip()` (@has2k1, #2987).

* Default labels are now generated more consistently; e.g., symbols no longer
  get backticks, and long expressions are abbreviated with `...`
  (@yutannihilation, #2981).

* All-`Inf` layers are now ignored for picking the scale (@yutannihilation, 
  #3184).
  
* Diverging Brewer colour palette now use the correct mid-point colour 
  (@dariyasydykova, #3072).
  
* `scale_color_continuous()` now points to `scale_colour_continuous()` so that 
  it will handle `type = "viridis"` as the documentation states (@hlendway, 
  #3079).

* `scale_shape_identity()` now works correctly with `guide = "legend"` 
  (@malcolmbarrett, #3029)
  
* `scale_continuous` will now draw axis line even if the length of breaks is 0
  (@thomasp85, #3257)

* `stat_bin()` will now error when the number of bins exceeds 1e6 to avoid 
  accidentally freezing the user session (@thomasp85).
  
* `sec_axis()` now places ticks accurately when using nonlinear transformations (@dpseidel, #2978).

* `facet_wrap()` and `facet_grid()` now automatically remove NULL from facet
  specs, and accept empty specs (@yutannihilation, #3070, #2986).

* `stat_bin()` now handles data with only one unique value (@yutannihilation 
  #3047).

* `sec_axis()` now accepts functions as well as formulas (@yutannihilation, #3031).

<<<<<<< HEAD
* The arguments of `Stat*$compute_layer()` and `Position*$compute_layer()` are
  now renamed to always match the ones of `Stat$compute_layer()` and
  `Position$compute_layer()` (@yutannihilation, #3202).
=======
*   New theme elements allowing different ticks lengths for each axis. For instance,
    this can be used to have inwards ticks on the x-axis (`axis.ticks.length.x`) and
    outwards ticks on the y-axis (`axis.ticks.length.y`) (@pank, #2935).

>>>>>>> ea279b04

# ggplot2 3.1.0

## Breaking changes

This is a minor release and breaking changes have been kept to a minimum. End users of ggplot2 are unlikely to encounter any issues. However, there are a few items that developers of ggplot2 extensions should be aware of. For additional details, see also the discussion accompanying issue #2890.

*   In non-user-facing internal code (specifically in the `aes()` function and in
    the `aesthetics` argument of scale functions), ggplot2 now always uses the British
    spelling for aesthetics containing the word "colour". When users specify a "color"
    aesthetic it is automatically renamed to "colour". This renaming is also applied
    to non-standard aesthetics that contain the word "color". For example, "point_color"
    is renamed to "point_colour". This convention makes it easier to support both
    British and American spelling for novel, non-standard aesthetics, but it may require
    some adjustment for packages that have previously introduced non-standard color
    aesthetics using American spelling. A new function `standardise_aes_names()` is
    provided in case extension writers need to perform this renaming in their own code
    (@clauswilke, #2649).

*   Functions that generate other functions (closures) now force the arguments that are
    used from the generated functions, to avoid hard-to-catch errors. This may affect
    some users of manual scales (such as `scale_colour_manual()`, `scale_fill_manual()`,
    etc.) who depend on incorrect behavior (@krlmlr, #2807).
    
*   `Coord` objects now have a function `backtransform_range()` that returns the
    panel range in data coordinates. This change may affect developers of custom coords,
    who now should implement this function. It may also affect developers of custom
    geoms that use the `range()` function. In some applications, `backtransform_range()`
    may be more appropriate (@clauswilke, #2821).


## New features

*   `coord_sf()` has much improved customization of axis tick labels. Labels can now
    be set manually, and there are two new parameters, `label_graticule` and
    `label_axes`, that can be used to specify which graticules to label on which side
    of the plot (@clauswilke, #2846, #2857, #2881).
    
*   Two new geoms `geom_sf_label()` and `geom_sf_text()` can draw labels and text
    on sf objects. Under the hood, a new `stat_sf_coordinates()` calculates the
    x and y coordinates from the coordinates of the sf geometries. You can customize
    the calculation method via `fun.geometry` argument (@yutannihilation, #2761).
    

## Minor improvements and fixes

*   `benchplot()` now uses tidy evaluation (@dpseidel, #2699).

*   The error message in `compute_aesthetics()` now only provides the names of
    aesthetics with mismatched lengths, rather than all aesthetics (@karawoo,
    #2853).

*   For faceted plots, data is no longer internally reordered. This makes it
    safer to feed data columns into `aes()` or into parameters of geoms or
    stats. However, doing so remains discouraged (@clauswilke, #2694).

*   `coord_sf()` now also understands the `clip` argument, just like the other
    coords (@clauswilke, #2938).

*   `fortify()` now displays a more informative error message for
    `grouped_df()` objects when dplyr is not installed (@jimhester, #2822).

*   All `geom_*()` now display an informative error message when required 
    aesthetics are missing (@dpseidel, #2637 and #2706).

*   `geom_boxplot()` now understands the `width` parameter even when used with
    a non-standard stat, such as `stat_identity()` (@clauswilke, #2893).
    
*  `geom_hex()` now understands the `size` and `linetype` aesthetics
   (@mikmart, #2488).
    
*   `geom_hline()`, `geom_vline()`, and `geom_abline()` now work properly
    with `coord_trans()` (@clauswilke, #2149, #2812).
    
*   `geom_text(..., parse = TRUE)` now correctly renders the expected number of
    items instead of silently dropping items that are empty expressions, e.g.
    the empty string "". If an expression spans multiple lines, we take just
    the first line and drop the rest. This same issue is also fixed for
    `geom_label()` and the axis labels for `geom_sf()` (@slowkow, #2867).

*   `geom_sf()` now respects `lineend`, `linejoin`, and `linemitre` parameters 
    for lines and polygons (@alistaire47, #2826).
    
*   `ggsave()` now exits without creating a new graphics device if previously
    none was open (@clauswilke, #2363).

*   `labs()` now has named arguments `title`, `subtitle`, `caption`, and `tag`.
    Also, `labs()` now accepts tidyeval (@yutannihilation, #2669).

*   `position_nudge()` is now more robust and nudges only in the direction
    requested. This enables, for example, the horizontal nudging of boxplots
    (@clauswilke, #2733).

*   `sec_axis()` and `dup_axis()` now return appropriate breaks for the secondary
    axis when applied to log transformed scales (@dpseidel, #2729).

*   `sec_axis()` now works as expected when used in combination with tidy eval
    (@dpseidel, #2788).

*   `scale_*_date()`, `scale_*_time()` and `scale_*_datetime()` can now display 
    a secondary axis that is a __one-to-one__ transformation of the primary axis,
    implemented using the `sec.axis` argument to the scale constructor 
    (@dpseidel, #2244).
    
*   `stat_contour()`, `stat_density2d()`, `stat_bin2d()`,  `stat_binhex()`
    now calculate normalized statistics including `nlevel`, `ndensity`, and
    `ncount`. Also, `stat_density()` now includes the calculated statistic 
    `nlevel`, an alias for `scaled`, to better match the syntax of `stat_bin()`
    (@bjreisman, #2679).

# ggplot2 3.0.0

## Breaking changes

*   ggplot2 now supports/uses tidy evaluation (as described below). This is a 
    major change and breaks a number of packages; we made this breaking change 
    because it is important to make ggplot2 more programmable, and to be more 
    consistent with the rest of the tidyverse. The best general (and detailed)
    introduction to tidy evaluation can be found in the meta programming
    chapters in [Advanced R](https://adv-r.hadley.nz).
    
    The primary developer facing change is that `aes()` now contains 
    quosures (expression + environment pairs) rather than symbols, and you'll 
    need to take a different approach to extracting the information you need. 
    A common symptom of this change are errors "undefined columns selected" or 
    "invalid 'type' (list) of argument" (#2610). As in the previous version,
    constants (like `aes(x = 1)` or `aes(colour = "smoothed")`) are stored
    as is.
    
    In this version of ggplot2, if you need to describe a mapping in a string, 
    use `quo_name()` (to generate single-line strings; longer expressions may 
    be abbreviated) or `quo_text()` (to generate non-abbreviated strings that
    may span multiple lines). If you do need to extract the value of a variable
    instead use `rlang::eval_tidy()`. You may want to condition on 
    `(packageVersion("ggplot2") <= "2.2.1")` so that your code can work with
    both released and development versions of ggplot2.
    
    We recognise that this is a big change and if you're not already familiar
    with rlang, there's a lot to learn. If you are stuck, or need any help,
    please reach out on <https://community.rstudio.com>.

*   Error: Column `y` must be a 1d atomic vector or a list

    Internally, ggplot2 now uses `as.data.frame(tibble::as_tibble(x))` to
    convert a list into a data frame. This improves ggplot2's support for
    list-columns (needed for sf support), at a small cost: you can no longer
    use matrix-columns. Note that unlike tibble we still allow column vectors
    such as returned by `base::scale()` because of their widespread use.

*   Error: More than one expression parsed
  
    Previously `aes_string(x = c("a", "b", "c"))` silently returned 
    `aes(x = a)`. Now this is a clear error.

*   Error: `data` must be uniquely named but has duplicate columns
  
    If layer data contains columns with identical names an error will be 
    thrown. In earlier versions the first occuring column was chosen silently,
    potentially masking that the wrong data was chosen.

*   Error: Aesthetics must be either length 1 or the same as the data
    
    Layers are stricter about the columns they will combine into a single
    data frame. Each aesthetic now must be either the same length as the data
    frame or a single value. This makes silent recycling errors much less likely.

*   Error: `coord_*` doesn't support free scales 
   
    Free scales only work with selected coordinate systems; previously you'd
    get an incorrect plot.

*   Error in f(...) : unused argument (range = c(0, 1))

    This is because the `oob` argument to scale has been set to a function
    that only takes a single argument; it needs to take two arguments
    (`x`, and `range`). 

*   Error: unused argument (output)
  
    The function `guide_train()` now has an optional parameter `aesthetic`
    that allows you to override the `aesthetic` setting in the scale.
    To make your code work with the both released and development versions of 
    ggplot2 appropriate, add `aesthetic = NULL` to the `guide_train()` method
    signature.
    
    ```R
    # old
    guide_train.legend <- function(guide, scale) {...}
    
    # new 
    guide_train.legend <- function(guide, scale, aesthetic = NULL) {...}
    ```
    
    Then, inside the function, replace `scale$aesthetics[1]`,
    `aesthetic %||% scale$aesthetics[1]`. (The %||% operator is defined in the 
    rlang package).
    
    ```R
    # old
    setNames(list(scale$map(breaks)), scale$aesthetics[1])

    # new
    setNames(list(scale$map(breaks)), aesthetic %||% scale$aesthetics[1])
    ```

*   The long-deprecated `subset` argument to `layer()` has been removed.

## Tidy evaluation

* `aes()` now supports quasiquotation so that you can use `!!`, `!!!`,
  and `:=`. This replaces `aes_()` and `aes_string()` which are now
  soft-deprecated (but will remain around for a long time).

* `facet_wrap()` and `facet_grid()` now support `vars()` inputs. Like
  `dplyr::vars()`, this helper quotes its inputs and supports
  quasiquotation. For instance, you can now supply faceting variables
  like this: `facet_wrap(vars(am, cyl))` instead of 
  `facet_wrap(~am + cyl)`. Note that the formula interface is not going 
  away and will not be deprecated. `vars()` is simply meant to make it 
  easier to create functions around `facet_wrap()` and `facet_grid()`.

  The first two arguments of `facet_grid()` become `rows` and `cols`
  and now support `vars()` inputs. Note however that we took special
  care to ensure complete backward compatibility. With this change
  `facet_grid(vars(cyl), vars(am, vs))` is equivalent to
  `facet_grid(cyl ~ am + vs)`, and `facet_grid(cols = vars(am, vs))` is
  equivalent to `facet_grid(. ~ am + vs)`.

  One nice aspect of the new interface is that you can now easily
  supply names: `facet_grid(vars(Cylinder = cyl), labeller =
  label_both)` will give nice label titles to the facets. Of course,
  those names can be unquoted with the usual tidy eval syntax.

### sf

* ggplot2 now has full support for sf with `geom_sf()` and `coord_sf()`:

  ```r
  nc <- sf::st_read(system.file("shape/nc.shp", package = "sf"), quiet = TRUE)
  ggplot(nc) +
    geom_sf(aes(fill = AREA))
  ```
  It supports all simple features, automatically aligns CRS across layers, sets
  up the correct aspect ratio, and draws a graticule.

## New features

* ggplot2 now works on R 3.1 onwards, and uses the 
  [vdiffr](https://github.com/lionel-/vdiffr) package for visual testing.

* In most cases, accidentally using `%>%` instead of `+` will generate an 
  informative error (#2400).

* New syntax for calculated aesthetics. Instead of using `aes(y = ..count..)` 
  you can (and should!) use `aes(y = stat(count))`. `stat()` is a real function 
  with documentation which hopefully will make this part of ggplot2 less 
  confusing (#2059).
  
  `stat()` is particularly nice for more complex calculations because you 
  only need to specify it once: `aes(y = stat(count / max(count)))`,
  rather than `aes(y = ..count.. / max(..count..))`
  
* New `tag` label for adding identification tags to plots, typically used for 
  labelling a subplot with a letter. Add a tag with `labs(tag = "A")`, style it 
  with the `plot.tag` theme element, and control position with the
  `plot.tag.position` theme setting (@thomasp85).

### Layers: geoms, stats, and position adjustments

* `geom_segment()` and `geom_curve()` have a new `arrow.fill` parameter which 
  allows you to specify a separate fill colour for closed arrowheads 
  (@hrbrmstr and @clauswilke, #2375).

* `geom_point()` and friends can now take shapes as strings instead of integers,
  e.g. `geom_point(shape = "diamond")` (@daniel-barnett, #2075).

* `position_dodge()` gains a `preserve` argument that allows you to control
  whether the `total` width at each `x` value is preserved (the current 
  default), or ensure that the width of a `single` element is preserved
  (what many people want) (#1935).

* New `position_dodge2()` provides enhanced dodging for boxplots. Compared to
  `position_dodge()`, `position_dodge2()` compares `xmin` and `xmax` values  
  to determine which elements overlap, and spreads overlapping elements evenly
  within the region of overlap. `position_dodge2()` is now the default position
  adjustment for `geom_boxplot()`, because it handles `varwidth = TRUE`, and 
  will be considered for other geoms in the future.
  
  The `padding` parameter adds a small amount of padding between elements 
  (@karawoo, #2143) and a `reverse` parameter allows you to reverse the order 
  of placement (@karawoo, #2171).
  
* New `stat_qq_line()` makes it easy to add a simple line to a Q-Q plot, which 
  makes it easier to judge the fit of the theoretical distribution 
  (@nicksolomon).

### Scales and guides

* Improved support for mapping date/time variables to `alpha`, `size`, `colour`, 
  and `fill` aesthetics, including `date_breaks` and `date_labels` arguments 
  (@karawoo, #1526), and new `scale_alpha()` variants (@karawoo, #1526).

* Improved support for ordered factors. Ordered factors throw a warning when 
  mapped to shape (unordered factors do not), and do not throw warnings when 
  mapped to size or alpha (unordered factors do). Viridis is used as the 
  default colour and fill scale for ordered factors (@karawoo, #1526).

* The `expand` argument of `scale_*_continuous()` and `scale_*_discrete()`
  now accepts separate expansion values for the lower and upper range
  limits. The expansion limits can be specified using the convenience
  function `expand_scale()`.
  
  Separate expansion limits may be useful for bar charts, e.g. if one
  wants the bottom of the bars to be flush with the x axis but still 
  leave some (automatically calculated amount of) space above them:
  
    ```r
    ggplot(mtcars) +
        geom_bar(aes(x = factor(cyl))) +
        scale_y_continuous(expand = expand_scale(mult = c(0, .1)))
    ```
  
  It can also be useful for line charts, e.g. for counts over time,
  where one wants to have a ’hard’ lower limit of y = 0 but leave the
  upper limit unspecified (and perhaps differing between panels), with
  some extra space above the highest point on the line (with symmetrical 
  limits, the extra space above the highest point could in some cases 
  cause the lower limit to be negative).
  
  The old syntax for the `expand` argument will, of course, continue
  to work (@huftis, #1669).

* `scale_colour_continuous()` and `scale_colour_gradient()` are now controlled 
  by global options `ggplot2.continuous.colour` and `ggplot2.continuous.fill`. 
  These can be set to `"gradient"` (the default) or `"viridis"` (@karawoo).

* New `scale_colour_viridis_c()`/`scale_fill_viridis_c()` (continuous) and
  `scale_colour_viridis_d()`/`scale_fill_viridis_d()` (discrete) make it
  easy to use Viridis colour scales (@karawoo, #1526).

* Guides for `geom_text()` now accept custom labels with 
  `guide_legend(override.aes = list(label = "foo"))` (@brianwdavis, #2458).

### Margins

* Strips gain margins on all sides by default. This means that to fully justify
  text to the edge of a strip, you will need to also set the margins to 0
  (@karawoo).

* Rotated strip labels now correctly understand `hjust` and `vjust` parameters
  at all angles (@karawoo).

* Strip labels now understand justification relative to the direction of the
  text, meaning that in y facets, the strip text can be placed at either end of
  the strip using `hjust` (@karawoo).

* Legend titles and labels get a little extra space around them, which 
  prevents legend titles from overlapping the legend at large font sizes 
  (@karawoo, #1881).

## Extension points

* New `autolayer()` S3 generic (@mitchelloharawild, #1974). This is similar
  to `autoplot()` but produces layers rather than complete plots.

* Custom objects can now be added using `+` if a `ggplot_add` method has been
  defined for the class of the object (@thomasp85).

* Theme elements can now be subclassed. Add a `merge_element` method to control
  how properties are inherited from the parent element. Add an `element_grob` 
  method to define how elements are rendered into grobs (@thomasp85, #1981).

* Coords have gained new extension mechanisms.
  
    If you have an existing coord extension, you will need to revise the
    specification of the `train()` method. It is now called 
    `setup_panel_params()` (better reflecting what it actually does) and now 
    has arguments `scale_x`, and `scale_y` (the x and y scales respectively) 
    and `param`, a list of plot specific parameters generated by 
    `setup_params()`.

    What was formerly called `scale_details` (in coords), `panel_ranges` 
    (in layout) and `panel_scales` (in geoms) are now consistently called
    `panel_params` (#1311). These are parameters of the coord that vary from
    panel to panel.

* `ggplot_build()` and `ggplot_gtable()` are now generics, so ggplot-subclasses 
  can define additional behavior during the build stage.

* `guide_train()`, `guide_merge()`, `guide_geom()`, and `guide_gengrob()`
  are now exported as they are needed if you want to design your own guide.
  They are not currently documented; use at your own risk (#2528).

* `scale_type()` generic is now exported and documented. Use this if you 
  want to extend ggplot2 to work with a new type of vector.

## Minor bug fixes and improvements

### Faceting

* `facet_grid()` gives a more informative error message if you try to use
  a variable in both rows and cols (#1928).

* `facet_grid()` and `facet_wrap()` both give better error messages if you
  attempt to use an unsupported coord with free scales (#2049).

* `label_parsed()` works once again (#2279).

* You can now style the background of horizontal and vertical strips
  independently with `strip.background.x` and `strip.background.y` 
  theme settings (#2249).

### Scales

* `discrete_scale()` documentation now inherits shared definitions from 
  `continuous_scale()` (@alistaire47, #2052).

* `guide_colorbar()` shows all colours of the scale (@has2k1, #2343).

* `scale_identity()` once again produces legends by default (#2112).

* Tick marks for secondary axes with strong transformations are more 
  accurately placed (@thomasp85, #1992).

* Missing line types now reliably generate missing lines (with standard 
  warning) (#2206).

* Legends now ignore set aesthetics that are not length one (#1932).

* All colour and fill scales now have an `aesthetics` argument that can
  be used to set the aesthetic(s) the scale works with. This makes it
  possible to apply a colour scale to both colour and fill aesthetics
  at the same time, via `aesthetics = c("colour", "fill")` (@clauswilke).
  
* Three new generic scales work with any aesthetic or set of aesthetics: 
  `scale_continuous_identity()`, `scale_discrete_identity()`, and
  `scale_discrete_manual()` (@clauswilke).

* `scale_*_gradient2()` now consistently omits points outside limits by 
  rescaling after the limits are enforced (@foo-bar-baz-qux, #2230).

### Layers

* `geom_label()` now correctly produces unbordered labels when `label.size` 
  is 0, even when saving to PDF (@bfgray3, #2407).

* `layer()` gives considerably better error messages for incorrectly specified
  `geom`, `stat`, or `position` (#2401).

* In all layers that use it, `linemitre` now defaults to 10 (instead of 1)
  to better match base R.

* `geom_boxplot()` now supplies a default value if no `x` aesthetic is present
  (@foo-bar-baz-qux, #2110).

* `geom_density()` drops groups with fewer than two data points and throws a
  warning. For groups with two data points, density values are now calculated 
  with `stats::density` (@karawoo, #2127).

* `geom_segment()` now also takes a `linejoin` parameter. This allows more 
  control over the appearance of the segments, which is especially useful for 
  plotting thick arrows (@Ax3man, #774).

* `geom_smooth()` now reports the formula used when `method = "auto"` 
  (@davharris #1951). `geom_smooth()` now orders by the `x` aesthetic, making it 
  easier to pass pre-computed values without manual ordering (@izahn, #2028). It 
  also now knows it has `ymin` and `ymax` aesthetics (#1939). The legend 
  correctly reflects the status of the `se` argument when used with stats 
  other than the default (@clauswilke, #1546).

* `geom_tile()` now once again interprets `width` and `height` correctly 
  (@malcolmbarrett, #2510).

* `position_jitter()` and `position_jitterdodge()` gain a `seed` argument that
  allows the specification of a random seed for reproducible jittering 
  (@krlmlr, #1996 and @slowkow, #2445).

* `stat_density()` has better behaviour if all groups are dropped because they
  are too small (#2282).

* `stat_summary_bin()` now understands the `breaks` parameter (@karawoo, #2214).

* `stat_bin()` now accepts functions for `binwidth`. This allows better binning 
  when faceting along variables with different ranges (@botanize).

* `stat_bin()` and `geom_histogram()` now sum correctly when using the `weight` 
  aesthetic (@jiho, #1921).

* `stat_bin()` again uses correct scaling for the computed variable `ndensity` 
  (@timgoodman, #2324).

* `stat_bin()` and `stat_bin_2d()` now properly handle the `breaks` parameter 
  when the scales are transformed (@has2k1, #2366).

* `update_geom_defaults()` and `update_stat_defaults()` allow American 
  spelling of aesthetic parameters (@foo-bar-baz-qux, #2299).

* The `show.legend` parameter now accepts a named logical vector to hide/show
  only some aesthetics in the legend (@tutuchan, #1798).

* Layers now silently ignore unknown aesthetics with value `NULL` (#1909).

### Coords

* Clipping to the plot panel is now configurable, through a `clip` argument
  to coordinate systems, e.g. `coord_cartesian(clip = "off")` 
  (@clauswilke, #2536).

* Like scales, coordinate systems now give you a message when you're 
  replacing an existing coordinate system (#2264).

* `coord_polar()` now draws secondary axis ticks and labels 
  (@dylan-stark, #2072), and can draw the radius axis on the right 
  (@thomasp85, #2005).

* `coord_trans()` now generates a warning when a transformation generates 
  non-finite values (@foo-bar-baz-qux, #2147).

### Themes

* Complete themes now always override all elements of the default theme
  (@has2k1, #2058, #2079).

* Themes now set default grid colour in `panel.grid` rather than individually
  in `panel.grid.major` and `panel.grid.minor` individually. This makes it 
  slightly easier to customise the theme (#2352).

* Fixed bug when setting strips to `element_blank()` (@thomasp85). 

* Axes positioned on the top and to the right can now customize their ticks and
  lines separately (@thomasp85, #1899).

* Built-in themes gain parameters `base_line_size` and `base_rect_size` which 
  control the default sizes of line and rectangle elements (@karawoo, #2176).

* Default themes use `rel()` to set line widths (@baptiste).

* Themes were tweaked for visual consistency and more graceful behavior when 
  changing the base font size. All absolute heights or widths were replaced 
  with heights or widths that are proportional to the base font size. One 
  relative font size was eliminated (@clauswilke).
  
* The height of descenders is now calculated solely on font metrics and doesn't
  change with the specific letters in the string. This fixes minor alignment 
  issues with plot titles, subtitles, and legend titles (#2288, @clauswilke).

### Guides

* `guide_colorbar()` is more configurable: tick marks and color bar frame
  can now by styled with arguments `ticks.colour`, `ticks.linewidth`, 
  `frame.colour`, `frame.linewidth`, and `frame.linetype`
  (@clauswilke).
  
* `guide_colorbar()` now uses `legend.spacing.x` and `legend.spacing.y` 
  correctly, and it can handle multi-line titles. Minor tweaks were made to 
  `guide_legend()` to make sure the two legend functions behave as similarly as
  possible (@clauswilke, #2397 and #2398).
  
* The theme elements `legend.title` and `legend.text` now respect the settings 
  of `margin`, `hjust`, and `vjust` (@clauswilke, #2465, #1502).

* Non-angle parameters of `label.theme` or `title.theme` can now be set in 
  `guide_legend()` and `guide_colorbar()` (@clauswilke, #2544).

### Other

* `fortify()` gains a method for tbls (@karawoo, #2218).

* `ggplot` gains a method for `grouped_df`s that adds a `.group` variable,
  which computes a unique value for each group. Use it with 
  `aes(group = .group)` (#2351).

* `ggproto()` produces objects with class `c("ggproto", "gg")`, allowing for
  a more informative error message when adding layers, scales, or other ggproto 
  objects (@jrnold, #2056).

* `ggsave()`'s DPI argument now supports 3 string options: "retina" (320
  DPI), "print" (300 DPI), and "screen" (72 DPI) (@foo-bar-baz-qux, #2156).
  `ggsave()` now uses full argument names to avoid partial match warnings 
  (#2355), and correctly restores the previous graphics device when several
  graphics devices are open (#2363).

* `print.ggplot()` now returns the original ggplot object, instead of the 
  output from `ggplot_build()`. Also, the object returned from 
  `ggplot_build()` now has the class `"ggplot_built"` (#2034).

* `map_data()` now works even when purrr is loaded (tidyverse#66).

* New functions `summarise_layout()`, `summarise_coord()`, and 
  `summarise_layers()` summarise the layout, coordinate systems, and layers 
  of a built ggplot object (#2034, @wch). This provides a tested API that 
  (e.g.) shiny can depend on.

* Updated startup messages reflect new resources (#2410, @mine-cetinkaya-rundel).

# ggplot2 2.2.1

* Fix usage of `structure(NULL)` for R-devel compatibility (#1968).

# ggplot2 2.2.0

## Major new features

### Subtitle and caption

Thanks to @hrbrmstr plots now have subtitles and captions, which can be set with the `subtitle`  and `caption` arguments to `ggtitle()` and `labs()`. You can control their appearance with the theme settings `plot.caption` and `plot.subtitle`. The main plot title is now left-aligned to better work better with a subtitle. The caption is right-aligned (@hrbrmstr).

### Stacking

`position_stack()` and `position_fill()` now sort the stacking order to match grouping order. This allows you to control the order through grouping, and ensures that the default legend matches the plot (#1552, #1593). If you want the opposite order (useful if you have horizontal bars and horizontal legend), you can request reverse stacking by using `position = position_stack(reverse = TRUE)` (#1837).
  
`position_stack()` and `position_fill()` now accepts negative values which will create stacks extending below the x-axis (#1691).

`position_stack()` and `position_fill()` gain a `vjust` argument which makes it easy to (e.g.) display labels in the middle of stacked bars (#1821).

### Layers

`geom_col()` was added to complement `geom_bar()` (@hrbrmstr). It uses `stat="identity"` by default, making the `y` aesthetic mandatory. It does not support any other `stat_()` and does not provide fallback support for the `binwidth` parameter. Examples and references in other functions were updated to demonstrate `geom_col()` usage. 

When creating a layer, ggplot2 will warn if you use an unknown aesthetic or an unknown parameter. Compared to the previous version, this is stricter for aesthetics (previously there was no message), and less strict for parameters (previously this threw an error) (#1585).

### Facetting

The facet system, as well as the internal panel class, has been rewritten in ggproto. Facets are now extendable in the same manner as geoms and stats, as described in `vignette("extending-ggplot2")`.

We have also added the following new fatures.
  
* `facet_grid()` and `facet_wrap()` now allow expressions in their faceting 
  formulas (@DanRuderman, #1596).

* When `facet_wrap()` results in an uneven number of panels, axes will now be
  drawn underneath the hanging panels (fixes #1607)

* Strips can now be freely positioned in `facet_wrap()` using the 
  `strip.position` argument (deprecates `switch`).

* The relative order of panel, strip, and axis can now be controlled with 
  the theme setting `strip.placement` that takes either `inside` (strip between 
  panel and axis) or `outside` (strip after axis).

* The theme option `panel.margin` has been deprecated in favour of 
  `panel.spacing` to more clearly communicate intent.

### Extensions

Unfortunately there was a major oversight in the construction of ggproto which lead to extensions capturing the super object at package build time, instead of at package run time (#1826). This problem has been fixed, but requires re-installation of all extension packages.

## Scales

* The position of x and y axes can now be changed using the `position` argument
  in `scale_x_*`and `scale_y_*` which can take `top` and `bottom`, and `left`
  and `right` respectively. The themes of top and right axes can be modified 
  using the `.top` and `.right` modifiers to `axis.text.*` and `axis.title.*`.

### Continuous scales

* `scale_x_continuous()` and `scale_y_continuous()` can now display a secondary 
  axis that is a __one-to-one__ transformation of the primary axis (e.g. degrees 
  Celcius to degrees Fahrenheit). The secondary axis will be positioned opposite 
  to the primary axis and can be controlled with the `sec.axis` argument to 
  the scale constructor.

* Scales worry less about having breaks. If no breaks can be computed, the
  plot will work instead of throwing an uninformative error (#791). This 
  is particularly helpful when you have facets with free scales, and not
  all panels contain data.

* Scales now warn when transformation introduces infinite values (#1696).

### Date time

* `scale_*_datetime()` now supports time zones. It will use the timezone 
  attached to the varaible by default, but can be overridden with the 
  `timezone` argument.

* New `scale_x_time()` and `scale_y_time()` generate reasonable default
  breaks and labels for hms vectors (#1752).

### Discrete scales

The treatment of missing values by discrete scales has been thoroughly overhauled (#1584). The underlying principle is that we can naturally represent missing values on discrete variables (by treating just like another level), so by default we should. 

This principle applies to:

* character vectors
* factors with implicit NA
* factors with explicit NA

And to all scales (both position and non-position.)

Compared to the previous version of ggplot2, there are three main changes:

1.  `scale_x_discrete()` and `scale_y_discrete()` always show discrete NA,
    regardless of their source

1.  If present, `NA`s are shown in discete legends.

1.  All discrete scales gain a `na.translate` argument that allows you to 
    control whether `NA`s are translated to something that can be visualised,
    or should be left as missing. Note that if you don't translate (i.e. 
    `na.translate = FALSE)` the missing values will passed on to the layer, 
    which will warning that it's dropping missing values. To suppress the
    warnings, you'll also need to add `na.rm = TRUE` to the layer call. 

There were also a number of other smaller changes

* Correctly use scale expansion factors.
* Don't preserve space for dropped levels (#1638).
* Only issue one warning when when asking for too many levels (#1674).
* Unicode labels work better on Windows (#1827).
* Warn when used with only continuous data (#1589)

## Themes

* The `theme()` constructor now has named arguments rather than ellipses. This 
  should make autocomplete substantially more useful. The documentation
  (including examples) has been considerably improved.
  
* Built-in themes are more visually homogeneous, and match `theme_grey` better.
  (@jiho, #1679)
  
* When computing the height of titles, ggplot2 now includes the height of the
  descenders (i.e. the bits of `g` and `y` that hang beneath the baseline). This 
  improves the margins around titles, particularly the y axis label (#1712).
  I have also very slightly increased the inner margins of axis titles, and 
  removed the outer margins. 

* Theme element inheritance is now easier to work with as modification now
  overrides default `element_blank` elements (#1555, #1557, #1565, #1567)
  
* Horizontal legends (i.e. legends on the top or bottom) are horizontally
  aligned by default (#1842). Use `legend.box = "vertical"` to switch back
  to the previous behaviour.
  
* `element_line()` now takes an `arrow` argument to specify arrows at the end of
  lines (#1740)

There were a number of tweaks to the theme elements that control legends:
  
* `legend.justification` now controls appearance will plotting the legend
  outside of the plot area. For example, you can use 
  `theme(legend.justification = "top")` to make the legend align with the 
  top of the plot.

* `panel.margin` and `legend.margin` have been renamed to `panel.spacing` and 
  `legend.spacing` respectively, to better communicate intent (they only
  affect spacing between legends and panels, not the margins around them)

* `legend.margin` now controls margin around individual legends.

* New `legend.box.background`, `legend.box.spacing`, and `legend.box.margin`
  control the background, spacing, and margin of the legend box (the region
  that contains all legends).

## Bug fixes and minor improvements

* ggplot2 now imports tibble. This ensures that all built-in datasets print 
  compactly even if you haven't explicitly loaded tibble or dplyr (#1677).

* Class of aesthetic mapping is preserved when adding `aes()` objects (#1624).

* `+.gg` now works for lists that include data frames.

* `annotation_x()` now works in the absense of global data (#1655)

* `geom_*(show.legend = FALSE)` now works for `guide_colorbar`.

* `geom_boxplot()` gains new `outlier.alpha` (@jonathan-g) and 
  `outlier.fill` (@schloerke, #1787) parameters to control the alpha/fill of
   outlier points independently of the alpha of the boxes. 

* `position_jitter()` (and hence `geom_jitter()`) now correctly computes 
  the jitter width/jitter when supplied by the user (#1775, @has2k1).

* `geom_contour()` more clearly describes what inputs it needs (#1577).

* `geom_curve()` respects the `lineend` paramater (#1852).

* `geom_histogram()` and `stat_bin()` understand the `breaks` parameter once 
  more. (#1665). The floating point adjustment for histogram bins is now 
  actually used - it was previously inadvertently ignored (#1651).

* `geom_violin()` no longer transforms quantile lines with the alpha aesthetic
  (@mnbram, #1714). It no longer errors when quantiles are requested but data
  have zero range (#1687). When `trim = FALSE` it once again has a nice 
  range that allows the density to reach zero (by extending the range 3 
  bandwidths to either side of the data) (#1700).

* `geom_dotplot()` works better when faceting and binning on the y-axis. 
  (#1618, @has2k1).
  
* `geom_hexbin()` once again supports `..density..` (@mikebirdgeneau, #1688).

* `geom_step()` gives useful warning if only one data point in layer (#1645).

* `layer()` gains new `check.aes` and `check.param` arguments. These allow
  geom/stat authors to optional suppress checks for known aesthetics/parameters.
  Currently this is used only in `geom_blank()` which powers `expand_limits()` 
  (#1795).

* All `stat_*()` display a better error message when required aesthetics are
  missing.
  
* `stat_bin()` and `stat_summary_hex()` now accept length 1 `binwidth` (#1610)

* `stat_density()` gains new argument `n`, which is passed to underlying function
  `stats::density` ("number of equally spaced points at which the
  density is to be estimated"). (@hbuschme)

* `stat_binhex()` now again returns `count` rather than `value` (#1747)

* `stat_ecdf()` respects `pad` argument (#1646).

* `stat_smooth()` once again informs you about the method it has chosen.
  It also correctly calculates the size of the largest group within facets.

* `x` and `y` scales are now symmetric regarding the list of
  aesthetics they accept: `xmin_final`, `xmax_final`, `xlower`,
  `xmiddle` and `xupper` are now valid `x` aesthetics.

* `Scale` extensions can now override the `make_title` and `make_sec_title` 
  methods to let the scale modify the axis/legend titles.

* The random stream is now reset after calling `.onAttach()` (#2409).

# ggplot2 2.1.0

## New features

* When mapping an aesthetic to a constant (e.g. 
  `geom_smooth(aes(colour = "loess")))`), the default guide title is the name 
  of the aesthetic (i.e. "colour"), not the value (i.e. "loess") (#1431).

* `layer()` now accepts a function as the data argument. The function will be
  applied to the data passed to the `ggplot()` function and must return a
  data.frame (#1527, @thomasp85). This is a more general version of the 
  deprecated `subset` argument.

* `theme_update()` now uses the `+` operator instead of `%+replace%`, so that
  unspecified values will no longer be `NULL`ed out. `theme_replace()`
  preserves the old behaviour if desired (@oneillkza, #1519). 

* `stat_bin()` has been overhauled to use the same algorithm as ggvis, which 
  has been considerably improved thanks to the advice of Randy Prium (@rpruim).
  This includes:
  
    * Better arguments and a better algorithm for determining the origin.
      You can now specify either `boundary` or the `center` of a bin.
      `origin` has been deprecated in favour of these arguments.
      
    * `drop` is deprecated in favour of `pad`, which adds extra 0-count bins
      at either end (needed for frequency polygons). `geom_histogram()` defaults 
      to `pad = FALSE` which considerably improves the default limits for 
      the histogram, especially when the bins are big (#1477).
      
    * The default algorithm does a (somewhat) better job at picking nice widths 
      and origins across a wider range of input data.
      
    * `bins = n` now gives a histogram with `n` bins, not `n + 1` (#1487).

## Bug fixes

* All `\donttest{}` examples run.

* All `geom_()` and `stat_()` functions now have consistent argument order:
  data + mapping, then geom/stat/position, then `...`, then specific arguments, 
  then arguments common to all layers (#1305). This may break code if you were
  previously relying on partial name matching, but in the long-term should make 
  ggplot2 easier to use. In particular, you can now set the `n` parameter
  in `geom_density2d()` without it partially matching `na.rm` (#1485).

* For geoms with both `colour` and `fill`, `alpha` once again only affects
  fill (Reverts #1371, #1523). This was causing problems for people.

* `facet_wrap()`/`facet_grid()` works with multiple empty panels of data 
  (#1445).

* `facet_wrap()` correctly swaps `nrow` and `ncol` when faceting vertically
  (#1417).

* `ggsave("x.svg")` now uses svglite to produce the svg (#1432).

* `geom_boxplot()` now understands `outlier.color` (#1455).

* `geom_path()` knows that "solid" (not just 1) represents a solid line (#1534).

* `geom_ribbon()` preserves missing values so they correctly generate a 
  gap in the ribbon (#1549).

* `geom_tile()` once again accepts `width` and `height` parameters (#1513). 
  It uses `draw_key_polygon()` for better a legend, including a coloured 
  outline (#1484).

* `layer()` now automatically adds a `na.rm` parameter if none is explicitly
  supplied.

* `position_jitterdodge()` now works on all possible dodge aesthetics, 
  e.g. `color`, `linetype` etc. instead of only based on `fill` (@bleutner)

* `position = "nudge"` now works (although it doesn't do anything useful)
  (#1428).

* The default scale for columns of class "AsIs" is now "identity" (#1518).

* `scale_*_discrete()` has better defaults when used with purely continuous
  data (#1542).

* `scale_size()` warns when used with categorical data.

* `scale_size()`, `scale_colour()`, and `scale_fill()` gain date and date-time
  variants (#1526).

* `stat_bin_hex()` and `stat_bin_summary()` now use the same underlying 
  algorithm so results are consistent (#1383). `stat_bin_hex()` now accepts
  a `weight` aesthetic. To be consistent with related stats, the output variable 
  from `stat_bin_hex()` is now value instead of count.

* `stat_density()` gains a `bw` parameter which makes it easy to get consistent 
   smoothing between facets (@jiho)

* `stat-density-2d()` no longer ignores the `h` parameter, and now accepts 
  `bins` and `binwidth` parameters to control the number of contours 
  (#1448, @has2k1).

* `stat_ecdf()` does a better job of adding padding to -Inf/Inf, and gains
  an argument `pad` to suppress the padding if not needed (#1467).

* `stat_function()` gains an `xlim` parameter (#1528). It once again works 
  with discrete x values (#1509).

* `stat_summary()` preserves sorted x order which avoids artefacts when
  display results with `geom_smooth()` (#1520).

* All elements should now inherit correctly for all themes except `theme_void()`.
  (@Katiedaisey, #1555) 

* `theme_void()` was completely void of text but facets and legends still
  need labels. They are now visible (@jiho). 

* You can once again set legend key and height width to unit arithmetic
  objects (like `2 * unit(1, "cm")`) (#1437).

* Eliminate spurious warning if you have a layer with no data and no aesthetics
  (#1451).

* Removed a superfluous comma in `theme-defaults.r` code (@jschoeley)

* Fixed a compatibility issue with `ggproto` and R versions prior to 3.1.2.
  (#1444)

* Fixed issue where `coord_map()` fails when given an explicit `parameters`
  argument (@tdmcarthur, #1729)
  
* Fixed issue where `geom_errorbarh()` had a required `x` aesthetic (#1933)  

# ggplot2 2.0.0

## Major changes

* ggplot no longer throws an error if your plot has no layers. Instead it 
  automatically adds `geom_blank()` (#1246).
  
* New `cut_width()` is a convenient replacement for the verbose
  `plyr::round_any()`, with the additional benefit of offering finer
  control.

* New `geom_count()` is a convenient alias to `stat_sum()`. Use it when you
  have overlapping points on a scatterplot. `stat_sum()` now defaults to 
  using counts instead of proportions.

* New `geom_curve()` adds curved lines, with a similar specification to 
  `geom_segment()` (@veraanadi, #1088).

* Date and datetime scales now have `date_breaks`, `date_minor_breaks` and
  `date_labels` arguments so that you never need to use the long
  `scales::date_breaks()` or `scales::date_format()`.
  
* `geom_bar()` now has it's own stat, distinct from `stat_bin()` which was
  also used by `geom_histogram()`. `geom_bar()` now uses `stat_count()` 
  which counts values at each distinct value of x (i.e. it does not bin
  the data first). This can be useful when you want to show exactly which 
  values are used in a continuous variable.

* `geom_point()` gains a `stroke` aesthetic which controls the border width of 
  shapes 21-25 (#1133, @SeySayux). `size` and `stroke` are additive so a point 
  with `size = 5` and `stroke = 5` will have a diameter of 10mm. (#1142)

* New `position_nudge()` allows you to slightly offset labels (or other 
  geoms) from their corresponding points (#1109).

* `scale_size()` now maps values to _area_, not radius. Use `scale_radius()`
  if you want the old behaviour (not recommended, except perhaps for lines).

* New `stat_summary_bin()` works like `stat_summary()` but on binned data. 
  It's a generalisation of `stat_bin()` that can compute any aggregate,
  not just counts (#1274). Both default to `mean_se()` if no aggregation
  functions are supplied (#1386).

* Layers are now much stricter about their arguments - you will get an error
  if you've supplied an argument that isn't an aesthetic or a parameter.
  This is likely to cause some short-term pain but in the long-term it will make
  it much easier to spot spelling mistakes and other errors (#1293).
  
    This change does break a handful of geoms/stats that used `...` to pass 
    additional arguments on to the underlying computation. Now 
    `geom_smooth()`/`stat_smooth()` and `geom_quantile()`/`stat_quantile()` 
    use `method.args` instead (#1245, #1289); and `stat_summary()` (#1242), 
    `stat_summary_hex()`, and `stat_summary2d()` use `fun.args`.

### Extensibility

There is now an official mechanism for defining Stats, Geoms, and Positions in other packages. See `vignette("extending-ggplot2")` for details.

* All Geoms, Stats and Positions are now exported, so you can inherit from them
  when making your own objects (#989).

* ggplot2 no longer uses proto or reference classes. Instead, we now use 
  ggproto, a new OO system designed specifically for ggplot2. Unlike proto
  and RC, ggproto supports clean cross-package inheritance. Creating a new OO
  system isn't usually the right way to solve a problem, but I'm pretty sure
  it was necessary here. Read more about it in the vignette.

* `aes_()` replaces `aes_q()`. It also supports formulas, so the most concise 
  SE version of `aes(carat, price)` is now `aes_(~carat, ~price)`. You may
  want to use this form in packages, as it will avoid spurious `R CMD check` 
  warnings about undefined global variables.

### Text

* `geom_text()` has been overhauled to make labelling your data a little
  easier. It:
  
    * `nudge_x` and `nudge_y` arguments let you offset labels from their
      corresponding points (#1120). 
      
    * `check_overlap = TRUE` provides a simple way to avoid overplotting 
      of labels: labels that would otherwise overlap are omitted (#1039).
      
    * `hjust` and `vjust` can now be character vectors: "left", "center", 
      "right", "bottom", "middle", "top". New options include "inward" and 
      "outward" which align text towards and away from the center of the plot 
      respectively.

* `geom_label()` works like `geom_text()` but draws a rounded rectangle 
  underneath each label (#1039). This is useful when you want to label plots
  that are dense with data.

### Deprecated features

* The little used `aes_auto()` has been deprecated. 

* `aes_q()` has been replaced with `aes_()` to be consistent with SE versions
  of NSE functions in other packages.

* The `order` aesthetic is officially deprecated. It never really worked, and 
  was poorly documented.

* The `stat` and `position` arguments to `qplot()` have been deprecated.
  `qplot()` is designed for quick plots - if you need to specify position
  or stat, use `ggplot()` instead.

* The theme setting `axis.ticks.margin` has been deprecated: now use the margin 
  property of `axis.text`.
  
* `stat_abline()`, `stat_hline()` and `stat_vline()` have been removed:
  these were never suitable for use other than with `geom_abline()` etc
  and were not documented.

* `show_guide` has been renamed to `show.legend`: this more accurately
  reflects what it does (controls appearance of layer in legend), and uses the 
  same convention as other ggplot2 arguments (i.e. a `.` between names).
  (Yes, I know that's inconsistent with function names with use `_`, but it's
  too late to change now.)

A number of geoms have been renamed to be internally consistent:

* `stat_binhex()` and `stat_bin2d()` have been renamed to `stat_bin_hex()` 
  and `stat_bin_2d()` (#1274). `stat_summary2d()` has been renamed to 
  `stat_summary_2d()`, `geom_density2d()`/`stat_density2d()` has been renamed 
  to `geom_density_2d()`/`stat_density_2d()`.

* `stat_spoke()` is now `geom_spoke()` since I realised it's a
  reparameterisation of `geom_segment().

* `stat_bindot()` has been removed because it's so tightly coupled to
  `geom_dotplot()`. If you happened to use `stat_bindot()`, just change to
  `geom_dotplot()` (#1194).

All defunct functions have been removed.

### Default appearance

* The default `theme_grey()` background colour has been changed from "grey90" 
  to "grey92": this makes the background a little less visually prominent.

* Labels and titles have been tweaked for readability:

    * Axes labels are darker.
    
    * Legend and axis titles are given the same visual treatment.
    
    * The default font size dropped from 12 to 11. You might be surprised that 
      I've made the default text size smaller as it was already hard for
      many people to read. It turns out there was a bug in RStudio (fixed in 
      0.99.724), that shrunk the text of all grid based graphics. Once that
      was resolved the defaults seemed too big to my eyes.
    
    * More spacing between titles and borders.
    
    * Default margins scale with the theme font size, so the appearance at 
      larger font sizes should be considerably improved (#1228). 

* `alpha` now affects both fill and colour aesthetics (#1371).

* `element_text()` gains a margins argument which allows you to add additional
  padding around text elements. To help see what's going on use `debug = TRUE` 
  to display the text region and anchors.

* The default font size in `geom_text()` has been decreased from 5mm (14 pts)
  to 3.8 mm (11 pts) to match the new default theme sizes.

* A diagonal line is no longer drawn on bar and rectangle legends. Instead, the
  border has been tweaked to be more visible, and more closely match the size of 
  line drawn on the plot.

* `geom_pointrange()` and `geom_linerange()` get vertical (not horizontal)
  lines in the legend (#1389).

* The default line `size` for `geom_smooth()` has been increased from 0.5 to 1 
  to make it easier to see when overlaid on data.
  
* `geom_bar()` and `geom_rect()` use a slightly paler shade of grey so they
  aren't so visually heavy.
  
* `geom_boxplot()` now colours outliers the same way as the boxes.

* `geom_point()` now uses shape 19 instead of 16. This looks much better on 
  the default Linux graphics device. (It's very slightly smaller than the old 
  point, but it shouldn't affect any graphics significantly)

* Sizes in ggplot2 are measured in mm. Previously they were converted to pts 
  (for use in grid) by multiplying by 72 / 25.4. However, grid uses printer's 
  points, not Adobe (big pts), so sizes are now correctly multiplied by 
  72.27 / 25.4. This is unlikely to noticeably affect display, but it's
  technically correct (<https://youtu.be/hou0lU8WMgo>).

* The default legend will now allocate multiple rows (if vertical) or
  columns (if horizontal) in order to make a legend that is more likely to
  fit on the screen. You can override with the `nrow`/`ncol` arguments
  to `guide_legend()`

    ```R
    p <- ggplot(mpg, aes(displ,hwy, colour = model)) + geom_point()
    p
    p + theme(legend.position = "bottom")
    # Previous behaviour
    p + guides(colour = guide_legend(ncol = 1))
    ```

### New and updated themes

* New `theme_void()` is completely empty. It's useful for plots with non-
  standard coordinates or for drawings (@jiho, #976).

* New `theme_dark()` has a dark background designed to make colours pop out
  (@jiho, #1018)

* `theme_minimal()` became slightly more minimal by removing the axis ticks:
  labels now line up directly beneath grid lines (@tomschloss, #1084)

* New theme setting `panel.ontop` (logical) make it possible to place 
  background elements (i.e., gridlines) on top of data. Best used with 
  transparent `panel.background` (@noamross. #551).

### Labelling

The facet labelling system was updated with many new features and a
more flexible interface (@lionel-). It now works consistently across
grid and wrap facets. The most important user visible changes are:

* `facet_wrap()` gains a `labeller` option (#25).

* `facet_grid()` and `facet_wrap()` gain a `switch` argument to
  display the facet titles near the axes. When switched, the labels
  become axes subtitles. `switch` can be set to "x", "y" or "both"
  (the latter only for grids) to control which margin is switched.

The labellers (such as `label_value()` or `label_both()`) also get
some new features:

* They now offer the `multi_line` argument to control whether to
  display composite facets (those specified as `~var1 + var2`) on one
  or multiple lines.

* In `label_bquote()` you now refer directly to the names of
  variables. With this change, you can create math expressions that
  depend on more than one variable. This math expression can be
  specified either for the rows or the columns and you can also
  provide different expressions to each margin.

  As a consequence of these changes, referring to `x` in backquoted
  expressions is deprecated.

* Similarly to `label_bquote()`, `labeller()` now take `.rows` and
  `.cols` arguments. In addition, it also takes `.default`.
  `labeller()` is useful to customise how particular variables are
  labelled. The three additional arguments specify how to label the
  variables are not specifically mentioned, respectively for rows,
  columns or both. This makes it especially easy to set up a
  project-wide labeller dispatcher that can be reused across all your
  plots. See the documentation for an example.

* The new labeller `label_context()` adapts to the number of factors
  facetted over. With a single factor, it displays only the values,
  just as before. But with multiple factors in a composite margin
  (e.g. with `~cyl + am`), the labels are passed over to
  `label_both()`. This way the variables names are displayed with the
  values to help identifying them.

On the programming side, the labeller API has been rewritten in order
to offer more control when faceting over multiple factors (e.g. with
formulae such as `~cyl + am`). This also means that if you have
written custom labellers, you will need to update them for this
version of ggplot.

* Previously, a labeller function would take `variable` and `value`
  arguments and return a character vector. Now, they take a data frame
  of character vectors and return a list. The input data frame has one
  column per factor facetted over and each column in the returned list
  becomes one line in the strip label. See documentation for more
  details.

* The labels received by a labeller now contain metadata: their margin
  (in the "type" attribute) and whether they come from a wrap or a
  grid facet (in the "facet" attribute).

* Note that the new `as_labeller()` function operator provides an easy
  way to transform an existing function to a labeller function. The
  existing function just needs to take and return a character vector.

## Documentation

* Improved documentation for `aes()`, `layer()` and much much more.

* I've tried to reduce the use of `...` so that you can see all the 
  documentation in one place rather than having to integrate multiple pages.
  In some cases this has involved adding additional arguments to geoms
  to make it more clear what you can do:
  
    *  `geom_smooth()` gains explicit `method`, `se` and `formula` arguments.
    
    * `geom_histogram()` gains `binwidth`, `bins`, origin` and `right` 
      arguments.
      
    * `geom_jitter()` gains `width` and `height` arguments to make it easier
      to control the amount of jittering without using the lengthy 
      `position_jitter()` function (#1116)

* Use of `qplot()` in examples has been minimised (#1123, @hrbrmstr). This is
  inline with the 2nd edition of the ggplot2 box, which minimises the use of 
  `qplot()` in favour of `ggplot()`.

* Tighly linked geoms and stats (e.g. `geom_boxplot()` and `stat_boxplot()`) 
  are now documented in the same file so you can see all the arguments in one
  place. Variations of the same idea (e.g. `geom_path()`, `geom_line()`, and
  `geom_step()`) are also documented together.

* It's now obvious that you can set the `binwidth` parameter for
  `stat_bin_hex()`, `stat_summary_hex()`, `stat_bin_2d()`, and
  `stat_summary_2d()`. 

* The internals of positions have been cleaned up considerably. You're unlikely
  to notice any external changes, although the documentation should be a little
  less confusing since positions now don't list parameters they never use.

## Data

* All datasets have class `tbl_df` so if you also use dplyr, you get a better
  print method.

* `economics` has been brought up to date to 2015-04-01.

* New `economics_long` is the economics data in long form.

* New `txhousing` dataset containing information about the Texas housing
  market. Useful for examples that need multiple time series, and for
  demonstrating model+vis methods.

* New `luv_colours` dataset which contains the locations of all
  built-in `colors()` in Luv space.

* `movies` has been moved into its own package, ggplot2movies, because it was 
  large and not terribly useful. If you've used the movies dataset, you'll now 
  need to explicitly load the package with `library(ggplot2movies)`.

## Bug fixes and minor improvements

* All partially matched arguments and `$` have been been replaced with 
  full matches (@jimhester, #1134).

* ggplot2 now exports `alpha()` from the scales package (#1107), and `arrow()` 
  and `unit()` from grid (#1225). This means you don't need attach scales/grid 
  or do `scales::`/`grid::` for these commonly used functions.

* `aes_string()` now only parses character inputs. This fixes bugs when
  using it with numbers and non default `OutDec` settings (#1045).

* `annotation_custom()` automatically adds a unique id to each grob name,
  making it easier to plot multiple grobs with the same name (e.g. grobs of
  ggplot2 graphics) in the same plot (#1256).

* `borders()` now accepts xlim and ylim arguments for specifying the geographical 
  region of interest (@markpayneatwork, #1392).

* `coord_cartesian()` applies the same expansion factor to limits as for scales. 
  You can suppress with `expand = FALSE` (#1207).

* `coord_trans()` now works when breaks are suppressed (#1422).

* `cut_number()` gives error message if the number of requested bins can
  be created because there are two few unique values (#1046).

* Character labels in `facet_grid()` are no longer (incorrectly) coerced into
  factors. This caused problems with custom label functions (#1070).

* `facet_wrap()` and `facet_grid()` now allow you to use non-standard
  variable names by surrounding them with backticks (#1067).

* `facet_wrap()` more carefully checks its `nrow` and `ncol` arguments
  to ensure that they're specified correctly (@richierocks, #962)

* `facet_wrap()` gains a `dir` argument to control the direction the
  panels are wrapped in. The default is "h" for horizontal. Use "v" for
  vertical layout (#1260).

* `geom_abline()`, `geom_hline()` and `geom_vline()` have been rewritten to
  have simpler behaviour and be more consistent:

    * `stat_abline()`, `stat_hline()` and `stat_vline()` have been removed:
      these were never suitable for use other than with `geom_abline()` etc
      and were not documented.

    * `geom_abline()`, `geom_vline()` and `geom_hline()` are bound to
      `stat_identity()` and `position_identity()`

    * Intercept parameters can no longer be set to a function.

    * They are all documented in one file, since they are so closely related.

* `geom_bin2d()` will now let you specify one dimension's breaks exactly,
  without touching the other dimension's default breaks at all (#1126).

* `geom_crossbar()` sets grouping correctly so you can display multiple
  crossbars on one plot. It also makes the default `fatten` argument a little
  bigger to make the middle line more obvious (#1125).

* `geom_histogram()` and `geom_smooth()` now only inform you about the
  default values once per layer, rather than once per panel (#1220).

* `geom_pointrange()` gains `fatten` argument so you can control the
  size of the point relative to the size of the line.

* `geom_segment()` annotations were not transforming with scales 
  (@BrianDiggs, #859).

* `geom_smooth()` is no longer so chatty. If you want to know what the deafult
  smoothing method is, look it up in the documentation! (#1247)

* `geom_violin()` now has the ability to draw quantile lines (@DanRuderman).

* `ggplot()` now captures the parent frame to use for evaluation,
  rather than always defaulting to the global environment. This should
  make ggplot more suitable to use in more situations (e.g. with knitr)

* `ggsave()` has been simplified a little to make it easier to maintain.
  It no longer checks that you're printing a ggplot2 object (so now also
  works with any grid grob) (#970), and always requires a filename.
  Parameter `device` now supports character argument to specify which supported
  device to use ('pdf', 'png', 'jpeg', etc.), for when it cannot be correctly
  inferred from the file extension (for example when a temporary filename is
  supplied server side in shiny apps) (@sebkopf, #939). It no longer opens
  a graphics device if one isn't already open - this is annoying when you're
  running from a script (#1326).

* `guide_colorbar()` creates correct legend if only one color (@krlmlr, #943).

* `guide_colorbar()` no longer fails when the legend is empty - previously
  this often masked misspecifications elsewhere in the plot (#967).

* New `layer_data()` function extracts the data used for plotting for a given
  layer. It's mostly useful for testing.

* User supplied `minor_breaks` can now be supplied on the same scale as 
  the data, and will be automatically transformed with by scale (#1385).

* You can now suppress the appearance of an axis/legend title (and the space
  that would allocated for it) with `NULL` in the `scale_` function. To
  use the default lable, use `waiver()` (#1145).

* Position adjustments no longer warn about potentially varying ranges
  because the problem rarely occurs in practice and there are currently a
  lot of false positives since I don't understand exactly what FP criteria
  I should be testing.

* `scale_fill_grey()` now uses red for missing values. This matches
  `scale_colour_grey()` and makes it obvious where missing values lie.
  Override with `na.value`.

* `scale_*_gradient2()` defaults to using Lab colour space.

* `scale_*_gradientn()` now allows `colours` or `colors` (#1290)

* `scale_y_continuous()` now also transforms the `lower`, `middle` and `upper`
  aesthetics used by `geom_boxplot()`: this only affects
  `geom_boxplot(stat = "identity")` (#1020).

* Legends no longer inherit aesthetics if `inherit.aes` is FALSE (#1267).

* `lims()` makes it easy to set the limits of any axis (#1138).

* `labels = NULL` now works with `guide_legend()` and `guide_colorbar()`.
  (#1175, #1183).

* `override.aes` now works with American aesthetic spelling, e.g. color

* Scales no longer round data points to improve performance of colour
  palettes. Instead the scales package now uses a much faster colour
  interpolation algorithm (#1022).

* `scale_*_brewer()` and `scale_*_distiller()` add new `direction` argument of 
  `scales::brewer_pal`, making it easier to change the order of colours 
  (@jiho, #1139).

* `scale_x_date()` now clips dates outside the limits in the same way as
  `scale_x_continuous()` (#1090).

* `stat_bin()` gains `bins` arguments, which denotes the number of bins. Now
  you can set `bins=100` instead of `binwidth=0.5`. Note that `breaks` or
  `binwidth` will override it (@tmshn, #1158, #102).

* `stat_boxplot()` warns if a continuous variable is used for the `x` aesthetic
  without also supplying a `group` aesthetic (#992, @krlmlr).

* `stat_summary_2d()` and `stat_bin_2d()` now share exactly the same code for 
  determining breaks from `bins`, `binwidth`, and `origin`. 
  
* `stat_summary_2d()` and `stat_bin_2d()` now output in tile/raster compatible 
  form instead of rect compatible form. 

* Automatically computed breaks do not lead to an error for transformations like
  "probit" where the inverse can map to infinity (#871, @krlmlr)

* `stat_function()` now always evaluates the function on the original scale.
  Previously it computed the function on transformed scales, giving incorrect
  values (@BrianDiggs, #1011).

* `strip_dots` works with anonymous functions within calculated aesthetics 
  (e.g. `aes(sapply(..density.., function(x) mean(x))))` (#1154, @NikNakk)

* `theme()` gains `validate = FALSE` parameter to turn off validation, and 
  hence store arbitrary additional data in the themes. (@tdhock, #1121)

* Improved the calculation of segments needed to draw the curve representing
  a line when plotted in polar coordinates. In some cases, the last segment
  of a multi-segment line was not drawn (@BrianDiggs, #952)<|MERGE_RESOLUTION|>--- conflicted
+++ resolved
@@ -130,16 +130,13 @@
 
 * `sec_axis()` now accepts functions as well as formulas (@yutannihilation, #3031).
 
-<<<<<<< HEAD
+*   New theme elements allowing different ticks lengths for each axis. For instance,
+    this can be used to have inwards ticks on the x-axis (`axis.ticks.length.x`) and
+    outwards ticks on the y-axis (`axis.ticks.length.y`) (@pank, #2935).
+
 * The arguments of `Stat*$compute_layer()` and `Position*$compute_layer()` are
   now renamed to always match the ones of `Stat$compute_layer()` and
   `Position$compute_layer()` (@yutannihilation, #3202).
-=======
-*   New theme elements allowing different ticks lengths for each axis. For instance,
-    this can be used to have inwards ticks on the x-axis (`axis.ticks.length.x`) and
-    outwards ticks on the y-axis (`axis.ticks.length.y`) (@pank, #2935).
-
->>>>>>> ea279b04
 
 # ggplot2 3.1.0
 

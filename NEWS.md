# ggplot2 2.2.1.9000

<<<<<<< HEAD
* Box plot position is now controlled by `position_dodge2()` (@karawoo,
  #2143).
=======
* Legend titles and labels get a little extra space around them. Legend titles
  will no longer overlap the legend at large font sizes (@karawoo, #1881).

* Ordered factors now behave differently from unordered factors in some cases.
  Ordered factors throw a warning when mapped to shape (unordered factors do
  not). Ordered factors do not throw warnings when mapped to size or alpha
  (unordered factors do). Viridis is the default colour and fill scale for
  ordered factors (@karawoo, #1526).
>>>>>>> 331977e1

* The `show.legend` parameter now accepts a named logical vector to hide/show
  only some aesthetics in the legend (@tutuchan, #1798)

* Default colour maps for continuous data are controlled by global options
  `ggplot2.continuous.colour` and `ggplot2.continuous.fill`, which can be set to
  either `"gradient"` or `"viridis"` (@karawoo).

* Adds built-in support for `viridis` and related colour maps. Use the functions
  `scale_colour_viridis_c()`/`scale_fill_viridis_c()` for continuous data and
  `scale_colour_viridis_d()`/`scale_fill_viridis_d()` for discrete data
  (@karawoo, #1526).

* Updated datetime scales for `alpha`, `size`, `colour`, and `fill` can take
  `date_breaks` and `date_labels` arguments (@karawoo, #1526).

* `scale_alpha()` gains date and date-time variants (@karawoo, #1526).

* Axes positioned on the top and to the right can now customize their ticks and
  lines separately (@thomasp85, #1899)

* `geom_segment` now also takes a `linejoin` parameter. This allows more control over the appearance of the segments, which is especially useful for plotting thick arrows (@Ax3man, #774).

* Theme elements can now be subclassed. Add a `merge_element` method to control
  how properties are inherited from parent element. Add `element_grob` method
  to define how elements are rendered into grobs (@thomasp85, #1981).

* Theme functions now have the optional parameters `base_line_size` and
  `base_rect_size` to control the default sizes of line and rectangle elements
  (@karawoo, #2176).

* Fixed bug in `coord_polar` that prevented secondary axis ticks and labels
  from being drawn (@dylan-stark, #2072)

* Use `rel()` to set line widths in theme defaults (@baptiste).

* `geom_density` drops groups with fewer than two data points and throws a
  warning. For groups with two data points, the density values are now
  calculated with `stats::density` (@karawoo, #2127).

* `geom_smooth` now orders by the `x` aesthetic, making it easier to pass 
  pre-computed values without manual ordering (@izahn, #2028).

* Fixed bug in `coord_polar` that prevented moving the radius axis
  to the right (@thomasp85, #2005).

* `discrete_scale` documentation updated to match functionality and 
  `continuous_scale` (@alistaire47, #2052).

* `geom_smooth()` now knows it has `ymin` and `ymax` aesthetics (#1939).

* Automatic visual unit tests with vdiffr.

* Layers no longer warn about unknown aesthetics who's value is set to 
  `NULL` (overriding a set aesthetic in the plot) (#1909).

* `scale_type()` generic is now exported and documented. Use this if you 
  want to extend ggplot2 to work with a new type of vector (#)

* `position_dodge()` gains an `preserve` argument that allows you to control
  whether the `total` width at each `x` value is preserved (the current 
  default), or ensure that the width of a `single` element is preserved
  (what many people want) (#1935).

* `stat_bin` now accepts functions for `binwidth`. This allows better binning when faceting along variables with different ranges (@botanize).

* Legends no longer try and use set aesthetics that are not length one
  (fixes #1932).

* Added `autolayer()` S3 generic (@mitchelloharawild, #1974).

* Fix warning when using the `weight` aesthetic with `stat_bin()` (through 
  `geom_histogram()` in particular) (@jiho, #1921).
  
* `geom_smooth`'s message for `method="auto"` now reports the formula used,
  in addition to the name of the smoothing function (@davharris #1951).
  
* The `expand` argument for `scale_*_continuous()` and `scale_*_discrete()`
  now accepts separate expansion values for the lower and upper range
  limits. The expansion limits can be specified using the convenience
  function `expand_scale()`.
  
  Separate expansion limits may be useful for bar charts, e.g. if one
  wants to have the bottom of the bars being flush with the x axis but
  still leave some (automatically calculated amount of) space above them:
  
    ```R
    ggplot(mtcars) +
        geom_bar(aes(x = factor(cyl))) +
        scale_y_continuous(expand = expand_scale(mult = c(0, .1)))
    ```
  
  It can also be useful for line charts, e.g. for counts over time,
  where one wants to have a ’hard’ lower limit of y = 0 but leave the
  upper limit unspecified (and perhaps differing between panels),
  but with some extra space above the highest point on the line.
  (With symmetrical limits, the extra space above the highest point
  could in some cases cause the lower limit to be negative.)
  
  The old syntax for the `expand` argument will of course continue
  to work. (@huftis, #1669)

* `print.ggplot()` now returns the original ggplot object, instead of the output from `ggplot_build()`. Also, the object returned from `ggplot_build()` now has the class `"ggplot_built"`. (#2034)

* Added new functions `summarise_layout()`, `summarise_coord()`, `summarise_layers()`, which provide summaries of the layout, coordinate systems, and layers, of a built ggplot object. (#2034)

* `ggproto()` produces objects with class `c("ggproto", "gg")`. This was added so that when layers, scales, or other ggproto objects are added together, an informative error message is raised (@jrnold, #2056).


### sf

ggplot2 now has full support for sf with `geom_sf()` and `coord_sf()`:

```R
nc <- sf::st_read(system.file("shape/nc.shp", package = "sf"), quiet = TRUE)
ggplot(nc) +
  geom_sf(aes(fill = AREA))
```
It supports all simple features, automatically aligns CRS across layer, sets 
up correct aspect ratio, and draws a graticule.

### Coordinate extensions

* Coords have gained new extension mechanisms.
  
  If you have an existing coord extension you will need to revise the
  specification of the `train()` method. It is now called `setup_panel_params()`
  (better reflecting what it actually does) and now has arguments
  `scale_x`, and `scale_y` (the x and y scales respectively) and
  `param`, a list of plot specific parameters generated by `setup_params()`.

* What was formerly called `scale_details` (in coords), `panel_ranges` 
  (in layout) and `panel_scales` (in geoms) are now consistently called
  `panel_params` (#1311). These are parameters of the Coord that vary from
  panel to panel.

# ggplot2 2.2.1

* Fix usage of `structure(NULL)` for R-devel compatibility (#1968).

# ggplot2 2.2.0

## Major new features

### Subtitle and caption

Thanks to @hrbrmstr plots now have subtitles and captions, which can be set with the `subtitle`  and `caption` arguments to `ggtitle()` and `labs()`. You can control their appearance with the theme settings `plot.caption` and `plot.subtitle`. The main plot title is now left-aligned to better work better with a subtitle. The caption is right-aligned (@hrbrmstr).

### Stacking

`position_stack()` and `position_fill()` now sort the stacking order to match grouping order. This allows you to control the order through grouping, and ensures that the default legend matches the plot (#1552, #1593). If you want the opposite order (useful if you have horizontal bars and horizontal legend), you can request reverse stacking by using `position = position_stack(reverse = TRUE)` (#1837).
  
`position_stack()` and `position_fill()` now accepts negative values which will create stacks extending below the x-axis (#1691).

`position_stack()` and `position_fill()` gain a `vjust` argument which makes it easy to (e.g.) display labels in the middle of stacked bars (#1821).

### Layers

`geom_col()` was added to complement `geom_bar()` (@hrbrmstr). It uses `stat="identity"` by default, making the `y` aesthetic mandatory. It does not support any other `stat_()` and does not provide fallback support for the `binwidth` parameter. Examples and references in other functions were updated to demonstrate `geom_col()` usage. 

When creating a layer, ggplot2 will warn if you use an unknown aesthetic or an unknown parameter. Compared to the previous version, this is stricter for aesthetics (previously there was no message), and less strict for parameters (previously this threw an error) (#1585).

### Facetting

The facet system, as well as the internal panel class, has been rewritten in ggproto. Facets are now extendable in the same manner as geoms and stats, as described in `vignette("extending-ggplot2")`.

We have also added the following new fatures.
  
* `facet_grid()` and `facet_wrap()` now allow expressions in their facetting 
  formulas (@DanRuderman, #1596).

* When `facet_wrap()` results in an uneven number of panels, axes will now be
  drawn underneath the hanging panels (fixes #1607)

* Strips can now be freely positioned in `facet_wrap()` using the 
  `strip.position` argument (deprecates `switch`).

* The relative order of panel, strip, and axis can now be controlled with 
  the theme setting `strip.placement` that takes either `inside` (strip between 
  panel and axis) or `outside` (strip after axis).

* The theme option `panel.margin` has been deprecated in favour of 
  `panel.spacing` to more clearly communicate intent.

### Extensions

Unfortunately there was a major oversight in the construction of ggproto which lead to extensions capturing the super object at package build time, instead of at package run time (#1826). This problem has been fixed, but requires re-installation of all extension packages.

## Scales

* The position of x and y axes can now be changed using the `position` argument
  in `scale_x_*`and `scale_y_*` which can take `top` and `bottom`, and `left`
  and `right` respectively. The themes of top and right axes can be modified 
  using the `.top` and `.right` modifiers to `axis.text.*` and `axis.title.*`.

### Continuous scales

* `scale_x_continuous()` and `scale_y_continuous()` can now display a secondary 
  axis that is a __one-to-one__ transformation of the primary axis (e.g. degrees 
  Celcius to degrees Fahrenheit). The secondary axis will be positioned opposite 
  to the primary axis and can be controlled with the `sec.axis` argument to 
  the scale constructor.

* Scales worry less about having breaks. If no breaks can be computed, the
  plot will work instead of throwing an uninformative error (#791). This 
  is particularly helpful when you have facets with free scales, and not
  all panels contain data.

* Scales now warn when transformation introduces infinite values (#1696).

### Date time

* `scale_*_datetime()` now supports time zones. It will use the timezone 
  attached to the varaible by default, but can be overridden with the 
  `timezone` argument.

* New `scale_x_time()` and `scale_y_time()` generate reasonable default
  breaks and labels for hms vectors (#1752).

### Discrete scales

The treatment of missing values by discrete scales has been thoroughly overhauled (#1584). The underlying principle is that we can naturally represent missing values on discrete variables (by treating just like another level), so by default we should. 

This principle applies to:

* character vectors
* factors with implicit NA
* factors with explicit NA

And to all scales (both position and non-position.)

Compared to the previous version of ggplot2, there are three main changes:

1.  `scale_x_discrete()` and `scale_y_discrete()` always show discrete NA,
    regardless of their source

1.  If present, `NA`s are shown in discete legends.

1.  All discrete scales gain a `na.translate` argument that allows you to 
    control whether `NA`s are translated to something that can be visualised,
    or should be left as missing. Note that if you don't translate (i.e. 
    `na.translate = FALSE)` the missing values will passed on to the layer, 
    which will warning that it's dropping missing values. To suppress the
    warnings, you'll also need to add `na.rm = TRUE` to the layer call. 

There were also a number of other smaller changes

* Correctly use scale expansion factors.
* Don't preserve space for dropped levels (#1638).
* Only issue one warning when when asking for too many levels (#1674).
* Unicode labels work better on Windows (#1827).
* Warn when used with only continuous data (#1589)

## Themes

* The `theme()` constructor now has named arguments rather than ellipses. This 
  should make autocomplete substantially more useful. The documentation
  (including examples) has been considerably improved.
  
* Built-in themes are more visually homogeneous, and match `theme_grey` better.
  (@jiho, #1679)
  
* When computing the height of titles, ggplot2 now includes the height of the
  descenders (i.e. the bits of `g` and `y` that hang beneath the baseline). This 
  improves the margins around titles, particularly the y axis label (#1712).
  I have also very slightly increased the inner margins of axis titles, and 
  removed the outer margins. 

* Theme element inheritance is now easier to work with as modification now
  overrides default `element_blank` elements (#1555, #1557, #1565, #1567)
  
* Horizontal legends (i.e. legends on the top or bottom) are horizontally
  aligned by default (#1842). Use `legend.box = "vertical"` to switch back
  to the previous behaviour.
  
* `element_line()` now takes an `arrow` argument to specify arrows at the end of
  lines (#1740)

There were a number of tweaks to the theme elements that control legends:
  
* `legend.justification` now controls appearance will plotting the legend
  outside of the plot area. For example, you can use 
  `theme(legend.justification = "top")` to make the legend align with the 
  top of the plot.

* `panel.margin` and `legend.margin` have been renamed to `panel.spacing` and 
  `legend.spacing` respectively, to better communicate intent (they only
  affect spacing between legends and panels, not the margins around them)

* `legend.margin` now controls margin around individual legends.

* New `legend.box.background`, `legend.box.spacing`, and `legend.box.margin`
  control the background, spacing, and margin of the legend box (the region
  that contains all legends).

## Bug fixes and minor improvements

* ggplot2 now imports tibble. This ensures that all built-in datasets print 
  compactly even if you haven't explicitly loaded tibble or dplyr (#1677).

* Class of aesthetic mapping is preserved when adding `aes()` objects (#1624).

* `+.gg` now works for lists that include data frames.

* `annotation_x()` now works in the absense of global data (#1655)

* `geom_*(show.legend = FALSE)` now works for `guide_colorbar`.

* `geom_boxplot()` gains new `outlier.alpha` (@jonathan-g) and 
  `outlier.fill` (@schloerke, #1787) parameters to control the alpha/fill of
   outlier points independently of the alpha of the boxes. 

* `position_jitter()` (and hence `geom_jitter()`) now correctly computes 
  the jitter width/jitter when supplied by the user (#1775, @has2k1).

* `geom_contour()` more clearly describes what inputs it needs (#1577).

* `geom_curve()` respects the `lineend` paramater (#1852).

* `geom_histogram()` and `stat_bin()` understand the `breaks` parameter once 
  more. (#1665). The floating point adjustment for histogram bins is now 
  actually used - it was previously inadvertently ignored (#1651).

* `geom_violin()` no longer transforms quantile lines with the alpha aesthetic
  (@mnbram, #1714). It no longer errors when quantiles are requested but data
  have zero range (#1687). When `trim = FALSE` it once again has a nice 
  range that allows the density to reach zero (by extending the range 3 
  bandwidths to either side of the data) (#1700).

* `geom_dotplot()` works better when facetting and binning on the y-axis. 
  (#1618, @has2k1).
  
* `geom_hexbin()` once again supports `..density..` (@mikebirdgeneau, #1688).

* `geom_step()` gives useful warning if only one data point in layer (#1645).

* `layer()` gains new `check.aes` and `check.param` arguments. These allow
  geom/stat authors to optional suppress checks for known aesthetics/parameters.
  Currently this is used only in `geom_blank()` which powers `expand_limits()` 
  (#1795).

* All `stat_*()` display a better error message when required aesthetics are
  missing.
  
* `stat_bin()` and `stat_summary_hex()` now accept length 1 `binwidth` (#1610)

* `stat_density()` gains new argument `n`, which is passed to underlying function
  `stats::density` ("number of equally spaced points at which the
  density is to be estimated"). (@hbuschme)

* `stat_binhex()` now again returns `count` rather than `value` (#1747)

* `stat_ecdf()` respects `pad` argument (#1646).

* `stat_smooth()` once again informs you about the method it has chosen.
  It also correctly calculates the size of the largest group within facets.

* `x` and `y` scales are now symmetric regarding the list of
  aesthetics they accept: `xmin_final`, `xmax_final`, `xlower`,
  `xmiddle` and `xupper` are now valid `x` aesthetics.

* `Scale` extensions can now override the `make_title` and `make_sec_title` 
  methods to let the scale modify the axis/legend titles.

# ggplot2 2.1.0

## New features

* When mapping an aesthetic to a constant (e.g. 
  `geom_smooth(aes(colour = "loess")))`), the default guide title is the name 
  of the aesthetic (i.e. "colour"), not the value (i.e. "loess") (#1431).

* `layer()` now accepts a function as the data argument. The function will be
  applied to the data passed to the `ggplot()` function and must return a
  data.frame (#1527, @thomasp85). This is a more general version of the 
  deprecated `subset` argument.

* `theme_update()` now uses the `+` operator instead of `%+replace%`, so that
  unspecified values will no longer be `NULL`ed out. `theme_replace()`
  preserves the old behaviour if desired (@oneillkza, #1519). 

* `stat_bin()` has been overhauled to use the same algorithm as ggvis, which 
  has been considerably improved thanks to the advice of Randy Prium (@rpruim).
  This includes:
  
    * Better arguments and a better algorithm for determining the origin.
      You can now specify either `boundary` or the `center` of a bin.
      `origin` has been deprecated in favour of these arguments.
      
    * `drop` is deprecated in favour of `pad`, which adds extra 0-count bins
      at either end (needed for frequency polygons). `geom_histogram()` defaults 
      to `pad = FALSE` which considerably improves the default limits for 
      the histogram, especially when the bins are big (#1477).
      
    * The default algorithm does a (somewhat) better job at picking nice widths 
      and origins across a wider range of input data.
      
    * `bins = n` now gives a histogram with `n` bins, not `n + 1` (#1487).

## Bug fixes

* All `\donttest{}` examples run.

* All `geom_()` and `stat_()` functions now have consistent argument order:
  data + mapping, then geom/stat/position, then `...`, then specific arguments, 
  then arguments common to all layers (#1305). This may break code if you were
  previously relying on partial name matching, but in the long-term should make 
  ggplot2 easier to use. In particular, you can now set the `n` parameter
  in `geom_density2d()` without it partially matching `na.rm` (#1485).

* For geoms with both `colour` and `fill`, `alpha` once again only affects
  fill (Reverts #1371, #1523). This was causing problems for people.

* `facet_wrap()`/`facet_grid()` works with multiple empty panels of data 
  (#1445).

* `facet_wrap()` correctly swaps `nrow` and `ncol` when facetting vertically
  (#1417).

* `ggsave("x.svg")` now uses svglite to produce the svg (#1432).

* `geom_boxplot()` now understands `outlier.color` (#1455).

* `geom_path()` knows that "solid" (not just 1) represents a solid line (#1534).

* `geom_ribbon()` preserves missing values so they correctly generate a 
  gap in the ribbon (#1549).

* `geom_tile()` once again accepts `width` and `height` parameters (#1513). 
  It uses `draw_key_polygon()` for better a legend, including a coloured 
  outline (#1484).

* `layer()` now automatically adds a `na.rm` parameter if none is explicitly
  supplied.

* `position_jitterdodge()` now works on all possible dodge aesthetics, 
  e.g. `color`, `linetype` etc. instead of only based on `fill` (@bleutner)

* `position = "nudge"` now works (although it doesn't do anything useful)
  (#1428).

* The default scale for columns of class "AsIs" is now "identity" (#1518).

* `scale_*_discrete()` has better defaults when used with purely continuous
  data (#1542).

* `scale_size()` warns when used with categorical data.

* `scale_size()`, `scale_colour()`, and `scale_fill()` gain date and date-time
  variants (#1526).

* `stat_bin_hex()` and `stat_bin_summary()` now use the same underlying 
  algorithm so results are consistent (#1383). `stat_bin_hex()` now accepts
  a `weight` aesthetic. To be consistent with related stats, the output variable 
  from `stat_bin_hex()` is now value instead of count.

* `stat_density()` gains a `bw` parameter which makes it easy to get consistent 
   smoothing between facets (@jiho)

* `stat-density-2d()` no longer ignores the `h` parameter, and now accepts 
  `bins` and `binwidth` parameters to control the number of contours 
  (#1448, @has2k1).

* `stat_ecdf()` does a better job of adding padding to -Inf/Inf, and gains
  an argument `pad` to suppress the padding if not needed (#1467).

* `stat_function()` gains an `xlim` parameter (#1528). It once again works 
  with discrete x values (#1509).

* `stat_summary()` preserves sorted x order which avoids artefacts when
  display results with `geom_smooth()` (#1520).

* All elements should now inherit correctly for all themes except `theme_void()`.
  (@Katiedaisey, #1555) 

* `theme_void()` was completely void of text but facets and legends still
  need labels. They are now visible (@jiho). 

* You can once again set legend key and height width to unit arithmetic
  objects (like `2 * unit(1, "cm")`) (#1437).

* Eliminate spurious warning if you have a layer with no data and no aesthetics
  (#1451).

* Removed a superfluous comma in `theme-defaults.r` code (@jschoeley)

* Fixed a compatibility issue with `ggproto` and R versions prior to 3.1.2.
  (#1444)

* Fixed issue where `coord_map()` fails when given an explicit `parameters`
  argument (@tdmcarthur, #1729)
  
* Fixed issue where `geom_errorbarh()` had a required `x` aesthetic (#1933)  

# ggplot2 2.0.0

## Major changes

* ggplot no longer throws an error if you your plot has no layers. Instead it 
  automatically adds `geom_blank()` (#1246).
  
* New `cut_width()` is a convenient replacement for the verbose
  `plyr::round_any()`, with the additional benefit of offering finer
  control.

* New `geom_count()` is a convenient alias to `stat_sum()`. Use it when you
  have overlapping points on a scatterplot. `stat_sum()` now defaults to 
  using counts instead of proportions.

* New `geom_curve()` adds curved lines, with a similar specification to 
  `geom_segment()` (@veraanadi, #1088).

* Date and datetime scales now have `date_breaks`, `date_minor_breaks` and
  `date_labels` arguments so that you never need to use the long
  `scales::date_breaks()` or `scales::date_format()`.
  
* `geom_bar()` now has it's own stat, distinct from `stat_bin()` which was
  also used by `geom_histogram()`. `geom_bar()` now uses `stat_count()` 
  which counts values at each distinct value of x (i.e. it does not bin
  the data first). This can be useful when you want to show exactly which 
  values are used in a continuous variable.

* `geom_point()` gains a `stroke` aesthetic which controls the border width of 
  shapes 21-25 (#1133, @SeySayux). `size` and `stroke` are additive so a point 
  with `size = 5` and `stroke = 5` will have a diameter of 10mm. (#1142)

* New `position_nudge()` allows you to slightly offset labels (or other 
  geoms) from their corresponding points (#1109).

* `scale_size()` now maps values to _area_, not radius. Use `scale_radius()`
  if you want the old behaviour (not recommended, except perhaps for lines).

* New `stat_summary_bin()` works like `stat_summary()` but on binned data. 
  It's a generalisation of `stat_bin()` that can compute any aggregate,
  not just counts (#1274). Both default to `mean_se()` if no aggregation
  functions are supplied (#1386).

* Layers are now much stricter about their arguments - you will get an error
  if you've supplied an argument that isn't an aesthetic or a parameter.
  This is likely to cause some short-term pain but in the long-term it will make
  it much easier to spot spelling mistakes and other errors (#1293).
  
    This change does break a handful of geoms/stats that used `...` to pass 
    additional arguments on to the underlying computation. Now 
    `geom_smooth()`/`stat_smooth()` and `geom_quantile()`/`stat_quantile()` 
    use `method.args` instead (#1245, #1289); and `stat_summary()` (#1242), 
    `stat_summary_hex()`, and `stat_summary2d()` use `fun.args`.

### Extensibility

There is now an official mechanism for defining Stats, Geoms, and Positions in other packages. See `vignette("extending-ggplot2")` for details.

* All Geoms, Stats and Positions are now exported, so you can inherit from them
  when making your own objects (#989).

* ggplot2 no longer uses proto or reference classes. Instead, we now use 
  ggproto, a new OO system designed specifically for ggplot2. Unlike proto
  and RC, ggproto supports clean cross-package inheritance. Creating a new OO
  system isn't usually the right way to solve a problem, but I'm pretty sure
  it was necessary here. Read more about it in the vignette.

* `aes_()` replaces `aes_q()`. It also supports formulas, so the most concise 
  SE version of `aes(carat, price)` is now `aes_(~carat, ~price)`. You may
  want to use this form in packages, as it will avoid spurious `R CMD check` 
  warnings about undefined global variables.

### Text

* `geom_text()` has been overhauled to make labelling your data a little
  easier. It:
  
    * `nudge_x` and `nudge_y` arguments let you offset labels from their
      corresponding points (#1120). 
      
    * `check_overlap = TRUE` provides a simple way to avoid overplotting 
      of labels: labels that would otherwise overlap are omitted (#1039).
      
    * `hjust` and `vjust` can now be character vectors: "left", "center", 
      "right", "bottom", "middle", "top". New options include "inward" and 
      "outward" which align text towards and away from the center of the plot 
      respectively.

* `geom_label()` works like `geom_text()` but draws a rounded rectangle 
  underneath each label (#1039). This is useful when you want to label plots
  that are dense with data.

### Deprecated features

* The little used `aes_auto()` has been deprecated. 

* `aes_q()` has been replaced with `aes_()` to be consistent with SE versions
  of NSE functions in other packages.

* The `order` aesthetic is officially deprecated. It never really worked, and 
  was poorly documented.

* The `stat` and `position` arguments to `qplot()` have been deprecated.
  `qplot()` is designed for quick plots - if you need to specify position
  or stat, use `ggplot()` instead.

* The theme setting `axis.ticks.margin` has been deprecated: now use the margin 
  property of `axis.text`.
  
* `stat_abline()`, `stat_hline()` and `stat_vline()` have been removed:
  these were never suitable for use other than with `geom_abline()` etc
  and were not documented.

* `show_guide` has been renamed to `show.legend`: this more accurately
  reflects what it does (controls appearance of layer in legend), and uses the 
  same convention as other ggplot2 arguments (i.e. a `.` between names).
  (Yes, I know that's inconsistent with function names with use `_`, but it's
  too late to change now.)

A number of geoms have been renamed to be internally consistent:

* `stat_binhex()` and `stat_bin2d()` have been renamed to `stat_bin_hex()` 
  and `stat_bin_2d()` (#1274). `stat_summary2d()` has been renamed to 
  `stat_summary_2d()`, `geom_density2d()`/`stat_density2d()` has been renamed 
  to `geom_density_2d()`/`stat_density_2d()`.

* `stat_spoke()` is now `geom_spoke()` since I realised it's a
  reparameterisation of `geom_segment().

* `stat_bindot()` has been removed because it's so tightly coupled to
  `geom_dotplot()`. If you happened to use `stat_bindot()`, just change to
  `geom_dotplot()` (#1194).

All defunct functions have been removed.

### Default appearance

* The default `theme_grey()` background colour has been changed from "grey90" 
  to "grey92": this makes the background a little less visually prominent.

* Labels and titles have been tweaked for readability:

    * Axes labels are darker.
    
    * Legend and axis titles are given the same visual treatment.
    
    * The default font size dropped from 12 to 11. You might be surprised that 
      I've made the default text size smaller as it was already hard for
      many people to read. It turns out there was a bug in RStudio (fixed in 
      0.99.724), that shrunk the text of all grid based graphics. Once that
      was resolved the defaults seemed too big to my eyes.
    
    * More spacing between titles and borders.
    
    * Default margins scale with the theme font size, so the appearance at 
      larger font sizes should be considerably improved (#1228). 

* `alpha` now affects both fill and colour aesthetics (#1371).

* `element_text()` gains a margins argument which allows you to add additional
  padding around text elements. To help see what's going on use `debug = TRUE` 
  to display the text region and anchors.

* The default font size in `geom_text()` has been decreased from 5mm (14 pts)
  to 3.8 mm (11 pts) to match the new default theme sizes.

* A diagonal line is no longer drawn on bar and rectangle legends. Instead, the
  border has been tweaked to be more visible, and more closely match the size of 
  line drawn on the plot.

* `geom_pointrange()` and `geom_linerange()` get vertical (not horizontal)
  lines in the legend (#1389).

* The default line `size` for `geom_smooth()` has been increased from 0.5 to 1 
  to make it easier to see when overlaid on data.
  
* `geom_bar()` and `geom_rect()` use a slightly paler shade of grey so they
  aren't so visually heavy.
  
* `geom_boxplot()` now colours outliers the same way as the boxes.

* `geom_point()` now uses shape 19 instead of 16. This looks much better on 
  the default Linux graphics device. (It's very slightly smaller than the old 
  point, but it shouldn't affect any graphics significantly)

* Sizes in ggplot2 are measured in mm. Previously they were converted to pts 
  (for use in grid) by multiplying by 72 / 25.4. However, grid uses printer's 
  points, not Adobe (big pts), so sizes are now correctly multiplied by 
  72.27 / 25.4. This is unlikely to noticeably affect display, but it's
  technically correct (<https://youtu.be/hou0lU8WMgo>).

* The default legend will now allocate multiple rows (if vertical) or
  columns (if horizontal) in order to make a legend that is more likely to
  fit on the screen. You can override with the `nrow`/`ncol` arguments
  to `guide_legend()`

    ```R
    p <- ggplot(mpg, aes(displ,hwy, colour = model)) + geom_point()
    p
    p + theme(legend.position = "bottom")
    # Previous behaviour
    p + guides(colour = guide_legend(ncol = 1))
    ```

### New and updated themes

* New `theme_void()` is completely empty. It's useful for plots with non-
  standard coordinates or for drawings (@jiho, #976).

* New `theme_dark()` has a dark background designed to make colours pop out
  (@jiho, #1018)

* `theme_minimal()` became slightly more minimal by removing the axis ticks:
  labels now line up directly beneath grid lines (@tomschloss, #1084)

* New theme setting `panel.ontop` (logical) make it possible to place 
  background elements (i.e., gridlines) on top of data. Best used with 
  transparent `panel.background` (@noamross. #551).

### Labelling

The facet labelling system was updated with many new features and a
more flexible interface (@lionel-). It now works consistently across
grid and wrap facets. The most important user visible changes are:

* `facet_wrap()` gains a `labeller` option (#25).

* `facet_grid()` and `facet_wrap()` gain a `switch` argument to
  display the facet titles near the axes. When switched, the labels
  become axes subtitles. `switch` can be set to "x", "y" or "both"
  (the latter only for grids) to control which margin is switched.

The labellers (such as `label_value()` or `label_both()`) also get
some new features:

* They now offer the `multi_line` argument to control whether to
  display composite facets (those specified as `~var1 + var2`) on one
  or multiple lines.

* In `label_bquote()` you now refer directly to the names of
  variables. With this change, you can create math expressions that
  depend on more than one variable. This math expression can be
  specified either for the rows or the columns and you can also
  provide different expressions to each margin.

  As a consequence of these changes, referring to `x` in backquoted
  expressions is deprecated.

* Similarly to `label_bquote()`, `labeller()` now take `.rows` and
  `.cols` arguments. In addition, it also takes `.default`.
  `labeller()` is useful to customise how particular variables are
  labelled. The three additional arguments specify how to label the
  variables are not specifically mentioned, respectively for rows,
  columns or both. This makes it especially easy to set up a
  project-wide labeller dispatcher that can be reused across all your
  plots. See the documentation for an example.

* The new labeller `label_context()` adapts to the number of factors
  facetted over. With a single factor, it displays only the values,
  just as before. But with multiple factors in a composite margin
  (e.g. with `~cyl + am`), the labels are passed over to
  `label_both()`. This way the variables names are displayed with the
  values to help identifying them.

On the programming side, the labeller API has been rewritten in order
to offer more control when facetting over multiple factors (e.g. with
formulae such as `~cyl + am`). This also means that if you have
written custom labellers, you will need to update them for this
version of ggplot.

* Previously, a labeller function would take `variable` and `value`
  arguments and return a character vector. Now, they take a data frame
  of character vectors and return a list. The input data frame has one
  column per factor facetted over and each column in the returned list
  becomes one line in the strip label. See documentation for more
  details.

* The labels received by a labeller now contain metadata: their margin
  (in the "type" attribute) and whether they come from a wrap or a
  grid facet (in the "facet" attribute).

* Note that the new `as_labeller()` function operator provides an easy
  way to transform an existing function to a labeller function. The
  existing function just needs to take and return a character vector.

## Documentation

* Improved documentation for `aes()`, `layer()` and much much more.

* I've tried to reduce the use of `...` so that you can see all the 
  documentation in one place rather than having to integrate multiple pages.
  In some cases this has involved adding additional arguments to geoms
  to make it more clear what you can do:
  
    *  `geom_smooth()` gains explicit `method`, `se` and `formula` arguments.
    
    * `geom_histogram()` gains `binwidth`, `bins`, origin` and `right` 
      arguments.
      
    * `geom_jitter()` gains `width` and `height` arguments to make it easier
      to control the amount of jittering without using the lengthy 
      `position_jitter()` function (#1116)

* Use of `qplot()` in examples has been minimised (#1123, @hrbrmstr). This is
  inline with the 2nd edition of the ggplot2 box, which minimises the use of 
  `qplot()` in favour of `ggplot()`.

* Tighly linked geoms and stats (e.g. `geom_boxplot()` and `stat_boxplot()`) 
  are now documented in the same file so you can see all the arguments in one
  place. Variations of the same idea (e.g. `geom_path()`, `geom_line()`, and
  `geom_step()`) are also documented together.

* It's now obvious that you can set the `binwidth` parameter for
  `stat_bin_hex()`, `stat_summary_hex()`, `stat_bin_2d()`, and
  `stat_summary_2d()`. 

* The internals of positions have been cleaned up considerably. You're unlikely
  to notice any external changes, although the documentation should be a little
  less confusing since positions now don't list parameters they never use.

## Data

* All datasets have class `tbl_df` so if you also use dplyr, you get a better
  print method.

* `economics` has been brought up to date to 2015-04-01.

* New `economics_long` is the economics data in long form.

* New `txhousing` dataset containing information about the Texas housing
  market. Useful for examples that need multiple time series, and for
  demonstrating model+vis methods.

* New `luv_colours` dataset which contains the locations of all
  built-in `colors()` in Luv space.

* `movies` has been moved into its own package, ggplot2movies, because it was 
  large and not terribly useful. If you've used the movies dataset, you'll now 
  need to explicitly load the package with `library(ggplot2movies)`.

## Bug fixes and minor improvements

* All partially matched arguments and `$` have been been replaced with 
  full matches (@jimhester, #1134).

* ggplot2 now exports `alpha()` from the scales package (#1107), and `arrow()` 
  and `unit()` from grid (#1225). This means you don't need attach scales/grid 
  or do `scales::`/`grid::` for these commonly used functions.

* `aes_string()` now only parses character inputs. This fixes bugs when
  using it with numbers and non default `OutDec` settings (#1045).

* `annotation_custom()` automatically adds a unique id to each grob name,
  making it easier to plot multiple grobs with the same name (e.g. grobs of
  ggplot2 graphics) in the same plot (#1256).

* `borders()` now accepts xlim and ylim arguments for specifying the geographical 
  region of interest (@markpayneatwork, #1392).

* `coord_cartesian()` applies the same expansion factor to limits as for scales. 
  You can suppress with `expand = FALSE` (#1207).

* `coord_trans()` now works when breaks are suppressed (#1422).

* `cut_number()` gives error message if the number of requested bins can
  be created because there are two few unique values (#1046).

* Character labels in `facet_grid()` are no longer (incorrectly) coerced into
  factors. This caused problems with custom label functions (#1070).

* `facet_wrap()` and `facet_grid()` now allow you to use non-standard
  variable names by surrounding them with backticks (#1067).

* `facet_wrap()` more carefully checks its `nrow` and `ncol` arguments
  to ensure that they're specified correctly (@richierocks, #962)

* `facet_wrap()` gains a `dir` argument to control the direction the
  panels are wrapped in. The default is "h" for horizontal. Use "v" for
  vertical layout (#1260).

* `geom_abline()`, `geom_hline()` and `geom_vline()` have been rewritten to
  have simpler behaviour and be more consistent:

    * `stat_abline()`, `stat_hline()` and `stat_vline()` have been removed:
      these were never suitable for use other than with `geom_abline()` etc
      and were not documented.

    * `geom_abline()`, `geom_vline()` and `geom_hline()` are bound to
      `stat_identity()` and `position_identity()`

    * Intercept parameters can no longer be set to a function.

    * They are all documented in one file, since they are so closely related.

* `geom_bin2d()` will now let you specify one dimension's breaks exactly,
  without touching the other dimension's default breaks at all (#1126).

* `geom_crossbar()` sets grouping correctly so you can display multiple
  crossbars on one plot. It also makes the default `fatten` argument a little
  bigger to make the middle line more obvious (#1125).

* `geom_histogram()` and `geom_smooth()` now only inform you about the
  default values once per layer, rather than once per panel (#1220).

* `geom_pointrange()` gains `fatten` argument so you can control the
  size of the point relative to the size of the line.

* `geom_segment()` annotations were not transforming with scales 
  (@BrianDiggs, #859).

* `geom_smooth()` is no longer so chatty. If you want to know what the deafult
  smoothing method is, look it up in the documentation! (#1247)

* `geom_violin()` now has the ability to draw quantile lines (@DanRuderman).

* `ggplot()` now captures the parent frame to use for evaluation,
  rather than always defaulting to the global environment. This should
  make ggplot more suitable to use in more situations (e.g. with knitr)

* `ggsave()` has been simplified a little to make it easier to maintain.
  It no longer checks that you're printing a ggplot2 object (so now also
  works with any grid grob) (#970), and always requires a filename.
  Parameter `device` now supports character argument to specify which supported
  device to use ('pdf', 'png', 'jpeg', etc.), for when it cannot be correctly
  inferred from the file extension (for example when a temporary filename is
  supplied server side in shiny apps) (@sebkopf, #939). It no longer opens
  a graphics device if one isn't already open - this is annoying when you're
  running from a script (#1326).

* `guide_colorbar()` creates correct legend if only one color (@krlmlr, #943).

* `guide_colorbar()` no longer fails when the legend is empty - previously
  this often masked misspecifications elsewhere in the plot (#967).

* New `layer_data()` function extracts the data used for plotting for a given
  layer. It's mostly useful for testing.

* User supplied `minor_breaks` can now be supplied on the same scale as 
  the data, and will be automatically transformed with by scale (#1385).

* You can now suppress the appearance of an axis/legend title (and the space
  that would allocated for it) with `NULL` in the `scale_` function. To
  use the default lable, use `waiver()` (#1145).

* Position adjustments no longer warn about potentially varying ranges
  because the problem rarely occurs in practice and there are currently a
  lot of false positives since I don't understand exactly what FP criteria
  I should be testing.

* `scale_fill_grey()` now uses red for missing values. This matches
  `scale_colour_grey()` and makes it obvious where missing values lie.
  Override with `na.value`.

* `scale_*_gradient2()` defaults to using Lab colour space.

* `scale_*_gradientn()` now allows `colours` or `colors` (#1290)

* `scale_y_continuous()` now also transforms the `lower`, `middle` and `upper`
  aesthetics used by `geom_boxplot()`: this only affects
  `geom_boxplot(stat = "identity")` (#1020).

* Legends no longer inherit aesthetics if `inherit.aes` is FALSE (#1267).

* `lims()` makes it easy to set the limits of any axis (#1138).

* `labels = NULL` now works with `guide_legend()` and `guide_colorbar()`.
  (#1175, #1183).

* `override.aes` now works with American aesthetic spelling, e.g. color

* Scales no longer round data points to improve performance of colour
  palettes. Instead the scales package now uses a much faster colour
  interpolation algorithm (#1022).

* `scale_*_brewer()` and `scale_*_distiller()` add new `direction` argument of 
  `scales::brewer_pal`, making it easier to change the order of colours 
  (@jiho, #1139).

* `scale_x_date()` now clips dates outside the limits in the same way as
  `scale_x_continuous()` (#1090).

* `stat_bin()` gains `bins` arguments, which denotes the number of bins. Now
  you can set `bins=100` instead of `binwidth=0.5`. Note that `breaks` or
  `binwidth` will override it (@tmshn, #1158, #102).

* `stat_boxplot()` warns if a continuous variable is used for the `x` aesthetic
  without also supplying a `group` aesthetic (#992, @krlmlr).

* `stat_summary_2d()` and `stat_bin_2d()` now share exactly the same code for 
  determining breaks from `bins`, `binwidth`, and `origin`. 
  
* `stat_summary_2d()` and `stat_bin_2d()` now output in tile/raster compatible 
  form instead of rect compatible form. 

* Automatically computed breaks do not lead to an error for transformations like
  "probit" where the inverse can map to infinity (#871, @krlmlr)

* `stat_function()` now always evaluates the function on the original scale.
  Previously it computed the function on transformed scales, giving incorrect
  values (@BrianDiggs, #1011).

* `strip_dots` works with anonymous functions within calculated aesthetics 
  (e.g. `aes(sapply(..density.., function(x) mean(x))))` (#1154, @NikNakk)

* `theme()` gains `validate = FALSE` parameter to turn off validation, and 
  hence store arbitrary additional data in the themes. (@tdhock, #1121)

* Improved the calculation of segments needed to draw the curve representing
  a line when plotted in polar coordinates. In some cases, the last segment
  of a multi-segment line was not drawn (@BrianDiggs, #952)<|MERGE_RESOLUTION|>--- conflicted
+++ resolved
@@ -1,9 +1,8 @@
 # ggplot2 2.2.1.9000
 
-<<<<<<< HEAD
 * Box plot position is now controlled by `position_dodge2()` (@karawoo,
   #2143).
-=======
+
 * Legend titles and labels get a little extra space around them. Legend titles
   will no longer overlap the legend at large font sizes (@karawoo, #1881).
 
@@ -12,7 +11,6 @@
   not). Ordered factors do not throw warnings when mapped to size or alpha
   (unordered factors do). Viridis is the default colour and fill scale for
   ordered factors (@karawoo, #1526).
->>>>>>> 331977e1
 
 * The `show.legend` parameter now accepts a named logical vector to hide/show
   only some aesthetics in the legend (@tutuchan, #1798)

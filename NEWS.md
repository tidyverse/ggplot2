# ggplot2 (development version)

<<<<<<< HEAD
* `update_geom_defaults()` and `update_stat_defaults()` can now use `new = NULL`
  to reset the original defaults (@teunbrand, #4993).
=======
* Using two ordered factors as facetting variables in 
  `facet_grid(..., as.table = FALSE)` now throws a warning instead of an
  error (@teunbrand, #5109).
* Added `scale_linewidth_manual()` and `scale_linewidth_identity()` to support
  the `linewidth` aesthetic (@teunbrand, #5050).
* Automatic breaks in `scale_*_binned()` should no longer be out-of-bounds,
  and automatic limits expand to include these (@teunbrand, #5095, #5100).
* Renamed computed aesthetic in `stat_ecdf()` to `ecdf`, to prevent incorrect
  scale transformations (@teunbrand, #5113 and #5112).
* Fixed misbehaviour of `draw_key_boxplot()` and `draw_key_crossbar()` with 
  skewed key aspect ratio (@teunbrand, #5082).
* `scale_*_binned()` handles zero-range limits more gracefully (@teunbrand, 
  #5066)
* Binned scales are now compatible with `trans = "date"` and `trans = "time"` 
  (@teunbrand, #4217).
>>>>>>> 2c5a78cb
* `ggsave()` warns when multiple `filename`s are given, and only writes to the
  first file (@teunbrand, #5114)
* Fixed a regression in `geom_hex()` where aesthetics were replicated across 
  bins (@thomasp85, #5037 and #5044)
* Fixed spurious warning when `weight` aesthetic was used in `stat_smooth()` 
  (@teunbrand based on @clauswilke's suggestion, #5053).
* The `lwd` alias now correctly replaced by `linewidth` instead of `size` 
  (@teunbrand based on @clauswilke's suggestion #5051).
* Fixed a regression in `Coord$train_panel_guides()` where names of guides were 
  dropped (@maxsutton, #5063)

# ggplot2 3.4.0
This is a minor release focusing on tightening up the internals and ironing out
some inconsistencies in the API. The biggest change is the addition of the 
`linewidth` aesthetic that takes of sizing the width of any line from `size`. 
This change, while attempting to be as non-breaking as possible, has the 
potential to change the look of some of your plots.

Other notable changes is a complete redo of the error and warning messaging in
ggplot2 using the cli package. Messaging is now better contextualised and it 
should be easier to identify which layer an error is coming from. Last, we have
now made the switch to using the vctrs package internally which means that 
support for vctrs classes as variables should improve, along with some small 
gains in rendering speed.

## Breaking changes

* A `linewidth` aesthetic has been introduced and supersedes the `size` 
  aesthetic for scaling the width of lines in line based geoms. `size` will 
  remain functioning but deprecated for these geoms and it is recommended to 
  update all code to reflect the new aesthetic. For geoms that have _both_ point 
  sizing and linewidth sizing (`geom_pointrange()` and `geom_sf`) `size` now 
  **only** refers to sizing of points which can leads to a visual change in old
  code (@thomasp85, #3672)
  
* The default line width for polygons in `geom_sf()` have been decreased to 0.2 
  to reflect that this is usually used for demarking borders where a thinner 
  line is better suited. This change was made since we already induced a 
  visual change in `geom_sf()` with the introduction of the `linewidth` 
  aesthetic.
  
* The dot-dot notation (`..var..`) and `stat()`, which have been superseded by
  `after_stat()`, are now formally deprecated (@yutannihilation, #3693).

* `qplot()` is now formally deprecated (@yutannihilation, #3956).

* `stage()` now properly refers to the values without scale transformations for
  the stage of `after_stat`. If your code requires the scaled version of the
  values for some reason, you have to apply the same transformation by yourself,
  e.g. `sqrt()` for `scale_{x,y}_sqrt()` (@yutannihilation and @teunbrand, #4155).

* Use `rlang::hash()` instead of `digest::digest()`. This update may lead to 
  changes in the automatic sorting of legends. In order to enforce a specific
  legend order use the `order` argument in the guide. (@thomasp85, #4458)

* referring to `x` in backquoted expressions with `label_bquote()` is no longer
  possible.

* The `ticks.linewidth` and `frame.linewidth` parameters of `guide_colourbar()`
  are now multiplied with `.pt` like elsewhere in ggplot2. It can cause visual
  changes when these arguments are not the defaults and these changes can be 
  restored to their previous behaviour by adding `/ .pt` (@teunbrand #4314).

* `scale_*_viridis_b()` now uses the full range of the viridis scales 
  (@gregleleu, #4737)

## New features

* `geom_col()` and `geom_bar()` gain a new `just` argument. This is set to `0.5`
  by default; use `just = 0`/`just = 1` to place columns on the left/right
  of the axis breaks.
  (@wurli, #4899)

* `geom_density()` and `stat_density()` now support `bounds` argument
  to estimate density with boundary correction (@echasnovski, #4013).

* ggplot now checks during statistical transformations whether any data 
  columns were dropped and warns about this. If stats intend to drop
  data columns they can declare them in the new field `dropped_aes`.
  (@clauswilke, #3250)

* `...` supports `rlang::list2` dynamic dots in all public functions. 
  (@mone27, #4764) 

* `theme()` now has a `strip.clip` argument, that can be set to `"off"` to 
  prevent the clipping of strip text and background borders (@teunbrand, #4118)
  
* `geom_contour()` now accepts a function in the `breaks` argument 
  (@eliocamp, #4652).

## Minor improvements and bug fixes

* Fix a bug in `position_jitter()` where infinity values were dropped (@javlon,
  #4790).

* `geom_linerange()` now respects the `na.rm` argument (#4927, @thomasp85)

* Improve the support for `guide_axis()` on `coord_trans()` 
  (@yutannihilation, #3959)
  
* Added `stat_align()` to align data without common x-coordinates prior to
  stacking. This is now the default stat for `geom_area()` (@thomasp85, #4850)

* Fix a bug in `stat_contour_filled()` where break value differences below a 
  certain number of digits would cause the computations to fail (@thomasp85, 
  #4874)

* Secondary axis ticks are now positioned more precisely, removing small visual
  artefacts with alignment between grid and ticks (@thomasp85, #3576)

* Improve `stat_function` documentation regarding `xlim` argument. 
  (@92amartins, #4474)

* Fix various issues with how `labels`, `breaks`, `limits`, and `show.limits`
  interact in the different binning guides (@thomasp85, #4831)

* Automatic break calculation now squishes the scale limits to the domain
  of the transformation. This allows `scale_{x/y}_sqrt()` to find breaks at 0   
  when appropriate (@teunbrand, #980).

* Using multiple modified aesthetics correctly will no longer trigger warnings. 
  If used incorrectly, the warning will now report the duplicated aesthetic 
  instead of `NA` (@teunbrand, #4707).

* `aes()` now supports the `!!!` operator in its first two arguments
  (#2675). Thanks to @yutannihilation and @teunbrand for draft
  implementations.

* Require rlang >= 1.0.0 (@billybarc, #4797)

* `geom_violin()` no longer issues "collapsing to unique 'x' values" warning
  (@bersbersbers, #4455)

* `annotate()` now documents unsupported geoms (`geom_abline()`, `geom_hline()`
  and `geom_vline()`), and warns when they are requested (@mikmart, #4719)

* `presidential` dataset now includes Trump's presidency (@bkmgit, #4703).

* `position_stack()` now works fully with `geom_text()` (@thomasp85, #4367)

* `geom_tile()` now correctly recognises missing data in `xmin`, `xmax`, `ymin`,
  and `ymax` (@thomasp85 and @sigmapi, #4495)

* `geom_hex()` will now use the binwidth from `stat_bin_hex()` if present, 
  instead of deriving it (@thomasp85, #4580)
  
* `geom_hex()` now works on non-linear coordinate systems (@thomasp85)

* Fixed a bug throwing errors when trying to render an empty plot with secondary
  axes (@thomasp85, #4509)

* Axes are now added correctly in `facet_wrap()` when `as.table = FALSE`
  (@thomasp85, #4553)

* Better compatibility of custom device functions in `ggsave()` 
  (@thomasp85, #4539)

* Binning scales are now more resilient to calculated limits that ends up being
  `NaN` after transformations (@thomasp85, #4510)

* Strip padding in `facet_grid()` is now only in effect if 
  `strip.placement = "outside"` _and_ an axis is present between the strip and 
  the panel (@thomasp85, #4610)

* Aesthetics of length 1 are now recycled to 0 if the length of the data is 0 
  (@thomasp85, #4588)

* Setting `size = NA` will no longer cause `guide_legend()` to error 
  (@thomasp85, #4559)

* Setting `stroke` to `NA` in `geom_point()` will no longer impair the sizing of
  the points (@thomasp85, #4624)

* `stat_bin_2d()` now correctly recognises the `weight` aesthetic 
  (@thomasp85, #4646)
  
* All geoms now have consistent exposure of linejoin and lineend parameters, and
  the guide keys will now respect these settings (@thomasp85, #4653)

* `geom_sf()` now respects `arrow` parameter for lines (@jakeruss, #4659)

* Updated documentation for `print.ggplot` to reflect that it returns
  the original plot, not the result of `ggplot_build()`. (@r2evans, #4390)

* `scale_*_manual()` no longer displays extra legend keys, or changes their 
  order, when a named `values` argument has more items than the data. To display
  all `values` on the legend instead, use
  `scale_*_manual(values = vals, limits = names(vals))`. (@teunbrand, @banfai, 
  #4511, #4534)

* Updated documentation for `geom_contour()` to correctly reflect argument 
  precedence between `bins` and `binwidth`. (@eliocamp, #4651)

* Dots in `geom_dotplot()` are now correctly aligned to the baseline when
  `stackratio != 1` and `stackdir != "up"` (@mjskay, #4614)

* Key glyphs for `geom_boxplot()`, `geom_crossbar()`, `geom_pointrange()`, and
  `geom_linerange()` are now orientation-aware (@mjskay, #4732)
  
* Updated documentation for `geom_smooth()` to more clearly describe effects of 
  the `fullrange` parameter (@thoolihan, #4399).

# ggplot2 3.3.6
This is a very small release only applying an internal change to comply with 
R 4.2 and its deprecation of `default.stringsAsFactors()`. There are no user
facing changes and no breaking changes.

# ggplot2 3.3.5
This is a very small release focusing on fixing a couple of untenable issues 
that surfaced with the 3.3.4 release

* Revert changes made in #4434 (apply transform to intercept in `geom_abline()`) 
  as it introduced undesirable issues far worse than the bug it fixed 
  (@thomasp85, #4514)
* Fixes an issue in `ggsave()` when producing emf/wmf files (@yutannihilation, 
  #4521)
* Warn when grDevices specific arguments are passed to ragg devices (@thomasp85, 
  #4524)
* Fix an issue where `coord_sf()` was reporting that it is non-linear
  even when data is provided in projected coordinates (@clauswilke, #4527)

# ggplot2 3.3.4
This is a larger patch release fixing a huge number of bugs and introduces a 
small selection of feature refinements.

## Features

* Alt-text can now be added to a plot using the `alt` label, i.e 
  `+ labs(alt = ...)`. Currently this alt text is not automatically propagated, 
  but we plan to integrate into Shiny, RMarkdown, and other tools in the future. 
  (@thomasp85, #4477)

* Add support for the BrailleR package for creating descriptions of the plot
  when rendered (@thomasp85, #4459)
  
* `coord_sf()` now has an argument `default_crs` that specifies the coordinate
  reference system (CRS) for non-sf layers and scale/coord limits. This argument
  defaults to `NULL`, which means non-sf layers are assumed to be in projected
  coordinates, as in prior ggplot2 versions. Setting `default_crs = sf::st_crs(4326)`
  provides a simple way to interpret x and y positions as longitude and latitude,
  regardless of the CRS used by `coord_sf()`. Authors of extension packages
  implementing `stat_sf()`-like functionality are encouraged to look at the source
  code of `stat_sf()`'s `compute_group()` function to see how to provide scale-limit
  hints to `coord_sf()` (@clauswilke, #3659).

* `ggsave()` now uses ragg to render raster output if ragg is available. It also
  handles custom devices that sets a default unit (e.g. `ragg::agg_png`) 
  correctly (@thomasp85, #4388)

* `ggsave()` now returns the saved file location invisibly (#3379, @eliocamp).
  Note that, as a side effect, an unofficial hack `<ggplot object> + ggsave()`
  no longer works (#4513).

* The scale arguments `limits`, `breaks`, `minor_breaks`, `labels`, `rescaler`
  and `oob` now accept purrr style lambda notation (@teunbrand, #4427). The same 
  is true for `as_labeller()` (and therefore also `labeller()`) 
  (@netique, #4188).

* Manual scales now allow named vectors passed to `values` to contain fewer 
  elements than existing in the data. Elements not present in values will be set
  to `NA` (@thomasp85, #3451)
  
* Date and datetime position scales support out-of-bounds (oob) arguments to 
  control how limits affect data outside those limits (@teunbrand, #4199).
  
## Fixes

* Fix a bug that `after_stat()` and `after_scale()` cannot refer to aesthetics
  if it's specified in the plot-global mapping (@yutannihilation, #4260).
  
* Fix bug in `annotate_logticks()` that would cause an error when used together
  with `coord_flip()` (@thomasp85, #3954)
  
* Fix a bug in `geom_abline()` that resulted in `intercept` not being subjected
  to the transformation of the y scale (@thomasp85, #3741)
  
* Extent the range of the line created by `geom_abline()` so that line ending
  is not visible for large linewidths (@thomasp85, #4024)

* Fix bug in `geom_dotplot()` where dots would be positioned wrong with 
  `stackgroups = TRUE` (@thomasp85, #1745)

* Fix calculation of confidence interval for locfit smoothing in `geom_smooth()`
  (@topepo, #3806)
  
* Fix bug in `geom_text()` where `"outward"` and `"inward"` justification for 
  some `angle` values was reversed (@aphalo, #4169, #4447)

* `ggsave()` now sets the default background to match the fill value of the
  `plot.background` theme element (@karawoo, #4057)

* It is now deprecated to specify `guides(<scale> = FALSE)` or
  `scale_*(guide = FALSE)` to remove a guide. Please use 
  `guides(<scale> = "none")` or `scale_*(guide = "none")` instead 
  (@yutannihilation, #4097)
  
* Fix a bug in `guide_bins()` where keys would disappear if the guide was 
  reversed (@thomasp85, #4210)
  
* Fix bug in `guide_coloursteps()` that would repeat the terminal bins if the
  breaks coincided with the limits of the scale (@thomasp85, #4019)

* Make sure that default labels from default mappings doesn't overwrite default
  labels from explicit mappings (@thomasp85, #2406)

* Fix bug in `labeller()` where parsing was turned off if `.multiline = FALSE`
  (@thomasp85, #4084)
  
* Make sure `label_bquote()` has access to the calling environment when 
  evaluating the labels (@thomasp85, #4141)

* Fix a bug in the layer implementation that introduced a new state after the 
  first render which could lead to a different look when rendered the second 
  time (@thomasp85, #4204)

* Fix a bug in legend justification where justification was lost of the legend
  dimensions exceeded the available size (@thomasp85, #3635)

* Fix a bug in `position_dodge2()` where `NA` values in thee data would cause an
  error (@thomasp85, #2905)

* Make sure `position_jitter()` creates the same jittering independent of 
  whether it is called by name or with constructor (@thomasp85, #2507)

* Fix a bug in `position_jitter()` where different jitters would be applied to 
  different position aesthetics of the same axis (@thomasp85, #2941)
  
* Fix a bug in `qplot()` when supplying `c(NA, NA)` as axis limits 
  (@thomasp85, #4027)
  
* Remove cross-inheritance of default discrete colour/fill scales and check the
  type and aesthetic of function output if `type` is a function 
  (@thomasp85, #4149)

* Fix bug in `scale_[x|y]_date()` where custom breaks functions that resulted in
  fracional dates would get misaligned (@thomasp85, #3965)
  
* Fix bug in `scale_[x|y]_datetime()` where a specified timezone would be 
  ignored by the scale (@thomasp85, #4007)
  
* Fix issue in `sec_axis()` that would throw warnings in the absence of any 
  secondary breaks (@thomasp85, #4368)

* `stat_bin()`'s computed variable `width` is now documented (#3522).
  
* `stat_count()` now computes width based on the full dataset instead of per 
  group (@thomasp85, #2047)

* Extended `stat_ecdf()` to calculate the cdf from either x or y instead from y 
  only (@jgjl, #4005)
  
* Fix a bug in `stat_summary_bin()` where one more than the requested number of
  bins would be created (@thomasp85, #3824)

* Only drop groups in `stat_ydensity()` when there are fewer than two data 
  points and throw a warning (@andrewwbutler, #4111).

* Fixed a bug in strip assembly when theme has `strip.text = element_blank()`
  and plots are faceted with multi-layered strips (@teunbrand, #4384).
  
* Using `theme(aspect.ratio = ...)` together with free space in `facet_grid()`
  now crrectly throws an error (@thomasp85, #3834)

* Fixed a bug in `labeller()` so that `.default` is passed to `as_labeller()`
  when labellers are specified by naming faceting variables. (@waltersom, #4031)
  
* Updated style for example code (@rjake, #4092)

* ggplot2 now requires R >= 3.3 (#4247).

* ggplot2 now uses `rlang::check_installed()` to check if a suggested package is
  installed, which will offer to install the package before continuing (#4375, 
  @malcolmbarrett)

* Improved error with hint when piping a `ggplot` object into a facet function
  (#4379, @mitchelloharawild).

# ggplot2 3.3.3
This is a small patch release mainly intended to address changes in R and CRAN.
It further changes the licensing model of ggplot2 to an MIT license.

* Update the ggplot2 licence to an MIT license (#4231, #4232, #4233, and #4281)

* Use vdiffr conditionally so ggplot2 can be tested on systems without vdiffr

* Update tests to work with the new `all.equal()` defaults in R >4.0.3

* Fixed a bug that `guide_bins()` mistakenly ignore `override.aes` argument
  (@yutannihilation, #4085).

# ggplot2 3.3.2
This is a small release focusing on fixing regressions introduced in 3.3.1.

* Added an `outside` option to `annotation_logticks()` that places tick marks
  outside of the plot bounds. (#3783, @kbodwin)

* `annotation_raster()` adds support for native rasters. For large rasters,
  native rasters render significantly faster than arrays (@kent37, #3388)
  
* Facet strips now have dedicated position-dependent theme elements 
  (`strip.text.x.top`, `strip.text.x.bottom`, `strip.text.y.left`, 
  `strip.text.y.right`) that inherit from `strip.text.x` and `strip.text.y`, 
  respectively. As a consequence, some theme stylings now need to be applied to 
  the position-dependent elements rather than to the parent elements. This 
  change was already introduced in ggplot2 3.3.0 but not listed in the 
  changelog. (@thomasp85, #3683)

* Facets now handle layers containing no data (@yutannihilation, #3853).
  
* A newly added geom `geom_density_2d_filled()` and associated stat 
  `stat_density_2d_filled()` can draw filled density contours
  (@clauswilke, #3846).

* A newly added `geom_function()` is now recommended to use in conjunction
  with/instead of `stat_function()`. In addition, `stat_function()` now
  works with transformed y axes, e.g. `scale_y_log10()`, and in plots
  containing no other data or layers (@clauswilke, #3611, #3905, #3983).

* Fixed a bug in `geom_sf()` that caused problems with legend-type
  autodetection (@clauswilke, #3963).
  
* Support graphics devices that use the `file` argument instead of `fileneame` 
  in `ggsave()` (@bwiernik, #3810)
  
* Default discrete color scales are now configurable through the `options()` of 
  `ggplot2.discrete.colour` and `ggplot2.discrete.fill`. When set to a character 
  vector of colour codes (or list of character vectors)  with sufficient length, 
  these colours are used for the default scale. See `help(scale_colour_discrete)` 
  for more details and examples (@cpsievert, #3833).

* Default continuous colour scales (i.e., the `options()` 
  `ggplot2.continuous.colour` and `ggplot2.continuous.fill`, which inform the 
  `type` argument of `scale_fill_continuous()` and `scale_colour_continuous()`) 
  now accept a function, which allows more control over these default 
  `continuous_scale()`s (@cpsievert, #3827).

* A bug was fixed in `stat_contour()` when calculating breaks based on 
  the `bins` argument (@clauswilke, #3879, #4004).
  
* Data columns can now contain `Vector` S4 objects, which are widely used in the 
  Bioconductor project. (@teunbrand, #3837)

# ggplot2 3.3.1

This is a small release with no code change. It removes all malicious links to a 
site that got hijacked from the readme and pkgdown site.

# ggplot2 3.3.0

This is a minor release but does contain a range of substantial new features, 
along with the standard bug fixes. The release contains a few visual breaking
changes, along with breaking changes for extension developers due to a shift in
internal representation of the position scales and their axes. No user breaking
changes are included.

This release also adds Dewey Dunnington (@paleolimbot) to the core team.

## Breaking changes
There are no user-facing breaking changes, but a change in some internal 
representations that extension developers may have relied on, along with a few 
breaking visual changes which may cause visual tests in downstream packages to 
fail.

* The `panel_params` field in the `Layout` now contains a list of list of 
  `ViewScale` objects, describing the trained coordinate system scales, instead
  of the list object used before. Any extensions that use this field will likely
  break, as will unit tests that checks aspects of this.

* `element_text()` now issues a warning when vectorized arguments are provided, 
  as in `colour = c("red", "green", "blue")`. Such use is discouraged and not 
  officially supported (@clauswilke, #3492).

* Changed `theme_grey()` setting for legend key so that it creates no border 
  (`NA`) rather than drawing a white one. (@annennenne, #3180)

* `geom_ribbon()` now draws separate lines for the upper and lower intervals if
  `colour` is mapped. Similarly, `geom_area()` and `geom_density()` now draw
  the upper lines only in the same case by default. If you want old-style full
  stroking, use `outline.type = "full"` (@yutannihilation, #3503 / @thomasp85, #3708).

## New features

* The evaluation time of aesthetics can now be controlled to a finer degree. 
  `after_stat()` supersedes the use of `stat()` and `..var..`-notation, and is
  joined by `after_scale()` to allow for mapping to scaled aesthetic values. 
  Remapping of the same aesthetic is now supported with `stage()`, so you can 
  map a data variable to a stat aesthetic, and remap the same aesthetic to 
  something else after statistical transformation (@thomasp85, #3534)

* All `coord_*()` functions with `xlim` and `ylim` arguments now accept
  vectors with `NA` as a placeholder for the minimum or maximum value
  (e.g., `ylim = c(0, NA)` would zoom the y-axis from 0 to the 
  maximum value observed in the data). This mimics the behaviour
  of the `limits` argument in continuous scale functions
  (@paleolimbot, #2907).

* Allowed reversing of discrete scales by re-writing `get_limits()` 
  (@AnneLyng, #3115)
  
* All geoms and stats that had a direction (i.e. where the x and y axes had 
  different interpretation), can now freely choose their direction, instead of
  relying on `coord_flip()`. The direction is deduced from the aesthetic 
  mapping, but can also be specified directly with the new `orientation` 
  argument (@thomasp85, #3506).
  
* Position guides can now be customized using the new `guide_axis()`, which can 
  be passed to position `scale_*()` functions or via `guides()`. The new axis 
  guide (`guide_axis()`) comes with arguments `check.overlap` (automatic removal 
  of overlapping labels), `angle` (easy rotation of axis labels), and
  `n.dodge` (dodge labels into multiple rows/columns) (@paleolimbot, #3322).
  
* A new scale type has been added, that allows binning of aesthetics at the 
  scale level. It has versions for both position and non-position aesthetics and
  comes with two new guides (`guide_bins` and `guide_coloursteps`) 
  (@thomasp85, #3096)
  
* `scale_x_continuous()` and `scale_y_continuous()` gains an `n.breaks` argument
  guiding the number of automatic generated breaks (@thomasp85, #3102)

* Added `stat_contour_filled()` and `geom_contour_filled()`, which compute 
  and draw filled contours of gridded data (@paleolimbot, #3044). 
  `geom_contour()` and `stat_contour()` now use the isoband package
  to compute contour lines. The `complete` parameter (which was undocumented
  and has been unused for at least four years) was removed (@paleolimbot, #3044).
  
* Themes have gained two new parameters, `plot.title.position` and 
  `plot.caption.position`, that can be used to customize how plot
  title/subtitle and plot caption are positioned relative to the overall plot
  (@clauswilke, #3252).

## Extensions
  
* `Geom` now gains a `setup_params()` method in line with the other ggproto
  classes (@thomasp85, #3509)

* The newly added function `register_theme_elements()` now allows developers
  of extension packages to define their own new theme elements and place them
  into the ggplot2 element tree (@clauswilke, #2540).

## Minor improvements and bug fixes

* `coord_trans()` now draws second axes and accepts `xlim`, `ylim`,
  and `expand` arguments to bring it up to feature parity with 
  `coord_cartesian()`. The `xtrans` and `ytrans` arguments that were 
  deprecated in version 1.0.1 in favour of `x` and `y` 
  were removed (@paleolimbot, #2990).

* `coord_trans()` now calculates breaks using the expanded range 
  (previously these were calculated using the unexpanded range, 
  which resulted in differences between plots made with `coord_trans()`
  and those made with `coord_cartesian()`). The expansion for discrete axes 
  in `coord_trans()` was also updated such that it behaves identically
  to that in `coord_cartesian()` (@paleolimbot, #3338).

* `expand_scale()` was deprecated in favour of `expansion()` for setting
  the `expand` argument of `x` and `y` scales (@paleolimbot).

* `geom_abline()`, `geom_hline()`, and `geom_vline()` now issue 
  more informative warnings when supplied with set aesthetics
  (i.e., `slope`, `intercept`, `yintercept`, and/or `xintercept`)
  and mapped aesthetics (i.e., `data` and/or `mapping`).

* Fix a bug in `geom_raster()` that squeezed the image when it went outside 
  scale limits (#3539, @thomasp85)

* `geom_sf()` now determines the legend type automatically (@microly, #3646).
  
* `geom_sf()` now removes rows that can't be plotted due to `NA` aesthetics 
  (#3546, @thomasp85)

* `geom_sf()` now applies alpha to linestring geometries 
  (#3589, @yutannihilation).

* `gg_dep()` was deprecated (@perezp44, #3382).

* Added function `ggplot_add.by()` for lists created with `by()`, allowing such
  lists to be added to ggplot objects (#2734, @Maschette)

* ggplot2 no longer depends on reshape2, which means that it no longer 
  (recursively) needs plyr, stringr, or stringi packages.

* Increase the default `nbin` of `guide_colourbar()` to place the ticks more 
  precisely (#3508, @yutannihilation).

* `manual_scale()` now matches `values` with the order of `breaks` whenever
  `values` is an unnamed vector. Previously, unnamed `values` would match with
  the limits of the scale and ignore the order of any `breaks` provided. Note
  that this may change the appearance of plots that previously relied on the
  unordered behaviour (#2429, @idno0001).

* `scale_manual_*(limits = ...)` now actually limits the scale (#3262,
  @yutannihilation).

* Fix a bug when `show.legend` is a named logical vector 
  (#3461, @yutannihilation).

* Added weight aesthetic option to `stat_density()` and made scaling of 
  weights the default (@annennenne, #2902)
  
* `stat_density2d()` can now take an `adjust` parameter to scale the default 
  bandwidth. (#2860, @haleyjeppson)

* `stat_smooth()` uses `REML` by default, if `method = "gam"` and
  `gam`'s method is not specified (@ikosmidis, #2630).

* stacking text when calculating the labels and the y axis with
  `stat_summary()` now works (@ikosmidis, #2709)
  
* `stat_summary()` and related functions now support rlang-style lambda functions
  (#3568, @dkahle).

* The data mask pronoun, `.data`, is now stripped from default labels.

* Addition of partial themes to plots has been made more predictable;
  stepwise addition of individual partial themes is now equivalent to
  addition of multple theme elements at once (@clauswilke, #3039).

* Facets now don't fail even when some variable in the spec are not available
  in all layers (@yutannihilation, #2963).

# ggplot2 3.2.1

This is a patch release fixing a few regressions introduced in 3.2.0 as well as
fixing some unit tests that broke due to upstream changes.

* `position_stack()` no longer changes the order of the input data. Changes to 
  the internal behaviour of `geom_ribbon()` made this reordering problematic 
  with ribbons that spanned `y = 0` (#3471)
* Using `qplot()` with a single positional aesthetic will no longer title the
  non-specified scale as `"NULL"` (#3473)
* Fixes unit tests for sf graticule labels caused by chages to sf

# ggplot2 3.2.0

This is a minor release with an emphasis on internal changes to make ggplot2 
faster and more consistent. The few interface changes will only affect the 
aesthetics of the plot in minor ways, and will only potentially break code of
extension developers if they have relied on internals that have been changed. 
This release also sees the addition of Hiroaki Yutani (@yutannihilation) to the 
core developer team.

With the release of R 3.6, ggplot2 now requires the R version to be at least 3.2,
as the tidyverse is committed to support 5 major versions of R.

## Breaking changes

* Two patches (#2996 and #3050) fixed minor rendering problems. In most cases,
  the visual changes are so subtle that they are difficult to see with the naked
  eye. However, these changes are detected by the vdiffr package, and therefore
  any package developers who use vdiffr to test for visual correctness of ggplot2
  plots will have to regenerate all reference images.
  
* In some cases, ggplot2 now produces a warning or an error for code that previously
  produced plot output. In all these cases, the previous plot output was accidental,
  and the plotting code uses the ggplot2 API in a way that would lead to undefined
  behavior. Examples include a missing `group` aesthetic in `geom_boxplot()` (#3316),
  annotations across multiple facets (#3305), and not using aesthetic mappings when
  drawing ribbons with `geom_ribbon()` (#3318).

## New features

* This release includes a range of internal changes that speeds up plot 
  generation. None of the changes are user facing and will not break any code,
  but in general ggplot2 should feel much faster. The changes includes, but are
  not limited to:
  
  - Caching ascent and descent dimensions of text to avoid recalculating it for
    every title.
  
  - Using a faster data.frame constructor as well as faster indexing into 
    data.frames
    
  - Removing the plyr dependency, replacing plyr functions with faster 
    equivalents.

* `geom_polygon()` can now draw polygons with holes using the new `subgroup` 
  aesthetic. This functionality requires R 3.6.0 (@thomasp85, #3128)

* Aesthetic mappings now accept functions that return `NULL` (@yutannihilation,
  #2997).

* `stat_function()` now accepts rlang/purrr style anonymous functions for the 
  `fun` parameter (@dkahle, #3159).

* `geom_rug()` gains an "outside" option to allow for moving the rug tassels to 
  outside the plot area (@njtierney, #3085) and a `length` option to allow for 
  changing the length of the rug lines (@daniel-wells, #3109). 
  
* All geoms now take a `key_glyph` paramter that allows users to customize
  how legend keys are drawn (@clauswilke, #3145). In addition, a new key glyph
  `timeseries` is provided to draw nice legends for time series
  (@mitchelloharawild, #3145).

## Extensions

* Layers now have a new member function `setup_layer()` which is called at the
  very beginning of the plot building process and which has access to the 
  original input data and the plot object being built. This function allows the 
  creation of custom layers that autogenerate aesthetic mappings based on the 
  input data or that filter the input data in some form. For the time being, this
  feature is not exported, but it has enabled the development of a new layer type,
  `layer_sf()` (see next item). Other special-purpose layer types may be added
  in the future (@clauswilke, #2872).
  
* A new layer type `layer_sf()` can auto-detect and auto-map sf geometry
  columns in the data. It should be used by extension developers who are writing
  new sf-based geoms or stats (@clauswilke, #3232).

* `x0` and `y0` are now recognized positional aesthetics so they will get scaled 
  if used in extension geoms and stats (@thomasp85, #3168)
  
* Continuous scale limits now accept functions which accept the default
  limits and return adjusted limits. This makes it possible to write
  a function that e.g. ensures the limits are always a multiple of 100,
  regardless of the data (@econandrew, #2307).

## Minor improvements and bug fixes

* `cut_width()` now accepts `...` to pass further arguments to `base::cut.default()`
   like `cut_number()` and `cut_interval()` already did (@cderv, #3055)

* `coord_map()` now can have axes on the top and right (@karawoo, #3042).

* `coord_polar()` now correctly rescales the secondary axis (@linzi-sg, #3278)

* `coord_sf()`, `coord_map()`, and `coord_polar()` now squash `-Inf` and `Inf`
  into the min and max of the plot (@yutannihilation, #2972).

* `coord_sf()` graticule lines are now drawn in the same thickness as panel grid 
  lines in `coord_cartesian()`, and seting panel grid lines to `element_blank()` 
  now also works in `coord_sf()` 
  (@clauswilke, #2991, #2525).

* `economics` data has been regenerated. This leads to some changes in the
  values of all columns (especially in `psavert`), but more importantly, strips 
  the grouping attributes from `economics_long`.

* `element_line()` now fills closed arrows (@yutannihilation, #2924).

* Facet strips on the left side of plots now have clipping turned on, preventing
  text from running out of the strip and borders from looking thicker than for
  other strips (@karawoo, #2772 and #3061).

* ggplot2 now works in Turkish locale (@yutannihilation, #3011).

* Clearer error messages for inappropriate aesthetics (@clairemcwhite, #3060).

* ggplot2 no longer attaches any external packages when using functions that 
  depend on packages that are suggested but not imported by ggplot2. The 
  affected functions include `geom_hex()`, `stat_binhex()`, 
  `stat_summary_hex()`, `geom_quantile()`, `stat_quantile()`, and `map_data()` 
  (@clauswilke, #3126).
  
* `geom_area()` and `geom_ribbon()` now sort the data along the x-axis in the 
  `setup_data()` method rather than as part of `draw_group()` (@thomasp85, 
  #3023)

* `geom_hline()`, `geom_vline()`, and `geom_abline()` now throw a warning if the 
  user supplies both an `xintercept`, `yintercept`, or `slope` value and a 
  mapping (@RichardJActon, #2950).

* `geom_rug()` now works with `coord_flip()` (@has2k1, #2987).

* `geom_violin()` no longer throws an error when quantile lines fall outside 
  the violin polygon (@thomasp85, #3254).

* `guide_legend()` and `guide_colorbar()` now use appropriate spacing between legend
  key glyphs and legend text even if the legend title is missing (@clauswilke, #2943).

* Default labels are now generated more consistently; e.g., symbols no longer
  get backticks, and long expressions are abbreviated with `...`
  (@yutannihilation, #2981).

* All-`Inf` layers are now ignored for picking the scale (@yutannihilation, 
  #3184).
  
* Diverging Brewer colour palette now use the correct mid-point colour 
  (@dariyasydykova, #3072).
  
* `scale_color_continuous()` now points to `scale_colour_continuous()` so that 
  it will handle `type = "viridis"` as the documentation states (@hlendway, 
  #3079).

* `scale_shape_identity()` now works correctly with `guide = "legend"` 
  (@malcolmbarrett, #3029)
  
* `scale_continuous` will now draw axis line even if the length of breaks is 0
  (@thomasp85, #3257)

* `stat_bin()` will now error when the number of bins exceeds 1e6 to avoid 
  accidentally freezing the user session (@thomasp85).
  
* `sec_axis()` now places ticks accurately when using nonlinear transformations (@dpseidel, #2978).

* `facet_wrap()` and `facet_grid()` now automatically remove NULL from facet
  specs, and accept empty specs (@yutannihilation, #3070, #2986).

* `stat_bin()` now handles data with only one unique value (@yutannihilation 
  #3047).

* `sec_axis()` now accepts functions as well as formulas (@yutannihilation, #3031).

*   New theme elements allowing different ticks lengths for each axis. For instance,
    this can be used to have inwards ticks on the x-axis (`axis.ticks.length.x`) and
    outwards ticks on the y-axis (`axis.ticks.length.y`) (@pank, #2935).

* The arguments of `Stat*$compute_layer()` and `Position*$compute_layer()` are
  now renamed to always match the ones of `Stat$compute_layer()` and
  `Position$compute_layer()` (@yutannihilation, #3202).

* `geom_*()` and `stat_*()` now accepts purrr-style lambda notation
  (@yutannihilation, #3138).

* `geom_tile()` and `geom_rect()` now draw rectangles without notches at the
  corners. The style of the corner can be controlled by `linejoin` parameters
  (@yutannihilation, #3050).

# ggplot2 3.1.0

## Breaking changes

This is a minor release and breaking changes have been kept to a minimum. End users of 
ggplot2 are unlikely to encounter any issues. However, there are a few items that developers 
of ggplot2 extensions should be aware of. For additional details, see also the discussion 
accompanying issue #2890.

*   In non-user-facing internal code (specifically in the `aes()` function and in
    the `aesthetics` argument of scale functions), ggplot2 now always uses the British
    spelling for aesthetics containing the word "colour". When users specify a "color"
    aesthetic it is automatically renamed to "colour". This renaming is also applied
    to non-standard aesthetics that contain the word "color". For example, "point_color"
    is renamed to "point_colour". This convention makes it easier to support both
    British and American spelling for novel, non-standard aesthetics, but it may require
    some adjustment for packages that have previously introduced non-standard color
    aesthetics using American spelling. A new function `standardise_aes_names()` is
    provided in case extension writers need to perform this renaming in their own code
    (@clauswilke, #2649).

*   Functions that generate other functions (closures) now force the arguments that are
    used from the generated functions, to avoid hard-to-catch errors. This may affect
    some users of manual scales (such as `scale_colour_manual()`, `scale_fill_manual()`,
    etc.) who depend on incorrect behavior (@krlmlr, #2807).
    
*   `Coord` objects now have a function `backtransform_range()` that returns the
    panel range in data coordinates. This change may affect developers of custom coords,
    who now should implement this function. It may also affect developers of custom
    geoms that use the `range()` function. In some applications, `backtransform_range()`
    may be more appropriate (@clauswilke, #2821).


## New features

*   `coord_sf()` has much improved customization of axis tick labels. Labels can now
    be set manually, and there are two new parameters, `label_graticule` and
    `label_axes`, that can be used to specify which graticules to label on which side
    of the plot (@clauswilke, #2846, #2857, #2881).
    
*   Two new geoms `geom_sf_label()` and `geom_sf_text()` can draw labels and text
    on sf objects. Under the hood, a new `stat_sf_coordinates()` calculates the
    x and y coordinates from the coordinates of the sf geometries. You can customize
    the calculation method via `fun.geometry` argument (@yutannihilation, #2761).
    

## Minor improvements and fixes

*   `benchplot()` now uses tidy evaluation (@dpseidel, #2699).

*   The error message in `compute_aesthetics()` now only provides the names of
    aesthetics with mismatched lengths, rather than all aesthetics (@karawoo,
    #2853).

*   For faceted plots, data is no longer internally reordered. This makes it
    safer to feed data columns into `aes()` or into parameters of geoms or
    stats. However, doing so remains discouraged (@clauswilke, #2694).

*   `coord_sf()` now also understands the `clip` argument, just like the other
    coords (@clauswilke, #2938).

*   `fortify()` now displays a more informative error message for
    `grouped_df()` objects when dplyr is not installed (@jimhester, #2822).

*   All `geom_*()` now display an informative error message when required 
    aesthetics are missing (@dpseidel, #2637 and #2706).

*   `geom_boxplot()` now understands the `width` parameter even when used with
    a non-standard stat, such as `stat_identity()` (@clauswilke, #2893).
    
*  `geom_hex()` now understands the `size` and `linetype` aesthetics
   (@mikmart, #2488).
    
*   `geom_hline()`, `geom_vline()`, and `geom_abline()` now work properly
    with `coord_trans()` (@clauswilke, #2149, #2812).
    
*   `geom_text(..., parse = TRUE)` now correctly renders the expected number of
    items instead of silently dropping items that are empty expressions, e.g.
    the empty string "". If an expression spans multiple lines, we take just
    the first line and drop the rest. This same issue is also fixed for
    `geom_label()` and the axis labels for `geom_sf()` (@slowkow, #2867).

*   `geom_sf()` now respects `lineend`, `linejoin`, and `linemitre` parameters 
    for lines and polygons (@alistaire47, #2826).
    
*   `ggsave()` now exits without creating a new graphics device if previously
    none was open (@clauswilke, #2363).

*   `labs()` now has named arguments `title`, `subtitle`, `caption`, and `tag`.
    Also, `labs()` now accepts tidyeval (@yutannihilation, #2669).

*   `position_nudge()` is now more robust and nudges only in the direction
    requested. This enables, for example, the horizontal nudging of boxplots
    (@clauswilke, #2733).

*   `sec_axis()` and `dup_axis()` now return appropriate breaks for the secondary
    axis when applied to log transformed scales (@dpseidel, #2729).

*   `sec_axis()` now works as expected when used in combination with tidy eval
    (@dpseidel, #2788).

*   `scale_*_date()`, `scale_*_time()` and `scale_*_datetime()` can now display 
    a secondary axis that is a __one-to-one__ transformation of the primary axis,
    implemented using the `sec.axis` argument to the scale constructor 
    (@dpseidel, #2244).
    
*   `stat_contour()`, `stat_density2d()`, `stat_bin2d()`,  `stat_binhex()`
    now calculate normalized statistics including `nlevel`, `ndensity`, and
    `ncount`. Also, `stat_density()` now includes the calculated statistic 
    `nlevel`, an alias for `scaled`, to better match the syntax of `stat_bin()`
    (@bjreisman, #2679).

# ggplot2 3.0.0

## Breaking changes

*   ggplot2 now supports/uses tidy evaluation (as described below). This is a 
    major change and breaks a number of packages; we made this breaking change 
    because it is important to make ggplot2 more programmable, and to be more 
    consistent with the rest of the tidyverse. The best general (and detailed)
    introduction to tidy evaluation can be found in the meta programming
    chapters in [Advanced R](https://adv-r.hadley.nz).
    
    The primary developer facing change is that `aes()` now contains 
    quosures (expression + environment pairs) rather than symbols, and you'll 
    need to take a different approach to extracting the information you need. 
    A common symptom of this change are errors "undefined columns selected" or 
    "invalid 'type' (list) of argument" (#2610). As in the previous version,
    constants (like `aes(x = 1)` or `aes(colour = "smoothed")`) are stored
    as is.
    
    In this version of ggplot2, if you need to describe a mapping in a string, 
    use `quo_name()` (to generate single-line strings; longer expressions may 
    be abbreviated) or `quo_text()` (to generate non-abbreviated strings that
    may span multiple lines). If you do need to extract the value of a variable
    instead use `rlang::eval_tidy()`. You may want to condition on 
    `(packageVersion("ggplot2") <= "2.2.1")` so that your code can work with
    both released and development versions of ggplot2.
    
    We recognise that this is a big change and if you're not already familiar
    with rlang, there's a lot to learn. If you are stuck, or need any help,
    please reach out on <https://community.rstudio.com>.

*   Error: Column `y` must be a 1d atomic vector or a list

    Internally, ggplot2 now uses `as.data.frame(tibble::as_tibble(x))` to
    convert a list into a data frame. This improves ggplot2's support for
    list-columns (needed for sf support), at a small cost: you can no longer
    use matrix-columns. Note that unlike tibble we still allow column vectors
    such as returned by `base::scale()` because of their widespread use.

*   Error: More than one expression parsed
  
    Previously `aes_string(x = c("a", "b", "c"))` silently returned 
    `aes(x = a)`. Now this is a clear error.

*   Error: `data` must be uniquely named but has duplicate columns
  
    If layer data contains columns with identical names an error will be 
    thrown. In earlier versions the first occuring column was chosen silently,
    potentially masking that the wrong data was chosen.

*   Error: Aesthetics must be either length 1 or the same as the data
    
    Layers are stricter about the columns they will combine into a single
    data frame. Each aesthetic now must be either the same length as the data
    frame or a single value. This makes silent recycling errors much less likely.

*   Error: `coord_*` doesn't support free scales 
   
    Free scales only work with selected coordinate systems; previously you'd
    get an incorrect plot.

*   Error in f(...) : unused argument (range = c(0, 1))

    This is because the `oob` argument to scale has been set to a function
    that only takes a single argument; it needs to take two arguments
    (`x`, and `range`). 

*   Error: unused argument (output)
  
    The function `guide_train()` now has an optional parameter `aesthetic`
    that allows you to override the `aesthetic` setting in the scale.
    To make your code work with the both released and development versions of 
    ggplot2 appropriate, add `aesthetic = NULL` to the `guide_train()` method
    signature.
    
    ```R
    # old
    guide_train.legend <- function(guide, scale) {...}
    
    # new 
    guide_train.legend <- function(guide, scale, aesthetic = NULL) {...}
    ```
    
    Then, inside the function, replace `scale$aesthetics[1]`,
    `aesthetic %||% scale$aesthetics[1]`. (The %||% operator is defined in the 
    rlang package).
    
    ```R
    # old
    setNames(list(scale$map(breaks)), scale$aesthetics[1])

    # new
    setNames(list(scale$map(breaks)), aesthetic %||% scale$aesthetics[1])
    ```

*   The long-deprecated `subset` argument to `layer()` has been removed.

## Tidy evaluation

* `aes()` now supports quasiquotation so that you can use `!!`, `!!!`,
  and `:=`. This replaces `aes_()` and `aes_string()` which are now
  soft-deprecated (but will remain around for a long time).

* `facet_wrap()` and `facet_grid()` now support `vars()` inputs. Like
  `dplyr::vars()`, this helper quotes its inputs and supports
  quasiquotation. For instance, you can now supply faceting variables
  like this: `facet_wrap(vars(am, cyl))` instead of 
  `facet_wrap(~am + cyl)`. Note that the formula interface is not going 
  away and will not be deprecated. `vars()` is simply meant to make it 
  easier to create functions around `facet_wrap()` and `facet_grid()`.

  The first two arguments of `facet_grid()` become `rows` and `cols`
  and now support `vars()` inputs. Note however that we took special
  care to ensure complete backward compatibility. With this change
  `facet_grid(vars(cyl), vars(am, vs))` is equivalent to
  `facet_grid(cyl ~ am + vs)`, and `facet_grid(cols = vars(am, vs))` is
  equivalent to `facet_grid(. ~ am + vs)`.

  One nice aspect of the new interface is that you can now easily
  supply names: `facet_grid(vars(Cylinder = cyl), labeller =
  label_both)` will give nice label titles to the facets. Of course,
  those names can be unquoted with the usual tidy eval syntax.

### sf

* ggplot2 now has full support for sf with `geom_sf()` and `coord_sf()`:

  ```r
  nc <- sf::st_read(system.file("shape/nc.shp", package = "sf"), quiet = TRUE)
  ggplot(nc) +
    geom_sf(aes(fill = AREA))
  ```
  It supports all simple features, automatically aligns CRS across layers, sets
  up the correct aspect ratio, and draws a graticule.

## New features

* ggplot2 now works on R 3.1 onwards, and uses the 
  [vdiffr](https://github.com/r-lib/vdiffr) package for visual testing.

* In most cases, accidentally using `%>%` instead of `+` will generate an 
  informative error (#2400).

* New syntax for calculated aesthetics. Instead of using `aes(y = ..count..)` 
  you can (and should!) use `aes(y = stat(count))`. `stat()` is a real function 
  with documentation which hopefully will make this part of ggplot2 less 
  confusing (#2059).
  
  `stat()` is particularly nice for more complex calculations because you 
  only need to specify it once: `aes(y = stat(count / max(count)))`,
  rather than `aes(y = ..count.. / max(..count..))`
  
* New `tag` label for adding identification tags to plots, typically used for 
  labelling a subplot with a letter. Add a tag with `labs(tag = "A")`, style it 
  with the `plot.tag` theme element, and control position with the
  `plot.tag.position` theme setting (@thomasp85).

### Layers: geoms, stats, and position adjustments

* `geom_segment()` and `geom_curve()` have a new `arrow.fill` parameter which 
  allows you to specify a separate fill colour for closed arrowheads 
  (@hrbrmstr and @clauswilke, #2375).

* `geom_point()` and friends can now take shapes as strings instead of integers,
  e.g. `geom_point(shape = "diamond")` (@daniel-barnett, #2075).

* `position_dodge()` gains a `preserve` argument that allows you to control
  whether the `total` width at each `x` value is preserved (the current 
  default), or ensure that the width of a `single` element is preserved
  (what many people want) (#1935).

* New `position_dodge2()` provides enhanced dodging for boxplots. Compared to
  `position_dodge()`, `position_dodge2()` compares `xmin` and `xmax` values  
  to determine which elements overlap, and spreads overlapping elements evenly
  within the region of overlap. `position_dodge2()` is now the default position
  adjustment for `geom_boxplot()`, because it handles `varwidth = TRUE`, and 
  will be considered for other geoms in the future.
  
  The `padding` parameter adds a small amount of padding between elements 
  (@karawoo, #2143) and a `reverse` parameter allows you to reverse the order 
  of placement (@karawoo, #2171).
  
* New `stat_qq_line()` makes it easy to add a simple line to a Q-Q plot, which 
  makes it easier to judge the fit of the theoretical distribution 
  (@nicksolomon).

### Scales and guides

* Improved support for mapping date/time variables to `alpha`, `size`, `colour`, 
  and `fill` aesthetics, including `date_breaks` and `date_labels` arguments 
  (@karawoo, #1526), and new `scale_alpha()` variants (@karawoo, #1526).

* Improved support for ordered factors. Ordered factors throw a warning when 
  mapped to shape (unordered factors do not), and do not throw warnings when 
  mapped to size or alpha (unordered factors do). Viridis is used as the 
  default colour and fill scale for ordered factors (@karawoo, #1526).

* The `expand` argument of `scale_*_continuous()` and `scale_*_discrete()`
  now accepts separate expansion values for the lower and upper range
  limits. The expansion limits can be specified using the convenience
  function `expand_scale()`.
  
  Separate expansion limits may be useful for bar charts, e.g. if one
  wants the bottom of the bars to be flush with the x axis but still 
  leave some (automatically calculated amount of) space above them:
  
    ```r
    ggplot(mtcars) +
        geom_bar(aes(x = factor(cyl))) +
        scale_y_continuous(expand = expand_scale(mult = c(0, .1)))
    ```
  
  It can also be useful for line charts, e.g. for counts over time,
  where one wants to have a ’hard’ lower limit of y = 0 but leave the
  upper limit unspecified (and perhaps differing between panels), with
  some extra space above the highest point on the line (with symmetrical 
  limits, the extra space above the highest point could in some cases 
  cause the lower limit to be negative).
  
  The old syntax for the `expand` argument will, of course, continue
  to work (@huftis, #1669).

* `scale_colour_continuous()` and `scale_colour_gradient()` are now controlled 
  by global options `ggplot2.continuous.colour` and `ggplot2.continuous.fill`. 
  These can be set to `"gradient"` (the default) or `"viridis"` (@karawoo).

* New `scale_colour_viridis_c()`/`scale_fill_viridis_c()` (continuous) and
  `scale_colour_viridis_d()`/`scale_fill_viridis_d()` (discrete) make it
  easy to use Viridis colour scales (@karawoo, #1526).

* Guides for `geom_text()` now accept custom labels with 
  `guide_legend(override.aes = list(label = "foo"))` (@brianwdavis, #2458).

### Margins

* Strips gain margins on all sides by default. This means that to fully justify
  text to the edge of a strip, you will need to also set the margins to 0
  (@karawoo).

* Rotated strip labels now correctly understand `hjust` and `vjust` parameters
  at all angles (@karawoo).

* Strip labels now understand justification relative to the direction of the
  text, meaning that in y facets, the strip text can be placed at either end of
  the strip using `hjust` (@karawoo).

* Legend titles and labels get a little extra space around them, which 
  prevents legend titles from overlapping the legend at large font sizes 
  (@karawoo, #1881).

## Extension points

* New `autolayer()` S3 generic (@mitchelloharawild, #1974). This is similar
  to `autoplot()` but produces layers rather than complete plots.

* Custom objects can now be added using `+` if a `ggplot_add` method has been
  defined for the class of the object (@thomasp85).

* Theme elements can now be subclassed. Add a `merge_element` method to control
  how properties are inherited from the parent element. Add an `element_grob` 
  method to define how elements are rendered into grobs (@thomasp85, #1981).

* Coords have gained new extension mechanisms.
  
    If you have an existing coord extension, you will need to revise the
    specification of the `train()` method. It is now called 
    `setup_panel_params()` (better reflecting what it actually does) and now 
    has arguments `scale_x`, and `scale_y` (the x and y scales respectively) 
    and `param`, a list of plot specific parameters generated by 
    `setup_params()`.

    What was formerly called `scale_details` (in coords), `panel_ranges` 
    (in layout) and `panel_scales` (in geoms) are now consistently called
    `panel_params` (#1311). These are parameters of the coord that vary from
    panel to panel.

* `ggplot_build()` and `ggplot_gtable()` are now generics, so ggplot-subclasses 
  can define additional behavior during the build stage.

* `guide_train()`, `guide_merge()`, `guide_geom()`, and `guide_gengrob()`
  are now exported as they are needed if you want to design your own guide.
  They are not currently documented; use at your own risk (#2528).

* `scale_type()` generic is now exported and documented. Use this if you 
  want to extend ggplot2 to work with a new type of vector.

## Minor bug fixes and improvements

### Faceting

* `facet_grid()` gives a more informative error message if you try to use
  a variable in both rows and cols (#1928).

* `facet_grid()` and `facet_wrap()` both give better error messages if you
  attempt to use an unsupported coord with free scales (#2049).

* `label_parsed()` works once again (#2279).

* You can now style the background of horizontal and vertical strips
  independently with `strip.background.x` and `strip.background.y` 
  theme settings (#2249).

### Scales

* `discrete_scale()` documentation now inherits shared definitions from 
  `continuous_scale()` (@alistaire47, #2052).

* `guide_colorbar()` shows all colours of the scale (@has2k1, #2343).

* `scale_identity()` once again produces legends by default (#2112).

* Tick marks for secondary axes with strong transformations are more 
  accurately placed (@thomasp85, #1992).

* Missing line types now reliably generate missing lines (with standard 
  warning) (#2206).

* Legends now ignore set aesthetics that are not length one (#1932).

* All colour and fill scales now have an `aesthetics` argument that can
  be used to set the aesthetic(s) the scale works with. This makes it
  possible to apply a colour scale to both colour and fill aesthetics
  at the same time, via `aesthetics = c("colour", "fill")` (@clauswilke).
  
* Three new generic scales work with any aesthetic or set of aesthetics: 
  `scale_continuous_identity()`, `scale_discrete_identity()`, and
  `scale_discrete_manual()` (@clauswilke).

* `scale_*_gradient2()` now consistently omits points outside limits by 
  rescaling after the limits are enforced (@foo-bar-baz-qux, #2230).

### Layers

* `geom_label()` now correctly produces unbordered labels when `label.size` 
  is 0, even when saving to PDF (@bfgray3, #2407).

* `layer()` gives considerably better error messages for incorrectly specified
  `geom`, `stat`, or `position` (#2401).

* In all layers that use it, `linemitre` now defaults to 10 (instead of 1)
  to better match base R.

* `geom_boxplot()` now supplies a default value if no `x` aesthetic is present
  (@foo-bar-baz-qux, #2110).

* `geom_density()` drops groups with fewer than two data points and throws a
  warning. For groups with two data points, density values are now calculated 
  with `stats::density` (@karawoo, #2127).

* `geom_segment()` now also takes a `linejoin` parameter. This allows more 
  control over the appearance of the segments, which is especially useful for 
  plotting thick arrows (@Ax3man, #774).

* `geom_smooth()` now reports the formula used when `method = "auto"` 
  (@davharris #1951). `geom_smooth()` now orders by the `x` aesthetic, making it 
  easier to pass pre-computed values without manual ordering (@izahn, #2028). It 
  also now knows it has `ymin` and `ymax` aesthetics (#1939). The legend 
  correctly reflects the status of the `se` argument when used with stats 
  other than the default (@clauswilke, #1546).

* `geom_tile()` now once again interprets `width` and `height` correctly 
  (@malcolmbarrett, #2510).

* `position_jitter()` and `position_jitterdodge()` gain a `seed` argument that
  allows the specification of a random seed for reproducible jittering 
  (@krlmlr, #1996 and @slowkow, #2445).

* `stat_density()` has better behaviour if all groups are dropped because they
  are too small (#2282).

* `stat_summary_bin()` now understands the `breaks` parameter (@karawoo, #2214).

* `stat_bin()` now accepts functions for `binwidth`. This allows better binning 
  when faceting along variables with different ranges (@botanize).

* `stat_bin()` and `geom_histogram()` now sum correctly when using the `weight` 
  aesthetic (@jiho, #1921).

* `stat_bin()` again uses correct scaling for the computed variable `ndensity` 
  (@timgoodman, #2324).

* `stat_bin()` and `stat_bin_2d()` now properly handle the `breaks` parameter 
  when the scales are transformed (@has2k1, #2366).

* `update_geom_defaults()` and `update_stat_defaults()` allow American 
  spelling of aesthetic parameters (@foo-bar-baz-qux, #2299).

* The `show.legend` parameter now accepts a named logical vector to hide/show
  only some aesthetics in the legend (@tutuchan, #1798).

* Layers now silently ignore unknown aesthetics with value `NULL` (#1909).

### Coords

* Clipping to the plot panel is now configurable, through a `clip` argument
  to coordinate systems, e.g. `coord_cartesian(clip = "off")` 
  (@clauswilke, #2536).

* Like scales, coordinate systems now give you a message when you're 
  replacing an existing coordinate system (#2264).

* `coord_polar()` now draws secondary axis ticks and labels 
  (@dylan-stark, #2072), and can draw the radius axis on the right 
  (@thomasp85, #2005).

* `coord_trans()` now generates a warning when a transformation generates 
  non-finite values (@foo-bar-baz-qux, #2147).

### Themes

* Complete themes now always override all elements of the default theme
  (@has2k1, #2058, #2079).

* Themes now set default grid colour in `panel.grid` rather than individually
  in `panel.grid.major` and `panel.grid.minor` individually. This makes it 
  slightly easier to customise the theme (#2352).

* Fixed bug when setting strips to `element_blank()` (@thomasp85). 

* Axes positioned on the top and to the right can now customize their ticks and
  lines separately (@thomasp85, #1899).

* Built-in themes gain parameters `base_line_size` and `base_rect_size` which 
  control the default sizes of line and rectangle elements (@karawoo, #2176).

* Default themes use `rel()` to set line widths (@baptiste).

* Themes were tweaked for visual consistency and more graceful behavior when 
  changing the base font size. All absolute heights or widths were replaced 
  with heights or widths that are proportional to the base font size. One 
  relative font size was eliminated (@clauswilke).
  
* The height of descenders is now calculated solely on font metrics and doesn't
  change with the specific letters in the string. This fixes minor alignment 
  issues with plot titles, subtitles, and legend titles (#2288, @clauswilke).

### Guides

* `guide_colorbar()` is more configurable: tick marks and color bar frame
  can now by styled with arguments `ticks.colour`, `ticks.linewidth`, 
  `frame.colour`, `frame.linewidth`, and `frame.linetype`
  (@clauswilke).
  
* `guide_colorbar()` now uses `legend.spacing.x` and `legend.spacing.y` 
  correctly, and it can handle multi-line titles. Minor tweaks were made to 
  `guide_legend()` to make sure the two legend functions behave as similarly as
  possible (@clauswilke, #2397 and #2398).
  
* The theme elements `legend.title` and `legend.text` now respect the settings 
  of `margin`, `hjust`, and `vjust` (@clauswilke, #2465, #1502).

* Non-angle parameters of `label.theme` or `title.theme` can now be set in 
  `guide_legend()` and `guide_colorbar()` (@clauswilke, #2544).

### Other

* `fortify()` gains a method for tbls (@karawoo, #2218).

* `ggplot` gains a method for `grouped_df`s that adds a `.group` variable,
  which computes a unique value for each group. Use it with 
  `aes(group = .group)` (#2351).

* `ggproto()` produces objects with class `c("ggproto", "gg")`, allowing for
  a more informative error message when adding layers, scales, or other ggproto 
  objects (@jrnold, #2056).

* `ggsave()`'s DPI argument now supports 3 string options: "retina" (320
  DPI), "print" (300 DPI), and "screen" (72 DPI) (@foo-bar-baz-qux, #2156).
  `ggsave()` now uses full argument names to avoid partial match warnings 
  (#2355), and correctly restores the previous graphics device when several
  graphics devices are open (#2363).

* `print.ggplot()` now returns the original ggplot object, instead of the 
  output from `ggplot_build()`. Also, the object returned from 
  `ggplot_build()` now has the class `"ggplot_built"` (#2034).

* `map_data()` now works even when purrr is loaded (tidyverse#66).

* New functions `summarise_layout()`, `summarise_coord()`, and 
  `summarise_layers()` summarise the layout, coordinate systems, and layers 
  of a built ggplot object (#2034, @wch). This provides a tested API that 
  (e.g.) shiny can depend on.

* Updated startup messages reflect new resources (#2410, @mine-cetinkaya-rundel).

# ggplot2 2.2.1

* Fix usage of `structure(NULL)` for R-devel compatibility (#1968).

# ggplot2 2.2.0

## Major new features

### Subtitle and caption

Thanks to @hrbrmstr plots now have subtitles and captions, which can be set with 
the `subtitle`  and `caption` arguments to `ggtitle()` and `labs()`. You can 
control their appearance with the theme settings `plot.caption` and 
`plot.subtitle`. The main plot title is now left-aligned to better work better 
with a subtitle. The caption is right-aligned (@hrbrmstr).

### Stacking

`position_stack()` and `position_fill()` now sort the stacking order to match 
grouping order. This allows you to control the order through grouping, and 
ensures that the default legend matches the plot (#1552, #1593). If you want the 
opposite order (useful if you have horizontal bars and horizontal legend), you 
can request reverse stacking by using `position = position_stack(reverse = TRUE)` 
(#1837).
  
`position_stack()` and `position_fill()` now accepts negative values which will 
create stacks extending below the x-axis (#1691).

`position_stack()` and `position_fill()` gain a `vjust` argument which makes it 
easy to (e.g.) display labels in the middle of stacked bars (#1821).

### Layers

`geom_col()` was added to complement `geom_bar()` (@hrbrmstr). It uses 
`stat="identity"` by default, making the `y` aesthetic mandatory. It does not 
support any other `stat_()` and does not provide fallback support for the 
`binwidth` parameter. Examples and references in other functions were updated to
demonstrate `geom_col()` usage. 

When creating a layer, ggplot2 will warn if you use an unknown aesthetic or an 
unknown parameter. Compared to the previous version, this is stricter for 
aesthetics (previously there was no message), and less strict for parameters 
(previously this threw an error) (#1585).

### Facetting

The facet system, as well as the internal panel class, has been rewritten in 
ggproto. Facets are now extendable in the same manner as geoms and stats, as 
described in `vignette("extending-ggplot2")`.

We have also added the following new fatures.
  
* `facet_grid()` and `facet_wrap()` now allow expressions in their faceting 
  formulas (@DanRuderman, #1596).

* When `facet_wrap()` results in an uneven number of panels, axes will now be
  drawn underneath the hanging panels (fixes #1607)

* Strips can now be freely positioned in `facet_wrap()` using the 
  `strip.position` argument (deprecates `switch`).

* The relative order of panel, strip, and axis can now be controlled with 
  the theme setting `strip.placement` that takes either `inside` (strip between 
  panel and axis) or `outside` (strip after axis).

* The theme option `panel.margin` has been deprecated in favour of 
  `panel.spacing` to more clearly communicate intent.

### Extensions

Unfortunately there was a major oversight in the construction of ggproto which 
lead to extensions capturing the super object at package build time, instead of 
at package run time (#1826). This problem has been fixed, but requires 
re-installation of all extension packages.

## Scales

* The position of x and y axes can now be changed using the `position` argument
  in `scale_x_*`and `scale_y_*` which can take `top` and `bottom`, and `left`
  and `right` respectively. The themes of top and right axes can be modified 
  using the `.top` and `.right` modifiers to `axis.text.*` and `axis.title.*`.

### Continuous scales

* `scale_x_continuous()` and `scale_y_continuous()` can now display a secondary 
  axis that is a __one-to-one__ transformation of the primary axis (e.g. degrees 
  Celcius to degrees Fahrenheit). The secondary axis will be positioned opposite 
  to the primary axis and can be controlled with the `sec.axis` argument to 
  the scale constructor.

* Scales worry less about having breaks. If no breaks can be computed, the
  plot will work instead of throwing an uninformative error (#791). This 
  is particularly helpful when you have facets with free scales, and not
  all panels contain data.

* Scales now warn when transformation introduces infinite values (#1696).

### Date time

* `scale_*_datetime()` now supports time zones. It will use the timezone 
  attached to the varaible by default, but can be overridden with the 
  `timezone` argument.

* New `scale_x_time()` and `scale_y_time()` generate reasonable default
  breaks and labels for hms vectors (#1752).

### Discrete scales

The treatment of missing values by discrete scales has been thoroughly 
overhauled (#1584). The underlying principle is that we can naturally represent 
missing values on discrete variables (by treating just like another level), so 
by default we should. 

This principle applies to:

* character vectors
* factors with implicit NA
* factors with explicit NA

And to all scales (both position and non-position.)

Compared to the previous version of ggplot2, there are three main changes:

1.  `scale_x_discrete()` and `scale_y_discrete()` always show discrete NA,
    regardless of their source

1.  If present, `NA`s are shown in discete legends.

1.  All discrete scales gain a `na.translate` argument that allows you to 
    control whether `NA`s are translated to something that can be visualised,
    or should be left as missing. Note that if you don't translate (i.e. 
    `na.translate = FALSE)` the missing values will passed on to the layer, 
    which will warning that it's dropping missing values. To suppress the
    warnings, you'll also need to add `na.rm = TRUE` to the layer call. 

There were also a number of other smaller changes

* Correctly use scale expansion factors.
* Don't preserve space for dropped levels (#1638).
* Only issue one warning when when asking for too many levels (#1674).
* Unicode labels work better on Windows (#1827).
* Warn when used with only continuous data (#1589)

## Themes

* The `theme()` constructor now has named arguments rather than ellipses. This 
  should make autocomplete substantially more useful. The documentation
  (including examples) has been considerably improved.
  
* Built-in themes are more visually homogeneous, and match `theme_grey` better.
  (@jiho, #1679)
  
* When computing the height of titles, ggplot2 now includes the height of the
  descenders (i.e. the bits of `g` and `y` that hang beneath the baseline). This 
  improves the margins around titles, particularly the y axis label (#1712).
  I have also very slightly increased the inner margins of axis titles, and 
  removed the outer margins. 

* Theme element inheritance is now easier to work with as modification now
  overrides default `element_blank` elements (#1555, #1557, #1565, #1567)
  
* Horizontal legends (i.e. legends on the top or bottom) are horizontally
  aligned by default (#1842). Use `legend.box = "vertical"` to switch back
  to the previous behaviour.
  
* `element_line()` now takes an `arrow` argument to specify arrows at the end of
  lines (#1740)

There were a number of tweaks to the theme elements that control legends:
  
* `legend.justification` now controls appearance will plotting the legend
  outside of the plot area. For example, you can use 
  `theme(legend.justification = "top")` to make the legend align with the 
  top of the plot.

* `panel.margin` and `legend.margin` have been renamed to `panel.spacing` and 
  `legend.spacing` respectively, to better communicate intent (they only
  affect spacing between legends and panels, not the margins around them)

* `legend.margin` now controls margin around individual legends.

* New `legend.box.background`, `legend.box.spacing`, and `legend.box.margin`
  control the background, spacing, and margin of the legend box (the region
  that contains all legends).

## Bug fixes and minor improvements

* ggplot2 now imports tibble. This ensures that all built-in datasets print 
  compactly even if you haven't explicitly loaded tibble or dplyr (#1677).

* Class of aesthetic mapping is preserved when adding `aes()` objects (#1624).

* `+.gg` now works for lists that include data frames.

* `annotation_x()` now works in the absense of global data (#1655)

* `geom_*(show.legend = FALSE)` now works for `guide_colorbar`.

* `geom_boxplot()` gains new `outlier.alpha` (@jonathan-g) and 
  `outlier.fill` (@schloerke, #1787) parameters to control the alpha/fill of
   outlier points independently of the alpha of the boxes. 

* `position_jitter()` (and hence `geom_jitter()`) now correctly computes 
  the jitter width/jitter when supplied by the user (#1775, @has2k1).

* `geom_contour()` more clearly describes what inputs it needs (#1577).

* `geom_curve()` respects the `lineend` paramater (#1852).

* `geom_histogram()` and `stat_bin()` understand the `breaks` parameter once 
  more. (#1665). The floating point adjustment for histogram bins is now 
  actually used - it was previously inadvertently ignored (#1651).

* `geom_violin()` no longer transforms quantile lines with the alpha aesthetic
  (@mnbram, #1714). It no longer errors when quantiles are requested but data
  have zero range (#1687). When `trim = FALSE` it once again has a nice 
  range that allows the density to reach zero (by extending the range 3 
  bandwidths to either side of the data) (#1700).

* `geom_dotplot()` works better when faceting and binning on the y-axis. 
  (#1618, @has2k1).
  
* `geom_hexbin()` once again supports `..density..` (@mikebirdgeneau, #1688).

* `geom_step()` gives useful warning if only one data point in layer (#1645).

* `layer()` gains new `check.aes` and `check.param` arguments. These allow
  geom/stat authors to optional suppress checks for known aesthetics/parameters.
  Currently this is used only in `geom_blank()` which powers `expand_limits()` 
  (#1795).

* All `stat_*()` display a better error message when required aesthetics are
  missing.
  
* `stat_bin()` and `stat_summary_hex()` now accept length 1 `binwidth` (#1610)

* `stat_density()` gains new argument `n`, which is passed to underlying function
  `stats::density` ("number of equally spaced points at which the
  density is to be estimated"). (@hbuschme)

* `stat_binhex()` now again returns `count` rather than `value` (#1747)

* `stat_ecdf()` respects `pad` argument (#1646).

* `stat_smooth()` once again informs you about the method it has chosen.
  It also correctly calculates the size of the largest group within facets.

* `x` and `y` scales are now symmetric regarding the list of
  aesthetics they accept: `xmin_final`, `xmax_final`, `xlower`,
  `xmiddle` and `xupper` are now valid `x` aesthetics.

* `Scale` extensions can now override the `make_title` and `make_sec_title` 
  methods to let the scale modify the axis/legend titles.

* The random stream is now reset after calling `.onAttach()` (#2409).

# ggplot2 2.1.0

## New features

* When mapping an aesthetic to a constant (e.g. 
  `geom_smooth(aes(colour = "loess")))`), the default guide title is the name 
  of the aesthetic (i.e. "colour"), not the value (i.e. "loess") (#1431).

* `layer()` now accepts a function as the data argument. The function will be
  applied to the data passed to the `ggplot()` function and must return a
  data.frame (#1527, @thomasp85). This is a more general version of the 
  deprecated `subset` argument.

* `theme_update()` now uses the `+` operator instead of `%+replace%`, so that
  unspecified values will no longer be `NULL`ed out. `theme_replace()`
  preserves the old behaviour if desired (@oneillkza, #1519). 

* `stat_bin()` has been overhauled to use the same algorithm as ggvis, which 
  has been considerably improved thanks to the advice of Randy Prium (@rpruim).
  This includes:
  
    * Better arguments and a better algorithm for determining the origin.
      You can now specify either `boundary` or the `center` of a bin.
      `origin` has been deprecated in favour of these arguments.
      
    * `drop` is deprecated in favour of `pad`, which adds extra 0-count bins
      at either end (needed for frequency polygons). `geom_histogram()` defaults 
      to `pad = FALSE` which considerably improves the default limits for 
      the histogram, especially when the bins are big (#1477).
      
    * The default algorithm does a (somewhat) better job at picking nice widths 
      and origins across a wider range of input data.
      
    * `bins = n` now gives a histogram with `n` bins, not `n + 1` (#1487).

## Bug fixes

* All `\donttest{}` examples run.

* All `geom_()` and `stat_()` functions now have consistent argument order:
  data + mapping, then geom/stat/position, then `...`, then specific arguments, 
  then arguments common to all layers (#1305). This may break code if you were
  previously relying on partial name matching, but in the long-term should make 
  ggplot2 easier to use. In particular, you can now set the `n` parameter
  in `geom_density2d()` without it partially matching `na.rm` (#1485).

* For geoms with both `colour` and `fill`, `alpha` once again only affects
  fill (Reverts #1371, #1523). This was causing problems for people.

* `facet_wrap()`/`facet_grid()` works with multiple empty panels of data 
  (#1445).

* `facet_wrap()` correctly swaps `nrow` and `ncol` when faceting vertically
  (#1417).

* `ggsave("x.svg")` now uses svglite to produce the svg (#1432).

* `geom_boxplot()` now understands `outlier.color` (#1455).

* `geom_path()` knows that "solid" (not just 1) represents a solid line (#1534).

* `geom_ribbon()` preserves missing values so they correctly generate a 
  gap in the ribbon (#1549).

* `geom_tile()` once again accepts `width` and `height` parameters (#1513). 
  It uses `draw_key_polygon()` for better a legend, including a coloured 
  outline (#1484).

* `layer()` now automatically adds a `na.rm` parameter if none is explicitly
  supplied.

* `position_jitterdodge()` now works on all possible dodge aesthetics, 
  e.g. `color`, `linetype` etc. instead of only based on `fill` (@bleutner)

* `position = "nudge"` now works (although it doesn't do anything useful)
  (#1428).

* The default scale for columns of class "AsIs" is now "identity" (#1518).

* `scale_*_discrete()` has better defaults when used with purely continuous
  data (#1542).

* `scale_size()` warns when used with categorical data.

* `scale_size()`, `scale_colour()`, and `scale_fill()` gain date and date-time
  variants (#1526).

* `stat_bin_hex()` and `stat_bin_summary()` now use the same underlying 
  algorithm so results are consistent (#1383). `stat_bin_hex()` now accepts
  a `weight` aesthetic. To be consistent with related stats, the output variable 
  from `stat_bin_hex()` is now value instead of count.

* `stat_density()` gains a `bw` parameter which makes it easy to get consistent 
   smoothing between facets (@jiho)

* `stat-density-2d()` no longer ignores the `h` parameter, and now accepts 
  `bins` and `binwidth` parameters to control the number of contours 
  (#1448, @has2k1).

* `stat_ecdf()` does a better job of adding padding to -Inf/Inf, and gains
  an argument `pad` to suppress the padding if not needed (#1467).

* `stat_function()` gains an `xlim` parameter (#1528). It once again works 
  with discrete x values (#1509).

* `stat_summary()` preserves sorted x order which avoids artefacts when
  display results with `geom_smooth()` (#1520).

* All elements should now inherit correctly for all themes except `theme_void()`.
  (@Katiedaisey, #1555) 

* `theme_void()` was completely void of text but facets and legends still
  need labels. They are now visible (@jiho). 

* You can once again set legend key and height width to unit arithmetic
  objects (like `2 * unit(1, "cm")`) (#1437).

* Eliminate spurious warning if you have a layer with no data and no aesthetics
  (#1451).

* Removed a superfluous comma in `theme-defaults.r` code (@jschoeley)

* Fixed a compatibility issue with `ggproto` and R versions prior to 3.1.2.
  (#1444)

* Fixed issue where `coord_map()` fails when given an explicit `parameters`
  argument (@tdmcarthur, #1729)
  
* Fixed issue where `geom_errorbarh()` had a required `x` aesthetic (#1933)  

# ggplot2 2.0.0

## Major changes

* ggplot no longer throws an error if your plot has no layers. Instead it 
  automatically adds `geom_blank()` (#1246).
  
* New `cut_width()` is a convenient replacement for the verbose
  `plyr::round_any()`, with the additional benefit of offering finer
  control.

* New `geom_count()` is a convenient alias to `stat_sum()`. Use it when you
  have overlapping points on a scatterplot. `stat_sum()` now defaults to 
  using counts instead of proportions.

* New `geom_curve()` adds curved lines, with a similar specification to 
  `geom_segment()` (@veraanadi, #1088).

* Date and datetime scales now have `date_breaks`, `date_minor_breaks` and
  `date_labels` arguments so that you never need to use the long
  `scales::date_breaks()` or `scales::date_format()`.
  
* `geom_bar()` now has it's own stat, distinct from `stat_bin()` which was
  also used by `geom_histogram()`. `geom_bar()` now uses `stat_count()` 
  which counts values at each distinct value of x (i.e. it does not bin
  the data first). This can be useful when you want to show exactly which 
  values are used in a continuous variable.

* `geom_point()` gains a `stroke` aesthetic which controls the border width of 
  shapes 21-25 (#1133, @SeySayux). `size` and `stroke` are additive so a point 
  with `size = 5` and `stroke = 5` will have a diameter of 10mm. (#1142)

* New `position_nudge()` allows you to slightly offset labels (or other 
  geoms) from their corresponding points (#1109).

* `scale_size()` now maps values to _area_, not radius. Use `scale_radius()`
  if you want the old behaviour (not recommended, except perhaps for lines).

* New `stat_summary_bin()` works like `stat_summary()` but on binned data. 
  It's a generalisation of `stat_bin()` that can compute any aggregate,
  not just counts (#1274). Both default to `mean_se()` if no aggregation
  functions are supplied (#1386).

* Layers are now much stricter about their arguments - you will get an error
  if you've supplied an argument that isn't an aesthetic or a parameter.
  This is likely to cause some short-term pain but in the long-term it will make
  it much easier to spot spelling mistakes and other errors (#1293).
  
    This change does break a handful of geoms/stats that used `...` to pass 
    additional arguments on to the underlying computation. Now 
    `geom_smooth()`/`stat_smooth()` and `geom_quantile()`/`stat_quantile()` 
    use `method.args` instead (#1245, #1289); and `stat_summary()` (#1242), 
    `stat_summary_hex()`, and `stat_summary2d()` use `fun.args`.

### Extensibility

There is now an official mechanism for defining Stats, Geoms, and Positions in 
other packages. See `vignette("extending-ggplot2")` for details.

* All Geoms, Stats and Positions are now exported, so you can inherit from them
  when making your own objects (#989).

* ggplot2 no longer uses proto or reference classes. Instead, we now use 
  ggproto, a new OO system designed specifically for ggplot2. Unlike proto
  and RC, ggproto supports clean cross-package inheritance. Creating a new OO
  system isn't usually the right way to solve a problem, but I'm pretty sure
  it was necessary here. Read more about it in the vignette.

* `aes_()` replaces `aes_q()`. It also supports formulas, so the most concise 
  SE version of `aes(carat, price)` is now `aes_(~carat, ~price)`. You may
  want to use this form in packages, as it will avoid spurious `R CMD check` 
  warnings about undefined global variables.

### Text

* `geom_text()` has been overhauled to make labelling your data a little
  easier. It:
  
    * `nudge_x` and `nudge_y` arguments let you offset labels from their
      corresponding points (#1120). 
      
    * `check_overlap = TRUE` provides a simple way to avoid overplotting 
      of labels: labels that would otherwise overlap are omitted (#1039).
      
    * `hjust` and `vjust` can now be character vectors: "left", "center", 
      "right", "bottom", "middle", "top". New options include "inward" and 
      "outward" which align text towards and away from the center of the plot 
      respectively.

* `geom_label()` works like `geom_text()` but draws a rounded rectangle 
  underneath each label (#1039). This is useful when you want to label plots
  that are dense with data.

### Deprecated features

* The little used `aes_auto()` has been deprecated. 

* `aes_q()` has been replaced with `aes_()` to be consistent with SE versions
  of NSE functions in other packages.

* The `order` aesthetic is officially deprecated. It never really worked, and 
  was poorly documented.

* The `stat` and `position` arguments to `qplot()` have been deprecated.
  `qplot()` is designed for quick plots - if you need to specify position
  or stat, use `ggplot()` instead.

* The theme setting `axis.ticks.margin` has been deprecated: now use the margin 
  property of `axis.text`.
  
* `stat_abline()`, `stat_hline()` and `stat_vline()` have been removed:
  these were never suitable for use other than with `geom_abline()` etc
  and were not documented.

* `show_guide` has been renamed to `show.legend`: this more accurately
  reflects what it does (controls appearance of layer in legend), and uses the 
  same convention as other ggplot2 arguments (i.e. a `.` between names).
  (Yes, I know that's inconsistent with function names with use `_`, but it's
  too late to change now.)

A number of geoms have been renamed to be internally consistent:

* `stat_binhex()` and `stat_bin2d()` have been renamed to `stat_bin_hex()` 
  and `stat_bin_2d()` (#1274). `stat_summary2d()` has been renamed to 
  `stat_summary_2d()`, `geom_density2d()`/`stat_density2d()` has been renamed 
  to `geom_density_2d()`/`stat_density_2d()`.

* `stat_spoke()` is now `geom_spoke()` since I realised it's a
  reparameterisation of `geom_segment()`.

* `stat_bindot()` has been removed because it's so tightly coupled to
  `geom_dotplot()`. If you happened to use `stat_bindot()`, just change to
  `geom_dotplot()` (#1194).

All defunct functions have been removed.

### Default appearance

* The default `theme_grey()` background colour has been changed from "grey90" 
  to "grey92": this makes the background a little less visually prominent.

* Labels and titles have been tweaked for readability:

    * Axes labels are darker.
    
    * Legend and axis titles are given the same visual treatment.
    
    * The default font size dropped from 12 to 11. You might be surprised that 
      I've made the default text size smaller as it was already hard for
      many people to read. It turns out there was a bug in RStudio (fixed in 
      0.99.724), that shrunk the text of all grid based graphics. Once that
      was resolved the defaults seemed too big to my eyes.
    
    * More spacing between titles and borders.
    
    * Default margins scale with the theme font size, so the appearance at 
      larger font sizes should be considerably improved (#1228). 

* `alpha` now affects both fill and colour aesthetics (#1371).

* `element_text()` gains a margins argument which allows you to add additional
  padding around text elements. To help see what's going on use `debug = TRUE` 
  to display the text region and anchors.

* The default font size in `geom_text()` has been decreased from 5mm (14 pts)
  to 3.8 mm (11 pts) to match the new default theme sizes.

* A diagonal line is no longer drawn on bar and rectangle legends. Instead, the
  border has been tweaked to be more visible, and more closely match the size of 
  line drawn on the plot.

* `geom_pointrange()` and `geom_linerange()` get vertical (not horizontal)
  lines in the legend (#1389).

* The default line `size` for `geom_smooth()` has been increased from 0.5 to 1 
  to make it easier to see when overlaid on data.
  
* `geom_bar()` and `geom_rect()` use a slightly paler shade of grey so they
  aren't so visually heavy.
  
* `geom_boxplot()` now colours outliers the same way as the boxes.

* `geom_point()` now uses shape 19 instead of 16. This looks much better on 
  the default Linux graphics device. (It's very slightly smaller than the old 
  point, but it shouldn't affect any graphics significantly)

* Sizes in ggplot2 are measured in mm. Previously they were converted to pts 
  (for use in grid) by multiplying by 72 / 25.4. However, grid uses printer's 
  points, not Adobe (big pts), so sizes are now correctly multiplied by 
  72.27 / 25.4. This is unlikely to noticeably affect display, but it's
  technically correct (<https://youtu.be/hou0lU8WMgo>).

* The default legend will now allocate multiple rows (if vertical) or
  columns (if horizontal) in order to make a legend that is more likely to
  fit on the screen. You can override with the `nrow`/`ncol` arguments
  to `guide_legend()`

    ```R
    p <- ggplot(mpg, aes(displ,hwy, colour = model)) + geom_point()
    p
    p + theme(legend.position = "bottom")
    # Previous behaviour
    p + guides(colour = guide_legend(ncol = 1))
    ```

### New and updated themes

* New `theme_void()` is completely empty. It's useful for plots with non-
  standard coordinates or for drawings (@jiho, #976).

* New `theme_dark()` has a dark background designed to make colours pop out
  (@jiho, #1018)

* `theme_minimal()` became slightly more minimal by removing the axis ticks:
  labels now line up directly beneath grid lines (@tomschloss, #1084)

* New theme setting `panel.ontop` (logical) make it possible to place 
  background elements (i.e., gridlines) on top of data. Best used with 
  transparent `panel.background` (@noamross. #551).

### Labelling

The facet labelling system was updated with many new features and a
more flexible interface (@lionel-). It now works consistently across
grid and wrap facets. The most important user visible changes are:

* `facet_wrap()` gains a `labeller` option (#25).

* `facet_grid()` and `facet_wrap()` gain a `switch` argument to
  display the facet titles near the axes. When switched, the labels
  become axes subtitles. `switch` can be set to "x", "y" or "both"
  (the latter only for grids) to control which margin is switched.

The labellers (such as `label_value()` or `label_both()`) also get
some new features:

* They now offer the `multi_line` argument to control whether to
  display composite facets (those specified as `~var1 + var2`) on one
  or multiple lines.

* In `label_bquote()` you now refer directly to the names of
  variables. With this change, you can create math expressions that
  depend on more than one variable. This math expression can be
  specified either for the rows or the columns and you can also
  provide different expressions to each margin.

  As a consequence of these changes, referring to `x` in backquoted
  expressions is deprecated.

* Similarly to `label_bquote()`, `labeller()` now take `.rows` and
  `.cols` arguments. In addition, it also takes `.default`.
  `labeller()` is useful to customise how particular variables are
  labelled. The three additional arguments specify how to label the
  variables are not specifically mentioned, respectively for rows,
  columns or both. This makes it especially easy to set up a
  project-wide labeller dispatcher that can be reused across all your
  plots. See the documentation for an example.

* The new labeller `label_context()` adapts to the number of factors
  facetted over. With a single factor, it displays only the values,
  just as before. But with multiple factors in a composite margin
  (e.g. with `~cyl + am`), the labels are passed over to
  `label_both()`. This way the variables names are displayed with the
  values to help identifying them.

On the programming side, the labeller API has been rewritten in order
to offer more control when faceting over multiple factors (e.g. with
formulae such as `~cyl + am`). This also means that if you have
written custom labellers, you will need to update them for this
version of ggplot.

* Previously, a labeller function would take `variable` and `value`
  arguments and return a character vector. Now, they take a data frame
  of character vectors and return a list. The input data frame has one
  column per factor facetted over and each column in the returned list
  becomes one line in the strip label. See documentation for more
  details.

* The labels received by a labeller now contain metadata: their margin
  (in the "type" attribute) and whether they come from a wrap or a
  grid facet (in the "facet" attribute).

* Note that the new `as_labeller()` function operator provides an easy
  way to transform an existing function to a labeller function. The
  existing function just needs to take and return a character vector.

## Documentation

* Improved documentation for `aes()`, `layer()` and much much more.

* I've tried to reduce the use of `...` so that you can see all the 
  documentation in one place rather than having to integrate multiple pages.
  In some cases this has involved adding additional arguments to geoms
  to make it more clear what you can do:
  
    *  `geom_smooth()` gains explicit `method`, `se` and `formula` arguments.
    
    * `geom_histogram()` gains `binwidth`, `bins`, `origin` and `right` 
      arguments.
      
    * `geom_jitter()` gains `width` and `height` arguments to make it easier
      to control the amount of jittering without using the lengthy 
      `position_jitter()` function (#1116)

* Use of `qplot()` in examples has been minimised (#1123, @hrbrmstr). This is
  inline with the 2nd edition of the ggplot2 box, which minimises the use of 
  `qplot()` in favour of `ggplot()`.

* Tighly linked geoms and stats (e.g. `geom_boxplot()` and `stat_boxplot()`) 
  are now documented in the same file so you can see all the arguments in one
  place. Variations of the same idea (e.g. `geom_path()`, `geom_line()`, and
  `geom_step()`) are also documented together.

* It's now obvious that you can set the `binwidth` parameter for
  `stat_bin_hex()`, `stat_summary_hex()`, `stat_bin_2d()`, and
  `stat_summary_2d()`. 

* The internals of positions have been cleaned up considerably. You're unlikely
  to notice any external changes, although the documentation should be a little
  less confusing since positions now don't list parameters they never use.

## Data

* All datasets have class `tbl_df` so if you also use dplyr, you get a better
  print method.

* `economics` has been brought up to date to 2015-04-01.

* New `economics_long` is the economics data in long form.

* New `txhousing` dataset containing information about the Texas housing
  market. Useful for examples that need multiple time series, and for
  demonstrating model+vis methods.

* New `luv_colours` dataset which contains the locations of all
  built-in `colors()` in Luv space.

* `movies` has been moved into its own package, ggplot2movies, because it was 
  large and not terribly useful. If you've used the movies dataset, you'll now 
  need to explicitly load the package with `library(ggplot2movies)`.

## Bug fixes and minor improvements

* All partially matched arguments and `$` have been been replaced with 
  full matches (@jimhester, #1134).

* ggplot2 now exports `alpha()` from the scales package (#1107), and `arrow()` 
  and `unit()` from grid (#1225). This means you don't need attach scales/grid 
  or do `scales::`/`grid::` for these commonly used functions.

* `aes_string()` now only parses character inputs. This fixes bugs when
  using it with numbers and non default `OutDec` settings (#1045).

* `annotation_custom()` automatically adds a unique id to each grob name,
  making it easier to plot multiple grobs with the same name (e.g. grobs of
  ggplot2 graphics) in the same plot (#1256).

* `borders()` now accepts xlim and ylim arguments for specifying the geographical 
  region of interest (@markpayneatwork, #1392).

* `coord_cartesian()` applies the same expansion factor to limits as for scales. 
  You can suppress with `expand = FALSE` (#1207).

* `coord_trans()` now works when breaks are suppressed (#1422).

* `cut_number()` gives error message if the number of requested bins can
  be created because there are two few unique values (#1046).

* Character labels in `facet_grid()` are no longer (incorrectly) coerced into
  factors. This caused problems with custom label functions (#1070).

* `facet_wrap()` and `facet_grid()` now allow you to use non-standard
  variable names by surrounding them with backticks (#1067).

* `facet_wrap()` more carefully checks its `nrow` and `ncol` arguments
  to ensure that they're specified correctly (@richierocks, #962)

* `facet_wrap()` gains a `dir` argument to control the direction the
  panels are wrapped in. The default is "h" for horizontal. Use "v" for
  vertical layout (#1260).

* `geom_abline()`, `geom_hline()` and `geom_vline()` have been rewritten to
  have simpler behaviour and be more consistent:

    * `stat_abline()`, `stat_hline()` and `stat_vline()` have been removed:
      these were never suitable for use other than with `geom_abline()` etc
      and were not documented.

    * `geom_abline()`, `geom_vline()` and `geom_hline()` are bound to
      `stat_identity()` and `position_identity()`

    * Intercept parameters can no longer be set to a function.

    * They are all documented in one file, since they are so closely related.

* `geom_bin2d()` will now let you specify one dimension's breaks exactly,
  without touching the other dimension's default breaks at all (#1126).

* `geom_crossbar()` sets grouping correctly so you can display multiple
  crossbars on one plot. It also makes the default `fatten` argument a little
  bigger to make the middle line more obvious (#1125).

* `geom_histogram()` and `geom_smooth()` now only inform you about the
  default values once per layer, rather than once per panel (#1220).

* `geom_pointrange()` gains `fatten` argument so you can control the
  size of the point relative to the size of the line.

* `geom_segment()` annotations were not transforming with scales 
  (@BrianDiggs, #859).

* `geom_smooth()` is no longer so chatty. If you want to know what the deafult
  smoothing method is, look it up in the documentation! (#1247)

* `geom_violin()` now has the ability to draw quantile lines (@DanRuderman).

* `ggplot()` now captures the parent frame to use for evaluation,
  rather than always defaulting to the global environment. This should
  make ggplot more suitable to use in more situations (e.g. with knitr)

* `ggsave()` has been simplified a little to make it easier to maintain.
  It no longer checks that you're printing a ggplot2 object (so now also
  works with any grid grob) (#970), and always requires a filename.
  Parameter `device` now supports character argument to specify which supported
  device to use ('pdf', 'png', 'jpeg', etc.), for when it cannot be correctly
  inferred from the file extension (for example when a temporary filename is
  supplied server side in shiny apps) (@sebkopf, #939). It no longer opens
  a graphics device if one isn't already open - this is annoying when you're
  running from a script (#1326).

* `guide_colorbar()` creates correct legend if only one color (@krlmlr, #943).

* `guide_colorbar()` no longer fails when the legend is empty - previously
  this often masked misspecifications elsewhere in the plot (#967).

* New `layer_data()` function extracts the data used for plotting for a given
  layer. It's mostly useful for testing.

* User supplied `minor_breaks` can now be supplied on the same scale as 
  the data, and will be automatically transformed with by scale (#1385).

* You can now suppress the appearance of an axis/legend title (and the space
  that would allocated for it) with `NULL` in the `scale_` function. To
  use the default lable, use `waiver()` (#1145).

* Position adjustments no longer warn about potentially varying ranges
  because the problem rarely occurs in practice and there are currently a
  lot of false positives since I don't understand exactly what FP criteria
  I should be testing.

* `scale_fill_grey()` now uses red for missing values. This matches
  `scale_colour_grey()` and makes it obvious where missing values lie.
  Override with `na.value`.

* `scale_*_gradient2()` defaults to using Lab colour space.

* `scale_*_gradientn()` now allows `colours` or `colors` (#1290)

* `scale_y_continuous()` now also transforms the `lower`, `middle` and `upper`
  aesthetics used by `geom_boxplot()`: this only affects
  `geom_boxplot(stat = "identity")` (#1020).

* Legends no longer inherit aesthetics if `inherit.aes` is FALSE (#1267).

* `lims()` makes it easy to set the limits of any axis (#1138).

* `labels = NULL` now works with `guide_legend()` and `guide_colorbar()`.
  (#1175, #1183).

* `override.aes` now works with American aesthetic spelling, e.g. color

* Scales no longer round data points to improve performance of colour
  palettes. Instead the scales package now uses a much faster colour
  interpolation algorithm (#1022).

* `scale_*_brewer()` and `scale_*_distiller()` add new `direction` argument of 
  `scales::brewer_pal`, making it easier to change the order of colours 
  (@jiho, #1139).

* `scale_x_date()` now clips dates outside the limits in the same way as
  `scale_x_continuous()` (#1090).

* `stat_bin()` gains `bins` arguments, which denotes the number of bins. Now
  you can set `bins=100` instead of `binwidth=0.5`. Note that `breaks` or
  `binwidth` will override it (@tmshn, #1158, #102).

* `stat_boxplot()` warns if a continuous variable is used for the `x` aesthetic
  without also supplying a `group` aesthetic (#992, @krlmlr).

* `stat_summary_2d()` and `stat_bin_2d()` now share exactly the same code for 
  determining breaks from `bins`, `binwidth`, and `origin`. 
  
* `stat_summary_2d()` and `stat_bin_2d()` now output in tile/raster compatible 
  form instead of rect compatible form. 

* Automatically computed breaks do not lead to an error for transformations like
  "probit" where the inverse can map to infinity (#871, @krlmlr)

* `stat_function()` now always evaluates the function on the original scale.
  Previously it computed the function on transformed scales, giving incorrect
  values (@BrianDiggs, #1011).

* `strip_dots` works with anonymous functions within calculated aesthetics 
  (e.g. `aes(sapply(..density.., function(x) mean(x))))` (#1154, @NikNakk)

* `theme()` gains `validate = FALSE` parameter to turn off validation, and 
  hence store arbitrary additional data in the themes. (@tdhock, #1121)

* Improved the calculation of segments needed to draw the curve representing
  a line when plotted in polar coordinates. In some cases, the last segment
  of a multi-segment line was not drawn (@BrianDiggs, #952)<|MERGE_RESOLUTION|>--- conflicted
+++ resolved
@@ -1,9 +1,7 @@
 # ggplot2 (development version)
 
-<<<<<<< HEAD
 * `update_geom_defaults()` and `update_stat_defaults()` can now use `new = NULL`
   to reset the original defaults (@teunbrand, #4993).
-=======
 * Using two ordered factors as facetting variables in 
   `facet_grid(..., as.table = FALSE)` now throws a warning instead of an
   error (@teunbrand, #5109).
@@ -19,7 +17,6 @@
   #5066)
 * Binned scales are now compatible with `trans = "date"` and `trans = "time"` 
   (@teunbrand, #4217).
->>>>>>> 2c5a78cb
 * `ggsave()` warns when multiple `filename`s are given, and only writes to the
   first file (@teunbrand, #5114)
 * Fixed a regression in `geom_hex()` where aesthetics were replicated across 

--- conflicted
+++ resolved
@@ -1,6 +1,5 @@
 # ggplot2 (development version)
 
-<<<<<<< HEAD
 * The guide system, as the last remaining chunk of ggplot2, has been rewritten 
   in ggproto. The axes and legends now inherit from a <Guide> class, which makes
   them extensible in the same manner as geoms, stats, facets and coords 
@@ -21,7 +20,6 @@
     * The `order` argument of guides now strictly needs to be a length-1 
       integer (#4958).
 
-=======
 * Fixed a regression in `geom_hex()` where aesthetics were replicated across 
   bins (@thomasp85, #5037 and #5044)
 * Fixed spurious warning when `weight` aesthetic was used in `stat_smooth()` 
@@ -31,7 +29,6 @@
 * Fixed a regression in `Coord$train_panel_guides()` where names of guides were 
   dropped (@maxsutton, #5063)
   
->>>>>>> 0d0de37d
 # ggplot2 3.4.0
 This is a minor release focusing on tightening up the internals and ironing out
 some inconsistencies in the API. The biggest change is the addition of the 

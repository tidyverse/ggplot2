# ggplot2 (development version)

<<<<<<< HEAD
* The `theme(legend.spacing.{x/y})` setting now accepts `null`-units 
  (@teunbrand, #6417).
=======
* New roxygen tag `@aesthetics` that takes a Geom, Stat or Position class and
  generates an 'Aesthetics' section.
* `annotation_borders()` replaces the now-deprecated `borders()` 
  (@teunbrand, #6392)
>>>>>>> 109d049a
* New `make_constructor()` function that builds a standard constructor for
  Geom and Stat classes (@teunbrand, #6142).
* In continuous scales, when `breaks` is a function and `n.breaks` is set, the 
  `n.breaks` will be passed to the `breaks` function. Previously, `n.breaks` 
  only applied to the default break calculation (@teunbrand, #5972)
* (internal) New `Facet$draw_panel_content()` method for delegating panel 
  assembly (@Yunuuuu, #6406).
* Facet gains a new method `setup_panel_params` to interact with the
  panel_params setted by Coord object (@Yunuuuu, #6397, #6380)
* `position_fill()` avoids stacking observations of zero (@teunbrand, #6338)
* New `layer(layout)` argument to interact with facets (@teunbrand, #3062)
* New `stat_connect()` to connect points via steps or other shapes
  (@teunbrand, #6228)
* Fixed regression with incorrectly drawn gridlines when using `coord_flip()`
  (@teunbrand, #6293).
* Deprecated functions and arguments prior to ggplot2 3.0.0 throw errors instead
  of warnings.
* Functions and arguments that were soft-deprecated up to ggplot2 3.4.0 now
  throw warnings.
* (internal) layer data can be attenuated with parameter attributes
  (@teunbrand, #3175).
* Date scales silently coerce <POSIXct> to <Date> and datetime scales silently
  coerce <Date> to <POSIXct> (@laurabrianna, #3533)
* New parameters for `geom_label()` (@teunbrand and @steveharoz, #5365):
  * The `linewidth` aesthetic is now applied and replaces the `label.size`
    argument.
  * The `linetype` aesthetic is now applied.
  * New `border.colour` argument to set the colour of borders.
  * New `text.colour` argument to set the colour of text.
* New `element_point()` and `element_polygon()` that can be given to
  `theme(point, polygon)` as an extension point (@teunbrand, #6248).
* Turned off fallback for `size` to `linewidth` translation in
  `geom_bar()`/`geom_col()` (#4848).
* `coord_radial()` now displays no axis instead of throwing an error when
  a scale has no breaks (@teunbrand, #6271).
* The `fatten` argument has been deprecated in `geom_boxplot()`,
  `geom_crossbar()` and `geom_pointrange()` (@teunbrand, #4881).
* Axis labels are now preserved better when using `coord_sf(expand = TRUE)` and
  graticule lines are straight but do not meet the edge (@teunbrand, #2985).
* Attempt to boost detail in `coord_polar()` and `coord_radial()` near the
  center (@teunbrand, #5023)
* Scale names, guide titles and aesthetic labels can now accept functions
  (@teunbrand, #4313)
* Binned scales with zero-width data expand the default limits by 0.1
  (@teunbrand, #5066)
* New default `geom_qq_line(geom = "abline")` for better clipping in the
  vertical direction. In addition, `slope` and `intercept` are new computed
  variables in `stat_qq_line()` (@teunbrand, #6087).
* Position adjustments can now have auxiliary aesthetics (@teunbrand).
    * `position_nudge()` gains `nudge_x` and `nudge_y` aesthetics (#3026, #5445).
    * `position_dodge()` gains `order` aesthetic (#3022, #3345)
* More stability for vctrs-based palettes (@teunbrand, #6117).
* Fixed regression in `guide_bins(reverse = TRUE)` (@teunbrand, #6183).
* New function family for setting parts of a theme. For example, you can now use
  `theme_sub_axis(line, text, ticks, ticks.length, line)` as a substitute for
  `theme(axis.line, axis.text, axis.ticks, axis.ticks.length, axis.line)`. This
  should allow slightly terser and more organised theme declarations
  (@teunbrand, #5301).
* `scale_{x/y}_discrete(continuous.limits)` is a new argument to control the
  display range of discrete scales (@teunbrand, #4174, #6259).
* `geom_ribbon()` now appropriately warns about, and removes, missing values
  (@teunbrand, #6243).
* `guide_*()` can now accept two inside legend theme elements:
  `legend.position.inside` and `legend.justification.inside`, allowing inside
  legends to be placed at different positions. Only inside legends with the same
  position and justification will be merged (@Yunuuuu, #6210).
* New stat: `stat_manual()` for arbitrary computations (@teunbrand, #3501)
* Reversal of a dimension, typically 'x' or 'y', is now controlled by the
  `reverse` argument in `coord_cartesian()`, `coord_fixed()`, `coord_radial()`
  and `coord_sf()`. In `coord_radial()`, this replaces the older `direction`
  argument (#4021, @teunbrand).
* `coord_radial()` displays minor gridlines now (@teunbrand).
* (internal) `continuous_scale()` and `binned_scale()` sort the `limits`
  argument internally (@teunbrand).
* Theme margins can have NA-units to inherit from parent elements. The new
  function `margin_part()` has NA-units as default (@teunbrand, #6115)
* New `margin_auto()` specification for theme margins.
* New argument `labs(dictionary)` to label based on variable name rather than
  based on aesthetic (@teunbrand, #5178)
* Fixed bug in out-of-bounds binned breaks (@teunbrand, #6054)
* Binned guides now accept expressions as labels (@teunbrand, #6005)
* (internal) `Scale$get_labels()` format expressions as lists.
* In non-orthogonal coordinate systems (`coord_sf()`, `coord_polar()` and
  `coord_radial()`), using 'AsIs' variables escape transformation when
  both `x` and `y` is an 'AsIs' variable (@teunbrand, #6205).
* The following methods have been deprecated: `fortify.lm()`, `fortify.glht()`,
  `fortify.confint.glht()`, `fortify.summary.glht()` and `fortify.cld()`. It
  is recommend to use `broom::augment()` and `broom::tidy()` instead
  (@teunbrand, #3816).
* Custom and raster annotation now respond to scale transformations, and can
  use AsIs variables for relative placement (@teunbrand based on
  @yutannihilation's prior work, #3120)
* When discrete breaks have names, they'll be used as labels by default
  (@teunbrand, #6147).
* The helper function `is_waiver()` is now exported to help extensions to work
  with `waiver()` objects (@arcresu, #6173).
* Date(time) scales now throw appropriate errors when `date_breaks`,
  `date_minor_breaks` or `date_labels` are not strings (@RodDalBen, #5880)
* `geom_errorbarh()` is deprecated in favour of
  `geom_errorbar(orientation = "y")` (@teunbrand, #5961).
* `geom_contour()` should be able to recognise a rotated grid of points
  (@teunbrand, #4320)
* `geom_boxplot()` gains additional arguments to style the colour, linetype and
  linewidths of the box, whiskers, median line and staples (@teunbrand, #5126)
* `geom_violin()` gains additional arguments to style the colour, linetype and
  linewidths of the quantiles, which replace the now-deprecated `draw_quantiles`
  argument (#5912).
* (breaking) `geom_violin(quantiles)` now has actual quantiles based on
  the data, rather than inferred quantiles based on the computed density. The
  `quantiles` parameter that replaces `draw_quantiles` now belongs to
  `stat_ydensity()` instead of `geom_violin()` (@teunbrand, #4120).
* (internal) Using `after_scale()` in the `Geom*$default_aes()` field is now
  evaluated in the context of data (@teunbrand, #6135)
* Fixed bug where binned scales wouldn't simultaneously accept transformations
  and function-limits (@teunbrand, #6144).
* Fixed bug where the `ggplot2::`-prefix did not work with `stage()`
  (@teunbrand, #6104).
* Built-in `theme_*()` functions now have `ink` and `paper` arguments to control
  foreground and background colours respectively (@teunbrand)
* The `summary()` method for ggplots is now more terse about facets
  (@teunbrand, #5989).
* `guide_bins()`, `guide_colourbar()` and `guide_coloursteps()` gain an `angle`
  argument to overrule theme settings, similar to `guide_axis(angle)`
  (@teunbrand, #4594).
* `coord_*(expand)` can now take a logical vector to control expansion at any
  side of the panel (top, right, bottom, left) (@teunbrand, #6020)
* (Breaking) The defaults for all geoms can be set at one in the theme.
  (@teunbrand based on pioneering work by @dpseidel, #2239)
    * A new `theme(geom)` argument is used to track these defaults.
    * The `element_geom()` function can be used to populate that argument.
    * The `from_theme()` function allows access to the theme default fields from
      inside the `aes()` function.
* Passing empty unmapped aesthetics to layers raises a warning instead of
  throwing an error (@teunbrand, #6009).
* Moved {mgcv} from Imports to Suggests (@teunbrand, #5986)
* New `reset_geom_defaults()` and `reset_stat_defaults()` to restore all geom or
  stat default aesthetics at once (@teunbrand, #5975).
* `facet_wrap()` can have `space = "free_x"` with 1-row layouts and
  `space = "free_y"` with 1-column layouts (@teunbrand)
* Secondary axes respect `n.breaks` setting in continuous scales (@teunbrand, #4483).
* Layers can have names (@teunbrand, #4066).
* (internal) improvements to `pal_qualitative()` (@teunbrand, #5013)
* `coord_radial(clip = "on")` clips to the panel area when the graphics device
  supports clipping paths (@teunbrand, #5952).
* (internal) Panel clipping responsibility moved from Facet class to Coord
  class through new `Coord$draw_panel()` method.
* `theme(strip.clip)` now defaults to `"on"` and is independent of Coord
  clipping (@teunbrand, 5952).
* (internal) rearranged the code of `Facet$draw_panels()` method (@teunbrand).
* Axis labels are now justified across facet panels (@teunbrand, #5820)
* Fixed bug in `stat_function()` so x-axis title now produced automatically
  when no data added. (@phispu, #5647).
* geom_sf now accepts shape names (@sierrajohnson, #5808)
* Added `gg` class to `labs()` (@phispu, #5553).
* Missing values from discrete palettes are no longer translated
  (@teunbrand, #5929).
* Fixed bug in `facet_grid(margins = TRUE)` when using expresssions
  (@teunbrand, #1864).
* `geom_step()` now supports the `orientation` argument (@teunbrand, #5936).
* `position_dodge()` and `position_jitterdodge()` now have a `reverse` argument
  (@teunbrand, #3610)
* `coord_radial(r.axis.inside)` can now take a numeric value to control
  placement of internally placed radius axes (@teunbrand, #5805).
* (internal) default labels are derived in `ggplot_build()` rather than
  in `ggplot_add.Layer()` (@teunbrand, #5894)
* An attempt is made to use a variable's label attribute as default label
  (@teunbrand, #4631)
* Themes gain an additional `header_family` argument to easily set the font
  for headers and titles (#5886).
* The `plot.subtitle`, `plot.caption` and `plot.tag` theme elements now inherit
  from the root `text` element instead of the `title` element (#5886).
* ggplot2 no longer imports {glue} (@teunbrand, #5986).
* `geom_rect()` can now derive the required corners positions from `x`/`width`
  or `y`/`height` parameterisation (@teunbrand, #5861).
* All position scales now use the same definition of `x` and `y` aesthetics.
  This lets uncommon aesthetics like `xintercept` expand scales as usual.
  (#3342, #4966, @teunbrand)
* Bare numeric values provided to Date or Datetime scales get inversely
  transformed (cast to Date/POSIXct) with a warning (@teunbrand).
* `stat_bin()` now accepts functions for argument `breaks` (@aijordan, #4561)
* (internal) The plot's layout now has a coord parameter that is used to
  prevent setting up identical panel parameters (#5427)
* (internal) rearranged the code of `Facet$draw_panels()` method (@teunbrand).
* `geom_rug()` prints a warning when `na.rm = FALSE`, as per documentation (@pn317, #5905)
* `position_dodge(preserve = "single")` now handles multi-row geoms better,
  such as `geom_violin()` (@teunbrand based on @clauswilke's work, #2801).
* `position_jitterdodge()` now dodges by `group` (@teunbrand, #3656)
* The `arrow.fill` parameter is now applied to more line-based functions:
  `geom_path()`, `geom_line()`, `geom_step()` `geom_function()`, line
   geometries in `geom_sf()` and `element_line()`.
* Fixed bug where binned guides would keep out-of-bounds breaks
  (@teunbrand, #5870).
* The size of the `draw_key_polygon()` glyph now reflects the `linewidth`
  aesthetic (#4852).
* New function `complete_theme()` to replicate how themes are handled during
  plot building (#5801).
* Special getter and setter functions have been renamed for consistency, allowing
  for better tab-completion with `get_*`- and `set_*`-prefixes. The old names
  remain available for backward compatibility (@teunbrand, #5568).

  | New name             | Old name          |
  | -------------------- | ----------------- |
  | `get_theme()`        | `theme_get()`     |
  | `set_theme()`        | `theme_set()`     |
  | `replace_theme()`    | `theme_replace()` |
  | `update_theme()`     | `theme_update()`  |
  | `get_last_plot()`    | `last_plot()`     |
  | `get_layer_data()`   | `layer_data()`    |
  | `get_layer_grob()`   | `layer_grob()`    |
  | `get_panel_scales()` | `layer_scales()`  |

* Discrete scales now support `minor_breaks`. This may only make sense in
  discrete position scales, where it affects the placement of minor ticks
  and minor gridlines (#5434).
* Discrete position scales now expose the `palette` argument, which can be used
  to customise spacings between levels (@teunbrand, #5770).
* The default `se` parameter in layers with `geom = "smooth"` will be `TRUE`
  when the data has `ymin` and `ymax` parameters and `FALSE` if these are
  absent. Note that this does not affect the default of `geom_smooth()` or
  `stat_smooth()` (@teunbrand, #5572).
* The bounded density option in `stat_density()` uses a wider range to
  prevent discontinuities (#5641).
* `geom_raster()` now falls back to rendering as `geom_rect()` when coordinates
  are not Cartesian (#5503).
* `stat_ecdf()` now has an optional `weight` aesthetic (@teunbrand, #5058).
* Position scales combined with `coord_sf()` can now use functions in the
 `breaks` argument. In addition, `n.breaks` works as intended and
 `breaks = NULL` removes grid lines and axes (@teunbrand, #4622).
* (Internal) Applying defaults in `geom_sf()` has moved from the internal
  `sf_grob()` to `GeomSf$use_defaults()` (@teunbrand).
* `facet_wrap()` has new options for the `dir` argument to more precisely
  control panel directions. Internally `dir = "h"` or `dir = "v"` is deprecated
  (@teunbrand, #5212).
* Prevented `facet_wrap(..., drop = FALSE)` from throwing spurious errors when
  a character facetting variable contained `NA`s (@teunbrand, #5485).
* When facets coerce the faceting variables to factors, the 'ordered' class
  is dropped (@teunbrand, #5666).
* `geom_curve()` now appropriately removes missing data instead of throwing
  errors (@teunbrand, #5831).
* `update_geom_defaults()` and `update_stat_defaults()` have a reset mechanism
  when using `new = NULL` and invisible return the previous defaults (#4993).
* Fixed regression in axes where `breaks = NULL` caused the axes to disappear
  instead of just rendering the axis line (@teunbrand, #5816).
* `geom_point()` can be dodged vertically by using
  `position_dodge(..., orientation = "y")` (@teunbrand, #5809).
* Fixed bug where `na.value` was incorrectly mapped to non-`NA` values
  (@teunbrand, #5756).
* Fixed bug in `guide_custom()` that would throw error with `theme_void()`
  (@teunbrand, #5856).
* New helper function `gg_par()` to translate ggplot2's interpretation of
  graphical parameters to {grid}'s interpretation (@teunbrand, #5866).
* `scale_{x/y}_discrete()` can now accept a `sec.axis`. It is recommended to
  only use `dup_axis()` to set custom breaks or labels, as discrete variables
  cannot be transformed (@teunbrand, #3171).
* `stat_density()` has the new computed variable: `wdensity`, which is
  calculated as the density times the sum of weights (@teunbrand, #4176).
* `theme()` gets new `spacing` and `margins` arguments that all other spacings
  and (non-text) margins inherit from (@teunbrand, #5622).
* `geom_ribbon()` can have varying `fill` or `alpha` in linear coordinate
  systems (@teunbrand, #4690).
* `geom_tile()` and `position_jitter()` computes default widths and heights
  per panel instead of per layer (@teunbrand, #5740, #3722).
* The `fill` of the `panel.border` theme setting is ignored and forced to be
  transparent (#5782).
* `stat_align()` skips computation when there is only 1 group and therefore
  alignment is not necessary (#5788).
* `position_stack()` skips computation when all `x` values are unique and
  therefore stacking is not necessary (#5788).
* `width` is implemented as aesthetic instead of parameter in `geom_col()` and
  `geom_bar()` (#3142).
* Fix a bug in `position_jitterdodge()` where different jitters would be applied
  to different position aesthetics of the same axis (@teunbrand, #5818).
* In `stat_bin()`, the default `boundary` is now chosen to better adhere to
  the `nbin` argument (@teunbrand, #5882, #5036)
* `after_stat()` and `after_scale()` throw warnings when the computed aesthetics
  are not of the correct length (#5901).
* `guide_colourbar()` now correctly hands off `position` and `available_aes`
  parameters downstream (@teunbrand, #5930)
* `geom_hline()` and `geom_vline()` now have `position` argument
  (@yutannihilation, #4285).
* New function `get_strip_labels()` to retrieve facet labels (@teunbrand, #4979)
* Fixed bug in `position_dodge2()`'s identification of range overlaps
  (@teunbrand, #5938, #4327).
* Fixed bug where empty discrete scales weren't recognised as such
  (@teunbrand, #5945).
* `coord_trans()` renamed to `coord_transform()` (@nmercadeb, #5825).
* (internal) The summary function of `stat_summary()` and `stat_summary_bin()`
  is setup once in total instead of once per group (@teunbrand, #5971)
* `facet_grid(space = "free")` can now be combined with `coord_fixed()`
  (@teunbrand, #4584).
* `theme_classic()` has the following changes (@teunbrand, #5978 & #6320):
    * Axis ticks are now black (`ink`-coloured) instead of dark gray.
    * Axis line ends are now `"square"`.
    * The panel grid is now blank at the `panel.grid` hierarchy level instead of
    the `panel.grid.major` and `panel.grid.minor` levels.
* {tibble} is now suggested instead of imported (@teunbrand, #5986)
* The ellipsis argument is now checked in `fortify()`, `get_alt_text()`,
  `labs()` and several guides (@teunbrand, #3196).
* `stat_summary_bin()` no longer ignores `width` parameter (@teunbrand, #4647).
* Reintroduced `drop` argument to `stat_bin()` (@teunbrand, #3449)
* (internal) removed barriers for using 2D structures as aesthetics
  (@teunbrand, #4189).
* `coord_sf()` no longer errors when dealing with empty graticules (@teunbrand, #6052)
* Added `theme_transparent()` with transparent backgrounds (@topepo).
* New theme elements `palette.{aes}.discrete` and `palette.{aes}.continuous`.
  Theme palettes replace palettes in scales where `palette = NULL`, which is
  the new default in many scales (@teunbrand, #4696).
* `guide_axis()` no longer reserves space for blank ticks
  (@teunbrand, #4722, #6069).
* `geom_abline()` clips to the panel range in the vertical direction too
  (@teunbrand, #6086).
* Added `panel.widths` and `panel.heights` to `theme()` (#5338, @teunbrand).
* Standardised the calculation of `width`, which are now implemented as
  aesthetics (@teunbrand, #2800).
* Stricter check on `register_theme_elements(element_tree)` (@teunbrand, #6162)
* Added `weight` aesthetic for `stat_ellipse()` (@teunbrand, #5272)
* Fixed a bug where the `guide_custom(order)` wasn't working (@teunbrand, #6195)
* All binning stats now use the `boundary`/`center` parametrisation rather
  than `origin`, following in `stat_bin()`'s footsteps (@teunbrand).
* `stat_summary_2d()` and `stat_bin_2d()` now deal with zero-range data
  more elegantly (@teunbrand, #6207).
* Munching in `coord_polar()` and `coord_radial()` now adds more detail,
  particularly for data-points with a low radius near the center
  (@teunbrand, #5023).
* All scales now expose the `aesthetics` parameter (@teunbrand, #5841)
* Staged expressions are handled more gracefully if legends cannot resolve them
  (@teunbrand, #6264).
* New `theme(legend.key.justification)` to control the alignment of legend keys
  (@teunbrand, #3669).
* Added `scale_{x/y}_time(date_breaks, date_minor_breaks, date_labels)`
  (@teunbrand, #4335).
* (internal) `legend.key.width` and `legend.key.height` calculations are no
  longer precomputed before guides are drawn (@teunbrand, #6339)
* `ggsave()` can write a multi-page pdf file when provided with a list of plots
  (@teunbrand, #5093).
* (internal) When `validate_subclass()` fails to find a class directly, it tries
  to retrieve the class via constructor functions (@teunbrand).
* (internal) The ViewScale class has a `make_fixed_copy()` method to permit
  copying trained position scales (#3441).
* `draw_key_rect()` replaces a `NA` fill by the `colour` aesthetic and
  `draw_key_polygon()` has 0 linewidth as internal default (@teunbrand, #5385).
* Improved consistency of curve direction in `geom_curve()` (@teunbrand, #5069)
* `linetype = NA` is now interpreted to mean 'no line' instead of raising errors
  (@teunbrand, #6269).
* The default colour and fill scales have a new `palette` argument
  (@teunbrand, #6064).

# ggplot2 3.5.2

This is a small release focusing on providing infrastructure for other packages
to gracefully prepare for changes in the next major release.

## Improvements

* Standardised test functions for important classes: `is_ggproto()`,
 `is_ggplot()`, `is_mapping()`, `is_layer()`, `is_geom()`, `is_stat()`,
 `is_position()`, `is_coord()`, `is_facet()`, `is_scale()`, `is_guide()`,
 `is_guides()`, `is_margin()`, `is_theme_element()` and `is_theme()`.
* New `get_labs()` function for retrieving completed plot labels
  (@teunbrand, #6008).
* New `get_geom_defaults()` for retrieving resolved default aesthetics.
* A new `ggplot_build()` S3 method for <ggplot_built> classes was added, which
  returns input unaltered (@teunbrand, #5800).

# ggplot2 3.5.1

This is a small release focusing on fixing regressions from 3.5.0 and
documentation updates.

## Bug fixes

* Fixed bug where discrete scales could not map aesthetics only consisting of
  `NA`s (#5623)
* Fixed spurious warnings from `sec_axis()` with `breaks = NULL` (#5713).
* Patterns and gradients are now also enabled in `geom_sf()`
  (@teunbrand, #5716).
* The default behaviour of `resolution()` has been reverted to pre-3.5.0
  behaviour. Whether mapped discrete vectors should be treated as having
  resolution of 1 is controlled by the new `discrete` argument.
* Fixed bug in `guide_bins()` and `guide_coloursteps()` where discrete breaks,
  such as the levels produced by `cut()`, were ordered incorrectly
  (@teunbrand, #5757).

## Improvements

* When facets coerce the faceting variables to factors, the 'ordered' class
  is dropped (@teunbrand, #5666).
* `coord_map()` and `coord_polar()` throw informative warnings when used
  with the guide system (#5707).
* When passing a function to `stat_contour(breaks)`, that function is used to
  calculate the breaks even if `bins` and `binwidth` are missing
  (@teunbrand, #5686).
* `geom_step()` now supports `lineend`, `linejoin` and `linemitre` parameters
  (@teunbrand, #5705).
* Fixed performance loss when the `.data` pronoun is used in `aes()` (#5730).
* Facet evaluation is better at dealing with inherited errors
  (@teunbrand, #5670).
* `stat_bin()` deals with non-finite breaks better (@teunbrand, #5665).
* While axes in `coord_radial()` don't neatly fit the top/right/bottom/left
  organisation, specifying `position = "top"` or `position = "right"`
  in the scale will flip the placement of the radial axis (#5735)
* Theme elements that do not exist now throw warnings instead of errors (#5719).
* Fixed bug in `coord_radial()` where full circles were not treated as such
  (@teunbrand, #5750).
* When legends detect the presence of values in a layer, `NA` is now detected
  if the data contains values outside the given breaks (@teunbrand, #5749).
* `annotate()` now warns about `stat` or `position` arguments (@teunbrand, #5151)
* `guide_coloursteps(even.steps = FALSE)` now works with discrete data that has
  been formatted by `cut()` (@teunbrand, #3877).
* `ggsave()` now offers to install svglite if needed (@eliocamp, #6166).

# ggplot2 3.5.0

This is a minor release that turned out quite beefy. It is focused on
overhauling the guide system: the system responsible for displaying information
from scales in the guise of axes and legends. As part of that overhaul, new
guides have been implemented and existing guides have been refined. The look
and feel of guides has been mostly preserved, but their internals and
styling options have changed drastically.

Briefly summarising other highlights, we also welcome `coord_radial()` as a
successor of  `coord_polar()`. Initial support for newer graphical features,
such as pattern fills has been added. The API has changed how `I()`/`<AsIs>`
vectors interact with the scale system, namely: not at all.

## Breaking changes

* The guide system. As a whole. See 'new features' for more information.
  While the S3 guide generics are still in place, the S3 methods for
  `guide_train()`, `guide_merge()`, `guide_geom()`, `guide_transform()`,
  `guide_gengrob()` have been superseded by the respective ggproto methods.
  In practice, this will mean that `NextMethod()` or sub-classing ggplot2's
  guides with the S3 system will no longer work.

* By default, `guide_legend()` now only draws a key glyph for a layer when
  the value is in the layer's data. To revert to the old behaviour, you
  can still set `show.legend = c({aesthetic} = TRUE)` (@teunbrand, #3648).

* In the `scale_{colour/fill}_gradient2()` and
  `scale_{colour/fill}_steps2()` functions, the `midpoint` argument is
  transformed by the scale transformation (#3198).

* The `legend.key` theme element is set to inherit from the `panel.background`
  theme element. The default themes no longer set the `legend.key` element.
  This causes a visual change with the default `theme_gray()` (#5549).

* The `scale_name` argument in `continuous_scale()`, `discrete_scale()` and
  `binned_scale()` is soft-deprecated. If you have implemented custom scales,
  be advised to double-check that unnamed arguments ends up where they should
  (@teunbrand, #1312).

* The `legend.text.align` and `legend.title.align` arguments in `theme()` are
  deprecated. The `hjust` setting of the `legend.text` and `legend.title`
  elements continues to fulfill the role of text alignment (@teunbrand, #5347).

* 'lines' units in `geom_label()`, often used in the `label.padding` argument,
  are now are relative to the text size. This causes a visual change, but fixes
  a misalignment issue between the textbox and text (@teunbrand, #4753)

* `coord_flip()` has been marked as superseded. The recommended alternative is
  to swap the `x` and `y` aesthetic and/or using the `orientation` argument in
  a layer (@teunbrand, #5130).

* The `trans` argument in scales and secondary axes has been renamed to
  `transform`. The `trans` argument itself is deprecated. To access the
  transformation from the scale, a new `get_transformation()` method is
  added to Scale-classes (#5558).

* Providing a numeric vector to `theme(legend.position)` has been deprecated.
  To set the default legend position inside the plot use
  `theme(legend.position = "inside", legend.position.inside = c(...))` instead.

## New features

* Plot scales now ignore `AsIs` objects constructed with `I(x)`, instead of
  invoking the identity scale. This allows these columns to co-exist with other
  layers that need a non-identity scale for the same aesthetic. Also, it makes
  it easy to specify relative positions (@teunbrand, #5142).

* The `fill` aesthetic in many geoms now accepts grid's patterns and gradients.
  For developers of layer extensions, this feature can be enabled by switching
  from `fill = alpha(fill, alpha)` to `fill = fill_alpha(fill, alpha)` when
  providing fills to `grid::gpar()` (@teunbrand, #3997).

* New function `check_device()` for testing the availability of advanced
  graphics features introduced in R 4.1.0 onward (@teunbrand, #5332).

* `coord_radial()` is a successor to `coord_polar()` with more customisation
  options. `coord_radial()` can:

  * integrate with the new guide system via a dedicated `guide_axis_theta()` to
    display the angle coordinate.
  * in addition to drawing full circles, also draw circle sectors by using the
    `end` argument.
  * avoid data vanishing in the center of the plot by setting the `donut`
    argument.
  * adjust the `angle` aesthetic of layers, such as `geom_text()`, to align
    with the coordinate system using the `rotate_angle` argument.

### The guide system

The guide system encompassing axes and legends, as the last remaining chunk of
ggplot2, has been rewritten to use the `<ggproto>` system instead of the S3
system. This change was a necessary step to officially break open the guide
system for extension package developers. The axes and legends now inherit from
a `<Guide>` class, which makes them extensible in the same manner as geoms,
stats, facets and coords (#3329, @teunbrand)

* The most user-facing change is that the styling of guides is rewired through
  the theme system. Guides now have a `theme` argument that can style
  individual guides, while `theme()` has gained additional arguments to style
  guides. Theme elements declared in the guide override theme elements set
  through the plot. The new theme elements for guides are:
  `legend.key.spacing{.x/.y}`, `legend.frame`, `legend.axis.line`,
  `legend.ticks`, `legend.ticks.length`, `legend.text.position` and
  `legend.title.position`. Previous style options in the arguments of
  `guide_*()` functions are soft-deprecated.

* Unfortunately, we could not fully preserve the function of pre-existing
  guide extensions written in the S3 system. A fallback for these old guides
  is encapsulated in the `<GuideOld>` class, which calls the old S3 generics.
  The S3 methods have been removed as part of cleaning up, so the old guides
  will still work if the S3 methods are reimplemented, but we encourage to
  switch to the new system (#2728).

* The `order` argument of guides now strictly needs to be a length-1
  integer (#4958).

#### Axes

* New `guide_axis_stack()` to combine other axis guides on top of one another.

* New `guide_axis_theta()` to draw an axis in a circular arc in
  `coord_radial()`. The guide can be controlled by adding
  `guides(theta = guide_axis_theta(...))` to a plot.

* New `guide_axis_logticks()` can be used to draw logarithmic tick marks as
  an axis. It supersedes the `annotation_logticks()` function
  (@teunbrand, #5325).

* `guide_axis()` gains a `minor.ticks` argument to draw minor ticks (#4387).

* `guide_axis()` gains a `cap` argument that can be used to trim the
      axis line to extreme breaks (#4907).

* Primary axis titles are now placed at the primary guide, so that
  `guides(x = guide_axis(position = "top"))` will display the title at the
  top by default (#4650).

* The default `vjust` for the `axis.title.y.right` element is now 1 instead of
  0.

* Unknown secondary axis guide positions are now inferred as the opposite
  of the primary axis guide when the latter has a known `position` (#4650).

#### Legends

* New `guide_custom()` function for drawing custom graphical objects (grobs)
  unrelated to scales in legend positions (#5416).

* All legends have acquired a `position` argument, that allows individual guides
  to deviate from the `legend.position` set in the `theme()` function. This
  means that legends can now be placed at multiple sides of the plot (#5488).

* The spacing between legend keys and their labels, in addition to legends
  and their titles, is now controlled by the text's `margin` setting. Not
  specifying margins will automatically add appropriate text margins. To
  control the spacing within a legend between keys, the new
  `legend.key.spacing.{x/y}` argument can be used in `theme()`. This leaves the
  `legend.spacing` theme setting dedicated to solely controlling the spacing
  between different guides (#5455).

* `guide_colourbar()` and `guide_coloursteps()` gain an `alpha` argument to
  set the transparency of the bar (#5085).

* New `display` argument in `guide_colourbar()` supplants the `raster` argument.
  In R 4.1.0 and above, `display = "gradient"` will draw a gradient.

* Legend keys that can draw arrows have their size adjusted for arrows.

* When legend titles are larger than the legend, title justification extends
  to the placement of keys and labels (#1903).

* Glyph drawing functions of the `draw_key_*()` family can now set `"width"`
  and `"height"` attributes (in centimetres) to the produced keys to control
  their displayed size in the legend.

* `coord_sf()` now uses customisable guides provided in the scales or
  `guides()` function (@teunbrand).

## Improvements

* `guide_coloursteps(even.steps = FALSE)` now draws one rectangle per interval
  instead of many small ones (#5481).

* `draw_key_label()` now better reflects the appearance of labels (#5561).

* `position_stack()` no longer silently removes missing data, which is now
  handled by the geom instead of position (#3532).

* The `minor_breaks` function argument in scales can now also take a function
  with two arguments: the scale's limits and the scale's major breaks (#3583).

* Failing to fit or predict in `stat_smooth()` now gives a warning and omits
  the failed group, instead of throwing an error (@teunbrand, #5352).

* `labeller()` now handles unspecified entries from lookup tables
  (@92amartins, #4599).

* `fortify.default()` now accepts a data-frame-like object granted the object
  exhibits healthy `dim()`, `colnames()`, and `as.data.frame()` behaviours
  (@hpages, #5390).

* `geom_violin()` gains a `bounds` argument analogous to `geom_density()`s
  (@eliocamp, #5493).

* To apply dodging more consistently in violin plots, `stat_ydensity()` now
  has a `drop` argument to keep or discard groups with 1 observation.

* `geom_boxplot()` gains a new argument, `staplewidth` that can draw staples
  at the ends of whiskers (@teunbrand, #5126)

* `geom_boxplot()` gains an `outliers` argument to switch outliers on or off,
  in a manner that does affects the scale range. For hiding outliers that does
  not affect the scale range, you can continue to use `outlier.shape = NA`
  (@teunbrand, #4892).

* Nicer error messages for xlim/ylim arguments in coord-* functions
  (@92amartins, #4601, #5297).

* You can now omit either `xend` or `yend` from `geom_segment()` as only one
  of these is now required. If one is missing, it will be filled from the `x`
  and `y` aesthetics respectively. This makes drawing horizontal or vertical
  segments a little bit more convenient (@teunbrand, #5140).

* When `geom_path()` has aesthetics varying within groups, the `arrow()` is
  applied to groups instead of individual segments (@teunbrand, #4935).

* `geom_text()` and `geom_label()` gained a `size.unit` parameter that set the
  text size to millimetres, points, centimetres, inches or picas
  (@teunbrand, #3799).

* `geom_label()` now uses the `angle` aesthetic (@teunbrand, #2785)

* The `label.padding` argument in `geom_label()` now supports inputs created
  with the `margin()` function (#5030).

* `ScaleContinuous$get_breaks()` now only calls `scales::zero_range()` on limits
  in transformed space, rather than in data space (#5304).

* Scales throw more informative messages (@teunbrand, #4185, #4258)

* `scale_*_manual()` with a named `values` argument now emits a warning when
  none of those names match the values found in the data (@teunbrand, #5298).

* The `name` argument in most scales is now explicitly the first argument
  (#5535)

* The `translate_shape_string()` internal function is now exported for use in
  extensions of point layers (@teunbrand, #5191).

* To improve `width` calculation in bar plots with empty factor levels,
  `resolution()` considers `mapped_discrete` values as having resolution 1
  (@teunbrand, #5211)

* In `theme()`, some elements can be specified with `rel()` to inherit from
  `unit`-class objects in a relative fashion (@teunbrand, #3951).

* `theme()` now supports splicing a list of arguments (#5542).

* In the theme element hierarchy, parent elements that are a strict subclass
  of child elements now confer their subclass upon the children (#5457).

* New `plot.tag.location` in `theme()` can control placement of the plot tag
  in the `"margin"`, `"plot"` or the new `"panel"` option (#4297).

* `coord_munch()` can now close polygon shapes (@teunbrand, #3271)

* Aesthetics listed in `geom_*()` and `stat_*()` layers now point to relevant
  documentation (@teunbrand, #5123).

* The new argument `axes` in `facet_grid()` and `facet_wrap()` controls the
  display of axes at interior panel positions. Additionally, the `axis.labels`
  argument can be used to only draw tick marks or fully labelled axes
  (@teunbrand, #4064).

* `coord_polar()` can have free scales in facets (@teunbrand, #2815).

* The `get_guide_data()` function can be used to extract position and label
  information from the plot (#5004).

* Improve performance of layers without positional scales (@zeehio, #4990)

* More informative error for mismatched
  `direction`/`theme(legend.direction = ...)` arguments (#4364, #4930).

## Bug fixes

* Fixed regression in `guide_legend()` where the `linewidth` key size
  wasn't adapted to the width of the lines (#5160).

* In `guide_bins()`, the title no longer arbitrarily becomes offset from
  the guide when it has long labels.

* `guide_colourbar()` and `guide_coloursteps()` merge properly when one
  of the aesthetics is dropped (#5324).

* When using `geom_dotplot(binaxis = "x")` with a discrete y-variable, dots are
  now stacked from the y-position rather than from 0 (@teunbrand, #5462)

* `stat_count()` treats `x` as unique in the same manner `unique()` does
  (#4609).

* The plot's title, subtitle and caption now obey horizontal text margins
  (#5533).

* Contour functions will not fail when `options("OutDec")` is not `.` (@eliocamp, #5555).

* Lines where `linewidth = NA` are now dropped in `geom_sf()` (#5204).

* `ggsave()` no longer sometimes creates new directories, which is now
  controlled by the new `create.dir` argument (#5489).

* Legend titles no longer take up space if they've been removed by setting
  `legend.title = element_blank()` (@teunbrand, #3587).

* `resolution()` has a small tolerance, preventing spuriously small resolutions
  due to rounding errors (@teunbrand, #2516).

* `stage()` now works correctly, even with aesthetics that do not have scales
  (#5408)

* `stat_ydensity()` with incomplete groups calculates the default `width`
  parameter more stably (@teunbrand, #5396)

* The `size` argument in `annotation_logticks()` has been deprecated in favour
  of the `linewidth` argument (#5292).

* Binned scales now treat `NA`s in limits the same way continuous scales do
  (#5355).

* Binned scales work better with `trans = "reverse"` (#5355).

* Integers are once again valid input to theme arguments that expect numeric
  input (@teunbrand, #5369)

* Legends in `scale_*_manual()` can show `NA` values again when the `values` is
  a named vector (@teunbrand, #5214, #5286).

* Fixed bug in `coord_sf()` where graticule lines didn't obey
  `panel.grid.major`'s linewidth setting (@teunbrand, #5179)

* Fixed bug in `annotation_logticks()` when no suitable tick positions could
  be found (@teunbrand, #5248).

* The default width of `geom_bar()` is now based on panel-wise resolution of
  the data, rather than global resolution (@teunbrand, #4336).

* `stat_align()` is now applied per panel instead of globally, preventing issues
  when facets have different ranges (@teunbrand, #5227).

* A stacking bug in `stat_align()` was fixed (@teunbrand, #5176).

* `stat_contour()` and `stat_contour_filled()` now warn about and remove
  duplicated coordinates (@teunbrand, #5215).

* `guide_coloursteps()` and `guide_bins()` sort breaks (#5152).

## Internal changes

* The `ScaleContinuous$get_breaks()` method no longer censors
  the computed breaks.

* The ggplot object now contains `$layout` which points to the `Layout` ggproto
  object and will be used by the `ggplot_build.ggplot` method. This was exposed
  so that package developers may extend the behaviour of the `Layout` ggproto
  object without needing to develop an entirely new `ggplot_build` method
  (@jtlandis, #5077).

* Guide building is now part of `ggplot_build()` instead of
  `ggplot_gtable()` to allow guides to observe unmapped data (#5483).

* The `titleGrob()` function has been refactored to be faster and less
  complicated.

* The `scales_*()` functions related to managing the `<ScalesList>` class have
  been implemented as methods in the `<ScalesList>` class, rather than stray
  functions (#1310).

# ggplot2 3.4.4

This hotfix release adapts to a change in r-devel's `base::is.atomic()` and
the upcoming retirement of maptools.

* `fortify()` for sp objects (e.g., `SpatialPolygonsDataFrame`) is now deprecated
  and will be removed soon in support of [the upcoming retirement of rgdal, rgeos,
  and maptools](https://r-spatial.org/r/2023/05/15/evolution4.html). In advance
  of the whole removal, `fortify(<SpatialPolygonsDataFrame>, region = ...)`
  no longer works as of this version (@yutannihilation, #5244).

# ggplot2 3.4.3
This hotfix release addresses a version comparison change in r-devel. There are
no user-facing or breaking changes.

# ggplot2 3.4.2
This is a hotfix release anticipating changes in r-devel, but folds in upkeep
changes and a few bug fixes as well.

## Minor improvements

* Various type checks and their messages have been standardised
  (@teunbrand, #4834).

* ggplot2 now uses `scales::DiscreteRange` and `scales::ContinuousRange`, which
  are available to write scale extensions from scratch (@teunbrand, #2710).

* The `layer_data()`, `layer_scales()` and `layer_grob()` now have the default
  `plot = last_plot()` (@teunbrand, #5166).

* The `datetime_scale()` scale constructor is now exported for use in extension
  packages (@teunbrand, #4701).

## Bug fixes

* `update_geom_defaults()` and `update_stat_defaults()` now return properly
  classed objects and have updated docs (@dkahle, #5146).

* For the purposes of checking required or non-missing aesthetics, character
  vectors are no longer considered non-finite (@teunbrand, @4284).

* `annotation_logticks()` skips drawing ticks when the scale range is non-finite
  instead of throwing an error (@teunbrand, #5229).

* Fixed spurious warnings when the `weight` was used in `stat_bin_2d()`,
  `stat_boxplot()`, `stat_contour()`, `stat_bin_hex()` and `stat_quantile()`
  (@teunbrand, #5216).

* To prevent changing the plotting order, `stat_sf()` is now computed per panel
  instead of per group (@teunbrand, #4340).

* Fixed bug in `coord_sf()` where graticule lines didn't obey
  `panel.grid.major`'s linewidth setting (@teunbrand, #5179).

* `geom_text()` drops observations where `angle = NA` instead of throwing an
  error (@teunbrand, #2757).

# ggplot2 3.4.1
This is a small release focusing on fixing regressions in the 3.4.0 release
and minor polishes.

## Breaking changes

* The computed variable `y` in `stat_ecdf()` has been superseded by `ecdf` to
  prevent incorrect scale transformations (@teunbrand, #5113 and #5112).

## New features

* Added `scale_linewidth_manual()` and `scale_linewidth_identity()` to support
  the `linewidth` aesthetic (@teunbrand, #5050).

* `ggsave()` warns when multiple `filename`s are given, and only writes to the
  first file (@teunbrand, #5114).

## Bug fixes

* Fixed a regression in `geom_hex()` where aesthetics were replicated across
  bins (@thomasp85, #5037 and #5044).

* Using two ordered factors as facetting variables in
  `facet_grid(..., as.table = FALSE)` now throws a warning instead of an
  error (@teunbrand, #5109).

* Fixed misbehaviour of `draw_key_boxplot()` and `draw_key_crossbar()` with
  skewed key aspect ratio (@teunbrand, #5082).

* Fixed spurious warning when `weight` aesthetic was used in `stat_smooth()`
  (@teunbrand based on @clauswilke's suggestion, #5053).

* The `lwd` alias is now correctly replaced by `linewidth` instead of `size`
  (@teunbrand based on @clauswilke's suggestion #5051).

* Fixed a regression in `Coord$train_panel_guides()` where names of guides were
  dropped (@maxsutton, #5063).

In binned scales:

* Automatic breaks should no longer be out-of-bounds, and automatic limits are
  adjusted to include breaks (@teunbrand, #5082).

* Zero-range limits no longer throw an error and are treated akin to continuous
  scales with zero-range limits (@teunbrand, #5066).

* The `trans = "date"` and `trans = "time"` transformations were made compatible
  (@teunbrand, #4217).

# ggplot2 3.4.0
This is a minor release focusing on tightening up the internals and ironing out
some inconsistencies in the API. The biggest change is the addition of the
`linewidth` aesthetic that takes of sizing the width of any line from `size`.
This change, while attempting to be as non-breaking as possible, has the
potential to change the look of some of your plots.

Other notable changes is a complete redo of the error and warning messaging in
ggplot2 using the cli package. Messaging is now better contextualised and it
should be easier to identify which layer an error is coming from. Last, we have
now made the switch to using the vctrs package internally which means that
support for vctrs classes as variables should improve, along with some small
gains in rendering speed.

## Breaking changes

* A `linewidth` aesthetic has been introduced and supersedes the `size`
  aesthetic for scaling the width of lines in line based geoms. `size` will
  remain functioning but deprecated for these geoms and it is recommended to
  update all code to reflect the new aesthetic. For geoms that have _both_ point
  sizing and linewidth sizing (`geom_pointrange()` and `geom_sf`) `size` now
  **only** refers to sizing of points which can leads to a visual change in old
  code (@thomasp85, #3672)

* The default line width for polygons in `geom_sf()` have been decreased to 0.2
  to reflect that this is usually used for demarking borders where a thinner
  line is better suited. This change was made since we already induced a
  visual change in `geom_sf()` with the introduction of the `linewidth`
  aesthetic.

* The dot-dot notation (`..var..`) and `stat()`, which have been superseded by
  `after_stat()`, are now formally deprecated (@yutannihilation, #3693).

* `qplot()` is now formally deprecated (@yutannihilation, #3956).

* `stage()` now properly refers to the values without scale transformations for
  the stage of `after_stat`. If your code requires the scaled version of the
  values for some reason, you have to apply the same transformation by yourself,
  e.g. `sqrt()` for `scale_{x,y}_sqrt()` (@yutannihilation and @teunbrand, #4155).

* Use `rlang::hash()` instead of `digest::digest()`. This update may lead to
  changes in the automatic sorting of legends. In order to enforce a specific
  legend order use the `order` argument in the guide. (@thomasp85, #4458)

* referring to `x` in backquoted expressions with `label_bquote()` is no longer
  possible.

* The `ticks.linewidth` and `frame.linewidth` parameters of `guide_colourbar()`
  are now multiplied with `.pt` like elsewhere in ggplot2. It can cause visual
  changes when these arguments are not the defaults and these changes can be
  restored to their previous behaviour by adding `/ .pt` (@teunbrand #4314).

* `scale_*_viridis_b()` now uses the full range of the viridis scales
  (@gregleleu, #4737)

## New features

* `geom_col()` and `geom_bar()` gain a new `just` argument. This is set to `0.5`
  by default; use `just = 0`/`just = 1` to place columns on the left/right
  of the axis breaks.
  (@wurli, #4899)

* `geom_density()` and `stat_density()` now support `bounds` argument
  to estimate density with boundary correction (@echasnovski, #4013).

* ggplot now checks during statistical transformations whether any data
  columns were dropped and warns about this. If stats intend to drop
  data columns they can declare them in the new field `dropped_aes`.
  (@clauswilke, #3250)

* `...` supports `rlang::list2` dynamic dots in all public functions.
  (@mone27, #4764)

* `theme()` now has a `strip.clip` argument, that can be set to `"off"` to
  prevent the clipping of strip text and background borders (@teunbrand, #4118)

* `geom_contour()` now accepts a function in the `breaks` argument
  (@eliocamp, #4652).

## Minor improvements and bug fixes

* Fix a bug in `position_jitter()` where infinity values were dropped (@javlon,
  #4790).

* `geom_linerange()` now respects the `na.rm` argument (#4927, @thomasp85)

* Improve the support for `guide_axis()` on `coord_trans()`
  (@yutannihilation, #3959)

* Added `stat_align()` to align data without common x-coordinates prior to
  stacking. This is now the default stat for `geom_area()` (@thomasp85, #4850)

* Fix a bug in `stat_contour_filled()` where break value differences below a
  certain number of digits would cause the computations to fail (@thomasp85,
  #4874)

* Secondary axis ticks are now positioned more precisely, removing small visual
  artefacts with alignment between grid and ticks (@thomasp85, #3576)

* Improve `stat_function` documentation regarding `xlim` argument.
  (@92amartins, #4474)

* Fix various issues with how `labels`, `breaks`, `limits`, and `show.limits`
  interact in the different binning guides (@thomasp85, #4831)

* Automatic break calculation now squishes the scale limits to the domain
  of the transformation. This allows `scale_{x/y}_sqrt()` to find breaks at 0
  when appropriate (@teunbrand, #980).

* Using multiple modified aesthetics correctly will no longer trigger warnings.
  If used incorrectly, the warning will now report the duplicated aesthetic
  instead of `NA` (@teunbrand, #4707).

* `aes()` now supports the `!!!` operator in its first two arguments
  (#2675). Thanks to @yutannihilation and @teunbrand for draft
  implementations.

* Require rlang >= 1.0.0 (@billybarc, #4797)

* `geom_violin()` no longer issues "collapsing to unique 'x' values" warning
  (@bersbersbers, #4455)

* `annotate()` now documents unsupported geoms (`geom_abline()`, `geom_hline()`
  and `geom_vline()`), and warns when they are requested (@mikmart, #4719)

* `presidential` dataset now includes Trump's presidency (@bkmgit, #4703).

* `position_stack()` now works fully with `geom_text()` (@thomasp85, #4367)

* `geom_tile()` now correctly recognises missing data in `xmin`, `xmax`, `ymin`,
  and `ymax` (@thomasp85 and @sigmapi, #4495)

* `geom_hex()` will now use the binwidth from `stat_bin_hex()` if present,
  instead of deriving it (@thomasp85, #4580)

* `geom_hex()` now works on non-linear coordinate systems (@thomasp85)

* Fixed a bug throwing errors when trying to render an empty plot with secondary
  axes (@thomasp85, #4509)

* Axes are now added correctly in `facet_wrap()` when `as.table = FALSE`
  (@thomasp85, #4553)

* Better compatibility of custom device functions in `ggsave()`
  (@thomasp85, #4539)

* Binning scales are now more resilient to calculated limits that ends up being
  `NaN` after transformations (@thomasp85, #4510)

* Strip padding in `facet_grid()` is now only in effect if
  `strip.placement = "outside"` _and_ an axis is present between the strip and
  the panel (@thomasp85, #4610)

* Aesthetics of length 1 are now recycled to 0 if the length of the data is 0
  (@thomasp85, #4588)

* Setting `size = NA` will no longer cause `guide_legend()` to error
  (@thomasp85, #4559)

* Setting `stroke` to `NA` in `geom_point()` will no longer impair the sizing of
  the points (@thomasp85, #4624)

* `stat_bin_2d()` now correctly recognises the `weight` aesthetic
  (@thomasp85, #4646)

* All geoms now have consistent exposure of linejoin and lineend parameters, and
  the guide keys will now respect these settings (@thomasp85, #4653)

* `geom_sf()` now respects `arrow` parameter for lines (@jakeruss, #4659)

* Updated documentation for `print.ggplot` to reflect that it returns
  the original plot, not the result of `ggplot_build()`. (@r2evans, #4390)

* `scale_*_manual()` no longer displays extra legend keys, or changes their
  order, when a named `values` argument has more items than the data. To display
  all `values` on the legend instead, use
  `scale_*_manual(values = vals, limits = names(vals))`. (@teunbrand, @banfai,
  #4511, #4534)

* Updated documentation for `geom_contour()` to correctly reflect argument
  precedence between `bins` and `binwidth`. (@eliocamp, #4651)

* Dots in `geom_dotplot()` are now correctly aligned to the baseline when
  `stackratio != 1` and `stackdir != "up"` (@mjskay, #4614)

* Key glyphs for `geom_boxplot()`, `geom_crossbar()`, `geom_pointrange()`, and
  `geom_linerange()` are now orientation-aware (@mjskay, #4732)

* Updated documentation for `geom_smooth()` to more clearly describe effects of
  the `fullrange` parameter (@thoolihan, #4399).

# ggplot2 3.3.6
This is a very small release only applying an internal change to comply with
R 4.2 and its deprecation of `default.stringsAsFactors()`. There are no user
facing changes and no breaking changes.

# ggplot2 3.3.5
This is a very small release focusing on fixing a couple of untenable issues
that surfaced with the 3.3.4 release

* Revert changes made in #4434 (apply transform to intercept in `geom_abline()`)
  as it introduced undesirable issues far worse than the bug it fixed
  (@thomasp85, #4514)
* Fixes an issue in `ggsave()` when producing emf/wmf files (@yutannihilation,
  #4521)
* Warn when grDevices specific arguments are passed to ragg devices (@thomasp85,
  #4524)
* Fix an issue where `coord_sf()` was reporting that it is non-linear
  even when data is provided in projected coordinates (@clauswilke, #4527)

# ggplot2 3.3.4
This is a larger patch release fixing a huge number of bugs and introduces a
small selection of feature refinements.

## Features

* Alt-text can now be added to a plot using the `alt` label, i.e
  `+ labs(alt = ...)`. Currently this alt text is not automatically propagated,
  but we plan to integrate into Shiny, RMarkdown, and other tools in the future.
  (@thomasp85, #4477)

* Add support for the BrailleR package for creating descriptions of the plot
  when rendered (@thomasp85, #4459)

* `coord_sf()` now has an argument `default_crs` that specifies the coordinate
  reference system (CRS) for non-sf layers and scale/coord limits. This argument
  defaults to `NULL`, which means non-sf layers are assumed to be in projected
  coordinates, as in prior ggplot2 versions. Setting `default_crs = sf::st_crs(4326)`
  provides a simple way to interpret x and y positions as longitude and latitude,
  regardless of the CRS used by `coord_sf()`. Authors of extension packages
  implementing `stat_sf()`-like functionality are encouraged to look at the source
  code of `stat_sf()`'s `compute_group()` function to see how to provide scale-limit
  hints to `coord_sf()` (@clauswilke, #3659).

* `ggsave()` now uses ragg to render raster output if ragg is available. It also
  handles custom devices that sets a default unit (e.g. `ragg::agg_png`)
  correctly (@thomasp85, #4388)

* `ggsave()` now returns the saved file location invisibly (#3379, @eliocamp).
  Note that, as a side effect, an unofficial hack `<ggplot object> + ggsave()`
  no longer works (#4513).

* The scale arguments `limits`, `breaks`, `minor_breaks`, `labels`, `rescaler`
  and `oob` now accept purrr style lambda notation (@teunbrand, #4427). The same
  is true for `as_labeller()` (and therefore also `labeller()`)
  (@netique, #4188).

* Manual scales now allow named vectors passed to `values` to contain fewer
  elements than existing in the data. Elements not present in values will be set
  to `NA` (@thomasp85, #3451)

* Date and datetime position scales support out-of-bounds (oob) arguments to
  control how limits affect data outside those limits (@teunbrand, #4199).

## Fixes

* Fix a bug that `after_stat()` and `after_scale()` cannot refer to aesthetics
  if it's specified in the plot-global mapping (@yutannihilation, #4260).

* Fix bug in `annotate_logticks()` that would cause an error when used together
  with `coord_flip()` (@thomasp85, #3954)

* Fix a bug in `geom_abline()` that resulted in `intercept` not being subjected
  to the transformation of the y scale (@thomasp85, #3741)

* Extent the range of the line created by `geom_abline()` so that line ending
  is not visible for large linewidths (@thomasp85, #4024)

* Fix bug in `geom_dotplot()` where dots would be positioned wrong with
  `stackgroups = TRUE` (@thomasp85, #1745)

* Fix calculation of confidence interval for locfit smoothing in `geom_smooth()`
  (@topepo, #3806)

* Fix bug in `geom_text()` where `"outward"` and `"inward"` justification for
  some `angle` values was reversed (@aphalo, #4169, #4447)

* `ggsave()` now sets the default background to match the fill value of the
  `plot.background` theme element (@karawoo, #4057)

* It is now deprecated to specify `guides(<scale> = FALSE)` or
  `scale_*(guide = FALSE)` to remove a guide. Please use
  `guides(<scale> = "none")` or `scale_*(guide = "none")` instead
  (@yutannihilation, #4097)

* Fix a bug in `guide_bins()` where keys would disappear if the guide was
  reversed (@thomasp85, #4210)

* Fix bug in `guide_coloursteps()` that would repeat the terminal bins if the
  breaks coincided with the limits of the scale (@thomasp85, #4019)

* Make sure that default labels from default mappings doesn't overwrite default
  labels from explicit mappings (@thomasp85, #2406)

* Fix bug in `labeller()` where parsing was turned off if `.multiline = FALSE`
  (@thomasp85, #4084)

* Make sure `label_bquote()` has access to the calling environment when
  evaluating the labels (@thomasp85, #4141)

* Fix a bug in the layer implementation that introduced a new state after the
  first render which could lead to a different look when rendered the second
  time (@thomasp85, #4204)

* Fix a bug in legend justification where justification was lost of the legend
  dimensions exceeded the available size (@thomasp85, #3635)

* Fix a bug in `position_dodge2()` where `NA` values in thee data would cause an
  error (@thomasp85, #2905)

* Make sure `position_jitter()` creates the same jittering independent of
  whether it is called by name or with constructor (@thomasp85, #2507)

* Fix a bug in `position_jitter()` where different jitters would be applied to
  different position aesthetics of the same axis (@thomasp85, #2941)

* Fix a bug in `qplot()` when supplying `c(NA, NA)` as axis limits
  (@thomasp85, #4027)

* Remove cross-inheritance of default discrete colour/fill scales and check the
  type and aesthetic of function output if `type` is a function
  (@thomasp85, #4149)

* Fix bug in `scale_[x|y]_date()` where custom breaks functions that resulted in
  fractional dates would get misaligned (@thomasp85, #3965)

* Fix bug in `scale_[x|y]_datetime()` where a specified timezone would be
  ignored by the scale (@thomasp85, #4007)

* Fix issue in `sec_axis()` that would throw warnings in the absence of any
  secondary breaks (@thomasp85, #4368)

* `stat_bin()`'s computed variable `width` is now documented (#3522).

* `stat_count()` now computes width based on the full dataset instead of per
  group (@thomasp85, #2047)

* Extended `stat_ecdf()` to calculate the cdf from either x or y instead from y
  only (@jgjl, #4005)

* Fix a bug in `stat_summary_bin()` where one more than the requested number of
  bins would be created (@thomasp85, #3824)

* Only drop groups in `stat_ydensity()` when there are fewer than two data
  points and throw a warning (@andrewwbutler, #4111).

* Fixed a bug in strip assembly when theme has `strip.text = element_blank()`
  and plots are faceted with multi-layered strips (@teunbrand, #4384).

* Using `theme(aspect.ratio = ...)` together with free space in `facet_grid()`
  now correctly throws an error (@thomasp85, #3834)

* Fixed a bug in `labeller()` so that `.default` is passed to `as_labeller()`
  when labellers are specified by naming faceting variables. (@waltersom, #4031)

* Updated style for example code (@rjake, #4092)

* ggplot2 now requires R >= 3.3 (#4247).

* ggplot2 now uses `rlang::check_installed()` to check if a suggested package is
  installed, which will offer to install the package before continuing (#4375,
  @malcolmbarrett)

* Improved error with hint when piping a `ggplot` object into a facet function
  (#4379, @mitchelloharawild).

# ggplot2 3.3.3
This is a small patch release mainly intended to address changes in R and CRAN.
It further changes the licensing model of ggplot2 to an MIT license.

* Update the ggplot2 licence to an MIT license (#4231, #4232, #4233, and #4281)

* Use vdiffr conditionally so ggplot2 can be tested on systems without vdiffr

* Update tests to work with the new `all.equal()` defaults in R >4.0.3

* Fixed a bug that `guide_bins()` mistakenly ignore `override.aes` argument
  (@yutannihilation, #4085).

# ggplot2 3.3.2
This is a small release focusing on fixing regressions introduced in 3.3.1.

* Added an `outside` option to `annotation_logticks()` that places tick marks
  outside of the plot bounds. (#3783, @kbodwin)

* `annotation_raster()` adds support for native rasters. For large rasters,
  native rasters render significantly faster than arrays (@kent37, #3388)

* Facet strips now have dedicated position-dependent theme elements
  (`strip.text.x.top`, `strip.text.x.bottom`, `strip.text.y.left`,
  `strip.text.y.right`) that inherit from `strip.text.x` and `strip.text.y`,
  respectively. As a consequence, some theme stylings now need to be applied to
  the position-dependent elements rather than to the parent elements. This
  change was already introduced in ggplot2 3.3.0 but not listed in the
  changelog. (@thomasp85, #3683)

* Facets now handle layers containing no data (@yutannihilation, #3853).

* A newly added geom `geom_density_2d_filled()` and associated stat
  `stat_density_2d_filled()` can draw filled density contours
  (@clauswilke, #3846).

* A newly added `geom_function()` is now recommended to use in conjunction
  with/instead of `stat_function()`. In addition, `stat_function()` now
  works with transformed y axes, e.g. `scale_y_log10()`, and in plots
  containing no other data or layers (@clauswilke, #3611, #3905, #3983).

* Fixed a bug in `geom_sf()` that caused problems with legend-type
  autodetection (@clauswilke, #3963).

* Support graphics devices that use the `file` argument instead of `fileneame`
  in `ggsave()` (@bwiernik, #3810)

* Default discrete color scales are now configurable through the `options()` of
  `ggplot2.discrete.colour` and `ggplot2.discrete.fill`. When set to a character
  vector of colour codes (or list of character vectors)  with sufficient length,
  these colours are used for the default scale. See `help(scale_colour_discrete)`
  for more details and examples (@cpsievert, #3833).

* Default continuous colour scales (i.e., the `options()`
  `ggplot2.continuous.colour` and `ggplot2.continuous.fill`, which inform the
  `type` argument of `scale_fill_continuous()` and `scale_colour_continuous()`)
  now accept a function, which allows more control over these default
  `continuous_scale()`s (@cpsievert, #3827).

* A bug was fixed in `stat_contour()` when calculating breaks based on
  the `bins` argument (@clauswilke, #3879, #4004).

* Data columns can now contain `Vector` S4 objects, which are widely used in the
  Bioconductor project. (@teunbrand, #3837)

# ggplot2 3.3.1

This is a small release with no code change. It removes all malicious links to a
site that got hijacked from the readme and pkgdown site.

# ggplot2 3.3.0

This is a minor release but does contain a range of substantial new features,
along with the standard bug fixes. The release contains a few visual breaking
changes, along with breaking changes for extension developers due to a shift in
internal representation of the position scales and their axes. No user breaking
changes are included.

This release also adds Dewey Dunnington (@paleolimbot) to the core team.

## Breaking changes
There are no user-facing breaking changes, but a change in some internal
representations that extension developers may have relied on, along with a few
breaking visual changes which may cause visual tests in downstream packages to
fail.

* The `panel_params` field in the `Layout` now contains a list of list of
  `ViewScale` objects, describing the trained coordinate system scales, instead
  of the list object used before. Any extensions that use this field will likely
  break, as will unit tests that checks aspects of this.

* `element_text()` now issues a warning when vectorized arguments are provided,
  as in `colour = c("red", "green", "blue")`. Such use is discouraged and not
  officially supported (@clauswilke, #3492).

* Changed `theme_grey()` setting for legend key so that it creates no border
  (`NA`) rather than drawing a white one. (@annennenne, #3180)

* `geom_ribbon()` now draws separate lines for the upper and lower intervals if
  `colour` is mapped. Similarly, `geom_area()` and `geom_density()` now draw
  the upper lines only in the same case by default. If you want old-style full
  stroking, use `outline.type = "full"` (@yutannihilation, #3503 / @thomasp85, #3708).

## New features

* The evaluation time of aesthetics can now be controlled to a finer degree.
  `after_stat()` supersedes the use of `stat()` and `..var..`-notation, and is
  joined by `after_scale()` to allow for mapping to scaled aesthetic values.
  Remapping of the same aesthetic is now supported with `stage()`, so you can
  map a data variable to a stat aesthetic, and remap the same aesthetic to
  something else after statistical transformation (@thomasp85, #3534)

* All `coord_*()` functions with `xlim` and `ylim` arguments now accept
  vectors with `NA` as a placeholder for the minimum or maximum value
  (e.g., `ylim = c(0, NA)` would zoom the y-axis from 0 to the
  maximum value observed in the data). This mimics the behaviour
  of the `limits` argument in continuous scale functions
  (@paleolimbot, #2907).

* Allowed reversing of discrete scales by re-writing `get_limits()`
  (@AnneLyng, #3115)

* All geoms and stats that had a direction (i.e. where the x and y axes had
  different interpretation), can now freely choose their direction, instead of
  relying on `coord_flip()`. The direction is deduced from the aesthetic
  mapping, but can also be specified directly with the new `orientation`
  argument (@thomasp85, #3506).

* Position guides can now be customized using the new `guide_axis()`, which can
  be passed to position `scale_*()` functions or via `guides()`. The new axis
  guide (`guide_axis()`) comes with arguments `check.overlap` (automatic removal
  of overlapping labels), `angle` (easy rotation of axis labels), and
  `n.dodge` (dodge labels into multiple rows/columns) (@paleolimbot, #3322).

* A new scale type has been added, that allows binning of aesthetics at the
  scale level. It has versions for both position and non-position aesthetics and
  comes with two new guides (`guide_bins` and `guide_coloursteps`)
  (@thomasp85, #3096)

* `scale_x_continuous()` and `scale_y_continuous()` gains an `n.breaks` argument
  guiding the number of automatic generated breaks (@thomasp85, #3102)

* Added `stat_contour_filled()` and `geom_contour_filled()`, which compute
  and draw filled contours of gridded data (@paleolimbot, #3044).
  `geom_contour()` and `stat_contour()` now use the isoband package
  to compute contour lines. The `complete` parameter (which was undocumented
  and has been unused for at least four years) was removed (@paleolimbot, #3044).

* Themes have gained two new parameters, `plot.title.position` and
  `plot.caption.position`, that can be used to customize how plot
  title/subtitle and plot caption are positioned relative to the overall plot
  (@clauswilke, #3252).

## Extensions

* `Geom` now gains a `setup_params()` method in line with the other ggproto
  classes (@thomasp85, #3509)

* The newly added function `register_theme_elements()` now allows developers
  of extension packages to define their own new theme elements and place them
  into the ggplot2 element tree (@clauswilke, #2540).

## Minor improvements and bug fixes

* `coord_trans()` now draws second axes and accepts `xlim`, `ylim`,
  and `expand` arguments to bring it up to feature parity with
  `coord_cartesian()`. The `xtrans` and `ytrans` arguments that were
  deprecated in version 1.0.1 in favour of `x` and `y`
  were removed (@paleolimbot, #2990).

* `coord_trans()` now calculates breaks using the expanded range
  (previously these were calculated using the unexpanded range,
  which resulted in differences between plots made with `coord_trans()`
  and those made with `coord_cartesian()`). The expansion for discrete axes
  in `coord_trans()` was also updated such that it behaves identically
  to that in `coord_cartesian()` (@paleolimbot, #3338).

* `expand_scale()` was deprecated in favour of `expansion()` for setting
  the `expand` argument of `x` and `y` scales (@paleolimbot).

* `geom_abline()`, `geom_hline()`, and `geom_vline()` now issue
  more informative warnings when supplied with set aesthetics
  (i.e., `slope`, `intercept`, `yintercept`, and/or `xintercept`)
  and mapped aesthetics (i.e., `data` and/or `mapping`).

* Fix a bug in `geom_raster()` that squeezed the image when it went outside
  scale limits (#3539, @thomasp85)

* `geom_sf()` now determines the legend type automatically (@microly, #3646).

* `geom_sf()` now removes rows that can't be plotted due to `NA` aesthetics
  (#3546, @thomasp85)

* `geom_sf()` now applies alpha to linestring geometries
  (#3589, @yutannihilation).

* `gg_dep()` was deprecated (@perezp44, #3382).

* Added function `ggplot_add.by()` for lists created with `by()`, allowing such
  lists to be added to ggplot objects (#2734, @Maschette)

* ggplot2 no longer depends on reshape2, which means that it no longer
  (recursively) needs plyr, stringr, or stringi packages.

* Increase the default `nbin` of `guide_colourbar()` to place the ticks more
  precisely (#3508, @yutannihilation).

* `manual_scale()` now matches `values` with the order of `breaks` whenever
  `values` is an unnamed vector. Previously, unnamed `values` would match with
  the limits of the scale and ignore the order of any `breaks` provided. Note
  that this may change the appearance of plots that previously relied on the
  unordered behaviour (#2429, @idno0001).

* `scale_manual_*(limits = ...)` now actually limits the scale (#3262,
  @yutannihilation).

* Fix a bug when `show.legend` is a named logical vector
  (#3461, @yutannihilation).

* Added weight aesthetic option to `stat_density()` and made scaling of
  weights the default (@annennenne, #2902)

* `stat_density2d()` can now take an `adjust` parameter to scale the default
  bandwidth. (#2860, @haleyjeppson)

* `stat_smooth()` uses `REML` by default, if `method = "gam"` and
  `gam`'s method is not specified (@ikosmidis, #2630).

* stacking text when calculating the labels and the y axis with
  `stat_summary()` now works (@ikosmidis, #2709)

* `stat_summary()` and related functions now support rlang-style lambda functions
  (#3568, @dkahle).

* The data mask pronoun, `.data`, is now stripped from default labels.

* Addition of partial themes to plots has been made more predictable;
  stepwise addition of individual partial themes is now equivalent to
  addition of multple theme elements at once (@clauswilke, #3039).

* Facets now don't fail even when some variable in the spec are not available
  in all layers (@yutannihilation, #2963).

# ggplot2 3.2.1

This is a patch release fixing a few regressions introduced in 3.2.0 as well as
fixing some unit tests that broke due to upstream changes.

* `position_stack()` no longer changes the order of the input data. Changes to
  the internal behaviour of `geom_ribbon()` made this reordering problematic
  with ribbons that spanned `y = 0` (#3471)
* Using `qplot()` with a single positional aesthetic will no longer title the
  non-specified scale as `"NULL"` (#3473)
* Fixes unit tests for sf graticule labels caused by changes to sf

# ggplot2 3.2.0

This is a minor release with an emphasis on internal changes to make ggplot2
faster and more consistent. The few interface changes will only affect the
aesthetics of the plot in minor ways, and will only potentially break code of
extension developers if they have relied on internals that have been changed.
This release also sees the addition of Hiroaki Yutani (@yutannihilation) to the
core developer team.

With the release of R 3.6, ggplot2 now requires the R version to be at least 3.2,
as the tidyverse is committed to support 5 major versions of R.

## Breaking changes

* Two patches (#2996 and #3050) fixed minor rendering problems. In most cases,
  the visual changes are so subtle that they are difficult to see with the naked
  eye. However, these changes are detected by the vdiffr package, and therefore
  any package developers who use vdiffr to test for visual correctness of ggplot2
  plots will have to regenerate all reference images.

* In some cases, ggplot2 now produces a warning or an error for code that previously
  produced plot output. In all these cases, the previous plot output was accidental,
  and the plotting code uses the ggplot2 API in a way that would lead to undefined
  behavior. Examples include a missing `group` aesthetic in `geom_boxplot()` (#3316),
  annotations across multiple facets (#3305), and not using aesthetic mappings when
  drawing ribbons with `geom_ribbon()` (#3318).

## New features

* This release includes a range of internal changes that speeds up plot
  generation. None of the changes are user facing and will not break any code,
  but in general ggplot2 should feel much faster. The changes includes, but are
  not limited to:

  - Caching ascent and descent dimensions of text to avoid recalculating it for
    every title.

  - Using a faster data.frame constructor as well as faster indexing into
    data.frames

  - Removing the plyr dependency, replacing plyr functions with faster
    equivalents.

* `geom_polygon()` can now draw polygons with holes using the new `subgroup`
  aesthetic. This functionality requires R 3.6.0 (@thomasp85, #3128)

* Aesthetic mappings now accept functions that return `NULL` (@yutannihilation,
  #2997).

* `stat_function()` now accepts rlang/purrr style anonymous functions for the
  `fun` parameter (@dkahle, #3159).

* `geom_rug()` gains an "outside" option to allow for moving the rug tassels to
  outside the plot area (@njtierney, #3085) and a `length` option to allow for
  changing the length of the rug lines (@daniel-wells, #3109).

* All geoms now take a `key_glyph` paramter that allows users to customize
  how legend keys are drawn (@clauswilke, #3145). In addition, a new key glyph
  `timeseries` is provided to draw nice legends for time series
  (@mitchelloharawild, #3145).

## Extensions

* Layers now have a new member function `setup_layer()` which is called at the
  very beginning of the plot building process and which has access to the
  original input data and the plot object being built. This function allows the
  creation of custom layers that autogenerate aesthetic mappings based on the
  input data or that filter the input data in some form. For the time being, this
  feature is not exported, but it has enabled the development of a new layer type,
  `layer_sf()` (see next item). Other special-purpose layer types may be added
  in the future (@clauswilke, #2872).

* A new layer type `layer_sf()` can auto-detect and auto-map sf geometry
  columns in the data. It should be used by extension developers who are writing
  new sf-based geoms or stats (@clauswilke, #3232).

* `x0` and `y0` are now recognized positional aesthetics so they will get scaled
  if used in extension geoms and stats (@thomasp85, #3168)

* Continuous scale limits now accept functions which accept the default
  limits and return adjusted limits. This makes it possible to write
  a function that e.g. ensures the limits are always a multiple of 100,
  regardless of the data (@econandrew, #2307).

## Minor improvements and bug fixes

* `cut_width()` now accepts `...` to pass further arguments to `base::cut.default()`
   like `cut_number()` and `cut_interval()` already did (@cderv, #3055)

* `coord_map()` now can have axes on the top and right (@karawoo, #3042).

* `coord_polar()` now correctly rescales the secondary axis (@linzi-sg, #3278)

* `coord_sf()`, `coord_map()`, and `coord_polar()` now squash `-Inf` and `Inf`
  into the min and max of the plot (@yutannihilation, #2972).

* `coord_sf()` graticule lines are now drawn in the same thickness as panel grid
  lines in `coord_cartesian()`, and seting panel grid lines to `element_blank()`
  now also works in `coord_sf()`
  (@clauswilke, #2991, #2525).

* `economics` data has been regenerated. This leads to some changes in the
  values of all columns (especially in `psavert`), but more importantly, strips
  the grouping attributes from `economics_long`.

* `element_line()` now fills closed arrows (@yutannihilation, #2924).

* Facet strips on the left side of plots now have clipping turned on, preventing
  text from running out of the strip and borders from looking thicker than for
  other strips (@karawoo, #2772 and #3061).

* ggplot2 now works in Turkish locale (@yutannihilation, #3011).

* Clearer error messages for inappropriate aesthetics (@clairemcwhite, #3060).

* ggplot2 no longer attaches any external packages when using functions that
  depend on packages that are suggested but not imported by ggplot2. The
  affected functions include `geom_hex()`, `stat_binhex()`,
  `stat_summary_hex()`, `geom_quantile()`, `stat_quantile()`, and `map_data()`
  (@clauswilke, #3126).

* `geom_area()` and `geom_ribbon()` now sort the data along the x-axis in the
  `setup_data()` method rather than as part of `draw_group()` (@thomasp85,
  #3023)

* `geom_hline()`, `geom_vline()`, and `geom_abline()` now throw a warning if the
  user supplies both an `xintercept`, `yintercept`, or `slope` value and a
  mapping (@RichardJActon, #2950).

* `geom_rug()` now works with `coord_flip()` (@has2k1, #2987).

* `geom_violin()` no longer throws an error when quantile lines fall outside
  the violin polygon (@thomasp85, #3254).

* `guide_legend()` and `guide_colorbar()` now use appropriate spacing between legend
  key glyphs and legend text even if the legend title is missing (@clauswilke, #2943).

* Default labels are now generated more consistently; e.g., symbols no longer
  get backticks, and long expressions are abbreviated with `...`
  (@yutannihilation, #2981).

* All-`Inf` layers are now ignored for picking the scale (@yutannihilation,
  #3184).

* Diverging Brewer colour palette now use the correct mid-point colour
  (@dariyasydykova, #3072).

* `scale_color_continuous()` now points to `scale_colour_continuous()` so that
  it will handle `type = "viridis"` as the documentation states (@hlendway,
  #3079).

* `scale_shape_identity()` now works correctly with `guide = "legend"`
  (@malcolmbarrett, #3029)

* `scale_continuous` will now draw axis line even if the length of breaks is 0
  (@thomasp85, #3257)

* `stat_bin()` will now error when the number of bins exceeds 1e6 to avoid
  accidentally freezing the user session (@thomasp85).

* `sec_axis()` now places ticks accurately when using nonlinear transformations (@dpseidel, #2978).

* `facet_wrap()` and `facet_grid()` now automatically remove NULL from facet
  specs, and accept empty specs (@yutannihilation, #3070, #2986).

* `stat_bin()` now handles data with only one unique value (@yutannihilation
  #3047).

* `sec_axis()` now accepts functions as well as formulas (@yutannihilation, #3031).

*   New theme elements allowing different ticks lengths for each axis. For instance,
    this can be used to have inwards ticks on the x-axis (`axis.ticks.length.x`) and
    outwards ticks on the y-axis (`axis.ticks.length.y`) (@pank, #2935).

* The arguments of `Stat*$compute_layer()` and `Position*$compute_layer()` are
  now renamed to always match the ones of `Stat$compute_layer()` and
  `Position$compute_layer()` (@yutannihilation, #3202).

* `geom_*()` and `stat_*()` now accepts purrr-style lambda notation
  (@yutannihilation, #3138).

* `geom_tile()` and `geom_rect()` now draw rectangles without notches at the
  corners. The style of the corner can be controlled by `linejoin` parameters
  (@yutannihilation, #3050).

# ggplot2 3.1.0

## Breaking changes

This is a minor release and breaking changes have been kept to a minimum. End users of
ggplot2 are unlikely to encounter any issues. However, there are a few items that developers
of ggplot2 extensions should be aware of. For additional details, see also the discussion
accompanying issue #2890.

*   In non-user-facing internal code (specifically in the `aes()` function and in
    the `aesthetics` argument of scale functions), ggplot2 now always uses the British
    spelling for aesthetics containing the word "colour". When users specify a "color"
    aesthetic it is automatically renamed to "colour". This renaming is also applied
    to non-standard aesthetics that contain the word "color". For example, "point_color"
    is renamed to "point_colour". This convention makes it easier to support both
    British and American spelling for novel, non-standard aesthetics, but it may require
    some adjustment for packages that have previously introduced non-standard color
    aesthetics using American spelling. A new function `standardise_aes_names()` is
    provided in case extension writers need to perform this renaming in their own code
    (@clauswilke, #2649).

*   Functions that generate other functions (closures) now force the arguments that are
    used from the generated functions, to avoid hard-to-catch errors. This may affect
    some users of manual scales (such as `scale_colour_manual()`, `scale_fill_manual()`,
    etc.) who depend on incorrect behavior (@krlmlr, #2807).

*   `Coord` objects now have a function `backtransform_range()` that returns the
    panel range in data coordinates. This change may affect developers of custom coords,
    who now should implement this function. It may also affect developers of custom
    geoms that use the `range()` function. In some applications, `backtransform_range()`
    may be more appropriate (@clauswilke, #2821).


## New features

*   `coord_sf()` has much improved customization of axis tick labels. Labels can now
    be set manually, and there are two new parameters, `label_graticule` and
    `label_axes`, that can be used to specify which graticules to label on which side
    of the plot (@clauswilke, #2846, #2857, #2881).

*   Two new geoms `geom_sf_label()` and `geom_sf_text()` can draw labels and text
    on sf objects. Under the hood, a new `stat_sf_coordinates()` calculates the
    x and y coordinates from the coordinates of the sf geometries. You can customize
    the calculation method via `fun.geometry` argument (@yutannihilation, #2761).


## Minor improvements and fixes

*   `benchplot()` now uses tidy evaluation (@dpseidel, #2699).

*   The error message in `compute_aesthetics()` now only provides the names of
    aesthetics with mismatched lengths, rather than all aesthetics (@karawoo,
    #2853).

*   For faceted plots, data is no longer internally reordered. This makes it
    safer to feed data columns into `aes()` or into parameters of geoms or
    stats. However, doing so remains discouraged (@clauswilke, #2694).

*   `coord_sf()` now also understands the `clip` argument, just like the other
    coords (@clauswilke, #2938).

*   `fortify()` now displays a more informative error message for
    `grouped_df()` objects when dplyr is not installed (@jimhester, #2822).

*   All `geom_*()` now display an informative error message when required
    aesthetics are missing (@dpseidel, #2637 and #2706).

*   `geom_boxplot()` now understands the `width` parameter even when used with
    a non-standard stat, such as `stat_identity()` (@clauswilke, #2893).

*  `geom_hex()` now understands the `size` and `linetype` aesthetics
   (@mikmart, #2488).

*   `geom_hline()`, `geom_vline()`, and `geom_abline()` now work properly
    with `coord_trans()` (@clauswilke, #2149, #2812).

*   `geom_text(..., parse = TRUE)` now correctly renders the expected number of
    items instead of silently dropping items that are empty expressions, e.g.
    the empty string "". If an expression spans multiple lines, we take just
    the first line and drop the rest. This same issue is also fixed for
    `geom_label()` and the axis labels for `geom_sf()` (@slowkow, #2867).

*   `geom_sf()` now respects `lineend`, `linejoin`, and `linemitre` parameters
    for lines and polygons (@alistaire47, #2826).

*   `ggsave()` now exits without creating a new graphics device if previously
    none was open (@clauswilke, #2363).

*   `labs()` now has named arguments `title`, `subtitle`, `caption`, and `tag`.
    Also, `labs()` now accepts tidyeval (@yutannihilation, #2669).

*   `position_nudge()` is now more robust and nudges only in the direction
    requested. This enables, for example, the horizontal nudging of boxplots
    (@clauswilke, #2733).

*   `sec_axis()` and `dup_axis()` now return appropriate breaks for the secondary
    axis when applied to log transformed scales (@dpseidel, #2729).

*   `sec_axis()` now works as expected when used in combination with tidy eval
    (@dpseidel, #2788).

*   `scale_*_date()`, `scale_*_time()` and `scale_*_datetime()` can now display
    a secondary axis that is a __one-to-one__ transformation of the primary axis,
    implemented using the `sec.axis` argument to the scale constructor
    (@dpseidel, #2244).

*   `stat_contour()`, `stat_density2d()`, `stat_bin2d()`,  `stat_binhex()`
    now calculate normalized statistics including `nlevel`, `ndensity`, and
    `ncount`. Also, `stat_density()` now includes the calculated statistic
    `nlevel`, an alias for `scaled`, to better match the syntax of `stat_bin()`
    (@bjreisman, #2679).

# ggplot2 3.0.0

## Breaking changes

*   ggplot2 now supports/uses tidy evaluation (as described below). This is a
    major change and breaks a number of packages; we made this breaking change
    because it is important to make ggplot2 more programmable, and to be more
    consistent with the rest of the tidyverse. The best general (and detailed)
    introduction to tidy evaluation can be found in the meta programming
    chapters in [Advanced R](https://adv-r.hadley.nz).

    The primary developer facing change is that `aes()` now contains
    quosures (expression + environment pairs) rather than symbols, and you'll
    need to take a different approach to extracting the information you need.
    A common symptom of this change are errors "undefined columns selected" or
    "invalid 'type' (list) of argument" (#2610). As in the previous version,
    constants (like `aes(x = 1)` or `aes(colour = "smoothed")`) are stored
    as is.

    In this version of ggplot2, if you need to describe a mapping in a string,
    use `quo_name()` (to generate single-line strings; longer expressions may
    be abbreviated) or `quo_text()` (to generate non-abbreviated strings that
    may span multiple lines). If you do need to extract the value of a variable
    instead use `rlang::eval_tidy()`. You may want to condition on
    `(packageVersion("ggplot2") <= "2.2.1")` so that your code can work with
    both released and development versions of ggplot2.

    We recognise that this is a big change and if you're not already familiar
    with rlang, there's a lot to learn. If you are stuck, or need any help,
    please reach out on <https://forum.posit.co/>.

*   Error: Column `y` must be a 1d atomic vector or a list

    Internally, ggplot2 now uses `as.data.frame(tibble::as_tibble(x))` to
    convert a list into a data frame. This improves ggplot2's support for
    list-columns (needed for sf support), at a small cost: you can no longer
    use matrix-columns. Note that unlike tibble we still allow column vectors
    such as returned by `base::scale()` because of their widespread use.

*   Error: More than one expression parsed

    Previously `aes_string(x = c("a", "b", "c"))` silently returned
    `aes(x = a)`. Now this is a clear error.

*   Error: `data` must be uniquely named but has duplicate columns

    If layer data contains columns with identical names an error will be
    thrown. In earlier versions the first occurring column was chosen silently,
    potentially masking that the wrong data was chosen.

*   Error: Aesthetics must be either length 1 or the same as the data

    Layers are stricter about the columns they will combine into a single
    data frame. Each aesthetic now must be either the same length as the data
    frame or a single value. This makes silent recycling errors much less likely.

*   Error: `coord_*` doesn't support free scales

    Free scales only work with selected coordinate systems; previously you'd
    get an incorrect plot.

*   Error in f(...) : unused argument (range = c(0, 1))

    This is because the `oob` argument to scale has been set to a function
    that only takes a single argument; it needs to take two arguments
    (`x`, and `range`).

*   Error: unused argument (output)

    The function `guide_train()` now has an optional parameter `aesthetic`
    that allows you to override the `aesthetic` setting in the scale.
    To make your code work with the both released and development versions of
    ggplot2 appropriate, add `aesthetic = NULL` to the `guide_train()` method
    signature.

    ```R
    # old
    guide_train.legend <- function(guide, scale) {...}

    # new
    guide_train.legend <- function(guide, scale, aesthetic = NULL) {...}
    ```

    Then, inside the function, replace `scale$aesthetics[1]`,
    `aesthetic %||% scale$aesthetics[1]`. (The %||% operator is defined in the
    rlang package).

    ```R
    # old
    setNames(list(scale$map(breaks)), scale$aesthetics[1])

    # new
    setNames(list(scale$map(breaks)), aesthetic %||% scale$aesthetics[1])
    ```

*   The long-deprecated `subset` argument to `layer()` has been removed.

## Tidy evaluation

* `aes()` now supports quasiquotation so that you can use `!!`, `!!!`,
  and `:=`. This replaces `aes_()` and `aes_string()` which are now
  soft-deprecated (but will remain around for a long time).

* `facet_wrap()` and `facet_grid()` now support `vars()` inputs. Like
  `dplyr::vars()`, this helper quotes its inputs and supports
  quasiquotation. For instance, you can now supply faceting variables
  like this: `facet_wrap(vars(am, cyl))` instead of
  `facet_wrap(~am + cyl)`. Note that the formula interface is not going
  away and will not be deprecated. `vars()` is simply meant to make it
  easier to create functions around `facet_wrap()` and `facet_grid()`.

  The first two arguments of `facet_grid()` become `rows` and `cols`
  and now support `vars()` inputs. Note however that we took special
  care to ensure complete backward compatibility. With this change
  `facet_grid(vars(cyl), vars(am, vs))` is equivalent to
  `facet_grid(cyl ~ am + vs)`, and `facet_grid(cols = vars(am, vs))` is
  equivalent to `facet_grid(. ~ am + vs)`.

  One nice aspect of the new interface is that you can now easily
  supply names: `facet_grid(vars(Cylinder = cyl), labeller =
  label_both)` will give nice label titles to the facets. Of course,
  those names can be unquoted with the usual tidy eval syntax.

### sf

* ggplot2 now has full support for sf with `geom_sf()` and `coord_sf()`:

  ```r
  nc <- sf::st_read(system.file("shape/nc.shp", package = "sf"), quiet = TRUE)
  ggplot(nc) +
    geom_sf(aes(fill = AREA))
  ```
  It supports all simple features, automatically aligns CRS across layers, sets
  up the correct aspect ratio, and draws a graticule.

## New features

* ggplot2 now works on R 3.1 onwards, and uses the
  [vdiffr](https://github.com/r-lib/vdiffr) package for visual testing.

* In most cases, accidentally using `%>%` instead of `+` will generate an
  informative error (#2400).

* New syntax for calculated aesthetics. Instead of using `aes(y = ..count..)`
  you can (and should!) use `aes(y = stat(count))`. `stat()` is a real function
  with documentation which hopefully will make this part of ggplot2 less
  confusing (#2059).

  `stat()` is particularly nice for more complex calculations because you
  only need to specify it once: `aes(y = stat(count / max(count)))`,
  rather than `aes(y = ..count.. / max(..count..))`

* New `tag` label for adding identification tags to plots, typically used for
  labelling a subplot with a letter. Add a tag with `labs(tag = "A")`, style it
  with the `plot.tag` theme element, and control position with the
  `plot.tag.position` theme setting (@thomasp85).

### Layers: geoms, stats, and position adjustments

* `geom_segment()` and `geom_curve()` have a new `arrow.fill` parameter which
  allows you to specify a separate fill colour for closed arrowheads
  (@hrbrmstr and @clauswilke, #2375).

* `geom_point()` and friends can now take shapes as strings instead of integers,
  e.g. `geom_point(shape = "diamond")` (@daniel-barnett, #2075).

* `position_dodge()` gains a `preserve` argument that allows you to control
  whether the `total` width at each `x` value is preserved (the current
  default), or ensure that the width of a `single` element is preserved
  (what many people want) (#1935).

* New `position_dodge2()` provides enhanced dodging for boxplots. Compared to
  `position_dodge()`, `position_dodge2()` compares `xmin` and `xmax` values
  to determine which elements overlap, and spreads overlapping elements evenly
  within the region of overlap. `position_dodge2()` is now the default position
  adjustment for `geom_boxplot()`, because it handles `varwidth = TRUE`, and
  will be considered for other geoms in the future.

  The `padding` parameter adds a small amount of padding between elements
  (@karawoo, #2143) and a `reverse` parameter allows you to reverse the order
  of placement (@karawoo, #2171).

* New `stat_qq_line()` makes it easy to add a simple line to a Q-Q plot, which
  makes it easier to judge the fit of the theoretical distribution
  (@nicksolomon).

### Scales and guides

* Improved support for mapping date/time variables to `alpha`, `size`, `colour`,
  and `fill` aesthetics, including `date_breaks` and `date_labels` arguments
  (@karawoo, #1526), and new `scale_alpha()` variants (@karawoo, #1526).

* Improved support for ordered factors. Ordered factors throw a warning when
  mapped to shape (unordered factors do not), and do not throw warnings when
  mapped to size or alpha (unordered factors do). Viridis is used as the
  default colour and fill scale for ordered factors (@karawoo, #1526).

* The `expand` argument of `scale_*_continuous()` and `scale_*_discrete()`
  now accepts separate expansion values for the lower and upper range
  limits. The expansion limits can be specified using the convenience
  function `expand_scale()`.

  Separate expansion limits may be useful for bar charts, e.g. if one
  wants the bottom of the bars to be flush with the x axis but still
  leave some (automatically calculated amount of) space above them:

    ```r
    ggplot(mtcars) +
        geom_bar(aes(x = factor(cyl))) +
        scale_y_continuous(expand = expand_scale(mult = c(0, .1)))
    ```

  It can also be useful for line charts, e.g. for counts over time,
  where one wants to have a ’hard’ lower limit of y = 0 but leave the
  upper limit unspecified (and perhaps differing between panels), with
  some extra space above the highest point on the line (with symmetrical
  limits, the extra space above the highest point could in some cases
  cause the lower limit to be negative).

  The old syntax for the `expand` argument will, of course, continue
  to work (@huftis, #1669).

* `scale_colour_continuous()` and `scale_colour_gradient()` are now controlled
  by global options `ggplot2.continuous.colour` and `ggplot2.continuous.fill`.
  These can be set to `"gradient"` (the default) or `"viridis"` (@karawoo).

* New `scale_colour_viridis_c()`/`scale_fill_viridis_c()` (continuous) and
  `scale_colour_viridis_d()`/`scale_fill_viridis_d()` (discrete) make it
  easy to use Viridis colour scales (@karawoo, #1526).

* Guides for `geom_text()` now accept custom labels with
  `guide_legend(override.aes = list(label = "foo"))` (@brianwdavis, #2458).

### Margins

* Strips gain margins on all sides by default. This means that to fully justify
  text to the edge of a strip, you will need to also set the margins to 0
  (@karawoo).

* Rotated strip labels now correctly understand `hjust` and `vjust` parameters
  at all angles (@karawoo).

* Strip labels now understand justification relative to the direction of the
  text, meaning that in y facets, the strip text can be placed at either end of
  the strip using `hjust` (@karawoo).

* Legend titles and labels get a little extra space around them, which
  prevents legend titles from overlapping the legend at large font sizes
  (@karawoo, #1881).

## Extension points

* New `autolayer()` S3 generic (@mitchelloharawild, #1974). This is similar
  to `autoplot()` but produces layers rather than complete plots.

* Custom objects can now be added using `+` if a `ggplot_add` method has been
  defined for the class of the object (@thomasp85).

* Theme elements can now be subclassed. Add a `merge_element` method to control
  how properties are inherited from the parent element. Add an `element_grob`
  method to define how elements are rendered into grobs (@thomasp85, #1981).

* Coords have gained new extension mechanisms.

    If you have an existing coord extension, you will need to revise the
    specification of the `train()` method. It is now called
    `setup_panel_params()` (better reflecting what it actually does) and now
    has arguments `scale_x`, and `scale_y` (the x and y scales respectively)
    and `param`, a list of plot specific parameters generated by
    `setup_params()`.

    What was formerly called `scale_details` (in coords), `panel_ranges`
    (in layout) and `panel_scales` (in geoms) are now consistently called
    `panel_params` (#1311). These are parameters of the coord that vary from
    panel to panel.

* `ggplot_build()` and `ggplot_gtable()` are now generics, so ggplot-subclasses
  can define additional behavior during the build stage.

* `guide_train()`, `guide_merge()`, `guide_geom()`, and `guide_gengrob()`
  are now exported as they are needed if you want to design your own guide.
  They are not currently documented; use at your own risk (#2528).

* `scale_type()` generic is now exported and documented. Use this if you
  want to extend ggplot2 to work with a new type of vector.

## Minor bug fixes and improvements

### Faceting

* `facet_grid()` gives a more informative error message if you try to use
  a variable in both rows and cols (#1928).

* `facet_grid()` and `facet_wrap()` both give better error messages if you
  attempt to use an unsupported coord with free scales (#2049).

* `label_parsed()` works once again (#2279).

* You can now style the background of horizontal and vertical strips
  independently with `strip.background.x` and `strip.background.y`
  theme settings (#2249).

### Scales

* `discrete_scale()` documentation now inherits shared definitions from
  `continuous_scale()` (@alistaire47, #2052).

* `guide_colorbar()` shows all colours of the scale (@has2k1, #2343).

* `scale_identity()` once again produces legends by default (#2112).

* Tick marks for secondary axes with strong transformations are more
  accurately placed (@thomasp85, #1992).

* Missing line types now reliably generate missing lines (with standard
  warning) (#2206).

* Legends now ignore set aesthetics that are not length one (#1932).

* All colour and fill scales now have an `aesthetics` argument that can
  be used to set the aesthetic(s) the scale works with. This makes it
  possible to apply a colour scale to both colour and fill aesthetics
  at the same time, via `aesthetics = c("colour", "fill")` (@clauswilke).

* Three new generic scales work with any aesthetic or set of aesthetics:
  `scale_continuous_identity()`, `scale_discrete_identity()`, and
  `scale_discrete_manual()` (@clauswilke).

* `scale_*_gradient2()` now consistently omits points outside limits by
  rescaling after the limits are enforced (@foo-bar-baz-qux, #2230).

### Layers

* `geom_label()` now correctly produces unbordered labels when `label.size`
  is 0, even when saving to PDF (@bfgray3, #2407).

* `layer()` gives considerably better error messages for incorrectly specified
  `geom`, `stat`, or `position` (#2401).

* In all layers that use it, `linemitre` now defaults to 10 (instead of 1)
  to better match base R.

* `geom_boxplot()` now supplies a default value if no `x` aesthetic is present
  (@foo-bar-baz-qux, #2110).

* `geom_density()` drops groups with fewer than two data points and throws a
  warning. For groups with two data points, density values are now calculated
  with `stats::density` (@karawoo, #2127).

* `geom_segment()` now also takes a `linejoin` parameter. This allows more
  control over the appearance of the segments, which is especially useful for
  plotting thick arrows (@Ax3man, #774).

* `geom_smooth()` now reports the formula used when `method = "auto"`
  (@davharris #1951). `geom_smooth()` now orders by the `x` aesthetic, making it
  easier to pass pre-computed values without manual ordering (@izahn, #2028). It
  also now knows it has `ymin` and `ymax` aesthetics (#1939). The legend
  correctly reflects the status of the `se` argument when used with stats
  other than the default (@clauswilke, #1546).

* `geom_tile()` now once again interprets `width` and `height` correctly
  (@malcolmbarrett, #2510).

* `position_jitter()` and `position_jitterdodge()` gain a `seed` argument that
  allows the specification of a random seed for reproducible jittering
  (@krlmlr, #1996 and @slowkow, #2445).

* `stat_density()` has better behaviour if all groups are dropped because they
  are too small (#2282).

* `stat_summary_bin()` now understands the `breaks` parameter (@karawoo, #2214).

* `stat_bin()` now accepts functions for `binwidth`. This allows better binning
  when faceting along variables with different ranges (@botanize).

* `stat_bin()` and `geom_histogram()` now sum correctly when using the `weight`
  aesthetic (@jiho, #1921).

* `stat_bin()` again uses correct scaling for the computed variable `ndensity`
  (@timgoodman, #2324).

* `stat_bin()` and `stat_bin_2d()` now properly handle the `breaks` parameter
  when the scales are transformed (@has2k1, #2366).

* `update_geom_defaults()` and `update_stat_defaults()` allow American
  spelling of aesthetic parameters (@foo-bar-baz-qux, #2299).

* The `show.legend` parameter now accepts a named logical vector to hide/show
  only some aesthetics in the legend (@tutuchan, #1798).

* Layers now silently ignore unknown aesthetics with value `NULL` (#1909).

### Coords

* Clipping to the plot panel is now configurable, through a `clip` argument
  to coordinate systems, e.g. `coord_cartesian(clip = "off")`
  (@clauswilke, #2536).

* Like scales, coordinate systems now give you a message when you're
  replacing an existing coordinate system (#2264).

* `coord_polar()` now draws secondary axis ticks and labels
  (@dylan-stark, #2072), and can draw the radius axis on the right
  (@thomasp85, #2005).

* `coord_trans()` now generates a warning when a transformation generates
  non-finite values (@foo-bar-baz-qux, #2147).

### Themes

* Complete themes now always override all elements of the default theme
  (@has2k1, #2058, #2079).

* Themes now set default grid colour in `panel.grid` rather than individually
  in `panel.grid.major` and `panel.grid.minor` individually. This makes it
  slightly easier to customise the theme (#2352).

* Fixed bug when setting strips to `element_blank()` (@thomasp85).

* Axes positioned on the top and to the right can now customize their ticks and
  lines separately (@thomasp85, #1899).

* Built-in themes gain parameters `base_line_size` and `base_rect_size` which
  control the default sizes of line and rectangle elements (@karawoo, #2176).

* Default themes use `rel()` to set line widths (@baptiste).

* Themes were tweaked for visual consistency and more graceful behavior when
  changing the base font size. All absolute heights or widths were replaced
  with heights or widths that are proportional to the base font size. One
  relative font size was eliminated (@clauswilke).

* The height of descenders is now calculated solely on font metrics and doesn't
  change with the specific letters in the string. This fixes minor alignment
  issues with plot titles, subtitles, and legend titles (#2288, @clauswilke).

### Guides

* `guide_colorbar()` is more configurable: tick marks and color bar frame
  can now by styled with arguments `ticks.colour`, `ticks.linewidth`,
  `frame.colour`, `frame.linewidth`, and `frame.linetype`
  (@clauswilke).

* `guide_colorbar()` now uses `legend.spacing.x` and `legend.spacing.y`
  correctly, and it can handle multi-line titles. Minor tweaks were made to
  `guide_legend()` to make sure the two legend functions behave as similarly as
  possible (@clauswilke, #2397 and #2398).

* The theme elements `legend.title` and `legend.text` now respect the settings
  of `margin`, `hjust`, and `vjust` (@clauswilke, #2465, #1502).

* Non-angle parameters of `label.theme` or `title.theme` can now be set in
  `guide_legend()` and `guide_colorbar()` (@clauswilke, #2544).

### Other

* `fortify()` gains a method for tbls (@karawoo, #2218).

* `ggplot` gains a method for `grouped_df`s that adds a `.group` variable,
  which computes a unique value for each group. Use it with
  `aes(group = .group)` (#2351).

* `ggproto()` produces objects with class `c("ggproto", "gg")`, allowing for
  a more informative error message when adding layers, scales, or other ggproto
  objects (@jrnold, #2056).

* `ggsave()`'s DPI argument now supports 3 string options: "retina" (320
  DPI), "print" (300 DPI), and "screen" (72 DPI) (@foo-bar-baz-qux, #2156).
  `ggsave()` now uses full argument names to avoid partial match warnings
  (#2355), and correctly restores the previous graphics device when several
  graphics devices are open (#2363).

* `print.ggplot()` now returns the original ggplot object, instead of the
  output from `ggplot_build()`. Also, the object returned from
  `ggplot_build()` now has the class `"ggplot_built"` (#2034).

* `map_data()` now works even when purrr is loaded (tidyverse#66).

* New functions `summarise_layout()`, `summarise_coord()`, and
  `summarise_layers()` summarise the layout, coordinate systems, and layers
  of a built ggplot object (#2034, @wch). This provides a tested API that
  (e.g.) shiny can depend on.

* Updated startup messages reflect new resources (#2410, @mine-cetinkaya-rundel).

# ggplot2 2.2.1

* Fix usage of `structure(NULL)` for R-devel compatibility (#1968).

# ggplot2 2.2.0

## Major new features

### Subtitle and caption

Thanks to @hrbrmstr plots now have subtitles and captions, which can be set with
the `subtitle`  and `caption` arguments to `ggtitle()` and `labs()`. You can
control their appearance with the theme settings `plot.caption` and
`plot.subtitle`. The main plot title is now left-aligned to better work better
with a subtitle. The caption is right-aligned (@hrbrmstr).

### Stacking

`position_stack()` and `position_fill()` now sort the stacking order to match
grouping order. This allows you to control the order through grouping, and
ensures that the default legend matches the plot (#1552, #1593). If you want the
opposite order (useful if you have horizontal bars and horizontal legend), you
can request reverse stacking by using `position = position_stack(reverse = TRUE)`
(#1837).

`position_stack()` and `position_fill()` now accepts negative values which will
create stacks extending below the x-axis (#1691).

`position_stack()` and `position_fill()` gain a `vjust` argument which makes it
easy to (e.g.) display labels in the middle of stacked bars (#1821).

### Layers

`geom_col()` was added to complement `geom_bar()` (@hrbrmstr). It uses
`stat="identity"` by default, making the `y` aesthetic mandatory. It does not
support any other `stat_()` and does not provide fallback support for the
`binwidth` parameter. Examples and references in other functions were updated to
demonstrate `geom_col()` usage.

When creating a layer, ggplot2 will warn if you use an unknown aesthetic or an
unknown parameter. Compared to the previous version, this is stricter for
aesthetics (previously there was no message), and less strict for parameters
(previously this threw an error) (#1585).

### Facetting

The facet system, as well as the internal panel class, has been rewritten in
ggproto. Facets are now extendable in the same manner as geoms and stats, as
described in `vignette("extending-ggplot2")`.

We have also added the following new features.

* `facet_grid()` and `facet_wrap()` now allow expressions in their faceting
  formulas (@DanRuderman, #1596).

* When `facet_wrap()` results in an uneven number of panels, axes will now be
  drawn underneath the hanging panels (fixes #1607)

* Strips can now be freely positioned in `facet_wrap()` using the
  `strip.position` argument (deprecates `switch`).

* The relative order of panel, strip, and axis can now be controlled with
  the theme setting `strip.placement` that takes either `inside` (strip between
  panel and axis) or `outside` (strip after axis).

* The theme option `panel.margin` has been deprecated in favour of
  `panel.spacing` to more clearly communicate intent.

### Extensions

Unfortunately there was a major oversight in the construction of ggproto which
lead to extensions capturing the super object at package build time, instead of
at package run time (#1826). This problem has been fixed, but requires
re-installation of all extension packages.

## Scales

* The position of x and y axes can now be changed using the `position` argument
  in `scale_x_*`and `scale_y_*` which can take `top` and `bottom`, and `left`
  and `right` respectively. The themes of top and right axes can be modified
  using the `.top` and `.right` modifiers to `axis.text.*` and `axis.title.*`.

### Continuous scales

* `scale_x_continuous()` and `scale_y_continuous()` can now display a secondary
  axis that is a __one-to-one__ transformation of the primary axis (e.g. degrees
  Celcius to degrees Fahrenheit). The secondary axis will be positioned opposite
  to the primary axis and can be controlled with the `sec.axis` argument to
  the scale constructor.

* Scales worry less about having breaks. If no breaks can be computed, the
  plot will work instead of throwing an uninformative error (#791). This
  is particularly helpful when you have facets with free scales, and not
  all panels contain data.

* Scales now warn when transformation introduces infinite values (#1696).

### Date time

* `scale_*_datetime()` now supports time zones. It will use the timezone
  attached to the variable by default, but can be overridden with the
  `timezone` argument.

* New `scale_x_time()` and `scale_y_time()` generate reasonable default
  breaks and labels for hms vectors (#1752).

### Discrete scales

The treatment of missing values by discrete scales has been thoroughly
overhauled (#1584). The underlying principle is that we can naturally represent
missing values on discrete variables (by treating just like another level), so
by default we should.

This principle applies to:

* character vectors
* factors with implicit NA
* factors with explicit NA

And to all scales (both position and non-position.)

Compared to the previous version of ggplot2, there are three main changes:

1.  `scale_x_discrete()` and `scale_y_discrete()` always show discrete NA,
    regardless of their source

1.  If present, `NA`s are shown in discrete legends.

1.  All discrete scales gain a `na.translate` argument that allows you to
    control whether `NA`s are translated to something that can be visualised,
    or should be left as missing. Note that if you don't translate (i.e.
    `na.translate = FALSE)` the missing values will passed on to the layer,
    which will warning that it's dropping missing values. To suppress the
    warnings, you'll also need to add `na.rm = TRUE` to the layer call.

There were also a number of other smaller changes

* Correctly use scale expansion factors.
* Don't preserve space for dropped levels (#1638).
* Only issue one warning when when asking for too many levels (#1674).
* Unicode labels work better on Windows (#1827).
* Warn when used with only continuous data (#1589)

## Themes

* The `theme()` constructor now has named arguments rather than ellipses. This
  should make autocomplete substantially more useful. The documentation
  (including examples) has been considerably improved.

* Built-in themes are more visually homogeneous, and match `theme_grey` better.
  (@jiho, #1679)

* When computing the height of titles, ggplot2 now includes the height of the
  descenders (i.e. the bits of `g` and `y` that hang beneath the baseline). This
  improves the margins around titles, particularly the y axis label (#1712).
  I have also very slightly increased the inner margins of axis titles, and
  removed the outer margins.

* Theme element inheritance is now easier to work with as modification now
  overrides default `element_blank` elements (#1555, #1557, #1565, #1567)

* Horizontal legends (i.e. legends on the top or bottom) are horizontally
  aligned by default (#1842). Use `legend.box = "vertical"` to switch back
  to the previous behaviour.

* `element_line()` now takes an `arrow` argument to specify arrows at the end of
  lines (#1740)

There were a number of tweaks to the theme elements that control legends:

* `legend.justification` now controls appearance will plotting the legend
  outside of the plot area. For example, you can use
  `theme(legend.justification = "top")` to make the legend align with the
  top of the plot.

* `panel.margin` and `legend.margin` have been renamed to `panel.spacing` and
  `legend.spacing` respectively, to better communicate intent (they only
  affect spacing between legends and panels, not the margins around them)

* `legend.margin` now controls margin around individual legends.

* New `legend.box.background`, `legend.box.spacing`, and `legend.box.margin`
  control the background, spacing, and margin of the legend box (the region
  that contains all legends).

## Bug fixes and minor improvements

* ggplot2 now imports tibble. This ensures that all built-in datasets print
  compactly even if you haven't explicitly loaded tibble or dplyr (#1677).

* Class of aesthetic mapping is preserved when adding `aes()` objects (#1624).

* `+.gg` now works for lists that include data frames.

* `annotation_x()` now works in the absense of global data (#1655)

* `geom_*(show.legend = FALSE)` now works for `guide_colorbar`.

* `geom_boxplot()` gains new `outlier.alpha` (@jonathan-g) and
  `outlier.fill` (@schloerke, #1787) parameters to control the alpha/fill of
   outlier points independently of the alpha of the boxes.

* `position_jitter()` (and hence `geom_jitter()`) now correctly computes
  the jitter width/jitter when supplied by the user (#1775, @has2k1).

* `geom_contour()` more clearly describes what inputs it needs (#1577).

* `geom_curve()` respects the `lineend` parameter (#1852).

* `geom_histogram()` and `stat_bin()` understand the `breaks` parameter once
  more. (#1665). The floating point adjustment for histogram bins is now
  actually used - it was previously inadvertently ignored (#1651).

* `geom_violin()` no longer transforms quantile lines with the alpha aesthetic
  (@mnbram, #1714). It no longer errors when quantiles are requested but data
  have zero range (#1687). When `trim = FALSE` it once again has a nice
  range that allows the density to reach zero (by extending the range 3
  bandwidths to either side of the data) (#1700).

* `geom_dotplot()` works better when faceting and binning on the y-axis.
  (#1618, @has2k1).

* `geom_hexbin()` once again supports `..density..` (@mikebirdgeneau, #1688).

* `geom_step()` gives useful warning if only one data point in layer (#1645).

* `layer()` gains new `check.aes` and `check.param` arguments. These allow
  geom/stat authors to optional suppress checks for known aesthetics/parameters.
  Currently this is used only in `geom_blank()` which powers `expand_limits()`
  (#1795).

* All `stat_*()` display a better error message when required aesthetics are
  missing.

* `stat_bin()` and `stat_summary_hex()` now accept length 1 `binwidth` (#1610)

* `stat_density()` gains new argument `n`, which is passed to underlying function
  `stats::density` ("number of equally spaced points at which the
  density is to be estimated"). (@hbuschme)

* `stat_binhex()` now again returns `count` rather than `value` (#1747)

* `stat_ecdf()` respects `pad` argument (#1646).

* `stat_smooth()` once again informs you about the method it has chosen.
  It also correctly calculates the size of the largest group within facets.

* `x` and `y` scales are now symmetric regarding the list of
  aesthetics they accept: `xmin_final`, `xmax_final`, `xlower`,
  `xmiddle` and `xupper` are now valid `x` aesthetics.

* `Scale` extensions can now override the `make_title` and `make_sec_title`
  methods to let the scale modify the axis/legend titles.

* The random stream is now reset after calling `.onAttach()` (#2409).

# ggplot2 2.1.0

## New features

* When mapping an aesthetic to a constant (e.g.
  `geom_smooth(aes(colour = "loess")))`), the default guide title is the name
  of the aesthetic (i.e. "colour"), not the value (i.e. "loess") (#1431).

* `layer()` now accepts a function as the data argument. The function will be
  applied to the data passed to the `ggplot()` function and must return a
  data.frame (#1527, @thomasp85). This is a more general version of the
  deprecated `subset` argument.

* `theme_update()` now uses the `+` operator instead of `%+replace%`, so that
  unspecified values will no longer be `NULL`ed out. `theme_replace()`
  preserves the old behaviour if desired (@oneillkza, #1519).

* `stat_bin()` has been overhauled to use the same algorithm as ggvis, which
  has been considerably improved thanks to the advice of Randy Prium (@rpruim).
  This includes:

    * Better arguments and a better algorithm for determining the origin.
      You can now specify either `boundary` or the `center` of a bin.
      `origin` has been deprecated in favour of these arguments.

    * `drop` is deprecated in favour of `pad`, which adds extra 0-count bins
      at either end (needed for frequency polygons). `geom_histogram()` defaults
      to `pad = FALSE` which considerably improves the default limits for
      the histogram, especially when the bins are big (#1477).

    * The default algorithm does a (somewhat) better job at picking nice widths
      and origins across a wider range of input data.

    * `bins = n` now gives a histogram with `n` bins, not `n + 1` (#1487).

## Bug fixes

* All `\donttest{}` examples run.

* All `geom_()` and `stat_()` functions now have consistent argument order:
  data + mapping, then geom/stat/position, then `...`, then specific arguments,
  then arguments common to all layers (#1305). This may break code if you were
  previously relying on partial name matching, but in the long-term should make
  ggplot2 easier to use. In particular, you can now set the `n` parameter
  in `geom_density2d()` without it partially matching `na.rm` (#1485).

* For geoms with both `colour` and `fill`, `alpha` once again only affects
  fill (Reverts #1371, #1523). This was causing problems for people.

* `facet_wrap()`/`facet_grid()` works with multiple empty panels of data
  (#1445).

* `facet_wrap()` correctly swaps `nrow` and `ncol` when faceting vertically
  (#1417).

* `ggsave("x.svg")` now uses svglite to produce the svg (#1432).

* `geom_boxplot()` now understands `outlier.color` (#1455).

* `geom_path()` knows that "solid" (not just 1) represents a solid line (#1534).

* `geom_ribbon()` preserves missing values so they correctly generate a
  gap in the ribbon (#1549).

* `geom_tile()` once again accepts `width` and `height` parameters (#1513).
  It uses `draw_key_polygon()` for better a legend, including a coloured
  outline (#1484).

* `layer()` now automatically adds a `na.rm` parameter if none is explicitly
  supplied.

* `position_jitterdodge()` now works on all possible dodge aesthetics,
  e.g. `color`, `linetype` etc. instead of only based on `fill` (@bleutner)

* `position = "nudge"` now works (although it doesn't do anything useful)
  (#1428).

* The default scale for columns of class "AsIs" is now "identity" (#1518).

* `scale_*_discrete()` has better defaults when used with purely continuous
  data (#1542).

* `scale_size()` warns when used with categorical data.

* `scale_size()`, `scale_colour()`, and `scale_fill()` gain date and date-time
  variants (#1526).

* `stat_bin_hex()` and `stat_bin_summary()` now use the same underlying
  algorithm so results are consistent (#1383). `stat_bin_hex()` now accepts
  a `weight` aesthetic. To be consistent with related stats, the output variable
  from `stat_bin_hex()` is now value instead of count.

* `stat_density()` gains a `bw` parameter which makes it easy to get consistent
   smoothing between facets (@jiho)

* `stat-density-2d()` no longer ignores the `h` parameter, and now accepts
  `bins` and `binwidth` parameters to control the number of contours
  (#1448, @has2k1).

* `stat_ecdf()` does a better job of adding padding to -Inf/Inf, and gains
  an argument `pad` to suppress the padding if not needed (#1467).

* `stat_function()` gains an `xlim` parameter (#1528). It once again works
  with discrete x values (#1509).

* `stat_summary()` preserves sorted x order which avoids artefacts when
  display results with `geom_smooth()` (#1520).

* All elements should now inherit correctly for all themes except `theme_void()`.
  (@Katiedaisey, #1555)

* `theme_void()` was completely void of text but facets and legends still
  need labels. They are now visible (@jiho).

* You can once again set legend key and height width to unit arithmetic
  objects (like `2 * unit(1, "cm")`) (#1437).

* Eliminate spurious warning if you have a layer with no data and no aesthetics
  (#1451).

* Removed a superfluous comma in `theme-defaults.r` code (@jschoeley)

* Fixed a compatibility issue with `ggproto` and R versions prior to 3.1.2.
  (#1444)

* Fixed issue where `coord_map()` fails when given an explicit `parameters`
  argument (@tdmcarthur, #1729)

* Fixed issue where `geom_errorbarh()` had a required `x` aesthetic (#1933)

# ggplot2 2.0.0

## Major changes

* ggplot no longer throws an error if your plot has no layers. Instead it
  automatically adds `geom_blank()` (#1246).

* New `cut_width()` is a convenient replacement for the verbose
  `plyr::round_any()`, with the additional benefit of offering finer
  control.

* New `geom_count()` is a convenient alias to `stat_sum()`. Use it when you
  have overlapping points on a scatterplot. `stat_sum()` now defaults to
  using counts instead of proportions.

* New `geom_curve()` adds curved lines, with a similar specification to
  `geom_segment()` (@veraanadi, #1088).

* Date and datetime scales now have `date_breaks`, `date_minor_breaks` and
  `date_labels` arguments so that you never need to use the long
  `scales::date_breaks()` or `scales::date_format()`.

* `geom_bar()` now has it's own stat, distinct from `stat_bin()` which was
  also used by `geom_histogram()`. `geom_bar()` now uses `stat_count()`
  which counts values at each distinct value of x (i.e. it does not bin
  the data first). This can be useful when you want to show exactly which
  values are used in a continuous variable.

* `geom_point()` gains a `stroke` aesthetic which controls the border width of
  shapes 21-25 (#1133, @SeySayux). `size` and `stroke` are additive so a point
  with `size = 5` and `stroke = 5` will have a diameter of 10mm. (#1142)

* New `position_nudge()` allows you to slightly offset labels (or other
  geoms) from their corresponding points (#1109).

* `scale_size()` now maps values to _area_, not radius. Use `scale_radius()`
  if you want the old behaviour (not recommended, except perhaps for lines).

* New `stat_summary_bin()` works like `stat_summary()` but on binned data.
  It's a generalisation of `stat_bin()` that can compute any aggregate,
  not just counts (#1274). Both default to `mean_se()` if no aggregation
  functions are supplied (#1386).

* Layers are now much stricter about their arguments - you will get an error
  if you've supplied an argument that isn't an aesthetic or a parameter.
  This is likely to cause some short-term pain but in the long-term it will make
  it much easier to spot spelling mistakes and other errors (#1293).

    This change does break a handful of geoms/stats that used `...` to pass
    additional arguments on to the underlying computation. Now
    `geom_smooth()`/`stat_smooth()` and `geom_quantile()`/`stat_quantile()`
    use `method.args` instead (#1245, #1289); and `stat_summary()` (#1242),
    `stat_summary_hex()`, and `stat_summary2d()` use `fun.args`.

### Extensibility

There is now an official mechanism for defining Stats, Geoms, and Positions in
other packages. See `vignette("extending-ggplot2")` for details.

* All Geoms, Stats and Positions are now exported, so you can inherit from them
  when making your own objects (#989).

* ggplot2 no longer uses proto or reference classes. Instead, we now use
  ggproto, a new OO system designed specifically for ggplot2. Unlike proto
  and RC, ggproto supports clean cross-package inheritance. Creating a new OO
  system isn't usually the right way to solve a problem, but I'm pretty sure
  it was necessary here. Read more about it in the vignette.

* `aes_()` replaces `aes_q()`. It also supports formulas, so the most concise
  SE version of `aes(carat, price)` is now `aes_(~carat, ~price)`. You may
  want to use this form in packages, as it will avoid spurious `R CMD check`
  warnings about undefined global variables.

### Text

* `geom_text()` has been overhauled to make labelling your data a little
  easier. It:

    * `nudge_x` and `nudge_y` arguments let you offset labels from their
      corresponding points (#1120).

    * `check_overlap = TRUE` provides a simple way to avoid overplotting
      of labels: labels that would otherwise overlap are omitted (#1039).

    * `hjust` and `vjust` can now be character vectors: "left", "center",
      "right", "bottom", "middle", "top". New options include "inward" and
      "outward" which align text towards and away from the center of the plot
      respectively.

* `geom_label()` works like `geom_text()` but draws a rounded rectangle
  underneath each label (#1039). This is useful when you want to label plots
  that are dense with data.

### Deprecated features

* The little used `aes_auto()` has been deprecated.

* `aes_q()` has been replaced with `aes_()` to be consistent with SE versions
  of NSE functions in other packages.

* The `order` aesthetic is officially deprecated. It never really worked, and
  was poorly documented.

* The `stat` and `position` arguments to `qplot()` have been deprecated.
  `qplot()` is designed for quick plots - if you need to specify position
  or stat, use `ggplot()` instead.

* The theme setting `axis.ticks.margin` has been deprecated: now use the margin
  property of `axis.text`.

* `stat_abline()`, `stat_hline()` and `stat_vline()` have been removed:
  these were never suitable for use other than with `geom_abline()` etc
  and were not documented.

* `show_guide` has been renamed to `show.legend`: this more accurately
  reflects what it does (controls appearance of layer in legend), and uses the
  same convention as other ggplot2 arguments (i.e. a `.` between names).
  (Yes, I know that's inconsistent with function names with use `_`, but it's
  too late to change now.)

A number of geoms have been renamed to be internally consistent:

* `stat_binhex()` and `stat_bin2d()` have been renamed to `stat_bin_hex()`
  and `stat_bin_2d()` (#1274). `stat_summary2d()` has been renamed to
  `stat_summary_2d()`, `geom_density2d()`/`stat_density2d()` has been renamed
  to `geom_density_2d()`/`stat_density_2d()`.

* `stat_spoke()` is now `geom_spoke()` since I realised it's a
  reparameterisation of `geom_segment()`.

* `stat_bindot()` has been removed because it's so tightly coupled to
  `geom_dotplot()`. If you happened to use `stat_bindot()`, just change to
  `geom_dotplot()` (#1194).

All defunct functions have been removed.

### Default appearance

* The default `theme_grey()` background colour has been changed from "grey90"
  to "grey92": this makes the background a little less visually prominent.

* Labels and titles have been tweaked for readability:

    * Axes labels are darker.

    * Legend and axis titles are given the same visual treatment.

    * The default font size dropped from 12 to 11. You might be surprised that
      I've made the default text size smaller as it was already hard for
      many people to read. It turns out there was a bug in RStudio (fixed in
      0.99.724), that shrunk the text of all grid based graphics. Once that
      was resolved the defaults seemed too big to my eyes.

    * More spacing between titles and borders.

    * Default margins scale with the theme font size, so the appearance at
      larger font sizes should be considerably improved (#1228).

* `alpha` now affects both fill and colour aesthetics (#1371).

* `element_text()` gains a margins argument which allows you to add additional
  padding around text elements. To help see what's going on use `debug = TRUE`
  to display the text region and anchors.

* The default font size in `geom_text()` has been decreased from 5mm (14 pts)
  to 3.8 mm (11 pts) to match the new default theme sizes.

* A diagonal line is no longer drawn on bar and rectangle legends. Instead, the
  border has been tweaked to be more visible, and more closely match the size of
  line drawn on the plot.

* `geom_pointrange()` and `geom_linerange()` get vertical (not horizontal)
  lines in the legend (#1389).

* The default line `size` for `geom_smooth()` has been increased from 0.5 to 1
  to make it easier to see when overlaid on data.

* `geom_bar()` and `geom_rect()` use a slightly paler shade of grey so they
  aren't so visually heavy.

* `geom_boxplot()` now colours outliers the same way as the boxes.

* `geom_point()` now uses shape 19 instead of 16. This looks much better on
  the default Linux graphics device. (It's very slightly smaller than the old
  point, but it shouldn't affect any graphics significantly)

* Sizes in ggplot2 are measured in mm. Previously they were converted to pts
  (for use in grid) by multiplying by 72 / 25.4. However, grid uses printer's
  points, not Adobe (big pts), so sizes are now correctly multiplied by
  72.27 / 25.4. This is unlikely to noticeably affect display, but it's
  technically correct (<https://youtu.be/hou0lU8WMgo>).

* The default legend will now allocate multiple rows (if vertical) or
  columns (if horizontal) in order to make a legend that is more likely to
  fit on the screen. You can override with the `nrow`/`ncol` arguments
  to `guide_legend()`

    ```R
    p <- ggplot(mpg, aes(displ,hwy, colour = model)) + geom_point()
    p
    p + theme(legend.position = "bottom")
    # Previous behaviour
    p + guides(colour = guide_legend(ncol = 1))
    ```

### New and updated themes

* New `theme_void()` is completely empty. It's useful for plots with non-
  standard coordinates or for drawings (@jiho, #976).

* New `theme_dark()` has a dark background designed to make colours pop out
  (@jiho, #1018)

* `theme_minimal()` became slightly more minimal by removing the axis ticks:
  labels now line up directly beneath grid lines (@tomschloss, #1084)

* New theme setting `panel.ontop` (logical) make it possible to place
  background elements (i.e., gridlines) on top of data. Best used with
  transparent `panel.background` (@noamross. #551).

### Labelling

The facet labelling system was updated with many new features and a
more flexible interface (@lionel-). It now works consistently across
grid and wrap facets. The most important user visible changes are:

* `facet_wrap()` gains a `labeller` option (#25).

* `facet_grid()` and `facet_wrap()` gain a `switch` argument to
  display the facet titles near the axes. When switched, the labels
  become axes subtitles. `switch` can be set to "x", "y" or "both"
  (the latter only for grids) to control which margin is switched.

The labellers (such as `label_value()` or `label_both()`) also get
some new features:

* They now offer the `multi_line` argument to control whether to
  display composite facets (those specified as `~var1 + var2`) on one
  or multiple lines.

* In `label_bquote()` you now refer directly to the names of
  variables. With this change, you can create math expressions that
  depend on more than one variable. This math expression can be
  specified either for the rows or the columns and you can also
  provide different expressions to each margin.

  As a consequence of these changes, referring to `x` in backquoted
  expressions is deprecated.

* Similarly to `label_bquote()`, `labeller()` now take `.rows` and
  `.cols` arguments. In addition, it also takes `.default`.
  `labeller()` is useful to customise how particular variables are
  labelled. The three additional arguments specify how to label the
  variables are not specifically mentioned, respectively for rows,
  columns or both. This makes it especially easy to set up a
  project-wide labeller dispatcher that can be reused across all your
  plots. See the documentation for an example.

* The new labeller `label_context()` adapts to the number of factors
  facetted over. With a single factor, it displays only the values,
  just as before. But with multiple factors in a composite margin
  (e.g. with `~cyl + am`), the labels are passed over to
  `label_both()`. This way the variables names are displayed with the
  values to help identifying them.

On the programming side, the labeller API has been rewritten in order
to offer more control when faceting over multiple factors (e.g. with
formulae such as `~cyl + am`). This also means that if you have
written custom labellers, you will need to update them for this
version of ggplot.

* Previously, a labeller function would take `variable` and `value`
  arguments and return a character vector. Now, they take a data frame
  of character vectors and return a list. The input data frame has one
  column per factor facetted over and each column in the returned list
  becomes one line in the strip label. See documentation for more
  details.

* The labels received by a labeller now contain metadata: their margin
  (in the "type" attribute) and whether they come from a wrap or a
  grid facet (in the "facet" attribute).

* Note that the new `as_labeller()` function operator provides an easy
  way to transform an existing function to a labeller function. The
  existing function just needs to take and return a character vector.

## Documentation

* Improved documentation for `aes()`, `layer()` and much much more.

* I've tried to reduce the use of `...` so that you can see all the
  documentation in one place rather than having to integrate multiple pages.
  In some cases this has involved adding additional arguments to geoms
  to make it more clear what you can do:

    *  `geom_smooth()` gains explicit `method`, `se` and `formula` arguments.

    * `geom_histogram()` gains `binwidth`, `bins`, `origin` and `right`
      arguments.

    * `geom_jitter()` gains `width` and `height` arguments to make it easier
      to control the amount of jittering without using the lengthy
      `position_jitter()` function (#1116)

* Use of `qplot()` in examples has been minimised (#1123, @hrbrmstr). This is
  inline with the 2nd edition of the ggplot2 box, which minimises the use of
  `qplot()` in favour of `ggplot()`.

* Tightly linked geoms and stats (e.g. `geom_boxplot()` and `stat_boxplot()`)
  are now documented in the same file so you can see all the arguments in one
  place. Variations of the same idea (e.g. `geom_path()`, `geom_line()`, and
  `geom_step()`) are also documented together.

* It's now obvious that you can set the `binwidth` parameter for
  `stat_bin_hex()`, `stat_summary_hex()`, `stat_bin_2d()`, and
  `stat_summary_2d()`.

* The internals of positions have been cleaned up considerably. You're unlikely
  to notice any external changes, although the documentation should be a little
  less confusing since positions now don't list parameters they never use.

## Data

* All datasets have class `tbl_df` so if you also use dplyr, you get a better
  print method.

* `economics` has been brought up to date to 2015-04-01.

* New `economics_long` is the economics data in long form.

* New `txhousing` dataset containing information about the Texas housing
  market. Useful for examples that need multiple time series, and for
  demonstrating model+vis methods.

* New `luv_colours` dataset which contains the locations of all
  built-in `colors()` in Luv space.

* `movies` has been moved into its own package, ggplot2movies, because it was
  large and not terribly useful. If you've used the movies dataset, you'll now
  need to explicitly load the package with `library(ggplot2movies)`.

## Bug fixes and minor improvements

* All partially matched arguments and `$` have been been replaced with
  full matches (@jimhester, #1134).

* ggplot2 now exports `alpha()` from the scales package (#1107), and `arrow()`
  and `unit()` from grid (#1225). This means you don't need attach scales/grid
  or do `scales::`/`grid::` for these commonly used functions.

* `aes_string()` now only parses character inputs. This fixes bugs when
  using it with numbers and non default `OutDec` settings (#1045).

* `annotation_custom()` automatically adds a unique id to each grob name,
  making it easier to plot multiple grobs with the same name (e.g. grobs of
  ggplot2 graphics) in the same plot (#1256).

* `borders()` now accepts xlim and ylim arguments for specifying the geographical
  region of interest (@markpayneatwork, #1392).

* `coord_cartesian()` applies the same expansion factor to limits as for scales.
  You can suppress with `expand = FALSE` (#1207).

* `coord_trans()` now works when breaks are suppressed (#1422).

* `cut_number()` gives error message if the number of requested bins can
  be created because there are two few unique values (#1046).

* Character labels in `facet_grid()` are no longer (incorrectly) coerced into
  factors. This caused problems with custom label functions (#1070).

* `facet_wrap()` and `facet_grid()` now allow you to use non-standard
  variable names by surrounding them with backticks (#1067).

* `facet_wrap()` more carefully checks its `nrow` and `ncol` arguments
  to ensure that they're specified correctly (@richierocks, #962)

* `facet_wrap()` gains a `dir` argument to control the direction the
  panels are wrapped in. The default is "h" for horizontal. Use "v" for
  vertical layout (#1260).

* `geom_abline()`, `geom_hline()` and `geom_vline()` have been rewritten to
  have simpler behaviour and be more consistent:

    * `stat_abline()`, `stat_hline()` and `stat_vline()` have been removed:
      these were never suitable for use other than with `geom_abline()` etc
      and were not documented.

    * `geom_abline()`, `geom_vline()` and `geom_hline()` are bound to
      `stat_identity()` and `position_identity()`

    * Intercept parameters can no longer be set to a function.

    * They are all documented in one file, since they are so closely related.

* `geom_bin2d()` will now let you specify one dimension's breaks exactly,
  without touching the other dimension's default breaks at all (#1126).

* `geom_crossbar()` sets grouping correctly so you can display multiple
  crossbars on one plot. It also makes the default `fatten` argument a little
  bigger to make the middle line more obvious (#1125).

* `geom_histogram()` and `geom_smooth()` now only inform you about the
  default values once per layer, rather than once per panel (#1220).

* `geom_pointrange()` gains `fatten` argument so you can control the
  size of the point relative to the size of the line.

* `geom_segment()` annotations were not transforming with scales
  (@BrianDiggs, #859).

* `geom_smooth()` is no longer so chatty. If you want to know what the default
  smoothing method is, look it up in the documentation! (#1247)

* `geom_violin()` now has the ability to draw quantile lines (@DanRuderman).

* `ggplot()` now captures the parent frame to use for evaluation,
  rather than always defaulting to the global environment. This should
  make ggplot more suitable to use in more situations (e.g. with knitr)

* `ggsave()` has been simplified a little to make it easier to maintain.
  It no longer checks that you're printing a ggplot2 object (so now also
  works with any grid grob) (#970), and always requires a filename.
  Parameter `device` now supports character argument to specify which supported
  device to use ('pdf', 'png', 'jpeg', etc.), for when it cannot be correctly
  inferred from the file extension (for example when a temporary filename is
  supplied server side in shiny apps) (@sebkopf, #939). It no longer opens
  a graphics device if one isn't already open - this is annoying when you're
  running from a script (#1326).

* `guide_colorbar()` creates correct legend if only one color (@krlmlr, #943).

* `guide_colorbar()` no longer fails when the legend is empty - previously
  this often masked misspecifications elsewhere in the plot (#967).

* New `layer_data()` function extracts the data used for plotting for a given
  layer. It's mostly useful for testing.

* User supplied `minor_breaks` can now be supplied on the same scale as
  the data, and will be automatically transformed with by scale (#1385).

* You can now suppress the appearance of an axis/legend title (and the space
  that would allocated for it) with `NULL` in the `scale_` function. To
  use the default label, use `waiver()` (#1145).

* Position adjustments no longer warn about potentially varying ranges
  because the problem rarely occurs in practice and there are currently a
  lot of false positives since I don't understand exactly what FP criteria
  I should be testing.

* `scale_fill_grey()` now uses red for missing values. This matches
  `scale_colour_grey()` and makes it obvious where missing values lie.
  Override with `na.value`.

* `scale_*_gradient2()` defaults to using Lab colour space.

* `scale_*_gradientn()` now allows `colours` or `colors` (#1290)

* `scale_y_continuous()` now also transforms the `lower`, `middle` and `upper`
  aesthetics used by `geom_boxplot()`: this only affects
  `geom_boxplot(stat = "identity")` (#1020).

* Legends no longer inherit aesthetics if `inherit.aes` is FALSE (#1267).

* `lims()` makes it easy to set the limits of any axis (#1138).

* `labels = NULL` now works with `guide_legend()` and `guide_colorbar()`.
  (#1175, #1183).

* `override.aes` now works with American aesthetic spelling, e.g. color

* Scales no longer round data points to improve performance of colour
  palettes. Instead the scales package now uses a much faster colour
  interpolation algorithm (#1022).

* `scale_*_brewer()` and `scale_*_distiller()` add new `direction` argument of
  `scales::brewer_pal`, making it easier to change the order of colours
  (@jiho, #1139).

* `scale_x_date()` now clips dates outside the limits in the same way as
  `scale_x_continuous()` (#1090).

* `stat_bin()` gains `bins` arguments, which denotes the number of bins. Now
  you can set `bins=100` instead of `binwidth=0.5`. Note that `breaks` or
  `binwidth` will override it (@tmshn, #1158, #102).

* `stat_boxplot()` warns if a continuous variable is used for the `x` aesthetic
  without also supplying a `group` aesthetic (#992, @krlmlr).

* `stat_summary_2d()` and `stat_bin_2d()` now share exactly the same code for
  determining breaks from `bins`, `binwidth`, and `origin`.

* `stat_summary_2d()` and `stat_bin_2d()` now output in tile/raster compatible
  form instead of rect compatible form.

* Automatically computed breaks do not lead to an error for transformations like
  "probit" where the inverse can map to infinity (#871, @krlmlr)

* `stat_function()` now always evaluates the function on the original scale.
  Previously it computed the function on transformed scales, giving incorrect
  values (@BrianDiggs, #1011).

* `strip_dots` works with anonymous functions within calculated aesthetics
  (e.g. `aes(sapply(..density.., function(x) mean(x))))` (#1154, @NikNakk)

* `theme()` gains `validate = FALSE` parameter to turn off validation, and
  hence store arbitrary additional data in the themes. (@tdhock, #1121)

* Improved the calculation of segments needed to draw the curve representing
  a line when plotted in polar coordinates. In some cases, the last segment
  of a multi-segment line was not drawn (@BrianDiggs, #952)<|MERGE_RESOLUTION|>--- conflicted
+++ resolved
@@ -1,14 +1,9 @@
 # ggplot2 (development version)
 
-<<<<<<< HEAD
-* The `theme(legend.spacing.{x/y})` setting now accepts `null`-units 
-  (@teunbrand, #6417).
-=======
 * New roxygen tag `@aesthetics` that takes a Geom, Stat or Position class and
   generates an 'Aesthetics' section.
 * `annotation_borders()` replaces the now-deprecated `borders()` 
   (@teunbrand, #6392)
->>>>>>> 109d049a
 * New `make_constructor()` function that builds a standard constructor for
   Geom and Stat classes (@teunbrand, #6142).
 * In continuous scales, when `breaks` is a function and `n.breaks` is set, the 
@@ -355,6 +350,8 @@
   (@teunbrand, #6269).
 * The default colour and fill scales have a new `palette` argument
   (@teunbrand, #6064).
+* The `theme(legend.spacing.{x/y})` setting now accepts `null`-units 
+  (@teunbrand, #6417).
 
 # ggplot2 3.5.2
 

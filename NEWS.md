# ggplot2 (development version)

<<<<<<< HEAD
* `position_fill()` avoids stacking observations of zero (@teunbrand, #6338)
=======
* New `layer(layout)` argument to interact with facets (@teunbrand, #3062)
* New `stat_connect()` to connect points via steps or other shapes 
  (@teunbrand, #6228)
* Fixed regression with incorrectly drawn gridlines when using `coord_flip()` 
  (@teunbrand, #6293).
* Deprecated functions and arguments prior to ggplot2 3.0.0 throw errors instead 
  of warnings. 
* Functions and arguments that were soft-deprecated up to ggplot2 3.4.0 now 
  throw warnings.
* (internal) layer data can be attenuated with parameter attributes 
  (@teunbrand, #3175).
* Date scales silently coerce <POSIXct> to <Date> and datetime scales silently
  coerce <Date> to <POSIXct> (@laurabrianna, #3533)
>>>>>>> 428d122d
* New parameters for `geom_label()` (@teunbrand and @steveharoz, #5365):
  * The `linewidth` aesthetic is now applied and replaces the `label.size` 
    argument.
  * The `linetype` aesthetic is now applied.
  * New `border.colour` argument to set the colour of borders.
  * New `text.colour` argument to set the colour of text.
* New `element_point()` and `element_polygon()` that can be given to 
  `theme(point, polygon)` as an extension point (@teunbrand, #6248).
* Turned off fallback for `size` to `linewidth` translation in 
  `geom_bar()`/`geom_col()` (#4848).
* `coord_radial()` now displays no axis instead of throwing an error when
  a scale has no breaks (@teunbrand, #6271).
* The `fatten` argument has been deprecated in `geom_boxplot()`, 
  `geom_crossbar()` and `geom_pointrange()` (@teunbrand, #4881).
* Axis labels are now preserved better when using `coord_sf(expand = TRUE)` and
  graticule lines are straight but do not meet the edge (@teunbrand, #2985).
* Attempt to boost detail in `coord_polar()` and `coord_radial()` near the 
  center (@teunbrand, #5023)
* Scale names, guide titles and aesthetic labels can now accept functions 
  (@teunbrand, #4313)
* Binned scales with zero-width data expand the default limits by 0.1 
  (@teunbrand, #5066)
* New default `geom_qq_line(geom = "abline")` for better clipping in the 
  vertical direction. In addition, `slope` and `intercept` are new computed
  variables in `stat_qq_line()` (@teunbrand, #6087).
* Position adjustments can now have auxiliary aesthetics (@teunbrand).
    * `position_nudge()` gains `nudge_x` and `nudge_y` aesthetics (#3026, #5445).
    * `position_dodge()` gains `order` aesthetic (#3022, #3345)
* More stability for vctrs-based palettes (@teunbrand, #6117).
* Fixed regression in `guide_bins(reverse = TRUE)` (@teunbrand, #6183).
* New function family for setting parts of a theme. For example, you can now use 
  `theme_sub_axis(line, text, ticks, ticks.length, line)` as a substitute for
  `theme(axis.line, axis.text, axis.ticks, axis.ticks.length, axis.line)`. This
  should allow slightly terser and more organised theme declarations 
  (@teunbrand, #5301).
* `scale_{x/y}_discrete(continuous.limits)` is a new argument to control the
  display range of discrete scales (@teunbrand, #4174, #6259).
* `geom_ribbon()` now appropriately warns about, and removes, missing values 
  (@teunbrand, #6243).
* `guide_*()` can now accept two inside legend theme elements:
  `legend.position.inside` and `legend.justification.inside`, allowing inside
  legends to be placed at different positions. Only inside legends with the same
  position and justification will be merged (@Yunuuuu, #6210).
* New stat: `stat_manual()` for arbitrary computations (@teunbrand, #3501)
* Reversal of a dimension, typically 'x' or 'y', is now controlled by the 
  `reverse` argument in `coord_cartesian()`, `coord_fixed()`, `coord_radial()`
  and `coord_sf()`. In `coord_radial()`, this replaces the older `direction` 
  argument (#4021, @teunbrand).
* `coord_radial()` displays minor gridlines now (@teunbrand).
* (internal) `continuous_scale()` and `binned_scale()` sort the `limits` 
  argument internally (@teunbrand).
* Theme margins can have NA-units to inherit from parent elements. The new
  function `margin_part()` has NA-units as default (@teunbrand, #6115)
* New `margin_auto()` specification for theme margins.
* New argument `labs(dictionary)` to label based on variable name rather than 
  based on aesthetic (@teunbrand, #5178)
* Fixed bug in out-of-bounds binned breaks (@teunbrand, #6054)
* Binned guides now accept expressions as labels (@teunbrand, #6005)
* (internal) `Scale$get_labels()` format expressions as lists.
* In non-orthogonal coordinate systems (`coord_sf()`, `coord_polar()` and 
  `coord_radial()`), using 'AsIs' variables escape transformation when
  both `x` and `y` is an 'AsIs' variable (@teunbrand, #6205).
* The following methods have been deprecated: `fortify.lm()`, `fortify.glht()`,
  `fortify.confint.glht()`, `fortify.summary.glht()` and `fortify.cld()`. It
  is recommend to use `broom::augment()` and `broom::tidy()` instead 
  (@teunbrand, #3816).
* Custom and raster annotation now respond to scale transformations, and can
  use AsIs variables for relative placement (@teunbrand based on 
  @yutannihilation's prior work, #3120)
* When discrete breaks have names, they'll be used as labels by default 
  (@teunbrand, #6147).
* The helper function `is.waiver()` is now exported to help extensions to work
  with `waiver()` objects (@arcresu, #6173).
* Date(time) scales now throw appropriate errors when `date_breaks`, 
  `date_minor_breaks` or `date_labels` are not strings (@RodDalBen, #5880)
* `geom_errorbarh()` is deprecated in favour of 
  `geom_errorbar(orientation = "y")` (@teunbrand, #5961).
* `geom_contour()` should be able to recognise a rotated grid of points 
  (@teunbrand, #4320)
* `geom_boxplot()` gains additional arguments to style the colour, linetype and
  linewidths of the box, whiskers, median line and staples (@teunbrand, #5126)
* `geom_violin()` gains additional arguments to style the colour, linetype and
  linewidths of the quantiles, which replace the now-deprecated `draw_quantiles` 
  argument (#5912).
* (breaking) `geom_violin(quantiles)` now has actual quantiles based on
  the data, rather than inferred quantiles based on the computed density. The
  `quantiles` parameter that replaces `draw_quantiles` now belongs to 
  `stat_ydensity()` instead of `geom_violin()` (@teunbrand, #4120).
* (internal) Using `after_scale()` in the `Geom*$default_aes()` field is now
  evaluated in the context of data (@teunbrand, #6135)
* Fixed bug where binned scales wouldn't simultaneously accept transformations
  and function-limits (@teunbrand, #6144).
* Fixed bug where the `ggplot2::`-prefix did not work with `stage()` 
  (@teunbrand, #6104).
* New `get_labs()` function for retrieving completed plot labels 
  (@teunbrand, #6008).
* Built-in `theme_*()` functions now have `ink` and `paper` arguments to control
  foreground and background colours respectively (@teunbrand)
* The `summary()` method for ggplots is now more terse about facets 
  (@teunbrand, #5989).
* `guide_bins()`, `guide_colourbar()` and `guide_coloursteps()` gain an `angle`
  argument to overrule theme settings, similar to `guide_axis(angle)` 
  (@teunbrand, #4594).
* `coord_*(expand)` can now take a logical vector to control expansion at any
  side of the panel (top, right, bottom, left) (@teunbrand, #6020)
* (Breaking) The defaults for all geoms can be set at one in the theme. 
  (@teunbrand based on pioneering work by @dpseidel, #2239)
    * A new `theme(geom)` argument is used to track these defaults.
    * The `element_geom()` function can be used to populate that argument.
    * The `from_theme()` function allows access to the theme default fields from
      inside the `aes()` function.
* Passing empty unmapped aesthetics to layers raises a warning instead of
  throwing an error (@teunbrand, #6009).
* Moved {mgcv} from Imports to Suggests (@teunbrand, #5986)
* New `reset_geom_defaults()` and `reset_stat_defaults()` to restore all geom or
  stat default aesthetics at once (@teunbrand, #5975).
* `facet_wrap()` can have `space = "free_x"` with 1-row layouts and 
  `space = "free_y"` with 1-column layouts (@teunbrand)
* Secondary axes respect `n.breaks` setting in continuous scales (@teunbrand, #4483).
* Layers can have names (@teunbrand, #4066).
* (internal) improvements to `pal_qualitative()` (@teunbrand, #5013)
* `coord_radial(clip = "on")` clips to the panel area when the graphics device
  supports clipping paths (@teunbrand, #5952).
* (internal) Panel clipping responsibility moved from Facet class to Coord 
  class through new `Coord$draw_panel()` method.
* `theme(strip.clip)` now defaults to `"on"` and is independent of Coord 
  clipping (@teunbrand, 5952).
* (internal) rearranged the code of `Facet$draw_panels()` method (@teunbrand).
* Axis labels are now justified across facet panels (@teunbrand, #5820)
* Fixed bug in `stat_function()` so x-axis title now produced automatically 
  when no data added. (@phispu, #5647).
* geom_sf now accepts shape names (@sierrajohnson, #5808)
* Added `gg` class to `labs()` (@phispu, #5553).
* Missing values from discrete palettes are no longer translated 
  (@teunbrand, #5929).
* Fixed bug in `facet_grid(margins = TRUE)` when using expresssions 
  (@teunbrand, #1864).
* `geom_step()` now supports the `orientation` argument (@teunbrand, #5936).
* `position_dodge()` and `position_jitterdodge()` now have a `reverse` argument 
  (@teunbrand, #3610)
* `coord_radial(r.axis.inside)` can now take a numeric value to control 
  placement of internally placed radius axes (@teunbrand, #5805).
* (internal) default labels are derived in `ggplot_build()` rather than
  in `ggplot_add.Layer()` (@teunbrand, #5894)
* An attempt is made to use a variable's label attribute as default label 
  (@teunbrand, #4631)
* Themes gain an additional `header_family` argument to easily set the font
  for headers and titles (#5886).
* The `plot.subtitle`, `plot.caption` and `plot.tag` theme elements now inherit 
  from the root `text` element instead of the `title` element (#5886).
* ggplot2 no longer imports {glue} (@teunbrand, #5986).
* `geom_rect()` can now derive the required corners positions from `x`/`width`
  or `y`/`height` parameterisation (@teunbrand, #5861).
* All position scales now use the same definition of `x` and `y` aesthetics.
  This lets uncommon aesthetics like `xintercept` expand scales as usual.
  (#3342, #4966, @teunbrand)
* Bare numeric values provided to Date or Datetime scales get inversely 
  transformed (cast to Date/POSIXct) with a warning (@teunbrand).
* `stat_bin()` now accepts functions for argument `breaks` (@aijordan, #4561)
* (internal) The plot's layout now has a coord parameter that is used to 
  prevent setting up identical panel parameters (#5427)
* (internal) rearranged the code of `Facet$draw_panels()` method (@teunbrand).
* `geom_rug()` prints a warning when `na.rm = FALSE`, as per documentation (@pn317, #5905)
* `position_dodge(preserve = "single")` now handles multi-row geoms better,
  such as `geom_violin()` (@teunbrand based on @clauswilke's work, #2801).
* `position_jitterdodge()` now dodges by `group` (@teunbrand, #3656)
* The `arrow.fill` parameter is now applied to more line-based functions: 
  `geom_path()`, `geom_line()`, `geom_step()` `geom_function()`, line 
   geometries in `geom_sf()` and `element_line()`.
* Fixed bug where binned guides would keep out-of-bounds breaks 
  (@teunbrand, #5870).
* The size of the `draw_key_polygon()` glyph now reflects the `linewidth` 
  aesthetic (#4852).
* New function `complete_theme()` to replicate how themes are handled during
  plot building (#5801).
* Special getter and setter functions have been renamed for consistency, allowing
  for better tab-completion with `get_*`- and `set_*`-prefixes. The old names 
  remain available for backward compatibility (@teunbrand, #5568).
  
  | New name             | Old name          |
  | -------------------- | ----------------- |
  | `get_theme()`        | `theme_get()`     |
  | `set_theme()`        | `theme_set()`     |
  | `replace_theme()`    | `theme_replace()` |
  | `update_theme()`     | `theme_update()`  |
  | `get_last_plot()`    | `last_plot()`     |
  | `get_layer_data()`   | `layer_data()`    |
  | `get_layer_grob()`   | `layer_grob()`    |
  | `get_panel_scales()` | `layer_scales()`  |

* Discrete scales now support `minor_breaks`. This may only make sense in
  discrete position scales, where it affects the placement of minor ticks
  and minor gridlines (#5434).
* Discrete position scales now expose the `palette` argument, which can be used 
  to customise spacings between levels (@teunbrand, #5770).
* The default `se` parameter in layers with `geom = "smooth"` will be `TRUE` 
  when the data has `ymin` and `ymax` parameters and `FALSE` if these are 
  absent. Note that this does not affect the default of `geom_smooth()` or
  `stat_smooth()` (@teunbrand, #5572).
* The bounded density option in `stat_density()` uses a wider range to
  prevent discontinuities (#5641).
* `geom_raster()` now falls back to rendering as `geom_rect()` when coordinates
  are not Cartesian (#5503).
* `stat_ecdf()` now has an optional `weight` aesthetic (@teunbrand, #5058).
* Position scales combined with `coord_sf()` can now use functions in the 
 `breaks` argument. In addition, `n.breaks` works as intended and 
 `breaks = NULL` removes grid lines and axes (@teunbrand, #4622).
* (Internal) Applying defaults in `geom_sf()` has moved from the internal 
  `sf_grob()` to `GeomSf$use_defaults()` (@teunbrand).
* `facet_wrap()` has new options for the `dir` argument to more precisely
  control panel directions. Internally `dir = "h"` or `dir = "v"` is deprecated 
  (@teunbrand, #5212).
* Prevented `facet_wrap(..., drop = FALSE)` from throwing spurious errors when
  a character facetting variable contained `NA`s (@teunbrand, #5485).
* When facets coerce the faceting variables to factors, the 'ordered' class
  is dropped (@teunbrand, #5666).
* `geom_curve()` now appropriately removes missing data instead of throwing
  errors (@teunbrand, #5831).
* `update_geom_defaults()` and `update_stat_defaults()` have a reset mechanism
  when using `new = NULL` and invisible return the previous defaults (#4993).
* Fixed regression in axes where `breaks = NULL` caused the axes to disappear
  instead of just rendering the axis line (@teunbrand, #5816).
* `geom_point()` can be dodged vertically by using 
  `position_dodge(..., orientation = "y")` (@teunbrand, #5809).
* Fixed bug where `na.value` was incorrectly mapped to non-`NA` values 
  (@teunbrand, #5756).
* Fixed bug in `guide_custom()` that would throw error with `theme_void()` 
  (@teunbrand, #5856).
* New helper function `gg_par()` to translate ggplot2's interpretation of 
  graphical parameters to {grid}'s interpretation (@teunbrand, #5866).
* `scale_{x/y}_discrete()` can now accept a `sec.axis`. It is recommended to
  only use `dup_axis()` to set custom breaks or labels, as discrete variables 
  cannot be transformed (@teunbrand, #3171).
* `stat_density()` has the new computed variable: `wdensity`, which is
  calculated as the density times the sum of weights (@teunbrand, #4176).
* `theme()` gets new `spacing` and `margins` arguments that all other spacings
  and (non-text) margins inherit from (@teunbrand, #5622).
* `geom_ribbon()` can have varying `fill` or `alpha` in linear coordinate
  systems (@teunbrand, #4690).
* `geom_tile()` and `position_jitter()` computes default widths and heights 
  per panel instead of per layer (@teunbrand, #5740, #3722).
* The `fill` of the `panel.border` theme setting is ignored and forced to be
  transparent (#5782).
* `stat_align()` skips computation when there is only 1 group and therefore
  alignment is not necessary (#5788).
* `position_stack()` skips computation when all `x` values are unique and 
  therefore stacking is not necessary (#5788).
* A new `ggplot_build()` S3 method for <ggplot_built> classes was added, which
  returns input unaltered (@teunbrand, #5800).
* `width` is implemented as aesthetic instead of parameter in `geom_col()` and
  `geom_bar()` (#3142).
* Fix a bug in `position_jitterdodge()` where different jitters would be applied
  to different position aesthetics of the same axis (@teunbrand, #5818).
* In `stat_bin()`, the default `boundary` is now chosen to better adhere to 
  the `nbin` argument (@teunbrand, #5882, #5036)
* `after_stat()` and `after_scale()` throw warnings when the computed aesthetics
  are not of the correct length (#5901).
* `guide_colourbar()` now correctly hands off `position` and `available_aes`
  parameters downstream (@teunbrand, #5930)
* `geom_hline()` and `geom_vline()` now have `position` argument
  (@yutannihilation, #4285).
* New function `get_strip_labels()` to retrieve facet labels (@teunbrand, #4979)
* Fixed bug in `position_dodge2()`'s identification of range overlaps 
  (@teunbrand, #5938, #4327).
* Fixed bug where empty discrete scales weren't recognised as such 
  (@teunbrand, #5945).
* (internal) The summary function of `stat_summary()` and `stat_summary_bin()` 
  is setup once in total instead of once per group (@teunbrand, #5971)
* `facet_grid(space = "free")` can now be combined with `coord_fixed()` 
  (@teunbrand, #4584).
* `theme_classic()` has the following changes (@teunbrand, #5978 & #6320):
    * Axis ticks are now black (`ink`-coloured) instead of dark gray.
    * Axis line ends are now `"square"`.
    * The panel grid is now blank at the `panel.grid` hierarchy level instead of 
    the `panel.grid.major` and `panel.grid.minor` levels.
* {tibble} is now suggested instead of imported (@teunbrand, #5986)
* The ellipsis argument is now checked in `fortify()`, `get_alt_text()`, 
  `labs()` and several guides (@teunbrand, #3196).
* `stat_summary_bin()` no longer ignores `width` parameter (@teunbrand, #4647).
* Reintroduced `drop` argument to `stat_bin()` (@teunbrand, #3449)
* (internal) removed barriers for using 2D structures as aesthetics 
  (@teunbrand, #4189).
* `coord_sf()` no longer errors when dealing with empty graticules (@teunbrand, #6052)
* Added `theme_transparent()` with transparent backgrounds (@topepo).
* New theme elements `palette.{aes}.discrete` and `palette.{aes}.continuous`. 
  Theme palettes replace palettes in scales where `palette = NULL`, which is 
  the new default in many scales (@teunbrand, #4696).
* `guide_axis()` no longer reserves space for blank ticks 
  (@teunbrand, #4722, #6069).
* `geom_abline()` clips to the panel range in the vertical direction too
  (@teunbrand, #6086).
* Added `panel.widths` and `panel.heights` to `theme()` (#5338, @teunbrand).
* Standardised the calculation of `width`, which are now implemented as
  aesthetics (@teunbrand, #2800).
* Stricter check on `register_theme_elements(element_tree)` (@teunbrand, #6162)
* Added `weight` aesthetic for `stat_ellipse()` (@teunbrand, #5272)
* Fixed a bug where the `guide_custom(order)` wasn't working (@teunbrand, #6195)
* All binning stats now use the `boundary`/`center` parametrisation rather
  than `origin`, following in `stat_bin()`'s footsteps (@teunbrand).
* `stat_summary_2d()` and `stat_bin_2d()` now deal with zero-range data
  more elegantly (@teunbrand, #6207).
* Munching in `coord_polar()` and `coord_radial()` now adds more detail, 
  particularly for data-points with a low radius near the center 
  (@teunbrand, #5023).
* All scales now expose the `aesthetics` parameter (@teunbrand, #5841)
* Staged expressions are handled more gracefully if legends cannot resolve them 
  (@teunbrand, #6264).
* New `theme(legend.key.justification)` to control the alignment of legend keys 
  (@teunbrand, #3669). 
* Added `scale_{x/y}_time(date_breaks, date_minor_breaks, date_labels)` 
  (@teunbrand, #4335).
* `ggsave()` can write a multi-page pdf file when provided with a list of plots 
  (@teunbrand, #5093).
* (internal) When `validate_subclass()` fails to find a class directly, it tries 
  to retrieve the class via constructor functions (@teunbrand).
* (internal) The ViewScale class has a `make_fixed_copy()` method to permit 
  copying trained position scales (#3441).
* Improved consistency of curve direction in `geom_curve()` (@teunbrand, #5069)

# ggplot2 3.5.1

This is a small release focusing on fixing regressions from 3.5.0 and 
documentation updates.

## Bug fixes

* Fixed bug where discrete scales could not map aesthetics only consisting of
  `NA`s (#5623)
* Fixed spurious warnings from `sec_axis()` with `breaks = NULL` (#5713).
* Patterns and gradients are now also enabled in `geom_sf()` 
  (@teunbrand, #5716).
* The default behaviour of `resolution()` has been reverted to pre-3.5.0 
  behaviour. Whether mapped discrete vectors should be treated as having 
  resolution of 1 is controlled by the new `discrete` argument.
* Fixed bug in `guide_bins()` and `guide_coloursteps()` where discrete breaks,
  such as the levels produced by `cut()`, were ordered incorrectly 
  (@teunbrand, #5757).
  
## Improvements

* When facets coerce the faceting variables to factors, the 'ordered' class
  is dropped (@teunbrand, #5666).
* `coord_map()` and `coord_polar()` throw informative warnings when used
  with the guide system (#5707).
* When passing a function to `stat_contour(breaks)`, that function is used to
  calculate the breaks even if `bins` and `binwidth` are missing 
  (@teunbrand, #5686).
* `geom_step()` now supports `lineend`, `linejoin` and `linemitre` parameters 
  (@teunbrand, #5705).
* Fixed performance loss when the `.data` pronoun is used in `aes()` (#5730).
* Facet evaluation is better at dealing with inherited errors 
  (@teunbrand, #5670).
* `stat_bin()` deals with non-finite breaks better (@teunbrand, #5665).
* While axes in `coord_radial()` don't neatly fit the top/right/bottom/left
  organisation, specifying `position = "top"` or `position = "right"` 
  in the scale will flip the placement of the radial axis (#5735)
* Theme elements that do not exist now throw warnings instead of errors (#5719).
* Fixed bug in `coord_radial()` where full circles were not treated as such 
  (@teunbrand, #5750).
* When legends detect the presence of values in a layer, `NA` is now detected
  if the data contains values outside the given breaks (@teunbrand, #5749).
* `annotate()` now warns about `stat` or `position` arguments (@teunbrand, #5151)
* `guide_coloursteps(even.steps = FALSE)` now works with discrete data that has 
  been formatted by `cut()` (@teunbrand, #3877).
* `ggsave()` now offers to install svglite if needed (@eliocamp, #6166).

# ggplot2 3.5.0

This is a minor release that turned out quite beefy. It is focused on 
overhauling the guide system: the system responsible for displaying information 
from scales in the guise of axes and legends. As part of that overhaul, new 
guides have been implemented and existing guides have been refined. The look 
and feel of guides has been mostly preserved, but their internals and 
styling options have changed drastically.

Briefly summarising other highlights, we also welcome `coord_radial()` as a 
successor of  `coord_polar()`. Initial support for newer graphical features, 
such as pattern fills has been added. The API has changed how `I()`/`<AsIs>` 
vectors interact with the scale system, namely: not at all. 

## Breaking changes

* The guide system. As a whole. See 'new features' for more information. 
  While the S3 guide generics are still in place, the S3 methods for 
  `guide_train()`, `guide_merge()`, `guide_geom()`, `guide_transform()`,
  `guide_gengrob()` have been superseded by the respective ggproto methods.
  In practice, this will mean that `NextMethod()` or sub-classing ggplot2's
  guides with the S3 system will no longer work.
  
* By default, `guide_legend()` now only draws a key glyph for a layer when
  the value is in the layer's data. To revert to the old behaviour, you
  can still set `show.legend = c({aesthetic} = TRUE)` (@teunbrand, #3648).

* In the `scale_{colour/fill}_gradient2()` and 
  `scale_{colour/fill}_steps2()` functions, the `midpoint` argument is 
  transformed by the scale transformation (#3198).
  
* The `legend.key` theme element is set to inherit from the `panel.background`
  theme element. The default themes no longer set the `legend.key` element.
  This causes a visual change with the default `theme_gray()` (#5549).
  
* The `scale_name` argument in `continuous_scale()`, `discrete_scale()` and
  `binned_scale()` is soft-deprecated. If you have implemented custom scales,
  be advised to double-check that unnamed arguments ends up where they should 
  (@teunbrand, #1312).  
  
* The `legend.text.align` and `legend.title.align` arguments in `theme()` are 
  deprecated. The `hjust` setting of the `legend.text` and `legend.title` 
  elements continues to fulfill the role of text alignment (@teunbrand, #5347).
  
* 'lines' units in `geom_label()`, often used in the `label.padding` argument, 
  are now are relative to the text size. This causes a visual change, but fixes 
  a misalignment issue between the textbox and text (@teunbrand, #4753)
  
* `coord_flip()` has been marked as superseded. The recommended alternative is
  to swap the `x` and `y` aesthetic and/or using the `orientation` argument in
  a layer (@teunbrand, #5130).
  
* The `trans` argument in scales and secondary axes has been renamed to 
  `transform`. The `trans` argument itself is deprecated. To access the
  transformation from the scale, a new `get_transformation()` method is 
  added to Scale-classes (#5558).
  
* Providing a numeric vector to `theme(legend.position)` has been deprecated.
  To set the default legend position inside the plot use 
  `theme(legend.position = "inside", legend.position.inside = c(...))` instead.

## New features

* Plot scales now ignore `AsIs` objects constructed with `I(x)`, instead of
  invoking the identity scale. This allows these columns to co-exist with other
  layers that need a non-identity scale for the same aesthetic. Also, it makes
  it easy to specify relative positions (@teunbrand, #5142).
  
* The `fill` aesthetic in many geoms now accepts grid's patterns and gradients.
  For developers of layer extensions, this feature can be enabled by switching 
  from `fill = alpha(fill, alpha)` to `fill = fill_alpha(fill, alpha)` when 
  providing fills to `grid::gpar()` (@teunbrand, #3997).
  
* New function `check_device()` for testing the availability of advanced 
  graphics features introduced in R 4.1.0 onward (@teunbrand, #5332).
  
* `coord_radial()` is a successor to `coord_polar()` with more customisation 
  options. `coord_radial()` can:
  
  * integrate with the new guide system via a dedicated `guide_axis_theta()` to
    display the angle coordinate.
  * in addition to drawing full circles, also draw circle sectors by using the 
    `end` argument.
  * avoid data vanishing in the center of the plot by setting the `donut` 
    argument.
  * adjust the `angle` aesthetic of layers, such as `geom_text()`, to align 
    with the coordinate system using the `rotate_angle` argument.
    
### The guide system

The guide system encompassing axes and legends, as the last remaining chunk of 
ggplot2, has been rewritten to use the `<ggproto>` system instead of the S3 
system. This change was a necessary step to officially break open the guide 
system for extension package developers. The axes and legends now inherit from 
a `<Guide>` class, which makes them extensible in the same manner as geoms, 
stats, facets and coords (#3329, @teunbrand)

* The most user-facing change is that the styling of guides is rewired through
  the theme system. Guides now have a `theme` argument that can style 
  individual guides, while `theme()` has gained additional arguments to style
  guides. Theme elements declared in the guide override theme elements set
  through the plot. The new theme elements for guides are: 
  `legend.key.spacing{.x/.y}`, `legend.frame`, `legend.axis.line`, 
  `legend.ticks`, `legend.ticks.length`, `legend.text.position` and 
  `legend.title.position`. Previous style options in the arguments of 
  `guide_*()` functions are soft-deprecated.

* Unfortunately, we could not fully preserve the function of pre-existing
  guide extensions written in the S3 system. A fallback for these old guides
  is encapsulated in the `<GuideOld>` class, which calls the old S3 generics.
  The S3 methods have been removed as part of cleaning up, so the old guides
  will still work if the S3 methods are reimplemented, but we encourage to
  switch to the new system (#2728).
  
* The `order` argument of guides now strictly needs to be a length-1 
  integer (#4958).
  
#### Axes

* New `guide_axis_stack()` to combine other axis guides on top of one another.

* New `guide_axis_theta()` to draw an axis in a circular arc in 
  `coord_radial()`. The guide can be controlled by adding 
  `guides(theta = guide_axis_theta(...))` to a plot.

* New `guide_axis_logticks()` can be used to draw logarithmic tick marks as
  an axis. It supersedes the `annotation_logticks()` function 
  (@teunbrand, #5325).

* `guide_axis()` gains a `minor.ticks` argument to draw minor ticks (#4387).

* `guide_axis()` gains a `cap` argument that can be used to trim the
      axis line to extreme breaks (#4907).

* Primary axis titles are now placed at the primary guide, so that
  `guides(x = guide_axis(position = "top"))` will display the title at the
  top by default (#4650).
  
* The default `vjust` for the `axis.title.y.right` element is now 1 instead of
  0.
  
* Unknown secondary axis guide positions are now inferred as the opposite 
  of the primary axis guide when the latter has a known `position` (#4650).
  
#### Legends

* New `guide_custom()` function for drawing custom graphical objects (grobs)
  unrelated to scales in legend positions (#5416).
  
* All legends have acquired a `position` argument, that allows individual guides
  to deviate from the `legend.position` set in the `theme()` function. This
  means that legends can now be placed at multiple sides of the plot (#5488).
  
* The spacing between legend keys and their labels, in addition to legends
  and their titles, is now controlled by the text's `margin` setting. Not
  specifying margins will automatically add appropriate text margins. To
  control the spacing within a legend between keys, the new 
  `legend.key.spacing.{x/y}` argument can be used in `theme()`. This leaves the 
  `legend.spacing` theme setting dedicated to solely controlling the spacing 
  between different guides (#5455).
  
* `guide_colourbar()` and `guide_coloursteps()` gain an `alpha` argument to
  set the transparency of the bar (#5085).

* New `display` argument in `guide_colourbar()` supplants the `raster` argument.
  In R 4.1.0 and above, `display = "gradient"` will draw a gradient.
  
* Legend keys that can draw arrows have their size adjusted for arrows.

* When legend titles are larger than the legend, title justification extends
  to the placement of keys and labels (#1903).

* Glyph drawing functions of the `draw_key_*()` family can now set `"width"`
  and `"height"` attributes (in centimetres) to the produced keys to control
  their displayed size in the legend.
  
* `coord_sf()` now uses customisable guides provided in the scales or 
  `guides()` function (@teunbrand).

## Improvements

* `guide_coloursteps(even.steps = FALSE)` now draws one rectangle per interval
  instead of many small ones (#5481).

* `draw_key_label()` now better reflects the appearance of labels (#5561).

* `position_stack()` no longer silently removes missing data, which is now
  handled by the geom instead of position (#3532).
  
* The `minor_breaks` function argument in scales can now also take a function 
  with two arguments: the scale's limits and the scale's major breaks (#3583).
  
* Failing to fit or predict in `stat_smooth()` now gives a warning and omits
  the failed group, instead of throwing an error (@teunbrand, #5352).
  
* `labeller()` now handles unspecified entries from lookup tables
  (@92amartins, #4599).
  
* `fortify.default()` now accepts a data-frame-like object granted the object
  exhibits healthy `dim()`, `colnames()`, and `as.data.frame()` behaviours
  (@hpages, #5390).

* `geom_violin()` gains a `bounds` argument analogous to `geom_density()`s 
  (@eliocamp, #5493).

* To apply dodging more consistently in violin plots, `stat_ydensity()` now
  has a `drop` argument to keep or discard groups with 1 observation.
  
* `geom_boxplot()` gains a new argument, `staplewidth` that can draw staples
  at the ends of whiskers (@teunbrand, #5126)
  
* `geom_boxplot()` gains an `outliers` argument to switch outliers on or off,
  in a manner that does affects the scale range. For hiding outliers that does
  not affect the scale range, you can continue to use `outlier.shape = NA` 
  (@teunbrand, #4892).
  
* Nicer error messages for xlim/ylim arguments in coord-* functions
  (@92amartins, #4601, #5297).

* You can now omit either `xend` or `yend` from `geom_segment()` as only one
  of these is now required. If one is missing, it will be filled from the `x`
  and `y` aesthetics respectively. This makes drawing horizontal or vertical
  segments a little bit more convenient (@teunbrand, #5140).
  
* When `geom_path()` has aesthetics varying within groups, the `arrow()` is
  applied to groups instead of individual segments (@teunbrand, #4935).
  
* `geom_text()` and `geom_label()` gained a `size.unit` parameter that set the 
  text size to millimetres, points, centimetres, inches or picas 
  (@teunbrand, #3799).
  
* `geom_label()` now uses the `angle` aesthetic (@teunbrand, #2785)

* The `label.padding` argument in `geom_label()` now supports inputs created
  with the `margin()` function (#5030).
  
* `ScaleContinuous$get_breaks()` now only calls `scales::zero_range()` on limits
  in transformed space, rather than in data space (#5304).
  
* Scales throw more informative messages (@teunbrand, #4185, #4258)
  
* `scale_*_manual()` with a named `values` argument now emits a warning when
  none of those names match the values found in the data (@teunbrand, #5298).
  
* The `name` argument in most scales is now explicitly the first argument 
  (#5535)
  
* The `translate_shape_string()` internal function is now exported for use in
  extensions of point layers (@teunbrand, #5191).
  
* To improve `width` calculation in bar plots with empty factor levels, 
  `resolution()` considers `mapped_discrete` values as having resolution 1 
  (@teunbrand, #5211)
  
* In `theme()`, some elements can be specified with `rel()` to inherit from
  `unit`-class objects in a relative fashion (@teunbrand, #3951).
  
* `theme()` now supports splicing a list of arguments (#5542).

* In the theme element hierarchy, parent elements that are a strict subclass
  of child elements now confer their subclass upon the children (#5457).
  
* New `plot.tag.location` in `theme()` can control placement of the plot tag
  in the `"margin"`, `"plot"` or the new `"panel"` option (#4297).
  
* `coord_munch()` can now close polygon shapes (@teunbrand, #3271)
  
* Aesthetics listed in `geom_*()` and `stat_*()` layers now point to relevant
  documentation (@teunbrand, #5123).
  
* The new argument `axes` in `facet_grid()` and `facet_wrap()` controls the
  display of axes at interior panel positions. Additionally, the `axis.labels`
  argument can be used to only draw tick marks or fully labelled axes 
  (@teunbrand, #4064).
  
* `coord_polar()` can have free scales in facets (@teunbrand, #2815).

* The `get_guide_data()` function can be used to extract position and label
  information from the plot (#5004).
  
* Improve performance of layers without positional scales (@zeehio, #4990)

* More informative error for mismatched 
  `direction`/`theme(legend.direction = ...)` arguments (#4364, #4930).

## Bug fixes

* Fixed regression in `guide_legend()` where the `linewidth` key size
  wasn't adapted to the width of the lines (#5160).

* In `guide_bins()`, the title no longer arbitrarily becomes offset from
  the guide when it has long labels.
  
* `guide_colourbar()` and `guide_coloursteps()` merge properly when one
  of the aesthetics is dropped (#5324).

* When using `geom_dotplot(binaxis = "x")` with a discrete y-variable, dots are
  now stacked from the y-position rather than from 0 (@teunbrand, #5462)
  
* `stat_count()` treats `x` as unique in the same manner `unique()` does 
  (#4609).
  
* The plot's title, subtitle and caption now obey horizontal text margins
  (#5533).
  
* Contour functions will not fail when `options("OutDec")` is not `.` (@eliocamp, #5555).

* Lines where `linewidth = NA` are now dropped in `geom_sf()` (#5204).

* `ggsave()` no longer sometimes creates new directories, which is now 
  controlled by the new `create.dir` argument (#5489).
  
* Legend titles no longer take up space if they've been removed by setting 
  `legend.title = element_blank()` (@teunbrand, #3587).
  
* `resolution()` has a small tolerance, preventing spuriously small resolutions 
  due to rounding errors (@teunbrand, #2516).
  
* `stage()` now works correctly, even with aesthetics that do not have scales 
  (#5408)
  
* `stat_ydensity()` with incomplete groups calculates the default `width` 
  parameter more stably (@teunbrand, #5396)
  
* The `size` argument in `annotation_logticks()` has been deprecated in favour
  of the `linewidth` argument (#5292).
  
* Binned scales now treat `NA`s in limits the same way continuous scales do 
  (#5355).

* Binned scales work better with `trans = "reverse"` (#5355).

* Integers are once again valid input to theme arguments that expect numeric
  input (@teunbrand, #5369)
  
* Legends in `scale_*_manual()` can show `NA` values again when the `values` is
  a named vector (@teunbrand, #5214, #5286).
  
* Fixed bug in `coord_sf()` where graticule lines didn't obey 
  `panel.grid.major`'s linewidth setting (@teunbrand, #5179)
  
* Fixed bug in `annotation_logticks()` when no suitable tick positions could
  be found (@teunbrand, #5248).
  
* The default width of `geom_bar()` is now based on panel-wise resolution of
  the data, rather than global resolution (@teunbrand, #4336).
  
* `stat_align()` is now applied per panel instead of globally, preventing issues
  when facets have different ranges (@teunbrand, #5227).
  
* A stacking bug in `stat_align()` was fixed (@teunbrand, #5176).

* `stat_contour()` and `stat_contour_filled()` now warn about and remove
  duplicated coordinates (@teunbrand, #5215).
  
* `guide_coloursteps()` and `guide_bins()` sort breaks (#5152). 
  
## Internal changes
  
* The `ScaleContinuous$get_breaks()` method no longer censors
  the computed breaks.
  
* The ggplot object now contains `$layout` which points to the `Layout` ggproto
  object and will be used by the `ggplot_build.ggplot` method. This was exposed
  so that package developers may extend the behaviour of the `Layout` ggproto 
  object without needing to develop an entirely new `ggplot_build` method 
  (@jtlandis, #5077).
  
* Guide building is now part of `ggplot_build()` instead of 
  `ggplot_gtable()` to allow guides to observe unmapped data (#5483).
  
* The `titleGrob()` function has been refactored to be faster and less
  complicated.

* The `scales_*()` functions related to managing the `<ScalesList>` class have
  been implemented as methods in the `<ScalesList>` class, rather than stray
  functions (#1310).
  
# ggplot2 3.4.4

This hotfix release adapts to a change in r-devel's `base::is.atomic()` and 
the upcoming retirement of maptools.

* `fortify()` for sp objects (e.g., `SpatialPolygonsDataFrame`) is now deprecated
  and will be removed soon in support of [the upcoming retirement of rgdal, rgeos,
  and maptools](https://r-spatial.org/r/2023/05/15/evolution4.html). In advance
  of the whole removal, `fortify(<SpatialPolygonsDataFrame>, region = ...)`
  no longer works as of this version (@yutannihilation, #5244).

# ggplot2 3.4.3
This hotfix release addresses a version comparison change in r-devel. There are
no user-facing or breaking changes.

# ggplot2 3.4.2
This is a hotfix release anticipating changes in r-devel, but folds in upkeep
changes and a few bug fixes as well.

## Minor improvements

* Various type checks and their messages have been standardised 
  (@teunbrand, #4834).
  
* ggplot2 now uses `scales::DiscreteRange` and `scales::ContinuousRange`, which
  are available to write scale extensions from scratch (@teunbrand, #2710).
  
* The `layer_data()`, `layer_scales()` and `layer_grob()` now have the default
  `plot = last_plot()` (@teunbrand, #5166).
  
* The `datetime_scale()` scale constructor is now exported for use in extension
  packages (@teunbrand, #4701).
  
## Bug fixes

* `update_geom_defaults()` and `update_stat_defaults()` now return properly 
  classed objects and have updated docs (@dkahle, #5146).

* For the purposes of checking required or non-missing aesthetics, character 
  vectors are no longer considered non-finite (@teunbrand, @4284).

* `annotation_logticks()` skips drawing ticks when the scale range is non-finite
  instead of throwing an error (@teunbrand, #5229).
  
* Fixed spurious warnings when the `weight` was used in `stat_bin_2d()`, 
  `stat_boxplot()`, `stat_contour()`, `stat_bin_hex()` and `stat_quantile()`
  (@teunbrand, #5216).

* To prevent changing the plotting order, `stat_sf()` is now computed per panel 
  instead of per group (@teunbrand, #4340).

* Fixed bug in `coord_sf()` where graticule lines didn't obey 
  `panel.grid.major`'s linewidth setting (@teunbrand, #5179).

* `geom_text()` drops observations where `angle = NA` instead of throwing an
  error (@teunbrand, #2757).
  
# ggplot2 3.4.1
This is a small release focusing on fixing regressions in the 3.4.0 release
and minor polishes.

## Breaking changes

* The computed variable `y` in `stat_ecdf()` has been superseded by `ecdf` to 
  prevent incorrect scale transformations (@teunbrand, #5113 and #5112).
  
## New features

* Added `scale_linewidth_manual()` and `scale_linewidth_identity()` to support
  the `linewidth` aesthetic (@teunbrand, #5050).
  
* `ggsave()` warns when multiple `filename`s are given, and only writes to the
  first file (@teunbrand, #5114).

## Bug fixes

* Fixed a regression in `geom_hex()` where aesthetics were replicated across 
  bins (@thomasp85, #5037 and #5044).
  
* Using two ordered factors as facetting variables in 
  `facet_grid(..., as.table = FALSE)` now throws a warning instead of an
  error (@teunbrand, #5109).
  
* Fixed misbehaviour of `draw_key_boxplot()` and `draw_key_crossbar()` with 
  skewed key aspect ratio (@teunbrand, #5082).
  
* Fixed spurious warning when `weight` aesthetic was used in `stat_smooth()` 
  (@teunbrand based on @clauswilke's suggestion, #5053).
  
* The `lwd` alias is now correctly replaced by `linewidth` instead of `size` 
  (@teunbrand based on @clauswilke's suggestion #5051).
  
* Fixed a regression in `Coord$train_panel_guides()` where names of guides were 
  dropped (@maxsutton, #5063).

In binned scales:

* Automatic breaks should no longer be out-of-bounds, and automatic limits are
  adjusted to include breaks (@teunbrand, #5082).
  
* Zero-range limits no longer throw an error and are treated akin to continuous
  scales with zero-range limits (@teunbrand, #5066).
  
* The `trans = "date"` and `trans = "time"` transformations were made compatible
  (@teunbrand, #4217).

# ggplot2 3.4.0
This is a minor release focusing on tightening up the internals and ironing out
some inconsistencies in the API. The biggest change is the addition of the 
`linewidth` aesthetic that takes of sizing the width of any line from `size`. 
This change, while attempting to be as non-breaking as possible, has the 
potential to change the look of some of your plots.

Other notable changes is a complete redo of the error and warning messaging in
ggplot2 using the cli package. Messaging is now better contextualised and it 
should be easier to identify which layer an error is coming from. Last, we have
now made the switch to using the vctrs package internally which means that 
support for vctrs classes as variables should improve, along with some small 
gains in rendering speed.

## Breaking changes

* A `linewidth` aesthetic has been introduced and supersedes the `size` 
  aesthetic for scaling the width of lines in line based geoms. `size` will 
  remain functioning but deprecated for these geoms and it is recommended to 
  update all code to reflect the new aesthetic. For geoms that have _both_ point 
  sizing and linewidth sizing (`geom_pointrange()` and `geom_sf`) `size` now 
  **only** refers to sizing of points which can leads to a visual change in old
  code (@thomasp85, #3672)
  
* The default line width for polygons in `geom_sf()` have been decreased to 0.2 
  to reflect that this is usually used for demarking borders where a thinner 
  line is better suited. This change was made since we already induced a 
  visual change in `geom_sf()` with the introduction of the `linewidth` 
  aesthetic.
  
* The dot-dot notation (`..var..`) and `stat()`, which have been superseded by
  `after_stat()`, are now formally deprecated (@yutannihilation, #3693).

* `qplot()` is now formally deprecated (@yutannihilation, #3956).

* `stage()` now properly refers to the values without scale transformations for
  the stage of `after_stat`. If your code requires the scaled version of the
  values for some reason, you have to apply the same transformation by yourself,
  e.g. `sqrt()` for `scale_{x,y}_sqrt()` (@yutannihilation and @teunbrand, #4155).

* Use `rlang::hash()` instead of `digest::digest()`. This update may lead to 
  changes in the automatic sorting of legends. In order to enforce a specific
  legend order use the `order` argument in the guide. (@thomasp85, #4458)

* referring to `x` in backquoted expressions with `label_bquote()` is no longer
  possible.

* The `ticks.linewidth` and `frame.linewidth` parameters of `guide_colourbar()`
  are now multiplied with `.pt` like elsewhere in ggplot2. It can cause visual
  changes when these arguments are not the defaults and these changes can be 
  restored to their previous behaviour by adding `/ .pt` (@teunbrand #4314).

* `scale_*_viridis_b()` now uses the full range of the viridis scales 
  (@gregleleu, #4737)

## New features

* `geom_col()` and `geom_bar()` gain a new `just` argument. This is set to `0.5`
  by default; use `just = 0`/`just = 1` to place columns on the left/right
  of the axis breaks.
  (@wurli, #4899)

* `geom_density()` and `stat_density()` now support `bounds` argument
  to estimate density with boundary correction (@echasnovski, #4013).

* ggplot now checks during statistical transformations whether any data 
  columns were dropped and warns about this. If stats intend to drop
  data columns they can declare them in the new field `dropped_aes`.
  (@clauswilke, #3250)

* `...` supports `rlang::list2` dynamic dots in all public functions. 
  (@mone27, #4764) 

* `theme()` now has a `strip.clip` argument, that can be set to `"off"` to 
  prevent the clipping of strip text and background borders (@teunbrand, #4118)
  
* `geom_contour()` now accepts a function in the `breaks` argument 
  (@eliocamp, #4652).

## Minor improvements and bug fixes

* Fix a bug in `position_jitter()` where infinity values were dropped (@javlon,
  #4790).

* `geom_linerange()` now respects the `na.rm` argument (#4927, @thomasp85)

* Improve the support for `guide_axis()` on `coord_trans()` 
  (@yutannihilation, #3959)
  
* Added `stat_align()` to align data without common x-coordinates prior to
  stacking. This is now the default stat for `geom_area()` (@thomasp85, #4850)

* Fix a bug in `stat_contour_filled()` where break value differences below a 
  certain number of digits would cause the computations to fail (@thomasp85, 
  #4874)

* Secondary axis ticks are now positioned more precisely, removing small visual
  artefacts with alignment between grid and ticks (@thomasp85, #3576)

* Improve `stat_function` documentation regarding `xlim` argument. 
  (@92amartins, #4474)

* Fix various issues with how `labels`, `breaks`, `limits`, and `show.limits`
  interact in the different binning guides (@thomasp85, #4831)

* Automatic break calculation now squishes the scale limits to the domain
  of the transformation. This allows `scale_{x/y}_sqrt()` to find breaks at 0   
  when appropriate (@teunbrand, #980).

* Using multiple modified aesthetics correctly will no longer trigger warnings. 
  If used incorrectly, the warning will now report the duplicated aesthetic 
  instead of `NA` (@teunbrand, #4707).

* `aes()` now supports the `!!!` operator in its first two arguments
  (#2675). Thanks to @yutannihilation and @teunbrand for draft
  implementations.

* Require rlang >= 1.0.0 (@billybarc, #4797)

* `geom_violin()` no longer issues "collapsing to unique 'x' values" warning
  (@bersbersbers, #4455)

* `annotate()` now documents unsupported geoms (`geom_abline()`, `geom_hline()`
  and `geom_vline()`), and warns when they are requested (@mikmart, #4719)

* `presidential` dataset now includes Trump's presidency (@bkmgit, #4703).

* `position_stack()` now works fully with `geom_text()` (@thomasp85, #4367)

* `geom_tile()` now correctly recognises missing data in `xmin`, `xmax`, `ymin`,
  and `ymax` (@thomasp85 and @sigmapi, #4495)

* `geom_hex()` will now use the binwidth from `stat_bin_hex()` if present, 
  instead of deriving it (@thomasp85, #4580)
  
* `geom_hex()` now works on non-linear coordinate systems (@thomasp85)

* Fixed a bug throwing errors when trying to render an empty plot with secondary
  axes (@thomasp85, #4509)

* Axes are now added correctly in `facet_wrap()` when `as.table = FALSE`
  (@thomasp85, #4553)

* Better compatibility of custom device functions in `ggsave()` 
  (@thomasp85, #4539)

* Binning scales are now more resilient to calculated limits that ends up being
  `NaN` after transformations (@thomasp85, #4510)

* Strip padding in `facet_grid()` is now only in effect if 
  `strip.placement = "outside"` _and_ an axis is present between the strip and 
  the panel (@thomasp85, #4610)

* Aesthetics of length 1 are now recycled to 0 if the length of the data is 0 
  (@thomasp85, #4588)

* Setting `size = NA` will no longer cause `guide_legend()` to error 
  (@thomasp85, #4559)

* Setting `stroke` to `NA` in `geom_point()` will no longer impair the sizing of
  the points (@thomasp85, #4624)

* `stat_bin_2d()` now correctly recognises the `weight` aesthetic 
  (@thomasp85, #4646)
  
* All geoms now have consistent exposure of linejoin and lineend parameters, and
  the guide keys will now respect these settings (@thomasp85, #4653)

* `geom_sf()` now respects `arrow` parameter for lines (@jakeruss, #4659)

* Updated documentation for `print.ggplot` to reflect that it returns
  the original plot, not the result of `ggplot_build()`. (@r2evans, #4390)

* `scale_*_manual()` no longer displays extra legend keys, or changes their 
  order, when a named `values` argument has more items than the data. To display
  all `values` on the legend instead, use
  `scale_*_manual(values = vals, limits = names(vals))`. (@teunbrand, @banfai, 
  #4511, #4534)

* Updated documentation for `geom_contour()` to correctly reflect argument 
  precedence between `bins` and `binwidth`. (@eliocamp, #4651)

* Dots in `geom_dotplot()` are now correctly aligned to the baseline when
  `stackratio != 1` and `stackdir != "up"` (@mjskay, #4614)

* Key glyphs for `geom_boxplot()`, `geom_crossbar()`, `geom_pointrange()`, and
  `geom_linerange()` are now orientation-aware (@mjskay, #4732)
  
* Updated documentation for `geom_smooth()` to more clearly describe effects of 
  the `fullrange` parameter (@thoolihan, #4399).

# ggplot2 3.3.6
This is a very small release only applying an internal change to comply with 
R 4.2 and its deprecation of `default.stringsAsFactors()`. There are no user
facing changes and no breaking changes.

# ggplot2 3.3.5
This is a very small release focusing on fixing a couple of untenable issues 
that surfaced with the 3.3.4 release

* Revert changes made in #4434 (apply transform to intercept in `geom_abline()`) 
  as it introduced undesirable issues far worse than the bug it fixed 
  (@thomasp85, #4514)
* Fixes an issue in `ggsave()` when producing emf/wmf files (@yutannihilation, 
  #4521)
* Warn when grDevices specific arguments are passed to ragg devices (@thomasp85, 
  #4524)
* Fix an issue where `coord_sf()` was reporting that it is non-linear
  even when data is provided in projected coordinates (@clauswilke, #4527)

# ggplot2 3.3.4
This is a larger patch release fixing a huge number of bugs and introduces a 
small selection of feature refinements.

## Features

* Alt-text can now be added to a plot using the `alt` label, i.e 
  `+ labs(alt = ...)`. Currently this alt text is not automatically propagated, 
  but we plan to integrate into Shiny, RMarkdown, and other tools in the future. 
  (@thomasp85, #4477)

* Add support for the BrailleR package for creating descriptions of the plot
  when rendered (@thomasp85, #4459)
  
* `coord_sf()` now has an argument `default_crs` that specifies the coordinate
  reference system (CRS) for non-sf layers and scale/coord limits. This argument
  defaults to `NULL`, which means non-sf layers are assumed to be in projected
  coordinates, as in prior ggplot2 versions. Setting `default_crs = sf::st_crs(4326)`
  provides a simple way to interpret x and y positions as longitude and latitude,
  regardless of the CRS used by `coord_sf()`. Authors of extension packages
  implementing `stat_sf()`-like functionality are encouraged to look at the source
  code of `stat_sf()`'s `compute_group()` function to see how to provide scale-limit
  hints to `coord_sf()` (@clauswilke, #3659).

* `ggsave()` now uses ragg to render raster output if ragg is available. It also
  handles custom devices that sets a default unit (e.g. `ragg::agg_png`) 
  correctly (@thomasp85, #4388)

* `ggsave()` now returns the saved file location invisibly (#3379, @eliocamp).
  Note that, as a side effect, an unofficial hack `<ggplot object> + ggsave()`
  no longer works (#4513).

* The scale arguments `limits`, `breaks`, `minor_breaks`, `labels`, `rescaler`
  and `oob` now accept purrr style lambda notation (@teunbrand, #4427). The same 
  is true for `as_labeller()` (and therefore also `labeller()`) 
  (@netique, #4188).

* Manual scales now allow named vectors passed to `values` to contain fewer 
  elements than existing in the data. Elements not present in values will be set
  to `NA` (@thomasp85, #3451)
  
* Date and datetime position scales support out-of-bounds (oob) arguments to 
  control how limits affect data outside those limits (@teunbrand, #4199).
  
## Fixes

* Fix a bug that `after_stat()` and `after_scale()` cannot refer to aesthetics
  if it's specified in the plot-global mapping (@yutannihilation, #4260).
  
* Fix bug in `annotate_logticks()` that would cause an error when used together
  with `coord_flip()` (@thomasp85, #3954)
  
* Fix a bug in `geom_abline()` that resulted in `intercept` not being subjected
  to the transformation of the y scale (@thomasp85, #3741)
  
* Extent the range of the line created by `geom_abline()` so that line ending
  is not visible for large linewidths (@thomasp85, #4024)

* Fix bug in `geom_dotplot()` where dots would be positioned wrong with 
  `stackgroups = TRUE` (@thomasp85, #1745)

* Fix calculation of confidence interval for locfit smoothing in `geom_smooth()`
  (@topepo, #3806)
  
* Fix bug in `geom_text()` where `"outward"` and `"inward"` justification for 
  some `angle` values was reversed (@aphalo, #4169, #4447)

* `ggsave()` now sets the default background to match the fill value of the
  `plot.background` theme element (@karawoo, #4057)

* It is now deprecated to specify `guides(<scale> = FALSE)` or
  `scale_*(guide = FALSE)` to remove a guide. Please use 
  `guides(<scale> = "none")` or `scale_*(guide = "none")` instead 
  (@yutannihilation, #4097)
  
* Fix a bug in `guide_bins()` where keys would disappear if the guide was 
  reversed (@thomasp85, #4210)
  
* Fix bug in `guide_coloursteps()` that would repeat the terminal bins if the
  breaks coincided with the limits of the scale (@thomasp85, #4019)

* Make sure that default labels from default mappings doesn't overwrite default
  labels from explicit mappings (@thomasp85, #2406)

* Fix bug in `labeller()` where parsing was turned off if `.multiline = FALSE`
  (@thomasp85, #4084)
  
* Make sure `label_bquote()` has access to the calling environment when 
  evaluating the labels (@thomasp85, #4141)

* Fix a bug in the layer implementation that introduced a new state after the 
  first render which could lead to a different look when rendered the second 
  time (@thomasp85, #4204)

* Fix a bug in legend justification where justification was lost of the legend
  dimensions exceeded the available size (@thomasp85, #3635)

* Fix a bug in `position_dodge2()` where `NA` values in thee data would cause an
  error (@thomasp85, #2905)

* Make sure `position_jitter()` creates the same jittering independent of 
  whether it is called by name or with constructor (@thomasp85, #2507)

* Fix a bug in `position_jitter()` where different jitters would be applied to 
  different position aesthetics of the same axis (@thomasp85, #2941)
  
* Fix a bug in `qplot()` when supplying `c(NA, NA)` as axis limits 
  (@thomasp85, #4027)
  
* Remove cross-inheritance of default discrete colour/fill scales and check the
  type and aesthetic of function output if `type` is a function 
  (@thomasp85, #4149)

* Fix bug in `scale_[x|y]_date()` where custom breaks functions that resulted in
  fractional dates would get misaligned (@thomasp85, #3965)
  
* Fix bug in `scale_[x|y]_datetime()` where a specified timezone would be 
  ignored by the scale (@thomasp85, #4007)
  
* Fix issue in `sec_axis()` that would throw warnings in the absence of any 
  secondary breaks (@thomasp85, #4368)

* `stat_bin()`'s computed variable `width` is now documented (#3522).
  
* `stat_count()` now computes width based on the full dataset instead of per 
  group (@thomasp85, #2047)

* Extended `stat_ecdf()` to calculate the cdf from either x or y instead from y 
  only (@jgjl, #4005)
  
* Fix a bug in `stat_summary_bin()` where one more than the requested number of
  bins would be created (@thomasp85, #3824)

* Only drop groups in `stat_ydensity()` when there are fewer than two data 
  points and throw a warning (@andrewwbutler, #4111).

* Fixed a bug in strip assembly when theme has `strip.text = element_blank()`
  and plots are faceted with multi-layered strips (@teunbrand, #4384).
  
* Using `theme(aspect.ratio = ...)` together with free space in `facet_grid()`
  now correctly throws an error (@thomasp85, #3834)

* Fixed a bug in `labeller()` so that `.default` is passed to `as_labeller()`
  when labellers are specified by naming faceting variables. (@waltersom, #4031)
  
* Updated style for example code (@rjake, #4092)

* ggplot2 now requires R >= 3.3 (#4247).

* ggplot2 now uses `rlang::check_installed()` to check if a suggested package is
  installed, which will offer to install the package before continuing (#4375, 
  @malcolmbarrett)

* Improved error with hint when piping a `ggplot` object into a facet function
  (#4379, @mitchelloharawild).

# ggplot2 3.3.3
This is a small patch release mainly intended to address changes in R and CRAN.
It further changes the licensing model of ggplot2 to an MIT license.

* Update the ggplot2 licence to an MIT license (#4231, #4232, #4233, and #4281)

* Use vdiffr conditionally so ggplot2 can be tested on systems without vdiffr

* Update tests to work with the new `all.equal()` defaults in R >4.0.3

* Fixed a bug that `guide_bins()` mistakenly ignore `override.aes` argument
  (@yutannihilation, #4085).

# ggplot2 3.3.2
This is a small release focusing on fixing regressions introduced in 3.3.1.

* Added an `outside` option to `annotation_logticks()` that places tick marks
  outside of the plot bounds. (#3783, @kbodwin)

* `annotation_raster()` adds support for native rasters. For large rasters,
  native rasters render significantly faster than arrays (@kent37, #3388)
  
* Facet strips now have dedicated position-dependent theme elements 
  (`strip.text.x.top`, `strip.text.x.bottom`, `strip.text.y.left`, 
  `strip.text.y.right`) that inherit from `strip.text.x` and `strip.text.y`, 
  respectively. As a consequence, some theme stylings now need to be applied to 
  the position-dependent elements rather than to the parent elements. This 
  change was already introduced in ggplot2 3.3.0 but not listed in the 
  changelog. (@thomasp85, #3683)

* Facets now handle layers containing no data (@yutannihilation, #3853).
  
* A newly added geom `geom_density_2d_filled()` and associated stat 
  `stat_density_2d_filled()` can draw filled density contours
  (@clauswilke, #3846).

* A newly added `geom_function()` is now recommended to use in conjunction
  with/instead of `stat_function()`. In addition, `stat_function()` now
  works with transformed y axes, e.g. `scale_y_log10()`, and in plots
  containing no other data or layers (@clauswilke, #3611, #3905, #3983).

* Fixed a bug in `geom_sf()` that caused problems with legend-type
  autodetection (@clauswilke, #3963).
  
* Support graphics devices that use the `file` argument instead of `fileneame` 
  in `ggsave()` (@bwiernik, #3810)
  
* Default discrete color scales are now configurable through the `options()` of 
  `ggplot2.discrete.colour` and `ggplot2.discrete.fill`. When set to a character 
  vector of colour codes (or list of character vectors)  with sufficient length, 
  these colours are used for the default scale. See `help(scale_colour_discrete)` 
  for more details and examples (@cpsievert, #3833).

* Default continuous colour scales (i.e., the `options()` 
  `ggplot2.continuous.colour` and `ggplot2.continuous.fill`, which inform the 
  `type` argument of `scale_fill_continuous()` and `scale_colour_continuous()`) 
  now accept a function, which allows more control over these default 
  `continuous_scale()`s (@cpsievert, #3827).

* A bug was fixed in `stat_contour()` when calculating breaks based on 
  the `bins` argument (@clauswilke, #3879, #4004).
  
* Data columns can now contain `Vector` S4 objects, which are widely used in the 
  Bioconductor project. (@teunbrand, #3837)

# ggplot2 3.3.1

This is a small release with no code change. It removes all malicious links to a 
site that got hijacked from the readme and pkgdown site.

# ggplot2 3.3.0

This is a minor release but does contain a range of substantial new features, 
along with the standard bug fixes. The release contains a few visual breaking
changes, along with breaking changes for extension developers due to a shift in
internal representation of the position scales and their axes. No user breaking
changes are included.

This release also adds Dewey Dunnington (@paleolimbot) to the core team.

## Breaking changes
There are no user-facing breaking changes, but a change in some internal 
representations that extension developers may have relied on, along with a few 
breaking visual changes which may cause visual tests in downstream packages to 
fail.

* The `panel_params` field in the `Layout` now contains a list of list of 
  `ViewScale` objects, describing the trained coordinate system scales, instead
  of the list object used before. Any extensions that use this field will likely
  break, as will unit tests that checks aspects of this.

* `element_text()` now issues a warning when vectorized arguments are provided, 
  as in `colour = c("red", "green", "blue")`. Such use is discouraged and not 
  officially supported (@clauswilke, #3492).

* Changed `theme_grey()` setting for legend key so that it creates no border 
  (`NA`) rather than drawing a white one. (@annennenne, #3180)

* `geom_ribbon()` now draws separate lines for the upper and lower intervals if
  `colour` is mapped. Similarly, `geom_area()` and `geom_density()` now draw
  the upper lines only in the same case by default. If you want old-style full
  stroking, use `outline.type = "full"` (@yutannihilation, #3503 / @thomasp85, #3708).

## New features

* The evaluation time of aesthetics can now be controlled to a finer degree. 
  `after_stat()` supersedes the use of `stat()` and `..var..`-notation, and is
  joined by `after_scale()` to allow for mapping to scaled aesthetic values. 
  Remapping of the same aesthetic is now supported with `stage()`, so you can 
  map a data variable to a stat aesthetic, and remap the same aesthetic to 
  something else after statistical transformation (@thomasp85, #3534)

* All `coord_*()` functions with `xlim` and `ylim` arguments now accept
  vectors with `NA` as a placeholder for the minimum or maximum value
  (e.g., `ylim = c(0, NA)` would zoom the y-axis from 0 to the 
  maximum value observed in the data). This mimics the behaviour
  of the `limits` argument in continuous scale functions
  (@paleolimbot, #2907).

* Allowed reversing of discrete scales by re-writing `get_limits()` 
  (@AnneLyng, #3115)
  
* All geoms and stats that had a direction (i.e. where the x and y axes had 
  different interpretation), can now freely choose their direction, instead of
  relying on `coord_flip()`. The direction is deduced from the aesthetic 
  mapping, but can also be specified directly with the new `orientation` 
  argument (@thomasp85, #3506).
  
* Position guides can now be customized using the new `guide_axis()`, which can 
  be passed to position `scale_*()` functions or via `guides()`. The new axis 
  guide (`guide_axis()`) comes with arguments `check.overlap` (automatic removal 
  of overlapping labels), `angle` (easy rotation of axis labels), and
  `n.dodge` (dodge labels into multiple rows/columns) (@paleolimbot, #3322).
  
* A new scale type has been added, that allows binning of aesthetics at the 
  scale level. It has versions for both position and non-position aesthetics and
  comes with two new guides (`guide_bins` and `guide_coloursteps`) 
  (@thomasp85, #3096)
  
* `scale_x_continuous()` and `scale_y_continuous()` gains an `n.breaks` argument
  guiding the number of automatic generated breaks (@thomasp85, #3102)

* Added `stat_contour_filled()` and `geom_contour_filled()`, which compute 
  and draw filled contours of gridded data (@paleolimbot, #3044). 
  `geom_contour()` and `stat_contour()` now use the isoband package
  to compute contour lines. The `complete` parameter (which was undocumented
  and has been unused for at least four years) was removed (@paleolimbot, #3044).
  
* Themes have gained two new parameters, `plot.title.position` and 
  `plot.caption.position`, that can be used to customize how plot
  title/subtitle and plot caption are positioned relative to the overall plot
  (@clauswilke, #3252).

## Extensions
  
* `Geom` now gains a `setup_params()` method in line with the other ggproto
  classes (@thomasp85, #3509)

* The newly added function `register_theme_elements()` now allows developers
  of extension packages to define their own new theme elements and place them
  into the ggplot2 element tree (@clauswilke, #2540).

## Minor improvements and bug fixes

* `coord_trans()` now draws second axes and accepts `xlim`, `ylim`,
  and `expand` arguments to bring it up to feature parity with 
  `coord_cartesian()`. The `xtrans` and `ytrans` arguments that were 
  deprecated in version 1.0.1 in favour of `x` and `y` 
  were removed (@paleolimbot, #2990).

* `coord_trans()` now calculates breaks using the expanded range 
  (previously these were calculated using the unexpanded range, 
  which resulted in differences between plots made with `coord_trans()`
  and those made with `coord_cartesian()`). The expansion for discrete axes 
  in `coord_trans()` was also updated such that it behaves identically
  to that in `coord_cartesian()` (@paleolimbot, #3338).

* `expand_scale()` was deprecated in favour of `expansion()` for setting
  the `expand` argument of `x` and `y` scales (@paleolimbot).

* `geom_abline()`, `geom_hline()`, and `geom_vline()` now issue 
  more informative warnings when supplied with set aesthetics
  (i.e., `slope`, `intercept`, `yintercept`, and/or `xintercept`)
  and mapped aesthetics (i.e., `data` and/or `mapping`).

* Fix a bug in `geom_raster()` that squeezed the image when it went outside 
  scale limits (#3539, @thomasp85)

* `geom_sf()` now determines the legend type automatically (@microly, #3646).
  
* `geom_sf()` now removes rows that can't be plotted due to `NA` aesthetics 
  (#3546, @thomasp85)

* `geom_sf()` now applies alpha to linestring geometries 
  (#3589, @yutannihilation).

* `gg_dep()` was deprecated (@perezp44, #3382).

* Added function `ggplot_add.by()` for lists created with `by()`, allowing such
  lists to be added to ggplot objects (#2734, @Maschette)

* ggplot2 no longer depends on reshape2, which means that it no longer 
  (recursively) needs plyr, stringr, or stringi packages.

* Increase the default `nbin` of `guide_colourbar()` to place the ticks more 
  precisely (#3508, @yutannihilation).

* `manual_scale()` now matches `values` with the order of `breaks` whenever
  `values` is an unnamed vector. Previously, unnamed `values` would match with
  the limits of the scale and ignore the order of any `breaks` provided. Note
  that this may change the appearance of plots that previously relied on the
  unordered behaviour (#2429, @idno0001).

* `scale_manual_*(limits = ...)` now actually limits the scale (#3262,
  @yutannihilation).

* Fix a bug when `show.legend` is a named logical vector 
  (#3461, @yutannihilation).

* Added weight aesthetic option to `stat_density()` and made scaling of 
  weights the default (@annennenne, #2902)
  
* `stat_density2d()` can now take an `adjust` parameter to scale the default 
  bandwidth. (#2860, @haleyjeppson)

* `stat_smooth()` uses `REML` by default, if `method = "gam"` and
  `gam`'s method is not specified (@ikosmidis, #2630).

* stacking text when calculating the labels and the y axis with
  `stat_summary()` now works (@ikosmidis, #2709)
  
* `stat_summary()` and related functions now support rlang-style lambda functions
  (#3568, @dkahle).

* The data mask pronoun, `.data`, is now stripped from default labels.

* Addition of partial themes to plots has been made more predictable;
  stepwise addition of individual partial themes is now equivalent to
  addition of multple theme elements at once (@clauswilke, #3039).

* Facets now don't fail even when some variable in the spec are not available
  in all layers (@yutannihilation, #2963).

# ggplot2 3.2.1

This is a patch release fixing a few regressions introduced in 3.2.0 as well as
fixing some unit tests that broke due to upstream changes.

* `position_stack()` no longer changes the order of the input data. Changes to 
  the internal behaviour of `geom_ribbon()` made this reordering problematic 
  with ribbons that spanned `y = 0` (#3471)
* Using `qplot()` with a single positional aesthetic will no longer title the
  non-specified scale as `"NULL"` (#3473)
* Fixes unit tests for sf graticule labels caused by changes to sf

# ggplot2 3.2.0

This is a minor release with an emphasis on internal changes to make ggplot2 
faster and more consistent. The few interface changes will only affect the 
aesthetics of the plot in minor ways, and will only potentially break code of
extension developers if they have relied on internals that have been changed. 
This release also sees the addition of Hiroaki Yutani (@yutannihilation) to the 
core developer team.

With the release of R 3.6, ggplot2 now requires the R version to be at least 3.2,
as the tidyverse is committed to support 5 major versions of R.

## Breaking changes

* Two patches (#2996 and #3050) fixed minor rendering problems. In most cases,
  the visual changes are so subtle that they are difficult to see with the naked
  eye. However, these changes are detected by the vdiffr package, and therefore
  any package developers who use vdiffr to test for visual correctness of ggplot2
  plots will have to regenerate all reference images.
  
* In some cases, ggplot2 now produces a warning or an error for code that previously
  produced plot output. In all these cases, the previous plot output was accidental,
  and the plotting code uses the ggplot2 API in a way that would lead to undefined
  behavior. Examples include a missing `group` aesthetic in `geom_boxplot()` (#3316),
  annotations across multiple facets (#3305), and not using aesthetic mappings when
  drawing ribbons with `geom_ribbon()` (#3318).

## New features

* This release includes a range of internal changes that speeds up plot 
  generation. None of the changes are user facing and will not break any code,
  but in general ggplot2 should feel much faster. The changes includes, but are
  not limited to:
  
  - Caching ascent and descent dimensions of text to avoid recalculating it for
    every title.
  
  - Using a faster data.frame constructor as well as faster indexing into 
    data.frames
    
  - Removing the plyr dependency, replacing plyr functions with faster 
    equivalents.

* `geom_polygon()` can now draw polygons with holes using the new `subgroup` 
  aesthetic. This functionality requires R 3.6.0 (@thomasp85, #3128)

* Aesthetic mappings now accept functions that return `NULL` (@yutannihilation,
  #2997).

* `stat_function()` now accepts rlang/purrr style anonymous functions for the 
  `fun` parameter (@dkahle, #3159).

* `geom_rug()` gains an "outside" option to allow for moving the rug tassels to 
  outside the plot area (@njtierney, #3085) and a `length` option to allow for 
  changing the length of the rug lines (@daniel-wells, #3109). 
  
* All geoms now take a `key_glyph` paramter that allows users to customize
  how legend keys are drawn (@clauswilke, #3145). In addition, a new key glyph
  `timeseries` is provided to draw nice legends for time series
  (@mitchelloharawild, #3145).

## Extensions

* Layers now have a new member function `setup_layer()` which is called at the
  very beginning of the plot building process and which has access to the 
  original input data and the plot object being built. This function allows the 
  creation of custom layers that autogenerate aesthetic mappings based on the 
  input data or that filter the input data in some form. For the time being, this
  feature is not exported, but it has enabled the development of a new layer type,
  `layer_sf()` (see next item). Other special-purpose layer types may be added
  in the future (@clauswilke, #2872).
  
* A new layer type `layer_sf()` can auto-detect and auto-map sf geometry
  columns in the data. It should be used by extension developers who are writing
  new sf-based geoms or stats (@clauswilke, #3232).

* `x0` and `y0` are now recognized positional aesthetics so they will get scaled 
  if used in extension geoms and stats (@thomasp85, #3168)
  
* Continuous scale limits now accept functions which accept the default
  limits and return adjusted limits. This makes it possible to write
  a function that e.g. ensures the limits are always a multiple of 100,
  regardless of the data (@econandrew, #2307).

## Minor improvements and bug fixes

* `cut_width()` now accepts `...` to pass further arguments to `base::cut.default()`
   like `cut_number()` and `cut_interval()` already did (@cderv, #3055)

* `coord_map()` now can have axes on the top and right (@karawoo, #3042).

* `coord_polar()` now correctly rescales the secondary axis (@linzi-sg, #3278)

* `coord_sf()`, `coord_map()`, and `coord_polar()` now squash `-Inf` and `Inf`
  into the min and max of the plot (@yutannihilation, #2972).

* `coord_sf()` graticule lines are now drawn in the same thickness as panel grid 
  lines in `coord_cartesian()`, and seting panel grid lines to `element_blank()` 
  now also works in `coord_sf()` 
  (@clauswilke, #2991, #2525).

* `economics` data has been regenerated. This leads to some changes in the
  values of all columns (especially in `psavert`), but more importantly, strips 
  the grouping attributes from `economics_long`.

* `element_line()` now fills closed arrows (@yutannihilation, #2924).

* Facet strips on the left side of plots now have clipping turned on, preventing
  text from running out of the strip and borders from looking thicker than for
  other strips (@karawoo, #2772 and #3061).

* ggplot2 now works in Turkish locale (@yutannihilation, #3011).

* Clearer error messages for inappropriate aesthetics (@clairemcwhite, #3060).

* ggplot2 no longer attaches any external packages when using functions that 
  depend on packages that are suggested but not imported by ggplot2. The 
  affected functions include `geom_hex()`, `stat_binhex()`, 
  `stat_summary_hex()`, `geom_quantile()`, `stat_quantile()`, and `map_data()` 
  (@clauswilke, #3126).
  
* `geom_area()` and `geom_ribbon()` now sort the data along the x-axis in the 
  `setup_data()` method rather than as part of `draw_group()` (@thomasp85, 
  #3023)

* `geom_hline()`, `geom_vline()`, and `geom_abline()` now throw a warning if the 
  user supplies both an `xintercept`, `yintercept`, or `slope` value and a 
  mapping (@RichardJActon, #2950).

* `geom_rug()` now works with `coord_flip()` (@has2k1, #2987).

* `geom_violin()` no longer throws an error when quantile lines fall outside 
  the violin polygon (@thomasp85, #3254).

* `guide_legend()` and `guide_colorbar()` now use appropriate spacing between legend
  key glyphs and legend text even if the legend title is missing (@clauswilke, #2943).

* Default labels are now generated more consistently; e.g., symbols no longer
  get backticks, and long expressions are abbreviated with `...`
  (@yutannihilation, #2981).

* All-`Inf` layers are now ignored for picking the scale (@yutannihilation, 
  #3184).
  
* Diverging Brewer colour palette now use the correct mid-point colour 
  (@dariyasydykova, #3072).
  
* `scale_color_continuous()` now points to `scale_colour_continuous()` so that 
  it will handle `type = "viridis"` as the documentation states (@hlendway, 
  #3079).

* `scale_shape_identity()` now works correctly with `guide = "legend"` 
  (@malcolmbarrett, #3029)
  
* `scale_continuous` will now draw axis line even if the length of breaks is 0
  (@thomasp85, #3257)

* `stat_bin()` will now error when the number of bins exceeds 1e6 to avoid 
  accidentally freezing the user session (@thomasp85).
  
* `sec_axis()` now places ticks accurately when using nonlinear transformations (@dpseidel, #2978).

* `facet_wrap()` and `facet_grid()` now automatically remove NULL from facet
  specs, and accept empty specs (@yutannihilation, #3070, #2986).

* `stat_bin()` now handles data with only one unique value (@yutannihilation 
  #3047).

* `sec_axis()` now accepts functions as well as formulas (@yutannihilation, #3031).

*   New theme elements allowing different ticks lengths for each axis. For instance,
    this can be used to have inwards ticks on the x-axis (`axis.ticks.length.x`) and
    outwards ticks on the y-axis (`axis.ticks.length.y`) (@pank, #2935).

* The arguments of `Stat*$compute_layer()` and `Position*$compute_layer()` are
  now renamed to always match the ones of `Stat$compute_layer()` and
  `Position$compute_layer()` (@yutannihilation, #3202).

* `geom_*()` and `stat_*()` now accepts purrr-style lambda notation
  (@yutannihilation, #3138).

* `geom_tile()` and `geom_rect()` now draw rectangles without notches at the
  corners. The style of the corner can be controlled by `linejoin` parameters
  (@yutannihilation, #3050).

# ggplot2 3.1.0

## Breaking changes

This is a minor release and breaking changes have been kept to a minimum. End users of 
ggplot2 are unlikely to encounter any issues. However, there are a few items that developers 
of ggplot2 extensions should be aware of. For additional details, see also the discussion 
accompanying issue #2890.

*   In non-user-facing internal code (specifically in the `aes()` function and in
    the `aesthetics` argument of scale functions), ggplot2 now always uses the British
    spelling for aesthetics containing the word "colour". When users specify a "color"
    aesthetic it is automatically renamed to "colour". This renaming is also applied
    to non-standard aesthetics that contain the word "color". For example, "point_color"
    is renamed to "point_colour". This convention makes it easier to support both
    British and American spelling for novel, non-standard aesthetics, but it may require
    some adjustment for packages that have previously introduced non-standard color
    aesthetics using American spelling. A new function `standardise_aes_names()` is
    provided in case extension writers need to perform this renaming in their own code
    (@clauswilke, #2649).

*   Functions that generate other functions (closures) now force the arguments that are
    used from the generated functions, to avoid hard-to-catch errors. This may affect
    some users of manual scales (such as `scale_colour_manual()`, `scale_fill_manual()`,
    etc.) who depend on incorrect behavior (@krlmlr, #2807).
    
*   `Coord` objects now have a function `backtransform_range()` that returns the
    panel range in data coordinates. This change may affect developers of custom coords,
    who now should implement this function. It may also affect developers of custom
    geoms that use the `range()` function. In some applications, `backtransform_range()`
    may be more appropriate (@clauswilke, #2821).


## New features

*   `coord_sf()` has much improved customization of axis tick labels. Labels can now
    be set manually, and there are two new parameters, `label_graticule` and
    `label_axes`, that can be used to specify which graticules to label on which side
    of the plot (@clauswilke, #2846, #2857, #2881).
    
*   Two new geoms `geom_sf_label()` and `geom_sf_text()` can draw labels and text
    on sf objects. Under the hood, a new `stat_sf_coordinates()` calculates the
    x and y coordinates from the coordinates of the sf geometries. You can customize
    the calculation method via `fun.geometry` argument (@yutannihilation, #2761).
    

## Minor improvements and fixes

*   `benchplot()` now uses tidy evaluation (@dpseidel, #2699).

*   The error message in `compute_aesthetics()` now only provides the names of
    aesthetics with mismatched lengths, rather than all aesthetics (@karawoo,
    #2853).

*   For faceted plots, data is no longer internally reordered. This makes it
    safer to feed data columns into `aes()` or into parameters of geoms or
    stats. However, doing so remains discouraged (@clauswilke, #2694).

*   `coord_sf()` now also understands the `clip` argument, just like the other
    coords (@clauswilke, #2938).

*   `fortify()` now displays a more informative error message for
    `grouped_df()` objects when dplyr is not installed (@jimhester, #2822).

*   All `geom_*()` now display an informative error message when required 
    aesthetics are missing (@dpseidel, #2637 and #2706).

*   `geom_boxplot()` now understands the `width` parameter even when used with
    a non-standard stat, such as `stat_identity()` (@clauswilke, #2893).
    
*  `geom_hex()` now understands the `size` and `linetype` aesthetics
   (@mikmart, #2488).
    
*   `geom_hline()`, `geom_vline()`, and `geom_abline()` now work properly
    with `coord_trans()` (@clauswilke, #2149, #2812).
    
*   `geom_text(..., parse = TRUE)` now correctly renders the expected number of
    items instead of silently dropping items that are empty expressions, e.g.
    the empty string "". If an expression spans multiple lines, we take just
    the first line and drop the rest. This same issue is also fixed for
    `geom_label()` and the axis labels for `geom_sf()` (@slowkow, #2867).

*   `geom_sf()` now respects `lineend`, `linejoin`, and `linemitre` parameters 
    for lines and polygons (@alistaire47, #2826).
    
*   `ggsave()` now exits without creating a new graphics device if previously
    none was open (@clauswilke, #2363).

*   `labs()` now has named arguments `title`, `subtitle`, `caption`, and `tag`.
    Also, `labs()` now accepts tidyeval (@yutannihilation, #2669).

*   `position_nudge()` is now more robust and nudges only in the direction
    requested. This enables, for example, the horizontal nudging of boxplots
    (@clauswilke, #2733).

*   `sec_axis()` and `dup_axis()` now return appropriate breaks for the secondary
    axis when applied to log transformed scales (@dpseidel, #2729).

*   `sec_axis()` now works as expected when used in combination with tidy eval
    (@dpseidel, #2788).

*   `scale_*_date()`, `scale_*_time()` and `scale_*_datetime()` can now display 
    a secondary axis that is a __one-to-one__ transformation of the primary axis,
    implemented using the `sec.axis` argument to the scale constructor 
    (@dpseidel, #2244).
    
*   `stat_contour()`, `stat_density2d()`, `stat_bin2d()`,  `stat_binhex()`
    now calculate normalized statistics including `nlevel`, `ndensity`, and
    `ncount`. Also, `stat_density()` now includes the calculated statistic 
    `nlevel`, an alias for `scaled`, to better match the syntax of `stat_bin()`
    (@bjreisman, #2679).

# ggplot2 3.0.0

## Breaking changes

*   ggplot2 now supports/uses tidy evaluation (as described below). This is a 
    major change and breaks a number of packages; we made this breaking change 
    because it is important to make ggplot2 more programmable, and to be more 
    consistent with the rest of the tidyverse. The best general (and detailed)
    introduction to tidy evaluation can be found in the meta programming
    chapters in [Advanced R](https://adv-r.hadley.nz).
    
    The primary developer facing change is that `aes()` now contains 
    quosures (expression + environment pairs) rather than symbols, and you'll 
    need to take a different approach to extracting the information you need. 
    A common symptom of this change are errors "undefined columns selected" or 
    "invalid 'type' (list) of argument" (#2610). As in the previous version,
    constants (like `aes(x = 1)` or `aes(colour = "smoothed")`) are stored
    as is.
    
    In this version of ggplot2, if you need to describe a mapping in a string, 
    use `quo_name()` (to generate single-line strings; longer expressions may 
    be abbreviated) or `quo_text()` (to generate non-abbreviated strings that
    may span multiple lines). If you do need to extract the value of a variable
    instead use `rlang::eval_tidy()`. You may want to condition on 
    `(packageVersion("ggplot2") <= "2.2.1")` so that your code can work with
    both released and development versions of ggplot2.
    
    We recognise that this is a big change and if you're not already familiar
    with rlang, there's a lot to learn. If you are stuck, or need any help,
    please reach out on <https://forum.posit.co/>.

*   Error: Column `y` must be a 1d atomic vector or a list

    Internally, ggplot2 now uses `as.data.frame(tibble::as_tibble(x))` to
    convert a list into a data frame. This improves ggplot2's support for
    list-columns (needed for sf support), at a small cost: you can no longer
    use matrix-columns. Note that unlike tibble we still allow column vectors
    such as returned by `base::scale()` because of their widespread use.

*   Error: More than one expression parsed
  
    Previously `aes_string(x = c("a", "b", "c"))` silently returned 
    `aes(x = a)`. Now this is a clear error.

*   Error: `data` must be uniquely named but has duplicate columns
  
    If layer data contains columns with identical names an error will be 
    thrown. In earlier versions the first occurring column was chosen silently,
    potentially masking that the wrong data was chosen.

*   Error: Aesthetics must be either length 1 or the same as the data
    
    Layers are stricter about the columns they will combine into a single
    data frame. Each aesthetic now must be either the same length as the data
    frame or a single value. This makes silent recycling errors much less likely.

*   Error: `coord_*` doesn't support free scales 
   
    Free scales only work with selected coordinate systems; previously you'd
    get an incorrect plot.

*   Error in f(...) : unused argument (range = c(0, 1))

    This is because the `oob` argument to scale has been set to a function
    that only takes a single argument; it needs to take two arguments
    (`x`, and `range`). 

*   Error: unused argument (output)
  
    The function `guide_train()` now has an optional parameter `aesthetic`
    that allows you to override the `aesthetic` setting in the scale.
    To make your code work with the both released and development versions of 
    ggplot2 appropriate, add `aesthetic = NULL` to the `guide_train()` method
    signature.
    
    ```R
    # old
    guide_train.legend <- function(guide, scale) {...}
    
    # new 
    guide_train.legend <- function(guide, scale, aesthetic = NULL) {...}
    ```
    
    Then, inside the function, replace `scale$aesthetics[1]`,
    `aesthetic %||% scale$aesthetics[1]`. (The %||% operator is defined in the 
    rlang package).
    
    ```R
    # old
    setNames(list(scale$map(breaks)), scale$aesthetics[1])

    # new
    setNames(list(scale$map(breaks)), aesthetic %||% scale$aesthetics[1])
    ```

*   The long-deprecated `subset` argument to `layer()` has been removed.

## Tidy evaluation

* `aes()` now supports quasiquotation so that you can use `!!`, `!!!`,
  and `:=`. This replaces `aes_()` and `aes_string()` which are now
  soft-deprecated (but will remain around for a long time).

* `facet_wrap()` and `facet_grid()` now support `vars()` inputs. Like
  `dplyr::vars()`, this helper quotes its inputs and supports
  quasiquotation. For instance, you can now supply faceting variables
  like this: `facet_wrap(vars(am, cyl))` instead of 
  `facet_wrap(~am + cyl)`. Note that the formula interface is not going 
  away and will not be deprecated. `vars()` is simply meant to make it 
  easier to create functions around `facet_wrap()` and `facet_grid()`.

  The first two arguments of `facet_grid()` become `rows` and `cols`
  and now support `vars()` inputs. Note however that we took special
  care to ensure complete backward compatibility. With this change
  `facet_grid(vars(cyl), vars(am, vs))` is equivalent to
  `facet_grid(cyl ~ am + vs)`, and `facet_grid(cols = vars(am, vs))` is
  equivalent to `facet_grid(. ~ am + vs)`.

  One nice aspect of the new interface is that you can now easily
  supply names: `facet_grid(vars(Cylinder = cyl), labeller =
  label_both)` will give nice label titles to the facets. Of course,
  those names can be unquoted with the usual tidy eval syntax.

### sf

* ggplot2 now has full support for sf with `geom_sf()` and `coord_sf()`:

  ```r
  nc <- sf::st_read(system.file("shape/nc.shp", package = "sf"), quiet = TRUE)
  ggplot(nc) +
    geom_sf(aes(fill = AREA))
  ```
  It supports all simple features, automatically aligns CRS across layers, sets
  up the correct aspect ratio, and draws a graticule.

## New features

* ggplot2 now works on R 3.1 onwards, and uses the 
  [vdiffr](https://github.com/r-lib/vdiffr) package for visual testing.

* In most cases, accidentally using `%>%` instead of `+` will generate an 
  informative error (#2400).

* New syntax for calculated aesthetics. Instead of using `aes(y = ..count..)` 
  you can (and should!) use `aes(y = stat(count))`. `stat()` is a real function 
  with documentation which hopefully will make this part of ggplot2 less 
  confusing (#2059).
  
  `stat()` is particularly nice for more complex calculations because you 
  only need to specify it once: `aes(y = stat(count / max(count)))`,
  rather than `aes(y = ..count.. / max(..count..))`
  
* New `tag` label for adding identification tags to plots, typically used for 
  labelling a subplot with a letter. Add a tag with `labs(tag = "A")`, style it 
  with the `plot.tag` theme element, and control position with the
  `plot.tag.position` theme setting (@thomasp85).

### Layers: geoms, stats, and position adjustments

* `geom_segment()` and `geom_curve()` have a new `arrow.fill` parameter which 
  allows you to specify a separate fill colour for closed arrowheads 
  (@hrbrmstr and @clauswilke, #2375).

* `geom_point()` and friends can now take shapes as strings instead of integers,
  e.g. `geom_point(shape = "diamond")` (@daniel-barnett, #2075).

* `position_dodge()` gains a `preserve` argument that allows you to control
  whether the `total` width at each `x` value is preserved (the current 
  default), or ensure that the width of a `single` element is preserved
  (what many people want) (#1935).

* New `position_dodge2()` provides enhanced dodging for boxplots. Compared to
  `position_dodge()`, `position_dodge2()` compares `xmin` and `xmax` values  
  to determine which elements overlap, and spreads overlapping elements evenly
  within the region of overlap. `position_dodge2()` is now the default position
  adjustment for `geom_boxplot()`, because it handles `varwidth = TRUE`, and 
  will be considered for other geoms in the future.
  
  The `padding` parameter adds a small amount of padding between elements 
  (@karawoo, #2143) and a `reverse` parameter allows you to reverse the order 
  of placement (@karawoo, #2171).
  
* New `stat_qq_line()` makes it easy to add a simple line to a Q-Q plot, which 
  makes it easier to judge the fit of the theoretical distribution 
  (@nicksolomon).

### Scales and guides

* Improved support for mapping date/time variables to `alpha`, `size`, `colour`, 
  and `fill` aesthetics, including `date_breaks` and `date_labels` arguments 
  (@karawoo, #1526), and new `scale_alpha()` variants (@karawoo, #1526).

* Improved support for ordered factors. Ordered factors throw a warning when 
  mapped to shape (unordered factors do not), and do not throw warnings when 
  mapped to size or alpha (unordered factors do). Viridis is used as the 
  default colour and fill scale for ordered factors (@karawoo, #1526).

* The `expand` argument of `scale_*_continuous()` and `scale_*_discrete()`
  now accepts separate expansion values for the lower and upper range
  limits. The expansion limits can be specified using the convenience
  function `expand_scale()`.
  
  Separate expansion limits may be useful for bar charts, e.g. if one
  wants the bottom of the bars to be flush with the x axis but still 
  leave some (automatically calculated amount of) space above them:
  
    ```r
    ggplot(mtcars) +
        geom_bar(aes(x = factor(cyl))) +
        scale_y_continuous(expand = expand_scale(mult = c(0, .1)))
    ```
  
  It can also be useful for line charts, e.g. for counts over time,
  where one wants to have a ’hard’ lower limit of y = 0 but leave the
  upper limit unspecified (and perhaps differing between panels), with
  some extra space above the highest point on the line (with symmetrical 
  limits, the extra space above the highest point could in some cases 
  cause the lower limit to be negative).
  
  The old syntax for the `expand` argument will, of course, continue
  to work (@huftis, #1669).

* `scale_colour_continuous()` and `scale_colour_gradient()` are now controlled 
  by global options `ggplot2.continuous.colour` and `ggplot2.continuous.fill`. 
  These can be set to `"gradient"` (the default) or `"viridis"` (@karawoo).

* New `scale_colour_viridis_c()`/`scale_fill_viridis_c()` (continuous) and
  `scale_colour_viridis_d()`/`scale_fill_viridis_d()` (discrete) make it
  easy to use Viridis colour scales (@karawoo, #1526).

* Guides for `geom_text()` now accept custom labels with 
  `guide_legend(override.aes = list(label = "foo"))` (@brianwdavis, #2458).

### Margins

* Strips gain margins on all sides by default. This means that to fully justify
  text to the edge of a strip, you will need to also set the margins to 0
  (@karawoo).

* Rotated strip labels now correctly understand `hjust` and `vjust` parameters
  at all angles (@karawoo).

* Strip labels now understand justification relative to the direction of the
  text, meaning that in y facets, the strip text can be placed at either end of
  the strip using `hjust` (@karawoo).

* Legend titles and labels get a little extra space around them, which 
  prevents legend titles from overlapping the legend at large font sizes 
  (@karawoo, #1881).

## Extension points

* New `autolayer()` S3 generic (@mitchelloharawild, #1974). This is similar
  to `autoplot()` but produces layers rather than complete plots.

* Custom objects can now be added using `+` if a `ggplot_add` method has been
  defined for the class of the object (@thomasp85).

* Theme elements can now be subclassed. Add a `merge_element` method to control
  how properties are inherited from the parent element. Add an `element_grob` 
  method to define how elements are rendered into grobs (@thomasp85, #1981).

* Coords have gained new extension mechanisms.
  
    If you have an existing coord extension, you will need to revise the
    specification of the `train()` method. It is now called 
    `setup_panel_params()` (better reflecting what it actually does) and now 
    has arguments `scale_x`, and `scale_y` (the x and y scales respectively) 
    and `param`, a list of plot specific parameters generated by 
    `setup_params()`.

    What was formerly called `scale_details` (in coords), `panel_ranges` 
    (in layout) and `panel_scales` (in geoms) are now consistently called
    `panel_params` (#1311). These are parameters of the coord that vary from
    panel to panel.

* `ggplot_build()` and `ggplot_gtable()` are now generics, so ggplot-subclasses 
  can define additional behavior during the build stage.

* `guide_train()`, `guide_merge()`, `guide_geom()`, and `guide_gengrob()`
  are now exported as they are needed if you want to design your own guide.
  They are not currently documented; use at your own risk (#2528).

* `scale_type()` generic is now exported and documented. Use this if you 
  want to extend ggplot2 to work with a new type of vector.

## Minor bug fixes and improvements

### Faceting

* `facet_grid()` gives a more informative error message if you try to use
  a variable in both rows and cols (#1928).

* `facet_grid()` and `facet_wrap()` both give better error messages if you
  attempt to use an unsupported coord with free scales (#2049).

* `label_parsed()` works once again (#2279).

* You can now style the background of horizontal and vertical strips
  independently with `strip.background.x` and `strip.background.y` 
  theme settings (#2249).

### Scales

* `discrete_scale()` documentation now inherits shared definitions from 
  `continuous_scale()` (@alistaire47, #2052).

* `guide_colorbar()` shows all colours of the scale (@has2k1, #2343).

* `scale_identity()` once again produces legends by default (#2112).

* Tick marks for secondary axes with strong transformations are more 
  accurately placed (@thomasp85, #1992).

* Missing line types now reliably generate missing lines (with standard 
  warning) (#2206).

* Legends now ignore set aesthetics that are not length one (#1932).

* All colour and fill scales now have an `aesthetics` argument that can
  be used to set the aesthetic(s) the scale works with. This makes it
  possible to apply a colour scale to both colour and fill aesthetics
  at the same time, via `aesthetics = c("colour", "fill")` (@clauswilke).
  
* Three new generic scales work with any aesthetic or set of aesthetics: 
  `scale_continuous_identity()`, `scale_discrete_identity()`, and
  `scale_discrete_manual()` (@clauswilke).

* `scale_*_gradient2()` now consistently omits points outside limits by 
  rescaling after the limits are enforced (@foo-bar-baz-qux, #2230).

### Layers

* `geom_label()` now correctly produces unbordered labels when `label.size` 
  is 0, even when saving to PDF (@bfgray3, #2407).

* `layer()` gives considerably better error messages for incorrectly specified
  `geom`, `stat`, or `position` (#2401).

* In all layers that use it, `linemitre` now defaults to 10 (instead of 1)
  to better match base R.

* `geom_boxplot()` now supplies a default value if no `x` aesthetic is present
  (@foo-bar-baz-qux, #2110).

* `geom_density()` drops groups with fewer than two data points and throws a
  warning. For groups with two data points, density values are now calculated 
  with `stats::density` (@karawoo, #2127).

* `geom_segment()` now also takes a `linejoin` parameter. This allows more 
  control over the appearance of the segments, which is especially useful for 
  plotting thick arrows (@Ax3man, #774).

* `geom_smooth()` now reports the formula used when `method = "auto"` 
  (@davharris #1951). `geom_smooth()` now orders by the `x` aesthetic, making it 
  easier to pass pre-computed values without manual ordering (@izahn, #2028). It 
  also now knows it has `ymin` and `ymax` aesthetics (#1939). The legend 
  correctly reflects the status of the `se` argument when used with stats 
  other than the default (@clauswilke, #1546).

* `geom_tile()` now once again interprets `width` and `height` correctly 
  (@malcolmbarrett, #2510).

* `position_jitter()` and `position_jitterdodge()` gain a `seed` argument that
  allows the specification of a random seed for reproducible jittering 
  (@krlmlr, #1996 and @slowkow, #2445).

* `stat_density()` has better behaviour if all groups are dropped because they
  are too small (#2282).

* `stat_summary_bin()` now understands the `breaks` parameter (@karawoo, #2214).

* `stat_bin()` now accepts functions for `binwidth`. This allows better binning 
  when faceting along variables with different ranges (@botanize).

* `stat_bin()` and `geom_histogram()` now sum correctly when using the `weight` 
  aesthetic (@jiho, #1921).

* `stat_bin()` again uses correct scaling for the computed variable `ndensity` 
  (@timgoodman, #2324).

* `stat_bin()` and `stat_bin_2d()` now properly handle the `breaks` parameter 
  when the scales are transformed (@has2k1, #2366).

* `update_geom_defaults()` and `update_stat_defaults()` allow American 
  spelling of aesthetic parameters (@foo-bar-baz-qux, #2299).

* The `show.legend` parameter now accepts a named logical vector to hide/show
  only some aesthetics in the legend (@tutuchan, #1798).

* Layers now silently ignore unknown aesthetics with value `NULL` (#1909).

### Coords

* Clipping to the plot panel is now configurable, through a `clip` argument
  to coordinate systems, e.g. `coord_cartesian(clip = "off")` 
  (@clauswilke, #2536).

* Like scales, coordinate systems now give you a message when you're 
  replacing an existing coordinate system (#2264).

* `coord_polar()` now draws secondary axis ticks and labels 
  (@dylan-stark, #2072), and can draw the radius axis on the right 
  (@thomasp85, #2005).

* `coord_trans()` now generates a warning when a transformation generates 
  non-finite values (@foo-bar-baz-qux, #2147).

### Themes

* Complete themes now always override all elements of the default theme
  (@has2k1, #2058, #2079).

* Themes now set default grid colour in `panel.grid` rather than individually
  in `panel.grid.major` and `panel.grid.minor` individually. This makes it 
  slightly easier to customise the theme (#2352).

* Fixed bug when setting strips to `element_blank()` (@thomasp85). 

* Axes positioned on the top and to the right can now customize their ticks and
  lines separately (@thomasp85, #1899).

* Built-in themes gain parameters `base_line_size` and `base_rect_size` which 
  control the default sizes of line and rectangle elements (@karawoo, #2176).

* Default themes use `rel()` to set line widths (@baptiste).

* Themes were tweaked for visual consistency and more graceful behavior when 
  changing the base font size. All absolute heights or widths were replaced 
  with heights or widths that are proportional to the base font size. One 
  relative font size was eliminated (@clauswilke).
  
* The height of descenders is now calculated solely on font metrics and doesn't
  change with the specific letters in the string. This fixes minor alignment 
  issues with plot titles, subtitles, and legend titles (#2288, @clauswilke).

### Guides

* `guide_colorbar()` is more configurable: tick marks and color bar frame
  can now by styled with arguments `ticks.colour`, `ticks.linewidth`, 
  `frame.colour`, `frame.linewidth`, and `frame.linetype`
  (@clauswilke).
  
* `guide_colorbar()` now uses `legend.spacing.x` and `legend.spacing.y` 
  correctly, and it can handle multi-line titles. Minor tweaks were made to 
  `guide_legend()` to make sure the two legend functions behave as similarly as
  possible (@clauswilke, #2397 and #2398).
  
* The theme elements `legend.title` and `legend.text` now respect the settings 
  of `margin`, `hjust`, and `vjust` (@clauswilke, #2465, #1502).

* Non-angle parameters of `label.theme` or `title.theme` can now be set in 
  `guide_legend()` and `guide_colorbar()` (@clauswilke, #2544).

### Other

* `fortify()` gains a method for tbls (@karawoo, #2218).

* `ggplot` gains a method for `grouped_df`s that adds a `.group` variable,
  which computes a unique value for each group. Use it with 
  `aes(group = .group)` (#2351).

* `ggproto()` produces objects with class `c("ggproto", "gg")`, allowing for
  a more informative error message when adding layers, scales, or other ggproto 
  objects (@jrnold, #2056).

* `ggsave()`'s DPI argument now supports 3 string options: "retina" (320
  DPI), "print" (300 DPI), and "screen" (72 DPI) (@foo-bar-baz-qux, #2156).
  `ggsave()` now uses full argument names to avoid partial match warnings 
  (#2355), and correctly restores the previous graphics device when several
  graphics devices are open (#2363).

* `print.ggplot()` now returns the original ggplot object, instead of the 
  output from `ggplot_build()`. Also, the object returned from 
  `ggplot_build()` now has the class `"ggplot_built"` (#2034).

* `map_data()` now works even when purrr is loaded (tidyverse#66).

* New functions `summarise_layout()`, `summarise_coord()`, and 
  `summarise_layers()` summarise the layout, coordinate systems, and layers 
  of a built ggplot object (#2034, @wch). This provides a tested API that 
  (e.g.) shiny can depend on.

* Updated startup messages reflect new resources (#2410, @mine-cetinkaya-rundel).

# ggplot2 2.2.1

* Fix usage of `structure(NULL)` for R-devel compatibility (#1968).

# ggplot2 2.2.0

## Major new features

### Subtitle and caption

Thanks to @hrbrmstr plots now have subtitles and captions, which can be set with 
the `subtitle`  and `caption` arguments to `ggtitle()` and `labs()`. You can 
control their appearance with the theme settings `plot.caption` and 
`plot.subtitle`. The main plot title is now left-aligned to better work better 
with a subtitle. The caption is right-aligned (@hrbrmstr).

### Stacking

`position_stack()` and `position_fill()` now sort the stacking order to match 
grouping order. This allows you to control the order through grouping, and 
ensures that the default legend matches the plot (#1552, #1593). If you want the 
opposite order (useful if you have horizontal bars and horizontal legend), you 
can request reverse stacking by using `position = position_stack(reverse = TRUE)` 
(#1837).
  
`position_stack()` and `position_fill()` now accepts negative values which will 
create stacks extending below the x-axis (#1691).

`position_stack()` and `position_fill()` gain a `vjust` argument which makes it 
easy to (e.g.) display labels in the middle of stacked bars (#1821).

### Layers

`geom_col()` was added to complement `geom_bar()` (@hrbrmstr). It uses 
`stat="identity"` by default, making the `y` aesthetic mandatory. It does not 
support any other `stat_()` and does not provide fallback support for the 
`binwidth` parameter. Examples and references in other functions were updated to
demonstrate `geom_col()` usage. 

When creating a layer, ggplot2 will warn if you use an unknown aesthetic or an 
unknown parameter. Compared to the previous version, this is stricter for 
aesthetics (previously there was no message), and less strict for parameters 
(previously this threw an error) (#1585).

### Facetting

The facet system, as well as the internal panel class, has been rewritten in 
ggproto. Facets are now extendable in the same manner as geoms and stats, as 
described in `vignette("extending-ggplot2")`.

We have also added the following new features.
  
* `facet_grid()` and `facet_wrap()` now allow expressions in their faceting 
  formulas (@DanRuderman, #1596).

* When `facet_wrap()` results in an uneven number of panels, axes will now be
  drawn underneath the hanging panels (fixes #1607)

* Strips can now be freely positioned in `facet_wrap()` using the 
  `strip.position` argument (deprecates `switch`).

* The relative order of panel, strip, and axis can now be controlled with 
  the theme setting `strip.placement` that takes either `inside` (strip between 
  panel and axis) or `outside` (strip after axis).

* The theme option `panel.margin` has been deprecated in favour of 
  `panel.spacing` to more clearly communicate intent.

### Extensions

Unfortunately there was a major oversight in the construction of ggproto which 
lead to extensions capturing the super object at package build time, instead of 
at package run time (#1826). This problem has been fixed, but requires 
re-installation of all extension packages.

## Scales

* The position of x and y axes can now be changed using the `position` argument
  in `scale_x_*`and `scale_y_*` which can take `top` and `bottom`, and `left`
  and `right` respectively. The themes of top and right axes can be modified 
  using the `.top` and `.right` modifiers to `axis.text.*` and `axis.title.*`.

### Continuous scales

* `scale_x_continuous()` and `scale_y_continuous()` can now display a secondary 
  axis that is a __one-to-one__ transformation of the primary axis (e.g. degrees 
  Celcius to degrees Fahrenheit). The secondary axis will be positioned opposite 
  to the primary axis and can be controlled with the `sec.axis` argument to 
  the scale constructor.

* Scales worry less about having breaks. If no breaks can be computed, the
  plot will work instead of throwing an uninformative error (#791). This 
  is particularly helpful when you have facets with free scales, and not
  all panels contain data.

* Scales now warn when transformation introduces infinite values (#1696).

### Date time

* `scale_*_datetime()` now supports time zones. It will use the timezone 
  attached to the variable by default, but can be overridden with the 
  `timezone` argument.

* New `scale_x_time()` and `scale_y_time()` generate reasonable default
  breaks and labels for hms vectors (#1752).

### Discrete scales

The treatment of missing values by discrete scales has been thoroughly 
overhauled (#1584). The underlying principle is that we can naturally represent 
missing values on discrete variables (by treating just like another level), so 
by default we should. 

This principle applies to:

* character vectors
* factors with implicit NA
* factors with explicit NA

And to all scales (both position and non-position.)

Compared to the previous version of ggplot2, there are three main changes:

1.  `scale_x_discrete()` and `scale_y_discrete()` always show discrete NA,
    regardless of their source

1.  If present, `NA`s are shown in discrete legends.

1.  All discrete scales gain a `na.translate` argument that allows you to 
    control whether `NA`s are translated to something that can be visualised,
    or should be left as missing. Note that if you don't translate (i.e. 
    `na.translate = FALSE)` the missing values will passed on to the layer, 
    which will warning that it's dropping missing values. To suppress the
    warnings, you'll also need to add `na.rm = TRUE` to the layer call. 

There were also a number of other smaller changes

* Correctly use scale expansion factors.
* Don't preserve space for dropped levels (#1638).
* Only issue one warning when when asking for too many levels (#1674).
* Unicode labels work better on Windows (#1827).
* Warn when used with only continuous data (#1589)

## Themes

* The `theme()` constructor now has named arguments rather than ellipses. This 
  should make autocomplete substantially more useful. The documentation
  (including examples) has been considerably improved.
  
* Built-in themes are more visually homogeneous, and match `theme_grey` better.
  (@jiho, #1679)
  
* When computing the height of titles, ggplot2 now includes the height of the
  descenders (i.e. the bits of `g` and `y` that hang beneath the baseline). This 
  improves the margins around titles, particularly the y axis label (#1712).
  I have also very slightly increased the inner margins of axis titles, and 
  removed the outer margins. 

* Theme element inheritance is now easier to work with as modification now
  overrides default `element_blank` elements (#1555, #1557, #1565, #1567)
  
* Horizontal legends (i.e. legends on the top or bottom) are horizontally
  aligned by default (#1842). Use `legend.box = "vertical"` to switch back
  to the previous behaviour.
  
* `element_line()` now takes an `arrow` argument to specify arrows at the end of
  lines (#1740)

There were a number of tweaks to the theme elements that control legends:
  
* `legend.justification` now controls appearance will plotting the legend
  outside of the plot area. For example, you can use 
  `theme(legend.justification = "top")` to make the legend align with the 
  top of the plot.

* `panel.margin` and `legend.margin` have been renamed to `panel.spacing` and 
  `legend.spacing` respectively, to better communicate intent (they only
  affect spacing between legends and panels, not the margins around them)

* `legend.margin` now controls margin around individual legends.

* New `legend.box.background`, `legend.box.spacing`, and `legend.box.margin`
  control the background, spacing, and margin of the legend box (the region
  that contains all legends).

## Bug fixes and minor improvements

* ggplot2 now imports tibble. This ensures that all built-in datasets print 
  compactly even if you haven't explicitly loaded tibble or dplyr (#1677).

* Class of aesthetic mapping is preserved when adding `aes()` objects (#1624).

* `+.gg` now works for lists that include data frames.

* `annotation_x()` now works in the absense of global data (#1655)

* `geom_*(show.legend = FALSE)` now works for `guide_colorbar`.

* `geom_boxplot()` gains new `outlier.alpha` (@jonathan-g) and 
  `outlier.fill` (@schloerke, #1787) parameters to control the alpha/fill of
   outlier points independently of the alpha of the boxes. 

* `position_jitter()` (and hence `geom_jitter()`) now correctly computes 
  the jitter width/jitter when supplied by the user (#1775, @has2k1).

* `geom_contour()` more clearly describes what inputs it needs (#1577).

* `geom_curve()` respects the `lineend` parameter (#1852).

* `geom_histogram()` and `stat_bin()` understand the `breaks` parameter once 
  more. (#1665). The floating point adjustment for histogram bins is now 
  actually used - it was previously inadvertently ignored (#1651).

* `geom_violin()` no longer transforms quantile lines with the alpha aesthetic
  (@mnbram, #1714). It no longer errors when quantiles are requested but data
  have zero range (#1687). When `trim = FALSE` it once again has a nice 
  range that allows the density to reach zero (by extending the range 3 
  bandwidths to either side of the data) (#1700).

* `geom_dotplot()` works better when faceting and binning on the y-axis. 
  (#1618, @has2k1).
  
* `geom_hexbin()` once again supports `..density..` (@mikebirdgeneau, #1688).

* `geom_step()` gives useful warning if only one data point in layer (#1645).

* `layer()` gains new `check.aes` and `check.param` arguments. These allow
  geom/stat authors to optional suppress checks for known aesthetics/parameters.
  Currently this is used only in `geom_blank()` which powers `expand_limits()` 
  (#1795).

* All `stat_*()` display a better error message when required aesthetics are
  missing.
  
* `stat_bin()` and `stat_summary_hex()` now accept length 1 `binwidth` (#1610)

* `stat_density()` gains new argument `n`, which is passed to underlying function
  `stats::density` ("number of equally spaced points at which the
  density is to be estimated"). (@hbuschme)

* `stat_binhex()` now again returns `count` rather than `value` (#1747)

* `stat_ecdf()` respects `pad` argument (#1646).

* `stat_smooth()` once again informs you about the method it has chosen.
  It also correctly calculates the size of the largest group within facets.

* `x` and `y` scales are now symmetric regarding the list of
  aesthetics they accept: `xmin_final`, `xmax_final`, `xlower`,
  `xmiddle` and `xupper` are now valid `x` aesthetics.

* `Scale` extensions can now override the `make_title` and `make_sec_title` 
  methods to let the scale modify the axis/legend titles.

* The random stream is now reset after calling `.onAttach()` (#2409).

# ggplot2 2.1.0

## New features

* When mapping an aesthetic to a constant (e.g. 
  `geom_smooth(aes(colour = "loess")))`), the default guide title is the name 
  of the aesthetic (i.e. "colour"), not the value (i.e. "loess") (#1431).

* `layer()` now accepts a function as the data argument. The function will be
  applied to the data passed to the `ggplot()` function and must return a
  data.frame (#1527, @thomasp85). This is a more general version of the 
  deprecated `subset` argument.

* `theme_update()` now uses the `+` operator instead of `%+replace%`, so that
  unspecified values will no longer be `NULL`ed out. `theme_replace()`
  preserves the old behaviour if desired (@oneillkza, #1519). 

* `stat_bin()` has been overhauled to use the same algorithm as ggvis, which 
  has been considerably improved thanks to the advice of Randy Prium (@rpruim).
  This includes:
  
    * Better arguments and a better algorithm for determining the origin.
      You can now specify either `boundary` or the `center` of a bin.
      `origin` has been deprecated in favour of these arguments.
      
    * `drop` is deprecated in favour of `pad`, which adds extra 0-count bins
      at either end (needed for frequency polygons). `geom_histogram()` defaults 
      to `pad = FALSE` which considerably improves the default limits for 
      the histogram, especially when the bins are big (#1477).
      
    * The default algorithm does a (somewhat) better job at picking nice widths 
      and origins across a wider range of input data.
      
    * `bins = n` now gives a histogram with `n` bins, not `n + 1` (#1487).

## Bug fixes

* All `\donttest{}` examples run.

* All `geom_()` and `stat_()` functions now have consistent argument order:
  data + mapping, then geom/stat/position, then `...`, then specific arguments, 
  then arguments common to all layers (#1305). This may break code if you were
  previously relying on partial name matching, but in the long-term should make 
  ggplot2 easier to use. In particular, you can now set the `n` parameter
  in `geom_density2d()` without it partially matching `na.rm` (#1485).

* For geoms with both `colour` and `fill`, `alpha` once again only affects
  fill (Reverts #1371, #1523). This was causing problems for people.

* `facet_wrap()`/`facet_grid()` works with multiple empty panels of data 
  (#1445).

* `facet_wrap()` correctly swaps `nrow` and `ncol` when faceting vertically
  (#1417).

* `ggsave("x.svg")` now uses svglite to produce the svg (#1432).

* `geom_boxplot()` now understands `outlier.color` (#1455).

* `geom_path()` knows that "solid" (not just 1) represents a solid line (#1534).

* `geom_ribbon()` preserves missing values so they correctly generate a 
  gap in the ribbon (#1549).

* `geom_tile()` once again accepts `width` and `height` parameters (#1513). 
  It uses `draw_key_polygon()` for better a legend, including a coloured 
  outline (#1484).

* `layer()` now automatically adds a `na.rm` parameter if none is explicitly
  supplied.

* `position_jitterdodge()` now works on all possible dodge aesthetics, 
  e.g. `color`, `linetype` etc. instead of only based on `fill` (@bleutner)

* `position = "nudge"` now works (although it doesn't do anything useful)
  (#1428).

* The default scale for columns of class "AsIs" is now "identity" (#1518).

* `scale_*_discrete()` has better defaults when used with purely continuous
  data (#1542).

* `scale_size()` warns when used with categorical data.

* `scale_size()`, `scale_colour()`, and `scale_fill()` gain date and date-time
  variants (#1526).

* `stat_bin_hex()` and `stat_bin_summary()` now use the same underlying 
  algorithm so results are consistent (#1383). `stat_bin_hex()` now accepts
  a `weight` aesthetic. To be consistent with related stats, the output variable 
  from `stat_bin_hex()` is now value instead of count.

* `stat_density()` gains a `bw` parameter which makes it easy to get consistent 
   smoothing between facets (@jiho)

* `stat-density-2d()` no longer ignores the `h` parameter, and now accepts 
  `bins` and `binwidth` parameters to control the number of contours 
  (#1448, @has2k1).

* `stat_ecdf()` does a better job of adding padding to -Inf/Inf, and gains
  an argument `pad` to suppress the padding if not needed (#1467).

* `stat_function()` gains an `xlim` parameter (#1528). It once again works 
  with discrete x values (#1509).

* `stat_summary()` preserves sorted x order which avoids artefacts when
  display results with `geom_smooth()` (#1520).

* All elements should now inherit correctly for all themes except `theme_void()`.
  (@Katiedaisey, #1555) 

* `theme_void()` was completely void of text but facets and legends still
  need labels. They are now visible (@jiho). 

* You can once again set legend key and height width to unit arithmetic
  objects (like `2 * unit(1, "cm")`) (#1437).

* Eliminate spurious warning if you have a layer with no data and no aesthetics
  (#1451).

* Removed a superfluous comma in `theme-defaults.r` code (@jschoeley)

* Fixed a compatibility issue with `ggproto` and R versions prior to 3.1.2.
  (#1444)

* Fixed issue where `coord_map()` fails when given an explicit `parameters`
  argument (@tdmcarthur, #1729)
  
* Fixed issue where `geom_errorbarh()` had a required `x` aesthetic (#1933)  

# ggplot2 2.0.0

## Major changes

* ggplot no longer throws an error if your plot has no layers. Instead it 
  automatically adds `geom_blank()` (#1246).
  
* New `cut_width()` is a convenient replacement for the verbose
  `plyr::round_any()`, with the additional benefit of offering finer
  control.

* New `geom_count()` is a convenient alias to `stat_sum()`. Use it when you
  have overlapping points on a scatterplot. `stat_sum()` now defaults to 
  using counts instead of proportions.

* New `geom_curve()` adds curved lines, with a similar specification to 
  `geom_segment()` (@veraanadi, #1088).

* Date and datetime scales now have `date_breaks`, `date_minor_breaks` and
  `date_labels` arguments so that you never need to use the long
  `scales::date_breaks()` or `scales::date_format()`.
  
* `geom_bar()` now has it's own stat, distinct from `stat_bin()` which was
  also used by `geom_histogram()`. `geom_bar()` now uses `stat_count()` 
  which counts values at each distinct value of x (i.e. it does not bin
  the data first). This can be useful when you want to show exactly which 
  values are used in a continuous variable.

* `geom_point()` gains a `stroke` aesthetic which controls the border width of 
  shapes 21-25 (#1133, @SeySayux). `size` and `stroke` are additive so a point 
  with `size = 5` and `stroke = 5` will have a diameter of 10mm. (#1142)

* New `position_nudge()` allows you to slightly offset labels (or other 
  geoms) from their corresponding points (#1109).

* `scale_size()` now maps values to _area_, not radius. Use `scale_radius()`
  if you want the old behaviour (not recommended, except perhaps for lines).

* New `stat_summary_bin()` works like `stat_summary()` but on binned data. 
  It's a generalisation of `stat_bin()` that can compute any aggregate,
  not just counts (#1274). Both default to `mean_se()` if no aggregation
  functions are supplied (#1386).

* Layers are now much stricter about their arguments - you will get an error
  if you've supplied an argument that isn't an aesthetic or a parameter.
  This is likely to cause some short-term pain but in the long-term it will make
  it much easier to spot spelling mistakes and other errors (#1293).
  
    This change does break a handful of geoms/stats that used `...` to pass 
    additional arguments on to the underlying computation. Now 
    `geom_smooth()`/`stat_smooth()` and `geom_quantile()`/`stat_quantile()` 
    use `method.args` instead (#1245, #1289); and `stat_summary()` (#1242), 
    `stat_summary_hex()`, and `stat_summary2d()` use `fun.args`.

### Extensibility

There is now an official mechanism for defining Stats, Geoms, and Positions in 
other packages. See `vignette("extending-ggplot2")` for details.

* All Geoms, Stats and Positions are now exported, so you can inherit from them
  when making your own objects (#989).

* ggplot2 no longer uses proto or reference classes. Instead, we now use 
  ggproto, a new OO system designed specifically for ggplot2. Unlike proto
  and RC, ggproto supports clean cross-package inheritance. Creating a new OO
  system isn't usually the right way to solve a problem, but I'm pretty sure
  it was necessary here. Read more about it in the vignette.

* `aes_()` replaces `aes_q()`. It also supports formulas, so the most concise 
  SE version of `aes(carat, price)` is now `aes_(~carat, ~price)`. You may
  want to use this form in packages, as it will avoid spurious `R CMD check` 
  warnings about undefined global variables.

### Text

* `geom_text()` has been overhauled to make labelling your data a little
  easier. It:
  
    * `nudge_x` and `nudge_y` arguments let you offset labels from their
      corresponding points (#1120). 
      
    * `check_overlap = TRUE` provides a simple way to avoid overplotting 
      of labels: labels that would otherwise overlap are omitted (#1039).
      
    * `hjust` and `vjust` can now be character vectors: "left", "center", 
      "right", "bottom", "middle", "top". New options include "inward" and 
      "outward" which align text towards and away from the center of the plot 
      respectively.

* `geom_label()` works like `geom_text()` but draws a rounded rectangle 
  underneath each label (#1039). This is useful when you want to label plots
  that are dense with data.

### Deprecated features

* The little used `aes_auto()` has been deprecated. 

* `aes_q()` has been replaced with `aes_()` to be consistent with SE versions
  of NSE functions in other packages.

* The `order` aesthetic is officially deprecated. It never really worked, and 
  was poorly documented.

* The `stat` and `position` arguments to `qplot()` have been deprecated.
  `qplot()` is designed for quick plots - if you need to specify position
  or stat, use `ggplot()` instead.

* The theme setting `axis.ticks.margin` has been deprecated: now use the margin 
  property of `axis.text`.
  
* `stat_abline()`, `stat_hline()` and `stat_vline()` have been removed:
  these were never suitable for use other than with `geom_abline()` etc
  and were not documented.

* `show_guide` has been renamed to `show.legend`: this more accurately
  reflects what it does (controls appearance of layer in legend), and uses the 
  same convention as other ggplot2 arguments (i.e. a `.` between names).
  (Yes, I know that's inconsistent with function names with use `_`, but it's
  too late to change now.)

A number of geoms have been renamed to be internally consistent:

* `stat_binhex()` and `stat_bin2d()` have been renamed to `stat_bin_hex()` 
  and `stat_bin_2d()` (#1274). `stat_summary2d()` has been renamed to 
  `stat_summary_2d()`, `geom_density2d()`/`stat_density2d()` has been renamed 
  to `geom_density_2d()`/`stat_density_2d()`.

* `stat_spoke()` is now `geom_spoke()` since I realised it's a
  reparameterisation of `geom_segment()`.

* `stat_bindot()` has been removed because it's so tightly coupled to
  `geom_dotplot()`. If you happened to use `stat_bindot()`, just change to
  `geom_dotplot()` (#1194).

All defunct functions have been removed.

### Default appearance

* The default `theme_grey()` background colour has been changed from "grey90" 
  to "grey92": this makes the background a little less visually prominent.

* Labels and titles have been tweaked for readability:

    * Axes labels are darker.
    
    * Legend and axis titles are given the same visual treatment.
    
    * The default font size dropped from 12 to 11. You might be surprised that 
      I've made the default text size smaller as it was already hard for
      many people to read. It turns out there was a bug in RStudio (fixed in 
      0.99.724), that shrunk the text of all grid based graphics. Once that
      was resolved the defaults seemed too big to my eyes.
    
    * More spacing between titles and borders.
    
    * Default margins scale with the theme font size, so the appearance at 
      larger font sizes should be considerably improved (#1228). 

* `alpha` now affects both fill and colour aesthetics (#1371).

* `element_text()` gains a margins argument which allows you to add additional
  padding around text elements. To help see what's going on use `debug = TRUE` 
  to display the text region and anchors.

* The default font size in `geom_text()` has been decreased from 5mm (14 pts)
  to 3.8 mm (11 pts) to match the new default theme sizes.

* A diagonal line is no longer drawn on bar and rectangle legends. Instead, the
  border has been tweaked to be more visible, and more closely match the size of 
  line drawn on the plot.

* `geom_pointrange()` and `geom_linerange()` get vertical (not horizontal)
  lines in the legend (#1389).

* The default line `size` for `geom_smooth()` has been increased from 0.5 to 1 
  to make it easier to see when overlaid on data.
  
* `geom_bar()` and `geom_rect()` use a slightly paler shade of grey so they
  aren't so visually heavy.
  
* `geom_boxplot()` now colours outliers the same way as the boxes.

* `geom_point()` now uses shape 19 instead of 16. This looks much better on 
  the default Linux graphics device. (It's very slightly smaller than the old 
  point, but it shouldn't affect any graphics significantly)

* Sizes in ggplot2 are measured in mm. Previously they were converted to pts 
  (for use in grid) by multiplying by 72 / 25.4. However, grid uses printer's 
  points, not Adobe (big pts), so sizes are now correctly multiplied by 
  72.27 / 25.4. This is unlikely to noticeably affect display, but it's
  technically correct (<https://youtu.be/hou0lU8WMgo>).

* The default legend will now allocate multiple rows (if vertical) or
  columns (if horizontal) in order to make a legend that is more likely to
  fit on the screen. You can override with the `nrow`/`ncol` arguments
  to `guide_legend()`

    ```R
    p <- ggplot(mpg, aes(displ,hwy, colour = model)) + geom_point()
    p
    p + theme(legend.position = "bottom")
    # Previous behaviour
    p + guides(colour = guide_legend(ncol = 1))
    ```

### New and updated themes

* New `theme_void()` is completely empty. It's useful for plots with non-
  standard coordinates or for drawings (@jiho, #976).

* New `theme_dark()` has a dark background designed to make colours pop out
  (@jiho, #1018)

* `theme_minimal()` became slightly more minimal by removing the axis ticks:
  labels now line up directly beneath grid lines (@tomschloss, #1084)

* New theme setting `panel.ontop` (logical) make it possible to place 
  background elements (i.e., gridlines) on top of data. Best used with 
  transparent `panel.background` (@noamross. #551).

### Labelling

The facet labelling system was updated with many new features and a
more flexible interface (@lionel-). It now works consistently across
grid and wrap facets. The most important user visible changes are:

* `facet_wrap()` gains a `labeller` option (#25).

* `facet_grid()` and `facet_wrap()` gain a `switch` argument to
  display the facet titles near the axes. When switched, the labels
  become axes subtitles. `switch` can be set to "x", "y" or "both"
  (the latter only for grids) to control which margin is switched.

The labellers (such as `label_value()` or `label_both()`) also get
some new features:

* They now offer the `multi_line` argument to control whether to
  display composite facets (those specified as `~var1 + var2`) on one
  or multiple lines.

* In `label_bquote()` you now refer directly to the names of
  variables. With this change, you can create math expressions that
  depend on more than one variable. This math expression can be
  specified either for the rows or the columns and you can also
  provide different expressions to each margin.

  As a consequence of these changes, referring to `x` in backquoted
  expressions is deprecated.

* Similarly to `label_bquote()`, `labeller()` now take `.rows` and
  `.cols` arguments. In addition, it also takes `.default`.
  `labeller()` is useful to customise how particular variables are
  labelled. The three additional arguments specify how to label the
  variables are not specifically mentioned, respectively for rows,
  columns or both. This makes it especially easy to set up a
  project-wide labeller dispatcher that can be reused across all your
  plots. See the documentation for an example.

* The new labeller `label_context()` adapts to the number of factors
  facetted over. With a single factor, it displays only the values,
  just as before. But with multiple factors in a composite margin
  (e.g. with `~cyl + am`), the labels are passed over to
  `label_both()`. This way the variables names are displayed with the
  values to help identifying them.

On the programming side, the labeller API has been rewritten in order
to offer more control when faceting over multiple factors (e.g. with
formulae such as `~cyl + am`). This also means that if you have
written custom labellers, you will need to update them for this
version of ggplot.

* Previously, a labeller function would take `variable` and `value`
  arguments and return a character vector. Now, they take a data frame
  of character vectors and return a list. The input data frame has one
  column per factor facetted over and each column in the returned list
  becomes one line in the strip label. See documentation for more
  details.

* The labels received by a labeller now contain metadata: their margin
  (in the "type" attribute) and whether they come from a wrap or a
  grid facet (in the "facet" attribute).

* Note that the new `as_labeller()` function operator provides an easy
  way to transform an existing function to a labeller function. The
  existing function just needs to take and return a character vector.

## Documentation

* Improved documentation for `aes()`, `layer()` and much much more.

* I've tried to reduce the use of `...` so that you can see all the 
  documentation in one place rather than having to integrate multiple pages.
  In some cases this has involved adding additional arguments to geoms
  to make it more clear what you can do:
  
    *  `geom_smooth()` gains explicit `method`, `se` and `formula` arguments.
    
    * `geom_histogram()` gains `binwidth`, `bins`, `origin` and `right` 
      arguments.
      
    * `geom_jitter()` gains `width` and `height` arguments to make it easier
      to control the amount of jittering without using the lengthy 
      `position_jitter()` function (#1116)

* Use of `qplot()` in examples has been minimised (#1123, @hrbrmstr). This is
  inline with the 2nd edition of the ggplot2 box, which minimises the use of 
  `qplot()` in favour of `ggplot()`.

* Tightly linked geoms and stats (e.g. `geom_boxplot()` and `stat_boxplot()`) 
  are now documented in the same file so you can see all the arguments in one
  place. Variations of the same idea (e.g. `geom_path()`, `geom_line()`, and
  `geom_step()`) are also documented together.

* It's now obvious that you can set the `binwidth` parameter for
  `stat_bin_hex()`, `stat_summary_hex()`, `stat_bin_2d()`, and
  `stat_summary_2d()`. 

* The internals of positions have been cleaned up considerably. You're unlikely
  to notice any external changes, although the documentation should be a little
  less confusing since positions now don't list parameters they never use.

## Data

* All datasets have class `tbl_df` so if you also use dplyr, you get a better
  print method.

* `economics` has been brought up to date to 2015-04-01.

* New `economics_long` is the economics data in long form.

* New `txhousing` dataset containing information about the Texas housing
  market. Useful for examples that need multiple time series, and for
  demonstrating model+vis methods.

* New `luv_colours` dataset which contains the locations of all
  built-in `colors()` in Luv space.

* `movies` has been moved into its own package, ggplot2movies, because it was 
  large and not terribly useful. If you've used the movies dataset, you'll now 
  need to explicitly load the package with `library(ggplot2movies)`.

## Bug fixes and minor improvements

* All partially matched arguments and `$` have been been replaced with 
  full matches (@jimhester, #1134).

* ggplot2 now exports `alpha()` from the scales package (#1107), and `arrow()` 
  and `unit()` from grid (#1225). This means you don't need attach scales/grid 
  or do `scales::`/`grid::` for these commonly used functions.

* `aes_string()` now only parses character inputs. This fixes bugs when
  using it with numbers and non default `OutDec` settings (#1045).

* `annotation_custom()` automatically adds a unique id to each grob name,
  making it easier to plot multiple grobs with the same name (e.g. grobs of
  ggplot2 graphics) in the same plot (#1256).

* `borders()` now accepts xlim and ylim arguments for specifying the geographical 
  region of interest (@markpayneatwork, #1392).

* `coord_cartesian()` applies the same expansion factor to limits as for scales. 
  You can suppress with `expand = FALSE` (#1207).

* `coord_trans()` now works when breaks are suppressed (#1422).

* `cut_number()` gives error message if the number of requested bins can
  be created because there are two few unique values (#1046).

* Character labels in `facet_grid()` are no longer (incorrectly) coerced into
  factors. This caused problems with custom label functions (#1070).

* `facet_wrap()` and `facet_grid()` now allow you to use non-standard
  variable names by surrounding them with backticks (#1067).

* `facet_wrap()` more carefully checks its `nrow` and `ncol` arguments
  to ensure that they're specified correctly (@richierocks, #962)

* `facet_wrap()` gains a `dir` argument to control the direction the
  panels are wrapped in. The default is "h" for horizontal. Use "v" for
  vertical layout (#1260).

* `geom_abline()`, `geom_hline()` and `geom_vline()` have been rewritten to
  have simpler behaviour and be more consistent:

    * `stat_abline()`, `stat_hline()` and `stat_vline()` have been removed:
      these were never suitable for use other than with `geom_abline()` etc
      and were not documented.

    * `geom_abline()`, `geom_vline()` and `geom_hline()` are bound to
      `stat_identity()` and `position_identity()`

    * Intercept parameters can no longer be set to a function.

    * They are all documented in one file, since they are so closely related.

* `geom_bin2d()` will now let you specify one dimension's breaks exactly,
  without touching the other dimension's default breaks at all (#1126).

* `geom_crossbar()` sets grouping correctly so you can display multiple
  crossbars on one plot. It also makes the default `fatten` argument a little
  bigger to make the middle line more obvious (#1125).

* `geom_histogram()` and `geom_smooth()` now only inform you about the
  default values once per layer, rather than once per panel (#1220).

* `geom_pointrange()` gains `fatten` argument so you can control the
  size of the point relative to the size of the line.

* `geom_segment()` annotations were not transforming with scales 
  (@BrianDiggs, #859).

* `geom_smooth()` is no longer so chatty. If you want to know what the default
  smoothing method is, look it up in the documentation! (#1247)

* `geom_violin()` now has the ability to draw quantile lines (@DanRuderman).

* `ggplot()` now captures the parent frame to use for evaluation,
  rather than always defaulting to the global environment. This should
  make ggplot more suitable to use in more situations (e.g. with knitr)

* `ggsave()` has been simplified a little to make it easier to maintain.
  It no longer checks that you're printing a ggplot2 object (so now also
  works with any grid grob) (#970), and always requires a filename.
  Parameter `device` now supports character argument to specify which supported
  device to use ('pdf', 'png', 'jpeg', etc.), for when it cannot be correctly
  inferred from the file extension (for example when a temporary filename is
  supplied server side in shiny apps) (@sebkopf, #939). It no longer opens
  a graphics device if one isn't already open - this is annoying when you're
  running from a script (#1326).

* `guide_colorbar()` creates correct legend if only one color (@krlmlr, #943).

* `guide_colorbar()` no longer fails when the legend is empty - previously
  this often masked misspecifications elsewhere in the plot (#967).

* New `layer_data()` function extracts the data used for plotting for a given
  layer. It's mostly useful for testing.

* User supplied `minor_breaks` can now be supplied on the same scale as 
  the data, and will be automatically transformed with by scale (#1385).

* You can now suppress the appearance of an axis/legend title (and the space
  that would allocated for it) with `NULL` in the `scale_` function. To
  use the default label, use `waiver()` (#1145).

* Position adjustments no longer warn about potentially varying ranges
  because the problem rarely occurs in practice and there are currently a
  lot of false positives since I don't understand exactly what FP criteria
  I should be testing.

* `scale_fill_grey()` now uses red for missing values. This matches
  `scale_colour_grey()` and makes it obvious where missing values lie.
  Override with `na.value`.

* `scale_*_gradient2()` defaults to using Lab colour space.

* `scale_*_gradientn()` now allows `colours` or `colors` (#1290)

* `scale_y_continuous()` now also transforms the `lower`, `middle` and `upper`
  aesthetics used by `geom_boxplot()`: this only affects
  `geom_boxplot(stat = "identity")` (#1020).

* Legends no longer inherit aesthetics if `inherit.aes` is FALSE (#1267).

* `lims()` makes it easy to set the limits of any axis (#1138).

* `labels = NULL` now works with `guide_legend()` and `guide_colorbar()`.
  (#1175, #1183).

* `override.aes` now works with American aesthetic spelling, e.g. color

* Scales no longer round data points to improve performance of colour
  palettes. Instead the scales package now uses a much faster colour
  interpolation algorithm (#1022).

* `scale_*_brewer()` and `scale_*_distiller()` add new `direction` argument of 
  `scales::brewer_pal`, making it easier to change the order of colours 
  (@jiho, #1139).

* `scale_x_date()` now clips dates outside the limits in the same way as
  `scale_x_continuous()` (#1090).

* `stat_bin()` gains `bins` arguments, which denotes the number of bins. Now
  you can set `bins=100` instead of `binwidth=0.5`. Note that `breaks` or
  `binwidth` will override it (@tmshn, #1158, #102).

* `stat_boxplot()` warns if a continuous variable is used for the `x` aesthetic
  without also supplying a `group` aesthetic (#992, @krlmlr).

* `stat_summary_2d()` and `stat_bin_2d()` now share exactly the same code for 
  determining breaks from `bins`, `binwidth`, and `origin`. 
  
* `stat_summary_2d()` and `stat_bin_2d()` now output in tile/raster compatible 
  form instead of rect compatible form. 

* Automatically computed breaks do not lead to an error for transformations like
  "probit" where the inverse can map to infinity (#871, @krlmlr)

* `stat_function()` now always evaluates the function on the original scale.
  Previously it computed the function on transformed scales, giving incorrect
  values (@BrianDiggs, #1011).

* `strip_dots` works with anonymous functions within calculated aesthetics 
  (e.g. `aes(sapply(..density.., function(x) mean(x))))` (#1154, @NikNakk)

* `theme()` gains `validate = FALSE` parameter to turn off validation, and 
  hence store arbitrary additional data in the themes. (@tdhock, #1121)

* Improved the calculation of segments needed to draw the curve representing
  a line when plotted in polar coordinates. In some cases, the last segment
  of a multi-segment line was not drawn (@BrianDiggs, #952)<|MERGE_RESOLUTION|>--- conflicted
+++ resolved
@@ -1,8 +1,6 @@
 # ggplot2 (development version)
 
-<<<<<<< HEAD
 * `position_fill()` avoids stacking observations of zero (@teunbrand, #6338)
-=======
 * New `layer(layout)` argument to interact with facets (@teunbrand, #3062)
 * New `stat_connect()` to connect points via steps or other shapes 
   (@teunbrand, #6228)
@@ -16,7 +14,6 @@
   (@teunbrand, #3175).
 * Date scales silently coerce <POSIXct> to <Date> and datetime scales silently
   coerce <Date> to <POSIXct> (@laurabrianna, #3533)
->>>>>>> 428d122d
 * New parameters for `geom_label()` (@teunbrand and @steveharoz, #5365):
   * The `linewidth` aesthetic is now applied and replaces the `label.size` 
     argument.

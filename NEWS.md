--- conflicted
+++ resolved
@@ -1,8 +1,6 @@
 # ggplot2 (development version)
 
-<<<<<<< HEAD
 * Moved {mgcv} from Imports to Suggests (@teunbrand, #5986)
-=======
 * New `reset_geom_defaults()` and `reset_stat_defaults()` to restore all geom or
   stat default aesthetics at once (@teunbrand, #5975).
 * `facet_wrap()` can have `space = "free_x"` with 1-row layouts and 
@@ -39,7 +37,6 @@
   for headers and titles (#5886).
 * The `plot.subtitle`, `plot.caption` and `plot.tag` theme elements now inherit 
   from the root `text` element instead of the `title` element (#5886).
->>>>>>> 3a7ae74a
 * ggplot2 no longer imports {glue} (@teunbrand, #5986).
 * `geom_rect()` can now derive the required corners positions from `x`/`width`
   or `y`/`height` parameterisation (@teunbrand, #5861).

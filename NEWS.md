# ggplot2 (development version)

<<<<<<< HEAD
* To improve `width` calculation in bar plots with empty factor levels, 
  `resolution()` considers `mapped_discrete` values as having resolution 1 
  (@teunbrand, #5211)
=======
* Aesthetics listed in `geom_*()` and `stat_*()` layers now point to relevant
  documentation (@teunbrand, #5123).
>>>>>>> 84cded8f
* `coord_flip()` has been marked as superseded. The recommended alternative is
  to swap the `x` and `y` aesthetic and/or using the `orientation` argument in
  a layer (@teunbrand, #5130).
* `stat_align()` is now applied per panel instead of globally, preventing issues
  when facets have different ranges (@teunbrand, #5227).
* A stacking bug in `stat_align()` was fixed (@teunbrand, #5176).
* `stat_contour()` and `stat_contour_filled()` now warn about and remove
  duplicated coordinates (@teunbrand, #5215).
* `annotation_logticks()` skips drawing ticks when the scale range is non-finite
  instead of throwing an error (@teunbrand, #5229).
* Fixed spurious warnings when the `weight` was used in `stat_bin_2d()`, 
  `stat_boxplot()`, `stat_contour()`, `stat_bin_hex()` and `stat_quantile()`
  (@teunbrand, #5216).
* Various type checks and their messages have been standardised 
  (@teunbrand, #4834).
* The `layer_data()`, `layer_scales()` and `layer_grob()` now have the default
  `plot = last_plot()` (@teunbrand, #5166).
* To prevent changing the plotting order, `stat_sf()` is now computed per panel 
  instead of per group (@teunbrand, #4340).
* ggplot2 now uses `scales::DiscreteRange` and `scales::ContinuousRange`, which
  are available to write scale extensions from scratch (@teunbrand, #2710).
* For the purposes of checking required or non-missing aesthetics, character 
  vectors are no longer considered non-finite (@teunbrand, @4284).
* Fixed bug in `coord_sf()` where graticule lines didn't obey 
  `panel.grid.major`'s linewidth setting (@teunbrand, #5179)
* The `datetime_scale()` scale constructor is now exported for use in extension
  packages (@teunbrand, #4701).
* `geom_text()` drops observations where `angle = NA` instead of throwing an
  error (@teunbrand, #2757).
* `update_geom_defaults()` and `update_stat_defaults()` now return properly 
  classed objects and have updated docs (@dkahle, #5146)
  
# ggplot2 3.4.1
This is a small release focusing on fixing regressions in the 3.4.0 release
and minor polishes.

## Breaking changes

* The computed variable `y` in `stat_ecdf()` has been superseded by `ecdf` to 
  prevent incorrect scale transformations (@teunbrand, #5113 and #5112).
  
## New features

* Added `scale_linewidth_manual()` and `scale_linewidth_identity()` to support
  the `linewidth` aesthetic (@teunbrand, #5050).
  
* `ggsave()` warns when multiple `filename`s are given, and only writes to the
  first file (@teunbrand, #5114).

## Bug fixes

* Fixed a regression in `geom_hex()` where aesthetics were replicated across 
  bins (@thomasp85, #5037 and #5044).
  
* Using two ordered factors as facetting variables in 
  `facet_grid(..., as.table = FALSE)` now throws a warning instead of an
  error (@teunbrand, #5109).
  
* Fixed misbehaviour of `draw_key_boxplot()` and `draw_key_crossbar()` with 
  skewed key aspect ratio (@teunbrand, #5082).
  
* Fixed spurious warning when `weight` aesthetic was used in `stat_smooth()` 
  (@teunbrand based on @clauswilke's suggestion, #5053).
  
* The `lwd` alias is now correctly replaced by `linewidth` instead of `size` 
  (@teunbrand based on @clauswilke's suggestion #5051).
  
* Fixed a regression in `Coord$train_panel_guides()` where names of guides were 
  dropped (@maxsutton, #5063).

In binned scales:

* Automatic breaks should no longer be out-of-bounds, and automatic limits are
  adjusted to include breaks (@teunbrand, #5082).
  
* Zero-range limits no longer throw an error and are treated akin to continuous
  scales with zero-range limits (@teunbrand, #5066).
  
* The `trans = "date"` and `trans = "time"` transformations were made compatible
  (@teunbrand, #4217).

# ggplot2 3.4.0
This is a minor release focusing on tightening up the internals and ironing out
some inconsistencies in the API. The biggest change is the addition of the 
`linewidth` aesthetic that takes of sizing the width of any line from `size`. 
This change, while attempting to be as non-breaking as possible, has the 
potential to change the look of some of your plots.

Other notable changes is a complete redo of the error and warning messaging in
ggplot2 using the cli package. Messaging is now better contextualised and it 
should be easier to identify which layer an error is coming from. Last, we have
now made the switch to using the vctrs package internally which means that 
support for vctrs classes as variables should improve, along with some small 
gains in rendering speed.

## Breaking changes

* A `linewidth` aesthetic has been introduced and supersedes the `size` 
  aesthetic for scaling the width of lines in line based geoms. `size` will 
  remain functioning but deprecated for these geoms and it is recommended to 
  update all code to reflect the new aesthetic. For geoms that have _both_ point 
  sizing and linewidth sizing (`geom_pointrange()` and `geom_sf`) `size` now 
  **only** refers to sizing of points which can leads to a visual change in old
  code (@thomasp85, #3672)
  
* The default line width for polygons in `geom_sf()` have been decreased to 0.2 
  to reflect that this is usually used for demarking borders where a thinner 
  line is better suited. This change was made since we already induced a 
  visual change in `geom_sf()` with the introduction of the `linewidth` 
  aesthetic.
  
* The dot-dot notation (`..var..`) and `stat()`, which have been superseded by
  `after_stat()`, are now formally deprecated (@yutannihilation, #3693).

* `qplot()` is now formally deprecated (@yutannihilation, #3956).

* `stage()` now properly refers to the values without scale transformations for
  the stage of `after_stat`. If your code requires the scaled version of the
  values for some reason, you have to apply the same transformation by yourself,
  e.g. `sqrt()` for `scale_{x,y}_sqrt()` (@yutannihilation and @teunbrand, #4155).

* Use `rlang::hash()` instead of `digest::digest()`. This update may lead to 
  changes in the automatic sorting of legends. In order to enforce a specific
  legend order use the `order` argument in the guide. (@thomasp85, #4458)

* referring to `x` in backquoted expressions with `label_bquote()` is no longer
  possible.

* The `ticks.linewidth` and `frame.linewidth` parameters of `guide_colourbar()`
  are now multiplied with `.pt` like elsewhere in ggplot2. It can cause visual
  changes when these arguments are not the defaults and these changes can be 
  restored to their previous behaviour by adding `/ .pt` (@teunbrand #4314).

* `scale_*_viridis_b()` now uses the full range of the viridis scales 
  (@gregleleu, #4737)

## New features

* `geom_col()` and `geom_bar()` gain a new `just` argument. This is set to `0.5`
  by default; use `just = 0`/`just = 1` to place columns on the left/right
  of the axis breaks.
  (@wurli, #4899)

* `geom_density()` and `stat_density()` now support `bounds` argument
  to estimate density with boundary correction (@echasnovski, #4013).

* ggplot now checks during statistical transformations whether any data 
  columns were dropped and warns about this. If stats intend to drop
  data columns they can declare them in the new field `dropped_aes`.
  (@clauswilke, #3250)

* `...` supports `rlang::list2` dynamic dots in all public functions. 
  (@mone27, #4764) 

* `theme()` now has a `strip.clip` argument, that can be set to `"off"` to 
  prevent the clipping of strip text and background borders (@teunbrand, #4118)
  
* `geom_contour()` now accepts a function in the `breaks` argument 
  (@eliocamp, #4652).

## Minor improvements and bug fixes

* Fix a bug in `position_jitter()` where infinity values were dropped (@javlon,
  #4790).

* `geom_linerange()` now respects the `na.rm` argument (#4927, @thomasp85)

* Improve the support for `guide_axis()` on `coord_trans()` 
  (@yutannihilation, #3959)
  
* Added `stat_align()` to align data without common x-coordinates prior to
  stacking. This is now the default stat for `geom_area()` (@thomasp85, #4850)

* Fix a bug in `stat_contour_filled()` where break value differences below a 
  certain number of digits would cause the computations to fail (@thomasp85, 
  #4874)

* Secondary axis ticks are now positioned more precisely, removing small visual
  artefacts with alignment between grid and ticks (@thomasp85, #3576)

* Improve `stat_function` documentation regarding `xlim` argument. 
  (@92amartins, #4474)

* Fix various issues with how `labels`, `breaks`, `limits`, and `show.limits`
  interact in the different binning guides (@thomasp85, #4831)

* Automatic break calculation now squishes the scale limits to the domain
  of the transformation. This allows `scale_{x/y}_sqrt()` to find breaks at 0   
  when appropriate (@teunbrand, #980).

* Using multiple modified aesthetics correctly will no longer trigger warnings. 
  If used incorrectly, the warning will now report the duplicated aesthetic 
  instead of `NA` (@teunbrand, #4707).

* `aes()` now supports the `!!!` operator in its first two arguments
  (#2675). Thanks to @yutannihilation and @teunbrand for draft
  implementations.

* Require rlang >= 1.0.0 (@billybarc, #4797)

* `geom_violin()` no longer issues "collapsing to unique 'x' values" warning
  (@bersbersbers, #4455)

* `annotate()` now documents unsupported geoms (`geom_abline()`, `geom_hline()`
  and `geom_vline()`), and warns when they are requested (@mikmart, #4719)

* `presidential` dataset now includes Trump's presidency (@bkmgit, #4703).

* `position_stack()` now works fully with `geom_text()` (@thomasp85, #4367)

* `geom_tile()` now correctly recognises missing data in `xmin`, `xmax`, `ymin`,
  and `ymax` (@thomasp85 and @sigmapi, #4495)

* `geom_hex()` will now use the binwidth from `stat_bin_hex()` if present, 
  instead of deriving it (@thomasp85, #4580)
  
* `geom_hex()` now works on non-linear coordinate systems (@thomasp85)

* Fixed a bug throwing errors when trying to render an empty plot with secondary
  axes (@thomasp85, #4509)

* Axes are now added correctly in `facet_wrap()` when `as.table = FALSE`
  (@thomasp85, #4553)

* Better compatibility of custom device functions in `ggsave()` 
  (@thomasp85, #4539)

* Binning scales are now more resilient to calculated limits that ends up being
  `NaN` after transformations (@thomasp85, #4510)

* Strip padding in `facet_grid()` is now only in effect if 
  `strip.placement = "outside"` _and_ an axis is present between the strip and 
  the panel (@thomasp85, #4610)

* Aesthetics of length 1 are now recycled to 0 if the length of the data is 0 
  (@thomasp85, #4588)

* Setting `size = NA` will no longer cause `guide_legend()` to error 
  (@thomasp85, #4559)

* Setting `stroke` to `NA` in `geom_point()` will no longer impair the sizing of
  the points (@thomasp85, #4624)

* `stat_bin_2d()` now correctly recognises the `weight` aesthetic 
  (@thomasp85, #4646)
  
* All geoms now have consistent exposure of linejoin and lineend parameters, and
  the guide keys will now respect these settings (@thomasp85, #4653)

* `geom_sf()` now respects `arrow` parameter for lines (@jakeruss, #4659)

* Updated documentation for `print.ggplot` to reflect that it returns
  the original plot, not the result of `ggplot_build()`. (@r2evans, #4390)

* `scale_*_manual()` no longer displays extra legend keys, or changes their 
  order, when a named `values` argument has more items than the data. To display
  all `values` on the legend instead, use
  `scale_*_manual(values = vals, limits = names(vals))`. (@teunbrand, @banfai, 
  #4511, #4534)

* Updated documentation for `geom_contour()` to correctly reflect argument 
  precedence between `bins` and `binwidth`. (@eliocamp, #4651)

* Dots in `geom_dotplot()` are now correctly aligned to the baseline when
  `stackratio != 1` and `stackdir != "up"` (@mjskay, #4614)

* Key glyphs for `geom_boxplot()`, `geom_crossbar()`, `geom_pointrange()`, and
  `geom_linerange()` are now orientation-aware (@mjskay, #4732)
  
* Updated documentation for `geom_smooth()` to more clearly describe effects of 
  the `fullrange` parameter (@thoolihan, #4399).

# ggplot2 3.3.6
This is a very small release only applying an internal change to comply with 
R 4.2 and its deprecation of `default.stringsAsFactors()`. There are no user
facing changes and no breaking changes.

# ggplot2 3.3.5
This is a very small release focusing on fixing a couple of untenable issues 
that surfaced with the 3.3.4 release

* Revert changes made in #4434 (apply transform to intercept in `geom_abline()`) 
  as it introduced undesirable issues far worse than the bug it fixed 
  (@thomasp85, #4514)
* Fixes an issue in `ggsave()` when producing emf/wmf files (@yutannihilation, 
  #4521)
* Warn when grDevices specific arguments are passed to ragg devices (@thomasp85, 
  #4524)
* Fix an issue where `coord_sf()` was reporting that it is non-linear
  even when data is provided in projected coordinates (@clauswilke, #4527)

# ggplot2 3.3.4
This is a larger patch release fixing a huge number of bugs and introduces a 
small selection of feature refinements.

## Features

* Alt-text can now be added to a plot using the `alt` label, i.e 
  `+ labs(alt = ...)`. Currently this alt text is not automatically propagated, 
  but we plan to integrate into Shiny, RMarkdown, and other tools in the future. 
  (@thomasp85, #4477)

* Add support for the BrailleR package for creating descriptions of the plot
  when rendered (@thomasp85, #4459)
  
* `coord_sf()` now has an argument `default_crs` that specifies the coordinate
  reference system (CRS) for non-sf layers and scale/coord limits. This argument
  defaults to `NULL`, which means non-sf layers are assumed to be in projected
  coordinates, as in prior ggplot2 versions. Setting `default_crs = sf::st_crs(4326)`
  provides a simple way to interpret x and y positions as longitude and latitude,
  regardless of the CRS used by `coord_sf()`. Authors of extension packages
  implementing `stat_sf()`-like functionality are encouraged to look at the source
  code of `stat_sf()`'s `compute_group()` function to see how to provide scale-limit
  hints to `coord_sf()` (@clauswilke, #3659).

* `ggsave()` now uses ragg to render raster output if ragg is available. It also
  handles custom devices that sets a default unit (e.g. `ragg::agg_png`) 
  correctly (@thomasp85, #4388)

* `ggsave()` now returns the saved file location invisibly (#3379, @eliocamp).
  Note that, as a side effect, an unofficial hack `<ggplot object> + ggsave()`
  no longer works (#4513).

* The scale arguments `limits`, `breaks`, `minor_breaks`, `labels`, `rescaler`
  and `oob` now accept purrr style lambda notation (@teunbrand, #4427). The same 
  is true for `as_labeller()` (and therefore also `labeller()`) 
  (@netique, #4188).

* Manual scales now allow named vectors passed to `values` to contain fewer 
  elements than existing in the data. Elements not present in values will be set
  to `NA` (@thomasp85, #3451)
  
* Date and datetime position scales support out-of-bounds (oob) arguments to 
  control how limits affect data outside those limits (@teunbrand, #4199).
  
## Fixes

* Fix a bug that `after_stat()` and `after_scale()` cannot refer to aesthetics
  if it's specified in the plot-global mapping (@yutannihilation, #4260).
  
* Fix bug in `annotate_logticks()` that would cause an error when used together
  with `coord_flip()` (@thomasp85, #3954)
  
* Fix a bug in `geom_abline()` that resulted in `intercept` not being subjected
  to the transformation of the y scale (@thomasp85, #3741)
  
* Extent the range of the line created by `geom_abline()` so that line ending
  is not visible for large linewidths (@thomasp85, #4024)

* Fix bug in `geom_dotplot()` where dots would be positioned wrong with 
  `stackgroups = TRUE` (@thomasp85, #1745)

* Fix calculation of confidence interval for locfit smoothing in `geom_smooth()`
  (@topepo, #3806)
  
* Fix bug in `geom_text()` where `"outward"` and `"inward"` justification for 
  some `angle` values was reversed (@aphalo, #4169, #4447)

* `ggsave()` now sets the default background to match the fill value of the
  `plot.background` theme element (@karawoo, #4057)

* It is now deprecated to specify `guides(<scale> = FALSE)` or
  `scale_*(guide = FALSE)` to remove a guide. Please use 
  `guides(<scale> = "none")` or `scale_*(guide = "none")` instead 
  (@yutannihilation, #4097)
  
* Fix a bug in `guide_bins()` where keys would disappear if the guide was 
  reversed (@thomasp85, #4210)
  
* Fix bug in `guide_coloursteps()` that would repeat the terminal bins if the
  breaks coincided with the limits of the scale (@thomasp85, #4019)

* Make sure that default labels from default mappings doesn't overwrite default
  labels from explicit mappings (@thomasp85, #2406)

* Fix bug in `labeller()` where parsing was turned off if `.multiline = FALSE`
  (@thomasp85, #4084)
  
* Make sure `label_bquote()` has access to the calling environment when 
  evaluating the labels (@thomasp85, #4141)

* Fix a bug in the layer implementation that introduced a new state after the 
  first render which could lead to a different look when rendered the second 
  time (@thomasp85, #4204)

* Fix a bug in legend justification where justification was lost of the legend
  dimensions exceeded the available size (@thomasp85, #3635)

* Fix a bug in `position_dodge2()` where `NA` values in thee data would cause an
  error (@thomasp85, #2905)

* Make sure `position_jitter()` creates the same jittering independent of 
  whether it is called by name or with constructor (@thomasp85, #2507)

* Fix a bug in `position_jitter()` where different jitters would be applied to 
  different position aesthetics of the same axis (@thomasp85, #2941)
  
* Fix a bug in `qplot()` when supplying `c(NA, NA)` as axis limits 
  (@thomasp85, #4027)
  
* Remove cross-inheritance of default discrete colour/fill scales and check the
  type and aesthetic of function output if `type` is a function 
  (@thomasp85, #4149)

* Fix bug in `scale_[x|y]_date()` where custom breaks functions that resulted in
  fracional dates would get misaligned (@thomasp85, #3965)
  
* Fix bug in `scale_[x|y]_datetime()` where a specified timezone would be 
  ignored by the scale (@thomasp85, #4007)
  
* Fix issue in `sec_axis()` that would throw warnings in the absence of any 
  secondary breaks (@thomasp85, #4368)

* `stat_bin()`'s computed variable `width` is now documented (#3522).
  
* `stat_count()` now computes width based on the full dataset instead of per 
  group (@thomasp85, #2047)

* Extended `stat_ecdf()` to calculate the cdf from either x or y instead from y 
  only (@jgjl, #4005)
  
* Fix a bug in `stat_summary_bin()` where one more than the requested number of
  bins would be created (@thomasp85, #3824)

* Only drop groups in `stat_ydensity()` when there are fewer than two data 
  points and throw a warning (@andrewwbutler, #4111).

* Fixed a bug in strip assembly when theme has `strip.text = element_blank()`
  and plots are faceted with multi-layered strips (@teunbrand, #4384).
  
* Using `theme(aspect.ratio = ...)` together with free space in `facet_grid()`
  now crrectly throws an error (@thomasp85, #3834)

* Fixed a bug in `labeller()` so that `.default` is passed to `as_labeller()`
  when labellers are specified by naming faceting variables. (@waltersom, #4031)
  
* Updated style for example code (@rjake, #4092)

* ggplot2 now requires R >= 3.3 (#4247).

* ggplot2 now uses `rlang::check_installed()` to check if a suggested package is
  installed, which will offer to install the package before continuing (#4375, 
  @malcolmbarrett)

* Improved error with hint when piping a `ggplot` object into a facet function
  (#4379, @mitchelloharawild).

# ggplot2 3.3.3
This is a small patch release mainly intended to address changes in R and CRAN.
It further changes the licensing model of ggplot2 to an MIT license.

* Update the ggplot2 licence to an MIT license (#4231, #4232, #4233, and #4281)

* Use vdiffr conditionally so ggplot2 can be tested on systems without vdiffr

* Update tests to work with the new `all.equal()` defaults in R >4.0.3

* Fixed a bug that `guide_bins()` mistakenly ignore `override.aes` argument
  (@yutannihilation, #4085).

# ggplot2 3.3.2
This is a small release focusing on fixing regressions introduced in 3.3.1.

* Added an `outside` option to `annotation_logticks()` that places tick marks
  outside of the plot bounds. (#3783, @kbodwin)

* `annotation_raster()` adds support for native rasters. For large rasters,
  native rasters render significantly faster than arrays (@kent37, #3388)
  
* Facet strips now have dedicated position-dependent theme elements 
  (`strip.text.x.top`, `strip.text.x.bottom`, `strip.text.y.left`, 
  `strip.text.y.right`) that inherit from `strip.text.x` and `strip.text.y`, 
  respectively. As a consequence, some theme stylings now need to be applied to 
  the position-dependent elements rather than to the parent elements. This 
  change was already introduced in ggplot2 3.3.0 but not listed in the 
  changelog. (@thomasp85, #3683)

* Facets now handle layers containing no data (@yutannihilation, #3853).
  
* A newly added geom `geom_density_2d_filled()` and associated stat 
  `stat_density_2d_filled()` can draw filled density contours
  (@clauswilke, #3846).

* A newly added `geom_function()` is now recommended to use in conjunction
  with/instead of `stat_function()`. In addition, `stat_function()` now
  works with transformed y axes, e.g. `scale_y_log10()`, and in plots
  containing no other data or layers (@clauswilke, #3611, #3905, #3983).

* Fixed a bug in `geom_sf()` that caused problems with legend-type
  autodetection (@clauswilke, #3963).
  
* Support graphics devices that use the `file` argument instead of `fileneame` 
  in `ggsave()` (@bwiernik, #3810)
  
* Default discrete color scales are now configurable through the `options()` of 
  `ggplot2.discrete.colour` and `ggplot2.discrete.fill`. When set to a character 
  vector of colour codes (or list of character vectors)  with sufficient length, 
  these colours are used for the default scale. See `help(scale_colour_discrete)` 
  for more details and examples (@cpsievert, #3833).

* Default continuous colour scales (i.e., the `options()` 
  `ggplot2.continuous.colour` and `ggplot2.continuous.fill`, which inform the 
  `type` argument of `scale_fill_continuous()` and `scale_colour_continuous()`) 
  now accept a function, which allows more control over these default 
  `continuous_scale()`s (@cpsievert, #3827).

* A bug was fixed in `stat_contour()` when calculating breaks based on 
  the `bins` argument (@clauswilke, #3879, #4004).
  
* Data columns can now contain `Vector` S4 objects, which are widely used in the 
  Bioconductor project. (@teunbrand, #3837)

# ggplot2 3.3.1

This is a small release with no code change. It removes all malicious links to a 
site that got hijacked from the readme and pkgdown site.

# ggplot2 3.3.0

This is a minor release but does contain a range of substantial new features, 
along with the standard bug fixes. The release contains a few visual breaking
changes, along with breaking changes for extension developers due to a shift in
internal representation of the position scales and their axes. No user breaking
changes are included.

This release also adds Dewey Dunnington (@paleolimbot) to the core team.

## Breaking changes
There are no user-facing breaking changes, but a change in some internal 
representations that extension developers may have relied on, along with a few 
breaking visual changes which may cause visual tests in downstream packages to 
fail.

* The `panel_params` field in the `Layout` now contains a list of list of 
  `ViewScale` objects, describing the trained coordinate system scales, instead
  of the list object used before. Any extensions that use this field will likely
  break, as will unit tests that checks aspects of this.

* `element_text()` now issues a warning when vectorized arguments are provided, 
  as in `colour = c("red", "green", "blue")`. Such use is discouraged and not 
  officially supported (@clauswilke, #3492).

* Changed `theme_grey()` setting for legend key so that it creates no border 
  (`NA`) rather than drawing a white one. (@annennenne, #3180)

* `geom_ribbon()` now draws separate lines for the upper and lower intervals if
  `colour` is mapped. Similarly, `geom_area()` and `geom_density()` now draw
  the upper lines only in the same case by default. If you want old-style full
  stroking, use `outline.type = "full"` (@yutannihilation, #3503 / @thomasp85, #3708).

## New features

* The evaluation time of aesthetics can now be controlled to a finer degree. 
  `after_stat()` supersedes the use of `stat()` and `..var..`-notation, and is
  joined by `after_scale()` to allow for mapping to scaled aesthetic values. 
  Remapping of the same aesthetic is now supported with `stage()`, so you can 
  map a data variable to a stat aesthetic, and remap the same aesthetic to 
  something else after statistical transformation (@thomasp85, #3534)

* All `coord_*()` functions with `xlim` and `ylim` arguments now accept
  vectors with `NA` as a placeholder for the minimum or maximum value
  (e.g., `ylim = c(0, NA)` would zoom the y-axis from 0 to the 
  maximum value observed in the data). This mimics the behaviour
  of the `limits` argument in continuous scale functions
  (@paleolimbot, #2907).

* Allowed reversing of discrete scales by re-writing `get_limits()` 
  (@AnneLyng, #3115)
  
* All geoms and stats that had a direction (i.e. where the x and y axes had 
  different interpretation), can now freely choose their direction, instead of
  relying on `coord_flip()`. The direction is deduced from the aesthetic 
  mapping, but can also be specified directly with the new `orientation` 
  argument (@thomasp85, #3506).
  
* Position guides can now be customized using the new `guide_axis()`, which can 
  be passed to position `scale_*()` functions or via `guides()`. The new axis 
  guide (`guide_axis()`) comes with arguments `check.overlap` (automatic removal 
  of overlapping labels), `angle` (easy rotation of axis labels), and
  `n.dodge` (dodge labels into multiple rows/columns) (@paleolimbot, #3322).
  
* A new scale type has been added, that allows binning of aesthetics at the 
  scale level. It has versions for both position and non-position aesthetics and
  comes with two new guides (`guide_bins` and `guide_coloursteps`) 
  (@thomasp85, #3096)
  
* `scale_x_continuous()` and `scale_y_continuous()` gains an `n.breaks` argument
  guiding the number of automatic generated breaks (@thomasp85, #3102)

* Added `stat_contour_filled()` and `geom_contour_filled()`, which compute 
  and draw filled contours of gridded data (@paleolimbot, #3044). 
  `geom_contour()` and `stat_contour()` now use the isoband package
  to compute contour lines. The `complete` parameter (which was undocumented
  and has been unused for at least four years) was removed (@paleolimbot, #3044).
  
* Themes have gained two new parameters, `plot.title.position` and 
  `plot.caption.position`, that can be used to customize how plot
  title/subtitle and plot caption are positioned relative to the overall plot
  (@clauswilke, #3252).

## Extensions
  
* `Geom` now gains a `setup_params()` method in line with the other ggproto
  classes (@thomasp85, #3509)

* The newly added function `register_theme_elements()` now allows developers
  of extension packages to define their own new theme elements and place them
  into the ggplot2 element tree (@clauswilke, #2540).

## Minor improvements and bug fixes

* `coord_trans()` now draws second axes and accepts `xlim`, `ylim`,
  and `expand` arguments to bring it up to feature parity with 
  `coord_cartesian()`. The `xtrans` and `ytrans` arguments that were 
  deprecated in version 1.0.1 in favour of `x` and `y` 
  were removed (@paleolimbot, #2990).

* `coord_trans()` now calculates breaks using the expanded range 
  (previously these were calculated using the unexpanded range, 
  which resulted in differences between plots made with `coord_trans()`
  and those made with `coord_cartesian()`). The expansion for discrete axes 
  in `coord_trans()` was also updated such that it behaves identically
  to that in `coord_cartesian()` (@paleolimbot, #3338).

* `expand_scale()` was deprecated in favour of `expansion()` for setting
  the `expand` argument of `x` and `y` scales (@paleolimbot).

* `geom_abline()`, `geom_hline()`, and `geom_vline()` now issue 
  more informative warnings when supplied with set aesthetics
  (i.e., `slope`, `intercept`, `yintercept`, and/or `xintercept`)
  and mapped aesthetics (i.e., `data` and/or `mapping`).

* Fix a bug in `geom_raster()` that squeezed the image when it went outside 
  scale limits (#3539, @thomasp85)

* `geom_sf()` now determines the legend type automatically (@microly, #3646).
  
* `geom_sf()` now removes rows that can't be plotted due to `NA` aesthetics 
  (#3546, @thomasp85)

* `geom_sf()` now applies alpha to linestring geometries 
  (#3589, @yutannihilation).

* `gg_dep()` was deprecated (@perezp44, #3382).

* Added function `ggplot_add.by()` for lists created with `by()`, allowing such
  lists to be added to ggplot objects (#2734, @Maschette)

* ggplot2 no longer depends on reshape2, which means that it no longer 
  (recursively) needs plyr, stringr, or stringi packages.

* Increase the default `nbin` of `guide_colourbar()` to place the ticks more 
  precisely (#3508, @yutannihilation).

* `manual_scale()` now matches `values` with the order of `breaks` whenever
  `values` is an unnamed vector. Previously, unnamed `values` would match with
  the limits of the scale and ignore the order of any `breaks` provided. Note
  that this may change the appearance of plots that previously relied on the
  unordered behaviour (#2429, @idno0001).

* `scale_manual_*(limits = ...)` now actually limits the scale (#3262,
  @yutannihilation).

* Fix a bug when `show.legend` is a named logical vector 
  (#3461, @yutannihilation).

* Added weight aesthetic option to `stat_density()` and made scaling of 
  weights the default (@annennenne, #2902)
  
* `stat_density2d()` can now take an `adjust` parameter to scale the default 
  bandwidth. (#2860, @haleyjeppson)

* `stat_smooth()` uses `REML` by default, if `method = "gam"` and
  `gam`'s method is not specified (@ikosmidis, #2630).

* stacking text when calculating the labels and the y axis with
  `stat_summary()` now works (@ikosmidis, #2709)
  
* `stat_summary()` and related functions now support rlang-style lambda functions
  (#3568, @dkahle).

* The data mask pronoun, `.data`, is now stripped from default labels.

* Addition of partial themes to plots has been made more predictable;
  stepwise addition of individual partial themes is now equivalent to
  addition of multple theme elements at once (@clauswilke, #3039).

* Facets now don't fail even when some variable in the spec are not available
  in all layers (@yutannihilation, #2963).

# ggplot2 3.2.1

This is a patch release fixing a few regressions introduced in 3.2.0 as well as
fixing some unit tests that broke due to upstream changes.

* `position_stack()` no longer changes the order of the input data. Changes to 
  the internal behaviour of `geom_ribbon()` made this reordering problematic 
  with ribbons that spanned `y = 0` (#3471)
* Using `qplot()` with a single positional aesthetic will no longer title the
  non-specified scale as `"NULL"` (#3473)
* Fixes unit tests for sf graticule labels caused by chages to sf

# ggplot2 3.2.0

This is a minor release with an emphasis on internal changes to make ggplot2 
faster and more consistent. The few interface changes will only affect the 
aesthetics of the plot in minor ways, and will only potentially break code of
extension developers if they have relied on internals that have been changed. 
This release also sees the addition of Hiroaki Yutani (@yutannihilation) to the 
core developer team.

With the release of R 3.6, ggplot2 now requires the R version to be at least 3.2,
as the tidyverse is committed to support 5 major versions of R.

## Breaking changes

* Two patches (#2996 and #3050) fixed minor rendering problems. In most cases,
  the visual changes are so subtle that they are difficult to see with the naked
  eye. However, these changes are detected by the vdiffr package, and therefore
  any package developers who use vdiffr to test for visual correctness of ggplot2
  plots will have to regenerate all reference images.
  
* In some cases, ggplot2 now produces a warning or an error for code that previously
  produced plot output. In all these cases, the previous plot output was accidental,
  and the plotting code uses the ggplot2 API in a way that would lead to undefined
  behavior. Examples include a missing `group` aesthetic in `geom_boxplot()` (#3316),
  annotations across multiple facets (#3305), and not using aesthetic mappings when
  drawing ribbons with `geom_ribbon()` (#3318).

## New features

* This release includes a range of internal changes that speeds up plot 
  generation. None of the changes are user facing and will not break any code,
  but in general ggplot2 should feel much faster. The changes includes, but are
  not limited to:
  
  - Caching ascent and descent dimensions of text to avoid recalculating it for
    every title.
  
  - Using a faster data.frame constructor as well as faster indexing into 
    data.frames
    
  - Removing the plyr dependency, replacing plyr functions with faster 
    equivalents.

* `geom_polygon()` can now draw polygons with holes using the new `subgroup` 
  aesthetic. This functionality requires R 3.6.0 (@thomasp85, #3128)

* Aesthetic mappings now accept functions that return `NULL` (@yutannihilation,
  #2997).

* `stat_function()` now accepts rlang/purrr style anonymous functions for the 
  `fun` parameter (@dkahle, #3159).

* `geom_rug()` gains an "outside" option to allow for moving the rug tassels to 
  outside the plot area (@njtierney, #3085) and a `length` option to allow for 
  changing the length of the rug lines (@daniel-wells, #3109). 
  
* All geoms now take a `key_glyph` paramter that allows users to customize
  how legend keys are drawn (@clauswilke, #3145). In addition, a new key glyph
  `timeseries` is provided to draw nice legends for time series
  (@mitchelloharawild, #3145).

## Extensions

* Layers now have a new member function `setup_layer()` which is called at the
  very beginning of the plot building process and which has access to the 
  original input data and the plot object being built. This function allows the 
  creation of custom layers that autogenerate aesthetic mappings based on the 
  input data or that filter the input data in some form. For the time being, this
  feature is not exported, but it has enabled the development of a new layer type,
  `layer_sf()` (see next item). Other special-purpose layer types may be added
  in the future (@clauswilke, #2872).
  
* A new layer type `layer_sf()` can auto-detect and auto-map sf geometry
  columns in the data. It should be used by extension developers who are writing
  new sf-based geoms or stats (@clauswilke, #3232).

* `x0` and `y0` are now recognized positional aesthetics so they will get scaled 
  if used in extension geoms and stats (@thomasp85, #3168)
  
* Continuous scale limits now accept functions which accept the default
  limits and return adjusted limits. This makes it possible to write
  a function that e.g. ensures the limits are always a multiple of 100,
  regardless of the data (@econandrew, #2307).

## Minor improvements and bug fixes

* `cut_width()` now accepts `...` to pass further arguments to `base::cut.default()`
   like `cut_number()` and `cut_interval()` already did (@cderv, #3055)

* `coord_map()` now can have axes on the top and right (@karawoo, #3042).

* `coord_polar()` now correctly rescales the secondary axis (@linzi-sg, #3278)

* `coord_sf()`, `coord_map()`, and `coord_polar()` now squash `-Inf` and `Inf`
  into the min and max of the plot (@yutannihilation, #2972).

* `coord_sf()` graticule lines are now drawn in the same thickness as panel grid 
  lines in `coord_cartesian()`, and seting panel grid lines to `element_blank()` 
  now also works in `coord_sf()` 
  (@clauswilke, #2991, #2525).

* `economics` data has been regenerated. This leads to some changes in the
  values of all columns (especially in `psavert`), but more importantly, strips 
  the grouping attributes from `economics_long`.

* `element_line()` now fills closed arrows (@yutannihilation, #2924).

* Facet strips on the left side of plots now have clipping turned on, preventing
  text from running out of the strip and borders from looking thicker than for
  other strips (@karawoo, #2772 and #3061).

* ggplot2 now works in Turkish locale (@yutannihilation, #3011).

* Clearer error messages for inappropriate aesthetics (@clairemcwhite, #3060).

* ggplot2 no longer attaches any external packages when using functions that 
  depend on packages that are suggested but not imported by ggplot2. The 
  affected functions include `geom_hex()`, `stat_binhex()`, 
  `stat_summary_hex()`, `geom_quantile()`, `stat_quantile()`, and `map_data()` 
  (@clauswilke, #3126).
  
* `geom_area()` and `geom_ribbon()` now sort the data along the x-axis in the 
  `setup_data()` method rather than as part of `draw_group()` (@thomasp85, 
  #3023)

* `geom_hline()`, `geom_vline()`, and `geom_abline()` now throw a warning if the 
  user supplies both an `xintercept`, `yintercept`, or `slope` value and a 
  mapping (@RichardJActon, #2950).

* `geom_rug()` now works with `coord_flip()` (@has2k1, #2987).

* `geom_violin()` no longer throws an error when quantile lines fall outside 
  the violin polygon (@thomasp85, #3254).

* `guide_legend()` and `guide_colorbar()` now use appropriate spacing between legend
  key glyphs and legend text even if the legend title is missing (@clauswilke, #2943).

* Default labels are now generated more consistently; e.g., symbols no longer
  get backticks, and long expressions are abbreviated with `...`
  (@yutannihilation, #2981).

* All-`Inf` layers are now ignored for picking the scale (@yutannihilation, 
  #3184).
  
* Diverging Brewer colour palette now use the correct mid-point colour 
  (@dariyasydykova, #3072).
  
* `scale_color_continuous()` now points to `scale_colour_continuous()` so that 
  it will handle `type = "viridis"` as the documentation states (@hlendway, 
  #3079).

* `scale_shape_identity()` now works correctly with `guide = "legend"` 
  (@malcolmbarrett, #3029)
  
* `scale_continuous` will now draw axis line even if the length of breaks is 0
  (@thomasp85, #3257)

* `stat_bin()` will now error when the number of bins exceeds 1e6 to avoid 
  accidentally freezing the user session (@thomasp85).
  
* `sec_axis()` now places ticks accurately when using nonlinear transformations (@dpseidel, #2978).

* `facet_wrap()` and `facet_grid()` now automatically remove NULL from facet
  specs, and accept empty specs (@yutannihilation, #3070, #2986).

* `stat_bin()` now handles data with only one unique value (@yutannihilation 
  #3047).

* `sec_axis()` now accepts functions as well as formulas (@yutannihilation, #3031).

*   New theme elements allowing different ticks lengths for each axis. For instance,
    this can be used to have inwards ticks on the x-axis (`axis.ticks.length.x`) and
    outwards ticks on the y-axis (`axis.ticks.length.y`) (@pank, #2935).

* The arguments of `Stat*$compute_layer()` and `Position*$compute_layer()` are
  now renamed to always match the ones of `Stat$compute_layer()` and
  `Position$compute_layer()` (@yutannihilation, #3202).

* `geom_*()` and `stat_*()` now accepts purrr-style lambda notation
  (@yutannihilation, #3138).

* `geom_tile()` and `geom_rect()` now draw rectangles without notches at the
  corners. The style of the corner can be controlled by `linejoin` parameters
  (@yutannihilation, #3050).

# ggplot2 3.1.0

## Breaking changes

This is a minor release and breaking changes have been kept to a minimum. End users of 
ggplot2 are unlikely to encounter any issues. However, there are a few items that developers 
of ggplot2 extensions should be aware of. For additional details, see also the discussion 
accompanying issue #2890.

*   In non-user-facing internal code (specifically in the `aes()` function and in
    the `aesthetics` argument of scale functions), ggplot2 now always uses the British
    spelling for aesthetics containing the word "colour". When users specify a "color"
    aesthetic it is automatically renamed to "colour". This renaming is also applied
    to non-standard aesthetics that contain the word "color". For example, "point_color"
    is renamed to "point_colour". This convention makes it easier to support both
    British and American spelling for novel, non-standard aesthetics, but it may require
    some adjustment for packages that have previously introduced non-standard color
    aesthetics using American spelling. A new function `standardise_aes_names()` is
    provided in case extension writers need to perform this renaming in their own code
    (@clauswilke, #2649).

*   Functions that generate other functions (closures) now force the arguments that are
    used from the generated functions, to avoid hard-to-catch errors. This may affect
    some users of manual scales (such as `scale_colour_manual()`, `scale_fill_manual()`,
    etc.) who depend on incorrect behavior (@krlmlr, #2807).
    
*   `Coord` objects now have a function `backtransform_range()` that returns the
    panel range in data coordinates. This change may affect developers of custom coords,
    who now should implement this function. It may also affect developers of custom
    geoms that use the `range()` function. In some applications, `backtransform_range()`
    may be more appropriate (@clauswilke, #2821).


## New features

*   `coord_sf()` has much improved customization of axis tick labels. Labels can now
    be set manually, and there are two new parameters, `label_graticule` and
    `label_axes`, that can be used to specify which graticules to label on which side
    of the plot (@clauswilke, #2846, #2857, #2881).
    
*   Two new geoms `geom_sf_label()` and `geom_sf_text()` can draw labels and text
    on sf objects. Under the hood, a new `stat_sf_coordinates()` calculates the
    x and y coordinates from the coordinates of the sf geometries. You can customize
    the calculation method via `fun.geometry` argument (@yutannihilation, #2761).
    

## Minor improvements and fixes

*   `benchplot()` now uses tidy evaluation (@dpseidel, #2699).

*   The error message in `compute_aesthetics()` now only provides the names of
    aesthetics with mismatched lengths, rather than all aesthetics (@karawoo,
    #2853).

*   For faceted plots, data is no longer internally reordered. This makes it
    safer to feed data columns into `aes()` or into parameters of geoms or
    stats. However, doing so remains discouraged (@clauswilke, #2694).

*   `coord_sf()` now also understands the `clip` argument, just like the other
    coords (@clauswilke, #2938).

*   `fortify()` now displays a more informative error message for
    `grouped_df()` objects when dplyr is not installed (@jimhester, #2822).

*   All `geom_*()` now display an informative error message when required 
    aesthetics are missing (@dpseidel, #2637 and #2706).

*   `geom_boxplot()` now understands the `width` parameter even when used with
    a non-standard stat, such as `stat_identity()` (@clauswilke, #2893).
    
*  `geom_hex()` now understands the `size` and `linetype` aesthetics
   (@mikmart, #2488).
    
*   `geom_hline()`, `geom_vline()`, and `geom_abline()` now work properly
    with `coord_trans()` (@clauswilke, #2149, #2812).
    
*   `geom_text(..., parse = TRUE)` now correctly renders the expected number of
    items instead of silently dropping items that are empty expressions, e.g.
    the empty string "". If an expression spans multiple lines, we take just
    the first line and drop the rest. This same issue is also fixed for
    `geom_label()` and the axis labels for `geom_sf()` (@slowkow, #2867).

*   `geom_sf()` now respects `lineend`, `linejoin`, and `linemitre` parameters 
    for lines and polygons (@alistaire47, #2826).
    
*   `ggsave()` now exits without creating a new graphics device if previously
    none was open (@clauswilke, #2363).

*   `labs()` now has named arguments `title`, `subtitle`, `caption`, and `tag`.
    Also, `labs()` now accepts tidyeval (@yutannihilation, #2669).

*   `position_nudge()` is now more robust and nudges only in the direction
    requested. This enables, for example, the horizontal nudging of boxplots
    (@clauswilke, #2733).

*   `sec_axis()` and `dup_axis()` now return appropriate breaks for the secondary
    axis when applied to log transformed scales (@dpseidel, #2729).

*   `sec_axis()` now works as expected when used in combination with tidy eval
    (@dpseidel, #2788).

*   `scale_*_date()`, `scale_*_time()` and `scale_*_datetime()` can now display 
    a secondary axis that is a __one-to-one__ transformation of the primary axis,
    implemented using the `sec.axis` argument to the scale constructor 
    (@dpseidel, #2244).
    
*   `stat_contour()`, `stat_density2d()`, `stat_bin2d()`,  `stat_binhex()`
    now calculate normalized statistics including `nlevel`, `ndensity`, and
    `ncount`. Also, `stat_density()` now includes the calculated statistic 
    `nlevel`, an alias for `scaled`, to better match the syntax of `stat_bin()`
    (@bjreisman, #2679).

# ggplot2 3.0.0

## Breaking changes

*   ggplot2 now supports/uses tidy evaluation (as described below). This is a 
    major change and breaks a number of packages; we made this breaking change 
    because it is important to make ggplot2 more programmable, and to be more 
    consistent with the rest of the tidyverse. The best general (and detailed)
    introduction to tidy evaluation can be found in the meta programming
    chapters in [Advanced R](https://adv-r.hadley.nz).
    
    The primary developer facing change is that `aes()` now contains 
    quosures (expression + environment pairs) rather than symbols, and you'll 
    need to take a different approach to extracting the information you need. 
    A common symptom of this change are errors "undefined columns selected" or 
    "invalid 'type' (list) of argument" (#2610). As in the previous version,
    constants (like `aes(x = 1)` or `aes(colour = "smoothed")`) are stored
    as is.
    
    In this version of ggplot2, if you need to describe a mapping in a string, 
    use `quo_name()` (to generate single-line strings; longer expressions may 
    be abbreviated) or `quo_text()` (to generate non-abbreviated strings that
    may span multiple lines). If you do need to extract the value of a variable
    instead use `rlang::eval_tidy()`. You may want to condition on 
    `(packageVersion("ggplot2") <= "2.2.1")` so that your code can work with
    both released and development versions of ggplot2.
    
    We recognise that this is a big change and if you're not already familiar
    with rlang, there's a lot to learn. If you are stuck, or need any help,
    please reach out on <https://community.rstudio.com>.

*   Error: Column `y` must be a 1d atomic vector or a list

    Internally, ggplot2 now uses `as.data.frame(tibble::as_tibble(x))` to
    convert a list into a data frame. This improves ggplot2's support for
    list-columns (needed for sf support), at a small cost: you can no longer
    use matrix-columns. Note that unlike tibble we still allow column vectors
    such as returned by `base::scale()` because of their widespread use.

*   Error: More than one expression parsed
  
    Previously `aes_string(x = c("a", "b", "c"))` silently returned 
    `aes(x = a)`. Now this is a clear error.

*   Error: `data` must be uniquely named but has duplicate columns
  
    If layer data contains columns with identical names an error will be 
    thrown. In earlier versions the first occuring column was chosen silently,
    potentially masking that the wrong data was chosen.

*   Error: Aesthetics must be either length 1 or the same as the data
    
    Layers are stricter about the columns they will combine into a single
    data frame. Each aesthetic now must be either the same length as the data
    frame or a single value. This makes silent recycling errors much less likely.

*   Error: `coord_*` doesn't support free scales 
   
    Free scales only work with selected coordinate systems; previously you'd
    get an incorrect plot.

*   Error in f(...) : unused argument (range = c(0, 1))

    This is because the `oob` argument to scale has been set to a function
    that only takes a single argument; it needs to take two arguments
    (`x`, and `range`). 

*   Error: unused argument (output)
  
    The function `guide_train()` now has an optional parameter `aesthetic`
    that allows you to override the `aesthetic` setting in the scale.
    To make your code work with the both released and development versions of 
    ggplot2 appropriate, add `aesthetic = NULL` to the `guide_train()` method
    signature.
    
    ```R
    # old
    guide_train.legend <- function(guide, scale) {...}
    
    # new 
    guide_train.legend <- function(guide, scale, aesthetic = NULL) {...}
    ```
    
    Then, inside the function, replace `scale$aesthetics[1]`,
    `aesthetic %||% scale$aesthetics[1]`. (The %||% operator is defined in the 
    rlang package).
    
    ```R
    # old
    setNames(list(scale$map(breaks)), scale$aesthetics[1])

    # new
    setNames(list(scale$map(breaks)), aesthetic %||% scale$aesthetics[1])
    ```

*   The long-deprecated `subset` argument to `layer()` has been removed.

## Tidy evaluation

* `aes()` now supports quasiquotation so that you can use `!!`, `!!!`,
  and `:=`. This replaces `aes_()` and `aes_string()` which are now
  soft-deprecated (but will remain around for a long time).

* `facet_wrap()` and `facet_grid()` now support `vars()` inputs. Like
  `dplyr::vars()`, this helper quotes its inputs and supports
  quasiquotation. For instance, you can now supply faceting variables
  like this: `facet_wrap(vars(am, cyl))` instead of 
  `facet_wrap(~am + cyl)`. Note that the formula interface is not going 
  away and will not be deprecated. `vars()` is simply meant to make it 
  easier to create functions around `facet_wrap()` and `facet_grid()`.

  The first two arguments of `facet_grid()` become `rows` and `cols`
  and now support `vars()` inputs. Note however that we took special
  care to ensure complete backward compatibility. With this change
  `facet_grid(vars(cyl), vars(am, vs))` is equivalent to
  `facet_grid(cyl ~ am + vs)`, and `facet_grid(cols = vars(am, vs))` is
  equivalent to `facet_grid(. ~ am + vs)`.

  One nice aspect of the new interface is that you can now easily
  supply names: `facet_grid(vars(Cylinder = cyl), labeller =
  label_both)` will give nice label titles to the facets. Of course,
  those names can be unquoted with the usual tidy eval syntax.

### sf

* ggplot2 now has full support for sf with `geom_sf()` and `coord_sf()`:

  ```r
  nc <- sf::st_read(system.file("shape/nc.shp", package = "sf"), quiet = TRUE)
  ggplot(nc) +
    geom_sf(aes(fill = AREA))
  ```
  It supports all simple features, automatically aligns CRS across layers, sets
  up the correct aspect ratio, and draws a graticule.

## New features

* ggplot2 now works on R 3.1 onwards, and uses the 
  [vdiffr](https://github.com/r-lib/vdiffr) package for visual testing.

* In most cases, accidentally using `%>%` instead of `+` will generate an 
  informative error (#2400).

* New syntax for calculated aesthetics. Instead of using `aes(y = ..count..)` 
  you can (and should!) use `aes(y = stat(count))`. `stat()` is a real function 
  with documentation which hopefully will make this part of ggplot2 less 
  confusing (#2059).
  
  `stat()` is particularly nice for more complex calculations because you 
  only need to specify it once: `aes(y = stat(count / max(count)))`,
  rather than `aes(y = ..count.. / max(..count..))`
  
* New `tag` label for adding identification tags to plots, typically used for 
  labelling a subplot with a letter. Add a tag with `labs(tag = "A")`, style it 
  with the `plot.tag` theme element, and control position with the
  `plot.tag.position` theme setting (@thomasp85).

### Layers: geoms, stats, and position adjustments

* `geom_segment()` and `geom_curve()` have a new `arrow.fill` parameter which 
  allows you to specify a separate fill colour for closed arrowheads 
  (@hrbrmstr and @clauswilke, #2375).

* `geom_point()` and friends can now take shapes as strings instead of integers,
  e.g. `geom_point(shape = "diamond")` (@daniel-barnett, #2075).

* `position_dodge()` gains a `preserve` argument that allows you to control
  whether the `total` width at each `x` value is preserved (the current 
  default), or ensure that the width of a `single` element is preserved
  (what many people want) (#1935).

* New `position_dodge2()` provides enhanced dodging for boxplots. Compared to
  `position_dodge()`, `position_dodge2()` compares `xmin` and `xmax` values  
  to determine which elements overlap, and spreads overlapping elements evenly
  within the region of overlap. `position_dodge2()` is now the default position
  adjustment for `geom_boxplot()`, because it handles `varwidth = TRUE`, and 
  will be considered for other geoms in the future.
  
  The `padding` parameter adds a small amount of padding between elements 
  (@karawoo, #2143) and a `reverse` parameter allows you to reverse the order 
  of placement (@karawoo, #2171).
  
* New `stat_qq_line()` makes it easy to add a simple line to a Q-Q plot, which 
  makes it easier to judge the fit of the theoretical distribution 
  (@nicksolomon).

### Scales and guides

* Improved support for mapping date/time variables to `alpha`, `size`, `colour`, 
  and `fill` aesthetics, including `date_breaks` and `date_labels` arguments 
  (@karawoo, #1526), and new `scale_alpha()` variants (@karawoo, #1526).

* Improved support for ordered factors. Ordered factors throw a warning when 
  mapped to shape (unordered factors do not), and do not throw warnings when 
  mapped to size or alpha (unordered factors do). Viridis is used as the 
  default colour and fill scale for ordered factors (@karawoo, #1526).

* The `expand` argument of `scale_*_continuous()` and `scale_*_discrete()`
  now accepts separate expansion values for the lower and upper range
  limits. The expansion limits can be specified using the convenience
  function `expand_scale()`.
  
  Separate expansion limits may be useful for bar charts, e.g. if one
  wants the bottom of the bars to be flush with the x axis but still 
  leave some (automatically calculated amount of) space above them:
  
    ```r
    ggplot(mtcars) +
        geom_bar(aes(x = factor(cyl))) +
        scale_y_continuous(expand = expand_scale(mult = c(0, .1)))
    ```
  
  It can also be useful for line charts, e.g. for counts over time,
  where one wants to have a ’hard’ lower limit of y = 0 but leave the
  upper limit unspecified (and perhaps differing between panels), with
  some extra space above the highest point on the line (with symmetrical 
  limits, the extra space above the highest point could in some cases 
  cause the lower limit to be negative).
  
  The old syntax for the `expand` argument will, of course, continue
  to work (@huftis, #1669).

* `scale_colour_continuous()` and `scale_colour_gradient()` are now controlled 
  by global options `ggplot2.continuous.colour` and `ggplot2.continuous.fill`. 
  These can be set to `"gradient"` (the default) or `"viridis"` (@karawoo).

* New `scale_colour_viridis_c()`/`scale_fill_viridis_c()` (continuous) and
  `scale_colour_viridis_d()`/`scale_fill_viridis_d()` (discrete) make it
  easy to use Viridis colour scales (@karawoo, #1526).

* Guides for `geom_text()` now accept custom labels with 
  `guide_legend(override.aes = list(label = "foo"))` (@brianwdavis, #2458).

### Margins

* Strips gain margins on all sides by default. This means that to fully justify
  text to the edge of a strip, you will need to also set the margins to 0
  (@karawoo).

* Rotated strip labels now correctly understand `hjust` and `vjust` parameters
  at all angles (@karawoo).

* Strip labels now understand justification relative to the direction of the
  text, meaning that in y facets, the strip text can be placed at either end of
  the strip using `hjust` (@karawoo).

* Legend titles and labels get a little extra space around them, which 
  prevents legend titles from overlapping the legend at large font sizes 
  (@karawoo, #1881).

## Extension points

* New `autolayer()` S3 generic (@mitchelloharawild, #1974). This is similar
  to `autoplot()` but produces layers rather than complete plots.

* Custom objects can now be added using `+` if a `ggplot_add` method has been
  defined for the class of the object (@thomasp85).

* Theme elements can now be subclassed. Add a `merge_element` method to control
  how properties are inherited from the parent element. Add an `element_grob` 
  method to define how elements are rendered into grobs (@thomasp85, #1981).

* Coords have gained new extension mechanisms.
  
    If you have an existing coord extension, you will need to revise the
    specification of the `train()` method. It is now called 
    `setup_panel_params()` (better reflecting what it actually does) and now 
    has arguments `scale_x`, and `scale_y` (the x and y scales respectively) 
    and `param`, a list of plot specific parameters generated by 
    `setup_params()`.

    What was formerly called `scale_details` (in coords), `panel_ranges` 
    (in layout) and `panel_scales` (in geoms) are now consistently called
    `panel_params` (#1311). These are parameters of the coord that vary from
    panel to panel.

* `ggplot_build()` and `ggplot_gtable()` are now generics, so ggplot-subclasses 
  can define additional behavior during the build stage.

* `guide_train()`, `guide_merge()`, `guide_geom()`, and `guide_gengrob()`
  are now exported as they are needed if you want to design your own guide.
  They are not currently documented; use at your own risk (#2528).

* `scale_type()` generic is now exported and documented. Use this if you 
  want to extend ggplot2 to work with a new type of vector.

## Minor bug fixes and improvements

### Faceting

* `facet_grid()` gives a more informative error message if you try to use
  a variable in both rows and cols (#1928).

* `facet_grid()` and `facet_wrap()` both give better error messages if you
  attempt to use an unsupported coord with free scales (#2049).

* `label_parsed()` works once again (#2279).

* You can now style the background of horizontal and vertical strips
  independently with `strip.background.x` and `strip.background.y` 
  theme settings (#2249).

### Scales

* `discrete_scale()` documentation now inherits shared definitions from 
  `continuous_scale()` (@alistaire47, #2052).

* `guide_colorbar()` shows all colours of the scale (@has2k1, #2343).

* `scale_identity()` once again produces legends by default (#2112).

* Tick marks for secondary axes with strong transformations are more 
  accurately placed (@thomasp85, #1992).

* Missing line types now reliably generate missing lines (with standard 
  warning) (#2206).

* Legends now ignore set aesthetics that are not length one (#1932).

* All colour and fill scales now have an `aesthetics` argument that can
  be used to set the aesthetic(s) the scale works with. This makes it
  possible to apply a colour scale to both colour and fill aesthetics
  at the same time, via `aesthetics = c("colour", "fill")` (@clauswilke).
  
* Three new generic scales work with any aesthetic or set of aesthetics: 
  `scale_continuous_identity()`, `scale_discrete_identity()`, and
  `scale_discrete_manual()` (@clauswilke).

* `scale_*_gradient2()` now consistently omits points outside limits by 
  rescaling after the limits are enforced (@foo-bar-baz-qux, #2230).

### Layers

* `geom_label()` now correctly produces unbordered labels when `label.size` 
  is 0, even when saving to PDF (@bfgray3, #2407).

* `layer()` gives considerably better error messages for incorrectly specified
  `geom`, `stat`, or `position` (#2401).

* In all layers that use it, `linemitre` now defaults to 10 (instead of 1)
  to better match base R.

* `geom_boxplot()` now supplies a default value if no `x` aesthetic is present
  (@foo-bar-baz-qux, #2110).

* `geom_density()` drops groups with fewer than two data points and throws a
  warning. For groups with two data points, density values are now calculated 
  with `stats::density` (@karawoo, #2127).

* `geom_segment()` now also takes a `linejoin` parameter. This allows more 
  control over the appearance of the segments, which is especially useful for 
  plotting thick arrows (@Ax3man, #774).

* `geom_smooth()` now reports the formula used when `method = "auto"` 
  (@davharris #1951). `geom_smooth()` now orders by the `x` aesthetic, making it 
  easier to pass pre-computed values without manual ordering (@izahn, #2028). It 
  also now knows it has `ymin` and `ymax` aesthetics (#1939). The legend 
  correctly reflects the status of the `se` argument when used with stats 
  other than the default (@clauswilke, #1546).

* `geom_tile()` now once again interprets `width` and `height` correctly 
  (@malcolmbarrett, #2510).

* `position_jitter()` and `position_jitterdodge()` gain a `seed` argument that
  allows the specification of a random seed for reproducible jittering 
  (@krlmlr, #1996 and @slowkow, #2445).

* `stat_density()` has better behaviour if all groups are dropped because they
  are too small (#2282).

* `stat_summary_bin()` now understands the `breaks` parameter (@karawoo, #2214).

* `stat_bin()` now accepts functions for `binwidth`. This allows better binning 
  when faceting along variables with different ranges (@botanize).

* `stat_bin()` and `geom_histogram()` now sum correctly when using the `weight` 
  aesthetic (@jiho, #1921).

* `stat_bin()` again uses correct scaling for the computed variable `ndensity` 
  (@timgoodman, #2324).

* `stat_bin()` and `stat_bin_2d()` now properly handle the `breaks` parameter 
  when the scales are transformed (@has2k1, #2366).

* `update_geom_defaults()` and `update_stat_defaults()` allow American 
  spelling of aesthetic parameters (@foo-bar-baz-qux, #2299).

* The `show.legend` parameter now accepts a named logical vector to hide/show
  only some aesthetics in the legend (@tutuchan, #1798).

* Layers now silently ignore unknown aesthetics with value `NULL` (#1909).

### Coords

* Clipping to the plot panel is now configurable, through a `clip` argument
  to coordinate systems, e.g. `coord_cartesian(clip = "off")` 
  (@clauswilke, #2536).

* Like scales, coordinate systems now give you a message when you're 
  replacing an existing coordinate system (#2264).

* `coord_polar()` now draws secondary axis ticks and labels 
  (@dylan-stark, #2072), and can draw the radius axis on the right 
  (@thomasp85, #2005).

* `coord_trans()` now generates a warning when a transformation generates 
  non-finite values (@foo-bar-baz-qux, #2147).

### Themes

* Complete themes now always override all elements of the default theme
  (@has2k1, #2058, #2079).

* Themes now set default grid colour in `panel.grid` rather than individually
  in `panel.grid.major` and `panel.grid.minor` individually. This makes it 
  slightly easier to customise the theme (#2352).

* Fixed bug when setting strips to `element_blank()` (@thomasp85). 

* Axes positioned on the top and to the right can now customize their ticks and
  lines separately (@thomasp85, #1899).

* Built-in themes gain parameters `base_line_size` and `base_rect_size` which 
  control the default sizes of line and rectangle elements (@karawoo, #2176).

* Default themes use `rel()` to set line widths (@baptiste).

* Themes were tweaked for visual consistency and more graceful behavior when 
  changing the base font size. All absolute heights or widths were replaced 
  with heights or widths that are proportional to the base font size. One 
  relative font size was eliminated (@clauswilke).
  
* The height of descenders is now calculated solely on font metrics and doesn't
  change with the specific letters in the string. This fixes minor alignment 
  issues with plot titles, subtitles, and legend titles (#2288, @clauswilke).

### Guides

* `guide_colorbar()` is more configurable: tick marks and color bar frame
  can now by styled with arguments `ticks.colour`, `ticks.linewidth`, 
  `frame.colour`, `frame.linewidth`, and `frame.linetype`
  (@clauswilke).
  
* `guide_colorbar()` now uses `legend.spacing.x` and `legend.spacing.y` 
  correctly, and it can handle multi-line titles. Minor tweaks were made to 
  `guide_legend()` to make sure the two legend functions behave as similarly as
  possible (@clauswilke, #2397 and #2398).
  
* The theme elements `legend.title` and `legend.text` now respect the settings 
  of `margin`, `hjust`, and `vjust` (@clauswilke, #2465, #1502).

* Non-angle parameters of `label.theme` or `title.theme` can now be set in 
  `guide_legend()` and `guide_colorbar()` (@clauswilke, #2544).

### Other

* `fortify()` gains a method for tbls (@karawoo, #2218).

* `ggplot` gains a method for `grouped_df`s that adds a `.group` variable,
  which computes a unique value for each group. Use it with 
  `aes(group = .group)` (#2351).

* `ggproto()` produces objects with class `c("ggproto", "gg")`, allowing for
  a more informative error message when adding layers, scales, or other ggproto 
  objects (@jrnold, #2056).

* `ggsave()`'s DPI argument now supports 3 string options: "retina" (320
  DPI), "print" (300 DPI), and "screen" (72 DPI) (@foo-bar-baz-qux, #2156).
  `ggsave()` now uses full argument names to avoid partial match warnings 
  (#2355), and correctly restores the previous graphics device when several
  graphics devices are open (#2363).

* `print.ggplot()` now returns the original ggplot object, instead of the 
  output from `ggplot_build()`. Also, the object returned from 
  `ggplot_build()` now has the class `"ggplot_built"` (#2034).

* `map_data()` now works even when purrr is loaded (tidyverse#66).

* New functions `summarise_layout()`, `summarise_coord()`, and 
  `summarise_layers()` summarise the layout, coordinate systems, and layers 
  of a built ggplot object (#2034, @wch). This provides a tested API that 
  (e.g.) shiny can depend on.

* Updated startup messages reflect new resources (#2410, @mine-cetinkaya-rundel).

# ggplot2 2.2.1

* Fix usage of `structure(NULL)` for R-devel compatibility (#1968).

# ggplot2 2.2.0

## Major new features

### Subtitle and caption

Thanks to @hrbrmstr plots now have subtitles and captions, which can be set with 
the `subtitle`  and `caption` arguments to `ggtitle()` and `labs()`. You can 
control their appearance with the theme settings `plot.caption` and 
`plot.subtitle`. The main plot title is now left-aligned to better work better 
with a subtitle. The caption is right-aligned (@hrbrmstr).

### Stacking

`position_stack()` and `position_fill()` now sort the stacking order to match 
grouping order. This allows you to control the order through grouping, and 
ensures that the default legend matches the plot (#1552, #1593). If you want the 
opposite order (useful if you have horizontal bars and horizontal legend), you 
can request reverse stacking by using `position = position_stack(reverse = TRUE)` 
(#1837).
  
`position_stack()` and `position_fill()` now accepts negative values which will 
create stacks extending below the x-axis (#1691).

`position_stack()` and `position_fill()` gain a `vjust` argument which makes it 
easy to (e.g.) display labels in the middle of stacked bars (#1821).

### Layers

`geom_col()` was added to complement `geom_bar()` (@hrbrmstr). It uses 
`stat="identity"` by default, making the `y` aesthetic mandatory. It does not 
support any other `stat_()` and does not provide fallback support for the 
`binwidth` parameter. Examples and references in other functions were updated to
demonstrate `geom_col()` usage. 

When creating a layer, ggplot2 will warn if you use an unknown aesthetic or an 
unknown parameter. Compared to the previous version, this is stricter for 
aesthetics (previously there was no message), and less strict for parameters 
(previously this threw an error) (#1585).

### Facetting

The facet system, as well as the internal panel class, has been rewritten in 
ggproto. Facets are now extendable in the same manner as geoms and stats, as 
described in `vignette("extending-ggplot2")`.

We have also added the following new fatures.
  
* `facet_grid()` and `facet_wrap()` now allow expressions in their faceting 
  formulas (@DanRuderman, #1596).

* When `facet_wrap()` results in an uneven number of panels, axes will now be
  drawn underneath the hanging panels (fixes #1607)

* Strips can now be freely positioned in `facet_wrap()` using the 
  `strip.position` argument (deprecates `switch`).

* The relative order of panel, strip, and axis can now be controlled with 
  the theme setting `strip.placement` that takes either `inside` (strip between 
  panel and axis) or `outside` (strip after axis).

* The theme option `panel.margin` has been deprecated in favour of 
  `panel.spacing` to more clearly communicate intent.

### Extensions

Unfortunately there was a major oversight in the construction of ggproto which 
lead to extensions capturing the super object at package build time, instead of 
at package run time (#1826). This problem has been fixed, but requires 
re-installation of all extension packages.

## Scales

* The position of x and y axes can now be changed using the `position` argument
  in `scale_x_*`and `scale_y_*` which can take `top` and `bottom`, and `left`
  and `right` respectively. The themes of top and right axes can be modified 
  using the `.top` and `.right` modifiers to `axis.text.*` and `axis.title.*`.

### Continuous scales

* `scale_x_continuous()` and `scale_y_continuous()` can now display a secondary 
  axis that is a __one-to-one__ transformation of the primary axis (e.g. degrees 
  Celcius to degrees Fahrenheit). The secondary axis will be positioned opposite 
  to the primary axis and can be controlled with the `sec.axis` argument to 
  the scale constructor.

* Scales worry less about having breaks. If no breaks can be computed, the
  plot will work instead of throwing an uninformative error (#791). This 
  is particularly helpful when you have facets with free scales, and not
  all panels contain data.

* Scales now warn when transformation introduces infinite values (#1696).

### Date time

* `scale_*_datetime()` now supports time zones. It will use the timezone 
  attached to the varaible by default, but can be overridden with the 
  `timezone` argument.

* New `scale_x_time()` and `scale_y_time()` generate reasonable default
  breaks and labels for hms vectors (#1752).

### Discrete scales

The treatment of missing values by discrete scales has been thoroughly 
overhauled (#1584). The underlying principle is that we can naturally represent 
missing values on discrete variables (by treating just like another level), so 
by default we should. 

This principle applies to:

* character vectors
* factors with implicit NA
* factors with explicit NA

And to all scales (both position and non-position.)

Compared to the previous version of ggplot2, there are three main changes:

1.  `scale_x_discrete()` and `scale_y_discrete()` always show discrete NA,
    regardless of their source

1.  If present, `NA`s are shown in discete legends.

1.  All discrete scales gain a `na.translate` argument that allows you to 
    control whether `NA`s are translated to something that can be visualised,
    or should be left as missing. Note that if you don't translate (i.e. 
    `na.translate = FALSE)` the missing values will passed on to the layer, 
    which will warning that it's dropping missing values. To suppress the
    warnings, you'll also need to add `na.rm = TRUE` to the layer call. 

There were also a number of other smaller changes

* Correctly use scale expansion factors.
* Don't preserve space for dropped levels (#1638).
* Only issue one warning when when asking for too many levels (#1674).
* Unicode labels work better on Windows (#1827).
* Warn when used with only continuous data (#1589)

## Themes

* The `theme()` constructor now has named arguments rather than ellipses. This 
  should make autocomplete substantially more useful. The documentation
  (including examples) has been considerably improved.
  
* Built-in themes are more visually homogeneous, and match `theme_grey` better.
  (@jiho, #1679)
  
* When computing the height of titles, ggplot2 now includes the height of the
  descenders (i.e. the bits of `g` and `y` that hang beneath the baseline). This 
  improves the margins around titles, particularly the y axis label (#1712).
  I have also very slightly increased the inner margins of axis titles, and 
  removed the outer margins. 

* Theme element inheritance is now easier to work with as modification now
  overrides default `element_blank` elements (#1555, #1557, #1565, #1567)
  
* Horizontal legends (i.e. legends on the top or bottom) are horizontally
  aligned by default (#1842). Use `legend.box = "vertical"` to switch back
  to the previous behaviour.
  
* `element_line()` now takes an `arrow` argument to specify arrows at the end of
  lines (#1740)

There were a number of tweaks to the theme elements that control legends:
  
* `legend.justification` now controls appearance will plotting the legend
  outside of the plot area. For example, you can use 
  `theme(legend.justification = "top")` to make the legend align with the 
  top of the plot.

* `panel.margin` and `legend.margin` have been renamed to `panel.spacing` and 
  `legend.spacing` respectively, to better communicate intent (they only
  affect spacing between legends and panels, not the margins around them)

* `legend.margin` now controls margin around individual legends.

* New `legend.box.background`, `legend.box.spacing`, and `legend.box.margin`
  control the background, spacing, and margin of the legend box (the region
  that contains all legends).

## Bug fixes and minor improvements

* ggplot2 now imports tibble. This ensures that all built-in datasets print 
  compactly even if you haven't explicitly loaded tibble or dplyr (#1677).

* Class of aesthetic mapping is preserved when adding `aes()` objects (#1624).

* `+.gg` now works for lists that include data frames.

* `annotation_x()` now works in the absense of global data (#1655)

* `geom_*(show.legend = FALSE)` now works for `guide_colorbar`.

* `geom_boxplot()` gains new `outlier.alpha` (@jonathan-g) and 
  `outlier.fill` (@schloerke, #1787) parameters to control the alpha/fill of
   outlier points independently of the alpha of the boxes. 

* `position_jitter()` (and hence `geom_jitter()`) now correctly computes 
  the jitter width/jitter when supplied by the user (#1775, @has2k1).

* `geom_contour()` more clearly describes what inputs it needs (#1577).

* `geom_curve()` respects the `lineend` paramater (#1852).

* `geom_histogram()` and `stat_bin()` understand the `breaks` parameter once 
  more. (#1665). The floating point adjustment for histogram bins is now 
  actually used - it was previously inadvertently ignored (#1651).

* `geom_violin()` no longer transforms quantile lines with the alpha aesthetic
  (@mnbram, #1714). It no longer errors when quantiles are requested but data
  have zero range (#1687). When `trim = FALSE` it once again has a nice 
  range that allows the density to reach zero (by extending the range 3 
  bandwidths to either side of the data) (#1700).

* `geom_dotplot()` works better when faceting and binning on the y-axis. 
  (#1618, @has2k1).
  
* `geom_hexbin()` once again supports `..density..` (@mikebirdgeneau, #1688).

* `geom_step()` gives useful warning if only one data point in layer (#1645).

* `layer()` gains new `check.aes` and `check.param` arguments. These allow
  geom/stat authors to optional suppress checks for known aesthetics/parameters.
  Currently this is used only in `geom_blank()` which powers `expand_limits()` 
  (#1795).

* All `stat_*()` display a better error message when required aesthetics are
  missing.
  
* `stat_bin()` and `stat_summary_hex()` now accept length 1 `binwidth` (#1610)

* `stat_density()` gains new argument `n`, which is passed to underlying function
  `stats::density` ("number of equally spaced points at which the
  density is to be estimated"). (@hbuschme)

* `stat_binhex()` now again returns `count` rather than `value` (#1747)

* `stat_ecdf()` respects `pad` argument (#1646).

* `stat_smooth()` once again informs you about the method it has chosen.
  It also correctly calculates the size of the largest group within facets.

* `x` and `y` scales are now symmetric regarding the list of
  aesthetics they accept: `xmin_final`, `xmax_final`, `xlower`,
  `xmiddle` and `xupper` are now valid `x` aesthetics.

* `Scale` extensions can now override the `make_title` and `make_sec_title` 
  methods to let the scale modify the axis/legend titles.

* The random stream is now reset after calling `.onAttach()` (#2409).

# ggplot2 2.1.0

## New features

* When mapping an aesthetic to a constant (e.g. 
  `geom_smooth(aes(colour = "loess")))`), the default guide title is the name 
  of the aesthetic (i.e. "colour"), not the value (i.e. "loess") (#1431).

* `layer()` now accepts a function as the data argument. The function will be
  applied to the data passed to the `ggplot()` function and must return a
  data.frame (#1527, @thomasp85). This is a more general version of the 
  deprecated `subset` argument.

* `theme_update()` now uses the `+` operator instead of `%+replace%`, so that
  unspecified values will no longer be `NULL`ed out. `theme_replace()`
  preserves the old behaviour if desired (@oneillkza, #1519). 

* `stat_bin()` has been overhauled to use the same algorithm as ggvis, which 
  has been considerably improved thanks to the advice of Randy Prium (@rpruim).
  This includes:
  
    * Better arguments and a better algorithm for determining the origin.
      You can now specify either `boundary` or the `center` of a bin.
      `origin` has been deprecated in favour of these arguments.
      
    * `drop` is deprecated in favour of `pad`, which adds extra 0-count bins
      at either end (needed for frequency polygons). `geom_histogram()` defaults 
      to `pad = FALSE` which considerably improves the default limits for 
      the histogram, especially when the bins are big (#1477).
      
    * The default algorithm does a (somewhat) better job at picking nice widths 
      and origins across a wider range of input data.
      
    * `bins = n` now gives a histogram with `n` bins, not `n + 1` (#1487).

## Bug fixes

* All `\donttest{}` examples run.

* All `geom_()` and `stat_()` functions now have consistent argument order:
  data + mapping, then geom/stat/position, then `...`, then specific arguments, 
  then arguments common to all layers (#1305). This may break code if you were
  previously relying on partial name matching, but in the long-term should make 
  ggplot2 easier to use. In particular, you can now set the `n` parameter
  in `geom_density2d()` without it partially matching `na.rm` (#1485).

* For geoms with both `colour` and `fill`, `alpha` once again only affects
  fill (Reverts #1371, #1523). This was causing problems for people.

* `facet_wrap()`/`facet_grid()` works with multiple empty panels of data 
  (#1445).

* `facet_wrap()` correctly swaps `nrow` and `ncol` when faceting vertically
  (#1417).

* `ggsave("x.svg")` now uses svglite to produce the svg (#1432).

* `geom_boxplot()` now understands `outlier.color` (#1455).

* `geom_path()` knows that "solid" (not just 1) represents a solid line (#1534).

* `geom_ribbon()` preserves missing values so they correctly generate a 
  gap in the ribbon (#1549).

* `geom_tile()` once again accepts `width` and `height` parameters (#1513). 
  It uses `draw_key_polygon()` for better a legend, including a coloured 
  outline (#1484).

* `layer()` now automatically adds a `na.rm` parameter if none is explicitly
  supplied.

* `position_jitterdodge()` now works on all possible dodge aesthetics, 
  e.g. `color`, `linetype` etc. instead of only based on `fill` (@bleutner)

* `position = "nudge"` now works (although it doesn't do anything useful)
  (#1428).

* The default scale for columns of class "AsIs" is now "identity" (#1518).

* `scale_*_discrete()` has better defaults when used with purely continuous
  data (#1542).

* `scale_size()` warns when used with categorical data.

* `scale_size()`, `scale_colour()`, and `scale_fill()` gain date and date-time
  variants (#1526).

* `stat_bin_hex()` and `stat_bin_summary()` now use the same underlying 
  algorithm so results are consistent (#1383). `stat_bin_hex()` now accepts
  a `weight` aesthetic. To be consistent with related stats, the output variable 
  from `stat_bin_hex()` is now value instead of count.

* `stat_density()` gains a `bw` parameter which makes it easy to get consistent 
   smoothing between facets (@jiho)

* `stat-density-2d()` no longer ignores the `h` parameter, and now accepts 
  `bins` and `binwidth` parameters to control the number of contours 
  (#1448, @has2k1).

* `stat_ecdf()` does a better job of adding padding to -Inf/Inf, and gains
  an argument `pad` to suppress the padding if not needed (#1467).

* `stat_function()` gains an `xlim` parameter (#1528). It once again works 
  with discrete x values (#1509).

* `stat_summary()` preserves sorted x order which avoids artefacts when
  display results with `geom_smooth()` (#1520).

* All elements should now inherit correctly for all themes except `theme_void()`.
  (@Katiedaisey, #1555) 

* `theme_void()` was completely void of text but facets and legends still
  need labels. They are now visible (@jiho). 

* You can once again set legend key and height width to unit arithmetic
  objects (like `2 * unit(1, "cm")`) (#1437).

* Eliminate spurious warning if you have a layer with no data and no aesthetics
  (#1451).

* Removed a superfluous comma in `theme-defaults.r` code (@jschoeley)

* Fixed a compatibility issue with `ggproto` and R versions prior to 3.1.2.
  (#1444)

* Fixed issue where `coord_map()` fails when given an explicit `parameters`
  argument (@tdmcarthur, #1729)
  
* Fixed issue where `geom_errorbarh()` had a required `x` aesthetic (#1933)  

# ggplot2 2.0.0

## Major changes

* ggplot no longer throws an error if your plot has no layers. Instead it 
  automatically adds `geom_blank()` (#1246).
  
* New `cut_width()` is a convenient replacement for the verbose
  `plyr::round_any()`, with the additional benefit of offering finer
  control.

* New `geom_count()` is a convenient alias to `stat_sum()`. Use it when you
  have overlapping points on a scatterplot. `stat_sum()` now defaults to 
  using counts instead of proportions.

* New `geom_curve()` adds curved lines, with a similar specification to 
  `geom_segment()` (@veraanadi, #1088).

* Date and datetime scales now have `date_breaks`, `date_minor_breaks` and
  `date_labels` arguments so that you never need to use the long
  `scales::date_breaks()` or `scales::date_format()`.
  
* `geom_bar()` now has it's own stat, distinct from `stat_bin()` which was
  also used by `geom_histogram()`. `geom_bar()` now uses `stat_count()` 
  which counts values at each distinct value of x (i.e. it does not bin
  the data first). This can be useful when you want to show exactly which 
  values are used in a continuous variable.

* `geom_point()` gains a `stroke` aesthetic which controls the border width of 
  shapes 21-25 (#1133, @SeySayux). `size` and `stroke` are additive so a point 
  with `size = 5` and `stroke = 5` will have a diameter of 10mm. (#1142)

* New `position_nudge()` allows you to slightly offset labels (or other 
  geoms) from their corresponding points (#1109).

* `scale_size()` now maps values to _area_, not radius. Use `scale_radius()`
  if you want the old behaviour (not recommended, except perhaps for lines).

* New `stat_summary_bin()` works like `stat_summary()` but on binned data. 
  It's a generalisation of `stat_bin()` that can compute any aggregate,
  not just counts (#1274). Both default to `mean_se()` if no aggregation
  functions are supplied (#1386).

* Layers are now much stricter about their arguments - you will get an error
  if you've supplied an argument that isn't an aesthetic or a parameter.
  This is likely to cause some short-term pain but in the long-term it will make
  it much easier to spot spelling mistakes and other errors (#1293).
  
    This change does break a handful of geoms/stats that used `...` to pass 
    additional arguments on to the underlying computation. Now 
    `geom_smooth()`/`stat_smooth()` and `geom_quantile()`/`stat_quantile()` 
    use `method.args` instead (#1245, #1289); and `stat_summary()` (#1242), 
    `stat_summary_hex()`, and `stat_summary2d()` use `fun.args`.

### Extensibility

There is now an official mechanism for defining Stats, Geoms, and Positions in 
other packages. See `vignette("extending-ggplot2")` for details.

* All Geoms, Stats and Positions are now exported, so you can inherit from them
  when making your own objects (#989).

* ggplot2 no longer uses proto or reference classes. Instead, we now use 
  ggproto, a new OO system designed specifically for ggplot2. Unlike proto
  and RC, ggproto supports clean cross-package inheritance. Creating a new OO
  system isn't usually the right way to solve a problem, but I'm pretty sure
  it was necessary here. Read more about it in the vignette.

* `aes_()` replaces `aes_q()`. It also supports formulas, so the most concise 
  SE version of `aes(carat, price)` is now `aes_(~carat, ~price)`. You may
  want to use this form in packages, as it will avoid spurious `R CMD check` 
  warnings about undefined global variables.

### Text

* `geom_text()` has been overhauled to make labelling your data a little
  easier. It:
  
    * `nudge_x` and `nudge_y` arguments let you offset labels from their
      corresponding points (#1120). 
      
    * `check_overlap = TRUE` provides a simple way to avoid overplotting 
      of labels: labels that would otherwise overlap are omitted (#1039).
      
    * `hjust` and `vjust` can now be character vectors: "left", "center", 
      "right", "bottom", "middle", "top". New options include "inward" and 
      "outward" which align text towards and away from the center of the plot 
      respectively.

* `geom_label()` works like `geom_text()` but draws a rounded rectangle 
  underneath each label (#1039). This is useful when you want to label plots
  that are dense with data.

### Deprecated features

* The little used `aes_auto()` has been deprecated. 

* `aes_q()` has been replaced with `aes_()` to be consistent with SE versions
  of NSE functions in other packages.

* The `order` aesthetic is officially deprecated. It never really worked, and 
  was poorly documented.

* The `stat` and `position` arguments to `qplot()` have been deprecated.
  `qplot()` is designed for quick plots - if you need to specify position
  or stat, use `ggplot()` instead.

* The theme setting `axis.ticks.margin` has been deprecated: now use the margin 
  property of `axis.text`.
  
* `stat_abline()`, `stat_hline()` and `stat_vline()` have been removed:
  these were never suitable for use other than with `geom_abline()` etc
  and were not documented.

* `show_guide` has been renamed to `show.legend`: this more accurately
  reflects what it does (controls appearance of layer in legend), and uses the 
  same convention as other ggplot2 arguments (i.e. a `.` between names).
  (Yes, I know that's inconsistent with function names with use `_`, but it's
  too late to change now.)

A number of geoms have been renamed to be internally consistent:

* `stat_binhex()` and `stat_bin2d()` have been renamed to `stat_bin_hex()` 
  and `stat_bin_2d()` (#1274). `stat_summary2d()` has been renamed to 
  `stat_summary_2d()`, `geom_density2d()`/`stat_density2d()` has been renamed 
  to `geom_density_2d()`/`stat_density_2d()`.

* `stat_spoke()` is now `geom_spoke()` since I realised it's a
  reparameterisation of `geom_segment()`.

* `stat_bindot()` has been removed because it's so tightly coupled to
  `geom_dotplot()`. If you happened to use `stat_bindot()`, just change to
  `geom_dotplot()` (#1194).

All defunct functions have been removed.

### Default appearance

* The default `theme_grey()` background colour has been changed from "grey90" 
  to "grey92": this makes the background a little less visually prominent.

* Labels and titles have been tweaked for readability:

    * Axes labels are darker.
    
    * Legend and axis titles are given the same visual treatment.
    
    * The default font size dropped from 12 to 11. You might be surprised that 
      I've made the default text size smaller as it was already hard for
      many people to read. It turns out there was a bug in RStudio (fixed in 
      0.99.724), that shrunk the text of all grid based graphics. Once that
      was resolved the defaults seemed too big to my eyes.
    
    * More spacing between titles and borders.
    
    * Default margins scale with the theme font size, so the appearance at 
      larger font sizes should be considerably improved (#1228). 

* `alpha` now affects both fill and colour aesthetics (#1371).

* `element_text()` gains a margins argument which allows you to add additional
  padding around text elements. To help see what's going on use `debug = TRUE` 
  to display the text region and anchors.

* The default font size in `geom_text()` has been decreased from 5mm (14 pts)
  to 3.8 mm (11 pts) to match the new default theme sizes.

* A diagonal line is no longer drawn on bar and rectangle legends. Instead, the
  border has been tweaked to be more visible, and more closely match the size of 
  line drawn on the plot.

* `geom_pointrange()` and `geom_linerange()` get vertical (not horizontal)
  lines in the legend (#1389).

* The default line `size` for `geom_smooth()` has been increased from 0.5 to 1 
  to make it easier to see when overlaid on data.
  
* `geom_bar()` and `geom_rect()` use a slightly paler shade of grey so they
  aren't so visually heavy.
  
* `geom_boxplot()` now colours outliers the same way as the boxes.

* `geom_point()` now uses shape 19 instead of 16. This looks much better on 
  the default Linux graphics device. (It's very slightly smaller than the old 
  point, but it shouldn't affect any graphics significantly)

* Sizes in ggplot2 are measured in mm. Previously they were converted to pts 
  (for use in grid) by multiplying by 72 / 25.4. However, grid uses printer's 
  points, not Adobe (big pts), so sizes are now correctly multiplied by 
  72.27 / 25.4. This is unlikely to noticeably affect display, but it's
  technically correct (<https://youtu.be/hou0lU8WMgo>).

* The default legend will now allocate multiple rows (if vertical) or
  columns (if horizontal) in order to make a legend that is more likely to
  fit on the screen. You can override with the `nrow`/`ncol` arguments
  to `guide_legend()`

    ```R
    p <- ggplot(mpg, aes(displ,hwy, colour = model)) + geom_point()
    p
    p + theme(legend.position = "bottom")
    # Previous behaviour
    p + guides(colour = guide_legend(ncol = 1))
    ```

### New and updated themes

* New `theme_void()` is completely empty. It's useful for plots with non-
  standard coordinates or for drawings (@jiho, #976).

* New `theme_dark()` has a dark background designed to make colours pop out
  (@jiho, #1018)

* `theme_minimal()` became slightly more minimal by removing the axis ticks:
  labels now line up directly beneath grid lines (@tomschloss, #1084)

* New theme setting `panel.ontop` (logical) make it possible to place 
  background elements (i.e., gridlines) on top of data. Best used with 
  transparent `panel.background` (@noamross. #551).

### Labelling

The facet labelling system was updated with many new features and a
more flexible interface (@lionel-). It now works consistently across
grid and wrap facets. The most important user visible changes are:

* `facet_wrap()` gains a `labeller` option (#25).

* `facet_grid()` and `facet_wrap()` gain a `switch` argument to
  display the facet titles near the axes. When switched, the labels
  become axes subtitles. `switch` can be set to "x", "y" or "both"
  (the latter only for grids) to control which margin is switched.

The labellers (such as `label_value()` or `label_both()`) also get
some new features:

* They now offer the `multi_line` argument to control whether to
  display composite facets (those specified as `~var1 + var2`) on one
  or multiple lines.

* In `label_bquote()` you now refer directly to the names of
  variables. With this change, you can create math expressions that
  depend on more than one variable. This math expression can be
  specified either for the rows or the columns and you can also
  provide different expressions to each margin.

  As a consequence of these changes, referring to `x` in backquoted
  expressions is deprecated.

* Similarly to `label_bquote()`, `labeller()` now take `.rows` and
  `.cols` arguments. In addition, it also takes `.default`.
  `labeller()` is useful to customise how particular variables are
  labelled. The three additional arguments specify how to label the
  variables are not specifically mentioned, respectively for rows,
  columns or both. This makes it especially easy to set up a
  project-wide labeller dispatcher that can be reused across all your
  plots. See the documentation for an example.

* The new labeller `label_context()` adapts to the number of factors
  facetted over. With a single factor, it displays only the values,
  just as before. But with multiple factors in a composite margin
  (e.g. with `~cyl + am`), the labels are passed over to
  `label_both()`. This way the variables names are displayed with the
  values to help identifying them.

On the programming side, the labeller API has been rewritten in order
to offer more control when faceting over multiple factors (e.g. with
formulae such as `~cyl + am`). This also means that if you have
written custom labellers, you will need to update them for this
version of ggplot.

* Previously, a labeller function would take `variable` and `value`
  arguments and return a character vector. Now, they take a data frame
  of character vectors and return a list. The input data frame has one
  column per factor facetted over and each column in the returned list
  becomes one line in the strip label. See documentation for more
  details.

* The labels received by a labeller now contain metadata: their margin
  (in the "type" attribute) and whether they come from a wrap or a
  grid facet (in the "facet" attribute).

* Note that the new `as_labeller()` function operator provides an easy
  way to transform an existing function to a labeller function. The
  existing function just needs to take and return a character vector.

## Documentation

* Improved documentation for `aes()`, `layer()` and much much more.

* I've tried to reduce the use of `...` so that you can see all the 
  documentation in one place rather than having to integrate multiple pages.
  In some cases this has involved adding additional arguments to geoms
  to make it more clear what you can do:
  
    *  `geom_smooth()` gains explicit `method`, `se` and `formula` arguments.
    
    * `geom_histogram()` gains `binwidth`, `bins`, `origin` and `right` 
      arguments.
      
    * `geom_jitter()` gains `width` and `height` arguments to make it easier
      to control the amount of jittering without using the lengthy 
      `position_jitter()` function (#1116)

* Use of `qplot()` in examples has been minimised (#1123, @hrbrmstr). This is
  inline with the 2nd edition of the ggplot2 box, which minimises the use of 
  `qplot()` in favour of `ggplot()`.

* Tighly linked geoms and stats (e.g. `geom_boxplot()` and `stat_boxplot()`) 
  are now documented in the same file so you can see all the arguments in one
  place. Variations of the same idea (e.g. `geom_path()`, `geom_line()`, and
  `geom_step()`) are also documented together.

* It's now obvious that you can set the `binwidth` parameter for
  `stat_bin_hex()`, `stat_summary_hex()`, `stat_bin_2d()`, and
  `stat_summary_2d()`. 

* The internals of positions have been cleaned up considerably. You're unlikely
  to notice any external changes, although the documentation should be a little
  less confusing since positions now don't list parameters they never use.

## Data

* All datasets have class `tbl_df` so if you also use dplyr, you get a better
  print method.

* `economics` has been brought up to date to 2015-04-01.

* New `economics_long` is the economics data in long form.

* New `txhousing` dataset containing information about the Texas housing
  market. Useful for examples that need multiple time series, and for
  demonstrating model+vis methods.

* New `luv_colours` dataset which contains the locations of all
  built-in `colors()` in Luv space.

* `movies` has been moved into its own package, ggplot2movies, because it was 
  large and not terribly useful. If you've used the movies dataset, you'll now 
  need to explicitly load the package with `library(ggplot2movies)`.

## Bug fixes and minor improvements

* All partially matched arguments and `$` have been been replaced with 
  full matches (@jimhester, #1134).

* ggplot2 now exports `alpha()` from the scales package (#1107), and `arrow()` 
  and `unit()` from grid (#1225). This means you don't need attach scales/grid 
  or do `scales::`/`grid::` for these commonly used functions.

* `aes_string()` now only parses character inputs. This fixes bugs when
  using it with numbers and non default `OutDec` settings (#1045).

* `annotation_custom()` automatically adds a unique id to each grob name,
  making it easier to plot multiple grobs with the same name (e.g. grobs of
  ggplot2 graphics) in the same plot (#1256).

* `borders()` now accepts xlim and ylim arguments for specifying the geographical 
  region of interest (@markpayneatwork, #1392).

* `coord_cartesian()` applies the same expansion factor to limits as for scales. 
  You can suppress with `expand = FALSE` (#1207).

* `coord_trans()` now works when breaks are suppressed (#1422).

* `cut_number()` gives error message if the number of requested bins can
  be created because there are two few unique values (#1046).

* Character labels in `facet_grid()` are no longer (incorrectly) coerced into
  factors. This caused problems with custom label functions (#1070).

* `facet_wrap()` and `facet_grid()` now allow you to use non-standard
  variable names by surrounding them with backticks (#1067).

* `facet_wrap()` more carefully checks its `nrow` and `ncol` arguments
  to ensure that they're specified correctly (@richierocks, #962)

* `facet_wrap()` gains a `dir` argument to control the direction the
  panels are wrapped in. The default is "h" for horizontal. Use "v" for
  vertical layout (#1260).

* `geom_abline()`, `geom_hline()` and `geom_vline()` have been rewritten to
  have simpler behaviour and be more consistent:

    * `stat_abline()`, `stat_hline()` and `stat_vline()` have been removed:
      these were never suitable for use other than with `geom_abline()` etc
      and were not documented.

    * `geom_abline()`, `geom_vline()` and `geom_hline()` are bound to
      `stat_identity()` and `position_identity()`

    * Intercept parameters can no longer be set to a function.

    * They are all documented in one file, since they are so closely related.

* `geom_bin2d()` will now let you specify one dimension's breaks exactly,
  without touching the other dimension's default breaks at all (#1126).

* `geom_crossbar()` sets grouping correctly so you can display multiple
  crossbars on one plot. It also makes the default `fatten` argument a little
  bigger to make the middle line more obvious (#1125).

* `geom_histogram()` and `geom_smooth()` now only inform you about the
  default values once per layer, rather than once per panel (#1220).

* `geom_pointrange()` gains `fatten` argument so you can control the
  size of the point relative to the size of the line.

* `geom_segment()` annotations were not transforming with scales 
  (@BrianDiggs, #859).

* `geom_smooth()` is no longer so chatty. If you want to know what the deafult
  smoothing method is, look it up in the documentation! (#1247)

* `geom_violin()` now has the ability to draw quantile lines (@DanRuderman).

* `ggplot()` now captures the parent frame to use for evaluation,
  rather than always defaulting to the global environment. This should
  make ggplot more suitable to use in more situations (e.g. with knitr)

* `ggsave()` has been simplified a little to make it easier to maintain.
  It no longer checks that you're printing a ggplot2 object (so now also
  works with any grid grob) (#970), and always requires a filename.
  Parameter `device` now supports character argument to specify which supported
  device to use ('pdf', 'png', 'jpeg', etc.), for when it cannot be correctly
  inferred from the file extension (for example when a temporary filename is
  supplied server side in shiny apps) (@sebkopf, #939). It no longer opens
  a graphics device if one isn't already open - this is annoying when you're
  running from a script (#1326).

* `guide_colorbar()` creates correct legend if only one color (@krlmlr, #943).

* `guide_colorbar()` no longer fails when the legend is empty - previously
  this often masked misspecifications elsewhere in the plot (#967).

* New `layer_data()` function extracts the data used for plotting for a given
  layer. It's mostly useful for testing.

* User supplied `minor_breaks` can now be supplied on the same scale as 
  the data, and will be automatically transformed with by scale (#1385).

* You can now suppress the appearance of an axis/legend title (and the space
  that would allocated for it) with `NULL` in the `scale_` function. To
  use the default lable, use `waiver()` (#1145).

* Position adjustments no longer warn about potentially varying ranges
  because the problem rarely occurs in practice and there are currently a
  lot of false positives since I don't understand exactly what FP criteria
  I should be testing.

* `scale_fill_grey()` now uses red for missing values. This matches
  `scale_colour_grey()` and makes it obvious where missing values lie.
  Override with `na.value`.

* `scale_*_gradient2()` defaults to using Lab colour space.

* `scale_*_gradientn()` now allows `colours` or `colors` (#1290)

* `scale_y_continuous()` now also transforms the `lower`, `middle` and `upper`
  aesthetics used by `geom_boxplot()`: this only affects
  `geom_boxplot(stat = "identity")` (#1020).

* Legends no longer inherit aesthetics if `inherit.aes` is FALSE (#1267).

* `lims()` makes it easy to set the limits of any axis (#1138).

* `labels = NULL` now works with `guide_legend()` and `guide_colorbar()`.
  (#1175, #1183).

* `override.aes` now works with American aesthetic spelling, e.g. color

* Scales no longer round data points to improve performance of colour
  palettes. Instead the scales package now uses a much faster colour
  interpolation algorithm (#1022).

* `scale_*_brewer()` and `scale_*_distiller()` add new `direction` argument of 
  `scales::brewer_pal`, making it easier to change the order of colours 
  (@jiho, #1139).

* `scale_x_date()` now clips dates outside the limits in the same way as
  `scale_x_continuous()` (#1090).

* `stat_bin()` gains `bins` arguments, which denotes the number of bins. Now
  you can set `bins=100` instead of `binwidth=0.5`. Note that `breaks` or
  `binwidth` will override it (@tmshn, #1158, #102).

* `stat_boxplot()` warns if a continuous variable is used for the `x` aesthetic
  without also supplying a `group` aesthetic (#992, @krlmlr).

* `stat_summary_2d()` and `stat_bin_2d()` now share exactly the same code for 
  determining breaks from `bins`, `binwidth`, and `origin`. 
  
* `stat_summary_2d()` and `stat_bin_2d()` now output in tile/raster compatible 
  form instead of rect compatible form. 

* Automatically computed breaks do not lead to an error for transformations like
  "probit" where the inverse can map to infinity (#871, @krlmlr)

* `stat_function()` now always evaluates the function on the original scale.
  Previously it computed the function on transformed scales, giving incorrect
  values (@BrianDiggs, #1011).

* `strip_dots` works with anonymous functions within calculated aesthetics 
  (e.g. `aes(sapply(..density.., function(x) mean(x))))` (#1154, @NikNakk)

* `theme()` gains `validate = FALSE` parameter to turn off validation, and 
  hence store arbitrary additional data in the themes. (@tdhock, #1121)

* Improved the calculation of segments needed to draw the curve representing
  a line when plotted in polar coordinates. In some cases, the last segment
  of a multi-segment line was not drawn (@BrianDiggs, #952)<|MERGE_RESOLUTION|>--- conflicted
+++ resolved
@@ -1,13 +1,10 @@
 # ggplot2 (development version)
 
-<<<<<<< HEAD
 * To improve `width` calculation in bar plots with empty factor levels, 
   `resolution()` considers `mapped_discrete` values as having resolution 1 
   (@teunbrand, #5211)
-=======
 * Aesthetics listed in `geom_*()` and `stat_*()` layers now point to relevant
   documentation (@teunbrand, #5123).
->>>>>>> 84cded8f
 * `coord_flip()` has been marked as superseded. The recommended alternative is
   to swap the `x` and `y` aesthetic and/or using the `orientation` argument in
   a layer (@teunbrand, #5130).

--- conflicted
+++ resolved
@@ -1,12 +1,9 @@
 # ggplot2 (development version)
 
-<<<<<<< HEAD
 * Failing to fit or predict in `stat_smooth()` now gives a warning and omits
   the failed group, instead of throwing an error (@teunbrand, #5352).
-=======
 * Integers are once again valid input to theme arguments that expect numeric
   input (@teunbrand, #5369)
->>>>>>> af4cc02e
 
 * Nicer error messages for xlim/ylim arguments in coord-* functions
   (@92amartins, #4601, #5297).

--- conflicted
+++ resolved
@@ -1,16 +1,13 @@
 # ggplot2 (development version)
 
-<<<<<<< HEAD
 * Fixed misbehaviour of `draw_key_boxplot()` and `draw_key_crossbar()` with 
   skewed key aspect ratio (@teunbrand, #5082).
-=======
 * `scale_*_binned()` handles zero-range limits more gracefully (@teunbrand, 
   #5066)
 * Binned scales are now compatible with `trans = "date"` and `trans = "time"` 
   (@teunbrand, #4217).
 * `ggsave()` warns when multiple `filename`s are given, and only writes to the
   first file (@teunbrand, #5114).
->>>>>>> bfe4b1c2
 * Fixed a regression in `geom_hex()` where aesthetics were replicated across 
   bins (@thomasp85, #5037 and #5044)
 * Fixed spurious warning when `weight` aesthetic was used in `stat_smooth()` 

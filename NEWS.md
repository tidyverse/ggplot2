# ggplot2 (development version)

<<<<<<< HEAD
* The default width of `geom_bar()` is now based on panel-wise resolution of
  the data, rather than global resolution (@teunbrand, #4336).
=======
* To apply dodging more consistently in violin plots, `stat_ydensity()` now
  has a `drop` argument to keep or discard groups with 1 observation.
* Aesthetics listed in `geom_*()` and `stat_*()` layers now point to relevant
  documentation (@teunbrand, #5123).
* `coord_flip()` has been marked as superseded. The recommended alternative is
  to swap the `x` and `y` aesthetic and/or using the `orientation` argument in
  a layer (@teunbrand, #5130).
* `stat_align()` is now applied per panel instead of globally, preventing issues
  when facets have different ranges (@teunbrand, #5227).
* A stacking bug in `stat_align()` was fixed (@teunbrand, #5176).
* `stat_contour()` and `stat_contour_filled()` now warn about and remove
  duplicated coordinates (@teunbrand, #5215).
* `annotation_logticks()` skips drawing ticks when the scale range is non-finite
  instead of throwing an error (@teunbrand, #5229).
* Fixed spurious warnings when the `weight` was used in `stat_bin_2d()`, 
  `stat_boxplot()`, `stat_contour()`, `stat_bin_hex()` and `stat_quantile()`
  (@teunbrand, #5216).
* Various type checks and their messages have been standardised 
  (@teunbrand, #4834).
* The `layer_data()`, `layer_scales()` and `layer_grob()` now have the default
  `plot = last_plot()` (@teunbrand, #5166).
* To prevent changing the plotting order, `stat_sf()` is now computed per panel 
  instead of per group (@teunbrand, #4340).
* ggplot2 now uses `scales::DiscreteRange` and `scales::ContinuousRange`, which
  are available to write scale extensions from scratch (@teunbrand, #2710).
* For the purposes of checking required or non-missing aesthetics, character 
  vectors are no longer considered non-finite (@teunbrand, @4284).
* Fixed bug in `coord_sf()` where graticule lines didn't obey 
  `panel.grid.major`'s linewidth setting (@teunbrand, #5179)
* The `datetime_scale()` scale constructor is now exported for use in extension
  packages (@teunbrand, #4701).
* `geom_text()` drops observations where `angle = NA` instead of throwing an
  error (@teunbrand, #2757).
* `update_geom_defaults()` and `update_stat_defaults()` now return properly 
  classed objects and have updated docs (@dkahle, #5146)
  
# ggplot2 3.4.1
This is a small release focusing on fixing regressions in the 3.4.0 release
and minor polishes.

## Breaking changes

* The computed variable `y` in `stat_ecdf()` has been superseded by `ecdf` to 
  prevent incorrect scale transformations (@teunbrand, #5113 and #5112).
  
## New features

* Added `scale_linewidth_manual()` and `scale_linewidth_identity()` to support
  the `linewidth` aesthetic (@teunbrand, #5050).
  
>>>>>>> 64814b03
* `ggsave()` warns when multiple `filename`s are given, and only writes to the
  first file (@teunbrand, #5114).

## Bug fixes

* Fixed a regression in `geom_hex()` where aesthetics were replicated across 
  bins (@thomasp85, #5037 and #5044).
  
* Using two ordered factors as facetting variables in 
  `facet_grid(..., as.table = FALSE)` now throws a warning instead of an
  error (@teunbrand, #5109).
  
* Fixed misbehaviour of `draw_key_boxplot()` and `draw_key_crossbar()` with 
  skewed key aspect ratio (@teunbrand, #5082).
  
* Fixed spurious warning when `weight` aesthetic was used in `stat_smooth()` 
  (@teunbrand based on @clauswilke's suggestion, #5053).
  
* The `lwd` alias is now correctly replaced by `linewidth` instead of `size` 
  (@teunbrand based on @clauswilke's suggestion #5051).
  
* Fixed a regression in `Coord$train_panel_guides()` where names of guides were 
  dropped (@maxsutton, #5063).

In binned scales:

* Automatic breaks should no longer be out-of-bounds, and automatic limits are
  adjusted to include breaks (@teunbrand, #5082).
  
* Zero-range limits no longer throw an error and are treated akin to continuous
  scales with zero-range limits (@teunbrand, #5066).
  
* The `trans = "date"` and `trans = "time"` transformations were made compatible
  (@teunbrand, #4217).

# ggplot2 3.4.0
This is a minor release focusing on tightening up the internals and ironing out
some inconsistencies in the API. The biggest change is the addition of the 
`linewidth` aesthetic that takes of sizing the width of any line from `size`. 
This change, while attempting to be as non-breaking as possible, has the 
potential to change the look of some of your plots.

Other notable changes is a complete redo of the error and warning messaging in
ggplot2 using the cli package. Messaging is now better contextualised and it 
should be easier to identify which layer an error is coming from. Last, we have
now made the switch to using the vctrs package internally which means that 
support for vctrs classes as variables should improve, along with some small 
gains in rendering speed.

## Breaking changes

* A `linewidth` aesthetic has been introduced and supersedes the `size` 
  aesthetic for scaling the width of lines in line based geoms. `size` will 
  remain functioning but deprecated for these geoms and it is recommended to 
  update all code to reflect the new aesthetic. For geoms that have _both_ point 
  sizing and linewidth sizing (`geom_pointrange()` and `geom_sf`) `size` now 
  **only** refers to sizing of points which can leads to a visual change in old
  code (@thomasp85, #3672)
  
* The default line width for polygons in `geom_sf()` have been decreased to 0.2 
  to reflect that this is usually used for demarking borders where a thinner 
  line is better suited. This change was made since we already induced a 
  visual change in `geom_sf()` with the introduction of the `linewidth` 
  aesthetic.
  
* The dot-dot notation (`..var..`) and `stat()`, which have been superseded by
  `after_stat()`, are now formally deprecated (@yutannihilation, #3693).

* `qplot()` is now formally deprecated (@yutannihilation, #3956).

* `stage()` now properly refers to the values without scale transformations for
  the stage of `after_stat`. If your code requires the scaled version of the
  values for some reason, you have to apply the same transformation by yourself,
  e.g. `sqrt()` for `scale_{x,y}_sqrt()` (@yutannihilation and @teunbrand, #4155).

* Use `rlang::hash()` instead of `digest::digest()`. This update may lead to 
  changes in the automatic sorting of legends. In order to enforce a specific
  legend order use the `order` argument in the guide. (@thomasp85, #4458)

* referring to `x` in backquoted expressions with `label_bquote()` is no longer
  possible.

* The `ticks.linewidth` and `frame.linewidth` parameters of `guide_colourbar()`
  are now multiplied with `.pt` like elsewhere in ggplot2. It can cause visual
  changes when these arguments are not the defaults and these changes can be 
  restored to their previous behaviour by adding `/ .pt` (@teunbrand #4314).

* `scale_*_viridis_b()` now uses the full range of the viridis scales 
  (@gregleleu, #4737)

## New features

* `geom_col()` and `geom_bar()` gain a new `just` argument. This is set to `0.5`
  by default; use `just = 0`/`just = 1` to place columns on the left/right
  of the axis breaks.
  (@wurli, #4899)

* `geom_density()` and `stat_density()` now support `bounds` argument
  to estimate density with boundary correction (@echasnovski, #4013).

* ggplot now checks during statistical transformations whether any data 
  columns were dropped and warns about this. If stats intend to drop
  data columns they can declare them in the new field `dropped_aes`.
  (@clauswilke, #3250)

* `...` supports `rlang::list2` dynamic dots in all public functions. 
  (@mone27, #4764) 

* `theme()` now has a `strip.clip` argument, that can be set to `"off"` to 
  prevent the clipping of strip text and background borders (@teunbrand, #4118)
  
* `geom_contour()` now accepts a function in the `breaks` argument 
  (@eliocamp, #4652).

## Minor improvements and bug fixes

* Fix a bug in `position_jitter()` where infinity values were dropped (@javlon,
  #4790).

* `geom_linerange()` now respects the `na.rm` argument (#4927, @thomasp85)

* Improve the support for `guide_axis()` on `coord_trans()` 
  (@yutannihilation, #3959)
  
* Added `stat_align()` to align data without common x-coordinates prior to
  stacking. This is now the default stat for `geom_area()` (@thomasp85, #4850)

* Fix a bug in `stat_contour_filled()` where break value differences below a 
  certain number of digits would cause the computations to fail (@thomasp85, 
  #4874)

* Secondary axis ticks are now positioned more precisely, removing small visual
  artefacts with alignment between grid and ticks (@thomasp85, #3576)

* Improve `stat_function` documentation regarding `xlim` argument. 
  (@92amartins, #4474)

* Fix various issues with how `labels`, `breaks`, `limits`, and `show.limits`
  interact in the different binning guides (@thomasp85, #4831)

* Automatic break calculation now squishes the scale limits to the domain
  of the transformation. This allows `scale_{x/y}_sqrt()` to find breaks at 0   
  when appropriate (@teunbrand, #980).

* Using multiple modified aesthetics correctly will no longer trigger warnings. 
  If used incorrectly, the warning will now report the duplicated aesthetic 
  instead of `NA` (@teunbrand, #4707).

* `aes()` now supports the `!!!` operator in its first two arguments
  (#2675). Thanks to @yutannihilation and @teunbrand for draft
  implementations.

* Require rlang >= 1.0.0 (@billybarc, #4797)

* `geom_violin()` no longer issues "collapsing to unique 'x' values" warning
  (@bersbersbers, #4455)

* `annotate()` now documents unsupported geoms (`geom_abline()`, `geom_hline()`
  and `geom_vline()`), and warns when they are requested (@mikmart, #4719)

* `presidential` dataset now includes Trump's presidency (@bkmgit, #4703).

* `position_stack()` now works fully with `geom_text()` (@thomasp85, #4367)

* `geom_tile()` now correctly recognises missing data in `xmin`, `xmax`, `ymin`,
  and `ymax` (@thomasp85 and @sigmapi, #4495)

* `geom_hex()` will now use the binwidth from `stat_bin_hex()` if present, 
  instead of deriving it (@thomasp85, #4580)
  
* `geom_hex()` now works on non-linear coordinate systems (@thomasp85)

* Fixed a bug throwing errors when trying to render an empty plot with secondary
  axes (@thomasp85, #4509)

* Axes are now added correctly in `facet_wrap()` when `as.table = FALSE`
  (@thomasp85, #4553)

* Better compatibility of custom device functions in `ggsave()` 
  (@thomasp85, #4539)

* Binning scales are now more resilient to calculated limits that ends up being
  `NaN` after transformations (@thomasp85, #4510)

* Strip padding in `facet_grid()` is now only in effect if 
  `strip.placement = "outside"` _and_ an axis is present between the strip and 
  the panel (@thomasp85, #4610)

* Aesthetics of length 1 are now recycled to 0 if the length of the data is 0 
  (@thomasp85, #4588)

* Setting `size = NA` will no longer cause `guide_legend()` to error 
  (@thomasp85, #4559)

* Setting `stroke` to `NA` in `geom_point()` will no longer impair the sizing of
  the points (@thomasp85, #4624)

* `stat_bin_2d()` now correctly recognises the `weight` aesthetic 
  (@thomasp85, #4646)
  
* All geoms now have consistent exposure of linejoin and lineend parameters, and
  the guide keys will now respect these settings (@thomasp85, #4653)

* `geom_sf()` now respects `arrow` parameter for lines (@jakeruss, #4659)

* Updated documentation for `print.ggplot` to reflect that it returns
  the original plot, not the result of `ggplot_build()`. (@r2evans, #4390)

* `scale_*_manual()` no longer displays extra legend keys, or changes their 
  order, when a named `values` argument has more items than the data. To display
  all `values` on the legend instead, use
  `scale_*_manual(values = vals, limits = names(vals))`. (@teunbrand, @banfai, 
  #4511, #4534)

* Updated documentation for `geom_contour()` to correctly reflect argument 
  precedence between `bins` and `binwidth`. (@eliocamp, #4651)

* Dots in `geom_dotplot()` are now correctly aligned to the baseline when
  `stackratio != 1` and `stackdir != "up"` (@mjskay, #4614)

* Key glyphs for `geom_boxplot()`, `geom_crossbar()`, `geom_pointrange()`, and
  `geom_linerange()` are now orientation-aware (@mjskay, #4732)
  
* Updated documentation for `geom_smooth()` to more clearly describe effects of 
  the `fullrange` parameter (@thoolihan, #4399).

# ggplot2 3.3.6
This is a very small release only applying an internal change to comply with 
R 4.2 and its deprecation of `default.stringsAsFactors()`. There are no user
facing changes and no breaking changes.

# ggplot2 3.3.5
This is a very small release focusing on fixing a couple of untenable issues 
that surfaced with the 3.3.4 release

* Revert changes made in #4434 (apply transform to intercept in `geom_abline()`) 
  as it introduced undesirable issues far worse than the bug it fixed 
  (@thomasp85, #4514)
* Fixes an issue in `ggsave()` when producing emf/wmf files (@yutannihilation, 
  #4521)
* Warn when grDevices specific arguments are passed to ragg devices (@thomasp85, 
  #4524)
* Fix an issue where `coord_sf()` was reporting that it is non-linear
  even when data is provided in projected coordinates (@clauswilke, #4527)

# ggplot2 3.3.4
This is a larger patch release fixing a huge number of bugs and introduces a 
small selection of feature refinements.

## Features

* Alt-text can now be added to a plot using the `alt` label, i.e 
  `+ labs(alt = ...)`. Currently this alt text is not automatically propagated, 
  but we plan to integrate into Shiny, RMarkdown, and other tools in the future. 
  (@thomasp85, #4477)

* Add support for the BrailleR package for creating descriptions of the plot
  when rendered (@thomasp85, #4459)
  
* `coord_sf()` now has an argument `default_crs` that specifies the coordinate
  reference system (CRS) for non-sf layers and scale/coord limits. This argument
  defaults to `NULL`, which means non-sf layers are assumed to be in projected
  coordinates, as in prior ggplot2 versions. Setting `default_crs = sf::st_crs(4326)`
  provides a simple way to interpret x and y positions as longitude and latitude,
  regardless of the CRS used by `coord_sf()`. Authors of extension packages
  implementing `stat_sf()`-like functionality are encouraged to look at the source
  code of `stat_sf()`'s `compute_group()` function to see how to provide scale-limit
  hints to `coord_sf()` (@clauswilke, #3659).

* `ggsave()` now uses ragg to render raster output if ragg is available. It also
  handles custom devices that sets a default unit (e.g. `ragg::agg_png`) 
  correctly (@thomasp85, #4388)

* `ggsave()` now returns the saved file location invisibly (#3379, @eliocamp).
  Note that, as a side effect, an unofficial hack `<ggplot object> + ggsave()`
  no longer works (#4513).

* The scale arguments `limits`, `breaks`, `minor_breaks`, `labels`, `rescaler`
  and `oob` now accept purrr style lambda notation (@teunbrand, #4427). The same 
  is true for `as_labeller()` (and therefore also `labeller()`) 
  (@netique, #4188).

* Manual scales now allow named vectors passed to `values` to contain fewer 
  elements than existing in the data. Elements not present in values will be set
  to `NA` (@thomasp85, #3451)
  
* Date and datetime position scales support out-of-bounds (oob) arguments to 
  control how limits affect data outside those limits (@teunbrand, #4199).
  
## Fixes

* Fix a bug that `after_stat()` and `after_scale()` cannot refer to aesthetics
  if it's specified in the plot-global mapping (@yutannihilation, #4260).
  
* Fix bug in `annotate_logticks()` that would cause an error when used together
  with `coord_flip()` (@thomasp85, #3954)
  
* Fix a bug in `geom_abline()` that resulted in `intercept` not being subjected
  to the transformation of the y scale (@thomasp85, #3741)
  
* Extent the range of the line created by `geom_abline()` so that line ending
  is not visible for large linewidths (@thomasp85, #4024)

* Fix bug in `geom_dotplot()` where dots would be positioned wrong with 
  `stackgroups = TRUE` (@thomasp85, #1745)

* Fix calculation of confidence interval for locfit smoothing in `geom_smooth()`
  (@topepo, #3806)
  
* Fix bug in `geom_text()` where `"outward"` and `"inward"` justification for 
  some `angle` values was reversed (@aphalo, #4169, #4447)

* `ggsave()` now sets the default background to match the fill value of the
  `plot.background` theme element (@karawoo, #4057)

* It is now deprecated to specify `guides(<scale> = FALSE)` or
  `scale_*(guide = FALSE)` to remove a guide. Please use 
  `guides(<scale> = "none")` or `scale_*(guide = "none")` instead 
  (@yutannihilation, #4097)
  
* Fix a bug in `guide_bins()` where keys would disappear if the guide was 
  reversed (@thomasp85, #4210)
  
* Fix bug in `guide_coloursteps()` that would repeat the terminal bins if the
  breaks coincided with the limits of the scale (@thomasp85, #4019)

* Make sure that default labels from default mappings doesn't overwrite default
  labels from explicit mappings (@thomasp85, #2406)

* Fix bug in `labeller()` where parsing was turned off if `.multiline = FALSE`
  (@thomasp85, #4084)
  
* Make sure `label_bquote()` has access to the calling environment when 
  evaluating the labels (@thomasp85, #4141)

* Fix a bug in the layer implementation that introduced a new state after the 
  first render which could lead to a different look when rendered the second 
  time (@thomasp85, #4204)

* Fix a bug in legend justification where justification was lost of the legend
  dimensions exceeded the available size (@thomasp85, #3635)

* Fix a bug in `position_dodge2()` where `NA` values in thee data would cause an
  error (@thomasp85, #2905)

* Make sure `position_jitter()` creates the same jittering independent of 
  whether it is called by name or with constructor (@thomasp85, #2507)

* Fix a bug in `position_jitter()` where different jitters would be applied to 
  different position aesthetics of the same axis (@thomasp85, #2941)
  
* Fix a bug in `qplot()` when supplying `c(NA, NA)` as axis limits 
  (@thomasp85, #4027)
  
* Remove cross-inheritance of default discrete colour/fill scales and check the
  type and aesthetic of function output if `type` is a function 
  (@thomasp85, #4149)

* Fix bug in `scale_[x|y]_date()` where custom breaks functions that resulted in
  fracional dates would get misaligned (@thomasp85, #3965)
  
* Fix bug in `scale_[x|y]_datetime()` where a specified timezone would be 
  ignored by the scale (@thomasp85, #4007)
  
* Fix issue in `sec_axis()` that would throw warnings in the absence of any 
  secondary breaks (@thomasp85, #4368)

* `stat_bin()`'s computed variable `width` is now documented (#3522).
  
* `stat_count()` now computes width based on the full dataset instead of per 
  group (@thomasp85, #2047)

* Extended `stat_ecdf()` to calculate the cdf from either x or y instead from y 
  only (@jgjl, #4005)
  
* Fix a bug in `stat_summary_bin()` where one more than the requested number of
  bins would be created (@thomasp85, #3824)

* Only drop groups in `stat_ydensity()` when there are fewer than two data 
  points and throw a warning (@andrewwbutler, #4111).

* Fixed a bug in strip assembly when theme has `strip.text = element_blank()`
  and plots are faceted with multi-layered strips (@teunbrand, #4384).
  
* Using `theme(aspect.ratio = ...)` together with free space in `facet_grid()`
  now crrectly throws an error (@thomasp85, #3834)

* Fixed a bug in `labeller()` so that `.default` is passed to `as_labeller()`
  when labellers are specified by naming faceting variables. (@waltersom, #4031)
  
* Updated style for example code (@rjake, #4092)

* ggplot2 now requires R >= 3.3 (#4247).

* ggplot2 now uses `rlang::check_installed()` to check if a suggested package is
  installed, which will offer to install the package before continuing (#4375, 
  @malcolmbarrett)

* Improved error with hint when piping a `ggplot` object into a facet function
  (#4379, @mitchelloharawild).

# ggplot2 3.3.3
This is a small patch release mainly intended to address changes in R and CRAN.
It further changes the licensing model of ggplot2 to an MIT license.

* Update the ggplot2 licence to an MIT license (#4231, #4232, #4233, and #4281)

* Use vdiffr conditionally so ggplot2 can be tested on systems without vdiffr

* Update tests to work with the new `all.equal()` defaults in R >4.0.3

* Fixed a bug that `guide_bins()` mistakenly ignore `override.aes` argument
  (@yutannihilation, #4085).

# ggplot2 3.3.2
This is a small release focusing on fixing regressions introduced in 3.3.1.

* Added an `outside` option to `annotation_logticks()` that places tick marks
  outside of the plot bounds. (#3783, @kbodwin)

* `annotation_raster()` adds support for native rasters. For large rasters,
  native rasters render significantly faster than arrays (@kent37, #3388)
  
* Facet strips now have dedicated position-dependent theme elements 
  (`strip.text.x.top`, `strip.text.x.bottom`, `strip.text.y.left`, 
  `strip.text.y.right`) that inherit from `strip.text.x` and `strip.text.y`, 
  respectively. As a consequence, some theme stylings now need to be applied to 
  the position-dependent elements rather than to the parent elements. This 
  change was already introduced in ggplot2 3.3.0 but not listed in the 
  changelog. (@thomasp85, #3683)

* Facets now handle layers containing no data (@yutannihilation, #3853).
  
* A newly added geom `geom_density_2d_filled()` and associated stat 
  `stat_density_2d_filled()` can draw filled density contours
  (@clauswilke, #3846).

* A newly added `geom_function()` is now recommended to use in conjunction
  with/instead of `stat_function()`. In addition, `stat_function()` now
  works with transformed y axes, e.g. `scale_y_log10()`, and in plots
  containing no other data or layers (@clauswilke, #3611, #3905, #3983).

* Fixed a bug in `geom_sf()` that caused problems with legend-type
  autodetection (@clauswilke, #3963).
  
* Support graphics devices that use the `file` argument instead of `fileneame` 
  in `ggsave()` (@bwiernik, #3810)
  
* Default discrete color scales are now configurable through the `options()` of 
  `ggplot2.discrete.colour` and `ggplot2.discrete.fill`. When set to a character 
  vector of colour codes (or list of character vectors)  with sufficient length, 
  these colours are used for the default scale. See `help(scale_colour_discrete)` 
  for more details and examples (@cpsievert, #3833).

* Default continuous colour scales (i.e., the `options()` 
  `ggplot2.continuous.colour` and `ggplot2.continuous.fill`, which inform the 
  `type` argument of `scale_fill_continuous()` and `scale_colour_continuous()`) 
  now accept a function, which allows more control over these default 
  `continuous_scale()`s (@cpsievert, #3827).

* A bug was fixed in `stat_contour()` when calculating breaks based on 
  the `bins` argument (@clauswilke, #3879, #4004).
  
* Data columns can now contain `Vector` S4 objects, which are widely used in the 
  Bioconductor project. (@teunbrand, #3837)

# ggplot2 3.3.1

This is a small release with no code change. It removes all malicious links to a 
site that got hijacked from the readme and pkgdown site.

# ggplot2 3.3.0

This is a minor release but does contain a range of substantial new features, 
along with the standard bug fixes. The release contains a few visual breaking
changes, along with breaking changes for extension developers due to a shift in
internal representation of the position scales and their axes. No user breaking
changes are included.

This release also adds Dewey Dunnington (@paleolimbot) to the core team.

## Breaking changes
There are no user-facing breaking changes, but a change in some internal 
representations that extension developers may have relied on, along with a few 
breaking visual changes which may cause visual tests in downstream packages to 
fail.

* The `panel_params` field in the `Layout` now contains a list of list of 
  `ViewScale` objects, describing the trained coordinate system scales, instead
  of the list object used before. Any extensions that use this field will likely
  break, as will unit tests that checks aspects of this.

* `element_text()` now issues a warning when vectorized arguments are provided, 
  as in `colour = c("red", "green", "blue")`. Such use is discouraged and not 
  officially supported (@clauswilke, #3492).

* Changed `theme_grey()` setting for legend key so that it creates no border 
  (`NA`) rather than drawing a white one. (@annennenne, #3180)

* `geom_ribbon()` now draws separate lines for the upper and lower intervals if
  `colour` is mapped. Similarly, `geom_area()` and `geom_density()` now draw
  the upper lines only in the same case by default. If you want old-style full
  stroking, use `outline.type = "full"` (@yutannihilation, #3503 / @thomasp85, #3708).

## New features

* The evaluation time of aesthetics can now be controlled to a finer degree. 
  `after_stat()` supersedes the use of `stat()` and `..var..`-notation, and is
  joined by `after_scale()` to allow for mapping to scaled aesthetic values. 
  Remapping of the same aesthetic is now supported with `stage()`, so you can 
  map a data variable to a stat aesthetic, and remap the same aesthetic to 
  something else after statistical transformation (@thomasp85, #3534)

* All `coord_*()` functions with `xlim` and `ylim` arguments now accept
  vectors with `NA` as a placeholder for the minimum or maximum value
  (e.g., `ylim = c(0, NA)` would zoom the y-axis from 0 to the 
  maximum value observed in the data). This mimics the behaviour
  of the `limits` argument in continuous scale functions
  (@paleolimbot, #2907).

* Allowed reversing of discrete scales by re-writing `get_limits()` 
  (@AnneLyng, #3115)
  
* All geoms and stats that had a direction (i.e. where the x and y axes had 
  different interpretation), can now freely choose their direction, instead of
  relying on `coord_flip()`. The direction is deduced from the aesthetic 
  mapping, but can also be specified directly with the new `orientation` 
  argument (@thomasp85, #3506).
  
* Position guides can now be customized using the new `guide_axis()`, which can 
  be passed to position `scale_*()` functions or via `guides()`. The new axis 
  guide (`guide_axis()`) comes with arguments `check.overlap` (automatic removal 
  of overlapping labels), `angle` (easy rotation of axis labels), and
  `n.dodge` (dodge labels into multiple rows/columns) (@paleolimbot, #3322).
  
* A new scale type has been added, that allows binning of aesthetics at the 
  scale level. It has versions for both position and non-position aesthetics and
  comes with two new guides (`guide_bins` and `guide_coloursteps`) 
  (@thomasp85, #3096)
  
* `scale_x_continuous()` and `scale_y_continuous()` gains an `n.breaks` argument
  guiding the number of automatic generated breaks (@thomasp85, #3102)

* Added `stat_contour_filled()` and `geom_contour_filled()`, which compute 
  and draw filled contours of gridded data (@paleolimbot, #3044). 
  `geom_contour()` and `stat_contour()` now use the isoband package
  to compute contour lines. The `complete` parameter (which was undocumented
  and has been unused for at least four years) was removed (@paleolimbot, #3044).
  
* Themes have gained two new parameters, `plot.title.position` and 
  `plot.caption.position`, that can be used to customize how plot
  title/subtitle and plot caption are positioned relative to the overall plot
  (@clauswilke, #3252).

## Extensions
  
* `Geom` now gains a `setup_params()` method in line with the other ggproto
  classes (@thomasp85, #3509)

* The newly added function `register_theme_elements()` now allows developers
  of extension packages to define their own new theme elements and place them
  into the ggplot2 element tree (@clauswilke, #2540).

## Minor improvements and bug fixes

* `coord_trans()` now draws second axes and accepts `xlim`, `ylim`,
  and `expand` arguments to bring it up to feature parity with 
  `coord_cartesian()`. The `xtrans` and `ytrans` arguments that were 
  deprecated in version 1.0.1 in favour of `x` and `y` 
  were removed (@paleolimbot, #2990).

* `coord_trans()` now calculates breaks using the expanded range 
  (previously these were calculated using the unexpanded range, 
  which resulted in differences between plots made with `coord_trans()`
  and those made with `coord_cartesian()`). The expansion for discrete axes 
  in `coord_trans()` was also updated such that it behaves identically
  to that in `coord_cartesian()` (@paleolimbot, #3338).

* `expand_scale()` was deprecated in favour of `expansion()` for setting
  the `expand` argument of `x` and `y` scales (@paleolimbot).

* `geom_abline()`, `geom_hline()`, and `geom_vline()` now issue 
  more informative warnings when supplied with set aesthetics
  (i.e., `slope`, `intercept`, `yintercept`, and/or `xintercept`)
  and mapped aesthetics (i.e., `data` and/or `mapping`).

* Fix a bug in `geom_raster()` that squeezed the image when it went outside 
  scale limits (#3539, @thomasp85)

* `geom_sf()` now determines the legend type automatically (@microly, #3646).
  
* `geom_sf()` now removes rows that can't be plotted due to `NA` aesthetics 
  (#3546, @thomasp85)

* `geom_sf()` now applies alpha to linestring geometries 
  (#3589, @yutannihilation).

* `gg_dep()` was deprecated (@perezp44, #3382).

* Added function `ggplot_add.by()` for lists created with `by()`, allowing such
  lists to be added to ggplot objects (#2734, @Maschette)

* ggplot2 no longer depends on reshape2, which means that it no longer 
  (recursively) needs plyr, stringr, or stringi packages.

* Increase the default `nbin` of `guide_colourbar()` to place the ticks more 
  precisely (#3508, @yutannihilation).

* `manual_scale()` now matches `values` with the order of `breaks` whenever
  `values` is an unnamed vector. Previously, unnamed `values` would match with
  the limits of the scale and ignore the order of any `breaks` provided. Note
  that this may change the appearance of plots that previously relied on the
  unordered behaviour (#2429, @idno0001).

* `scale_manual_*(limits = ...)` now actually limits the scale (#3262,
  @yutannihilation).

* Fix a bug when `show.legend` is a named logical vector 
  (#3461, @yutannihilation).

* Added weight aesthetic option to `stat_density()` and made scaling of 
  weights the default (@annennenne, #2902)
  
* `stat_density2d()` can now take an `adjust` parameter to scale the default 
  bandwidth. (#2860, @haleyjeppson)

* `stat_smooth()` uses `REML` by default, if `method = "gam"` and
  `gam`'s method is not specified (@ikosmidis, #2630).

* stacking text when calculating the labels and the y axis with
  `stat_summary()` now works (@ikosmidis, #2709)
  
* `stat_summary()` and related functions now support rlang-style lambda functions
  (#3568, @dkahle).

* The data mask pronoun, `.data`, is now stripped from default labels.

* Addition of partial themes to plots has been made more predictable;
  stepwise addition of individual partial themes is now equivalent to
  addition of multple theme elements at once (@clauswilke, #3039).

* Facets now don't fail even when some variable in the spec are not available
  in all layers (@yutannihilation, #2963).

# ggplot2 3.2.1

This is a patch release fixing a few regressions introduced in 3.2.0 as well as
fixing some unit tests that broke due to upstream changes.

* `position_stack()` no longer changes the order of the input data. Changes to 
  the internal behaviour of `geom_ribbon()` made this reordering problematic 
  with ribbons that spanned `y = 0` (#3471)
* Using `qplot()` with a single positional aesthetic will no longer title the
  non-specified scale as `"NULL"` (#3473)
* Fixes unit tests for sf graticule labels caused by chages to sf

# ggplot2 3.2.0

This is a minor release with an emphasis on internal changes to make ggplot2 
faster and more consistent. The few interface changes will only affect the 
aesthetics of the plot in minor ways, and will only potentially break code of
extension developers if they have relied on internals that have been changed. 
This release also sees the addition of Hiroaki Yutani (@yutannihilation) to the 
core developer team.

With the release of R 3.6, ggplot2 now requires the R version to be at least 3.2,
as the tidyverse is committed to support 5 major versions of R.

## Breaking changes

* Two patches (#2996 and #3050) fixed minor rendering problems. In most cases,
  the visual changes are so subtle that they are difficult to see with the naked
  eye. However, these changes are detected by the vdiffr package, and therefore
  any package developers who use vdiffr to test for visual correctness of ggplot2
  plots will have to regenerate all reference images.
  
* In some cases, ggplot2 now produces a warning or an error for code that previously
  produced plot output. In all these cases, the previous plot output was accidental,
  and the plotting code uses the ggplot2 API in a way that would lead to undefined
  behavior. Examples include a missing `group` aesthetic in `geom_boxplot()` (#3316),
  annotations across multiple facets (#3305), and not using aesthetic mappings when
  drawing ribbons with `geom_ribbon()` (#3318).

## New features

* This release includes a range of internal changes that speeds up plot 
  generation. None of the changes are user facing and will not break any code,
  but in general ggplot2 should feel much faster. The changes includes, but are
  not limited to:
  
  - Caching ascent and descent dimensions of text to avoid recalculating it for
    every title.
  
  - Using a faster data.frame constructor as well as faster indexing into 
    data.frames
    
  - Removing the plyr dependency, replacing plyr functions with faster 
    equivalents.

* `geom_polygon()` can now draw polygons with holes using the new `subgroup` 
  aesthetic. This functionality requires R 3.6.0 (@thomasp85, #3128)

* Aesthetic mappings now accept functions that return `NULL` (@yutannihilation,
  #2997).

* `stat_function()` now accepts rlang/purrr style anonymous functions for the 
  `fun` parameter (@dkahle, #3159).

* `geom_rug()` gains an "outside" option to allow for moving the rug tassels to 
  outside the plot area (@njtierney, #3085) and a `length` option to allow for 
  changing the length of the rug lines (@daniel-wells, #3109). 
  
* All geoms now take a `key_glyph` paramter that allows users to customize
  how legend keys are drawn (@clauswilke, #3145). In addition, a new key glyph
  `timeseries` is provided to draw nice legends for time series
  (@mitchelloharawild, #3145).

## Extensions

* Layers now have a new member function `setup_layer()` which is called at the
  very beginning of the plot building process and which has access to the 
  original input data and the plot object being built. This function allows the 
  creation of custom layers that autogenerate aesthetic mappings based on the 
  input data or that filter the input data in some form. For the time being, this
  feature is not exported, but it has enabled the development of a new layer type,
  `layer_sf()` (see next item). Other special-purpose layer types may be added
  in the future (@clauswilke, #2872).
  
* A new layer type `layer_sf()` can auto-detect and auto-map sf geometry
  columns in the data. It should be used by extension developers who are writing
  new sf-based geoms or stats (@clauswilke, #3232).

* `x0` and `y0` are now recognized positional aesthetics so they will get scaled 
  if used in extension geoms and stats (@thomasp85, #3168)
  
* Continuous scale limits now accept functions which accept the default
  limits and return adjusted limits. This makes it possible to write
  a function that e.g. ensures the limits are always a multiple of 100,
  regardless of the data (@econandrew, #2307).

## Minor improvements and bug fixes

* `cut_width()` now accepts `...` to pass further arguments to `base::cut.default()`
   like `cut_number()` and `cut_interval()` already did (@cderv, #3055)

* `coord_map()` now can have axes on the top and right (@karawoo, #3042).

* `coord_polar()` now correctly rescales the secondary axis (@linzi-sg, #3278)

* `coord_sf()`, `coord_map()`, and `coord_polar()` now squash `-Inf` and `Inf`
  into the min and max of the plot (@yutannihilation, #2972).

* `coord_sf()` graticule lines are now drawn in the same thickness as panel grid 
  lines in `coord_cartesian()`, and seting panel grid lines to `element_blank()` 
  now also works in `coord_sf()` 
  (@clauswilke, #2991, #2525).

* `economics` data has been regenerated. This leads to some changes in the
  values of all columns (especially in `psavert`), but more importantly, strips 
  the grouping attributes from `economics_long`.

* `element_line()` now fills closed arrows (@yutannihilation, #2924).

* Facet strips on the left side of plots now have clipping turned on, preventing
  text from running out of the strip and borders from looking thicker than for
  other strips (@karawoo, #2772 and #3061).

* ggplot2 now works in Turkish locale (@yutannihilation, #3011).

* Clearer error messages for inappropriate aesthetics (@clairemcwhite, #3060).

* ggplot2 no longer attaches any external packages when using functions that 
  depend on packages that are suggested but not imported by ggplot2. The 
  affected functions include `geom_hex()`, `stat_binhex()`, 
  `stat_summary_hex()`, `geom_quantile()`, `stat_quantile()`, and `map_data()` 
  (@clauswilke, #3126).
  
* `geom_area()` and `geom_ribbon()` now sort the data along the x-axis in the 
  `setup_data()` method rather than as part of `draw_group()` (@thomasp85, 
  #3023)

* `geom_hline()`, `geom_vline()`, and `geom_abline()` now throw a warning if the 
  user supplies both an `xintercept`, `yintercept`, or `slope` value and a 
  mapping (@RichardJActon, #2950).

* `geom_rug()` now works with `coord_flip()` (@has2k1, #2987).

* `geom_violin()` no longer throws an error when quantile lines fall outside 
  the violin polygon (@thomasp85, #3254).

* `guide_legend()` and `guide_colorbar()` now use appropriate spacing between legend
  key glyphs and legend text even if the legend title is missing (@clauswilke, #2943).

* Default labels are now generated more consistently; e.g., symbols no longer
  get backticks, and long expressions are abbreviated with `...`
  (@yutannihilation, #2981).

* All-`Inf` layers are now ignored for picking the scale (@yutannihilation, 
  #3184).
  
* Diverging Brewer colour palette now use the correct mid-point colour 
  (@dariyasydykova, #3072).
  
* `scale_color_continuous()` now points to `scale_colour_continuous()` so that 
  it will handle `type = "viridis"` as the documentation states (@hlendway, 
  #3079).

* `scale_shape_identity()` now works correctly with `guide = "legend"` 
  (@malcolmbarrett, #3029)
  
* `scale_continuous` will now draw axis line even if the length of breaks is 0
  (@thomasp85, #3257)

* `stat_bin()` will now error when the number of bins exceeds 1e6 to avoid 
  accidentally freezing the user session (@thomasp85).
  
* `sec_axis()` now places ticks accurately when using nonlinear transformations (@dpseidel, #2978).

* `facet_wrap()` and `facet_grid()` now automatically remove NULL from facet
  specs, and accept empty specs (@yutannihilation, #3070, #2986).

* `stat_bin()` now handles data with only one unique value (@yutannihilation 
  #3047).

* `sec_axis()` now accepts functions as well as formulas (@yutannihilation, #3031).

*   New theme elements allowing different ticks lengths for each axis. For instance,
    this can be used to have inwards ticks on the x-axis (`axis.ticks.length.x`) and
    outwards ticks on the y-axis (`axis.ticks.length.y`) (@pank, #2935).

* The arguments of `Stat*$compute_layer()` and `Position*$compute_layer()` are
  now renamed to always match the ones of `Stat$compute_layer()` and
  `Position$compute_layer()` (@yutannihilation, #3202).

* `geom_*()` and `stat_*()` now accepts purrr-style lambda notation
  (@yutannihilation, #3138).

* `geom_tile()` and `geom_rect()` now draw rectangles without notches at the
  corners. The style of the corner can be controlled by `linejoin` parameters
  (@yutannihilation, #3050).

# ggplot2 3.1.0

## Breaking changes

This is a minor release and breaking changes have been kept to a minimum. End users of 
ggplot2 are unlikely to encounter any issues. However, there are a few items that developers 
of ggplot2 extensions should be aware of. For additional details, see also the discussion 
accompanying issue #2890.

*   In non-user-facing internal code (specifically in the `aes()` function and in
    the `aesthetics` argument of scale functions), ggplot2 now always uses the British
    spelling for aesthetics containing the word "colour". When users specify a "color"
    aesthetic it is automatically renamed to "colour". This renaming is also applied
    to non-standard aesthetics that contain the word "color". For example, "point_color"
    is renamed to "point_colour". This convention makes it easier to support both
    British and American spelling for novel, non-standard aesthetics, but it may require
    some adjustment for packages that have previously introduced non-standard color
    aesthetics using American spelling. A new function `standardise_aes_names()` is
    provided in case extension writers need to perform this renaming in their own code
    (@clauswilke, #2649).

*   Functions that generate other functions (closures) now force the arguments that are
    used from the generated functions, to avoid hard-to-catch errors. This may affect
    some users of manual scales (such as `scale_colour_manual()`, `scale_fill_manual()`,
    etc.) who depend on incorrect behavior (@krlmlr, #2807).
    
*   `Coord` objects now have a function `backtransform_range()` that returns the
    panel range in data coordinates. This change may affect developers of custom coords,
    who now should implement this function. It may also affect developers of custom
    geoms that use the `range()` function. In some applications, `backtransform_range()`
    may be more appropriate (@clauswilke, #2821).


## New features

*   `coord_sf()` has much improved customization of axis tick labels. Labels can now
    be set manually, and there are two new parameters, `label_graticule` and
    `label_axes`, that can be used to specify which graticules to label on which side
    of the plot (@clauswilke, #2846, #2857, #2881).
    
*   Two new geoms `geom_sf_label()` and `geom_sf_text()` can draw labels and text
    on sf objects. Under the hood, a new `stat_sf_coordinates()` calculates the
    x and y coordinates from the coordinates of the sf geometries. You can customize
    the calculation method via `fun.geometry` argument (@yutannihilation, #2761).
    

## Minor improvements and fixes

*   `benchplot()` now uses tidy evaluation (@dpseidel, #2699).

*   The error message in `compute_aesthetics()` now only provides the names of
    aesthetics with mismatched lengths, rather than all aesthetics (@karawoo,
    #2853).

*   For faceted plots, data is no longer internally reordered. This makes it
    safer to feed data columns into `aes()` or into parameters of geoms or
    stats. However, doing so remains discouraged (@clauswilke, #2694).

*   `coord_sf()` now also understands the `clip` argument, just like the other
    coords (@clauswilke, #2938).

*   `fortify()` now displays a more informative error message for
    `grouped_df()` objects when dplyr is not installed (@jimhester, #2822).

*   All `geom_*()` now display an informative error message when required 
    aesthetics are missing (@dpseidel, #2637 and #2706).

*   `geom_boxplot()` now understands the `width` parameter even when used with
    a non-standard stat, such as `stat_identity()` (@clauswilke, #2893).
    
*  `geom_hex()` now understands the `size` and `linetype` aesthetics
   (@mikmart, #2488).
    
*   `geom_hline()`, `geom_vline()`, and `geom_abline()` now work properly
    with `coord_trans()` (@clauswilke, #2149, #2812).
    
*   `geom_text(..., parse = TRUE)` now correctly renders the expected number of
    items instead of silently dropping items that are empty expressions, e.g.
    the empty string "". If an expression spans multiple lines, we take just
    the first line and drop the rest. This same issue is also fixed for
    `geom_label()` and the axis labels for `geom_sf()` (@slowkow, #2867).

*   `geom_sf()` now respects `lineend`, `linejoin`, and `linemitre` parameters 
    for lines and polygons (@alistaire47, #2826).
    
*   `ggsave()` now exits without creating a new graphics device if previously
    none was open (@clauswilke, #2363).

*   `labs()` now has named arguments `title`, `subtitle`, `caption`, and `tag`.
    Also, `labs()` now accepts tidyeval (@yutannihilation, #2669).

*   `position_nudge()` is now more robust and nudges only in the direction
    requested. This enables, for example, the horizontal nudging of boxplots
    (@clauswilke, #2733).

*   `sec_axis()` and `dup_axis()` now return appropriate breaks for the secondary
    axis when applied to log transformed scales (@dpseidel, #2729).

*   `sec_axis()` now works as expected when used in combination with tidy eval
    (@dpseidel, #2788).

*   `scale_*_date()`, `scale_*_time()` and `scale_*_datetime()` can now display 
    a secondary axis that is a __one-to-one__ transformation of the primary axis,
    implemented using the `sec.axis` argument to the scale constructor 
    (@dpseidel, #2244).
    
*   `stat_contour()`, `stat_density2d()`, `stat_bin2d()`,  `stat_binhex()`
    now calculate normalized statistics including `nlevel`, `ndensity`, and
    `ncount`. Also, `stat_density()` now includes the calculated statistic 
    `nlevel`, an alias for `scaled`, to better match the syntax of `stat_bin()`
    (@bjreisman, #2679).

# ggplot2 3.0.0

## Breaking changes

*   ggplot2 now supports/uses tidy evaluation (as described below). This is a 
    major change and breaks a number of packages; we made this breaking change 
    because it is important to make ggplot2 more programmable, and to be more 
    consistent with the rest of the tidyverse. The best general (and detailed)
    introduction to tidy evaluation can be found in the meta programming
    chapters in [Advanced R](https://adv-r.hadley.nz).
    
    The primary developer facing change is that `aes()` now contains 
    quosures (expression + environment pairs) rather than symbols, and you'll 
    need to take a different approach to extracting the information you need. 
    A common symptom of this change are errors "undefined columns selected" or 
    "invalid 'type' (list) of argument" (#2610). As in the previous version,
    constants (like `aes(x = 1)` or `aes(colour = "smoothed")`) are stored
    as is.
    
    In this version of ggplot2, if you need to describe a mapping in a string, 
    use `quo_name()` (to generate single-line strings; longer expressions may 
    be abbreviated) or `quo_text()` (to generate non-abbreviated strings that
    may span multiple lines). If you do need to extract the value of a variable
    instead use `rlang::eval_tidy()`. You may want to condition on 
    `(packageVersion("ggplot2") <= "2.2.1")` so that your code can work with
    both released and development versions of ggplot2.
    
    We recognise that this is a big change and if you're not already familiar
    with rlang, there's a lot to learn. If you are stuck, or need any help,
    please reach out on <https://community.rstudio.com>.

*   Error: Column `y` must be a 1d atomic vector or a list

    Internally, ggplot2 now uses `as.data.frame(tibble::as_tibble(x))` to
    convert a list into a data frame. This improves ggplot2's support for
    list-columns (needed for sf support), at a small cost: you can no longer
    use matrix-columns. Note that unlike tibble we still allow column vectors
    such as returned by `base::scale()` because of their widespread use.

*   Error: More than one expression parsed
  
    Previously `aes_string(x = c("a", "b", "c"))` silently returned 
    `aes(x = a)`. Now this is a clear error.

*   Error: `data` must be uniquely named but has duplicate columns
  
    If layer data contains columns with identical names an error will be 
    thrown. In earlier versions the first occuring column was chosen silently,
    potentially masking that the wrong data was chosen.

*   Error: Aesthetics must be either length 1 or the same as the data
    
    Layers are stricter about the columns they will combine into a single
    data frame. Each aesthetic now must be either the same length as the data
    frame or a single value. This makes silent recycling errors much less likely.

*   Error: `coord_*` doesn't support free scales 
   
    Free scales only work with selected coordinate systems; previously you'd
    get an incorrect plot.

*   Error in f(...) : unused argument (range = c(0, 1))

    This is because the `oob` argument to scale has been set to a function
    that only takes a single argument; it needs to take two arguments
    (`x`, and `range`). 

*   Error: unused argument (output)
  
    The function `guide_train()` now has an optional parameter `aesthetic`
    that allows you to override the `aesthetic` setting in the scale.
    To make your code work with the both released and development versions of 
    ggplot2 appropriate, add `aesthetic = NULL` to the `guide_train()` method
    signature.
    
    ```R
    # old
    guide_train.legend <- function(guide, scale) {...}
    
    # new 
    guide_train.legend <- function(guide, scale, aesthetic = NULL) {...}
    ```
    
    Then, inside the function, replace `scale$aesthetics[1]`,
    `aesthetic %||% scale$aesthetics[1]`. (The %||% operator is defined in the 
    rlang package).
    
    ```R
    # old
    setNames(list(scale$map(breaks)), scale$aesthetics[1])

    # new
    setNames(list(scale$map(breaks)), aesthetic %||% scale$aesthetics[1])
    ```

*   The long-deprecated `subset` argument to `layer()` has been removed.

## Tidy evaluation

* `aes()` now supports quasiquotation so that you can use `!!`, `!!!`,
  and `:=`. This replaces `aes_()` and `aes_string()` which are now
  soft-deprecated (but will remain around for a long time).

* `facet_wrap()` and `facet_grid()` now support `vars()` inputs. Like
  `dplyr::vars()`, this helper quotes its inputs and supports
  quasiquotation. For instance, you can now supply faceting variables
  like this: `facet_wrap(vars(am, cyl))` instead of 
  `facet_wrap(~am + cyl)`. Note that the formula interface is not going 
  away and will not be deprecated. `vars()` is simply meant to make it 
  easier to create functions around `facet_wrap()` and `facet_grid()`.

  The first two arguments of `facet_grid()` become `rows` and `cols`
  and now support `vars()` inputs. Note however that we took special
  care to ensure complete backward compatibility. With this change
  `facet_grid(vars(cyl), vars(am, vs))` is equivalent to
  `facet_grid(cyl ~ am + vs)`, and `facet_grid(cols = vars(am, vs))` is
  equivalent to `facet_grid(. ~ am + vs)`.

  One nice aspect of the new interface is that you can now easily
  supply names: `facet_grid(vars(Cylinder = cyl), labeller =
  label_both)` will give nice label titles to the facets. Of course,
  those names can be unquoted with the usual tidy eval syntax.

### sf

* ggplot2 now has full support for sf with `geom_sf()` and `coord_sf()`:

  ```r
  nc <- sf::st_read(system.file("shape/nc.shp", package = "sf"), quiet = TRUE)
  ggplot(nc) +
    geom_sf(aes(fill = AREA))
  ```
  It supports all simple features, automatically aligns CRS across layers, sets
  up the correct aspect ratio, and draws a graticule.

## New features

* ggplot2 now works on R 3.1 onwards, and uses the 
  [vdiffr](https://github.com/r-lib/vdiffr) package for visual testing.

* In most cases, accidentally using `%>%` instead of `+` will generate an 
  informative error (#2400).

* New syntax for calculated aesthetics. Instead of using `aes(y = ..count..)` 
  you can (and should!) use `aes(y = stat(count))`. `stat()` is a real function 
  with documentation which hopefully will make this part of ggplot2 less 
  confusing (#2059).
  
  `stat()` is particularly nice for more complex calculations because you 
  only need to specify it once: `aes(y = stat(count / max(count)))`,
  rather than `aes(y = ..count.. / max(..count..))`
  
* New `tag` label for adding identification tags to plots, typically used for 
  labelling a subplot with a letter. Add a tag with `labs(tag = "A")`, style it 
  with the `plot.tag` theme element, and control position with the
  `plot.tag.position` theme setting (@thomasp85).

### Layers: geoms, stats, and position adjustments

* `geom_segment()` and `geom_curve()` have a new `arrow.fill` parameter which 
  allows you to specify a separate fill colour for closed arrowheads 
  (@hrbrmstr and @clauswilke, #2375).

* `geom_point()` and friends can now take shapes as strings instead of integers,
  e.g. `geom_point(shape = "diamond")` (@daniel-barnett, #2075).

* `position_dodge()` gains a `preserve` argument that allows you to control
  whether the `total` width at each `x` value is preserved (the current 
  default), or ensure that the width of a `single` element is preserved
  (what many people want) (#1935).

* New `position_dodge2()` provides enhanced dodging for boxplots. Compared to
  `position_dodge()`, `position_dodge2()` compares `xmin` and `xmax` values  
  to determine which elements overlap, and spreads overlapping elements evenly
  within the region of overlap. `position_dodge2()` is now the default position
  adjustment for `geom_boxplot()`, because it handles `varwidth = TRUE`, and 
  will be considered for other geoms in the future.
  
  The `padding` parameter adds a small amount of padding between elements 
  (@karawoo, #2143) and a `reverse` parameter allows you to reverse the order 
  of placement (@karawoo, #2171).
  
* New `stat_qq_line()` makes it easy to add a simple line to a Q-Q plot, which 
  makes it easier to judge the fit of the theoretical distribution 
  (@nicksolomon).

### Scales and guides

* Improved support for mapping date/time variables to `alpha`, `size`, `colour`, 
  and `fill` aesthetics, including `date_breaks` and `date_labels` arguments 
  (@karawoo, #1526), and new `scale_alpha()` variants (@karawoo, #1526).

* Improved support for ordered factors. Ordered factors throw a warning when 
  mapped to shape (unordered factors do not), and do not throw warnings when 
  mapped to size or alpha (unordered factors do). Viridis is used as the 
  default colour and fill scale for ordered factors (@karawoo, #1526).

* The `expand` argument of `scale_*_continuous()` and `scale_*_discrete()`
  now accepts separate expansion values for the lower and upper range
  limits. The expansion limits can be specified using the convenience
  function `expand_scale()`.
  
  Separate expansion limits may be useful for bar charts, e.g. if one
  wants the bottom of the bars to be flush with the x axis but still 
  leave some (automatically calculated amount of) space above them:
  
    ```r
    ggplot(mtcars) +
        geom_bar(aes(x = factor(cyl))) +
        scale_y_continuous(expand = expand_scale(mult = c(0, .1)))
    ```
  
  It can also be useful for line charts, e.g. for counts over time,
  where one wants to have a ’hard’ lower limit of y = 0 but leave the
  upper limit unspecified (and perhaps differing between panels), with
  some extra space above the highest point on the line (with symmetrical 
  limits, the extra space above the highest point could in some cases 
  cause the lower limit to be negative).
  
  The old syntax for the `expand` argument will, of course, continue
  to work (@huftis, #1669).

* `scale_colour_continuous()` and `scale_colour_gradient()` are now controlled 
  by global options `ggplot2.continuous.colour` and `ggplot2.continuous.fill`. 
  These can be set to `"gradient"` (the default) or `"viridis"` (@karawoo).

* New `scale_colour_viridis_c()`/`scale_fill_viridis_c()` (continuous) and
  `scale_colour_viridis_d()`/`scale_fill_viridis_d()` (discrete) make it
  easy to use Viridis colour scales (@karawoo, #1526).

* Guides for `geom_text()` now accept custom labels with 
  `guide_legend(override.aes = list(label = "foo"))` (@brianwdavis, #2458).

### Margins

* Strips gain margins on all sides by default. This means that to fully justify
  text to the edge of a strip, you will need to also set the margins to 0
  (@karawoo).

* Rotated strip labels now correctly understand `hjust` and `vjust` parameters
  at all angles (@karawoo).

* Strip labels now understand justification relative to the direction of the
  text, meaning that in y facets, the strip text can be placed at either end of
  the strip using `hjust` (@karawoo).

* Legend titles and labels get a little extra space around them, which 
  prevents legend titles from overlapping the legend at large font sizes 
  (@karawoo, #1881).

## Extension points

* New `autolayer()` S3 generic (@mitchelloharawild, #1974). This is similar
  to `autoplot()` but produces layers rather than complete plots.

* Custom objects can now be added using `+` if a `ggplot_add` method has been
  defined for the class of the object (@thomasp85).

* Theme elements can now be subclassed. Add a `merge_element` method to control
  how properties are inherited from the parent element. Add an `element_grob` 
  method to define how elements are rendered into grobs (@thomasp85, #1981).

* Coords have gained new extension mechanisms.
  
    If you have an existing coord extension, you will need to revise the
    specification of the `train()` method. It is now called 
    `setup_panel_params()` (better reflecting what it actually does) and now 
    has arguments `scale_x`, and `scale_y` (the x and y scales respectively) 
    and `param`, a list of plot specific parameters generated by 
    `setup_params()`.

    What was formerly called `scale_details` (in coords), `panel_ranges` 
    (in layout) and `panel_scales` (in geoms) are now consistently called
    `panel_params` (#1311). These are parameters of the coord that vary from
    panel to panel.

* `ggplot_build()` and `ggplot_gtable()` are now generics, so ggplot-subclasses 
  can define additional behavior during the build stage.

* `guide_train()`, `guide_merge()`, `guide_geom()`, and `guide_gengrob()`
  are now exported as they are needed if you want to design your own guide.
  They are not currently documented; use at your own risk (#2528).

* `scale_type()` generic is now exported and documented. Use this if you 
  want to extend ggplot2 to work with a new type of vector.

## Minor bug fixes and improvements

### Faceting

* `facet_grid()` gives a more informative error message if you try to use
  a variable in both rows and cols (#1928).

* `facet_grid()` and `facet_wrap()` both give better error messages if you
  attempt to use an unsupported coord with free scales (#2049).

* `label_parsed()` works once again (#2279).

* You can now style the background of horizontal and vertical strips
  independently with `strip.background.x` and `strip.background.y` 
  theme settings (#2249).

### Scales

* `discrete_scale()` documentation now inherits shared definitions from 
  `continuous_scale()` (@alistaire47, #2052).

* `guide_colorbar()` shows all colours of the scale (@has2k1, #2343).

* `scale_identity()` once again produces legends by default (#2112).

* Tick marks for secondary axes with strong transformations are more 
  accurately placed (@thomasp85, #1992).

* Missing line types now reliably generate missing lines (with standard 
  warning) (#2206).

* Legends now ignore set aesthetics that are not length one (#1932).

* All colour and fill scales now have an `aesthetics` argument that can
  be used to set the aesthetic(s) the scale works with. This makes it
  possible to apply a colour scale to both colour and fill aesthetics
  at the same time, via `aesthetics = c("colour", "fill")` (@clauswilke).
  
* Three new generic scales work with any aesthetic or set of aesthetics: 
  `scale_continuous_identity()`, `scale_discrete_identity()`, and
  `scale_discrete_manual()` (@clauswilke).

* `scale_*_gradient2()` now consistently omits points outside limits by 
  rescaling after the limits are enforced (@foo-bar-baz-qux, #2230).

### Layers

* `geom_label()` now correctly produces unbordered labels when `label.size` 
  is 0, even when saving to PDF (@bfgray3, #2407).

* `layer()` gives considerably better error messages for incorrectly specified
  `geom`, `stat`, or `position` (#2401).

* In all layers that use it, `linemitre` now defaults to 10 (instead of 1)
  to better match base R.

* `geom_boxplot()` now supplies a default value if no `x` aesthetic is present
  (@foo-bar-baz-qux, #2110).

* `geom_density()` drops groups with fewer than two data points and throws a
  warning. For groups with two data points, density values are now calculated 
  with `stats::density` (@karawoo, #2127).

* `geom_segment()` now also takes a `linejoin` parameter. This allows more 
  control over the appearance of the segments, which is especially useful for 
  plotting thick arrows (@Ax3man, #774).

* `geom_smooth()` now reports the formula used when `method = "auto"` 
  (@davharris #1951). `geom_smooth()` now orders by the `x` aesthetic, making it 
  easier to pass pre-computed values without manual ordering (@izahn, #2028). It 
  also now knows it has `ymin` and `ymax` aesthetics (#1939). The legend 
  correctly reflects the status of the `se` argument when used with stats 
  other than the default (@clauswilke, #1546).

* `geom_tile()` now once again interprets `width` and `height` correctly 
  (@malcolmbarrett, #2510).

* `position_jitter()` and `position_jitterdodge()` gain a `seed` argument that
  allows the specification of a random seed for reproducible jittering 
  (@krlmlr, #1996 and @slowkow, #2445).

* `stat_density()` has better behaviour if all groups are dropped because they
  are too small (#2282).

* `stat_summary_bin()` now understands the `breaks` parameter (@karawoo, #2214).

* `stat_bin()` now accepts functions for `binwidth`. This allows better binning 
  when faceting along variables with different ranges (@botanize).

* `stat_bin()` and `geom_histogram()` now sum correctly when using the `weight` 
  aesthetic (@jiho, #1921).

* `stat_bin()` again uses correct scaling for the computed variable `ndensity` 
  (@timgoodman, #2324).

* `stat_bin()` and `stat_bin_2d()` now properly handle the `breaks` parameter 
  when the scales are transformed (@has2k1, #2366).

* `update_geom_defaults()` and `update_stat_defaults()` allow American 
  spelling of aesthetic parameters (@foo-bar-baz-qux, #2299).

* The `show.legend` parameter now accepts a named logical vector to hide/show
  only some aesthetics in the legend (@tutuchan, #1798).

* Layers now silently ignore unknown aesthetics with value `NULL` (#1909).

### Coords

* Clipping to the plot panel is now configurable, through a `clip` argument
  to coordinate systems, e.g. `coord_cartesian(clip = "off")` 
  (@clauswilke, #2536).

* Like scales, coordinate systems now give you a message when you're 
  replacing an existing coordinate system (#2264).

* `coord_polar()` now draws secondary axis ticks and labels 
  (@dylan-stark, #2072), and can draw the radius axis on the right 
  (@thomasp85, #2005).

* `coord_trans()` now generates a warning when a transformation generates 
  non-finite values (@foo-bar-baz-qux, #2147).

### Themes

* Complete themes now always override all elements of the default theme
  (@has2k1, #2058, #2079).

* Themes now set default grid colour in `panel.grid` rather than individually
  in `panel.grid.major` and `panel.grid.minor` individually. This makes it 
  slightly easier to customise the theme (#2352).

* Fixed bug when setting strips to `element_blank()` (@thomasp85). 

* Axes positioned on the top and to the right can now customize their ticks and
  lines separately (@thomasp85, #1899).

* Built-in themes gain parameters `base_line_size` and `base_rect_size` which 
  control the default sizes of line and rectangle elements (@karawoo, #2176).

* Default themes use `rel()` to set line widths (@baptiste).

* Themes were tweaked for visual consistency and more graceful behavior when 
  changing the base font size. All absolute heights or widths were replaced 
  with heights or widths that are proportional to the base font size. One 
  relative font size was eliminated (@clauswilke).
  
* The height of descenders is now calculated solely on font metrics and doesn't
  change with the specific letters in the string. This fixes minor alignment 
  issues with plot titles, subtitles, and legend titles (#2288, @clauswilke).

### Guides

* `guide_colorbar()` is more configurable: tick marks and color bar frame
  can now by styled with arguments `ticks.colour`, `ticks.linewidth`, 
  `frame.colour`, `frame.linewidth`, and `frame.linetype`
  (@clauswilke).
  
* `guide_colorbar()` now uses `legend.spacing.x` and `legend.spacing.y` 
  correctly, and it can handle multi-line titles. Minor tweaks were made to 
  `guide_legend()` to make sure the two legend functions behave as similarly as
  possible (@clauswilke, #2397 and #2398).
  
* The theme elements `legend.title` and `legend.text` now respect the settings 
  of `margin`, `hjust`, and `vjust` (@clauswilke, #2465, #1502).

* Non-angle parameters of `label.theme` or `title.theme` can now be set in 
  `guide_legend()` and `guide_colorbar()` (@clauswilke, #2544).

### Other

* `fortify()` gains a method for tbls (@karawoo, #2218).

* `ggplot` gains a method for `grouped_df`s that adds a `.group` variable,
  which computes a unique value for each group. Use it with 
  `aes(group = .group)` (#2351).

* `ggproto()` produces objects with class `c("ggproto", "gg")`, allowing for
  a more informative error message when adding layers, scales, or other ggproto 
  objects (@jrnold, #2056).

* `ggsave()`'s DPI argument now supports 3 string options: "retina" (320
  DPI), "print" (300 DPI), and "screen" (72 DPI) (@foo-bar-baz-qux, #2156).
  `ggsave()` now uses full argument names to avoid partial match warnings 
  (#2355), and correctly restores the previous graphics device when several
  graphics devices are open (#2363).

* `print.ggplot()` now returns the original ggplot object, instead of the 
  output from `ggplot_build()`. Also, the object returned from 
  `ggplot_build()` now has the class `"ggplot_built"` (#2034).

* `map_data()` now works even when purrr is loaded (tidyverse#66).

* New functions `summarise_layout()`, `summarise_coord()`, and 
  `summarise_layers()` summarise the layout, coordinate systems, and layers 
  of a built ggplot object (#2034, @wch). This provides a tested API that 
  (e.g.) shiny can depend on.

* Updated startup messages reflect new resources (#2410, @mine-cetinkaya-rundel).

# ggplot2 2.2.1

* Fix usage of `structure(NULL)` for R-devel compatibility (#1968).

# ggplot2 2.2.0

## Major new features

### Subtitle and caption

Thanks to @hrbrmstr plots now have subtitles and captions, which can be set with 
the `subtitle`  and `caption` arguments to `ggtitle()` and `labs()`. You can 
control their appearance with the theme settings `plot.caption` and 
`plot.subtitle`. The main plot title is now left-aligned to better work better 
with a subtitle. The caption is right-aligned (@hrbrmstr).

### Stacking

`position_stack()` and `position_fill()` now sort the stacking order to match 
grouping order. This allows you to control the order through grouping, and 
ensures that the default legend matches the plot (#1552, #1593). If you want the 
opposite order (useful if you have horizontal bars and horizontal legend), you 
can request reverse stacking by using `position = position_stack(reverse = TRUE)` 
(#1837).
  
`position_stack()` and `position_fill()` now accepts negative values which will 
create stacks extending below the x-axis (#1691).

`position_stack()` and `position_fill()` gain a `vjust` argument which makes it 
easy to (e.g.) display labels in the middle of stacked bars (#1821).

### Layers

`geom_col()` was added to complement `geom_bar()` (@hrbrmstr). It uses 
`stat="identity"` by default, making the `y` aesthetic mandatory. It does not 
support any other `stat_()` and does not provide fallback support for the 
`binwidth` parameter. Examples and references in other functions were updated to
demonstrate `geom_col()` usage. 

When creating a layer, ggplot2 will warn if you use an unknown aesthetic or an 
unknown parameter. Compared to the previous version, this is stricter for 
aesthetics (previously there was no message), and less strict for parameters 
(previously this threw an error) (#1585).

### Facetting

The facet system, as well as the internal panel class, has been rewritten in 
ggproto. Facets are now extendable in the same manner as geoms and stats, as 
described in `vignette("extending-ggplot2")`.

We have also added the following new fatures.
  
* `facet_grid()` and `facet_wrap()` now allow expressions in their faceting 
  formulas (@DanRuderman, #1596).

* When `facet_wrap()` results in an uneven number of panels, axes will now be
  drawn underneath the hanging panels (fixes #1607)

* Strips can now be freely positioned in `facet_wrap()` using the 
  `strip.position` argument (deprecates `switch`).

* The relative order of panel, strip, and axis can now be controlled with 
  the theme setting `strip.placement` that takes either `inside` (strip between 
  panel and axis) or `outside` (strip after axis).

* The theme option `panel.margin` has been deprecated in favour of 
  `panel.spacing` to more clearly communicate intent.

### Extensions

Unfortunately there was a major oversight in the construction of ggproto which 
lead to extensions capturing the super object at package build time, instead of 
at package run time (#1826). This problem has been fixed, but requires 
re-installation of all extension packages.

## Scales

* The position of x and y axes can now be changed using the `position` argument
  in `scale_x_*`and `scale_y_*` which can take `top` and `bottom`, and `left`
  and `right` respectively. The themes of top and right axes can be modified 
  using the `.top` and `.right` modifiers to `axis.text.*` and `axis.title.*`.

### Continuous scales

* `scale_x_continuous()` and `scale_y_continuous()` can now display a secondary 
  axis that is a __one-to-one__ transformation of the primary axis (e.g. degrees 
  Celcius to degrees Fahrenheit). The secondary axis will be positioned opposite 
  to the primary axis and can be controlled with the `sec.axis` argument to 
  the scale constructor.

* Scales worry less about having breaks. If no breaks can be computed, the
  plot will work instead of throwing an uninformative error (#791). This 
  is particularly helpful when you have facets with free scales, and not
  all panels contain data.

* Scales now warn when transformation introduces infinite values (#1696).

### Date time

* `scale_*_datetime()` now supports time zones. It will use the timezone 
  attached to the varaible by default, but can be overridden with the 
  `timezone` argument.

* New `scale_x_time()` and `scale_y_time()` generate reasonable default
  breaks and labels for hms vectors (#1752).

### Discrete scales

The treatment of missing values by discrete scales has been thoroughly 
overhauled (#1584). The underlying principle is that we can naturally represent 
missing values on discrete variables (by treating just like another level), so 
by default we should. 

This principle applies to:

* character vectors
* factors with implicit NA
* factors with explicit NA

And to all scales (both position and non-position.)

Compared to the previous version of ggplot2, there are three main changes:

1.  `scale_x_discrete()` and `scale_y_discrete()` always show discrete NA,
    regardless of their source

1.  If present, `NA`s are shown in discete legends.

1.  All discrete scales gain a `na.translate` argument that allows you to 
    control whether `NA`s are translated to something that can be visualised,
    or should be left as missing. Note that if you don't translate (i.e. 
    `na.translate = FALSE)` the missing values will passed on to the layer, 
    which will warning that it's dropping missing values. To suppress the
    warnings, you'll also need to add `na.rm = TRUE` to the layer call. 

There were also a number of other smaller changes

* Correctly use scale expansion factors.
* Don't preserve space for dropped levels (#1638).
* Only issue one warning when when asking for too many levels (#1674).
* Unicode labels work better on Windows (#1827).
* Warn when used with only continuous data (#1589)

## Themes

* The `theme()` constructor now has named arguments rather than ellipses. This 
  should make autocomplete substantially more useful. The documentation
  (including examples) has been considerably improved.
  
* Built-in themes are more visually homogeneous, and match `theme_grey` better.
  (@jiho, #1679)
  
* When computing the height of titles, ggplot2 now includes the height of the
  descenders (i.e. the bits of `g` and `y` that hang beneath the baseline). This 
  improves the margins around titles, particularly the y axis label (#1712).
  I have also very slightly increased the inner margins of axis titles, and 
  removed the outer margins. 

* Theme element inheritance is now easier to work with as modification now
  overrides default `element_blank` elements (#1555, #1557, #1565, #1567)
  
* Horizontal legends (i.e. legends on the top or bottom) are horizontally
  aligned by default (#1842). Use `legend.box = "vertical"` to switch back
  to the previous behaviour.
  
* `element_line()` now takes an `arrow` argument to specify arrows at the end of
  lines (#1740)

There were a number of tweaks to the theme elements that control legends:
  
* `legend.justification` now controls appearance will plotting the legend
  outside of the plot area. For example, you can use 
  `theme(legend.justification = "top")` to make the legend align with the 
  top of the plot.

* `panel.margin` and `legend.margin` have been renamed to `panel.spacing` and 
  `legend.spacing` respectively, to better communicate intent (they only
  affect spacing between legends and panels, not the margins around them)

* `legend.margin` now controls margin around individual legends.

* New `legend.box.background`, `legend.box.spacing`, and `legend.box.margin`
  control the background, spacing, and margin of the legend box (the region
  that contains all legends).

## Bug fixes and minor improvements

* ggplot2 now imports tibble. This ensures that all built-in datasets print 
  compactly even if you haven't explicitly loaded tibble or dplyr (#1677).

* Class of aesthetic mapping is preserved when adding `aes()` objects (#1624).

* `+.gg` now works for lists that include data frames.

* `annotation_x()` now works in the absense of global data (#1655)

* `geom_*(show.legend = FALSE)` now works for `guide_colorbar`.

* `geom_boxplot()` gains new `outlier.alpha` (@jonathan-g) and 
  `outlier.fill` (@schloerke, #1787) parameters to control the alpha/fill of
   outlier points independently of the alpha of the boxes. 

* `position_jitter()` (and hence `geom_jitter()`) now correctly computes 
  the jitter width/jitter when supplied by the user (#1775, @has2k1).

* `geom_contour()` more clearly describes what inputs it needs (#1577).

* `geom_curve()` respects the `lineend` paramater (#1852).

* `geom_histogram()` and `stat_bin()` understand the `breaks` parameter once 
  more. (#1665). The floating point adjustment for histogram bins is now 
  actually used - it was previously inadvertently ignored (#1651).

* `geom_violin()` no longer transforms quantile lines with the alpha aesthetic
  (@mnbram, #1714). It no longer errors when quantiles are requested but data
  have zero range (#1687). When `trim = FALSE` it once again has a nice 
  range that allows the density to reach zero (by extending the range 3 
  bandwidths to either side of the data) (#1700).

* `geom_dotplot()` works better when faceting and binning on the y-axis. 
  (#1618, @has2k1).
  
* `geom_hexbin()` once again supports `..density..` (@mikebirdgeneau, #1688).

* `geom_step()` gives useful warning if only one data point in layer (#1645).

* `layer()` gains new `check.aes` and `check.param` arguments. These allow
  geom/stat authors to optional suppress checks for known aesthetics/parameters.
  Currently this is used only in `geom_blank()` which powers `expand_limits()` 
  (#1795).

* All `stat_*()` display a better error message when required aesthetics are
  missing.
  
* `stat_bin()` and `stat_summary_hex()` now accept length 1 `binwidth` (#1610)

* `stat_density()` gains new argument `n`, which is passed to underlying function
  `stats::density` ("number of equally spaced points at which the
  density is to be estimated"). (@hbuschme)

* `stat_binhex()` now again returns `count` rather than `value` (#1747)

* `stat_ecdf()` respects `pad` argument (#1646).

* `stat_smooth()` once again informs you about the method it has chosen.
  It also correctly calculates the size of the largest group within facets.

* `x` and `y` scales are now symmetric regarding the list of
  aesthetics they accept: `xmin_final`, `xmax_final`, `xlower`,
  `xmiddle` and `xupper` are now valid `x` aesthetics.

* `Scale` extensions can now override the `make_title` and `make_sec_title` 
  methods to let the scale modify the axis/legend titles.

* The random stream is now reset after calling `.onAttach()` (#2409).

# ggplot2 2.1.0

## New features

* When mapping an aesthetic to a constant (e.g. 
  `geom_smooth(aes(colour = "loess")))`), the default guide title is the name 
  of the aesthetic (i.e. "colour"), not the value (i.e. "loess") (#1431).

* `layer()` now accepts a function as the data argument. The function will be
  applied to the data passed to the `ggplot()` function and must return a
  data.frame (#1527, @thomasp85). This is a more general version of the 
  deprecated `subset` argument.

* `theme_update()` now uses the `+` operator instead of `%+replace%`, so that
  unspecified values will no longer be `NULL`ed out. `theme_replace()`
  preserves the old behaviour if desired (@oneillkza, #1519). 

* `stat_bin()` has been overhauled to use the same algorithm as ggvis, which 
  has been considerably improved thanks to the advice of Randy Prium (@rpruim).
  This includes:
  
    * Better arguments and a better algorithm for determining the origin.
      You can now specify either `boundary` or the `center` of a bin.
      `origin` has been deprecated in favour of these arguments.
      
    * `drop` is deprecated in favour of `pad`, which adds extra 0-count bins
      at either end (needed for frequency polygons). `geom_histogram()` defaults 
      to `pad = FALSE` which considerably improves the default limits for 
      the histogram, especially when the bins are big (#1477).
      
    * The default algorithm does a (somewhat) better job at picking nice widths 
      and origins across a wider range of input data.
      
    * `bins = n` now gives a histogram with `n` bins, not `n + 1` (#1487).

## Bug fixes

* All `\donttest{}` examples run.

* All `geom_()` and `stat_()` functions now have consistent argument order:
  data + mapping, then geom/stat/position, then `...`, then specific arguments, 
  then arguments common to all layers (#1305). This may break code if you were
  previously relying on partial name matching, but in the long-term should make 
  ggplot2 easier to use. In particular, you can now set the `n` parameter
  in `geom_density2d()` without it partially matching `na.rm` (#1485).

* For geoms with both `colour` and `fill`, `alpha` once again only affects
  fill (Reverts #1371, #1523). This was causing problems for people.

* `facet_wrap()`/`facet_grid()` works with multiple empty panels of data 
  (#1445).

* `facet_wrap()` correctly swaps `nrow` and `ncol` when faceting vertically
  (#1417).

* `ggsave("x.svg")` now uses svglite to produce the svg (#1432).

* `geom_boxplot()` now understands `outlier.color` (#1455).

* `geom_path()` knows that "solid" (not just 1) represents a solid line (#1534).

* `geom_ribbon()` preserves missing values so they correctly generate a 
  gap in the ribbon (#1549).

* `geom_tile()` once again accepts `width` and `height` parameters (#1513). 
  It uses `draw_key_polygon()` for better a legend, including a coloured 
  outline (#1484).

* `layer()` now automatically adds a `na.rm` parameter if none is explicitly
  supplied.

* `position_jitterdodge()` now works on all possible dodge aesthetics, 
  e.g. `color`, `linetype` etc. instead of only based on `fill` (@bleutner)

* `position = "nudge"` now works (although it doesn't do anything useful)
  (#1428).

* The default scale for columns of class "AsIs" is now "identity" (#1518).

* `scale_*_discrete()` has better defaults when used with purely continuous
  data (#1542).

* `scale_size()` warns when used with categorical data.

* `scale_size()`, `scale_colour()`, and `scale_fill()` gain date and date-time
  variants (#1526).

* `stat_bin_hex()` and `stat_bin_summary()` now use the same underlying 
  algorithm so results are consistent (#1383). `stat_bin_hex()` now accepts
  a `weight` aesthetic. To be consistent with related stats, the output variable 
  from `stat_bin_hex()` is now value instead of count.

* `stat_density()` gains a `bw` parameter which makes it easy to get consistent 
   smoothing between facets (@jiho)

* `stat-density-2d()` no longer ignores the `h` parameter, and now accepts 
  `bins` and `binwidth` parameters to control the number of contours 
  (#1448, @has2k1).

* `stat_ecdf()` does a better job of adding padding to -Inf/Inf, and gains
  an argument `pad` to suppress the padding if not needed (#1467).

* `stat_function()` gains an `xlim` parameter (#1528). It once again works 
  with discrete x values (#1509).

* `stat_summary()` preserves sorted x order which avoids artefacts when
  display results with `geom_smooth()` (#1520).

* All elements should now inherit correctly for all themes except `theme_void()`.
  (@Katiedaisey, #1555) 

* `theme_void()` was completely void of text but facets and legends still
  need labels. They are now visible (@jiho). 

* You can once again set legend key and height width to unit arithmetic
  objects (like `2 * unit(1, "cm")`) (#1437).

* Eliminate spurious warning if you have a layer with no data and no aesthetics
  (#1451).

* Removed a superfluous comma in `theme-defaults.r` code (@jschoeley)

* Fixed a compatibility issue with `ggproto` and R versions prior to 3.1.2.
  (#1444)

* Fixed issue where `coord_map()` fails when given an explicit `parameters`
  argument (@tdmcarthur, #1729)
  
* Fixed issue where `geom_errorbarh()` had a required `x` aesthetic (#1933)  

# ggplot2 2.0.0

## Major changes

* ggplot no longer throws an error if your plot has no layers. Instead it 
  automatically adds `geom_blank()` (#1246).
  
* New `cut_width()` is a convenient replacement for the verbose
  `plyr::round_any()`, with the additional benefit of offering finer
  control.

* New `geom_count()` is a convenient alias to `stat_sum()`. Use it when you
  have overlapping points on a scatterplot. `stat_sum()` now defaults to 
  using counts instead of proportions.

* New `geom_curve()` adds curved lines, with a similar specification to 
  `geom_segment()` (@veraanadi, #1088).

* Date and datetime scales now have `date_breaks`, `date_minor_breaks` and
  `date_labels` arguments so that you never need to use the long
  `scales::date_breaks()` or `scales::date_format()`.
  
* `geom_bar()` now has it's own stat, distinct from `stat_bin()` which was
  also used by `geom_histogram()`. `geom_bar()` now uses `stat_count()` 
  which counts values at each distinct value of x (i.e. it does not bin
  the data first). This can be useful when you want to show exactly which 
  values are used in a continuous variable.

* `geom_point()` gains a `stroke` aesthetic which controls the border width of 
  shapes 21-25 (#1133, @SeySayux). `size` and `stroke` are additive so a point 
  with `size = 5` and `stroke = 5` will have a diameter of 10mm. (#1142)

* New `position_nudge()` allows you to slightly offset labels (or other 
  geoms) from their corresponding points (#1109).

* `scale_size()` now maps values to _area_, not radius. Use `scale_radius()`
  if you want the old behaviour (not recommended, except perhaps for lines).

* New `stat_summary_bin()` works like `stat_summary()` but on binned data. 
  It's a generalisation of `stat_bin()` that can compute any aggregate,
  not just counts (#1274). Both default to `mean_se()` if no aggregation
  functions are supplied (#1386).

* Layers are now much stricter about their arguments - you will get an error
  if you've supplied an argument that isn't an aesthetic or a parameter.
  This is likely to cause some short-term pain but in the long-term it will make
  it much easier to spot spelling mistakes and other errors (#1293).
  
    This change does break a handful of geoms/stats that used `...` to pass 
    additional arguments on to the underlying computation. Now 
    `geom_smooth()`/`stat_smooth()` and `geom_quantile()`/`stat_quantile()` 
    use `method.args` instead (#1245, #1289); and `stat_summary()` (#1242), 
    `stat_summary_hex()`, and `stat_summary2d()` use `fun.args`.

### Extensibility

There is now an official mechanism for defining Stats, Geoms, and Positions in 
other packages. See `vignette("extending-ggplot2")` for details.

* All Geoms, Stats and Positions are now exported, so you can inherit from them
  when making your own objects (#989).

* ggplot2 no longer uses proto or reference classes. Instead, we now use 
  ggproto, a new OO system designed specifically for ggplot2. Unlike proto
  and RC, ggproto supports clean cross-package inheritance. Creating a new OO
  system isn't usually the right way to solve a problem, but I'm pretty sure
  it was necessary here. Read more about it in the vignette.

* `aes_()` replaces `aes_q()`. It also supports formulas, so the most concise 
  SE version of `aes(carat, price)` is now `aes_(~carat, ~price)`. You may
  want to use this form in packages, as it will avoid spurious `R CMD check` 
  warnings about undefined global variables.

### Text

* `geom_text()` has been overhauled to make labelling your data a little
  easier. It:
  
    * `nudge_x` and `nudge_y` arguments let you offset labels from their
      corresponding points (#1120). 
      
    * `check_overlap = TRUE` provides a simple way to avoid overplotting 
      of labels: labels that would otherwise overlap are omitted (#1039).
      
    * `hjust` and `vjust` can now be character vectors: "left", "center", 
      "right", "bottom", "middle", "top". New options include "inward" and 
      "outward" which align text towards and away from the center of the plot 
      respectively.

* `geom_label()` works like `geom_text()` but draws a rounded rectangle 
  underneath each label (#1039). This is useful when you want to label plots
  that are dense with data.

### Deprecated features

* The little used `aes_auto()` has been deprecated. 

* `aes_q()` has been replaced with `aes_()` to be consistent with SE versions
  of NSE functions in other packages.

* The `order` aesthetic is officially deprecated. It never really worked, and 
  was poorly documented.

* The `stat` and `position` arguments to `qplot()` have been deprecated.
  `qplot()` is designed for quick plots - if you need to specify position
  or stat, use `ggplot()` instead.

* The theme setting `axis.ticks.margin` has been deprecated: now use the margin 
  property of `axis.text`.
  
* `stat_abline()`, `stat_hline()` and `stat_vline()` have been removed:
  these were never suitable for use other than with `geom_abline()` etc
  and were not documented.

* `show_guide` has been renamed to `show.legend`: this more accurately
  reflects what it does (controls appearance of layer in legend), and uses the 
  same convention as other ggplot2 arguments (i.e. a `.` between names).
  (Yes, I know that's inconsistent with function names with use `_`, but it's
  too late to change now.)

A number of geoms have been renamed to be internally consistent:

* `stat_binhex()` and `stat_bin2d()` have been renamed to `stat_bin_hex()` 
  and `stat_bin_2d()` (#1274). `stat_summary2d()` has been renamed to 
  `stat_summary_2d()`, `geom_density2d()`/`stat_density2d()` has been renamed 
  to `geom_density_2d()`/`stat_density_2d()`.

* `stat_spoke()` is now `geom_spoke()` since I realised it's a
  reparameterisation of `geom_segment()`.

* `stat_bindot()` has been removed because it's so tightly coupled to
  `geom_dotplot()`. If you happened to use `stat_bindot()`, just change to
  `geom_dotplot()` (#1194).

All defunct functions have been removed.

### Default appearance

* The default `theme_grey()` background colour has been changed from "grey90" 
  to "grey92": this makes the background a little less visually prominent.

* Labels and titles have been tweaked for readability:

    * Axes labels are darker.
    
    * Legend and axis titles are given the same visual treatment.
    
    * The default font size dropped from 12 to 11. You might be surprised that 
      I've made the default text size smaller as it was already hard for
      many people to read. It turns out there was a bug in RStudio (fixed in 
      0.99.724), that shrunk the text of all grid based graphics. Once that
      was resolved the defaults seemed too big to my eyes.
    
    * More spacing between titles and borders.
    
    * Default margins scale with the theme font size, so the appearance at 
      larger font sizes should be considerably improved (#1228). 

* `alpha` now affects both fill and colour aesthetics (#1371).

* `element_text()` gains a margins argument which allows you to add additional
  padding around text elements. To help see what's going on use `debug = TRUE` 
  to display the text region and anchors.

* The default font size in `geom_text()` has been decreased from 5mm (14 pts)
  to 3.8 mm (11 pts) to match the new default theme sizes.

* A diagonal line is no longer drawn on bar and rectangle legends. Instead, the
  border has been tweaked to be more visible, and more closely match the size of 
  line drawn on the plot.

* `geom_pointrange()` and `geom_linerange()` get vertical (not horizontal)
  lines in the legend (#1389).

* The default line `size` for `geom_smooth()` has been increased from 0.5 to 1 
  to make it easier to see when overlaid on data.
  
* `geom_bar()` and `geom_rect()` use a slightly paler shade of grey so they
  aren't so visually heavy.
  
* `geom_boxplot()` now colours outliers the same way as the boxes.

* `geom_point()` now uses shape 19 instead of 16. This looks much better on 
  the default Linux graphics device. (It's very slightly smaller than the old 
  point, but it shouldn't affect any graphics significantly)

* Sizes in ggplot2 are measured in mm. Previously they were converted to pts 
  (for use in grid) by multiplying by 72 / 25.4. However, grid uses printer's 
  points, not Adobe (big pts), so sizes are now correctly multiplied by 
  72.27 / 25.4. This is unlikely to noticeably affect display, but it's
  technically correct (<https://youtu.be/hou0lU8WMgo>).

* The default legend will now allocate multiple rows (if vertical) or
  columns (if horizontal) in order to make a legend that is more likely to
  fit on the screen. You can override with the `nrow`/`ncol` arguments
  to `guide_legend()`

    ```R
    p <- ggplot(mpg, aes(displ,hwy, colour = model)) + geom_point()
    p
    p + theme(legend.position = "bottom")
    # Previous behaviour
    p + guides(colour = guide_legend(ncol = 1))
    ```

### New and updated themes

* New `theme_void()` is completely empty. It's useful for plots with non-
  standard coordinates or for drawings (@jiho, #976).

* New `theme_dark()` has a dark background designed to make colours pop out
  (@jiho, #1018)

* `theme_minimal()` became slightly more minimal by removing the axis ticks:
  labels now line up directly beneath grid lines (@tomschloss, #1084)

* New theme setting `panel.ontop` (logical) make it possible to place 
  background elements (i.e., gridlines) on top of data. Best used with 
  transparent `panel.background` (@noamross. #551).

### Labelling

The facet labelling system was updated with many new features and a
more flexible interface (@lionel-). It now works consistently across
grid and wrap facets. The most important user visible changes are:

* `facet_wrap()` gains a `labeller` option (#25).

* `facet_grid()` and `facet_wrap()` gain a `switch` argument to
  display the facet titles near the axes. When switched, the labels
  become axes subtitles. `switch` can be set to "x", "y" or "both"
  (the latter only for grids) to control which margin is switched.

The labellers (such as `label_value()` or `label_both()`) also get
some new features:

* They now offer the `multi_line` argument to control whether to
  display composite facets (those specified as `~var1 + var2`) on one
  or multiple lines.

* In `label_bquote()` you now refer directly to the names of
  variables. With this change, you can create math expressions that
  depend on more than one variable. This math expression can be
  specified either for the rows or the columns and you can also
  provide different expressions to each margin.

  As a consequence of these changes, referring to `x` in backquoted
  expressions is deprecated.

* Similarly to `label_bquote()`, `labeller()` now take `.rows` and
  `.cols` arguments. In addition, it also takes `.default`.
  `labeller()` is useful to customise how particular variables are
  labelled. The three additional arguments specify how to label the
  variables are not specifically mentioned, respectively for rows,
  columns or both. This makes it especially easy to set up a
  project-wide labeller dispatcher that can be reused across all your
  plots. See the documentation for an example.

* The new labeller `label_context()` adapts to the number of factors
  facetted over. With a single factor, it displays only the values,
  just as before. But with multiple factors in a composite margin
  (e.g. with `~cyl + am`), the labels are passed over to
  `label_both()`. This way the variables names are displayed with the
  values to help identifying them.

On the programming side, the labeller API has been rewritten in order
to offer more control when faceting over multiple factors (e.g. with
formulae such as `~cyl + am`). This also means that if you have
written custom labellers, you will need to update them for this
version of ggplot.

* Previously, a labeller function would take `variable` and `value`
  arguments and return a character vector. Now, they take a data frame
  of character vectors and return a list. The input data frame has one
  column per factor facetted over and each column in the returned list
  becomes one line in the strip label. See documentation for more
  details.

* The labels received by a labeller now contain metadata: their margin
  (in the "type" attribute) and whether they come from a wrap or a
  grid facet (in the "facet" attribute).

* Note that the new `as_labeller()` function operator provides an easy
  way to transform an existing function to a labeller function. The
  existing function just needs to take and return a character vector.

## Documentation

* Improved documentation for `aes()`, `layer()` and much much more.

* I've tried to reduce the use of `...` so that you can see all the 
  documentation in one place rather than having to integrate multiple pages.
  In some cases this has involved adding additional arguments to geoms
  to make it more clear what you can do:
  
    *  `geom_smooth()` gains explicit `method`, `se` and `formula` arguments.
    
    * `geom_histogram()` gains `binwidth`, `bins`, `origin` and `right` 
      arguments.
      
    * `geom_jitter()` gains `width` and `height` arguments to make it easier
      to control the amount of jittering without using the lengthy 
      `position_jitter()` function (#1116)

* Use of `qplot()` in examples has been minimised (#1123, @hrbrmstr). This is
  inline with the 2nd edition of the ggplot2 box, which minimises the use of 
  `qplot()` in favour of `ggplot()`.

* Tighly linked geoms and stats (e.g. `geom_boxplot()` and `stat_boxplot()`) 
  are now documented in the same file so you can see all the arguments in one
  place. Variations of the same idea (e.g. `geom_path()`, `geom_line()`, and
  `geom_step()`) are also documented together.

* It's now obvious that you can set the `binwidth` parameter for
  `stat_bin_hex()`, `stat_summary_hex()`, `stat_bin_2d()`, and
  `stat_summary_2d()`. 

* The internals of positions have been cleaned up considerably. You're unlikely
  to notice any external changes, although the documentation should be a little
  less confusing since positions now don't list parameters they never use.

## Data

* All datasets have class `tbl_df` so if you also use dplyr, you get a better
  print method.

* `economics` has been brought up to date to 2015-04-01.

* New `economics_long` is the economics data in long form.

* New `txhousing` dataset containing information about the Texas housing
  market. Useful for examples that need multiple time series, and for
  demonstrating model+vis methods.

* New `luv_colours` dataset which contains the locations of all
  built-in `colors()` in Luv space.

* `movies` has been moved into its own package, ggplot2movies, because it was 
  large and not terribly useful. If you've used the movies dataset, you'll now 
  need to explicitly load the package with `library(ggplot2movies)`.

## Bug fixes and minor improvements

* All partially matched arguments and `$` have been been replaced with 
  full matches (@jimhester, #1134).

* ggplot2 now exports `alpha()` from the scales package (#1107), and `arrow()` 
  and `unit()` from grid (#1225). This means you don't need attach scales/grid 
  or do `scales::`/`grid::` for these commonly used functions.

* `aes_string()` now only parses character inputs. This fixes bugs when
  using it with numbers and non default `OutDec` settings (#1045).

* `annotation_custom()` automatically adds a unique id to each grob name,
  making it easier to plot multiple grobs with the same name (e.g. grobs of
  ggplot2 graphics) in the same plot (#1256).

* `borders()` now accepts xlim and ylim arguments for specifying the geographical 
  region of interest (@markpayneatwork, #1392).

* `coord_cartesian()` applies the same expansion factor to limits as for scales. 
  You can suppress with `expand = FALSE` (#1207).

* `coord_trans()` now works when breaks are suppressed (#1422).

* `cut_number()` gives error message if the number of requested bins can
  be created because there are two few unique values (#1046).

* Character labels in `facet_grid()` are no longer (incorrectly) coerced into
  factors. This caused problems with custom label functions (#1070).

* `facet_wrap()` and `facet_grid()` now allow you to use non-standard
  variable names by surrounding them with backticks (#1067).

* `facet_wrap()` more carefully checks its `nrow` and `ncol` arguments
  to ensure that they're specified correctly (@richierocks, #962)

* `facet_wrap()` gains a `dir` argument to control the direction the
  panels are wrapped in. The default is "h" for horizontal. Use "v" for
  vertical layout (#1260).

* `geom_abline()`, `geom_hline()` and `geom_vline()` have been rewritten to
  have simpler behaviour and be more consistent:

    * `stat_abline()`, `stat_hline()` and `stat_vline()` have been removed:
      these were never suitable for use other than with `geom_abline()` etc
      and were not documented.

    * `geom_abline()`, `geom_vline()` and `geom_hline()` are bound to
      `stat_identity()` and `position_identity()`

    * Intercept parameters can no longer be set to a function.

    * They are all documented in one file, since they are so closely related.

* `geom_bin2d()` will now let you specify one dimension's breaks exactly,
  without touching the other dimension's default breaks at all (#1126).

* `geom_crossbar()` sets grouping correctly so you can display multiple
  crossbars on one plot. It also makes the default `fatten` argument a little
  bigger to make the middle line more obvious (#1125).

* `geom_histogram()` and `geom_smooth()` now only inform you about the
  default values once per layer, rather than once per panel (#1220).

* `geom_pointrange()` gains `fatten` argument so you can control the
  size of the point relative to the size of the line.

* `geom_segment()` annotations were not transforming with scales 
  (@BrianDiggs, #859).

* `geom_smooth()` is no longer so chatty. If you want to know what the deafult
  smoothing method is, look it up in the documentation! (#1247)

* `geom_violin()` now has the ability to draw quantile lines (@DanRuderman).

* `ggplot()` now captures the parent frame to use for evaluation,
  rather than always defaulting to the global environment. This should
  make ggplot more suitable to use in more situations (e.g. with knitr)

* `ggsave()` has been simplified a little to make it easier to maintain.
  It no longer checks that you're printing a ggplot2 object (so now also
  works with any grid grob) (#970), and always requires a filename.
  Parameter `device` now supports character argument to specify which supported
  device to use ('pdf', 'png', 'jpeg', etc.), for when it cannot be correctly
  inferred from the file extension (for example when a temporary filename is
  supplied server side in shiny apps) (@sebkopf, #939). It no longer opens
  a graphics device if one isn't already open - this is annoying when you're
  running from a script (#1326).

* `guide_colorbar()` creates correct legend if only one color (@krlmlr, #943).

* `guide_colorbar()` no longer fails when the legend is empty - previously
  this often masked misspecifications elsewhere in the plot (#967).

* New `layer_data()` function extracts the data used for plotting for a given
  layer. It's mostly useful for testing.

* User supplied `minor_breaks` can now be supplied on the same scale as 
  the data, and will be automatically transformed with by scale (#1385).

* You can now suppress the appearance of an axis/legend title (and the space
  that would allocated for it) with `NULL` in the `scale_` function. To
  use the default lable, use `waiver()` (#1145).

* Position adjustments no longer warn about potentially varying ranges
  because the problem rarely occurs in practice and there are currently a
  lot of false positives since I don't understand exactly what FP criteria
  I should be testing.

* `scale_fill_grey()` now uses red for missing values. This matches
  `scale_colour_grey()` and makes it obvious where missing values lie.
  Override with `na.value`.

* `scale_*_gradient2()` defaults to using Lab colour space.

* `scale_*_gradientn()` now allows `colours` or `colors` (#1290)

* `scale_y_continuous()` now also transforms the `lower`, `middle` and `upper`
  aesthetics used by `geom_boxplot()`: this only affects
  `geom_boxplot(stat = "identity")` (#1020).

* Legends no longer inherit aesthetics if `inherit.aes` is FALSE (#1267).

* `lims()` makes it easy to set the limits of any axis (#1138).

* `labels = NULL` now works with `guide_legend()` and `guide_colorbar()`.
  (#1175, #1183).

* `override.aes` now works with American aesthetic spelling, e.g. color

* Scales no longer round data points to improve performance of colour
  palettes. Instead the scales package now uses a much faster colour
  interpolation algorithm (#1022).

* `scale_*_brewer()` and `scale_*_distiller()` add new `direction` argument of 
  `scales::brewer_pal`, making it easier to change the order of colours 
  (@jiho, #1139).

* `scale_x_date()` now clips dates outside the limits in the same way as
  `scale_x_continuous()` (#1090).

* `stat_bin()` gains `bins` arguments, which denotes the number of bins. Now
  you can set `bins=100` instead of `binwidth=0.5`. Note that `breaks` or
  `binwidth` will override it (@tmshn, #1158, #102).

* `stat_boxplot()` warns if a continuous variable is used for the `x` aesthetic
  without also supplying a `group` aesthetic (#992, @krlmlr).

* `stat_summary_2d()` and `stat_bin_2d()` now share exactly the same code for 
  determining breaks from `bins`, `binwidth`, and `origin`. 
  
* `stat_summary_2d()` and `stat_bin_2d()` now output in tile/raster compatible 
  form instead of rect compatible form. 

* Automatically computed breaks do not lead to an error for transformations like
  "probit" where the inverse can map to infinity (#871, @krlmlr)

* `stat_function()` now always evaluates the function on the original scale.
  Previously it computed the function on transformed scales, giving incorrect
  values (@BrianDiggs, #1011).

* `strip_dots` works with anonymous functions within calculated aesthetics 
  (e.g. `aes(sapply(..density.., function(x) mean(x))))` (#1154, @NikNakk)

* `theme()` gains `validate = FALSE` parameter to turn off validation, and 
  hence store arbitrary additional data in the themes. (@tdhock, #1121)

* Improved the calculation of segments needed to draw the curve representing
  a line when plotted in polar coordinates. In some cases, the last segment
  of a multi-segment line was not drawn (@BrianDiggs, #952)<|MERGE_RESOLUTION|>--- conflicted
+++ resolved
@@ -1,9 +1,7 @@
 # ggplot2 (development version)
 
-<<<<<<< HEAD
 * The default width of `geom_bar()` is now based on panel-wise resolution of
   the data, rather than global resolution (@teunbrand, #4336).
-=======
 * To apply dodging more consistently in violin plots, `stat_ydensity()` now
   has a `drop` argument to keep or discard groups with 1 observation.
 * Aesthetics listed in `geom_*()` and `stat_*()` layers now point to relevant
@@ -54,7 +52,6 @@
 * Added `scale_linewidth_manual()` and `scale_linewidth_identity()` to support
   the `linewidth` aesthetic (@teunbrand, #5050).
   
->>>>>>> 64814b03
 * `ggsave()` warns when multiple `filename`s are given, and only writes to the
   first file (@teunbrand, #5114).
 

# ggplot2 (development version)

<<<<<<< HEAD
* The `name` argument in most scales is now explicitly the first argument 
  (#5535)
=======
* When using `geom_dotplot(binaxis = "x")` with a discrete y-variable, dots are
  now stacked from the y-position rather than from 0 (@teunbrand, #5462)
>>>>>>> 4d7e202d

* (breaking) In the `scale_{colour/fill}_gradient2()` and 
  `scale_{colour/fill}_steps2()` functions, the `midpoint` argument is 
  transformed by the scale transformation (#3198).

* `guide_colourbar()` and `guide_coloursteps()` gain an `alpha` argument to
  set the transparency of the bar (#5085).

* `stat_count()` treats `x` as unique in the same manner `unique()` does 
  (#4609).

* `position_stack()` no longer silently removes missing data, which is now
  handled by the geom instead of position (#3532).

* Legend keys that can draw arrows have their size adjusted for arrows.

* The `trans` argument in scales and secondary axes has been renamed to 
  `transform`. The `trans` argument itself is deprecated. To access the
  transformation from the scale, a new `get_transformation()` method is 
  added to Scale-classes (#5558).

* `guide_*()` functions get a new `theme` argument to style individual guides.
  The `theme()` function has gained additional arguments for styling guides:
  `legend.key.spacing{.x/.y}`, `legend.frame`, `legend.axis.line`, 
  `legend.ticks`, `legend.ticks.length`, `legend.text.position` and 
  `legend.title.position`. Previous style arguments in the `guide_*()` functions 
  have been soft-deprecated.

* When legend titles are larger than the legend, title justification extends
  to the placement of keys and labels (#1903).

* `draw_key_label()` now better reflects the appearance of labels.

* The `minor_breaks` function argument in scales can now take a function with
  two arguments: the scale's limits and the scale's major breaks (#3583).
  
* (internal) The `ScaleContinuous$get_breaks()` method no longer censors
  the computed breaks.

* Plot scales now ignore `AsIs` objects constructed with `I(x)`, instead of
  invoking the identity scale. This allows these columns to co-exist with other
  layers that need a non-identity scale for the same aesthetic. Also, it makes
  it easy to specify relative positions (@teunbrand, #5142).

* The `fill` aesthetic in many geoms now accepts grid's patterns and gradients.
  For developers of layer extensions, this feature can be enabled by switching 
  from `fill = alpha(fill, alpha)` to `fill = fill_alpha(fill, alpha)` when 
  providing fills to `grid::gpar()` (@teunbrand, #3997).

* The plot's title, subtitle and caption now obey horizontal text margins
  (#5533).

* New `guide_axis_stack()` to combine other axis guides on top of one another.

* New `guide_custom()` function for drawing custom graphical objects (grobs)
  unrelated to scales in legend positions (#5416).
  
* `theme()` now supports splicing a list of arguments (#5542).

* Contour functions will not fail when `options("OutDec")` is not `.` (@eliocamp, #5555).

* The `legend.key` theme element is set to inherit from the `panel.background`
  theme element. The default themes no longer set the `legend.key` element.
  This causes a visual change with the default `theme_gray()` (#5549).

* Lines where `linewidth = NA` are now dropped in `geom_sf()` (#5204).

* New `guide_axis_logticks()` can be used to draw logarithmic tick marks as
  an axis. It supersedes the `annotation_logticks()` function 
  (@teunbrand, #5325).

* Glyphs drawing functions of the `draw_key_*()` family can now set `"width"`
  and `"height"` attributes (in centimetres) to the produced keys to control
  their displayed size in the legend.

* `coord_radial()` is a successor to `coord_polar()` with more customisation 
  options. `coord_radial()` can:
  
  * integrate with the new guide system via a dedicated `guide_axis_theta()` to
    display the angle coordinate.
  * in addition to drawing full circles, also draw circle sectors by using the 
    `end` argument.
  * avoid data vanishing in the center of the plot by setting the `donut` 
    argument.
  * adjust the `angle` aesthetic of layers, such as `geom_text()`, to align 
    with the coordinate system using the `rotate_angle` argument.

* By default, `guide_legend()` now only draws a key glyph for a layer when
  the value is is the layer's data. To revert to the old behaviour, you
  can still set `show.legend = c({aesthetic} = TRUE)` (@teunbrand, #3648).

* The spacing between legend keys and their labels, in addition to legends
  and their titles, is now controlled by the text's `margin` setting. Not
  specifying margins will automatically add appropriate text margins. To
  control the spacing within a legend between keys, the new 
  `key.spacing.{x/y}` argument can be used. This leaves the 
  `legend.spacing` dedicated to controlling the spacing between
  different guides (#5455).

* In the theme element hierarchy, parent elements that are a strict subclass
  of child elements now confer their subclass upon the children (#5457).

* `ggsave()` no longer sometimes creates new directories, which is now 
  controlled by the new `create.dir` argument (#5489).

* `guide_coloursteps(even.steps = FALSE)` now draws one rectangle per interval
  instead of many small ones (#5481).

* (internal) guide building is now part of `ggplot_build()` instead of 
  `ggplot_gtable()` to allow guides to observe unmapped data (#5483).

* `geom_violin()` gains a `bounds` argument analogous to `geom_density()`s (@eliocamp, #5493).

* Legend titles no longer take up space if they've been removed by setting 
  `legend.title = element_blank()` (@teunbrand, #3587).

* New function `check_device()` for testing the availability of advanced 
  graphics features introduced in R 4.1.0 onwards (@teunbrand, #5332).

* Failing to fit or predict in `stat_smooth()` now gives a warning and omits
  the failed group, instead of throwing an error (@teunbrand, #5352).
  
* `resolution()` has a small tolerance, preventing spuriously small resolutions 
  due to rounding errors (@teunbrand, #2516).

* `stage()` now works correctly, even with aesthetics that do not have scales 
  (#5408)

* `labeller()` now handles unspecified entries from lookup tables
  (@92amartins, #4599).

* `fortify.default()` now accepts a data-frame-like object granted the object
  exhibits healthy `dim()`, `colnames()`, and `as.data.frame()` behaviors
  (@hpages, #5390).

* `ScaleContinuous$get_breaks()` now only calls `scales::zero_range()` on limits
  in transformed space, rather than in data space (#5304).

* Scales throw more informative messages (@teunbrand, #4185, #4258)

* The `scale_name` argument in `continuous_scale()`, `discrete_scale()` and
  `binned_scale()` is soft-deprecated (@teunbrand, #1312).

* In `theme()`, some elements can be specified with `rel()` to inherit from
  `unit`-class objects in a relative fashion (@teunbrand, #3951).

* `stat_ydensity()` with incomplete groups calculates the default `width` 
  parameter more stably (@teunbrand, #5396)

* `geom_boxplot()` gains a new argument, `staplewidth` that can draw staples
  at the ends of whiskers (@teunbrand, #5126)

* The `size` argument in `annotation_logticks()` has been deprecated in favour
  of the `linewidth` argument (#5292).

* `geom_boxplot()` gains an `outliers` argument to switch outliers on or off,
  in a manner that does affects the scale range. For hiding outliers that does
  not affect the scale range, you can continue to use `outlier.shape = NA` 
  (@teunbrand, #4892).

* Binned scales now treat `NA`s in limits the same way continuous scales do 
  (#5355).

* Binned scales work better with `trans = "reverse"` (#5355).

* The `legend.text.align` and `legend.title.align` arguments in `theme()` are 
  deprecated. The `hjust` setting of the `legend.text` and `legend.title` 
  elements continues to fulfil the role of text alignment (@teunbrand, #5347).

* Integers are once again valid input to theme arguments that expect numeric
  input (@teunbrand, #5369)

* Nicer error messages for xlim/ylim arguments in coord-* functions
  (@92amartins, #4601, #5297).

* `coord_sf()` now uses customisable guides provided in the scales or 
  `guides()` function (@teunbrand).

* Legends in `scale_*_manual()` can show `NA` values again when the `values` is
  a named vector (@teunbrand, #5214, #5286).
  
* `scale_*_manual()` with a named `values` argument now emits a warning when
  none of those names match the values found in the data (@teunbrand, #5298).

* `coord_munch()` can now close polygon shapes (@teunbrand, #3271)

* You can now omit either `xend` or `yend` from `geom_segment()` as only one
  of these is now required. If one is missing, it will be filled from the `x`
  and `y` aesthetics respectively. This makes drawing horizontal or vertical
  segments a little bit more convenient (@teunbrand, #5140).
  
* New `plot.tag.location` in `theme()` can control placement of the plot tag
  in the `"margin"`, `"plot"` or the new `"panel"` option (#4297).

* `geom_text()` and `geom_label()` gained a `size.unit` parameter that set the 
  text size to millimetres, points, centimetres, inches or picas 
  (@teunbrand, #3799).

* The guide system, as the last remaining chunk of ggplot2, has been rewritten 
  in ggproto. The axes and legends now inherit from a <Guide> class, which makes
  them extensible in the same manner as geoms, stats, facets and coords 
  (#3329, @teunbrand). In addition, the following changes were made:
    * A fallback for old S3 guides is encapsulated in the `GuideOld` ggproto
      class, which mostly just calls the old S3 generics.
    * While the S3 guide generics are still in place, the S3 methods for 
      `guide_train()`, `guide_merge()`, `guide_geom()`, `guide_transform()`,
      `guide_gengrob()` have been superseded by the respective ggproto methods.
      In practise, this will mean that `NextMethod()` or sub-classing ggplot2's
      guides with the S3 system will no longer work.
    * Styling theme parts of the guide now inherit from the plot's theme 
      (#2728). 
    * Styling non-theme parts of the guides accept <element> objects, so that
      the following is possible: `guide_colourbar(frame = element_rect(...))`.
    * Primary axis titles are now placed at the primary guide, so that
      `guides(x = guide_axis(position = "top"))` will display the title at the
      top by default (#4650).
    * Unknown secondary axis guide positions are now inferred as the opposite 
      of the primary axis guide when the latter has a known `position` (#4650).
    * `guide_colourbar()`, `guide_coloursteps()` and `guide_bins()` gain a
      `ticks.length` argument.
    * In `guide_bins()`, the title no longer arbitrarily becomes offset from
      the guide when it has long labels.
    * The `order` argument of guides now strictly needs to be a length-1 
      integer (#4958).
    * More informative error for mismatched 
     `direction`/`theme(legend.direction = ...)` arguments (#4364, #4930).
    * `guide_coloursteps()` and `guide_bins()` sort breaks (#5152).
    * `guide_axis()` gains a `minor.ticks` argument to draw minor ticks (#4387).
    * `guide_axis()` gains a `cap` argument that can be used to trim the
      axis line to extreme breaks (#4907).
    * `guide_colourbar()` and `guide_coloursteps()` merge properly when one
      of aesthetics is dropped (#5324).
    * Fixed regression in `guide_legend()` where the `linewidth` key size
      wasn't adapted to the width of the lines (#5160).

* `geom_label()` now uses the `angle` aesthetic (@teunbrand, #2785)
* 'lines' units in `geom_label()`, often used in the `label.padding` argument, 
  are now are relative to the text size. This causes a visual change, but fixes 
  a misalignment issue between the textbox and text (@teunbrand, #4753)
* The `label.padding` argument in `geom_label()` now supports inputs created
  with the `margin()` function (#5030).
* As an internal change, the `titleGrob()` has been refactored to be faster.
* The `translate_shape_string()` internal function is now exported for use in
  extensions of point layers (@teunbrand, #5191).
* Fixed bug in `coord_sf()` where graticule lines didn't obey 
  `panel.grid.major`'s linewidth setting (@teunbrand, #5179)
* Fixed bug in `annotation_logticks()` when no suitable tick positions could
  be found (@teunbrand, #5248).
* To improve `width` calculation in bar plots with empty factor levels, 
  `resolution()` considers `mapped_discrete` values as having resolution 1 
  (@teunbrand, #5211)
* When `geom_path()` has aesthetics varying within groups, the `arrow()` is
  applied to groups instead of individual segments (@teunbrand, #4935).
* The default width of `geom_bar()` is now based on panel-wise resolution of
  the data, rather than global resolution (@teunbrand, #4336).
* To apply dodging more consistently in violin plots, `stat_ydensity()` now
  has a `drop` argument to keep or discard groups with 1 observation.
* Aesthetics listed in `geom_*()` and `stat_*()` layers now point to relevant
  documentation (@teunbrand, #5123).
* `coord_flip()` has been marked as superseded. The recommended alternative is
  to swap the `x` and `y` aesthetic and/or using the `orientation` argument in
  a layer (@teunbrand, #5130).
* `stat_align()` is now applied per panel instead of globally, preventing issues
  when facets have different ranges (@teunbrand, #5227).
* A stacking bug in `stat_align()` was fixed (@teunbrand, #5176).
* `stat_contour()` and `stat_contour_filled()` now warn about and remove
  duplicated coordinates (@teunbrand, #5215).
* Improve performance of layers without positional scales (@zeehio, #4990)

# ggplot2 3.4.4

This hotfix release adapts to a change in r-devel's `base::is.atomic()` and 
the upcoming retirement of maptools.

* `fortify()` for sp objects (e.g., `SpatialPolygonsDataFrame`) is now deprecated
  and will be removed soon in support of [the upcoming retirement of rgdal, rgeos,
  and maptools](https://r-spatial.org/r/2023/05/15/evolution4.html). In advance
  of the whole removal, `fortify(<SpatialPolygonsDataFrame>, region = ...)`
  no longer works as of this version (@yutannihilation, #5244).

# ggplot2 3.4.3
This hotfix release addresses a version comparison change in r-devel. There are
no user-facing or breaking changes.

# ggplot2 3.4.2
This is a hotfix release anticipating changes in r-devel, but folds in upkeep
changes and a few bug fixes as well.

## Minor improvements

* Various type checks and their messages have been standardised 
  (@teunbrand, #4834).
  
* ggplot2 now uses `scales::DiscreteRange` and `scales::ContinuousRange`, which
  are available to write scale extensions from scratch (@teunbrand, #2710).
  
* The `layer_data()`, `layer_scales()` and `layer_grob()` now have the default
  `plot = last_plot()` (@teunbrand, #5166).
  
* The `datetime_scale()` scale constructor is now exported for use in extension
  packages (@teunbrand, #4701).
  
## Bug fixes

* `update_geom_defaults()` and `update_stat_defaults()` now return properly 
  classed objects and have updated docs (@dkahle, #5146).

* For the purposes of checking required or non-missing aesthetics, character 
  vectors are no longer considered non-finite (@teunbrand, @4284).

* `annotation_logticks()` skips drawing ticks when the scale range is non-finite
  instead of throwing an error (@teunbrand, #5229).
  
* Fixed spurious warnings when the `weight` was used in `stat_bin_2d()`, 
  `stat_boxplot()`, `stat_contour()`, `stat_bin_hex()` and `stat_quantile()`
  (@teunbrand, #5216).

* To prevent changing the plotting order, `stat_sf()` is now computed per panel 
  instead of per group (@teunbrand, #4340).

* Fixed bug in `coord_sf()` where graticule lines didn't obey 
  `panel.grid.major`'s linewidth setting (@teunbrand, #5179).

* `geom_text()` drops observations where `angle = NA` instead of throwing an
  error (@teunbrand, #2757).
  
# ggplot2 3.4.1
This is a small release focusing on fixing regressions in the 3.4.0 release
and minor polishes.

## Breaking changes

* The computed variable `y` in `stat_ecdf()` has been superseded by `ecdf` to 
  prevent incorrect scale transformations (@teunbrand, #5113 and #5112).
  
## New features

* Added `scale_linewidth_manual()` and `scale_linewidth_identity()` to support
  the `linewidth` aesthetic (@teunbrand, #5050).
  
* `ggsave()` warns when multiple `filename`s are given, and only writes to the
  first file (@teunbrand, #5114).

## Bug fixes

* Fixed a regression in `geom_hex()` where aesthetics were replicated across 
  bins (@thomasp85, #5037 and #5044).
  
* Using two ordered factors as facetting variables in 
  `facet_grid(..., as.table = FALSE)` now throws a warning instead of an
  error (@teunbrand, #5109).
  
* Fixed misbehaviour of `draw_key_boxplot()` and `draw_key_crossbar()` with 
  skewed key aspect ratio (@teunbrand, #5082).
  
* Fixed spurious warning when `weight` aesthetic was used in `stat_smooth()` 
  (@teunbrand based on @clauswilke's suggestion, #5053).
  
* The `lwd` alias is now correctly replaced by `linewidth` instead of `size` 
  (@teunbrand based on @clauswilke's suggestion #5051).
  
* Fixed a regression in `Coord$train_panel_guides()` where names of guides were 
  dropped (@maxsutton, #5063).

In binned scales:

* Automatic breaks should no longer be out-of-bounds, and automatic limits are
  adjusted to include breaks (@teunbrand, #5082).
  
* Zero-range limits no longer throw an error and are treated akin to continuous
  scales with zero-range limits (@teunbrand, #5066).
  
* The `trans = "date"` and `trans = "time"` transformations were made compatible
  (@teunbrand, #4217).

# ggplot2 3.4.0
This is a minor release focusing on tightening up the internals and ironing out
some inconsistencies in the API. The biggest change is the addition of the 
`linewidth` aesthetic that takes of sizing the width of any line from `size`. 
This change, while attempting to be as non-breaking as possible, has the 
potential to change the look of some of your plots.

Other notable changes is a complete redo of the error and warning messaging in
ggplot2 using the cli package. Messaging is now better contextualised and it 
should be easier to identify which layer an error is coming from. Last, we have
now made the switch to using the vctrs package internally which means that 
support for vctrs classes as variables should improve, along with some small 
gains in rendering speed.

## Breaking changes

* A `linewidth` aesthetic has been introduced and supersedes the `size` 
  aesthetic for scaling the width of lines in line based geoms. `size` will 
  remain functioning but deprecated for these geoms and it is recommended to 
  update all code to reflect the new aesthetic. For geoms that have _both_ point 
  sizing and linewidth sizing (`geom_pointrange()` and `geom_sf`) `size` now 
  **only** refers to sizing of points which can leads to a visual change in old
  code (@thomasp85, #3672)
  
* The default line width for polygons in `geom_sf()` have been decreased to 0.2 
  to reflect that this is usually used for demarking borders where a thinner 
  line is better suited. This change was made since we already induced a 
  visual change in `geom_sf()` with the introduction of the `linewidth` 
  aesthetic.
  
* The dot-dot notation (`..var..`) and `stat()`, which have been superseded by
  `after_stat()`, are now formally deprecated (@yutannihilation, #3693).

* `qplot()` is now formally deprecated (@yutannihilation, #3956).

* `stage()` now properly refers to the values without scale transformations for
  the stage of `after_stat`. If your code requires the scaled version of the
  values for some reason, you have to apply the same transformation by yourself,
  e.g. `sqrt()` for `scale_{x,y}_sqrt()` (@yutannihilation and @teunbrand, #4155).

* Use `rlang::hash()` instead of `digest::digest()`. This update may lead to 
  changes in the automatic sorting of legends. In order to enforce a specific
  legend order use the `order` argument in the guide. (@thomasp85, #4458)

* referring to `x` in backquoted expressions with `label_bquote()` is no longer
  possible.

* The `ticks.linewidth` and `frame.linewidth` parameters of `guide_colourbar()`
  are now multiplied with `.pt` like elsewhere in ggplot2. It can cause visual
  changes when these arguments are not the defaults and these changes can be 
  restored to their previous behaviour by adding `/ .pt` (@teunbrand #4314).

* `scale_*_viridis_b()` now uses the full range of the viridis scales 
  (@gregleleu, #4737)

## New features

* `geom_col()` and `geom_bar()` gain a new `just` argument. This is set to `0.5`
  by default; use `just = 0`/`just = 1` to place columns on the left/right
  of the axis breaks.
  (@wurli, #4899)

* `geom_density()` and `stat_density()` now support `bounds` argument
  to estimate density with boundary correction (@echasnovski, #4013).

* ggplot now checks during statistical transformations whether any data 
  columns were dropped and warns about this. If stats intend to drop
  data columns they can declare them in the new field `dropped_aes`.
  (@clauswilke, #3250)

* `...` supports `rlang::list2` dynamic dots in all public functions. 
  (@mone27, #4764) 

* `theme()` now has a `strip.clip` argument, that can be set to `"off"` to 
  prevent the clipping of strip text and background borders (@teunbrand, #4118)
  
* `geom_contour()` now accepts a function in the `breaks` argument 
  (@eliocamp, #4652).

## Minor improvements and bug fixes

* Fix a bug in `position_jitter()` where infinity values were dropped (@javlon,
  #4790).

* `geom_linerange()` now respects the `na.rm` argument (#4927, @thomasp85)

* Improve the support for `guide_axis()` on `coord_trans()` 
  (@yutannihilation, #3959)
  
* Added `stat_align()` to align data without common x-coordinates prior to
  stacking. This is now the default stat for `geom_area()` (@thomasp85, #4850)

* Fix a bug in `stat_contour_filled()` where break value differences below a 
  certain number of digits would cause the computations to fail (@thomasp85, 
  #4874)

* Secondary axis ticks are now positioned more precisely, removing small visual
  artefacts with alignment between grid and ticks (@thomasp85, #3576)

* Improve `stat_function` documentation regarding `xlim` argument. 
  (@92amartins, #4474)

* Fix various issues with how `labels`, `breaks`, `limits`, and `show.limits`
  interact in the different binning guides (@thomasp85, #4831)

* Automatic break calculation now squishes the scale limits to the domain
  of the transformation. This allows `scale_{x/y}_sqrt()` to find breaks at 0   
  when appropriate (@teunbrand, #980).

* Using multiple modified aesthetics correctly will no longer trigger warnings. 
  If used incorrectly, the warning will now report the duplicated aesthetic 
  instead of `NA` (@teunbrand, #4707).

* `aes()` now supports the `!!!` operator in its first two arguments
  (#2675). Thanks to @yutannihilation and @teunbrand for draft
  implementations.

* Require rlang >= 1.0.0 (@billybarc, #4797)

* `geom_violin()` no longer issues "collapsing to unique 'x' values" warning
  (@bersbersbers, #4455)

* `annotate()` now documents unsupported geoms (`geom_abline()`, `geom_hline()`
  and `geom_vline()`), and warns when they are requested (@mikmart, #4719)

* `presidential` dataset now includes Trump's presidency (@bkmgit, #4703).

* `position_stack()` now works fully with `geom_text()` (@thomasp85, #4367)

* `geom_tile()` now correctly recognises missing data in `xmin`, `xmax`, `ymin`,
  and `ymax` (@thomasp85 and @sigmapi, #4495)

* `geom_hex()` will now use the binwidth from `stat_bin_hex()` if present, 
  instead of deriving it (@thomasp85, #4580)
  
* `geom_hex()` now works on non-linear coordinate systems (@thomasp85)

* Fixed a bug throwing errors when trying to render an empty plot with secondary
  axes (@thomasp85, #4509)

* Axes are now added correctly in `facet_wrap()` when `as.table = FALSE`
  (@thomasp85, #4553)

* Better compatibility of custom device functions in `ggsave()` 
  (@thomasp85, #4539)

* Binning scales are now more resilient to calculated limits that ends up being
  `NaN` after transformations (@thomasp85, #4510)

* Strip padding in `facet_grid()` is now only in effect if 
  `strip.placement = "outside"` _and_ an axis is present between the strip and 
  the panel (@thomasp85, #4610)

* Aesthetics of length 1 are now recycled to 0 if the length of the data is 0 
  (@thomasp85, #4588)

* Setting `size = NA` will no longer cause `guide_legend()` to error 
  (@thomasp85, #4559)

* Setting `stroke` to `NA` in `geom_point()` will no longer impair the sizing of
  the points (@thomasp85, #4624)

* `stat_bin_2d()` now correctly recognises the `weight` aesthetic 
  (@thomasp85, #4646)
  
* All geoms now have consistent exposure of linejoin and lineend parameters, and
  the guide keys will now respect these settings (@thomasp85, #4653)

* `geom_sf()` now respects `arrow` parameter for lines (@jakeruss, #4659)

* Updated documentation for `print.ggplot` to reflect that it returns
  the original plot, not the result of `ggplot_build()`. (@r2evans, #4390)

* `scale_*_manual()` no longer displays extra legend keys, or changes their 
  order, when a named `values` argument has more items than the data. To display
  all `values` on the legend instead, use
  `scale_*_manual(values = vals, limits = names(vals))`. (@teunbrand, @banfai, 
  #4511, #4534)

* Updated documentation for `geom_contour()` to correctly reflect argument 
  precedence between `bins` and `binwidth`. (@eliocamp, #4651)

* Dots in `geom_dotplot()` are now correctly aligned to the baseline when
  `stackratio != 1` and `stackdir != "up"` (@mjskay, #4614)

* Key glyphs for `geom_boxplot()`, `geom_crossbar()`, `geom_pointrange()`, and
  `geom_linerange()` are now orientation-aware (@mjskay, #4732)
  
* Updated documentation for `geom_smooth()` to more clearly describe effects of 
  the `fullrange` parameter (@thoolihan, #4399).

# ggplot2 3.3.6
This is a very small release only applying an internal change to comply with 
R 4.2 and its deprecation of `default.stringsAsFactors()`. There are no user
facing changes and no breaking changes.

# ggplot2 3.3.5
This is a very small release focusing on fixing a couple of untenable issues 
that surfaced with the 3.3.4 release

* Revert changes made in #4434 (apply transform to intercept in `geom_abline()`) 
  as it introduced undesirable issues far worse than the bug it fixed 
  (@thomasp85, #4514)
* Fixes an issue in `ggsave()` when producing emf/wmf files (@yutannihilation, 
  #4521)
* Warn when grDevices specific arguments are passed to ragg devices (@thomasp85, 
  #4524)
* Fix an issue where `coord_sf()` was reporting that it is non-linear
  even when data is provided in projected coordinates (@clauswilke, #4527)

# ggplot2 3.3.4
This is a larger patch release fixing a huge number of bugs and introduces a 
small selection of feature refinements.

## Features

* Alt-text can now be added to a plot using the `alt` label, i.e 
  `+ labs(alt = ...)`. Currently this alt text is not automatically propagated, 
  but we plan to integrate into Shiny, RMarkdown, and other tools in the future. 
  (@thomasp85, #4477)

* Add support for the BrailleR package for creating descriptions of the plot
  when rendered (@thomasp85, #4459)
  
* `coord_sf()` now has an argument `default_crs` that specifies the coordinate
  reference system (CRS) for non-sf layers and scale/coord limits. This argument
  defaults to `NULL`, which means non-sf layers are assumed to be in projected
  coordinates, as in prior ggplot2 versions. Setting `default_crs = sf::st_crs(4326)`
  provides a simple way to interpret x and y positions as longitude and latitude,
  regardless of the CRS used by `coord_sf()`. Authors of extension packages
  implementing `stat_sf()`-like functionality are encouraged to look at the source
  code of `stat_sf()`'s `compute_group()` function to see how to provide scale-limit
  hints to `coord_sf()` (@clauswilke, #3659).

* `ggsave()` now uses ragg to render raster output if ragg is available. It also
  handles custom devices that sets a default unit (e.g. `ragg::agg_png`) 
  correctly (@thomasp85, #4388)

* `ggsave()` now returns the saved file location invisibly (#3379, @eliocamp).
  Note that, as a side effect, an unofficial hack `<ggplot object> + ggsave()`
  no longer works (#4513).

* The scale arguments `limits`, `breaks`, `minor_breaks`, `labels`, `rescaler`
  and `oob` now accept purrr style lambda notation (@teunbrand, #4427). The same 
  is true for `as_labeller()` (and therefore also `labeller()`) 
  (@netique, #4188).

* Manual scales now allow named vectors passed to `values` to contain fewer 
  elements than existing in the data. Elements not present in values will be set
  to `NA` (@thomasp85, #3451)
  
* Date and datetime position scales support out-of-bounds (oob) arguments to 
  control how limits affect data outside those limits (@teunbrand, #4199).
  
## Fixes

* Fix a bug that `after_stat()` and `after_scale()` cannot refer to aesthetics
  if it's specified in the plot-global mapping (@yutannihilation, #4260).
  
* Fix bug in `annotate_logticks()` that would cause an error when used together
  with `coord_flip()` (@thomasp85, #3954)
  
* Fix a bug in `geom_abline()` that resulted in `intercept` not being subjected
  to the transformation of the y scale (@thomasp85, #3741)
  
* Extent the range of the line created by `geom_abline()` so that line ending
  is not visible for large linewidths (@thomasp85, #4024)

* Fix bug in `geom_dotplot()` where dots would be positioned wrong with 
  `stackgroups = TRUE` (@thomasp85, #1745)

* Fix calculation of confidence interval for locfit smoothing in `geom_smooth()`
  (@topepo, #3806)
  
* Fix bug in `geom_text()` where `"outward"` and `"inward"` justification for 
  some `angle` values was reversed (@aphalo, #4169, #4447)

* `ggsave()` now sets the default background to match the fill value of the
  `plot.background` theme element (@karawoo, #4057)

* It is now deprecated to specify `guides(<scale> = FALSE)` or
  `scale_*(guide = FALSE)` to remove a guide. Please use 
  `guides(<scale> = "none")` or `scale_*(guide = "none")` instead 
  (@yutannihilation, #4097)
  
* Fix a bug in `guide_bins()` where keys would disappear if the guide was 
  reversed (@thomasp85, #4210)
  
* Fix bug in `guide_coloursteps()` that would repeat the terminal bins if the
  breaks coincided with the limits of the scale (@thomasp85, #4019)

* Make sure that default labels from default mappings doesn't overwrite default
  labels from explicit mappings (@thomasp85, #2406)

* Fix bug in `labeller()` where parsing was turned off if `.multiline = FALSE`
  (@thomasp85, #4084)
  
* Make sure `label_bquote()` has access to the calling environment when 
  evaluating the labels (@thomasp85, #4141)

* Fix a bug in the layer implementation that introduced a new state after the 
  first render which could lead to a different look when rendered the second 
  time (@thomasp85, #4204)

* Fix a bug in legend justification where justification was lost of the legend
  dimensions exceeded the available size (@thomasp85, #3635)

* Fix a bug in `position_dodge2()` where `NA` values in thee data would cause an
  error (@thomasp85, #2905)

* Make sure `position_jitter()` creates the same jittering independent of 
  whether it is called by name or with constructor (@thomasp85, #2507)

* Fix a bug in `position_jitter()` where different jitters would be applied to 
  different position aesthetics of the same axis (@thomasp85, #2941)
  
* Fix a bug in `qplot()` when supplying `c(NA, NA)` as axis limits 
  (@thomasp85, #4027)
  
* Remove cross-inheritance of default discrete colour/fill scales and check the
  type and aesthetic of function output if `type` is a function 
  (@thomasp85, #4149)

* Fix bug in `scale_[x|y]_date()` where custom breaks functions that resulted in
  fractional dates would get misaligned (@thomasp85, #3965)
  
* Fix bug in `scale_[x|y]_datetime()` where a specified timezone would be 
  ignored by the scale (@thomasp85, #4007)
  
* Fix issue in `sec_axis()` that would throw warnings in the absence of any 
  secondary breaks (@thomasp85, #4368)

* `stat_bin()`'s computed variable `width` is now documented (#3522).
  
* `stat_count()` now computes width based on the full dataset instead of per 
  group (@thomasp85, #2047)

* Extended `stat_ecdf()` to calculate the cdf from either x or y instead from y 
  only (@jgjl, #4005)
  
* Fix a bug in `stat_summary_bin()` where one more than the requested number of
  bins would be created (@thomasp85, #3824)

* Only drop groups in `stat_ydensity()` when there are fewer than two data 
  points and throw a warning (@andrewwbutler, #4111).

* Fixed a bug in strip assembly when theme has `strip.text = element_blank()`
  and plots are faceted with multi-layered strips (@teunbrand, #4384).
  
* Using `theme(aspect.ratio = ...)` together with free space in `facet_grid()`
  now correctly throws an error (@thomasp85, #3834)

* Fixed a bug in `labeller()` so that `.default` is passed to `as_labeller()`
  when labellers are specified by naming faceting variables. (@waltersom, #4031)
  
* Updated style for example code (@rjake, #4092)

* ggplot2 now requires R >= 3.3 (#4247).

* ggplot2 now uses `rlang::check_installed()` to check if a suggested package is
  installed, which will offer to install the package before continuing (#4375, 
  @malcolmbarrett)

* Improved error with hint when piping a `ggplot` object into a facet function
  (#4379, @mitchelloharawild).

# ggplot2 3.3.3
This is a small patch release mainly intended to address changes in R and CRAN.
It further changes the licensing model of ggplot2 to an MIT license.

* Update the ggplot2 licence to an MIT license (#4231, #4232, #4233, and #4281)

* Use vdiffr conditionally so ggplot2 can be tested on systems without vdiffr

* Update tests to work with the new `all.equal()` defaults in R >4.0.3

* Fixed a bug that `guide_bins()` mistakenly ignore `override.aes` argument
  (@yutannihilation, #4085).

# ggplot2 3.3.2
This is a small release focusing on fixing regressions introduced in 3.3.1.

* Added an `outside` option to `annotation_logticks()` that places tick marks
  outside of the plot bounds. (#3783, @kbodwin)

* `annotation_raster()` adds support for native rasters. For large rasters,
  native rasters render significantly faster than arrays (@kent37, #3388)
  
* Facet strips now have dedicated position-dependent theme elements 
  (`strip.text.x.top`, `strip.text.x.bottom`, `strip.text.y.left`, 
  `strip.text.y.right`) that inherit from `strip.text.x` and `strip.text.y`, 
  respectively. As a consequence, some theme stylings now need to be applied to 
  the position-dependent elements rather than to the parent elements. This 
  change was already introduced in ggplot2 3.3.0 but not listed in the 
  changelog. (@thomasp85, #3683)

* Facets now handle layers containing no data (@yutannihilation, #3853).
  
* A newly added geom `geom_density_2d_filled()` and associated stat 
  `stat_density_2d_filled()` can draw filled density contours
  (@clauswilke, #3846).

* A newly added `geom_function()` is now recommended to use in conjunction
  with/instead of `stat_function()`. In addition, `stat_function()` now
  works with transformed y axes, e.g. `scale_y_log10()`, and in plots
  containing no other data or layers (@clauswilke, #3611, #3905, #3983).

* Fixed a bug in `geom_sf()` that caused problems with legend-type
  autodetection (@clauswilke, #3963).
  
* Support graphics devices that use the `file` argument instead of `fileneame` 
  in `ggsave()` (@bwiernik, #3810)
  
* Default discrete color scales are now configurable through the `options()` of 
  `ggplot2.discrete.colour` and `ggplot2.discrete.fill`. When set to a character 
  vector of colour codes (or list of character vectors)  with sufficient length, 
  these colours are used for the default scale. See `help(scale_colour_discrete)` 
  for more details and examples (@cpsievert, #3833).

* Default continuous colour scales (i.e., the `options()` 
  `ggplot2.continuous.colour` and `ggplot2.continuous.fill`, which inform the 
  `type` argument of `scale_fill_continuous()` and `scale_colour_continuous()`) 
  now accept a function, which allows more control over these default 
  `continuous_scale()`s (@cpsievert, #3827).

* A bug was fixed in `stat_contour()` when calculating breaks based on 
  the `bins` argument (@clauswilke, #3879, #4004).
  
* Data columns can now contain `Vector` S4 objects, which are widely used in the 
  Bioconductor project. (@teunbrand, #3837)

# ggplot2 3.3.1

This is a small release with no code change. It removes all malicious links to a 
site that got hijacked from the readme and pkgdown site.

# ggplot2 3.3.0

This is a minor release but does contain a range of substantial new features, 
along with the standard bug fixes. The release contains a few visual breaking
changes, along with breaking changes for extension developers due to a shift in
internal representation of the position scales and their axes. No user breaking
changes are included.

This release also adds Dewey Dunnington (@paleolimbot) to the core team.

## Breaking changes
There are no user-facing breaking changes, but a change in some internal 
representations that extension developers may have relied on, along with a few 
breaking visual changes which may cause visual tests in downstream packages to 
fail.

* The `panel_params` field in the `Layout` now contains a list of list of 
  `ViewScale` objects, describing the trained coordinate system scales, instead
  of the list object used before. Any extensions that use this field will likely
  break, as will unit tests that checks aspects of this.

* `element_text()` now issues a warning when vectorized arguments are provided, 
  as in `colour = c("red", "green", "blue")`. Such use is discouraged and not 
  officially supported (@clauswilke, #3492).

* Changed `theme_grey()` setting for legend key so that it creates no border 
  (`NA`) rather than drawing a white one. (@annennenne, #3180)

* `geom_ribbon()` now draws separate lines for the upper and lower intervals if
  `colour` is mapped. Similarly, `geom_area()` and `geom_density()` now draw
  the upper lines only in the same case by default. If you want old-style full
  stroking, use `outline.type = "full"` (@yutannihilation, #3503 / @thomasp85, #3708).

## New features

* The evaluation time of aesthetics can now be controlled to a finer degree. 
  `after_stat()` supersedes the use of `stat()` and `..var..`-notation, and is
  joined by `after_scale()` to allow for mapping to scaled aesthetic values. 
  Remapping of the same aesthetic is now supported with `stage()`, so you can 
  map a data variable to a stat aesthetic, and remap the same aesthetic to 
  something else after statistical transformation (@thomasp85, #3534)

* All `coord_*()` functions with `xlim` and `ylim` arguments now accept
  vectors with `NA` as a placeholder for the minimum or maximum value
  (e.g., `ylim = c(0, NA)` would zoom the y-axis from 0 to the 
  maximum value observed in the data). This mimics the behaviour
  of the `limits` argument in continuous scale functions
  (@paleolimbot, #2907).

* Allowed reversing of discrete scales by re-writing `get_limits()` 
  (@AnneLyng, #3115)
  
* All geoms and stats that had a direction (i.e. where the x and y axes had 
  different interpretation), can now freely choose their direction, instead of
  relying on `coord_flip()`. The direction is deduced from the aesthetic 
  mapping, but can also be specified directly with the new `orientation` 
  argument (@thomasp85, #3506).
  
* Position guides can now be customized using the new `guide_axis()`, which can 
  be passed to position `scale_*()` functions or via `guides()`. The new axis 
  guide (`guide_axis()`) comes with arguments `check.overlap` (automatic removal 
  of overlapping labels), `angle` (easy rotation of axis labels), and
  `n.dodge` (dodge labels into multiple rows/columns) (@paleolimbot, #3322).
  
* A new scale type has been added, that allows binning of aesthetics at the 
  scale level. It has versions for both position and non-position aesthetics and
  comes with two new guides (`guide_bins` and `guide_coloursteps`) 
  (@thomasp85, #3096)
  
* `scale_x_continuous()` and `scale_y_continuous()` gains an `n.breaks` argument
  guiding the number of automatic generated breaks (@thomasp85, #3102)

* Added `stat_contour_filled()` and `geom_contour_filled()`, which compute 
  and draw filled contours of gridded data (@paleolimbot, #3044). 
  `geom_contour()` and `stat_contour()` now use the isoband package
  to compute contour lines. The `complete` parameter (which was undocumented
  and has been unused for at least four years) was removed (@paleolimbot, #3044).
  
* Themes have gained two new parameters, `plot.title.position` and 
  `plot.caption.position`, that can be used to customize how plot
  title/subtitle and plot caption are positioned relative to the overall plot
  (@clauswilke, #3252).

## Extensions
  
* `Geom` now gains a `setup_params()` method in line with the other ggproto
  classes (@thomasp85, #3509)

* The newly added function `register_theme_elements()` now allows developers
  of extension packages to define their own new theme elements and place them
  into the ggplot2 element tree (@clauswilke, #2540).

## Minor improvements and bug fixes

* `coord_trans()` now draws second axes and accepts `xlim`, `ylim`,
  and `expand` arguments to bring it up to feature parity with 
  `coord_cartesian()`. The `xtrans` and `ytrans` arguments that were 
  deprecated in version 1.0.1 in favour of `x` and `y` 
  were removed (@paleolimbot, #2990).

* `coord_trans()` now calculates breaks using the expanded range 
  (previously these were calculated using the unexpanded range, 
  which resulted in differences between plots made with `coord_trans()`
  and those made with `coord_cartesian()`). The expansion for discrete axes 
  in `coord_trans()` was also updated such that it behaves identically
  to that in `coord_cartesian()` (@paleolimbot, #3338).

* `expand_scale()` was deprecated in favour of `expansion()` for setting
  the `expand` argument of `x` and `y` scales (@paleolimbot).

* `geom_abline()`, `geom_hline()`, and `geom_vline()` now issue 
  more informative warnings when supplied with set aesthetics
  (i.e., `slope`, `intercept`, `yintercept`, and/or `xintercept`)
  and mapped aesthetics (i.e., `data` and/or `mapping`).

* Fix a bug in `geom_raster()` that squeezed the image when it went outside 
  scale limits (#3539, @thomasp85)

* `geom_sf()` now determines the legend type automatically (@microly, #3646).
  
* `geom_sf()` now removes rows that can't be plotted due to `NA` aesthetics 
  (#3546, @thomasp85)

* `geom_sf()` now applies alpha to linestring geometries 
  (#3589, @yutannihilation).

* `gg_dep()` was deprecated (@perezp44, #3382).

* Added function `ggplot_add.by()` for lists created with `by()`, allowing such
  lists to be added to ggplot objects (#2734, @Maschette)

* ggplot2 no longer depends on reshape2, which means that it no longer 
  (recursively) needs plyr, stringr, or stringi packages.

* Increase the default `nbin` of `guide_colourbar()` to place the ticks more 
  precisely (#3508, @yutannihilation).

* `manual_scale()` now matches `values` with the order of `breaks` whenever
  `values` is an unnamed vector. Previously, unnamed `values` would match with
  the limits of the scale and ignore the order of any `breaks` provided. Note
  that this may change the appearance of plots that previously relied on the
  unordered behaviour (#2429, @idno0001).

* `scale_manual_*(limits = ...)` now actually limits the scale (#3262,
  @yutannihilation).

* Fix a bug when `show.legend` is a named logical vector 
  (#3461, @yutannihilation).

* Added weight aesthetic option to `stat_density()` and made scaling of 
  weights the default (@annennenne, #2902)
  
* `stat_density2d()` can now take an `adjust` parameter to scale the default 
  bandwidth. (#2860, @haleyjeppson)

* `stat_smooth()` uses `REML` by default, if `method = "gam"` and
  `gam`'s method is not specified (@ikosmidis, #2630).

* stacking text when calculating the labels and the y axis with
  `stat_summary()` now works (@ikosmidis, #2709)
  
* `stat_summary()` and related functions now support rlang-style lambda functions
  (#3568, @dkahle).

* The data mask pronoun, `.data`, is now stripped from default labels.

* Addition of partial themes to plots has been made more predictable;
  stepwise addition of individual partial themes is now equivalent to
  addition of multple theme elements at once (@clauswilke, #3039).

* Facets now don't fail even when some variable in the spec are not available
  in all layers (@yutannihilation, #2963).

# ggplot2 3.2.1

This is a patch release fixing a few regressions introduced in 3.2.0 as well as
fixing some unit tests that broke due to upstream changes.

* `position_stack()` no longer changes the order of the input data. Changes to 
  the internal behaviour of `geom_ribbon()` made this reordering problematic 
  with ribbons that spanned `y = 0` (#3471)
* Using `qplot()` with a single positional aesthetic will no longer title the
  non-specified scale as `"NULL"` (#3473)
* Fixes unit tests for sf graticule labels caused by changes to sf

# ggplot2 3.2.0

This is a minor release with an emphasis on internal changes to make ggplot2 
faster and more consistent. The few interface changes will only affect the 
aesthetics of the plot in minor ways, and will only potentially break code of
extension developers if they have relied on internals that have been changed. 
This release also sees the addition of Hiroaki Yutani (@yutannihilation) to the 
core developer team.

With the release of R 3.6, ggplot2 now requires the R version to be at least 3.2,
as the tidyverse is committed to support 5 major versions of R.

## Breaking changes

* Two patches (#2996 and #3050) fixed minor rendering problems. In most cases,
  the visual changes are so subtle that they are difficult to see with the naked
  eye. However, these changes are detected by the vdiffr package, and therefore
  any package developers who use vdiffr to test for visual correctness of ggplot2
  plots will have to regenerate all reference images.
  
* In some cases, ggplot2 now produces a warning or an error for code that previously
  produced plot output. In all these cases, the previous plot output was accidental,
  and the plotting code uses the ggplot2 API in a way that would lead to undefined
  behavior. Examples include a missing `group` aesthetic in `geom_boxplot()` (#3316),
  annotations across multiple facets (#3305), and not using aesthetic mappings when
  drawing ribbons with `geom_ribbon()` (#3318).

## New features

* This release includes a range of internal changes that speeds up plot 
  generation. None of the changes are user facing and will not break any code,
  but in general ggplot2 should feel much faster. The changes includes, but are
  not limited to:
  
  - Caching ascent and descent dimensions of text to avoid recalculating it for
    every title.
  
  - Using a faster data.frame constructor as well as faster indexing into 
    data.frames
    
  - Removing the plyr dependency, replacing plyr functions with faster 
    equivalents.

* `geom_polygon()` can now draw polygons with holes using the new `subgroup` 
  aesthetic. This functionality requires R 3.6.0 (@thomasp85, #3128)

* Aesthetic mappings now accept functions that return `NULL` (@yutannihilation,
  #2997).

* `stat_function()` now accepts rlang/purrr style anonymous functions for the 
  `fun` parameter (@dkahle, #3159).

* `geom_rug()` gains an "outside" option to allow for moving the rug tassels to 
  outside the plot area (@njtierney, #3085) and a `length` option to allow for 
  changing the length of the rug lines (@daniel-wells, #3109). 
  
* All geoms now take a `key_glyph` paramter that allows users to customize
  how legend keys are drawn (@clauswilke, #3145). In addition, a new key glyph
  `timeseries` is provided to draw nice legends for time series
  (@mitchelloharawild, #3145).

## Extensions

* Layers now have a new member function `setup_layer()` which is called at the
  very beginning of the plot building process and which has access to the 
  original input data and the plot object being built. This function allows the 
  creation of custom layers that autogenerate aesthetic mappings based on the 
  input data or that filter the input data in some form. For the time being, this
  feature is not exported, but it has enabled the development of a new layer type,
  `layer_sf()` (see next item). Other special-purpose layer types may be added
  in the future (@clauswilke, #2872).
  
* A new layer type `layer_sf()` can auto-detect and auto-map sf geometry
  columns in the data. It should be used by extension developers who are writing
  new sf-based geoms or stats (@clauswilke, #3232).

* `x0` and `y0` are now recognized positional aesthetics so they will get scaled 
  if used in extension geoms and stats (@thomasp85, #3168)
  
* Continuous scale limits now accept functions which accept the default
  limits and return adjusted limits. This makes it possible to write
  a function that e.g. ensures the limits are always a multiple of 100,
  regardless of the data (@econandrew, #2307).

## Minor improvements and bug fixes

* `cut_width()` now accepts `...` to pass further arguments to `base::cut.default()`
   like `cut_number()` and `cut_interval()` already did (@cderv, #3055)

* `coord_map()` now can have axes on the top and right (@karawoo, #3042).

* `coord_polar()` now correctly rescales the secondary axis (@linzi-sg, #3278)

* `coord_sf()`, `coord_map()`, and `coord_polar()` now squash `-Inf` and `Inf`
  into the min and max of the plot (@yutannihilation, #2972).

* `coord_sf()` graticule lines are now drawn in the same thickness as panel grid 
  lines in `coord_cartesian()`, and seting panel grid lines to `element_blank()` 
  now also works in `coord_sf()` 
  (@clauswilke, #2991, #2525).

* `economics` data has been regenerated. This leads to some changes in the
  values of all columns (especially in `psavert`), but more importantly, strips 
  the grouping attributes from `economics_long`.

* `element_line()` now fills closed arrows (@yutannihilation, #2924).

* Facet strips on the left side of plots now have clipping turned on, preventing
  text from running out of the strip and borders from looking thicker than for
  other strips (@karawoo, #2772 and #3061).

* ggplot2 now works in Turkish locale (@yutannihilation, #3011).

* Clearer error messages for inappropriate aesthetics (@clairemcwhite, #3060).

* ggplot2 no longer attaches any external packages when using functions that 
  depend on packages that are suggested but not imported by ggplot2. The 
  affected functions include `geom_hex()`, `stat_binhex()`, 
  `stat_summary_hex()`, `geom_quantile()`, `stat_quantile()`, and `map_data()` 
  (@clauswilke, #3126).
  
* `geom_area()` and `geom_ribbon()` now sort the data along the x-axis in the 
  `setup_data()` method rather than as part of `draw_group()` (@thomasp85, 
  #3023)

* `geom_hline()`, `geom_vline()`, and `geom_abline()` now throw a warning if the 
  user supplies both an `xintercept`, `yintercept`, or `slope` value and a 
  mapping (@RichardJActon, #2950).

* `geom_rug()` now works with `coord_flip()` (@has2k1, #2987).

* `geom_violin()` no longer throws an error when quantile lines fall outside 
  the violin polygon (@thomasp85, #3254).

* `guide_legend()` and `guide_colorbar()` now use appropriate spacing between legend
  key glyphs and legend text even if the legend title is missing (@clauswilke, #2943).

* Default labels are now generated more consistently; e.g., symbols no longer
  get backticks, and long expressions are abbreviated with `...`
  (@yutannihilation, #2981).

* All-`Inf` layers are now ignored for picking the scale (@yutannihilation, 
  #3184).
  
* Diverging Brewer colour palette now use the correct mid-point colour 
  (@dariyasydykova, #3072).
  
* `scale_color_continuous()` now points to `scale_colour_continuous()` so that 
  it will handle `type = "viridis"` as the documentation states (@hlendway, 
  #3079).

* `scale_shape_identity()` now works correctly with `guide = "legend"` 
  (@malcolmbarrett, #3029)
  
* `scale_continuous` will now draw axis line even if the length of breaks is 0
  (@thomasp85, #3257)

* `stat_bin()` will now error when the number of bins exceeds 1e6 to avoid 
  accidentally freezing the user session (@thomasp85).
  
* `sec_axis()` now places ticks accurately when using nonlinear transformations (@dpseidel, #2978).

* `facet_wrap()` and `facet_grid()` now automatically remove NULL from facet
  specs, and accept empty specs (@yutannihilation, #3070, #2986).

* `stat_bin()` now handles data with only one unique value (@yutannihilation 
  #3047).

* `sec_axis()` now accepts functions as well as formulas (@yutannihilation, #3031).

*   New theme elements allowing different ticks lengths for each axis. For instance,
    this can be used to have inwards ticks on the x-axis (`axis.ticks.length.x`) and
    outwards ticks on the y-axis (`axis.ticks.length.y`) (@pank, #2935).

* The arguments of `Stat*$compute_layer()` and `Position*$compute_layer()` are
  now renamed to always match the ones of `Stat$compute_layer()` and
  `Position$compute_layer()` (@yutannihilation, #3202).

* `geom_*()` and `stat_*()` now accepts purrr-style lambda notation
  (@yutannihilation, #3138).

* `geom_tile()` and `geom_rect()` now draw rectangles without notches at the
  corners. The style of the corner can be controlled by `linejoin` parameters
  (@yutannihilation, #3050).

# ggplot2 3.1.0

## Breaking changes

This is a minor release and breaking changes have been kept to a minimum. End users of 
ggplot2 are unlikely to encounter any issues. However, there are a few items that developers 
of ggplot2 extensions should be aware of. For additional details, see also the discussion 
accompanying issue #2890.

*   In non-user-facing internal code (specifically in the `aes()` function and in
    the `aesthetics` argument of scale functions), ggplot2 now always uses the British
    spelling for aesthetics containing the word "colour". When users specify a "color"
    aesthetic it is automatically renamed to "colour". This renaming is also applied
    to non-standard aesthetics that contain the word "color". For example, "point_color"
    is renamed to "point_colour". This convention makes it easier to support both
    British and American spelling for novel, non-standard aesthetics, but it may require
    some adjustment for packages that have previously introduced non-standard color
    aesthetics using American spelling. A new function `standardise_aes_names()` is
    provided in case extension writers need to perform this renaming in their own code
    (@clauswilke, #2649).

*   Functions that generate other functions (closures) now force the arguments that are
    used from the generated functions, to avoid hard-to-catch errors. This may affect
    some users of manual scales (such as `scale_colour_manual()`, `scale_fill_manual()`,
    etc.) who depend on incorrect behavior (@krlmlr, #2807).
    
*   `Coord` objects now have a function `backtransform_range()` that returns the
    panel range in data coordinates. This change may affect developers of custom coords,
    who now should implement this function. It may also affect developers of custom
    geoms that use the `range()` function. In some applications, `backtransform_range()`
    may be more appropriate (@clauswilke, #2821).


## New features

*   `coord_sf()` has much improved customization of axis tick labels. Labels can now
    be set manually, and there are two new parameters, `label_graticule` and
    `label_axes`, that can be used to specify which graticules to label on which side
    of the plot (@clauswilke, #2846, #2857, #2881).
    
*   Two new geoms `geom_sf_label()` and `geom_sf_text()` can draw labels and text
    on sf objects. Under the hood, a new `stat_sf_coordinates()` calculates the
    x and y coordinates from the coordinates of the sf geometries. You can customize
    the calculation method via `fun.geometry` argument (@yutannihilation, #2761).
    

## Minor improvements and fixes

*   `benchplot()` now uses tidy evaluation (@dpseidel, #2699).

*   The error message in `compute_aesthetics()` now only provides the names of
    aesthetics with mismatched lengths, rather than all aesthetics (@karawoo,
    #2853).

*   For faceted plots, data is no longer internally reordered. This makes it
    safer to feed data columns into `aes()` or into parameters of geoms or
    stats. However, doing so remains discouraged (@clauswilke, #2694).

*   `coord_sf()` now also understands the `clip` argument, just like the other
    coords (@clauswilke, #2938).

*   `fortify()` now displays a more informative error message for
    `grouped_df()` objects when dplyr is not installed (@jimhester, #2822).

*   All `geom_*()` now display an informative error message when required 
    aesthetics are missing (@dpseidel, #2637 and #2706).

*   `geom_boxplot()` now understands the `width` parameter even when used with
    a non-standard stat, such as `stat_identity()` (@clauswilke, #2893).
    
*  `geom_hex()` now understands the `size` and `linetype` aesthetics
   (@mikmart, #2488).
    
*   `geom_hline()`, `geom_vline()`, and `geom_abline()` now work properly
    with `coord_trans()` (@clauswilke, #2149, #2812).
    
*   `geom_text(..., parse = TRUE)` now correctly renders the expected number of
    items instead of silently dropping items that are empty expressions, e.g.
    the empty string "". If an expression spans multiple lines, we take just
    the first line and drop the rest. This same issue is also fixed for
    `geom_label()` and the axis labels for `geom_sf()` (@slowkow, #2867).

*   `geom_sf()` now respects `lineend`, `linejoin`, and `linemitre` parameters 
    for lines and polygons (@alistaire47, #2826).
    
*   `ggsave()` now exits without creating a new graphics device if previously
    none was open (@clauswilke, #2363).

*   `labs()` now has named arguments `title`, `subtitle`, `caption`, and `tag`.
    Also, `labs()` now accepts tidyeval (@yutannihilation, #2669).

*   `position_nudge()` is now more robust and nudges only in the direction
    requested. This enables, for example, the horizontal nudging of boxplots
    (@clauswilke, #2733).

*   `sec_axis()` and `dup_axis()` now return appropriate breaks for the secondary
    axis when applied to log transformed scales (@dpseidel, #2729).

*   `sec_axis()` now works as expected when used in combination with tidy eval
    (@dpseidel, #2788).

*   `scale_*_date()`, `scale_*_time()` and `scale_*_datetime()` can now display 
    a secondary axis that is a __one-to-one__ transformation of the primary axis,
    implemented using the `sec.axis` argument to the scale constructor 
    (@dpseidel, #2244).
    
*   `stat_contour()`, `stat_density2d()`, `stat_bin2d()`,  `stat_binhex()`
    now calculate normalized statistics including `nlevel`, `ndensity`, and
    `ncount`. Also, `stat_density()` now includes the calculated statistic 
    `nlevel`, an alias for `scaled`, to better match the syntax of `stat_bin()`
    (@bjreisman, #2679).

# ggplot2 3.0.0

## Breaking changes

*   ggplot2 now supports/uses tidy evaluation (as described below). This is a 
    major change and breaks a number of packages; we made this breaking change 
    because it is important to make ggplot2 more programmable, and to be more 
    consistent with the rest of the tidyverse. The best general (and detailed)
    introduction to tidy evaluation can be found in the meta programming
    chapters in [Advanced R](https://adv-r.hadley.nz).
    
    The primary developer facing change is that `aes()` now contains 
    quosures (expression + environment pairs) rather than symbols, and you'll 
    need to take a different approach to extracting the information you need. 
    A common symptom of this change are errors "undefined columns selected" or 
    "invalid 'type' (list) of argument" (#2610). As in the previous version,
    constants (like `aes(x = 1)` or `aes(colour = "smoothed")`) are stored
    as is.
    
    In this version of ggplot2, if you need to describe a mapping in a string, 
    use `quo_name()` (to generate single-line strings; longer expressions may 
    be abbreviated) or `quo_text()` (to generate non-abbreviated strings that
    may span multiple lines). If you do need to extract the value of a variable
    instead use `rlang::eval_tidy()`. You may want to condition on 
    `(packageVersion("ggplot2") <= "2.2.1")` so that your code can work with
    both released and development versions of ggplot2.
    
    We recognise that this is a big change and if you're not already familiar
    with rlang, there's a lot to learn. If you are stuck, or need any help,
    please reach out on <https://community.rstudio.com>.

*   Error: Column `y` must be a 1d atomic vector or a list

    Internally, ggplot2 now uses `as.data.frame(tibble::as_tibble(x))` to
    convert a list into a data frame. This improves ggplot2's support for
    list-columns (needed for sf support), at a small cost: you can no longer
    use matrix-columns. Note that unlike tibble we still allow column vectors
    such as returned by `base::scale()` because of their widespread use.

*   Error: More than one expression parsed
  
    Previously `aes_string(x = c("a", "b", "c"))` silently returned 
    `aes(x = a)`. Now this is a clear error.

*   Error: `data` must be uniquely named but has duplicate columns
  
    If layer data contains columns with identical names an error will be 
    thrown. In earlier versions the first occurring column was chosen silently,
    potentially masking that the wrong data was chosen.

*   Error: Aesthetics must be either length 1 or the same as the data
    
    Layers are stricter about the columns they will combine into a single
    data frame. Each aesthetic now must be either the same length as the data
    frame or a single value. This makes silent recycling errors much less likely.

*   Error: `coord_*` doesn't support free scales 
   
    Free scales only work with selected coordinate systems; previously you'd
    get an incorrect plot.

*   Error in f(...) : unused argument (range = c(0, 1))

    This is because the `oob` argument to scale has been set to a function
    that only takes a single argument; it needs to take two arguments
    (`x`, and `range`). 

*   Error: unused argument (output)
  
    The function `guide_train()` now has an optional parameter `aesthetic`
    that allows you to override the `aesthetic` setting in the scale.
    To make your code work with the both released and development versions of 
    ggplot2 appropriate, add `aesthetic = NULL` to the `guide_train()` method
    signature.
    
    ```R
    # old
    guide_train.legend <- function(guide, scale) {...}
    
    # new 
    guide_train.legend <- function(guide, scale, aesthetic = NULL) {...}
    ```
    
    Then, inside the function, replace `scale$aesthetics[1]`,
    `aesthetic %||% scale$aesthetics[1]`. (The %||% operator is defined in the 
    rlang package).
    
    ```R
    # old
    setNames(list(scale$map(breaks)), scale$aesthetics[1])

    # new
    setNames(list(scale$map(breaks)), aesthetic %||% scale$aesthetics[1])
    ```

*   The long-deprecated `subset` argument to `layer()` has been removed.

## Tidy evaluation

* `aes()` now supports quasiquotation so that you can use `!!`, `!!!`,
  and `:=`. This replaces `aes_()` and `aes_string()` which are now
  soft-deprecated (but will remain around for a long time).

* `facet_wrap()` and `facet_grid()` now support `vars()` inputs. Like
  `dplyr::vars()`, this helper quotes its inputs and supports
  quasiquotation. For instance, you can now supply faceting variables
  like this: `facet_wrap(vars(am, cyl))` instead of 
  `facet_wrap(~am + cyl)`. Note that the formula interface is not going 
  away and will not be deprecated. `vars()` is simply meant to make it 
  easier to create functions around `facet_wrap()` and `facet_grid()`.

  The first two arguments of `facet_grid()` become `rows` and `cols`
  and now support `vars()` inputs. Note however that we took special
  care to ensure complete backward compatibility. With this change
  `facet_grid(vars(cyl), vars(am, vs))` is equivalent to
  `facet_grid(cyl ~ am + vs)`, and `facet_grid(cols = vars(am, vs))` is
  equivalent to `facet_grid(. ~ am + vs)`.

  One nice aspect of the new interface is that you can now easily
  supply names: `facet_grid(vars(Cylinder = cyl), labeller =
  label_both)` will give nice label titles to the facets. Of course,
  those names can be unquoted with the usual tidy eval syntax.

### sf

* ggplot2 now has full support for sf with `geom_sf()` and `coord_sf()`:

  ```r
  nc <- sf::st_read(system.file("shape/nc.shp", package = "sf"), quiet = TRUE)
  ggplot(nc) +
    geom_sf(aes(fill = AREA))
  ```
  It supports all simple features, automatically aligns CRS across layers, sets
  up the correct aspect ratio, and draws a graticule.

## New features

* ggplot2 now works on R 3.1 onwards, and uses the 
  [vdiffr](https://github.com/r-lib/vdiffr) package for visual testing.

* In most cases, accidentally using `%>%` instead of `+` will generate an 
  informative error (#2400).

* New syntax for calculated aesthetics. Instead of using `aes(y = ..count..)` 
  you can (and should!) use `aes(y = stat(count))`. `stat()` is a real function 
  with documentation which hopefully will make this part of ggplot2 less 
  confusing (#2059).
  
  `stat()` is particularly nice for more complex calculations because you 
  only need to specify it once: `aes(y = stat(count / max(count)))`,
  rather than `aes(y = ..count.. / max(..count..))`
  
* New `tag` label for adding identification tags to plots, typically used for 
  labelling a subplot with a letter. Add a tag with `labs(tag = "A")`, style it 
  with the `plot.tag` theme element, and control position with the
  `plot.tag.position` theme setting (@thomasp85).

### Layers: geoms, stats, and position adjustments

* `geom_segment()` and `geom_curve()` have a new `arrow.fill` parameter which 
  allows you to specify a separate fill colour for closed arrowheads 
  (@hrbrmstr and @clauswilke, #2375).

* `geom_point()` and friends can now take shapes as strings instead of integers,
  e.g. `geom_point(shape = "diamond")` (@daniel-barnett, #2075).

* `position_dodge()` gains a `preserve` argument that allows you to control
  whether the `total` width at each `x` value is preserved (the current 
  default), or ensure that the width of a `single` element is preserved
  (what many people want) (#1935).

* New `position_dodge2()` provides enhanced dodging for boxplots. Compared to
  `position_dodge()`, `position_dodge2()` compares `xmin` and `xmax` values  
  to determine which elements overlap, and spreads overlapping elements evenly
  within the region of overlap. `position_dodge2()` is now the default position
  adjustment for `geom_boxplot()`, because it handles `varwidth = TRUE`, and 
  will be considered for other geoms in the future.
  
  The `padding` parameter adds a small amount of padding between elements 
  (@karawoo, #2143) and a `reverse` parameter allows you to reverse the order 
  of placement (@karawoo, #2171).
  
* New `stat_qq_line()` makes it easy to add a simple line to a Q-Q plot, which 
  makes it easier to judge the fit of the theoretical distribution 
  (@nicksolomon).

### Scales and guides

* Improved support for mapping date/time variables to `alpha`, `size`, `colour`, 
  and `fill` aesthetics, including `date_breaks` and `date_labels` arguments 
  (@karawoo, #1526), and new `scale_alpha()` variants (@karawoo, #1526).

* Improved support for ordered factors. Ordered factors throw a warning when 
  mapped to shape (unordered factors do not), and do not throw warnings when 
  mapped to size or alpha (unordered factors do). Viridis is used as the 
  default colour and fill scale for ordered factors (@karawoo, #1526).

* The `expand` argument of `scale_*_continuous()` and `scale_*_discrete()`
  now accepts separate expansion values for the lower and upper range
  limits. The expansion limits can be specified using the convenience
  function `expand_scale()`.
  
  Separate expansion limits may be useful for bar charts, e.g. if one
  wants the bottom of the bars to be flush with the x axis but still 
  leave some (automatically calculated amount of) space above them:
  
    ```r
    ggplot(mtcars) +
        geom_bar(aes(x = factor(cyl))) +
        scale_y_continuous(expand = expand_scale(mult = c(0, .1)))
    ```
  
  It can also be useful for line charts, e.g. for counts over time,
  where one wants to have a ’hard’ lower limit of y = 0 but leave the
  upper limit unspecified (and perhaps differing between panels), with
  some extra space above the highest point on the line (with symmetrical 
  limits, the extra space above the highest point could in some cases 
  cause the lower limit to be negative).
  
  The old syntax for the `expand` argument will, of course, continue
  to work (@huftis, #1669).

* `scale_colour_continuous()` and `scale_colour_gradient()` are now controlled 
  by global options `ggplot2.continuous.colour` and `ggplot2.continuous.fill`. 
  These can be set to `"gradient"` (the default) or `"viridis"` (@karawoo).

* New `scale_colour_viridis_c()`/`scale_fill_viridis_c()` (continuous) and
  `scale_colour_viridis_d()`/`scale_fill_viridis_d()` (discrete) make it
  easy to use Viridis colour scales (@karawoo, #1526).

* Guides for `geom_text()` now accept custom labels with 
  `guide_legend(override.aes = list(label = "foo"))` (@brianwdavis, #2458).

### Margins

* Strips gain margins on all sides by default. This means that to fully justify
  text to the edge of a strip, you will need to also set the margins to 0
  (@karawoo).

* Rotated strip labels now correctly understand `hjust` and `vjust` parameters
  at all angles (@karawoo).

* Strip labels now understand justification relative to the direction of the
  text, meaning that in y facets, the strip text can be placed at either end of
  the strip using `hjust` (@karawoo).

* Legend titles and labels get a little extra space around them, which 
  prevents legend titles from overlapping the legend at large font sizes 
  (@karawoo, #1881).

## Extension points

* New `autolayer()` S3 generic (@mitchelloharawild, #1974). This is similar
  to `autoplot()` but produces layers rather than complete plots.

* Custom objects can now be added using `+` if a `ggplot_add` method has been
  defined for the class of the object (@thomasp85).

* Theme elements can now be subclassed. Add a `merge_element` method to control
  how properties are inherited from the parent element. Add an `element_grob` 
  method to define how elements are rendered into grobs (@thomasp85, #1981).

* Coords have gained new extension mechanisms.
  
    If you have an existing coord extension, you will need to revise the
    specification of the `train()` method. It is now called 
    `setup_panel_params()` (better reflecting what it actually does) and now 
    has arguments `scale_x`, and `scale_y` (the x and y scales respectively) 
    and `param`, a list of plot specific parameters generated by 
    `setup_params()`.

    What was formerly called `scale_details` (in coords), `panel_ranges` 
    (in layout) and `panel_scales` (in geoms) are now consistently called
    `panel_params` (#1311). These are parameters of the coord that vary from
    panel to panel.

* `ggplot_build()` and `ggplot_gtable()` are now generics, so ggplot-subclasses 
  can define additional behavior during the build stage.

* `guide_train()`, `guide_merge()`, `guide_geom()`, and `guide_gengrob()`
  are now exported as they are needed if you want to design your own guide.
  They are not currently documented; use at your own risk (#2528).

* `scale_type()` generic is now exported and documented. Use this if you 
  want to extend ggplot2 to work with a new type of vector.

## Minor bug fixes and improvements

### Faceting

* `facet_grid()` gives a more informative error message if you try to use
  a variable in both rows and cols (#1928).

* `facet_grid()` and `facet_wrap()` both give better error messages if you
  attempt to use an unsupported coord with free scales (#2049).

* `label_parsed()` works once again (#2279).

* You can now style the background of horizontal and vertical strips
  independently with `strip.background.x` and `strip.background.y` 
  theme settings (#2249).

### Scales

* `discrete_scale()` documentation now inherits shared definitions from 
  `continuous_scale()` (@alistaire47, #2052).

* `guide_colorbar()` shows all colours of the scale (@has2k1, #2343).

* `scale_identity()` once again produces legends by default (#2112).

* Tick marks for secondary axes with strong transformations are more 
  accurately placed (@thomasp85, #1992).

* Missing line types now reliably generate missing lines (with standard 
  warning) (#2206).

* Legends now ignore set aesthetics that are not length one (#1932).

* All colour and fill scales now have an `aesthetics` argument that can
  be used to set the aesthetic(s) the scale works with. This makes it
  possible to apply a colour scale to both colour and fill aesthetics
  at the same time, via `aesthetics = c("colour", "fill")` (@clauswilke).
  
* Three new generic scales work with any aesthetic or set of aesthetics: 
  `scale_continuous_identity()`, `scale_discrete_identity()`, and
  `scale_discrete_manual()` (@clauswilke).

* `scale_*_gradient2()` now consistently omits points outside limits by 
  rescaling after the limits are enforced (@foo-bar-baz-qux, #2230).

### Layers

* `geom_label()` now correctly produces unbordered labels when `label.size` 
  is 0, even when saving to PDF (@bfgray3, #2407).

* `layer()` gives considerably better error messages for incorrectly specified
  `geom`, `stat`, or `position` (#2401).

* In all layers that use it, `linemitre` now defaults to 10 (instead of 1)
  to better match base R.

* `geom_boxplot()` now supplies a default value if no `x` aesthetic is present
  (@foo-bar-baz-qux, #2110).

* `geom_density()` drops groups with fewer than two data points and throws a
  warning. For groups with two data points, density values are now calculated 
  with `stats::density` (@karawoo, #2127).

* `geom_segment()` now also takes a `linejoin` parameter. This allows more 
  control over the appearance of the segments, which is especially useful for 
  plotting thick arrows (@Ax3man, #774).

* `geom_smooth()` now reports the formula used when `method = "auto"` 
  (@davharris #1951). `geom_smooth()` now orders by the `x` aesthetic, making it 
  easier to pass pre-computed values without manual ordering (@izahn, #2028). It 
  also now knows it has `ymin` and `ymax` aesthetics (#1939). The legend 
  correctly reflects the status of the `se` argument when used with stats 
  other than the default (@clauswilke, #1546).

* `geom_tile()` now once again interprets `width` and `height` correctly 
  (@malcolmbarrett, #2510).

* `position_jitter()` and `position_jitterdodge()` gain a `seed` argument that
  allows the specification of a random seed for reproducible jittering 
  (@krlmlr, #1996 and @slowkow, #2445).

* `stat_density()` has better behaviour if all groups are dropped because they
  are too small (#2282).

* `stat_summary_bin()` now understands the `breaks` parameter (@karawoo, #2214).

* `stat_bin()` now accepts functions for `binwidth`. This allows better binning 
  when faceting along variables with different ranges (@botanize).

* `stat_bin()` and `geom_histogram()` now sum correctly when using the `weight` 
  aesthetic (@jiho, #1921).

* `stat_bin()` again uses correct scaling for the computed variable `ndensity` 
  (@timgoodman, #2324).

* `stat_bin()` and `stat_bin_2d()` now properly handle the `breaks` parameter 
  when the scales are transformed (@has2k1, #2366).

* `update_geom_defaults()` and `update_stat_defaults()` allow American 
  spelling of aesthetic parameters (@foo-bar-baz-qux, #2299).

* The `show.legend` parameter now accepts a named logical vector to hide/show
  only some aesthetics in the legend (@tutuchan, #1798).

* Layers now silently ignore unknown aesthetics with value `NULL` (#1909).

### Coords

* Clipping to the plot panel is now configurable, through a `clip` argument
  to coordinate systems, e.g. `coord_cartesian(clip = "off")` 
  (@clauswilke, #2536).

* Like scales, coordinate systems now give you a message when you're 
  replacing an existing coordinate system (#2264).

* `coord_polar()` now draws secondary axis ticks and labels 
  (@dylan-stark, #2072), and can draw the radius axis on the right 
  (@thomasp85, #2005).

* `coord_trans()` now generates a warning when a transformation generates 
  non-finite values (@foo-bar-baz-qux, #2147).

### Themes

* Complete themes now always override all elements of the default theme
  (@has2k1, #2058, #2079).

* Themes now set default grid colour in `panel.grid` rather than individually
  in `panel.grid.major` and `panel.grid.minor` individually. This makes it 
  slightly easier to customise the theme (#2352).

* Fixed bug when setting strips to `element_blank()` (@thomasp85). 

* Axes positioned on the top and to the right can now customize their ticks and
  lines separately (@thomasp85, #1899).

* Built-in themes gain parameters `base_line_size` and `base_rect_size` which 
  control the default sizes of line and rectangle elements (@karawoo, #2176).

* Default themes use `rel()` to set line widths (@baptiste).

* Themes were tweaked for visual consistency and more graceful behavior when 
  changing the base font size. All absolute heights or widths were replaced 
  with heights or widths that are proportional to the base font size. One 
  relative font size was eliminated (@clauswilke).
  
* The height of descenders is now calculated solely on font metrics and doesn't
  change with the specific letters in the string. This fixes minor alignment 
  issues with plot titles, subtitles, and legend titles (#2288, @clauswilke).

### Guides

* `guide_colorbar()` is more configurable: tick marks and color bar frame
  can now by styled with arguments `ticks.colour`, `ticks.linewidth`, 
  `frame.colour`, `frame.linewidth`, and `frame.linetype`
  (@clauswilke).
  
* `guide_colorbar()` now uses `legend.spacing.x` and `legend.spacing.y` 
  correctly, and it can handle multi-line titles. Minor tweaks were made to 
  `guide_legend()` to make sure the two legend functions behave as similarly as
  possible (@clauswilke, #2397 and #2398).
  
* The theme elements `legend.title` and `legend.text` now respect the settings 
  of `margin`, `hjust`, and `vjust` (@clauswilke, #2465, #1502).

* Non-angle parameters of `label.theme` or `title.theme` can now be set in 
  `guide_legend()` and `guide_colorbar()` (@clauswilke, #2544).

### Other

* `fortify()` gains a method for tbls (@karawoo, #2218).

* `ggplot` gains a method for `grouped_df`s that adds a `.group` variable,
  which computes a unique value for each group. Use it with 
  `aes(group = .group)` (#2351).

* `ggproto()` produces objects with class `c("ggproto", "gg")`, allowing for
  a more informative error message when adding layers, scales, or other ggproto 
  objects (@jrnold, #2056).

* `ggsave()`'s DPI argument now supports 3 string options: "retina" (320
  DPI), "print" (300 DPI), and "screen" (72 DPI) (@foo-bar-baz-qux, #2156).
  `ggsave()` now uses full argument names to avoid partial match warnings 
  (#2355), and correctly restores the previous graphics device when several
  graphics devices are open (#2363).

* `print.ggplot()` now returns the original ggplot object, instead of the 
  output from `ggplot_build()`. Also, the object returned from 
  `ggplot_build()` now has the class `"ggplot_built"` (#2034).

* `map_data()` now works even when purrr is loaded (tidyverse#66).

* New functions `summarise_layout()`, `summarise_coord()`, and 
  `summarise_layers()` summarise the layout, coordinate systems, and layers 
  of a built ggplot object (#2034, @wch). This provides a tested API that 
  (e.g.) shiny can depend on.

* Updated startup messages reflect new resources (#2410, @mine-cetinkaya-rundel).

# ggplot2 2.2.1

* Fix usage of `structure(NULL)` for R-devel compatibility (#1968).

# ggplot2 2.2.0

## Major new features

### Subtitle and caption

Thanks to @hrbrmstr plots now have subtitles and captions, which can be set with 
the `subtitle`  and `caption` arguments to `ggtitle()` and `labs()`. You can 
control their appearance with the theme settings `plot.caption` and 
`plot.subtitle`. The main plot title is now left-aligned to better work better 
with a subtitle. The caption is right-aligned (@hrbrmstr).

### Stacking

`position_stack()` and `position_fill()` now sort the stacking order to match 
grouping order. This allows you to control the order through grouping, and 
ensures that the default legend matches the plot (#1552, #1593). If you want the 
opposite order (useful if you have horizontal bars and horizontal legend), you 
can request reverse stacking by using `position = position_stack(reverse = TRUE)` 
(#1837).
  
`position_stack()` and `position_fill()` now accepts negative values which will 
create stacks extending below the x-axis (#1691).

`position_stack()` and `position_fill()` gain a `vjust` argument which makes it 
easy to (e.g.) display labels in the middle of stacked bars (#1821).

### Layers

`geom_col()` was added to complement `geom_bar()` (@hrbrmstr). It uses 
`stat="identity"` by default, making the `y` aesthetic mandatory. It does not 
support any other `stat_()` and does not provide fallback support for the 
`binwidth` parameter. Examples and references in other functions were updated to
demonstrate `geom_col()` usage. 

When creating a layer, ggplot2 will warn if you use an unknown aesthetic or an 
unknown parameter. Compared to the previous version, this is stricter for 
aesthetics (previously there was no message), and less strict for parameters 
(previously this threw an error) (#1585).

### Facetting

The facet system, as well as the internal panel class, has been rewritten in 
ggproto. Facets are now extendable in the same manner as geoms and stats, as 
described in `vignette("extending-ggplot2")`.

We have also added the following new features.
  
* `facet_grid()` and `facet_wrap()` now allow expressions in their faceting 
  formulas (@DanRuderman, #1596).

* When `facet_wrap()` results in an uneven number of panels, axes will now be
  drawn underneath the hanging panels (fixes #1607)

* Strips can now be freely positioned in `facet_wrap()` using the 
  `strip.position` argument (deprecates `switch`).

* The relative order of panel, strip, and axis can now be controlled with 
  the theme setting `strip.placement` that takes either `inside` (strip between 
  panel and axis) or `outside` (strip after axis).

* The theme option `panel.margin` has been deprecated in favour of 
  `panel.spacing` to more clearly communicate intent.

### Extensions

Unfortunately there was a major oversight in the construction of ggproto which 
lead to extensions capturing the super object at package build time, instead of 
at package run time (#1826). This problem has been fixed, but requires 
re-installation of all extension packages.

## Scales

* The position of x and y axes can now be changed using the `position` argument
  in `scale_x_*`and `scale_y_*` which can take `top` and `bottom`, and `left`
  and `right` respectively. The themes of top and right axes can be modified 
  using the `.top` and `.right` modifiers to `axis.text.*` and `axis.title.*`.

### Continuous scales

* `scale_x_continuous()` and `scale_y_continuous()` can now display a secondary 
  axis that is a __one-to-one__ transformation of the primary axis (e.g. degrees 
  Celcius to degrees Fahrenheit). The secondary axis will be positioned opposite 
  to the primary axis and can be controlled with the `sec.axis` argument to 
  the scale constructor.

* Scales worry less about having breaks. If no breaks can be computed, the
  plot will work instead of throwing an uninformative error (#791). This 
  is particularly helpful when you have facets with free scales, and not
  all panels contain data.

* Scales now warn when transformation introduces infinite values (#1696).

### Date time

* `scale_*_datetime()` now supports time zones. It will use the timezone 
  attached to the variable by default, but can be overridden with the 
  `timezone` argument.

* New `scale_x_time()` and `scale_y_time()` generate reasonable default
  breaks and labels for hms vectors (#1752).

### Discrete scales

The treatment of missing values by discrete scales has been thoroughly 
overhauled (#1584). The underlying principle is that we can naturally represent 
missing values on discrete variables (by treating just like another level), so 
by default we should. 

This principle applies to:

* character vectors
* factors with implicit NA
* factors with explicit NA

And to all scales (both position and non-position.)

Compared to the previous version of ggplot2, there are three main changes:

1.  `scale_x_discrete()` and `scale_y_discrete()` always show discrete NA,
    regardless of their source

1.  If present, `NA`s are shown in discrete legends.

1.  All discrete scales gain a `na.translate` argument that allows you to 
    control whether `NA`s are translated to something that can be visualised,
    or should be left as missing. Note that if you don't translate (i.e. 
    `na.translate = FALSE)` the missing values will passed on to the layer, 
    which will warning that it's dropping missing values. To suppress the
    warnings, you'll also need to add `na.rm = TRUE` to the layer call. 

There were also a number of other smaller changes

* Correctly use scale expansion factors.
* Don't preserve space for dropped levels (#1638).
* Only issue one warning when when asking for too many levels (#1674).
* Unicode labels work better on Windows (#1827).
* Warn when used with only continuous data (#1589)

## Themes

* The `theme()` constructor now has named arguments rather than ellipses. This 
  should make autocomplete substantially more useful. The documentation
  (including examples) has been considerably improved.
  
* Built-in themes are more visually homogeneous, and match `theme_grey` better.
  (@jiho, #1679)
  
* When computing the height of titles, ggplot2 now includes the height of the
  descenders (i.e. the bits of `g` and `y` that hang beneath the baseline). This 
  improves the margins around titles, particularly the y axis label (#1712).
  I have also very slightly increased the inner margins of axis titles, and 
  removed the outer margins. 

* Theme element inheritance is now easier to work with as modification now
  overrides default `element_blank` elements (#1555, #1557, #1565, #1567)
  
* Horizontal legends (i.e. legends on the top or bottom) are horizontally
  aligned by default (#1842). Use `legend.box = "vertical"` to switch back
  to the previous behaviour.
  
* `element_line()` now takes an `arrow` argument to specify arrows at the end of
  lines (#1740)

There were a number of tweaks to the theme elements that control legends:
  
* `legend.justification` now controls appearance will plotting the legend
  outside of the plot area. For example, you can use 
  `theme(legend.justification = "top")` to make the legend align with the 
  top of the plot.

* `panel.margin` and `legend.margin` have been renamed to `panel.spacing` and 
  `legend.spacing` respectively, to better communicate intent (they only
  affect spacing between legends and panels, not the margins around them)

* `legend.margin` now controls margin around individual legends.

* New `legend.box.background`, `legend.box.spacing`, and `legend.box.margin`
  control the background, spacing, and margin of the legend box (the region
  that contains all legends).

## Bug fixes and minor improvements

* ggplot2 now imports tibble. This ensures that all built-in datasets print 
  compactly even if you haven't explicitly loaded tibble or dplyr (#1677).

* Class of aesthetic mapping is preserved when adding `aes()` objects (#1624).

* `+.gg` now works for lists that include data frames.

* `annotation_x()` now works in the absense of global data (#1655)

* `geom_*(show.legend = FALSE)` now works for `guide_colorbar`.

* `geom_boxplot()` gains new `outlier.alpha` (@jonathan-g) and 
  `outlier.fill` (@schloerke, #1787) parameters to control the alpha/fill of
   outlier points independently of the alpha of the boxes. 

* `position_jitter()` (and hence `geom_jitter()`) now correctly computes 
  the jitter width/jitter when supplied by the user (#1775, @has2k1).

* `geom_contour()` more clearly describes what inputs it needs (#1577).

* `geom_curve()` respects the `lineend` parameter (#1852).

* `geom_histogram()` and `stat_bin()` understand the `breaks` parameter once 
  more. (#1665). The floating point adjustment for histogram bins is now 
  actually used - it was previously inadvertently ignored (#1651).

* `geom_violin()` no longer transforms quantile lines with the alpha aesthetic
  (@mnbram, #1714). It no longer errors when quantiles are requested but data
  have zero range (#1687). When `trim = FALSE` it once again has a nice 
  range that allows the density to reach zero (by extending the range 3 
  bandwidths to either side of the data) (#1700).

* `geom_dotplot()` works better when faceting and binning on the y-axis. 
  (#1618, @has2k1).
  
* `geom_hexbin()` once again supports `..density..` (@mikebirdgeneau, #1688).

* `geom_step()` gives useful warning if only one data point in layer (#1645).

* `layer()` gains new `check.aes` and `check.param` arguments. These allow
  geom/stat authors to optional suppress checks for known aesthetics/parameters.
  Currently this is used only in `geom_blank()` which powers `expand_limits()` 
  (#1795).

* All `stat_*()` display a better error message when required aesthetics are
  missing.
  
* `stat_bin()` and `stat_summary_hex()` now accept length 1 `binwidth` (#1610)

* `stat_density()` gains new argument `n`, which is passed to underlying function
  `stats::density` ("number of equally spaced points at which the
  density is to be estimated"). (@hbuschme)

* `stat_binhex()` now again returns `count` rather than `value` (#1747)

* `stat_ecdf()` respects `pad` argument (#1646).

* `stat_smooth()` once again informs you about the method it has chosen.
  It also correctly calculates the size of the largest group within facets.

* `x` and `y` scales are now symmetric regarding the list of
  aesthetics they accept: `xmin_final`, `xmax_final`, `xlower`,
  `xmiddle` and `xupper` are now valid `x` aesthetics.

* `Scale` extensions can now override the `make_title` and `make_sec_title` 
  methods to let the scale modify the axis/legend titles.

* The random stream is now reset after calling `.onAttach()` (#2409).

# ggplot2 2.1.0

## New features

* When mapping an aesthetic to a constant (e.g. 
  `geom_smooth(aes(colour = "loess")))`), the default guide title is the name 
  of the aesthetic (i.e. "colour"), not the value (i.e. "loess") (#1431).

* `layer()` now accepts a function as the data argument. The function will be
  applied to the data passed to the `ggplot()` function and must return a
  data.frame (#1527, @thomasp85). This is a more general version of the 
  deprecated `subset` argument.

* `theme_update()` now uses the `+` operator instead of `%+replace%`, so that
  unspecified values will no longer be `NULL`ed out. `theme_replace()`
  preserves the old behaviour if desired (@oneillkza, #1519). 

* `stat_bin()` has been overhauled to use the same algorithm as ggvis, which 
  has been considerably improved thanks to the advice of Randy Prium (@rpruim).
  This includes:
  
    * Better arguments and a better algorithm for determining the origin.
      You can now specify either `boundary` or the `center` of a bin.
      `origin` has been deprecated in favour of these arguments.
      
    * `drop` is deprecated in favour of `pad`, which adds extra 0-count bins
      at either end (needed for frequency polygons). `geom_histogram()` defaults 
      to `pad = FALSE` which considerably improves the default limits for 
      the histogram, especially when the bins are big (#1477).
      
    * The default algorithm does a (somewhat) better job at picking nice widths 
      and origins across a wider range of input data.
      
    * `bins = n` now gives a histogram with `n` bins, not `n + 1` (#1487).

## Bug fixes

* All `\donttest{}` examples run.

* All `geom_()` and `stat_()` functions now have consistent argument order:
  data + mapping, then geom/stat/position, then `...`, then specific arguments, 
  then arguments common to all layers (#1305). This may break code if you were
  previously relying on partial name matching, but in the long-term should make 
  ggplot2 easier to use. In particular, you can now set the `n` parameter
  in `geom_density2d()` without it partially matching `na.rm` (#1485).

* For geoms with both `colour` and `fill`, `alpha` once again only affects
  fill (Reverts #1371, #1523). This was causing problems for people.

* `facet_wrap()`/`facet_grid()` works with multiple empty panels of data 
  (#1445).

* `facet_wrap()` correctly swaps `nrow` and `ncol` when faceting vertically
  (#1417).

* `ggsave("x.svg")` now uses svglite to produce the svg (#1432).

* `geom_boxplot()` now understands `outlier.color` (#1455).

* `geom_path()` knows that "solid" (not just 1) represents a solid line (#1534).

* `geom_ribbon()` preserves missing values so they correctly generate a 
  gap in the ribbon (#1549).

* `geom_tile()` once again accepts `width` and `height` parameters (#1513). 
  It uses `draw_key_polygon()` for better a legend, including a coloured 
  outline (#1484).

* `layer()` now automatically adds a `na.rm` parameter if none is explicitly
  supplied.

* `position_jitterdodge()` now works on all possible dodge aesthetics, 
  e.g. `color`, `linetype` etc. instead of only based on `fill` (@bleutner)

* `position = "nudge"` now works (although it doesn't do anything useful)
  (#1428).

* The default scale for columns of class "AsIs" is now "identity" (#1518).

* `scale_*_discrete()` has better defaults when used with purely continuous
  data (#1542).

* `scale_size()` warns when used with categorical data.

* `scale_size()`, `scale_colour()`, and `scale_fill()` gain date and date-time
  variants (#1526).

* `stat_bin_hex()` and `stat_bin_summary()` now use the same underlying 
  algorithm so results are consistent (#1383). `stat_bin_hex()` now accepts
  a `weight` aesthetic. To be consistent with related stats, the output variable 
  from `stat_bin_hex()` is now value instead of count.

* `stat_density()` gains a `bw` parameter which makes it easy to get consistent 
   smoothing between facets (@jiho)

* `stat-density-2d()` no longer ignores the `h` parameter, and now accepts 
  `bins` and `binwidth` parameters to control the number of contours 
  (#1448, @has2k1).

* `stat_ecdf()` does a better job of adding padding to -Inf/Inf, and gains
  an argument `pad` to suppress the padding if not needed (#1467).

* `stat_function()` gains an `xlim` parameter (#1528). It once again works 
  with discrete x values (#1509).

* `stat_summary()` preserves sorted x order which avoids artefacts when
  display results with `geom_smooth()` (#1520).

* All elements should now inherit correctly for all themes except `theme_void()`.
  (@Katiedaisey, #1555) 

* `theme_void()` was completely void of text but facets and legends still
  need labels. They are now visible (@jiho). 

* You can once again set legend key and height width to unit arithmetic
  objects (like `2 * unit(1, "cm")`) (#1437).

* Eliminate spurious warning if you have a layer with no data and no aesthetics
  (#1451).

* Removed a superfluous comma in `theme-defaults.r` code (@jschoeley)

* Fixed a compatibility issue with `ggproto` and R versions prior to 3.1.2.
  (#1444)

* Fixed issue where `coord_map()` fails when given an explicit `parameters`
  argument (@tdmcarthur, #1729)
  
* Fixed issue where `geom_errorbarh()` had a required `x` aesthetic (#1933)  

# ggplot2 2.0.0

## Major changes

* ggplot no longer throws an error if your plot has no layers. Instead it 
  automatically adds `geom_blank()` (#1246).
  
* New `cut_width()` is a convenient replacement for the verbose
  `plyr::round_any()`, with the additional benefit of offering finer
  control.

* New `geom_count()` is a convenient alias to `stat_sum()`. Use it when you
  have overlapping points on a scatterplot. `stat_sum()` now defaults to 
  using counts instead of proportions.

* New `geom_curve()` adds curved lines, with a similar specification to 
  `geom_segment()` (@veraanadi, #1088).

* Date and datetime scales now have `date_breaks`, `date_minor_breaks` and
  `date_labels` arguments so that you never need to use the long
  `scales::date_breaks()` or `scales::date_format()`.
  
* `geom_bar()` now has it's own stat, distinct from `stat_bin()` which was
  also used by `geom_histogram()`. `geom_bar()` now uses `stat_count()` 
  which counts values at each distinct value of x (i.e. it does not bin
  the data first). This can be useful when you want to show exactly which 
  values are used in a continuous variable.

* `geom_point()` gains a `stroke` aesthetic which controls the border width of 
  shapes 21-25 (#1133, @SeySayux). `size` and `stroke` are additive so a point 
  with `size = 5` and `stroke = 5` will have a diameter of 10mm. (#1142)

* New `position_nudge()` allows you to slightly offset labels (or other 
  geoms) from their corresponding points (#1109).

* `scale_size()` now maps values to _area_, not radius. Use `scale_radius()`
  if you want the old behaviour (not recommended, except perhaps for lines).

* New `stat_summary_bin()` works like `stat_summary()` but on binned data. 
  It's a generalisation of `stat_bin()` that can compute any aggregate,
  not just counts (#1274). Both default to `mean_se()` if no aggregation
  functions are supplied (#1386).

* Layers are now much stricter about their arguments - you will get an error
  if you've supplied an argument that isn't an aesthetic or a parameter.
  This is likely to cause some short-term pain but in the long-term it will make
  it much easier to spot spelling mistakes and other errors (#1293).
  
    This change does break a handful of geoms/stats that used `...` to pass 
    additional arguments on to the underlying computation. Now 
    `geom_smooth()`/`stat_smooth()` and `geom_quantile()`/`stat_quantile()` 
    use `method.args` instead (#1245, #1289); and `stat_summary()` (#1242), 
    `stat_summary_hex()`, and `stat_summary2d()` use `fun.args`.

### Extensibility

There is now an official mechanism for defining Stats, Geoms, and Positions in 
other packages. See `vignette("extending-ggplot2")` for details.

* All Geoms, Stats and Positions are now exported, so you can inherit from them
  when making your own objects (#989).

* ggplot2 no longer uses proto or reference classes. Instead, we now use 
  ggproto, a new OO system designed specifically for ggplot2. Unlike proto
  and RC, ggproto supports clean cross-package inheritance. Creating a new OO
  system isn't usually the right way to solve a problem, but I'm pretty sure
  it was necessary here. Read more about it in the vignette.

* `aes_()` replaces `aes_q()`. It also supports formulas, so the most concise 
  SE version of `aes(carat, price)` is now `aes_(~carat, ~price)`. You may
  want to use this form in packages, as it will avoid spurious `R CMD check` 
  warnings about undefined global variables.

### Text

* `geom_text()` has been overhauled to make labelling your data a little
  easier. It:
  
    * `nudge_x` and `nudge_y` arguments let you offset labels from their
      corresponding points (#1120). 
      
    * `check_overlap = TRUE` provides a simple way to avoid overplotting 
      of labels: labels that would otherwise overlap are omitted (#1039).
      
    * `hjust` and `vjust` can now be character vectors: "left", "center", 
      "right", "bottom", "middle", "top". New options include "inward" and 
      "outward" which align text towards and away from the center of the plot 
      respectively.

* `geom_label()` works like `geom_text()` but draws a rounded rectangle 
  underneath each label (#1039). This is useful when you want to label plots
  that are dense with data.

### Deprecated features

* The little used `aes_auto()` has been deprecated. 

* `aes_q()` has been replaced with `aes_()` to be consistent with SE versions
  of NSE functions in other packages.

* The `order` aesthetic is officially deprecated. It never really worked, and 
  was poorly documented.

* The `stat` and `position` arguments to `qplot()` have been deprecated.
  `qplot()` is designed for quick plots - if you need to specify position
  or stat, use `ggplot()` instead.

* The theme setting `axis.ticks.margin` has been deprecated: now use the margin 
  property of `axis.text`.
  
* `stat_abline()`, `stat_hline()` and `stat_vline()` have been removed:
  these were never suitable for use other than with `geom_abline()` etc
  and were not documented.

* `show_guide` has been renamed to `show.legend`: this more accurately
  reflects what it does (controls appearance of layer in legend), and uses the 
  same convention as other ggplot2 arguments (i.e. a `.` between names).
  (Yes, I know that's inconsistent with function names with use `_`, but it's
  too late to change now.)

A number of geoms have been renamed to be internally consistent:

* `stat_binhex()` and `stat_bin2d()` have been renamed to `stat_bin_hex()` 
  and `stat_bin_2d()` (#1274). `stat_summary2d()` has been renamed to 
  `stat_summary_2d()`, `geom_density2d()`/`stat_density2d()` has been renamed 
  to `geom_density_2d()`/`stat_density_2d()`.

* `stat_spoke()` is now `geom_spoke()` since I realised it's a
  reparameterisation of `geom_segment()`.

* `stat_bindot()` has been removed because it's so tightly coupled to
  `geom_dotplot()`. If you happened to use `stat_bindot()`, just change to
  `geom_dotplot()` (#1194).

All defunct functions have been removed.

### Default appearance

* The default `theme_grey()` background colour has been changed from "grey90" 
  to "grey92": this makes the background a little less visually prominent.

* Labels and titles have been tweaked for readability:

    * Axes labels are darker.
    
    * Legend and axis titles are given the same visual treatment.
    
    * The default font size dropped from 12 to 11. You might be surprised that 
      I've made the default text size smaller as it was already hard for
      many people to read. It turns out there was a bug in RStudio (fixed in 
      0.99.724), that shrunk the text of all grid based graphics. Once that
      was resolved the defaults seemed too big to my eyes.
    
    * More spacing between titles and borders.
    
    * Default margins scale with the theme font size, so the appearance at 
      larger font sizes should be considerably improved (#1228). 

* `alpha` now affects both fill and colour aesthetics (#1371).

* `element_text()` gains a margins argument which allows you to add additional
  padding around text elements. To help see what's going on use `debug = TRUE` 
  to display the text region and anchors.

* The default font size in `geom_text()` has been decreased from 5mm (14 pts)
  to 3.8 mm (11 pts) to match the new default theme sizes.

* A diagonal line is no longer drawn on bar and rectangle legends. Instead, the
  border has been tweaked to be more visible, and more closely match the size of 
  line drawn on the plot.

* `geom_pointrange()` and `geom_linerange()` get vertical (not horizontal)
  lines in the legend (#1389).

* The default line `size` for `geom_smooth()` has been increased from 0.5 to 1 
  to make it easier to see when overlaid on data.
  
* `geom_bar()` and `geom_rect()` use a slightly paler shade of grey so they
  aren't so visually heavy.
  
* `geom_boxplot()` now colours outliers the same way as the boxes.

* `geom_point()` now uses shape 19 instead of 16. This looks much better on 
  the default Linux graphics device. (It's very slightly smaller than the old 
  point, but it shouldn't affect any graphics significantly)

* Sizes in ggplot2 are measured in mm. Previously they were converted to pts 
  (for use in grid) by multiplying by 72 / 25.4. However, grid uses printer's 
  points, not Adobe (big pts), so sizes are now correctly multiplied by 
  72.27 / 25.4. This is unlikely to noticeably affect display, but it's
  technically correct (<https://youtu.be/hou0lU8WMgo>).

* The default legend will now allocate multiple rows (if vertical) or
  columns (if horizontal) in order to make a legend that is more likely to
  fit on the screen. You can override with the `nrow`/`ncol` arguments
  to `guide_legend()`

    ```R
    p <- ggplot(mpg, aes(displ,hwy, colour = model)) + geom_point()
    p
    p + theme(legend.position = "bottom")
    # Previous behaviour
    p + guides(colour = guide_legend(ncol = 1))
    ```

### New and updated themes

* New `theme_void()` is completely empty. It's useful for plots with non-
  standard coordinates or for drawings (@jiho, #976).

* New `theme_dark()` has a dark background designed to make colours pop out
  (@jiho, #1018)

* `theme_minimal()` became slightly more minimal by removing the axis ticks:
  labels now line up directly beneath grid lines (@tomschloss, #1084)

* New theme setting `panel.ontop` (logical) make it possible to place 
  background elements (i.e., gridlines) on top of data. Best used with 
  transparent `panel.background` (@noamross. #551).

### Labelling

The facet labelling system was updated with many new features and a
more flexible interface (@lionel-). It now works consistently across
grid and wrap facets. The most important user visible changes are:

* `facet_wrap()` gains a `labeller` option (#25).

* `facet_grid()` and `facet_wrap()` gain a `switch` argument to
  display the facet titles near the axes. When switched, the labels
  become axes subtitles. `switch` can be set to "x", "y" or "both"
  (the latter only for grids) to control which margin is switched.

The labellers (such as `label_value()` or `label_both()`) also get
some new features:

* They now offer the `multi_line` argument to control whether to
  display composite facets (those specified as `~var1 + var2`) on one
  or multiple lines.

* In `label_bquote()` you now refer directly to the names of
  variables. With this change, you can create math expressions that
  depend on more than one variable. This math expression can be
  specified either for the rows or the columns and you can also
  provide different expressions to each margin.

  As a consequence of these changes, referring to `x` in backquoted
  expressions is deprecated.

* Similarly to `label_bquote()`, `labeller()` now take `.rows` and
  `.cols` arguments. In addition, it also takes `.default`.
  `labeller()` is useful to customise how particular variables are
  labelled. The three additional arguments specify how to label the
  variables are not specifically mentioned, respectively for rows,
  columns or both. This makes it especially easy to set up a
  project-wide labeller dispatcher that can be reused across all your
  plots. See the documentation for an example.

* The new labeller `label_context()` adapts to the number of factors
  facetted over. With a single factor, it displays only the values,
  just as before. But with multiple factors in a composite margin
  (e.g. with `~cyl + am`), the labels are passed over to
  `label_both()`. This way the variables names are displayed with the
  values to help identifying them.

On the programming side, the labeller API has been rewritten in order
to offer more control when faceting over multiple factors (e.g. with
formulae such as `~cyl + am`). This also means that if you have
written custom labellers, you will need to update them for this
version of ggplot.

* Previously, a labeller function would take `variable` and `value`
  arguments and return a character vector. Now, they take a data frame
  of character vectors and return a list. The input data frame has one
  column per factor facetted over and each column in the returned list
  becomes one line in the strip label. See documentation for more
  details.

* The labels received by a labeller now contain metadata: their margin
  (in the "type" attribute) and whether they come from a wrap or a
  grid facet (in the "facet" attribute).

* Note that the new `as_labeller()` function operator provides an easy
  way to transform an existing function to a labeller function. The
  existing function just needs to take and return a character vector.

## Documentation

* Improved documentation for `aes()`, `layer()` and much much more.

* I've tried to reduce the use of `...` so that you can see all the 
  documentation in one place rather than having to integrate multiple pages.
  In some cases this has involved adding additional arguments to geoms
  to make it more clear what you can do:
  
    *  `geom_smooth()` gains explicit `method`, `se` and `formula` arguments.
    
    * `geom_histogram()` gains `binwidth`, `bins`, `origin` and `right` 
      arguments.
      
    * `geom_jitter()` gains `width` and `height` arguments to make it easier
      to control the amount of jittering without using the lengthy 
      `position_jitter()` function (#1116)

* Use of `qplot()` in examples has been minimised (#1123, @hrbrmstr). This is
  inline with the 2nd edition of the ggplot2 box, which minimises the use of 
  `qplot()` in favour of `ggplot()`.

* Tightly linked geoms and stats (e.g. `geom_boxplot()` and `stat_boxplot()`) 
  are now documented in the same file so you can see all the arguments in one
  place. Variations of the same idea (e.g. `geom_path()`, `geom_line()`, and
  `geom_step()`) are also documented together.

* It's now obvious that you can set the `binwidth` parameter for
  `stat_bin_hex()`, `stat_summary_hex()`, `stat_bin_2d()`, and
  `stat_summary_2d()`. 

* The internals of positions have been cleaned up considerably. You're unlikely
  to notice any external changes, although the documentation should be a little
  less confusing since positions now don't list parameters they never use.

## Data

* All datasets have class `tbl_df` so if you also use dplyr, you get a better
  print method.

* `economics` has been brought up to date to 2015-04-01.

* New `economics_long` is the economics data in long form.

* New `txhousing` dataset containing information about the Texas housing
  market. Useful for examples that need multiple time series, and for
  demonstrating model+vis methods.

* New `luv_colours` dataset which contains the locations of all
  built-in `colors()` in Luv space.

* `movies` has been moved into its own package, ggplot2movies, because it was 
  large and not terribly useful. If you've used the movies dataset, you'll now 
  need to explicitly load the package with `library(ggplot2movies)`.

## Bug fixes and minor improvements

* All partially matched arguments and `$` have been been replaced with 
  full matches (@jimhester, #1134).

* ggplot2 now exports `alpha()` from the scales package (#1107), and `arrow()` 
  and `unit()` from grid (#1225). This means you don't need attach scales/grid 
  or do `scales::`/`grid::` for these commonly used functions.

* `aes_string()` now only parses character inputs. This fixes bugs when
  using it with numbers and non default `OutDec` settings (#1045).

* `annotation_custom()` automatically adds a unique id to each grob name,
  making it easier to plot multiple grobs with the same name (e.g. grobs of
  ggplot2 graphics) in the same plot (#1256).

* `borders()` now accepts xlim and ylim arguments for specifying the geographical 
  region of interest (@markpayneatwork, #1392).

* `coord_cartesian()` applies the same expansion factor to limits as for scales. 
  You can suppress with `expand = FALSE` (#1207).

* `coord_trans()` now works when breaks are suppressed (#1422).

* `cut_number()` gives error message if the number of requested bins can
  be created because there are two few unique values (#1046).

* Character labels in `facet_grid()` are no longer (incorrectly) coerced into
  factors. This caused problems with custom label functions (#1070).

* `facet_wrap()` and `facet_grid()` now allow you to use non-standard
  variable names by surrounding them with backticks (#1067).

* `facet_wrap()` more carefully checks its `nrow` and `ncol` arguments
  to ensure that they're specified correctly (@richierocks, #962)

* `facet_wrap()` gains a `dir` argument to control the direction the
  panels are wrapped in. The default is "h" for horizontal. Use "v" for
  vertical layout (#1260).

* `geom_abline()`, `geom_hline()` and `geom_vline()` have been rewritten to
  have simpler behaviour and be more consistent:

    * `stat_abline()`, `stat_hline()` and `stat_vline()` have been removed:
      these were never suitable for use other than with `geom_abline()` etc
      and were not documented.

    * `geom_abline()`, `geom_vline()` and `geom_hline()` are bound to
      `stat_identity()` and `position_identity()`

    * Intercept parameters can no longer be set to a function.

    * They are all documented in one file, since they are so closely related.

* `geom_bin2d()` will now let you specify one dimension's breaks exactly,
  without touching the other dimension's default breaks at all (#1126).

* `geom_crossbar()` sets grouping correctly so you can display multiple
  crossbars on one plot. It also makes the default `fatten` argument a little
  bigger to make the middle line more obvious (#1125).

* `geom_histogram()` and `geom_smooth()` now only inform you about the
  default values once per layer, rather than once per panel (#1220).

* `geom_pointrange()` gains `fatten` argument so you can control the
  size of the point relative to the size of the line.

* `geom_segment()` annotations were not transforming with scales 
  (@BrianDiggs, #859).

* `geom_smooth()` is no longer so chatty. If you want to know what the default
  smoothing method is, look it up in the documentation! (#1247)

* `geom_violin()` now has the ability to draw quantile lines (@DanRuderman).

* `ggplot()` now captures the parent frame to use for evaluation,
  rather than always defaulting to the global environment. This should
  make ggplot more suitable to use in more situations (e.g. with knitr)

* `ggsave()` has been simplified a little to make it easier to maintain.
  It no longer checks that you're printing a ggplot2 object (so now also
  works with any grid grob) (#970), and always requires a filename.
  Parameter `device` now supports character argument to specify which supported
  device to use ('pdf', 'png', 'jpeg', etc.), for when it cannot be correctly
  inferred from the file extension (for example when a temporary filename is
  supplied server side in shiny apps) (@sebkopf, #939). It no longer opens
  a graphics device if one isn't already open - this is annoying when you're
  running from a script (#1326).

* `guide_colorbar()` creates correct legend if only one color (@krlmlr, #943).

* `guide_colorbar()` no longer fails when the legend is empty - previously
  this often masked misspecifications elsewhere in the plot (#967).

* New `layer_data()` function extracts the data used for plotting for a given
  layer. It's mostly useful for testing.

* User supplied `minor_breaks` can now be supplied on the same scale as 
  the data, and will be automatically transformed with by scale (#1385).

* You can now suppress the appearance of an axis/legend title (and the space
  that would allocated for it) with `NULL` in the `scale_` function. To
  use the default label, use `waiver()` (#1145).

* Position adjustments no longer warn about potentially varying ranges
  because the problem rarely occurs in practice and there are currently a
  lot of false positives since I don't understand exactly what FP criteria
  I should be testing.

* `scale_fill_grey()` now uses red for missing values. This matches
  `scale_colour_grey()` and makes it obvious where missing values lie.
  Override with `na.value`.

* `scale_*_gradient2()` defaults to using Lab colour space.

* `scale_*_gradientn()` now allows `colours` or `colors` (#1290)

* `scale_y_continuous()` now also transforms the `lower`, `middle` and `upper`
  aesthetics used by `geom_boxplot()`: this only affects
  `geom_boxplot(stat = "identity")` (#1020).

* Legends no longer inherit aesthetics if `inherit.aes` is FALSE (#1267).

* `lims()` makes it easy to set the limits of any axis (#1138).

* `labels = NULL` now works with `guide_legend()` and `guide_colorbar()`.
  (#1175, #1183).

* `override.aes` now works with American aesthetic spelling, e.g. color

* Scales no longer round data points to improve performance of colour
  palettes. Instead the scales package now uses a much faster colour
  interpolation algorithm (#1022).

* `scale_*_brewer()` and `scale_*_distiller()` add new `direction` argument of 
  `scales::brewer_pal`, making it easier to change the order of colours 
  (@jiho, #1139).

* `scale_x_date()` now clips dates outside the limits in the same way as
  `scale_x_continuous()` (#1090).

* `stat_bin()` gains `bins` arguments, which denotes the number of bins. Now
  you can set `bins=100` instead of `binwidth=0.5`. Note that `breaks` or
  `binwidth` will override it (@tmshn, #1158, #102).

* `stat_boxplot()` warns if a continuous variable is used for the `x` aesthetic
  without also supplying a `group` aesthetic (#992, @krlmlr).

* `stat_summary_2d()` and `stat_bin_2d()` now share exactly the same code for 
  determining breaks from `bins`, `binwidth`, and `origin`. 
  
* `stat_summary_2d()` and `stat_bin_2d()` now output in tile/raster compatible 
  form instead of rect compatible form. 

* Automatically computed breaks do not lead to an error for transformations like
  "probit" where the inverse can map to infinity (#871, @krlmlr)

* `stat_function()` now always evaluates the function on the original scale.
  Previously it computed the function on transformed scales, giving incorrect
  values (@BrianDiggs, #1011).

* `strip_dots` works with anonymous functions within calculated aesthetics 
  (e.g. `aes(sapply(..density.., function(x) mean(x))))` (#1154, @NikNakk)

* `theme()` gains `validate = FALSE` parameter to turn off validation, and 
  hence store arbitrary additional data in the themes. (@tdhock, #1121)

* Improved the calculation of segments needed to draw the curve representing
  a line when plotted in polar coordinates. In some cases, the last segment
  of a multi-segment line was not drawn (@BrianDiggs, #952)<|MERGE_RESOLUTION|>--- conflicted
+++ resolved
@@ -1,12 +1,10 @@
 # ggplot2 (development version)
 
-<<<<<<< HEAD
 * The `name` argument in most scales is now explicitly the first argument 
   (#5535)
-=======
+
 * When using `geom_dotplot(binaxis = "x")` with a discrete y-variable, dots are
   now stacked from the y-position rather than from 0 (@teunbrand, #5462)
->>>>>>> 4d7e202d
 
 * (breaking) In the `scale_{colour/fill}_gradient2()` and 
   `scale_{colour/fill}_steps2()` functions, the `midpoint` argument is 

# ggplot2 (development version)

<<<<<<< HEAD
* `geom_label()` now uses the `angle` aesthetic (@teunbrand, #2785)
* 'lines' units in `geom_label()`, often used in the `label.padding` argument, 
  are now are relative to the text size. This causes a visual change, but fixes 
  a misalignment issue between the textbox and text (@teunbrand, #4753)

=======
* `ggsave()` warns when multiple `filename`s are given, and only writes to the
  first file (@teunbrand, #5114).
* Fixed a regression in `geom_hex()` where aesthetics were replicated across 
  bins (@thomasp85, #5037 and #5044)
* Fixed spurious warning when `weight` aesthetic was used in `stat_smooth()` 
  (@teunbrand based on @clauswilke's suggestion, #5053).
* The `lwd` alias now correctly replaced by `linewidth` instead of `size` 
  (@teunbrand based on @clauswilke's suggestion #5051).
* Fixed a regression in `Coord$train_panel_guides()` where names of guides were 
  dropped (@maxsutton, #5063)
  
>>>>>>> 6ff4b042
# ggplot2 3.4.0
This is a minor release focusing on tightening up the internals and ironing out
some inconsistencies in the API. The biggest change is the addition of the 
`linewidth` aesthetic that takes of sizing the width of any line from `size`. 
This change, while attempting to be as non-breaking as possible, has the 
potential to change the look of some of your plots.

Other notable changes is a complete redo of the error and warning messaging in
ggplot2 using the cli package. Messaging is now better contextualised and it 
should be easier to identify which layer an error is coming from. Last, we have
now made the switch to using the vctrs package internally which means that 
support for vctrs classes as variables should improve, along with some small 
gains in rendering speed.

## Breaking changes

* A `linewidth` aesthetic has been introduced and supersedes the `size` 
  aesthetic for scaling the width of lines in line based geoms. `size` will 
  remain functioning but deprecated for these geoms and it is recommended to 
  update all code to reflect the new aesthetic. For geoms that have _both_ point 
  sizing and linewidth sizing (`geom_pointrange()` and `geom_sf`) `size` now 
  **only** refers to sizing of points which can leads to a visual change in old
  code (@thomasp85, #3672)
  
* The default line width for polygons in `geom_sf()` have been decreased to 0.2 
  to reflect that this is usually used for demarking borders where a thinner 
  line is better suited. This change was made since we already induced a 
  visual change in `geom_sf()` with the introduction of the `linewidth` 
  aesthetic.
  
* The dot-dot notation (`..var..`) and `stat()`, which have been superseded by
  `after_stat()`, are now formally deprecated (@yutannihilation, #3693).

* `qplot()` is now formally deprecated (@yutannihilation, #3956).

* `stage()` now properly refers to the values without scale transformations for
  the stage of `after_stat`. If your code requires the scaled version of the
  values for some reason, you have to apply the same transformation by yourself,
  e.g. `sqrt()` for `scale_{x,y}_sqrt()` (@yutannihilation and @teunbrand, #4155).

* Use `rlang::hash()` instead of `digest::digest()`. This update may lead to 
  changes in the automatic sorting of legends. In order to enforce a specific
  legend order use the `order` argument in the guide. (@thomasp85, #4458)

* referring to `x` in backquoted expressions with `label_bquote()` is no longer
  possible.

* The `ticks.linewidth` and `frame.linewidth` parameters of `guide_colourbar()`
  are now multiplied with `.pt` like elsewhere in ggplot2. It can cause visual
  changes when these arguments are not the defaults and these changes can be 
  restored to their previous behaviour by adding `/ .pt` (@teunbrand #4314).

* `scale_*_viridis_b()` now uses the full range of the viridis scales 
  (@gregleleu, #4737)

## New features

* `geom_col()` and `geom_bar()` gain a new `just` argument. This is set to `0.5`
  by default; use `just = 0`/`just = 1` to place columns on the left/right
  of the axis breaks.
  (@wurli, #4899)

* `geom_density()` and `stat_density()` now support `bounds` argument
  to estimate density with boundary correction (@echasnovski, #4013).

* ggplot now checks during statistical transformations whether any data 
  columns were dropped and warns about this. If stats intend to drop
  data columns they can declare them in the new field `dropped_aes`.
  (@clauswilke, #3250)

* `...` supports `rlang::list2` dynamic dots in all public functions. 
  (@mone27, #4764) 

* `theme()` now has a `strip.clip` argument, that can be set to `"off"` to 
  prevent the clipping of strip text and background borders (@teunbrand, #4118)
  
* `geom_contour()` now accepts a function in the `breaks` argument 
  (@eliocamp, #4652).

## Minor improvements and bug fixes

* Fix a bug in `position_jitter()` where infinity values were dropped (@javlon,
  #4790).

* `geom_linerange()` now respects the `na.rm` argument (#4927, @thomasp85)

* Improve the support for `guide_axis()` on `coord_trans()` 
  (@yutannihilation, #3959)
  
* Added `stat_align()` to align data without common x-coordinates prior to
  stacking. This is now the default stat for `geom_area()` (@thomasp85, #4850)

* Fix a bug in `stat_contour_filled()` where break value differences below a 
  certain number of digits would cause the computations to fail (@thomasp85, 
  #4874)

* Secondary axis ticks are now positioned more precisely, removing small visual
  artefacts with alignment between grid and ticks (@thomasp85, #3576)

* Improve `stat_function` documentation regarding `xlim` argument. 
  (@92amartins, #4474)

* Fix various issues with how `labels`, `breaks`, `limits`, and `show.limits`
  interact in the different binning guides (@thomasp85, #4831)

* Automatic break calculation now squishes the scale limits to the domain
  of the transformation. This allows `scale_{x/y}_sqrt()` to find breaks at 0   
  when appropriate (@teunbrand, #980).

* Using multiple modified aesthetics correctly will no longer trigger warnings. 
  If used incorrectly, the warning will now report the duplicated aesthetic 
  instead of `NA` (@teunbrand, #4707).

* `aes()` now supports the `!!!` operator in its first two arguments
  (#2675). Thanks to @yutannihilation and @teunbrand for draft
  implementations.

* Require rlang >= 1.0.0 (@billybarc, #4797)

* `geom_violin()` no longer issues "collapsing to unique 'x' values" warning
  (@bersbersbers, #4455)

* `annotate()` now documents unsupported geoms (`geom_abline()`, `geom_hline()`
  and `geom_vline()`), and warns when they are requested (@mikmart, #4719)

* `presidential` dataset now includes Trump's presidency (@bkmgit, #4703).

* `position_stack()` now works fully with `geom_text()` (@thomasp85, #4367)

* `geom_tile()` now correctly recognises missing data in `xmin`, `xmax`, `ymin`,
  and `ymax` (@thomasp85 and @sigmapi, #4495)

* `geom_hex()` will now use the binwidth from `stat_bin_hex()` if present, 
  instead of deriving it (@thomasp85, #4580)
  
* `geom_hex()` now works on non-linear coordinate systems (@thomasp85)

* Fixed a bug throwing errors when trying to render an empty plot with secondary
  axes (@thomasp85, #4509)

* Axes are now added correctly in `facet_wrap()` when `as.table = FALSE`
  (@thomasp85, #4553)

* Better compatibility of custom device functions in `ggsave()` 
  (@thomasp85, #4539)

* Binning scales are now more resilient to calculated limits that ends up being
  `NaN` after transformations (@thomasp85, #4510)

* Strip padding in `facet_grid()` is now only in effect if 
  `strip.placement = "outside"` _and_ an axis is present between the strip and 
  the panel (@thomasp85, #4610)

* Aesthetics of length 1 are now recycled to 0 if the length of the data is 0 
  (@thomasp85, #4588)

* Setting `size = NA` will no longer cause `guide_legend()` to error 
  (@thomasp85, #4559)

* Setting `stroke` to `NA` in `geom_point()` will no longer impair the sizing of
  the points (@thomasp85, #4624)

* `stat_bin_2d()` now correctly recognises the `weight` aesthetic 
  (@thomasp85, #4646)
  
* All geoms now have consistent exposure of linejoin and lineend parameters, and
  the guide keys will now respect these settings (@thomasp85, #4653)

* `geom_sf()` now respects `arrow` parameter for lines (@jakeruss, #4659)

* Updated documentation for `print.ggplot` to reflect that it returns
  the original plot, not the result of `ggplot_build()`. (@r2evans, #4390)

* `scale_*_manual()` no longer displays extra legend keys, or changes their 
  order, when a named `values` argument has more items than the data. To display
  all `values` on the legend instead, use
  `scale_*_manual(values = vals, limits = names(vals))`. (@teunbrand, @banfai, 
  #4511, #4534)

* Updated documentation for `geom_contour()` to correctly reflect argument 
  precedence between `bins` and `binwidth`. (@eliocamp, #4651)

* Dots in `geom_dotplot()` are now correctly aligned to the baseline when
  `stackratio != 1` and `stackdir != "up"` (@mjskay, #4614)

* Key glyphs for `geom_boxplot()`, `geom_crossbar()`, `geom_pointrange()`, and
  `geom_linerange()` are now orientation-aware (@mjskay, #4732)
  
* Updated documentation for `geom_smooth()` to more clearly describe effects of 
  the `fullrange` parameter (@thoolihan, #4399).

# ggplot2 3.3.6
This is a very small release only applying an internal change to comply with 
R 4.2 and its deprecation of `default.stringsAsFactors()`. There are no user
facing changes and no breaking changes.

# ggplot2 3.3.5
This is a very small release focusing on fixing a couple of untenable issues 
that surfaced with the 3.3.4 release

* Revert changes made in #4434 (apply transform to intercept in `geom_abline()`) 
  as it introduced undesirable issues far worse than the bug it fixed 
  (@thomasp85, #4514)
* Fixes an issue in `ggsave()` when producing emf/wmf files (@yutannihilation, 
  #4521)
* Warn when grDevices specific arguments are passed to ragg devices (@thomasp85, 
  #4524)
* Fix an issue where `coord_sf()` was reporting that it is non-linear
  even when data is provided in projected coordinates (@clauswilke, #4527)

# ggplot2 3.3.4
This is a larger patch release fixing a huge number of bugs and introduces a 
small selection of feature refinements.

## Features

* Alt-text can now be added to a plot using the `alt` label, i.e 
  `+ labs(alt = ...)`. Currently this alt text is not automatically propagated, 
  but we plan to integrate into Shiny, RMarkdown, and other tools in the future. 
  (@thomasp85, #4477)

* Add support for the BrailleR package for creating descriptions of the plot
  when rendered (@thomasp85, #4459)
  
* `coord_sf()` now has an argument `default_crs` that specifies the coordinate
  reference system (CRS) for non-sf layers and scale/coord limits. This argument
  defaults to `NULL`, which means non-sf layers are assumed to be in projected
  coordinates, as in prior ggplot2 versions. Setting `default_crs = sf::st_crs(4326)`
  provides a simple way to interpret x and y positions as longitude and latitude,
  regardless of the CRS used by `coord_sf()`. Authors of extension packages
  implementing `stat_sf()`-like functionality are encouraged to look at the source
  code of `stat_sf()`'s `compute_group()` function to see how to provide scale-limit
  hints to `coord_sf()` (@clauswilke, #3659).

* `ggsave()` now uses ragg to render raster output if ragg is available. It also
  handles custom devices that sets a default unit (e.g. `ragg::agg_png`) 
  correctly (@thomasp85, #4388)

* `ggsave()` now returns the saved file location invisibly (#3379, @eliocamp).
  Note that, as a side effect, an unofficial hack `<ggplot object> + ggsave()`
  no longer works (#4513).

* The scale arguments `limits`, `breaks`, `minor_breaks`, `labels`, `rescaler`
  and `oob` now accept purrr style lambda notation (@teunbrand, #4427). The same 
  is true for `as_labeller()` (and therefore also `labeller()`) 
  (@netique, #4188).

* Manual scales now allow named vectors passed to `values` to contain fewer 
  elements than existing in the data. Elements not present in values will be set
  to `NA` (@thomasp85, #3451)
  
* Date and datetime position scales support out-of-bounds (oob) arguments to 
  control how limits affect data outside those limits (@teunbrand, #4199).
  
## Fixes

* Fix a bug that `after_stat()` and `after_scale()` cannot refer to aesthetics
  if it's specified in the plot-global mapping (@yutannihilation, #4260).
  
* Fix bug in `annotate_logticks()` that would cause an error when used together
  with `coord_flip()` (@thomasp85, #3954)
  
* Fix a bug in `geom_abline()` that resulted in `intercept` not being subjected
  to the transformation of the y scale (@thomasp85, #3741)
  
* Extent the range of the line created by `geom_abline()` so that line ending
  is not visible for large linewidths (@thomasp85, #4024)

* Fix bug in `geom_dotplot()` where dots would be positioned wrong with 
  `stackgroups = TRUE` (@thomasp85, #1745)

* Fix calculation of confidence interval for locfit smoothing in `geom_smooth()`
  (@topepo, #3806)
  
* Fix bug in `geom_text()` where `"outward"` and `"inward"` justification for 
  some `angle` values was reversed (@aphalo, #4169, #4447)

* `ggsave()` now sets the default background to match the fill value of the
  `plot.background` theme element (@karawoo, #4057)

* It is now deprecated to specify `guides(<scale> = FALSE)` or
  `scale_*(guide = FALSE)` to remove a guide. Please use 
  `guides(<scale> = "none")` or `scale_*(guide = "none")` instead 
  (@yutannihilation, #4097)
  
* Fix a bug in `guide_bins()` where keys would disappear if the guide was 
  reversed (@thomasp85, #4210)
  
* Fix bug in `guide_coloursteps()` that would repeat the terminal bins if the
  breaks coincided with the limits of the scale (@thomasp85, #4019)

* Make sure that default labels from default mappings doesn't overwrite default
  labels from explicit mappings (@thomasp85, #2406)

* Fix bug in `labeller()` where parsing was turned off if `.multiline = FALSE`
  (@thomasp85, #4084)
  
* Make sure `label_bquote()` has access to the calling environment when 
  evaluating the labels (@thomasp85, #4141)

* Fix a bug in the layer implementation that introduced a new state after the 
  first render which could lead to a different look when rendered the second 
  time (@thomasp85, #4204)

* Fix a bug in legend justification where justification was lost of the legend
  dimensions exceeded the available size (@thomasp85, #3635)

* Fix a bug in `position_dodge2()` where `NA` values in thee data would cause an
  error (@thomasp85, #2905)

* Make sure `position_jitter()` creates the same jittering independent of 
  whether it is called by name or with constructor (@thomasp85, #2507)

* Fix a bug in `position_jitter()` where different jitters would be applied to 
  different position aesthetics of the same axis (@thomasp85, #2941)
  
* Fix a bug in `qplot()` when supplying `c(NA, NA)` as axis limits 
  (@thomasp85, #4027)
  
* Remove cross-inheritance of default discrete colour/fill scales and check the
  type and aesthetic of function output if `type` is a function 
  (@thomasp85, #4149)

* Fix bug in `scale_[x|y]_date()` where custom breaks functions that resulted in
  fracional dates would get misaligned (@thomasp85, #3965)
  
* Fix bug in `scale_[x|y]_datetime()` where a specified timezone would be 
  ignored by the scale (@thomasp85, #4007)
  
* Fix issue in `sec_axis()` that would throw warnings in the absence of any 
  secondary breaks (@thomasp85, #4368)

* `stat_bin()`'s computed variable `width` is now documented (#3522).
  
* `stat_count()` now computes width based on the full dataset instead of per 
  group (@thomasp85, #2047)

* Extended `stat_ecdf()` to calculate the cdf from either x or y instead from y 
  only (@jgjl, #4005)
  
* Fix a bug in `stat_summary_bin()` where one more than the requested number of
  bins would be created (@thomasp85, #3824)

* Only drop groups in `stat_ydensity()` when there are fewer than two data 
  points and throw a warning (@andrewwbutler, #4111).

* Fixed a bug in strip assembly when theme has `strip.text = element_blank()`
  and plots are faceted with multi-layered strips (@teunbrand, #4384).
  
* Using `theme(aspect.ratio = ...)` together with free space in `facet_grid()`
  now crrectly throws an error (@thomasp85, #3834)

* Fixed a bug in `labeller()` so that `.default` is passed to `as_labeller()`
  when labellers are specified by naming faceting variables. (@waltersom, #4031)
  
* Updated style for example code (@rjake, #4092)

* ggplot2 now requires R >= 3.3 (#4247).

* ggplot2 now uses `rlang::check_installed()` to check if a suggested package is
  installed, which will offer to install the package before continuing (#4375, 
  @malcolmbarrett)

* Improved error with hint when piping a `ggplot` object into a facet function
  (#4379, @mitchelloharawild).

# ggplot2 3.3.3
This is a small patch release mainly intended to address changes in R and CRAN.
It further changes the licensing model of ggplot2 to an MIT license.

* Update the ggplot2 licence to an MIT license (#4231, #4232, #4233, and #4281)

* Use vdiffr conditionally so ggplot2 can be tested on systems without vdiffr

* Update tests to work with the new `all.equal()` defaults in R >4.0.3

* Fixed a bug that `guide_bins()` mistakenly ignore `override.aes` argument
  (@yutannihilation, #4085).

# ggplot2 3.3.2
This is a small release focusing on fixing regressions introduced in 3.3.1.

* Added an `outside` option to `annotation_logticks()` that places tick marks
  outside of the plot bounds. (#3783, @kbodwin)

* `annotation_raster()` adds support for native rasters. For large rasters,
  native rasters render significantly faster than arrays (@kent37, #3388)
  
* Facet strips now have dedicated position-dependent theme elements 
  (`strip.text.x.top`, `strip.text.x.bottom`, `strip.text.y.left`, 
  `strip.text.y.right`) that inherit from `strip.text.x` and `strip.text.y`, 
  respectively. As a consequence, some theme stylings now need to be applied to 
  the position-dependent elements rather than to the parent elements. This 
  change was already introduced in ggplot2 3.3.0 but not listed in the 
  changelog. (@thomasp85, #3683)

* Facets now handle layers containing no data (@yutannihilation, #3853).
  
* A newly added geom `geom_density_2d_filled()` and associated stat 
  `stat_density_2d_filled()` can draw filled density contours
  (@clauswilke, #3846).

* A newly added `geom_function()` is now recommended to use in conjunction
  with/instead of `stat_function()`. In addition, `stat_function()` now
  works with transformed y axes, e.g. `scale_y_log10()`, and in plots
  containing no other data or layers (@clauswilke, #3611, #3905, #3983).

* Fixed a bug in `geom_sf()` that caused problems with legend-type
  autodetection (@clauswilke, #3963).
  
* Support graphics devices that use the `file` argument instead of `fileneame` 
  in `ggsave()` (@bwiernik, #3810)
  
* Default discrete color scales are now configurable through the `options()` of 
  `ggplot2.discrete.colour` and `ggplot2.discrete.fill`. When set to a character 
  vector of colour codes (or list of character vectors)  with sufficient length, 
  these colours are used for the default scale. See `help(scale_colour_discrete)` 
  for more details and examples (@cpsievert, #3833).

* Default continuous colour scales (i.e., the `options()` 
  `ggplot2.continuous.colour` and `ggplot2.continuous.fill`, which inform the 
  `type` argument of `scale_fill_continuous()` and `scale_colour_continuous()`) 
  now accept a function, which allows more control over these default 
  `continuous_scale()`s (@cpsievert, #3827).

* A bug was fixed in `stat_contour()` when calculating breaks based on 
  the `bins` argument (@clauswilke, #3879, #4004).
  
* Data columns can now contain `Vector` S4 objects, which are widely used in the 
  Bioconductor project. (@teunbrand, #3837)

# ggplot2 3.3.1

This is a small release with no code change. It removes all malicious links to a 
site that got hijacked from the readme and pkgdown site.

# ggplot2 3.3.0

This is a minor release but does contain a range of substantial new features, 
along with the standard bug fixes. The release contains a few visual breaking
changes, along with breaking changes for extension developers due to a shift in
internal representation of the position scales and their axes. No user breaking
changes are included.

This release also adds Dewey Dunnington (@paleolimbot) to the core team.

## Breaking changes
There are no user-facing breaking changes, but a change in some internal 
representations that extension developers may have relied on, along with a few 
breaking visual changes which may cause visual tests in downstream packages to 
fail.

* The `panel_params` field in the `Layout` now contains a list of list of 
  `ViewScale` objects, describing the trained coordinate system scales, instead
  of the list object used before. Any extensions that use this field will likely
  break, as will unit tests that checks aspects of this.

* `element_text()` now issues a warning when vectorized arguments are provided, 
  as in `colour = c("red", "green", "blue")`. Such use is discouraged and not 
  officially supported (@clauswilke, #3492).

* Changed `theme_grey()` setting for legend key so that it creates no border 
  (`NA`) rather than drawing a white one. (@annennenne, #3180)

* `geom_ribbon()` now draws separate lines for the upper and lower intervals if
  `colour` is mapped. Similarly, `geom_area()` and `geom_density()` now draw
  the upper lines only in the same case by default. If you want old-style full
  stroking, use `outline.type = "full"` (@yutannihilation, #3503 / @thomasp85, #3708).

## New features

* The evaluation time of aesthetics can now be controlled to a finer degree. 
  `after_stat()` supersedes the use of `stat()` and `..var..`-notation, and is
  joined by `after_scale()` to allow for mapping to scaled aesthetic values. 
  Remapping of the same aesthetic is now supported with `stage()`, so you can 
  map a data variable to a stat aesthetic, and remap the same aesthetic to 
  something else after statistical transformation (@thomasp85, #3534)

* All `coord_*()` functions with `xlim` and `ylim` arguments now accept
  vectors with `NA` as a placeholder for the minimum or maximum value
  (e.g., `ylim = c(0, NA)` would zoom the y-axis from 0 to the 
  maximum value observed in the data). This mimics the behaviour
  of the `limits` argument in continuous scale functions
  (@paleolimbot, #2907).

* Allowed reversing of discrete scales by re-writing `get_limits()` 
  (@AnneLyng, #3115)
  
* All geoms and stats that had a direction (i.e. where the x and y axes had 
  different interpretation), can now freely choose their direction, instead of
  relying on `coord_flip()`. The direction is deduced from the aesthetic 
  mapping, but can also be specified directly with the new `orientation` 
  argument (@thomasp85, #3506).
  
* Position guides can now be customized using the new `guide_axis()`, which can 
  be passed to position `scale_*()` functions or via `guides()`. The new axis 
  guide (`guide_axis()`) comes with arguments `check.overlap` (automatic removal 
  of overlapping labels), `angle` (easy rotation of axis labels), and
  `n.dodge` (dodge labels into multiple rows/columns) (@paleolimbot, #3322).
  
* A new scale type has been added, that allows binning of aesthetics at the 
  scale level. It has versions for both position and non-position aesthetics and
  comes with two new guides (`guide_bins` and `guide_coloursteps`) 
  (@thomasp85, #3096)
  
* `scale_x_continuous()` and `scale_y_continuous()` gains an `n.breaks` argument
  guiding the number of automatic generated breaks (@thomasp85, #3102)

* Added `stat_contour_filled()` and `geom_contour_filled()`, which compute 
  and draw filled contours of gridded data (@paleolimbot, #3044). 
  `geom_contour()` and `stat_contour()` now use the isoband package
  to compute contour lines. The `complete` parameter (which was undocumented
  and has been unused for at least four years) was removed (@paleolimbot, #3044).
  
* Themes have gained two new parameters, `plot.title.position` and 
  `plot.caption.position`, that can be used to customize how plot
  title/subtitle and plot caption are positioned relative to the overall plot
  (@clauswilke, #3252).

## Extensions
  
* `Geom` now gains a `setup_params()` method in line with the other ggproto
  classes (@thomasp85, #3509)

* The newly added function `register_theme_elements()` now allows developers
  of extension packages to define their own new theme elements and place them
  into the ggplot2 element tree (@clauswilke, #2540).

## Minor improvements and bug fixes

* `coord_trans()` now draws second axes and accepts `xlim`, `ylim`,
  and `expand` arguments to bring it up to feature parity with 
  `coord_cartesian()`. The `xtrans` and `ytrans` arguments that were 
  deprecated in version 1.0.1 in favour of `x` and `y` 
  were removed (@paleolimbot, #2990).

* `coord_trans()` now calculates breaks using the expanded range 
  (previously these were calculated using the unexpanded range, 
  which resulted in differences between plots made with `coord_trans()`
  and those made with `coord_cartesian()`). The expansion for discrete axes 
  in `coord_trans()` was also updated such that it behaves identically
  to that in `coord_cartesian()` (@paleolimbot, #3338).

* `expand_scale()` was deprecated in favour of `expansion()` for setting
  the `expand` argument of `x` and `y` scales (@paleolimbot).

* `geom_abline()`, `geom_hline()`, and `geom_vline()` now issue 
  more informative warnings when supplied with set aesthetics
  (i.e., `slope`, `intercept`, `yintercept`, and/or `xintercept`)
  and mapped aesthetics (i.e., `data` and/or `mapping`).

* Fix a bug in `geom_raster()` that squeezed the image when it went outside 
  scale limits (#3539, @thomasp85)

* `geom_sf()` now determines the legend type automatically (@microly, #3646).
  
* `geom_sf()` now removes rows that can't be plotted due to `NA` aesthetics 
  (#3546, @thomasp85)

* `geom_sf()` now applies alpha to linestring geometries 
  (#3589, @yutannihilation).

* `gg_dep()` was deprecated (@perezp44, #3382).

* Added function `ggplot_add.by()` for lists created with `by()`, allowing such
  lists to be added to ggplot objects (#2734, @Maschette)

* ggplot2 no longer depends on reshape2, which means that it no longer 
  (recursively) needs plyr, stringr, or stringi packages.

* Increase the default `nbin` of `guide_colourbar()` to place the ticks more 
  precisely (#3508, @yutannihilation).

* `manual_scale()` now matches `values` with the order of `breaks` whenever
  `values` is an unnamed vector. Previously, unnamed `values` would match with
  the limits of the scale and ignore the order of any `breaks` provided. Note
  that this may change the appearance of plots that previously relied on the
  unordered behaviour (#2429, @idno0001).

* `scale_manual_*(limits = ...)` now actually limits the scale (#3262,
  @yutannihilation).

* Fix a bug when `show.legend` is a named logical vector 
  (#3461, @yutannihilation).

* Added weight aesthetic option to `stat_density()` and made scaling of 
  weights the default (@annennenne, #2902)
  
* `stat_density2d()` can now take an `adjust` parameter to scale the default 
  bandwidth. (#2860, @haleyjeppson)

* `stat_smooth()` uses `REML` by default, if `method = "gam"` and
  `gam`'s method is not specified (@ikosmidis, #2630).

* stacking text when calculating the labels and the y axis with
  `stat_summary()` now works (@ikosmidis, #2709)
  
* `stat_summary()` and related functions now support rlang-style lambda functions
  (#3568, @dkahle).

* The data mask pronoun, `.data`, is now stripped from default labels.

* Addition of partial themes to plots has been made more predictable;
  stepwise addition of individual partial themes is now equivalent to
  addition of multple theme elements at once (@clauswilke, #3039).

* Facets now don't fail even when some variable in the spec are not available
  in all layers (@yutannihilation, #2963).

# ggplot2 3.2.1

This is a patch release fixing a few regressions introduced in 3.2.0 as well as
fixing some unit tests that broke due to upstream changes.

* `position_stack()` no longer changes the order of the input data. Changes to 
  the internal behaviour of `geom_ribbon()` made this reordering problematic 
  with ribbons that spanned `y = 0` (#3471)
* Using `qplot()` with a single positional aesthetic will no longer title the
  non-specified scale as `"NULL"` (#3473)
* Fixes unit tests for sf graticule labels caused by chages to sf

# ggplot2 3.2.0

This is a minor release with an emphasis on internal changes to make ggplot2 
faster and more consistent. The few interface changes will only affect the 
aesthetics of the plot in minor ways, and will only potentially break code of
extension developers if they have relied on internals that have been changed. 
This release also sees the addition of Hiroaki Yutani (@yutannihilation) to the 
core developer team.

With the release of R 3.6, ggplot2 now requires the R version to be at least 3.2,
as the tidyverse is committed to support 5 major versions of R.

## Breaking changes

* Two patches (#2996 and #3050) fixed minor rendering problems. In most cases,
  the visual changes are so subtle that they are difficult to see with the naked
  eye. However, these changes are detected by the vdiffr package, and therefore
  any package developers who use vdiffr to test for visual correctness of ggplot2
  plots will have to regenerate all reference images.
  
* In some cases, ggplot2 now produces a warning or an error for code that previously
  produced plot output. In all these cases, the previous plot output was accidental,
  and the plotting code uses the ggplot2 API in a way that would lead to undefined
  behavior. Examples include a missing `group` aesthetic in `geom_boxplot()` (#3316),
  annotations across multiple facets (#3305), and not using aesthetic mappings when
  drawing ribbons with `geom_ribbon()` (#3318).

## New features

* This release includes a range of internal changes that speeds up plot 
  generation. None of the changes are user facing and will not break any code,
  but in general ggplot2 should feel much faster. The changes includes, but are
  not limited to:
  
  - Caching ascent and descent dimensions of text to avoid recalculating it for
    every title.
  
  - Using a faster data.frame constructor as well as faster indexing into 
    data.frames
    
  - Removing the plyr dependency, replacing plyr functions with faster 
    equivalents.

* `geom_polygon()` can now draw polygons with holes using the new `subgroup` 
  aesthetic. This functionality requires R 3.6.0 (@thomasp85, #3128)

* Aesthetic mappings now accept functions that return `NULL` (@yutannihilation,
  #2997).

* `stat_function()` now accepts rlang/purrr style anonymous functions for the 
  `fun` parameter (@dkahle, #3159).

* `geom_rug()` gains an "outside" option to allow for moving the rug tassels to 
  outside the plot area (@njtierney, #3085) and a `length` option to allow for 
  changing the length of the rug lines (@daniel-wells, #3109). 
  
* All geoms now take a `key_glyph` paramter that allows users to customize
  how legend keys are drawn (@clauswilke, #3145). In addition, a new key glyph
  `timeseries` is provided to draw nice legends for time series
  (@mitchelloharawild, #3145).

## Extensions

* Layers now have a new member function `setup_layer()` which is called at the
  very beginning of the plot building process and which has access to the 
  original input data and the plot object being built. This function allows the 
  creation of custom layers that autogenerate aesthetic mappings based on the 
  input data or that filter the input data in some form. For the time being, this
  feature is not exported, but it has enabled the development of a new layer type,
  `layer_sf()` (see next item). Other special-purpose layer types may be added
  in the future (@clauswilke, #2872).
  
* A new layer type `layer_sf()` can auto-detect and auto-map sf geometry
  columns in the data. It should be used by extension developers who are writing
  new sf-based geoms or stats (@clauswilke, #3232).

* `x0` and `y0` are now recognized positional aesthetics so they will get scaled 
  if used in extension geoms and stats (@thomasp85, #3168)
  
* Continuous scale limits now accept functions which accept the default
  limits and return adjusted limits. This makes it possible to write
  a function that e.g. ensures the limits are always a multiple of 100,
  regardless of the data (@econandrew, #2307).

## Minor improvements and bug fixes

* `cut_width()` now accepts `...` to pass further arguments to `base::cut.default()`
   like `cut_number()` and `cut_interval()` already did (@cderv, #3055)

* `coord_map()` now can have axes on the top and right (@karawoo, #3042).

* `coord_polar()` now correctly rescales the secondary axis (@linzi-sg, #3278)

* `coord_sf()`, `coord_map()`, and `coord_polar()` now squash `-Inf` and `Inf`
  into the min and max of the plot (@yutannihilation, #2972).

* `coord_sf()` graticule lines are now drawn in the same thickness as panel grid 
  lines in `coord_cartesian()`, and seting panel grid lines to `element_blank()` 
  now also works in `coord_sf()` 
  (@clauswilke, #2991, #2525).

* `economics` data has been regenerated. This leads to some changes in the
  values of all columns (especially in `psavert`), but more importantly, strips 
  the grouping attributes from `economics_long`.

* `element_line()` now fills closed arrows (@yutannihilation, #2924).

* Facet strips on the left side of plots now have clipping turned on, preventing
  text from running out of the strip and borders from looking thicker than for
  other strips (@karawoo, #2772 and #3061).

* ggplot2 now works in Turkish locale (@yutannihilation, #3011).

* Clearer error messages for inappropriate aesthetics (@clairemcwhite, #3060).

* ggplot2 no longer attaches any external packages when using functions that 
  depend on packages that are suggested but not imported by ggplot2. The 
  affected functions include `geom_hex()`, `stat_binhex()`, 
  `stat_summary_hex()`, `geom_quantile()`, `stat_quantile()`, and `map_data()` 
  (@clauswilke, #3126).
  
* `geom_area()` and `geom_ribbon()` now sort the data along the x-axis in the 
  `setup_data()` method rather than as part of `draw_group()` (@thomasp85, 
  #3023)

* `geom_hline()`, `geom_vline()`, and `geom_abline()` now throw a warning if the 
  user supplies both an `xintercept`, `yintercept`, or `slope` value and a 
  mapping (@RichardJActon, #2950).

* `geom_rug()` now works with `coord_flip()` (@has2k1, #2987).

* `geom_violin()` no longer throws an error when quantile lines fall outside 
  the violin polygon (@thomasp85, #3254).

* `guide_legend()` and `guide_colorbar()` now use appropriate spacing between legend
  key glyphs and legend text even if the legend title is missing (@clauswilke, #2943).

* Default labels are now generated more consistently; e.g., symbols no longer
  get backticks, and long expressions are abbreviated with `...`
  (@yutannihilation, #2981).

* All-`Inf` layers are now ignored for picking the scale (@yutannihilation, 
  #3184).
  
* Diverging Brewer colour palette now use the correct mid-point colour 
  (@dariyasydykova, #3072).
  
* `scale_color_continuous()` now points to `scale_colour_continuous()` so that 
  it will handle `type = "viridis"` as the documentation states (@hlendway, 
  #3079).

* `scale_shape_identity()` now works correctly with `guide = "legend"` 
  (@malcolmbarrett, #3029)
  
* `scale_continuous` will now draw axis line even if the length of breaks is 0
  (@thomasp85, #3257)

* `stat_bin()` will now error when the number of bins exceeds 1e6 to avoid 
  accidentally freezing the user session (@thomasp85).
  
* `sec_axis()` now places ticks accurately when using nonlinear transformations (@dpseidel, #2978).

* `facet_wrap()` and `facet_grid()` now automatically remove NULL from facet
  specs, and accept empty specs (@yutannihilation, #3070, #2986).

* `stat_bin()` now handles data with only one unique value (@yutannihilation 
  #3047).

* `sec_axis()` now accepts functions as well as formulas (@yutannihilation, #3031).

*   New theme elements allowing different ticks lengths for each axis. For instance,
    this can be used to have inwards ticks on the x-axis (`axis.ticks.length.x`) and
    outwards ticks on the y-axis (`axis.ticks.length.y`) (@pank, #2935).

* The arguments of `Stat*$compute_layer()` and `Position*$compute_layer()` are
  now renamed to always match the ones of `Stat$compute_layer()` and
  `Position$compute_layer()` (@yutannihilation, #3202).

* `geom_*()` and `stat_*()` now accepts purrr-style lambda notation
  (@yutannihilation, #3138).

* `geom_tile()` and `geom_rect()` now draw rectangles without notches at the
  corners. The style of the corner can be controlled by `linejoin` parameters
  (@yutannihilation, #3050).

# ggplot2 3.1.0

## Breaking changes

This is a minor release and breaking changes have been kept to a minimum. End users of 
ggplot2 are unlikely to encounter any issues. However, there are a few items that developers 
of ggplot2 extensions should be aware of. For additional details, see also the discussion 
accompanying issue #2890.

*   In non-user-facing internal code (specifically in the `aes()` function and in
    the `aesthetics` argument of scale functions), ggplot2 now always uses the British
    spelling for aesthetics containing the word "colour". When users specify a "color"
    aesthetic it is automatically renamed to "colour". This renaming is also applied
    to non-standard aesthetics that contain the word "color". For example, "point_color"
    is renamed to "point_colour". This convention makes it easier to support both
    British and American spelling for novel, non-standard aesthetics, but it may require
    some adjustment for packages that have previously introduced non-standard color
    aesthetics using American spelling. A new function `standardise_aes_names()` is
    provided in case extension writers need to perform this renaming in their own code
    (@clauswilke, #2649).

*   Functions that generate other functions (closures) now force the arguments that are
    used from the generated functions, to avoid hard-to-catch errors. This may affect
    some users of manual scales (such as `scale_colour_manual()`, `scale_fill_manual()`,
    etc.) who depend on incorrect behavior (@krlmlr, #2807).
    
*   `Coord` objects now have a function `backtransform_range()` that returns the
    panel range in data coordinates. This change may affect developers of custom coords,
    who now should implement this function. It may also affect developers of custom
    geoms that use the `range()` function. In some applications, `backtransform_range()`
    may be more appropriate (@clauswilke, #2821).


## New features

*   `coord_sf()` has much improved customization of axis tick labels. Labels can now
    be set manually, and there are two new parameters, `label_graticule` and
    `label_axes`, that can be used to specify which graticules to label on which side
    of the plot (@clauswilke, #2846, #2857, #2881).
    
*   Two new geoms `geom_sf_label()` and `geom_sf_text()` can draw labels and text
    on sf objects. Under the hood, a new `stat_sf_coordinates()` calculates the
    x and y coordinates from the coordinates of the sf geometries. You can customize
    the calculation method via `fun.geometry` argument (@yutannihilation, #2761).
    

## Minor improvements and fixes

*   `benchplot()` now uses tidy evaluation (@dpseidel, #2699).

*   The error message in `compute_aesthetics()` now only provides the names of
    aesthetics with mismatched lengths, rather than all aesthetics (@karawoo,
    #2853).

*   For faceted plots, data is no longer internally reordered. This makes it
    safer to feed data columns into `aes()` or into parameters of geoms or
    stats. However, doing so remains discouraged (@clauswilke, #2694).

*   `coord_sf()` now also understands the `clip` argument, just like the other
    coords (@clauswilke, #2938).

*   `fortify()` now displays a more informative error message for
    `grouped_df()` objects when dplyr is not installed (@jimhester, #2822).

*   All `geom_*()` now display an informative error message when required 
    aesthetics are missing (@dpseidel, #2637 and #2706).

*   `geom_boxplot()` now understands the `width` parameter even when used with
    a non-standard stat, such as `stat_identity()` (@clauswilke, #2893).
    
*  `geom_hex()` now understands the `size` and `linetype` aesthetics
   (@mikmart, #2488).
    
*   `geom_hline()`, `geom_vline()`, and `geom_abline()` now work properly
    with `coord_trans()` (@clauswilke, #2149, #2812).
    
*   `geom_text(..., parse = TRUE)` now correctly renders the expected number of
    items instead of silently dropping items that are empty expressions, e.g.
    the empty string "". If an expression spans multiple lines, we take just
    the first line and drop the rest. This same issue is also fixed for
    `geom_label()` and the axis labels for `geom_sf()` (@slowkow, #2867).

*   `geom_sf()` now respects `lineend`, `linejoin`, and `linemitre` parameters 
    for lines and polygons (@alistaire47, #2826).
    
*   `ggsave()` now exits without creating a new graphics device if previously
    none was open (@clauswilke, #2363).

*   `labs()` now has named arguments `title`, `subtitle`, `caption`, and `tag`.
    Also, `labs()` now accepts tidyeval (@yutannihilation, #2669).

*   `position_nudge()` is now more robust and nudges only in the direction
    requested. This enables, for example, the horizontal nudging of boxplots
    (@clauswilke, #2733).

*   `sec_axis()` and `dup_axis()` now return appropriate breaks for the secondary
    axis when applied to log transformed scales (@dpseidel, #2729).

*   `sec_axis()` now works as expected when used in combination with tidy eval
    (@dpseidel, #2788).

*   `scale_*_date()`, `scale_*_time()` and `scale_*_datetime()` can now display 
    a secondary axis that is a __one-to-one__ transformation of the primary axis,
    implemented using the `sec.axis` argument to the scale constructor 
    (@dpseidel, #2244).
    
*   `stat_contour()`, `stat_density2d()`, `stat_bin2d()`,  `stat_binhex()`
    now calculate normalized statistics including `nlevel`, `ndensity`, and
    `ncount`. Also, `stat_density()` now includes the calculated statistic 
    `nlevel`, an alias for `scaled`, to better match the syntax of `stat_bin()`
    (@bjreisman, #2679).

# ggplot2 3.0.0

## Breaking changes

*   ggplot2 now supports/uses tidy evaluation (as described below). This is a 
    major change and breaks a number of packages; we made this breaking change 
    because it is important to make ggplot2 more programmable, and to be more 
    consistent with the rest of the tidyverse. The best general (and detailed)
    introduction to tidy evaluation can be found in the meta programming
    chapters in [Advanced R](https://adv-r.hadley.nz).
    
    The primary developer facing change is that `aes()` now contains 
    quosures (expression + environment pairs) rather than symbols, and you'll 
    need to take a different approach to extracting the information you need. 
    A common symptom of this change are errors "undefined columns selected" or 
    "invalid 'type' (list) of argument" (#2610). As in the previous version,
    constants (like `aes(x = 1)` or `aes(colour = "smoothed")`) are stored
    as is.
    
    In this version of ggplot2, if you need to describe a mapping in a string, 
    use `quo_name()` (to generate single-line strings; longer expressions may 
    be abbreviated) or `quo_text()` (to generate non-abbreviated strings that
    may span multiple lines). If you do need to extract the value of a variable
    instead use `rlang::eval_tidy()`. You may want to condition on 
    `(packageVersion("ggplot2") <= "2.2.1")` so that your code can work with
    both released and development versions of ggplot2.
    
    We recognise that this is a big change and if you're not already familiar
    with rlang, there's a lot to learn. If you are stuck, or need any help,
    please reach out on <https://community.rstudio.com>.

*   Error: Column `y` must be a 1d atomic vector or a list

    Internally, ggplot2 now uses `as.data.frame(tibble::as_tibble(x))` to
    convert a list into a data frame. This improves ggplot2's support for
    list-columns (needed for sf support), at a small cost: you can no longer
    use matrix-columns. Note that unlike tibble we still allow column vectors
    such as returned by `base::scale()` because of their widespread use.

*   Error: More than one expression parsed
  
    Previously `aes_string(x = c("a", "b", "c"))` silently returned 
    `aes(x = a)`. Now this is a clear error.

*   Error: `data` must be uniquely named but has duplicate columns
  
    If layer data contains columns with identical names an error will be 
    thrown. In earlier versions the first occuring column was chosen silently,
    potentially masking that the wrong data was chosen.

*   Error: Aesthetics must be either length 1 or the same as the data
    
    Layers are stricter about the columns they will combine into a single
    data frame. Each aesthetic now must be either the same length as the data
    frame or a single value. This makes silent recycling errors much less likely.

*   Error: `coord_*` doesn't support free scales 
   
    Free scales only work with selected coordinate systems; previously you'd
    get an incorrect plot.

*   Error in f(...) : unused argument (range = c(0, 1))

    This is because the `oob` argument to scale has been set to a function
    that only takes a single argument; it needs to take two arguments
    (`x`, and `range`). 

*   Error: unused argument (output)
  
    The function `guide_train()` now has an optional parameter `aesthetic`
    that allows you to override the `aesthetic` setting in the scale.
    To make your code work with the both released and development versions of 
    ggplot2 appropriate, add `aesthetic = NULL` to the `guide_train()` method
    signature.
    
    ```R
    # old
    guide_train.legend <- function(guide, scale) {...}
    
    # new 
    guide_train.legend <- function(guide, scale, aesthetic = NULL) {...}
    ```
    
    Then, inside the function, replace `scale$aesthetics[1]`,
    `aesthetic %||% scale$aesthetics[1]`. (The %||% operator is defined in the 
    rlang package).
    
    ```R
    # old
    setNames(list(scale$map(breaks)), scale$aesthetics[1])

    # new
    setNames(list(scale$map(breaks)), aesthetic %||% scale$aesthetics[1])
    ```

*   The long-deprecated `subset` argument to `layer()` has been removed.

## Tidy evaluation

* `aes()` now supports quasiquotation so that you can use `!!`, `!!!`,
  and `:=`. This replaces `aes_()` and `aes_string()` which are now
  soft-deprecated (but will remain around for a long time).

* `facet_wrap()` and `facet_grid()` now support `vars()` inputs. Like
  `dplyr::vars()`, this helper quotes its inputs and supports
  quasiquotation. For instance, you can now supply faceting variables
  like this: `facet_wrap(vars(am, cyl))` instead of 
  `facet_wrap(~am + cyl)`. Note that the formula interface is not going 
  away and will not be deprecated. `vars()` is simply meant to make it 
  easier to create functions around `facet_wrap()` and `facet_grid()`.

  The first two arguments of `facet_grid()` become `rows` and `cols`
  and now support `vars()` inputs. Note however that we took special
  care to ensure complete backward compatibility. With this change
  `facet_grid(vars(cyl), vars(am, vs))` is equivalent to
  `facet_grid(cyl ~ am + vs)`, and `facet_grid(cols = vars(am, vs))` is
  equivalent to `facet_grid(. ~ am + vs)`.

  One nice aspect of the new interface is that you can now easily
  supply names: `facet_grid(vars(Cylinder = cyl), labeller =
  label_both)` will give nice label titles to the facets. Of course,
  those names can be unquoted with the usual tidy eval syntax.

### sf

* ggplot2 now has full support for sf with `geom_sf()` and `coord_sf()`:

  ```r
  nc <- sf::st_read(system.file("shape/nc.shp", package = "sf"), quiet = TRUE)
  ggplot(nc) +
    geom_sf(aes(fill = AREA))
  ```
  It supports all simple features, automatically aligns CRS across layers, sets
  up the correct aspect ratio, and draws a graticule.

## New features

* ggplot2 now works on R 3.1 onwards, and uses the 
  [vdiffr](https://github.com/r-lib/vdiffr) package for visual testing.

* In most cases, accidentally using `%>%` instead of `+` will generate an 
  informative error (#2400).

* New syntax for calculated aesthetics. Instead of using `aes(y = ..count..)` 
  you can (and should!) use `aes(y = stat(count))`. `stat()` is a real function 
  with documentation which hopefully will make this part of ggplot2 less 
  confusing (#2059).
  
  `stat()` is particularly nice for more complex calculations because you 
  only need to specify it once: `aes(y = stat(count / max(count)))`,
  rather than `aes(y = ..count.. / max(..count..))`
  
* New `tag` label for adding identification tags to plots, typically used for 
  labelling a subplot with a letter. Add a tag with `labs(tag = "A")`, style it 
  with the `plot.tag` theme element, and control position with the
  `plot.tag.position` theme setting (@thomasp85).

### Layers: geoms, stats, and position adjustments

* `geom_segment()` and `geom_curve()` have a new `arrow.fill` parameter which 
  allows you to specify a separate fill colour for closed arrowheads 
  (@hrbrmstr and @clauswilke, #2375).

* `geom_point()` and friends can now take shapes as strings instead of integers,
  e.g. `geom_point(shape = "diamond")` (@daniel-barnett, #2075).

* `position_dodge()` gains a `preserve` argument that allows you to control
  whether the `total` width at each `x` value is preserved (the current 
  default), or ensure that the width of a `single` element is preserved
  (what many people want) (#1935).

* New `position_dodge2()` provides enhanced dodging for boxplots. Compared to
  `position_dodge()`, `position_dodge2()` compares `xmin` and `xmax` values  
  to determine which elements overlap, and spreads overlapping elements evenly
  within the region of overlap. `position_dodge2()` is now the default position
  adjustment for `geom_boxplot()`, because it handles `varwidth = TRUE`, and 
  will be considered for other geoms in the future.
  
  The `padding` parameter adds a small amount of padding between elements 
  (@karawoo, #2143) and a `reverse` parameter allows you to reverse the order 
  of placement (@karawoo, #2171).
  
* New `stat_qq_line()` makes it easy to add a simple line to a Q-Q plot, which 
  makes it easier to judge the fit of the theoretical distribution 
  (@nicksolomon).

### Scales and guides

* Improved support for mapping date/time variables to `alpha`, `size`, `colour`, 
  and `fill` aesthetics, including `date_breaks` and `date_labels` arguments 
  (@karawoo, #1526), and new `scale_alpha()` variants (@karawoo, #1526).

* Improved support for ordered factors. Ordered factors throw a warning when 
  mapped to shape (unordered factors do not), and do not throw warnings when 
  mapped to size or alpha (unordered factors do). Viridis is used as the 
  default colour and fill scale for ordered factors (@karawoo, #1526).

* The `expand` argument of `scale_*_continuous()` and `scale_*_discrete()`
  now accepts separate expansion values for the lower and upper range
  limits. The expansion limits can be specified using the convenience
  function `expand_scale()`.
  
  Separate expansion limits may be useful for bar charts, e.g. if one
  wants the bottom of the bars to be flush with the x axis but still 
  leave some (automatically calculated amount of) space above them:
  
    ```r
    ggplot(mtcars) +
        geom_bar(aes(x = factor(cyl))) +
        scale_y_continuous(expand = expand_scale(mult = c(0, .1)))
    ```
  
  It can also be useful for line charts, e.g. for counts over time,
  where one wants to have a ’hard’ lower limit of y = 0 but leave the
  upper limit unspecified (and perhaps differing between panels), with
  some extra space above the highest point on the line (with symmetrical 
  limits, the extra space above the highest point could in some cases 
  cause the lower limit to be negative).
  
  The old syntax for the `expand` argument will, of course, continue
  to work (@huftis, #1669).

* `scale_colour_continuous()` and `scale_colour_gradient()` are now controlled 
  by global options `ggplot2.continuous.colour` and `ggplot2.continuous.fill`. 
  These can be set to `"gradient"` (the default) or `"viridis"` (@karawoo).

* New `scale_colour_viridis_c()`/`scale_fill_viridis_c()` (continuous) and
  `scale_colour_viridis_d()`/`scale_fill_viridis_d()` (discrete) make it
  easy to use Viridis colour scales (@karawoo, #1526).

* Guides for `geom_text()` now accept custom labels with 
  `guide_legend(override.aes = list(label = "foo"))` (@brianwdavis, #2458).

### Margins

* Strips gain margins on all sides by default. This means that to fully justify
  text to the edge of a strip, you will need to also set the margins to 0
  (@karawoo).

* Rotated strip labels now correctly understand `hjust` and `vjust` parameters
  at all angles (@karawoo).

* Strip labels now understand justification relative to the direction of the
  text, meaning that in y facets, the strip text can be placed at either end of
  the strip using `hjust` (@karawoo).

* Legend titles and labels get a little extra space around them, which 
  prevents legend titles from overlapping the legend at large font sizes 
  (@karawoo, #1881).

## Extension points

* New `autolayer()` S3 generic (@mitchelloharawild, #1974). This is similar
  to `autoplot()` but produces layers rather than complete plots.

* Custom objects can now be added using `+` if a `ggplot_add` method has been
  defined for the class of the object (@thomasp85).

* Theme elements can now be subclassed. Add a `merge_element` method to control
  how properties are inherited from the parent element. Add an `element_grob` 
  method to define how elements are rendered into grobs (@thomasp85, #1981).

* Coords have gained new extension mechanisms.
  
    If you have an existing coord extension, you will need to revise the
    specification of the `train()` method. It is now called 
    `setup_panel_params()` (better reflecting what it actually does) and now 
    has arguments `scale_x`, and `scale_y` (the x and y scales respectively) 
    and `param`, a list of plot specific parameters generated by 
    `setup_params()`.

    What was formerly called `scale_details` (in coords), `panel_ranges` 
    (in layout) and `panel_scales` (in geoms) are now consistently called
    `panel_params` (#1311). These are parameters of the coord that vary from
    panel to panel.

* `ggplot_build()` and `ggplot_gtable()` are now generics, so ggplot-subclasses 
  can define additional behavior during the build stage.

* `guide_train()`, `guide_merge()`, `guide_geom()`, and `guide_gengrob()`
  are now exported as they are needed if you want to design your own guide.
  They are not currently documented; use at your own risk (#2528).

* `scale_type()` generic is now exported and documented. Use this if you 
  want to extend ggplot2 to work with a new type of vector.

## Minor bug fixes and improvements

### Faceting

* `facet_grid()` gives a more informative error message if you try to use
  a variable in both rows and cols (#1928).

* `facet_grid()` and `facet_wrap()` both give better error messages if you
  attempt to use an unsupported coord with free scales (#2049).

* `label_parsed()` works once again (#2279).

* You can now style the background of horizontal and vertical strips
  independently with `strip.background.x` and `strip.background.y` 
  theme settings (#2249).

### Scales

* `discrete_scale()` documentation now inherits shared definitions from 
  `continuous_scale()` (@alistaire47, #2052).

* `guide_colorbar()` shows all colours of the scale (@has2k1, #2343).

* `scale_identity()` once again produces legends by default (#2112).

* Tick marks for secondary axes with strong transformations are more 
  accurately placed (@thomasp85, #1992).

* Missing line types now reliably generate missing lines (with standard 
  warning) (#2206).

* Legends now ignore set aesthetics that are not length one (#1932).

* All colour and fill scales now have an `aesthetics` argument that can
  be used to set the aesthetic(s) the scale works with. This makes it
  possible to apply a colour scale to both colour and fill aesthetics
  at the same time, via `aesthetics = c("colour", "fill")` (@clauswilke).
  
* Three new generic scales work with any aesthetic or set of aesthetics: 
  `scale_continuous_identity()`, `scale_discrete_identity()`, and
  `scale_discrete_manual()` (@clauswilke).

* `scale_*_gradient2()` now consistently omits points outside limits by 
  rescaling after the limits are enforced (@foo-bar-baz-qux, #2230).

### Layers

* `geom_label()` now correctly produces unbordered labels when `label.size` 
  is 0, even when saving to PDF (@bfgray3, #2407).

* `layer()` gives considerably better error messages for incorrectly specified
  `geom`, `stat`, or `position` (#2401).

* In all layers that use it, `linemitre` now defaults to 10 (instead of 1)
  to better match base R.

* `geom_boxplot()` now supplies a default value if no `x` aesthetic is present
  (@foo-bar-baz-qux, #2110).

* `geom_density()` drops groups with fewer than two data points and throws a
  warning. For groups with two data points, density values are now calculated 
  with `stats::density` (@karawoo, #2127).

* `geom_segment()` now also takes a `linejoin` parameter. This allows more 
  control over the appearance of the segments, which is especially useful for 
  plotting thick arrows (@Ax3man, #774).

* `geom_smooth()` now reports the formula used when `method = "auto"` 
  (@davharris #1951). `geom_smooth()` now orders by the `x` aesthetic, making it 
  easier to pass pre-computed values without manual ordering (@izahn, #2028). It 
  also now knows it has `ymin` and `ymax` aesthetics (#1939). The legend 
  correctly reflects the status of the `se` argument when used with stats 
  other than the default (@clauswilke, #1546).

* `geom_tile()` now once again interprets `width` and `height` correctly 
  (@malcolmbarrett, #2510).

* `position_jitter()` and `position_jitterdodge()` gain a `seed` argument that
  allows the specification of a random seed for reproducible jittering 
  (@krlmlr, #1996 and @slowkow, #2445).

* `stat_density()` has better behaviour if all groups are dropped because they
  are too small (#2282).

* `stat_summary_bin()` now understands the `breaks` parameter (@karawoo, #2214).

* `stat_bin()` now accepts functions for `binwidth`. This allows better binning 
  when faceting along variables with different ranges (@botanize).

* `stat_bin()` and `geom_histogram()` now sum correctly when using the `weight` 
  aesthetic (@jiho, #1921).

* `stat_bin()` again uses correct scaling for the computed variable `ndensity` 
  (@timgoodman, #2324).

* `stat_bin()` and `stat_bin_2d()` now properly handle the `breaks` parameter 
  when the scales are transformed (@has2k1, #2366).

* `update_geom_defaults()` and `update_stat_defaults()` allow American 
  spelling of aesthetic parameters (@foo-bar-baz-qux, #2299).

* The `show.legend` parameter now accepts a named logical vector to hide/show
  only some aesthetics in the legend (@tutuchan, #1798).

* Layers now silently ignore unknown aesthetics with value `NULL` (#1909).

### Coords

* Clipping to the plot panel is now configurable, through a `clip` argument
  to coordinate systems, e.g. `coord_cartesian(clip = "off")` 
  (@clauswilke, #2536).

* Like scales, coordinate systems now give you a message when you're 
  replacing an existing coordinate system (#2264).

* `coord_polar()` now draws secondary axis ticks and labels 
  (@dylan-stark, #2072), and can draw the radius axis on the right 
  (@thomasp85, #2005).

* `coord_trans()` now generates a warning when a transformation generates 
  non-finite values (@foo-bar-baz-qux, #2147).

### Themes

* Complete themes now always override all elements of the default theme
  (@has2k1, #2058, #2079).

* Themes now set default grid colour in `panel.grid` rather than individually
  in `panel.grid.major` and `panel.grid.minor` individually. This makes it 
  slightly easier to customise the theme (#2352).

* Fixed bug when setting strips to `element_blank()` (@thomasp85). 

* Axes positioned on the top and to the right can now customize their ticks and
  lines separately (@thomasp85, #1899).

* Built-in themes gain parameters `base_line_size` and `base_rect_size` which 
  control the default sizes of line and rectangle elements (@karawoo, #2176).

* Default themes use `rel()` to set line widths (@baptiste).

* Themes were tweaked for visual consistency and more graceful behavior when 
  changing the base font size. All absolute heights or widths were replaced 
  with heights or widths that are proportional to the base font size. One 
  relative font size was eliminated (@clauswilke).
  
* The height of descenders is now calculated solely on font metrics and doesn't
  change with the specific letters in the string. This fixes minor alignment 
  issues with plot titles, subtitles, and legend titles (#2288, @clauswilke).

### Guides

* `guide_colorbar()` is more configurable: tick marks and color bar frame
  can now by styled with arguments `ticks.colour`, `ticks.linewidth`, 
  `frame.colour`, `frame.linewidth`, and `frame.linetype`
  (@clauswilke).
  
* `guide_colorbar()` now uses `legend.spacing.x` and `legend.spacing.y` 
  correctly, and it can handle multi-line titles. Minor tweaks were made to 
  `guide_legend()` to make sure the two legend functions behave as similarly as
  possible (@clauswilke, #2397 and #2398).
  
* The theme elements `legend.title` and `legend.text` now respect the settings 
  of `margin`, `hjust`, and `vjust` (@clauswilke, #2465, #1502).

* Non-angle parameters of `label.theme` or `title.theme` can now be set in 
  `guide_legend()` and `guide_colorbar()` (@clauswilke, #2544).

### Other

* `fortify()` gains a method for tbls (@karawoo, #2218).

* `ggplot` gains a method for `grouped_df`s that adds a `.group` variable,
  which computes a unique value for each group. Use it with 
  `aes(group = .group)` (#2351).

* `ggproto()` produces objects with class `c("ggproto", "gg")`, allowing for
  a more informative error message when adding layers, scales, or other ggproto 
  objects (@jrnold, #2056).

* `ggsave()`'s DPI argument now supports 3 string options: "retina" (320
  DPI), "print" (300 DPI), and "screen" (72 DPI) (@foo-bar-baz-qux, #2156).
  `ggsave()` now uses full argument names to avoid partial match warnings 
  (#2355), and correctly restores the previous graphics device when several
  graphics devices are open (#2363).

* `print.ggplot()` now returns the original ggplot object, instead of the 
  output from `ggplot_build()`. Also, the object returned from 
  `ggplot_build()` now has the class `"ggplot_built"` (#2034).

* `map_data()` now works even when purrr is loaded (tidyverse#66).

* New functions `summarise_layout()`, `summarise_coord()`, and 
  `summarise_layers()` summarise the layout, coordinate systems, and layers 
  of a built ggplot object (#2034, @wch). This provides a tested API that 
  (e.g.) shiny can depend on.

* Updated startup messages reflect new resources (#2410, @mine-cetinkaya-rundel).

# ggplot2 2.2.1

* Fix usage of `structure(NULL)` for R-devel compatibility (#1968).

# ggplot2 2.2.0

## Major new features

### Subtitle and caption

Thanks to @hrbrmstr plots now have subtitles and captions, which can be set with 
the `subtitle`  and `caption` arguments to `ggtitle()` and `labs()`. You can 
control their appearance with the theme settings `plot.caption` and 
`plot.subtitle`. The main plot title is now left-aligned to better work better 
with a subtitle. The caption is right-aligned (@hrbrmstr).

### Stacking

`position_stack()` and `position_fill()` now sort the stacking order to match 
grouping order. This allows you to control the order through grouping, and 
ensures that the default legend matches the plot (#1552, #1593). If you want the 
opposite order (useful if you have horizontal bars and horizontal legend), you 
can request reverse stacking by using `position = position_stack(reverse = TRUE)` 
(#1837).
  
`position_stack()` and `position_fill()` now accepts negative values which will 
create stacks extending below the x-axis (#1691).

`position_stack()` and `position_fill()` gain a `vjust` argument which makes it 
easy to (e.g.) display labels in the middle of stacked bars (#1821).

### Layers

`geom_col()` was added to complement `geom_bar()` (@hrbrmstr). It uses 
`stat="identity"` by default, making the `y` aesthetic mandatory. It does not 
support any other `stat_()` and does not provide fallback support for the 
`binwidth` parameter. Examples and references in other functions were updated to
demonstrate `geom_col()` usage. 

When creating a layer, ggplot2 will warn if you use an unknown aesthetic or an 
unknown parameter. Compared to the previous version, this is stricter for 
aesthetics (previously there was no message), and less strict for parameters 
(previously this threw an error) (#1585).

### Facetting

The facet system, as well as the internal panel class, has been rewritten in 
ggproto. Facets are now extendable in the same manner as geoms and stats, as 
described in `vignette("extending-ggplot2")`.

We have also added the following new fatures.
  
* `facet_grid()` and `facet_wrap()` now allow expressions in their faceting 
  formulas (@DanRuderman, #1596).

* When `facet_wrap()` results in an uneven number of panels, axes will now be
  drawn underneath the hanging panels (fixes #1607)

* Strips can now be freely positioned in `facet_wrap()` using the 
  `strip.position` argument (deprecates `switch`).

* The relative order of panel, strip, and axis can now be controlled with 
  the theme setting `strip.placement` that takes either `inside` (strip between 
  panel and axis) or `outside` (strip after axis).

* The theme option `panel.margin` has been deprecated in favour of 
  `panel.spacing` to more clearly communicate intent.

### Extensions

Unfortunately there was a major oversight in the construction of ggproto which 
lead to extensions capturing the super object at package build time, instead of 
at package run time (#1826). This problem has been fixed, but requires 
re-installation of all extension packages.

## Scales

* The position of x and y axes can now be changed using the `position` argument
  in `scale_x_*`and `scale_y_*` which can take `top` and `bottom`, and `left`
  and `right` respectively. The themes of top and right axes can be modified 
  using the `.top` and `.right` modifiers to `axis.text.*` and `axis.title.*`.

### Continuous scales

* `scale_x_continuous()` and `scale_y_continuous()` can now display a secondary 
  axis that is a __one-to-one__ transformation of the primary axis (e.g. degrees 
  Celcius to degrees Fahrenheit). The secondary axis will be positioned opposite 
  to the primary axis and can be controlled with the `sec.axis` argument to 
  the scale constructor.

* Scales worry less about having breaks. If no breaks can be computed, the
  plot will work instead of throwing an uninformative error (#791). This 
  is particularly helpful when you have facets with free scales, and not
  all panels contain data.

* Scales now warn when transformation introduces infinite values (#1696).

### Date time

* `scale_*_datetime()` now supports time zones. It will use the timezone 
  attached to the varaible by default, but can be overridden with the 
  `timezone` argument.

* New `scale_x_time()` and `scale_y_time()` generate reasonable default
  breaks and labels for hms vectors (#1752).

### Discrete scales

The treatment of missing values by discrete scales has been thoroughly 
overhauled (#1584). The underlying principle is that we can naturally represent 
missing values on discrete variables (by treating just like another level), so 
by default we should. 

This principle applies to:

* character vectors
* factors with implicit NA
* factors with explicit NA

And to all scales (both position and non-position.)

Compared to the previous version of ggplot2, there are three main changes:

1.  `scale_x_discrete()` and `scale_y_discrete()` always show discrete NA,
    regardless of their source

1.  If present, `NA`s are shown in discete legends.

1.  All discrete scales gain a `na.translate` argument that allows you to 
    control whether `NA`s are translated to something that can be visualised,
    or should be left as missing. Note that if you don't translate (i.e. 
    `na.translate = FALSE)` the missing values will passed on to the layer, 
    which will warning that it's dropping missing values. To suppress the
    warnings, you'll also need to add `na.rm = TRUE` to the layer call. 

There were also a number of other smaller changes

* Correctly use scale expansion factors.
* Don't preserve space for dropped levels (#1638).
* Only issue one warning when when asking for too many levels (#1674).
* Unicode labels work better on Windows (#1827).
* Warn when used with only continuous data (#1589)

## Themes

* The `theme()` constructor now has named arguments rather than ellipses. This 
  should make autocomplete substantially more useful. The documentation
  (including examples) has been considerably improved.
  
* Built-in themes are more visually homogeneous, and match `theme_grey` better.
  (@jiho, #1679)
  
* When computing the height of titles, ggplot2 now includes the height of the
  descenders (i.e. the bits of `g` and `y` that hang beneath the baseline). This 
  improves the margins around titles, particularly the y axis label (#1712).
  I have also very slightly increased the inner margins of axis titles, and 
  removed the outer margins. 

* Theme element inheritance is now easier to work with as modification now
  overrides default `element_blank` elements (#1555, #1557, #1565, #1567)
  
* Horizontal legends (i.e. legends on the top or bottom) are horizontally
  aligned by default (#1842). Use `legend.box = "vertical"` to switch back
  to the previous behaviour.
  
* `element_line()` now takes an `arrow` argument to specify arrows at the end of
  lines (#1740)

There were a number of tweaks to the theme elements that control legends:
  
* `legend.justification` now controls appearance will plotting the legend
  outside of the plot area. For example, you can use 
  `theme(legend.justification = "top")` to make the legend align with the 
  top of the plot.

* `panel.margin` and `legend.margin` have been renamed to `panel.spacing` and 
  `legend.spacing` respectively, to better communicate intent (they only
  affect spacing between legends and panels, not the margins around them)

* `legend.margin` now controls margin around individual legends.

* New `legend.box.background`, `legend.box.spacing`, and `legend.box.margin`
  control the background, spacing, and margin of the legend box (the region
  that contains all legends).

## Bug fixes and minor improvements

* ggplot2 now imports tibble. This ensures that all built-in datasets print 
  compactly even if you haven't explicitly loaded tibble or dplyr (#1677).

* Class of aesthetic mapping is preserved when adding `aes()` objects (#1624).

* `+.gg` now works for lists that include data frames.

* `annotation_x()` now works in the absense of global data (#1655)

* `geom_*(show.legend = FALSE)` now works for `guide_colorbar`.

* `geom_boxplot()` gains new `outlier.alpha` (@jonathan-g) and 
  `outlier.fill` (@schloerke, #1787) parameters to control the alpha/fill of
   outlier points independently of the alpha of the boxes. 

* `position_jitter()` (and hence `geom_jitter()`) now correctly computes 
  the jitter width/jitter when supplied by the user (#1775, @has2k1).

* `geom_contour()` more clearly describes what inputs it needs (#1577).

* `geom_curve()` respects the `lineend` paramater (#1852).

* `geom_histogram()` and `stat_bin()` understand the `breaks` parameter once 
  more. (#1665). The floating point adjustment for histogram bins is now 
  actually used - it was previously inadvertently ignored (#1651).

* `geom_violin()` no longer transforms quantile lines with the alpha aesthetic
  (@mnbram, #1714). It no longer errors when quantiles are requested but data
  have zero range (#1687). When `trim = FALSE` it once again has a nice 
  range that allows the density to reach zero (by extending the range 3 
  bandwidths to either side of the data) (#1700).

* `geom_dotplot()` works better when faceting and binning on the y-axis. 
  (#1618, @has2k1).
  
* `geom_hexbin()` once again supports `..density..` (@mikebirdgeneau, #1688).

* `geom_step()` gives useful warning if only one data point in layer (#1645).

* `layer()` gains new `check.aes` and `check.param` arguments. These allow
  geom/stat authors to optional suppress checks for known aesthetics/parameters.
  Currently this is used only in `geom_blank()` which powers `expand_limits()` 
  (#1795).

* All `stat_*()` display a better error message when required aesthetics are
  missing.
  
* `stat_bin()` and `stat_summary_hex()` now accept length 1 `binwidth` (#1610)

* `stat_density()` gains new argument `n`, which is passed to underlying function
  `stats::density` ("number of equally spaced points at which the
  density is to be estimated"). (@hbuschme)

* `stat_binhex()` now again returns `count` rather than `value` (#1747)

* `stat_ecdf()` respects `pad` argument (#1646).

* `stat_smooth()` once again informs you about the method it has chosen.
  It also correctly calculates the size of the largest group within facets.

* `x` and `y` scales are now symmetric regarding the list of
  aesthetics they accept: `xmin_final`, `xmax_final`, `xlower`,
  `xmiddle` and `xupper` are now valid `x` aesthetics.

* `Scale` extensions can now override the `make_title` and `make_sec_title` 
  methods to let the scale modify the axis/legend titles.

* The random stream is now reset after calling `.onAttach()` (#2409).

# ggplot2 2.1.0

## New features

* When mapping an aesthetic to a constant (e.g. 
  `geom_smooth(aes(colour = "loess")))`), the default guide title is the name 
  of the aesthetic (i.e. "colour"), not the value (i.e. "loess") (#1431).

* `layer()` now accepts a function as the data argument. The function will be
  applied to the data passed to the `ggplot()` function and must return a
  data.frame (#1527, @thomasp85). This is a more general version of the 
  deprecated `subset` argument.

* `theme_update()` now uses the `+` operator instead of `%+replace%`, so that
  unspecified values will no longer be `NULL`ed out. `theme_replace()`
  preserves the old behaviour if desired (@oneillkza, #1519). 

* `stat_bin()` has been overhauled to use the same algorithm as ggvis, which 
  has been considerably improved thanks to the advice of Randy Prium (@rpruim).
  This includes:
  
    * Better arguments and a better algorithm for determining the origin.
      You can now specify either `boundary` or the `center` of a bin.
      `origin` has been deprecated in favour of these arguments.
      
    * `drop` is deprecated in favour of `pad`, which adds extra 0-count bins
      at either end (needed for frequency polygons). `geom_histogram()` defaults 
      to `pad = FALSE` which considerably improves the default limits for 
      the histogram, especially when the bins are big (#1477).
      
    * The default algorithm does a (somewhat) better job at picking nice widths 
      and origins across a wider range of input data.
      
    * `bins = n` now gives a histogram with `n` bins, not `n + 1` (#1487).

## Bug fixes

* All `\donttest{}` examples run.

* All `geom_()` and `stat_()` functions now have consistent argument order:
  data + mapping, then geom/stat/position, then `...`, then specific arguments, 
  then arguments common to all layers (#1305). This may break code if you were
  previously relying on partial name matching, but in the long-term should make 
  ggplot2 easier to use. In particular, you can now set the `n` parameter
  in `geom_density2d()` without it partially matching `na.rm` (#1485).

* For geoms with both `colour` and `fill`, `alpha` once again only affects
  fill (Reverts #1371, #1523). This was causing problems for people.

* `facet_wrap()`/`facet_grid()` works with multiple empty panels of data 
  (#1445).

* `facet_wrap()` correctly swaps `nrow` and `ncol` when faceting vertically
  (#1417).

* `ggsave("x.svg")` now uses svglite to produce the svg (#1432).

* `geom_boxplot()` now understands `outlier.color` (#1455).

* `geom_path()` knows that "solid" (not just 1) represents a solid line (#1534).

* `geom_ribbon()` preserves missing values so they correctly generate a 
  gap in the ribbon (#1549).

* `geom_tile()` once again accepts `width` and `height` parameters (#1513). 
  It uses `draw_key_polygon()` for better a legend, including a coloured 
  outline (#1484).

* `layer()` now automatically adds a `na.rm` parameter if none is explicitly
  supplied.

* `position_jitterdodge()` now works on all possible dodge aesthetics, 
  e.g. `color`, `linetype` etc. instead of only based on `fill` (@bleutner)

* `position = "nudge"` now works (although it doesn't do anything useful)
  (#1428).

* The default scale for columns of class "AsIs" is now "identity" (#1518).

* `scale_*_discrete()` has better defaults when used with purely continuous
  data (#1542).

* `scale_size()` warns when used with categorical data.

* `scale_size()`, `scale_colour()`, and `scale_fill()` gain date and date-time
  variants (#1526).

* `stat_bin_hex()` and `stat_bin_summary()` now use the same underlying 
  algorithm so results are consistent (#1383). `stat_bin_hex()` now accepts
  a `weight` aesthetic. To be consistent with related stats, the output variable 
  from `stat_bin_hex()` is now value instead of count.

* `stat_density()` gains a `bw` parameter which makes it easy to get consistent 
   smoothing between facets (@jiho)

* `stat-density-2d()` no longer ignores the `h` parameter, and now accepts 
  `bins` and `binwidth` parameters to control the number of contours 
  (#1448, @has2k1).

* `stat_ecdf()` does a better job of adding padding to -Inf/Inf, and gains
  an argument `pad` to suppress the padding if not needed (#1467).

* `stat_function()` gains an `xlim` parameter (#1528). It once again works 
  with discrete x values (#1509).

* `stat_summary()` preserves sorted x order which avoids artefacts when
  display results with `geom_smooth()` (#1520).

* All elements should now inherit correctly for all themes except `theme_void()`.
  (@Katiedaisey, #1555) 

* `theme_void()` was completely void of text but facets and legends still
  need labels. They are now visible (@jiho). 

* You can once again set legend key and height width to unit arithmetic
  objects (like `2 * unit(1, "cm")`) (#1437).

* Eliminate spurious warning if you have a layer with no data and no aesthetics
  (#1451).

* Removed a superfluous comma in `theme-defaults.r` code (@jschoeley)

* Fixed a compatibility issue with `ggproto` and R versions prior to 3.1.2.
  (#1444)

* Fixed issue where `coord_map()` fails when given an explicit `parameters`
  argument (@tdmcarthur, #1729)
  
* Fixed issue where `geom_errorbarh()` had a required `x` aesthetic (#1933)  

# ggplot2 2.0.0

## Major changes

* ggplot no longer throws an error if your plot has no layers. Instead it 
  automatically adds `geom_blank()` (#1246).
  
* New `cut_width()` is a convenient replacement for the verbose
  `plyr::round_any()`, with the additional benefit of offering finer
  control.

* New `geom_count()` is a convenient alias to `stat_sum()`. Use it when you
  have overlapping points on a scatterplot. `stat_sum()` now defaults to 
  using counts instead of proportions.

* New `geom_curve()` adds curved lines, with a similar specification to 
  `geom_segment()` (@veraanadi, #1088).

* Date and datetime scales now have `date_breaks`, `date_minor_breaks` and
  `date_labels` arguments so that you never need to use the long
  `scales::date_breaks()` or `scales::date_format()`.
  
* `geom_bar()` now has it's own stat, distinct from `stat_bin()` which was
  also used by `geom_histogram()`. `geom_bar()` now uses `stat_count()` 
  which counts values at each distinct value of x (i.e. it does not bin
  the data first). This can be useful when you want to show exactly which 
  values are used in a continuous variable.

* `geom_point()` gains a `stroke` aesthetic which controls the border width of 
  shapes 21-25 (#1133, @SeySayux). `size` and `stroke` are additive so a point 
  with `size = 5` and `stroke = 5` will have a diameter of 10mm. (#1142)

* New `position_nudge()` allows you to slightly offset labels (or other 
  geoms) from their corresponding points (#1109).

* `scale_size()` now maps values to _area_, not radius. Use `scale_radius()`
  if you want the old behaviour (not recommended, except perhaps for lines).

* New `stat_summary_bin()` works like `stat_summary()` but on binned data. 
  It's a generalisation of `stat_bin()` that can compute any aggregate,
  not just counts (#1274). Both default to `mean_se()` if no aggregation
  functions are supplied (#1386).

* Layers are now much stricter about their arguments - you will get an error
  if you've supplied an argument that isn't an aesthetic or a parameter.
  This is likely to cause some short-term pain but in the long-term it will make
  it much easier to spot spelling mistakes and other errors (#1293).
  
    This change does break a handful of geoms/stats that used `...` to pass 
    additional arguments on to the underlying computation. Now 
    `geom_smooth()`/`stat_smooth()` and `geom_quantile()`/`stat_quantile()` 
    use `method.args` instead (#1245, #1289); and `stat_summary()` (#1242), 
    `stat_summary_hex()`, and `stat_summary2d()` use `fun.args`.

### Extensibility

There is now an official mechanism for defining Stats, Geoms, and Positions in 
other packages. See `vignette("extending-ggplot2")` for details.

* All Geoms, Stats and Positions are now exported, so you can inherit from them
  when making your own objects (#989).

* ggplot2 no longer uses proto or reference classes. Instead, we now use 
  ggproto, a new OO system designed specifically for ggplot2. Unlike proto
  and RC, ggproto supports clean cross-package inheritance. Creating a new OO
  system isn't usually the right way to solve a problem, but I'm pretty sure
  it was necessary here. Read more about it in the vignette.

* `aes_()` replaces `aes_q()`. It also supports formulas, so the most concise 
  SE version of `aes(carat, price)` is now `aes_(~carat, ~price)`. You may
  want to use this form in packages, as it will avoid spurious `R CMD check` 
  warnings about undefined global variables.

### Text

* `geom_text()` has been overhauled to make labelling your data a little
  easier. It:
  
    * `nudge_x` and `nudge_y` arguments let you offset labels from their
      corresponding points (#1120). 
      
    * `check_overlap = TRUE` provides a simple way to avoid overplotting 
      of labels: labels that would otherwise overlap are omitted (#1039).
      
    * `hjust` and `vjust` can now be character vectors: "left", "center", 
      "right", "bottom", "middle", "top". New options include "inward" and 
      "outward" which align text towards and away from the center of the plot 
      respectively.

* `geom_label()` works like `geom_text()` but draws a rounded rectangle 
  underneath each label (#1039). This is useful when you want to label plots
  that are dense with data.

### Deprecated features

* The little used `aes_auto()` has been deprecated. 

* `aes_q()` has been replaced with `aes_()` to be consistent with SE versions
  of NSE functions in other packages.

* The `order` aesthetic is officially deprecated. It never really worked, and 
  was poorly documented.

* The `stat` and `position` arguments to `qplot()` have been deprecated.
  `qplot()` is designed for quick plots - if you need to specify position
  or stat, use `ggplot()` instead.

* The theme setting `axis.ticks.margin` has been deprecated: now use the margin 
  property of `axis.text`.
  
* `stat_abline()`, `stat_hline()` and `stat_vline()` have been removed:
  these were never suitable for use other than with `geom_abline()` etc
  and were not documented.

* `show_guide` has been renamed to `show.legend`: this more accurately
  reflects what it does (controls appearance of layer in legend), and uses the 
  same convention as other ggplot2 arguments (i.e. a `.` between names).
  (Yes, I know that's inconsistent with function names with use `_`, but it's
  too late to change now.)

A number of geoms have been renamed to be internally consistent:

* `stat_binhex()` and `stat_bin2d()` have been renamed to `stat_bin_hex()` 
  and `stat_bin_2d()` (#1274). `stat_summary2d()` has been renamed to 
  `stat_summary_2d()`, `geom_density2d()`/`stat_density2d()` has been renamed 
  to `geom_density_2d()`/`stat_density_2d()`.

* `stat_spoke()` is now `geom_spoke()` since I realised it's a
  reparameterisation of `geom_segment()`.

* `stat_bindot()` has been removed because it's so tightly coupled to
  `geom_dotplot()`. If you happened to use `stat_bindot()`, just change to
  `geom_dotplot()` (#1194).

All defunct functions have been removed.

### Default appearance

* The default `theme_grey()` background colour has been changed from "grey90" 
  to "grey92": this makes the background a little less visually prominent.

* Labels and titles have been tweaked for readability:

    * Axes labels are darker.
    
    * Legend and axis titles are given the same visual treatment.
    
    * The default font size dropped from 12 to 11. You might be surprised that 
      I've made the default text size smaller as it was already hard for
      many people to read. It turns out there was a bug in RStudio (fixed in 
      0.99.724), that shrunk the text of all grid based graphics. Once that
      was resolved the defaults seemed too big to my eyes.
    
    * More spacing between titles and borders.
    
    * Default margins scale with the theme font size, so the appearance at 
      larger font sizes should be considerably improved (#1228). 

* `alpha` now affects both fill and colour aesthetics (#1371).

* `element_text()` gains a margins argument which allows you to add additional
  padding around text elements. To help see what's going on use `debug = TRUE` 
  to display the text region and anchors.

* The default font size in `geom_text()` has been decreased from 5mm (14 pts)
  to 3.8 mm (11 pts) to match the new default theme sizes.

* A diagonal line is no longer drawn on bar and rectangle legends. Instead, the
  border has been tweaked to be more visible, and more closely match the size of 
  line drawn on the plot.

* `geom_pointrange()` and `geom_linerange()` get vertical (not horizontal)
  lines in the legend (#1389).

* The default line `size` for `geom_smooth()` has been increased from 0.5 to 1 
  to make it easier to see when overlaid on data.
  
* `geom_bar()` and `geom_rect()` use a slightly paler shade of grey so they
  aren't so visually heavy.
  
* `geom_boxplot()` now colours outliers the same way as the boxes.

* `geom_point()` now uses shape 19 instead of 16. This looks much better on 
  the default Linux graphics device. (It's very slightly smaller than the old 
  point, but it shouldn't affect any graphics significantly)

* Sizes in ggplot2 are measured in mm. Previously they were converted to pts 
  (for use in grid) by multiplying by 72 / 25.4. However, grid uses printer's 
  points, not Adobe (big pts), so sizes are now correctly multiplied by 
  72.27 / 25.4. This is unlikely to noticeably affect display, but it's
  technically correct (<https://youtu.be/hou0lU8WMgo>).

* The default legend will now allocate multiple rows (if vertical) or
  columns (if horizontal) in order to make a legend that is more likely to
  fit on the screen. You can override with the `nrow`/`ncol` arguments
  to `guide_legend()`

    ```R
    p <- ggplot(mpg, aes(displ,hwy, colour = model)) + geom_point()
    p
    p + theme(legend.position = "bottom")
    # Previous behaviour
    p + guides(colour = guide_legend(ncol = 1))
    ```

### New and updated themes

* New `theme_void()` is completely empty. It's useful for plots with non-
  standard coordinates or for drawings (@jiho, #976).

* New `theme_dark()` has a dark background designed to make colours pop out
  (@jiho, #1018)

* `theme_minimal()` became slightly more minimal by removing the axis ticks:
  labels now line up directly beneath grid lines (@tomschloss, #1084)

* New theme setting `panel.ontop` (logical) make it possible to place 
  background elements (i.e., gridlines) on top of data. Best used with 
  transparent `panel.background` (@noamross. #551).

### Labelling

The facet labelling system was updated with many new features and a
more flexible interface (@lionel-). It now works consistently across
grid and wrap facets. The most important user visible changes are:

* `facet_wrap()` gains a `labeller` option (#25).

* `facet_grid()` and `facet_wrap()` gain a `switch` argument to
  display the facet titles near the axes. When switched, the labels
  become axes subtitles. `switch` can be set to "x", "y" or "both"
  (the latter only for grids) to control which margin is switched.

The labellers (such as `label_value()` or `label_both()`) also get
some new features:

* They now offer the `multi_line` argument to control whether to
  display composite facets (those specified as `~var1 + var2`) on one
  or multiple lines.

* In `label_bquote()` you now refer directly to the names of
  variables. With this change, you can create math expressions that
  depend on more than one variable. This math expression can be
  specified either for the rows or the columns and you can also
  provide different expressions to each margin.

  As a consequence of these changes, referring to `x` in backquoted
  expressions is deprecated.

* Similarly to `label_bquote()`, `labeller()` now take `.rows` and
  `.cols` arguments. In addition, it also takes `.default`.
  `labeller()` is useful to customise how particular variables are
  labelled. The three additional arguments specify how to label the
  variables are not specifically mentioned, respectively for rows,
  columns or both. This makes it especially easy to set up a
  project-wide labeller dispatcher that can be reused across all your
  plots. See the documentation for an example.

* The new labeller `label_context()` adapts to the number of factors
  facetted over. With a single factor, it displays only the values,
  just as before. But with multiple factors in a composite margin
  (e.g. with `~cyl + am`), the labels are passed over to
  `label_both()`. This way the variables names are displayed with the
  values to help identifying them.

On the programming side, the labeller API has been rewritten in order
to offer more control when faceting over multiple factors (e.g. with
formulae such as `~cyl + am`). This also means that if you have
written custom labellers, you will need to update them for this
version of ggplot.

* Previously, a labeller function would take `variable` and `value`
  arguments and return a character vector. Now, they take a data frame
  of character vectors and return a list. The input data frame has one
  column per factor facetted over and each column in the returned list
  becomes one line in the strip label. See documentation for more
  details.

* The labels received by a labeller now contain metadata: their margin
  (in the "type" attribute) and whether they come from a wrap or a
  grid facet (in the "facet" attribute).

* Note that the new `as_labeller()` function operator provides an easy
  way to transform an existing function to a labeller function. The
  existing function just needs to take and return a character vector.

## Documentation

* Improved documentation for `aes()`, `layer()` and much much more.

* I've tried to reduce the use of `...` so that you can see all the 
  documentation in one place rather than having to integrate multiple pages.
  In some cases this has involved adding additional arguments to geoms
  to make it more clear what you can do:
  
    *  `geom_smooth()` gains explicit `method`, `se` and `formula` arguments.
    
    * `geom_histogram()` gains `binwidth`, `bins`, `origin` and `right` 
      arguments.
      
    * `geom_jitter()` gains `width` and `height` arguments to make it easier
      to control the amount of jittering without using the lengthy 
      `position_jitter()` function (#1116)

* Use of `qplot()` in examples has been minimised (#1123, @hrbrmstr). This is
  inline with the 2nd edition of the ggplot2 box, which minimises the use of 
  `qplot()` in favour of `ggplot()`.

* Tighly linked geoms and stats (e.g. `geom_boxplot()` and `stat_boxplot()`) 
  are now documented in the same file so you can see all the arguments in one
  place. Variations of the same idea (e.g. `geom_path()`, `geom_line()`, and
  `geom_step()`) are also documented together.

* It's now obvious that you can set the `binwidth` parameter for
  `stat_bin_hex()`, `stat_summary_hex()`, `stat_bin_2d()`, and
  `stat_summary_2d()`. 

* The internals of positions have been cleaned up considerably. You're unlikely
  to notice any external changes, although the documentation should be a little
  less confusing since positions now don't list parameters they never use.

## Data

* All datasets have class `tbl_df` so if you also use dplyr, you get a better
  print method.

* `economics` has been brought up to date to 2015-04-01.

* New `economics_long` is the economics data in long form.

* New `txhousing` dataset containing information about the Texas housing
  market. Useful for examples that need multiple time series, and for
  demonstrating model+vis methods.

* New `luv_colours` dataset which contains the locations of all
  built-in `colors()` in Luv space.

* `movies` has been moved into its own package, ggplot2movies, because it was 
  large and not terribly useful. If you've used the movies dataset, you'll now 
  need to explicitly load the package with `library(ggplot2movies)`.

## Bug fixes and minor improvements

* All partially matched arguments and `$` have been been replaced with 
  full matches (@jimhester, #1134).

* ggplot2 now exports `alpha()` from the scales package (#1107), and `arrow()` 
  and `unit()` from grid (#1225). This means you don't need attach scales/grid 
  or do `scales::`/`grid::` for these commonly used functions.

* `aes_string()` now only parses character inputs. This fixes bugs when
  using it with numbers and non default `OutDec` settings (#1045).

* `annotation_custom()` automatically adds a unique id to each grob name,
  making it easier to plot multiple grobs with the same name (e.g. grobs of
  ggplot2 graphics) in the same plot (#1256).

* `borders()` now accepts xlim and ylim arguments for specifying the geographical 
  region of interest (@markpayneatwork, #1392).

* `coord_cartesian()` applies the same expansion factor to limits as for scales. 
  You can suppress with `expand = FALSE` (#1207).

* `coord_trans()` now works when breaks are suppressed (#1422).

* `cut_number()` gives error message if the number of requested bins can
  be created because there are two few unique values (#1046).

* Character labels in `facet_grid()` are no longer (incorrectly) coerced into
  factors. This caused problems with custom label functions (#1070).

* `facet_wrap()` and `facet_grid()` now allow you to use non-standard
  variable names by surrounding them with backticks (#1067).

* `facet_wrap()` more carefully checks its `nrow` and `ncol` arguments
  to ensure that they're specified correctly (@richierocks, #962)

* `facet_wrap()` gains a `dir` argument to control the direction the
  panels are wrapped in. The default is "h" for horizontal. Use "v" for
  vertical layout (#1260).

* `geom_abline()`, `geom_hline()` and `geom_vline()` have been rewritten to
  have simpler behaviour and be more consistent:

    * `stat_abline()`, `stat_hline()` and `stat_vline()` have been removed:
      these were never suitable for use other than with `geom_abline()` etc
      and were not documented.

    * `geom_abline()`, `geom_vline()` and `geom_hline()` are bound to
      `stat_identity()` and `position_identity()`

    * Intercept parameters can no longer be set to a function.

    * They are all documented in one file, since they are so closely related.

* `geom_bin2d()` will now let you specify one dimension's breaks exactly,
  without touching the other dimension's default breaks at all (#1126).

* `geom_crossbar()` sets grouping correctly so you can display multiple
  crossbars on one plot. It also makes the default `fatten` argument a little
  bigger to make the middle line more obvious (#1125).

* `geom_histogram()` and `geom_smooth()` now only inform you about the
  default values once per layer, rather than once per panel (#1220).

* `geom_pointrange()` gains `fatten` argument so you can control the
  size of the point relative to the size of the line.

* `geom_segment()` annotations were not transforming with scales 
  (@BrianDiggs, #859).

* `geom_smooth()` is no longer so chatty. If you want to know what the deafult
  smoothing method is, look it up in the documentation! (#1247)

* `geom_violin()` now has the ability to draw quantile lines (@DanRuderman).

* `ggplot()` now captures the parent frame to use for evaluation,
  rather than always defaulting to the global environment. This should
  make ggplot more suitable to use in more situations (e.g. with knitr)

* `ggsave()` has been simplified a little to make it easier to maintain.
  It no longer checks that you're printing a ggplot2 object (so now also
  works with any grid grob) (#970), and always requires a filename.
  Parameter `device` now supports character argument to specify which supported
  device to use ('pdf', 'png', 'jpeg', etc.), for when it cannot be correctly
  inferred from the file extension (for example when a temporary filename is
  supplied server side in shiny apps) (@sebkopf, #939). It no longer opens
  a graphics device if one isn't already open - this is annoying when you're
  running from a script (#1326).

* `guide_colorbar()` creates correct legend if only one color (@krlmlr, #943).

* `guide_colorbar()` no longer fails when the legend is empty - previously
  this often masked misspecifications elsewhere in the plot (#967).

* New `layer_data()` function extracts the data used for plotting for a given
  layer. It's mostly useful for testing.

* User supplied `minor_breaks` can now be supplied on the same scale as 
  the data, and will be automatically transformed with by scale (#1385).

* You can now suppress the appearance of an axis/legend title (and the space
  that would allocated for it) with `NULL` in the `scale_` function. To
  use the default lable, use `waiver()` (#1145).

* Position adjustments no longer warn about potentially varying ranges
  because the problem rarely occurs in practice and there are currently a
  lot of false positives since I don't understand exactly what FP criteria
  I should be testing.

* `scale_fill_grey()` now uses red for missing values. This matches
  `scale_colour_grey()` and makes it obvious where missing values lie.
  Override with `na.value`.

* `scale_*_gradient2()` defaults to using Lab colour space.

* `scale_*_gradientn()` now allows `colours` or `colors` (#1290)

* `scale_y_continuous()` now also transforms the `lower`, `middle` and `upper`
  aesthetics used by `geom_boxplot()`: this only affects
  `geom_boxplot(stat = "identity")` (#1020).

* Legends no longer inherit aesthetics if `inherit.aes` is FALSE (#1267).

* `lims()` makes it easy to set the limits of any axis (#1138).

* `labels = NULL` now works with `guide_legend()` and `guide_colorbar()`.
  (#1175, #1183).

* `override.aes` now works with American aesthetic spelling, e.g. color

* Scales no longer round data points to improve performance of colour
  palettes. Instead the scales package now uses a much faster colour
  interpolation algorithm (#1022).

* `scale_*_brewer()` and `scale_*_distiller()` add new `direction` argument of 
  `scales::brewer_pal`, making it easier to change the order of colours 
  (@jiho, #1139).

* `scale_x_date()` now clips dates outside the limits in the same way as
  `scale_x_continuous()` (#1090).

* `stat_bin()` gains `bins` arguments, which denotes the number of bins. Now
  you can set `bins=100` instead of `binwidth=0.5`. Note that `breaks` or
  `binwidth` will override it (@tmshn, #1158, #102).

* `stat_boxplot()` warns if a continuous variable is used for the `x` aesthetic
  without also supplying a `group` aesthetic (#992, @krlmlr).

* `stat_summary_2d()` and `stat_bin_2d()` now share exactly the same code for 
  determining breaks from `bins`, `binwidth`, and `origin`. 
  
* `stat_summary_2d()` and `stat_bin_2d()` now output in tile/raster compatible 
  form instead of rect compatible form. 

* Automatically computed breaks do not lead to an error for transformations like
  "probit" where the inverse can map to infinity (#871, @krlmlr)

* `stat_function()` now always evaluates the function on the original scale.
  Previously it computed the function on transformed scales, giving incorrect
  values (@BrianDiggs, #1011).

* `strip_dots` works with anonymous functions within calculated aesthetics 
  (e.g. `aes(sapply(..density.., function(x) mean(x))))` (#1154, @NikNakk)

* `theme()` gains `validate = FALSE` parameter to turn off validation, and 
  hence store arbitrary additional data in the themes. (@tdhock, #1121)

* Improved the calculation of segments needed to draw the curve representing
  a line when plotted in polar coordinates. In some cases, the last segment
  of a multi-segment line was not drawn (@BrianDiggs, #952)<|MERGE_RESOLUTION|>--- conflicted
+++ resolved
@@ -1,12 +1,9 @@
 # ggplot2 (development version)
 
-<<<<<<< HEAD
 * `geom_label()` now uses the `angle` aesthetic (@teunbrand, #2785)
 * 'lines' units in `geom_label()`, often used in the `label.padding` argument, 
   are now are relative to the text size. This causes a visual change, but fixes 
   a misalignment issue between the textbox and text (@teunbrand, #4753)
-
-=======
 * `ggsave()` warns when multiple `filename`s are given, and only writes to the
   first file (@teunbrand, #5114).
 * Fixed a regression in `geom_hex()` where aesthetics were replicated across 
@@ -17,8 +14,7 @@
   (@teunbrand based on @clauswilke's suggestion #5051).
 * Fixed a regression in `Coord$train_panel_guides()` where names of guides were 
   dropped (@maxsutton, #5063)
-  
->>>>>>> 6ff4b042
+
 # ggplot2 3.4.0
 This is a minor release focusing on tightening up the internals and ironing out
 some inconsistencies in the API. The biggest change is the addition of the 

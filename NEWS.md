--- conflicted
+++ resolved
@@ -134,15 +134,12 @@
     this can be used to have inwards ticks on the x-axis (`axis.ticks.length.x`) and
     outwards ticks on the y-axis (`axis.ticks.length.y`) (@pank, #2935).
 
-<<<<<<< HEAD
-* `geom_*()` and `stat_*()` now accepts purrr-style lambda notation
-  (@yutannihilation, #3138).
-
-=======
 * The arguments of `Stat*$compute_layer()` and `Position*$compute_layer()` are
   now renamed to always match the ones of `Stat$compute_layer()` and
   `Position$compute_layer()` (@yutannihilation, #3202).
->>>>>>> e52b6a8d
+
+* `geom_*()` and `stat_*()` now accepts purrr-style lambda notation
+  (@yutannihilation, #3138).
 
 # ggplot2 3.1.0
 

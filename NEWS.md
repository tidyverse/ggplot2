# ggplot2 (development version)

<<<<<<< HEAD
* (internal) removed barriers for using 2D structures as aesthetics 
  (@teunbrand, #4189).
=======
* (internal) Using `after_scale()` in the `Geom*$default_aes()` field is now
  evaluated in the context of data (@teunbrand, #6135)
* Fixed bug where binned scales wouldn't simultaneously accept transformations
  and function-limits (@teunbrand, #6144).
* Fixed bug where the `ggplot2::`-prefix did not work with `stage()` 
  (@teunbrand, #6104).
* New `get_labs()` function for retrieving completed plot labels 
  (@teunbrand, #6008).
>>>>>>> b29b8315
* Built-in `theme_*()` functions now have `ink` and `paper` arguments to control
  foreground and background colours respectively (@teunbrand)
* The `summary()` method for ggplots is now more terse about facets 
  (@teunbrand, #5989).
* `guide_bins()`, `guide_colourbar()` and `guide_coloursteps()` gain an `angle`
  argument to overrule theme settings, similar to `guide_axis(angle)` 
  (@teunbrand, #4594).
* `coord_*(expand)` can now take a logical vector to control expansion at any
  side of the panel (top, right, bottom, left) (@teunbrand, #6020)
* (Breaking) The defaults for all geoms can be set at one in the theme. 
  (@teunbrand based on pioneering work by @dpseidel, #2239)
    * A new `theme(geom)` argument is used to track these defaults.
    * The `element_geom()` function can be used to populate that argument.
    * The `from_theme()` function allows access to the theme default fields from
      inside the `aes()` function.
* Passing empty unmapped aesthetics to layers raises a warning instead of
  throwing an error (@teunbrand, #6009).
* Moved {mgcv} from Imports to Suggests (@teunbrand, #5986)
* New `reset_geom_defaults()` and `reset_stat_defaults()` to restore all geom or
  stat default aesthetics at once (@teunbrand, #5975).
* `facet_wrap()` can have `space = "free_x"` with 1-row layouts and 
  `space = "free_y"` with 1-column layouts (@teunbrand)
* Secondary axes respect `n.breaks` setting in continuous scales (@teunbrand, #4483).
* Layers can have names (@teunbrand, #4066).
* (internal) improvements to `pal_qualitative()` (@teunbrand, #5013)
* `coord_radial(clip = "on")` clips to the panel area when the graphics device
  supports clipping paths (@teunbrand, #5952).
* (internal) Panel clipping responsibility moved from Facet class to Coord 
  class through new `Coord$draw_panel()` method.
* `theme(strip.clip)` now defaults to `"on"` and is independent of Coord 
  clipping (@teunbrand, 5952).
* (internal) rearranged the code of `Facet$draw_panels()` method (@teunbrand).
* Axis labels are now justified across facet panels (@teunbrand, #5820)
* Fixed bug in `stat_function()` so x-axis title now produced automatically 
  when no data added. (@phispu, #5647).
* geom_sf now accepts shape names (@sierrajohnson, #5808)
* Added `gg` class to `labs()` (@phispu, #5553).
* Missing values from discrete palettes are no longer translated 
  (@teunbrand, #5929).
* Fixed bug in `facet_grid(margins = TRUE)` when using expresssions 
  (@teunbrand, #1864).
* `geom_step()` now supports the `orientation` argument (@teunbrand, #5936).
* `position_dodge()` and `position_jitterdodge()` now have a `reverse` argument 
  (@teunbrand, #3610)
* `coord_radial(r.axis.inside)` can now take a numeric value to control 
  placement of internally placed radius axes (@teunbrand, #5805).
* (internal) default labels are derived in `ggplot_build()` rather than
  in `ggplot_add.Layer()` (@teunbrand, #5894)
* An attempt is made to use a variable's label attribute as default label 
  (@teunbrand, #4631)
* Themes gain an additional `header_family` argument to easily set the font
  for headers and titles (#5886).
* The `plot.subtitle`, `plot.caption` and `plot.tag` theme elements now inherit 
  from the root `text` element instead of the `title` element (#5886).
* ggplot2 no longer imports {glue} (@teunbrand, #5986).
* `geom_rect()` can now derive the required corners positions from `x`/`width`
  or `y`/`height` parameterisation (@teunbrand, #5861).
* All position scales now use the same definition of `x` and `y` aesthetics.
  This lets uncommon aesthetics like `xintercept` expand scales as usual.
  (#3342, #4966, @teunbrand)
* Bare numeric values provided to Date or Datetime scales get inversely 
  transformed (cast to Date/POSIXct) with a warning (@teunbrand).
* `stat_bin()` now accepts functions for argument `breaks` (@aijordan, #4561)
* (internal) The plot's layout now has a coord parameter that is used to 
  prevent setting up identical panel parameters (#5427)
* (internal) rearranged the code of `Facet$draw_panels()` method (@teunbrand).
* `geom_rug()` prints a warning when `na.rm = FALSE`, as per documentation (@pn317, #5905)
* `position_dodge(preserve = "single")` now handles multi-row geoms better,
  such as `geom_violin()` (@teunbrand based on @clauswilke's work, #2801).
* `position_jitterdodge()` now dodges by `group` (@teunbrand, #3656)
* The `arrow.fill` parameter is now applied to more line-based functions: 
  `geom_path()`, `geom_line()`, `geom_step()` `geom_function()`, line 
   geometries in `geom_sf()` and `element_line()`.
* Fixed bug where binned guides would keep out-of-bounds breaks 
  (@teunbrand, #5870).
* The size of the `draw_key_polygon()` glyph now reflects the `linewidth` 
  aesthetic (#4852).
* New function `complete_theme()` to replicate how themes are handled during
  plot building (#5801).
* Special getter and setter functions have been renamed for consistency, allowing
  for better tab-completion with `get_*`- and `set_*`-prefixes. The old names 
  remain available for backward compatibility (@teunbrand, #5568).
  
  | New name             | Old name          |
  | -------------------- | ----------------- |
  | `get_theme()`        | `theme_get()`     |
  | `set_theme()`        | `theme_set()`     |
  | `replace_theme()`    | `theme_replace()` |
  | `update_theme()`     | `theme_update()`  |
  | `get_last_plot()`    | `last_plot()`     |
  | `get_layer_data()`   | `layer_data()`    |
  | `get_layer_grob()`   | `layer_grob()`    |
  | `get_panel_scales()` | `layer_scales()`  |

* Discrete scales now support `minor_breaks`. This may only make sense in
  discrete position scales, where it affects the placement of minor ticks
  and minor gridlines (#5434).
* Discrete position scales now expose the `palette` argument, which can be used 
  to customise spacings between levels (@teunbrand, #5770).
* The default `se` parameter in layers with `geom = "smooth"` will be `TRUE` 
  when the data has `ymin` and `ymax` parameters and `FALSE` if these are 
  absent. Note that this does not affect the default of `geom_smooth()` or
  `stat_smooth()` (@teunbrand, #5572).
* The bounded density option in `stat_density()` uses a wider range to
  prevent discontinuities (#5641).
* `geom_raster()` now falls back to rendering as `geom_rect()` when coordinates
  are not Cartesian (#5503).
* `stat_ecdf()` now has an optional `weight` aesthetic (@teunbrand, #5058).
* Position scales combined with `coord_sf()` can now use functions in the 
 `breaks` argument. In addition, `n.breaks` works as intended and 
 `breaks = NULL` removes grid lines and axes (@teunbrand, #4622).
* (Internal) Applying defaults in `geom_sf()` has moved from the internal 
  `sf_grob()` to `GeomSf$use_defaults()` (@teunbrand).
* `facet_wrap()` has new options for the `dir` argument to more precisely
  control panel directions. Internally `dir = "h"` or `dir = "v"` is deprecated 
  (@teunbrand, #5212).
* Prevented `facet_wrap(..., drop = FALSE)` from throwing spurious errors when
  a character facetting variable contained `NA`s (@teunbrand, #5485).
* When facets coerce the faceting variables to factors, the 'ordered' class
  is dropped (@teunbrand, #5666).
* `geom_curve()` now appropriately removes missing data instead of throwing
  errors (@teunbrand, #5831).
* `update_geom_defaults()` and `update_stat_defaults()` have a reset mechanism
  when using `new = NULL` and invisible return the previous defaults (#4993).
* Fixed regression in axes where `breaks = NULL` caused the axes to disappear
  instead of just rendering the axis line (@teunbrand, #5816).
* `geom_point()` can be dodged vertically by using 
  `position_dodge(..., orientation = "y")` (@teunbrand, #5809).
* Fixed bug where `na.value` was incorrectly mapped to non-`NA` values 
  (@teunbrand, #5756).
* Fixed bug in `guide_custom()` that would throw error with `theme_void()` 
  (@teunbrand, #5856).
* New helper function `gg_par()` to translate ggplot2's interpretation of 
  graphical parameters to {grid}'s interpretation (@teunbrand, #5866).
* `scale_{x/y}_discrete()` can now accept a `sec.axis`. It is recommended to
  only use `dup_axis()` to set custom breaks or labels, as discrete variables 
  cannot be transformed (@teunbrand, #3171).
* `stat_density()` has the new computed variable: `wdensity`, which is
  calculated as the density times the sum of weights (@teunbrand, #4176).
* `theme()` gets new `spacing` and `margins` arguments that all other spacings
  and (non-text) margins inherit from (@teunbrand, #5622).
* `geom_ribbon()` can have varying `fill` or `alpha` in linear coordinate
  systems (@teunbrand, #4690).
* `geom_tile()` computes default widths and heights per panel instead of
  per layer (@teunbrand, #5740).
* The `fill` of the `panel.border` theme setting is ignored and forced to be
  transparent (#5782).
* `stat_align()` skips computation when there is only 1 group and therefore
  alignment is not necessary (#5788).
* `position_stack()` skips computation when all `x` values are unique and 
  therefore stacking is not necessary (#5788).
* A new `ggplot_build()` S3 method for <ggplot_built> classes was added, which
  returns input unaltered (@teunbrand, #5800).
* `width` is implemented as aesthetic instead of parameter in `geom_col()` and
  `geom_bar()` (#3142).
* Fix a bug in `position_jitterdodge()` where different jitters would be applied
  to different position aesthetics of the same axis (@teunbrand, #5818).
* In `stat_bin()`, the default `boundary` is now chosen to better adhere to 
  the `nbin` argument (@teunbrand, #5882, #5036)
* `after_stat()` and `after_scale()` throw warnings when the computed aesthetics
  are not of the correct length (#5901).
* `guide_colourbar()` now correctly hands off `position` and `available_aes`
  parameters downstream (@teunbrand, #5930)
* `geom_hline()` and `geom_vline()` now have `position` argument
  (@yutannihilation, #4285).
* New function `get_strip_labels()` to retrieve facet labels (@teunbrand, #4979)
* Fixed bug in `position_dodge2()`'s identification of range overlaps 
  (@teunbrand, #5938, #4327).
* Fixed bug where empty discrete scales weren't recognised as such 
  (@teunbrand, #5945).
* (internal) The summary function of `stat_summary()` and `stat_summary_bin()` 
  is setup once in total instead of once per group (@teunbrand, #5971)
* `facet_grid(space = "free")` can now be combined with `coord_fixed()` 
  (@teunbrand, #4584).
* `theme_classic()` now has black ticks and text instead of dark gray. In 
  addition, `theme_classic()`'s axis line end is `"square"` (@teunbrand, #5978).
* {tibble} is now suggested instead of imported (@teunbrand, #5986)
* The ellipsis argument is now checked in `fortify()`, `get_alt_text()`, 
  `labs()` and several guides (@teunbrand, #3196).
* `stat_summary_bin()` no longer ignores `width` parameter (@teunbrand, #4647).
* Added `keep.zeroes` argument to `stat_bin()` (@teunbrand, #3449)

# ggplot2 3.5.1

This is a small release focusing on fixing regressions from 3.5.0 and 
documentation updates.

## Bug fixes

* Fixed bug where discrete scales could not map aesthetics only consisting of
  `NA`s (#5623)
* Fixed spurious warnings from `sec_axis()` with `breaks = NULL` (#5713).
* Patterns and gradients are now also enabled in `geom_sf()` 
  (@teunbrand, #5716).
* The default behaviour of `resolution()` has been reverted to pre-3.5.0 
  behaviour. Whether mapped discrete vectors should be treated as having 
  resolution of 1 is controlled by the new `discrete` argument.
* Fixed bug in `guide_bins()` and `guide_coloursteps()` where discrete breaks,
  such as the levels produced by `cut()`, were ordered incorrectly 
  (@teunbrand, #5757).
  
## Improvements

* When facets coerce the faceting variables to factors, the 'ordered' class
  is dropped (@teunbrand, #5666).
* `coord_map()` and `coord_polar()` throw informative warnings when used
  with the guide system (#5707).
* When passing a function to `stat_contour(breaks)`, that function is used to
  calculate the breaks even if `bins` and `binwidth` are missing 
  (@teunbrand, #5686).
* `geom_step()` now supports `lineend`, `linejoin` and `linemitre` parameters 
  (@teunbrand, #5705).
* Fixed performance loss when the `.data` pronoun is used in `aes()` (#5730).
* Facet evaluation is better at dealing with inherited errors 
  (@teunbrand, #5670).
* `stat_bin()` deals with non-finite breaks better (@teunbrand, #5665).
* While axes in `coord_radial()` don't neatly fit the top/right/bottom/left
  organisation, specifying `position = "top"` or `position = "right"` 
  in the scale will flip the placement of the radial axis (#5735)
* Theme elements that do not exist now throw warnings instead of errors (#5719).
* Fixed bug in `coord_radial()` where full circles were not treated as such 
  (@teunbrand, #5750).
* When legends detect the presence of values in a layer, `NA` is now detected
  if the data contains values outside the given breaks (@teunbrand, #5749).
* `annotate()` now warns about `stat` or `position` arguments (@teunbrand, #5151)
* `guide_coloursteps(even.steps = FALSE)` now works with discrete data that has 
  been formatted by `cut()` (@teunbrand, #3877).
* `ggsave()` now offers to install svglite if needed (@eliocamp, #6166).

# ggplot2 3.5.0

This is a minor release that turned out quite beefy. It is focused on 
overhauling the guide system: the system responsible for displaying information 
from scales in the guise of axes and legends. As part of that overhaul, new 
guides have been implemented and existing guides have been refined. The look 
and feel of guides has been mostly preserved, but their internals and 
styling options have changed drastically.

Briefly summarising other highlights, we also welcome `coord_radial()` as a 
successor of  `coord_polar()`. Initial support for newer graphical features, 
such as pattern fills has been added. The API has changed how `I()`/`<AsIs>` 
vectors interact with the scale system, namely: not at all. 

## Breaking changes

* The guide system. As a whole. See 'new features' for more information. 
  While the S3 guide generics are still in place, the S3 methods for 
  `guide_train()`, `guide_merge()`, `guide_geom()`, `guide_transform()`,
  `guide_gengrob()` have been superseded by the respective ggproto methods.
  In practice, this will mean that `NextMethod()` or sub-classing ggplot2's
  guides with the S3 system will no longer work.
  
* By default, `guide_legend()` now only draws a key glyph for a layer when
  the value is in the layer's data. To revert to the old behaviour, you
  can still set `show.legend = c({aesthetic} = TRUE)` (@teunbrand, #3648).

* In the `scale_{colour/fill}_gradient2()` and 
  `scale_{colour/fill}_steps2()` functions, the `midpoint` argument is 
  transformed by the scale transformation (#3198).
  
* The `legend.key` theme element is set to inherit from the `panel.background`
  theme element. The default themes no longer set the `legend.key` element.
  This causes a visual change with the default `theme_gray()` (#5549).
  
* The `scale_name` argument in `continuous_scale()`, `discrete_scale()` and
  `binned_scale()` is soft-deprecated. If you have implemented custom scales,
  be advised to double-check that unnamed arguments ends up where they should 
  (@teunbrand, #1312).  
  
* The `legend.text.align` and `legend.title.align` arguments in `theme()` are 
  deprecated. The `hjust` setting of the `legend.text` and `legend.title` 
  elements continues to fulfill the role of text alignment (@teunbrand, #5347).
  
* 'lines' units in `geom_label()`, often used in the `label.padding` argument, 
  are now are relative to the text size. This causes a visual change, but fixes 
  a misalignment issue between the textbox and text (@teunbrand, #4753)
  
* `coord_flip()` has been marked as superseded. The recommended alternative is
  to swap the `x` and `y` aesthetic and/or using the `orientation` argument in
  a layer (@teunbrand, #5130).
  
* The `trans` argument in scales and secondary axes has been renamed to 
  `transform`. The `trans` argument itself is deprecated. To access the
  transformation from the scale, a new `get_transformation()` method is 
  added to Scale-classes (#5558).
  
* Providing a numeric vector to `theme(legend.position)` has been deprecated.
  To set the default legend position inside the plot use 
  `theme(legend.position = "inside", legend.position.inside = c(...))` instead.

## New features

* Plot scales now ignore `AsIs` objects constructed with `I(x)`, instead of
  invoking the identity scale. This allows these columns to co-exist with other
  layers that need a non-identity scale for the same aesthetic. Also, it makes
  it easy to specify relative positions (@teunbrand, #5142).
  
* The `fill` aesthetic in many geoms now accepts grid's patterns and gradients.
  For developers of layer extensions, this feature can be enabled by switching 
  from `fill = alpha(fill, alpha)` to `fill = fill_alpha(fill, alpha)` when 
  providing fills to `grid::gpar()` (@teunbrand, #3997).
  
* New function `check_device()` for testing the availability of advanced 
  graphics features introduced in R 4.1.0 onward (@teunbrand, #5332).
  
* `coord_radial()` is a successor to `coord_polar()` with more customisation 
  options. `coord_radial()` can:
  
  * integrate with the new guide system via a dedicated `guide_axis_theta()` to
    display the angle coordinate.
  * in addition to drawing full circles, also draw circle sectors by using the 
    `end` argument.
  * avoid data vanishing in the center of the plot by setting the `donut` 
    argument.
  * adjust the `angle` aesthetic of layers, such as `geom_text()`, to align 
    with the coordinate system using the `rotate_angle` argument.
    
### The guide system

The guide system encompassing axes and legends, as the last remaining chunk of 
ggplot2, has been rewritten to use the `<ggproto>` system instead of the S3 
system. This change was a necessary step to officially break open the guide 
system for extension package developers. The axes and legends now inherit from 
a `<Guide>` class, which makes them extensible in the same manner as geoms, 
stats, facets and coords (#3329, @teunbrand)

* The most user-facing change is that the styling of guides is rewired through
  the theme system. Guides now have a `theme` argument that can style 
  individual guides, while `theme()` has gained additional arguments to style
  guides. Theme elements declared in the guide override theme elements set
  through the plot. The new theme elements for guides are: 
  `legend.key.spacing{.x/.y}`, `legend.frame`, `legend.axis.line`, 
  `legend.ticks`, `legend.ticks.length`, `legend.text.position` and 
  `legend.title.position`. Previous style options in the arguments of 
  `guide_*()` functions are soft-deprecated.

* Unfortunately, we could not fully preserve the function of pre-existing
  guide extensions written in the S3 system. A fallback for these old guides
  is encapsulated in the `<GuideOld>` class, which calls the old S3 generics.
  The S3 methods have been removed as part of cleaning up, so the old guides
  will still work if the S3 methods are reimplemented, but we encourage to
  switch to the new system (#2728).
  
* The `order` argument of guides now strictly needs to be a length-1 
  integer (#4958).
  
#### Axes

* New `guide_axis_stack()` to combine other axis guides on top of one another.

* New `guide_axis_theta()` to draw an axis in a circular arc in 
  `coord_radial()`. The guide can be controlled by adding 
  `guides(theta = guide_axis_theta(...))` to a plot.

* New `guide_axis_logticks()` can be used to draw logarithmic tick marks as
  an axis. It supersedes the `annotation_logticks()` function 
  (@teunbrand, #5325).

* `guide_axis()` gains a `minor.ticks` argument to draw minor ticks (#4387).

* `guide_axis()` gains a `cap` argument that can be used to trim the
      axis line to extreme breaks (#4907).

* Primary axis titles are now placed at the primary guide, so that
  `guides(x = guide_axis(position = "top"))` will display the title at the
  top by default (#4650).
  
* The default `vjust` for the `axis.title.y.right` element is now 1 instead of
  0.
  
* Unknown secondary axis guide positions are now inferred as the opposite 
  of the primary axis guide when the latter has a known `position` (#4650).
  
#### Legends

* New `guide_custom()` function for drawing custom graphical objects (grobs)
  unrelated to scales in legend positions (#5416).
  
* All legends have acquired a `position` argument, that allows individual guides
  to deviate from the `legend.position` set in the `theme()` function. This
  means that legends can now be placed at multiple sides of the plot (#5488).
  
* The spacing between legend keys and their labels, in addition to legends
  and their titles, is now controlled by the text's `margin` setting. Not
  specifying margins will automatically add appropriate text margins. To
  control the spacing within a legend between keys, the new 
  `legend.key.spacing.{x/y}` argument can be used in `theme()`. This leaves the 
  `legend.spacing` theme setting dedicated to solely controlling the spacing 
  between different guides (#5455).
  
* `guide_colourbar()` and `guide_coloursteps()` gain an `alpha` argument to
  set the transparency of the bar (#5085).

* New `display` argument in `guide_colourbar()` supplants the `raster` argument.
  In R 4.1.0 and above, `display = "gradient"` will draw a gradient.
  
* Legend keys that can draw arrows have their size adjusted for arrows.

* When legend titles are larger than the legend, title justification extends
  to the placement of keys and labels (#1903).

* Glyph drawing functions of the `draw_key_*()` family can now set `"width"`
  and `"height"` attributes (in centimetres) to the produced keys to control
  their displayed size in the legend.
  
* `coord_sf()` now uses customisable guides provided in the scales or 
  `guides()` function (@teunbrand).

## Improvements

* `guide_coloursteps(even.steps = FALSE)` now draws one rectangle per interval
  instead of many small ones (#5481).

* `draw_key_label()` now better reflects the appearance of labels (#5561).

* `position_stack()` no longer silently removes missing data, which is now
  handled by the geom instead of position (#3532).
  
* The `minor_breaks` function argument in scales can now also take a function 
  with two arguments: the scale's limits and the scale's major breaks (#3583).
  
* Failing to fit or predict in `stat_smooth()` now gives a warning and omits
  the failed group, instead of throwing an error (@teunbrand, #5352).
  
* `labeller()` now handles unspecified entries from lookup tables
  (@92amartins, #4599).
  
* `fortify.default()` now accepts a data-frame-like object granted the object
  exhibits healthy `dim()`, `colnames()`, and `as.data.frame()` behaviours
  (@hpages, #5390).

* `geom_violin()` gains a `bounds` argument analogous to `geom_density()`s 
  (@eliocamp, #5493).

* To apply dodging more consistently in violin plots, `stat_ydensity()` now
  has a `drop` argument to keep or discard groups with 1 observation.
  
* `geom_boxplot()` gains a new argument, `staplewidth` that can draw staples
  at the ends of whiskers (@teunbrand, #5126)
  
* `geom_boxplot()` gains an `outliers` argument to switch outliers on or off,
  in a manner that does affects the scale range. For hiding outliers that does
  not affect the scale range, you can continue to use `outlier.shape = NA` 
  (@teunbrand, #4892).
  
* Nicer error messages for xlim/ylim arguments in coord-* functions
  (@92amartins, #4601, #5297).

* You can now omit either `xend` or `yend` from `geom_segment()` as only one
  of these is now required. If one is missing, it will be filled from the `x`
  and `y` aesthetics respectively. This makes drawing horizontal or vertical
  segments a little bit more convenient (@teunbrand, #5140).
  
* When `geom_path()` has aesthetics varying within groups, the `arrow()` is
  applied to groups instead of individual segments (@teunbrand, #4935).
  
* `geom_text()` and `geom_label()` gained a `size.unit` parameter that set the 
  text size to millimetres, points, centimetres, inches or picas 
  (@teunbrand, #3799).
  
* `geom_label()` now uses the `angle` aesthetic (@teunbrand, #2785)

* The `label.padding` argument in `geom_label()` now supports inputs created
  with the `margin()` function (#5030).
  
* `ScaleContinuous$get_breaks()` now only calls `scales::zero_range()` on limits
  in transformed space, rather than in data space (#5304).
  
* Scales throw more informative messages (@teunbrand, #4185, #4258)
  
* `scale_*_manual()` with a named `values` argument now emits a warning when
  none of those names match the values found in the data (@teunbrand, #5298).
  
* The `name` argument in most scales is now explicitly the first argument 
  (#5535)
  
* The `translate_shape_string()` internal function is now exported for use in
  extensions of point layers (@teunbrand, #5191).
  
* To improve `width` calculation in bar plots with empty factor levels, 
  `resolution()` considers `mapped_discrete` values as having resolution 1 
  (@teunbrand, #5211)
  
* In `theme()`, some elements can be specified with `rel()` to inherit from
  `unit`-class objects in a relative fashion (@teunbrand, #3951).
  
* `theme()` now supports splicing a list of arguments (#5542).

* In the theme element hierarchy, parent elements that are a strict subclass
  of child elements now confer their subclass upon the children (#5457).
  
* New `plot.tag.location` in `theme()` can control placement of the plot tag
  in the `"margin"`, `"plot"` or the new `"panel"` option (#4297).
  
* `coord_munch()` can now close polygon shapes (@teunbrand, #3271)
  
* Aesthetics listed in `geom_*()` and `stat_*()` layers now point to relevant
  documentation (@teunbrand, #5123).
  
* The new argument `axes` in `facet_grid()` and `facet_wrap()` controls the
  display of axes at interior panel positions. Additionally, the `axis.labels`
  argument can be used to only draw tick marks or fully labelled axes 
  (@teunbrand, #4064).
  
* `coord_polar()` can have free scales in facets (@teunbrand, #2815).

* The `get_guide_data()` function can be used to extract position and label
  information from the plot (#5004).
  
* Improve performance of layers without positional scales (@zeehio, #4990)

* More informative error for mismatched 
  `direction`/`theme(legend.direction = ...)` arguments (#4364, #4930).

## Bug fixes

* Fixed regression in `guide_legend()` where the `linewidth` key size
  wasn't adapted to the width of the lines (#5160).

* In `guide_bins()`, the title no longer arbitrarily becomes offset from
  the guide when it has long labels.
  
* `guide_colourbar()` and `guide_coloursteps()` merge properly when one
  of the aesthetics is dropped (#5324).

* When using `geom_dotplot(binaxis = "x")` with a discrete y-variable, dots are
  now stacked from the y-position rather than from 0 (@teunbrand, #5462)
  
* `stat_count()` treats `x` as unique in the same manner `unique()` does 
  (#4609).
  
* The plot's title, subtitle and caption now obey horizontal text margins
  (#5533).
  
* Contour functions will not fail when `options("OutDec")` is not `.` (@eliocamp, #5555).

* Lines where `linewidth = NA` are now dropped in `geom_sf()` (#5204).

* `ggsave()` no longer sometimes creates new directories, which is now 
  controlled by the new `create.dir` argument (#5489).
  
* Legend titles no longer take up space if they've been removed by setting 
  `legend.title = element_blank()` (@teunbrand, #3587).
  
* `resolution()` has a small tolerance, preventing spuriously small resolutions 
  due to rounding errors (@teunbrand, #2516).
  
* `stage()` now works correctly, even with aesthetics that do not have scales 
  (#5408)
  
* `stat_ydensity()` with incomplete groups calculates the default `width` 
  parameter more stably (@teunbrand, #5396)
  
* The `size` argument in `annotation_logticks()` has been deprecated in favour
  of the `linewidth` argument (#5292).
  
* Binned scales now treat `NA`s in limits the same way continuous scales do 
  (#5355).

* Binned scales work better with `trans = "reverse"` (#5355).

* Integers are once again valid input to theme arguments that expect numeric
  input (@teunbrand, #5369)
  
* Legends in `scale_*_manual()` can show `NA` values again when the `values` is
  a named vector (@teunbrand, #5214, #5286).
  
* Fixed bug in `coord_sf()` where graticule lines didn't obey 
  `panel.grid.major`'s linewidth setting (@teunbrand, #5179)
  
* Fixed bug in `annotation_logticks()` when no suitable tick positions could
  be found (@teunbrand, #5248).
  
* The default width of `geom_bar()` is now based on panel-wise resolution of
  the data, rather than global resolution (@teunbrand, #4336).
  
* `stat_align()` is now applied per panel instead of globally, preventing issues
  when facets have different ranges (@teunbrand, #5227).
  
* A stacking bug in `stat_align()` was fixed (@teunbrand, #5176).

* `stat_contour()` and `stat_contour_filled()` now warn about and remove
  duplicated coordinates (@teunbrand, #5215).
  
* `guide_coloursteps()` and `guide_bins()` sort breaks (#5152). 
  
## Internal changes
  
* The `ScaleContinuous$get_breaks()` method no longer censors
  the computed breaks.
  
* The ggplot object now contains `$layout` which points to the `Layout` ggproto
  object and will be used by the `ggplot_build.ggplot` method. This was exposed
  so that package developers may extend the behaviour of the `Layout` ggproto 
  object without needing to develop an entirely new `ggplot_build` method 
  (@jtlandis, #5077).
  
* Guide building is now part of `ggplot_build()` instead of 
  `ggplot_gtable()` to allow guides to observe unmapped data (#5483).
  
* The `titleGrob()` function has been refactored to be faster and less
  complicated.

* The `scales_*()` functions related to managing the `<ScalesList>` class have
  been implemented as methods in the `<ScalesList>` class, rather than stray
  functions (#1310).
  
# ggplot2 3.4.4

This hotfix release adapts to a change in r-devel's `base::is.atomic()` and 
the upcoming retirement of maptools.

* `fortify()` for sp objects (e.g., `SpatialPolygonsDataFrame`) is now deprecated
  and will be removed soon in support of [the upcoming retirement of rgdal, rgeos,
  and maptools](https://r-spatial.org/r/2023/05/15/evolution4.html). In advance
  of the whole removal, `fortify(<SpatialPolygonsDataFrame>, region = ...)`
  no longer works as of this version (@yutannihilation, #5244).

# ggplot2 3.4.3
This hotfix release addresses a version comparison change in r-devel. There are
no user-facing or breaking changes.

# ggplot2 3.4.2
This is a hotfix release anticipating changes in r-devel, but folds in upkeep
changes and a few bug fixes as well.

## Minor improvements

* Various type checks and their messages have been standardised 
  (@teunbrand, #4834).
  
* ggplot2 now uses `scales::DiscreteRange` and `scales::ContinuousRange`, which
  are available to write scale extensions from scratch (@teunbrand, #2710).
  
* The `layer_data()`, `layer_scales()` and `layer_grob()` now have the default
  `plot = last_plot()` (@teunbrand, #5166).
  
* The `datetime_scale()` scale constructor is now exported for use in extension
  packages (@teunbrand, #4701).
  
## Bug fixes

* `update_geom_defaults()` and `update_stat_defaults()` now return properly 
  classed objects and have updated docs (@dkahle, #5146).

* For the purposes of checking required or non-missing aesthetics, character 
  vectors are no longer considered non-finite (@teunbrand, @4284).

* `annotation_logticks()` skips drawing ticks when the scale range is non-finite
  instead of throwing an error (@teunbrand, #5229).
  
* Fixed spurious warnings when the `weight` was used in `stat_bin_2d()`, 
  `stat_boxplot()`, `stat_contour()`, `stat_bin_hex()` and `stat_quantile()`
  (@teunbrand, #5216).

* To prevent changing the plotting order, `stat_sf()` is now computed per panel 
  instead of per group (@teunbrand, #4340).

* Fixed bug in `coord_sf()` where graticule lines didn't obey 
  `panel.grid.major`'s linewidth setting (@teunbrand, #5179).

* `geom_text()` drops observations where `angle = NA` instead of throwing an
  error (@teunbrand, #2757).
  
# ggplot2 3.4.1
This is a small release focusing on fixing regressions in the 3.4.0 release
and minor polishes.

## Breaking changes

* The computed variable `y` in `stat_ecdf()` has been superseded by `ecdf` to 
  prevent incorrect scale transformations (@teunbrand, #5113 and #5112).
  
## New features

* Added `scale_linewidth_manual()` and `scale_linewidth_identity()` to support
  the `linewidth` aesthetic (@teunbrand, #5050).
  
* `ggsave()` warns when multiple `filename`s are given, and only writes to the
  first file (@teunbrand, #5114).

## Bug fixes

* Fixed a regression in `geom_hex()` where aesthetics were replicated across 
  bins (@thomasp85, #5037 and #5044).
  
* Using two ordered factors as facetting variables in 
  `facet_grid(..., as.table = FALSE)` now throws a warning instead of an
  error (@teunbrand, #5109).
  
* Fixed misbehaviour of `draw_key_boxplot()` and `draw_key_crossbar()` with 
  skewed key aspect ratio (@teunbrand, #5082).
  
* Fixed spurious warning when `weight` aesthetic was used in `stat_smooth()` 
  (@teunbrand based on @clauswilke's suggestion, #5053).
  
* The `lwd` alias is now correctly replaced by `linewidth` instead of `size` 
  (@teunbrand based on @clauswilke's suggestion #5051).
  
* Fixed a regression in `Coord$train_panel_guides()` where names of guides were 
  dropped (@maxsutton, #5063).

In binned scales:

* Automatic breaks should no longer be out-of-bounds, and automatic limits are
  adjusted to include breaks (@teunbrand, #5082).
  
* Zero-range limits no longer throw an error and are treated akin to continuous
  scales with zero-range limits (@teunbrand, #5066).
  
* The `trans = "date"` and `trans = "time"` transformations were made compatible
  (@teunbrand, #4217).

# ggplot2 3.4.0
This is a minor release focusing on tightening up the internals and ironing out
some inconsistencies in the API. The biggest change is the addition of the 
`linewidth` aesthetic that takes of sizing the width of any line from `size`. 
This change, while attempting to be as non-breaking as possible, has the 
potential to change the look of some of your plots.

Other notable changes is a complete redo of the error and warning messaging in
ggplot2 using the cli package. Messaging is now better contextualised and it 
should be easier to identify which layer an error is coming from. Last, we have
now made the switch to using the vctrs package internally which means that 
support for vctrs classes as variables should improve, along with some small 
gains in rendering speed.

## Breaking changes

* A `linewidth` aesthetic has been introduced and supersedes the `size` 
  aesthetic for scaling the width of lines in line based geoms. `size` will 
  remain functioning but deprecated for these geoms and it is recommended to 
  update all code to reflect the new aesthetic. For geoms that have _both_ point 
  sizing and linewidth sizing (`geom_pointrange()` and `geom_sf`) `size` now 
  **only** refers to sizing of points which can leads to a visual change in old
  code (@thomasp85, #3672)
  
* The default line width for polygons in `geom_sf()` have been decreased to 0.2 
  to reflect that this is usually used for demarking borders where a thinner 
  line is better suited. This change was made since we already induced a 
  visual change in `geom_sf()` with the introduction of the `linewidth` 
  aesthetic.
  
* The dot-dot notation (`..var..`) and `stat()`, which have been superseded by
  `after_stat()`, are now formally deprecated (@yutannihilation, #3693).

* `qplot()` is now formally deprecated (@yutannihilation, #3956).

* `stage()` now properly refers to the values without scale transformations for
  the stage of `after_stat`. If your code requires the scaled version of the
  values for some reason, you have to apply the same transformation by yourself,
  e.g. `sqrt()` for `scale_{x,y}_sqrt()` (@yutannihilation and @teunbrand, #4155).

* Use `rlang::hash()` instead of `digest::digest()`. This update may lead to 
  changes in the automatic sorting of legends. In order to enforce a specific
  legend order use the `order` argument in the guide. (@thomasp85, #4458)

* referring to `x` in backquoted expressions with `label_bquote()` is no longer
  possible.

* The `ticks.linewidth` and `frame.linewidth` parameters of `guide_colourbar()`
  are now multiplied with `.pt` like elsewhere in ggplot2. It can cause visual
  changes when these arguments are not the defaults and these changes can be 
  restored to their previous behaviour by adding `/ .pt` (@teunbrand #4314).

* `scale_*_viridis_b()` now uses the full range of the viridis scales 
  (@gregleleu, #4737)

## New features

* `geom_col()` and `geom_bar()` gain a new `just` argument. This is set to `0.5`
  by default; use `just = 0`/`just = 1` to place columns on the left/right
  of the axis breaks.
  (@wurli, #4899)

* `geom_density()` and `stat_density()` now support `bounds` argument
  to estimate density with boundary correction (@echasnovski, #4013).

* ggplot now checks during statistical transformations whether any data 
  columns were dropped and warns about this. If stats intend to drop
  data columns they can declare them in the new field `dropped_aes`.
  (@clauswilke, #3250)

* `...` supports `rlang::list2` dynamic dots in all public functions. 
  (@mone27, #4764) 

* `theme()` now has a `strip.clip` argument, that can be set to `"off"` to 
  prevent the clipping of strip text and background borders (@teunbrand, #4118)
  
* `geom_contour()` now accepts a function in the `breaks` argument 
  (@eliocamp, #4652).

## Minor improvements and bug fixes

* Fix a bug in `position_jitter()` where infinity values were dropped (@javlon,
  #4790).

* `geom_linerange()` now respects the `na.rm` argument (#4927, @thomasp85)

* Improve the support for `guide_axis()` on `coord_trans()` 
  (@yutannihilation, #3959)
  
* Added `stat_align()` to align data without common x-coordinates prior to
  stacking. This is now the default stat for `geom_area()` (@thomasp85, #4850)

* Fix a bug in `stat_contour_filled()` where break value differences below a 
  certain number of digits would cause the computations to fail (@thomasp85, 
  #4874)

* Secondary axis ticks are now positioned more precisely, removing small visual
  artefacts with alignment between grid and ticks (@thomasp85, #3576)

* Improve `stat_function` documentation regarding `xlim` argument. 
  (@92amartins, #4474)

* Fix various issues with how `labels`, `breaks`, `limits`, and `show.limits`
  interact in the different binning guides (@thomasp85, #4831)

* Automatic break calculation now squishes the scale limits to the domain
  of the transformation. This allows `scale_{x/y}_sqrt()` to find breaks at 0   
  when appropriate (@teunbrand, #980).

* Using multiple modified aesthetics correctly will no longer trigger warnings. 
  If used incorrectly, the warning will now report the duplicated aesthetic 
  instead of `NA` (@teunbrand, #4707).

* `aes()` now supports the `!!!` operator in its first two arguments
  (#2675). Thanks to @yutannihilation and @teunbrand for draft
  implementations.

* Require rlang >= 1.0.0 (@billybarc, #4797)

* `geom_violin()` no longer issues "collapsing to unique 'x' values" warning
  (@bersbersbers, #4455)

* `annotate()` now documents unsupported geoms (`geom_abline()`, `geom_hline()`
  and `geom_vline()`), and warns when they are requested (@mikmart, #4719)

* `presidential` dataset now includes Trump's presidency (@bkmgit, #4703).

* `position_stack()` now works fully with `geom_text()` (@thomasp85, #4367)

* `geom_tile()` now correctly recognises missing data in `xmin`, `xmax`, `ymin`,
  and `ymax` (@thomasp85 and @sigmapi, #4495)

* `geom_hex()` will now use the binwidth from `stat_bin_hex()` if present, 
  instead of deriving it (@thomasp85, #4580)
  
* `geom_hex()` now works on non-linear coordinate systems (@thomasp85)

* Fixed a bug throwing errors when trying to render an empty plot with secondary
  axes (@thomasp85, #4509)

* Axes are now added correctly in `facet_wrap()` when `as.table = FALSE`
  (@thomasp85, #4553)

* Better compatibility of custom device functions in `ggsave()` 
  (@thomasp85, #4539)

* Binning scales are now more resilient to calculated limits that ends up being
  `NaN` after transformations (@thomasp85, #4510)

* Strip padding in `facet_grid()` is now only in effect if 
  `strip.placement = "outside"` _and_ an axis is present between the strip and 
  the panel (@thomasp85, #4610)

* Aesthetics of length 1 are now recycled to 0 if the length of the data is 0 
  (@thomasp85, #4588)

* Setting `size = NA` will no longer cause `guide_legend()` to error 
  (@thomasp85, #4559)

* Setting `stroke` to `NA` in `geom_point()` will no longer impair the sizing of
  the points (@thomasp85, #4624)

* `stat_bin_2d()` now correctly recognises the `weight` aesthetic 
  (@thomasp85, #4646)
  
* All geoms now have consistent exposure of linejoin and lineend parameters, and
  the guide keys will now respect these settings (@thomasp85, #4653)

* `geom_sf()` now respects `arrow` parameter for lines (@jakeruss, #4659)

* Updated documentation for `print.ggplot` to reflect that it returns
  the original plot, not the result of `ggplot_build()`. (@r2evans, #4390)

* `scale_*_manual()` no longer displays extra legend keys, or changes their 
  order, when a named `values` argument has more items than the data. To display
  all `values` on the legend instead, use
  `scale_*_manual(values = vals, limits = names(vals))`. (@teunbrand, @banfai, 
  #4511, #4534)

* Updated documentation for `geom_contour()` to correctly reflect argument 
  precedence between `bins` and `binwidth`. (@eliocamp, #4651)

* Dots in `geom_dotplot()` are now correctly aligned to the baseline when
  `stackratio != 1` and `stackdir != "up"` (@mjskay, #4614)

* Key glyphs for `geom_boxplot()`, `geom_crossbar()`, `geom_pointrange()`, and
  `geom_linerange()` are now orientation-aware (@mjskay, #4732)
  
* Updated documentation for `geom_smooth()` to more clearly describe effects of 
  the `fullrange` parameter (@thoolihan, #4399).

# ggplot2 3.3.6
This is a very small release only applying an internal change to comply with 
R 4.2 and its deprecation of `default.stringsAsFactors()`. There are no user
facing changes and no breaking changes.

# ggplot2 3.3.5
This is a very small release focusing on fixing a couple of untenable issues 
that surfaced with the 3.3.4 release

* Revert changes made in #4434 (apply transform to intercept in `geom_abline()`) 
  as it introduced undesirable issues far worse than the bug it fixed 
  (@thomasp85, #4514)
* Fixes an issue in `ggsave()` when producing emf/wmf files (@yutannihilation, 
  #4521)
* Warn when grDevices specific arguments are passed to ragg devices (@thomasp85, 
  #4524)
* Fix an issue where `coord_sf()` was reporting that it is non-linear
  even when data is provided in projected coordinates (@clauswilke, #4527)

# ggplot2 3.3.4
This is a larger patch release fixing a huge number of bugs and introduces a 
small selection of feature refinements.

## Features

* Alt-text can now be added to a plot using the `alt` label, i.e 
  `+ labs(alt = ...)`. Currently this alt text is not automatically propagated, 
  but we plan to integrate into Shiny, RMarkdown, and other tools in the future. 
  (@thomasp85, #4477)

* Add support for the BrailleR package for creating descriptions of the plot
  when rendered (@thomasp85, #4459)
  
* `coord_sf()` now has an argument `default_crs` that specifies the coordinate
  reference system (CRS) for non-sf layers and scale/coord limits. This argument
  defaults to `NULL`, which means non-sf layers are assumed to be in projected
  coordinates, as in prior ggplot2 versions. Setting `default_crs = sf::st_crs(4326)`
  provides a simple way to interpret x and y positions as longitude and latitude,
  regardless of the CRS used by `coord_sf()`. Authors of extension packages
  implementing `stat_sf()`-like functionality are encouraged to look at the source
  code of `stat_sf()`'s `compute_group()` function to see how to provide scale-limit
  hints to `coord_sf()` (@clauswilke, #3659).

* `ggsave()` now uses ragg to render raster output if ragg is available. It also
  handles custom devices that sets a default unit (e.g. `ragg::agg_png`) 
  correctly (@thomasp85, #4388)

* `ggsave()` now returns the saved file location invisibly (#3379, @eliocamp).
  Note that, as a side effect, an unofficial hack `<ggplot object> + ggsave()`
  no longer works (#4513).

* The scale arguments `limits`, `breaks`, `minor_breaks`, `labels`, `rescaler`
  and `oob` now accept purrr style lambda notation (@teunbrand, #4427). The same 
  is true for `as_labeller()` (and therefore also `labeller()`) 
  (@netique, #4188).

* Manual scales now allow named vectors passed to `values` to contain fewer 
  elements than existing in the data. Elements not present in values will be set
  to `NA` (@thomasp85, #3451)
  
* Date and datetime position scales support out-of-bounds (oob) arguments to 
  control how limits affect data outside those limits (@teunbrand, #4199).
  
## Fixes

* Fix a bug that `after_stat()` and `after_scale()` cannot refer to aesthetics
  if it's specified in the plot-global mapping (@yutannihilation, #4260).
  
* Fix bug in `annotate_logticks()` that would cause an error when used together
  with `coord_flip()` (@thomasp85, #3954)
  
* Fix a bug in `geom_abline()` that resulted in `intercept` not being subjected
  to the transformation of the y scale (@thomasp85, #3741)
  
* Extent the range of the line created by `geom_abline()` so that line ending
  is not visible for large linewidths (@thomasp85, #4024)

* Fix bug in `geom_dotplot()` where dots would be positioned wrong with 
  `stackgroups = TRUE` (@thomasp85, #1745)

* Fix calculation of confidence interval for locfit smoothing in `geom_smooth()`
  (@topepo, #3806)
  
* Fix bug in `geom_text()` where `"outward"` and `"inward"` justification for 
  some `angle` values was reversed (@aphalo, #4169, #4447)

* `ggsave()` now sets the default background to match the fill value of the
  `plot.background` theme element (@karawoo, #4057)

* It is now deprecated to specify `guides(<scale> = FALSE)` or
  `scale_*(guide = FALSE)` to remove a guide. Please use 
  `guides(<scale> = "none")` or `scale_*(guide = "none")` instead 
  (@yutannihilation, #4097)
  
* Fix a bug in `guide_bins()` where keys would disappear if the guide was 
  reversed (@thomasp85, #4210)
  
* Fix bug in `guide_coloursteps()` that would repeat the terminal bins if the
  breaks coincided with the limits of the scale (@thomasp85, #4019)

* Make sure that default labels from default mappings doesn't overwrite default
  labels from explicit mappings (@thomasp85, #2406)

* Fix bug in `labeller()` where parsing was turned off if `.multiline = FALSE`
  (@thomasp85, #4084)
  
* Make sure `label_bquote()` has access to the calling environment when 
  evaluating the labels (@thomasp85, #4141)

* Fix a bug in the layer implementation that introduced a new state after the 
  first render which could lead to a different look when rendered the second 
  time (@thomasp85, #4204)

* Fix a bug in legend justification where justification was lost of the legend
  dimensions exceeded the available size (@thomasp85, #3635)

* Fix a bug in `position_dodge2()` where `NA` values in thee data would cause an
  error (@thomasp85, #2905)

* Make sure `position_jitter()` creates the same jittering independent of 
  whether it is called by name or with constructor (@thomasp85, #2507)

* Fix a bug in `position_jitter()` where different jitters would be applied to 
  different position aesthetics of the same axis (@thomasp85, #2941)
  
* Fix a bug in `qplot()` when supplying `c(NA, NA)` as axis limits 
  (@thomasp85, #4027)
  
* Remove cross-inheritance of default discrete colour/fill scales and check the
  type and aesthetic of function output if `type` is a function 
  (@thomasp85, #4149)

* Fix bug in `scale_[x|y]_date()` where custom breaks functions that resulted in
  fractional dates would get misaligned (@thomasp85, #3965)
  
* Fix bug in `scale_[x|y]_datetime()` where a specified timezone would be 
  ignored by the scale (@thomasp85, #4007)
  
* Fix issue in `sec_axis()` that would throw warnings in the absence of any 
  secondary breaks (@thomasp85, #4368)

* `stat_bin()`'s computed variable `width` is now documented (#3522).
  
* `stat_count()` now computes width based on the full dataset instead of per 
  group (@thomasp85, #2047)

* Extended `stat_ecdf()` to calculate the cdf from either x or y instead from y 
  only (@jgjl, #4005)
  
* Fix a bug in `stat_summary_bin()` where one more than the requested number of
  bins would be created (@thomasp85, #3824)

* Only drop groups in `stat_ydensity()` when there are fewer than two data 
  points and throw a warning (@andrewwbutler, #4111).

* Fixed a bug in strip assembly when theme has `strip.text = element_blank()`
  and plots are faceted with multi-layered strips (@teunbrand, #4384).
  
* Using `theme(aspect.ratio = ...)` together with free space in `facet_grid()`
  now correctly throws an error (@thomasp85, #3834)

* Fixed a bug in `labeller()` so that `.default` is passed to `as_labeller()`
  when labellers are specified by naming faceting variables. (@waltersom, #4031)
  
* Updated style for example code (@rjake, #4092)

* ggplot2 now requires R >= 3.3 (#4247).

* ggplot2 now uses `rlang::check_installed()` to check if a suggested package is
  installed, which will offer to install the package before continuing (#4375, 
  @malcolmbarrett)

* Improved error with hint when piping a `ggplot` object into a facet function
  (#4379, @mitchelloharawild).

# ggplot2 3.3.3
This is a small patch release mainly intended to address changes in R and CRAN.
It further changes the licensing model of ggplot2 to an MIT license.

* Update the ggplot2 licence to an MIT license (#4231, #4232, #4233, and #4281)

* Use vdiffr conditionally so ggplot2 can be tested on systems without vdiffr

* Update tests to work with the new `all.equal()` defaults in R >4.0.3

* Fixed a bug that `guide_bins()` mistakenly ignore `override.aes` argument
  (@yutannihilation, #4085).

# ggplot2 3.3.2
This is a small release focusing on fixing regressions introduced in 3.3.1.

* Added an `outside` option to `annotation_logticks()` that places tick marks
  outside of the plot bounds. (#3783, @kbodwin)

* `annotation_raster()` adds support for native rasters. For large rasters,
  native rasters render significantly faster than arrays (@kent37, #3388)
  
* Facet strips now have dedicated position-dependent theme elements 
  (`strip.text.x.top`, `strip.text.x.bottom`, `strip.text.y.left`, 
  `strip.text.y.right`) that inherit from `strip.text.x` and `strip.text.y`, 
  respectively. As a consequence, some theme stylings now need to be applied to 
  the position-dependent elements rather than to the parent elements. This 
  change was already introduced in ggplot2 3.3.0 but not listed in the 
  changelog. (@thomasp85, #3683)

* Facets now handle layers containing no data (@yutannihilation, #3853).
  
* A newly added geom `geom_density_2d_filled()` and associated stat 
  `stat_density_2d_filled()` can draw filled density contours
  (@clauswilke, #3846).

* A newly added `geom_function()` is now recommended to use in conjunction
  with/instead of `stat_function()`. In addition, `stat_function()` now
  works with transformed y axes, e.g. `scale_y_log10()`, and in plots
  containing no other data or layers (@clauswilke, #3611, #3905, #3983).

* Fixed a bug in `geom_sf()` that caused problems with legend-type
  autodetection (@clauswilke, #3963).
  
* Support graphics devices that use the `file` argument instead of `fileneame` 
  in `ggsave()` (@bwiernik, #3810)
  
* Default discrete color scales are now configurable through the `options()` of 
  `ggplot2.discrete.colour` and `ggplot2.discrete.fill`. When set to a character 
  vector of colour codes (or list of character vectors)  with sufficient length, 
  these colours are used for the default scale. See `help(scale_colour_discrete)` 
  for more details and examples (@cpsievert, #3833).

* Default continuous colour scales (i.e., the `options()` 
  `ggplot2.continuous.colour` and `ggplot2.continuous.fill`, which inform the 
  `type` argument of `scale_fill_continuous()` and `scale_colour_continuous()`) 
  now accept a function, which allows more control over these default 
  `continuous_scale()`s (@cpsievert, #3827).

* A bug was fixed in `stat_contour()` when calculating breaks based on 
  the `bins` argument (@clauswilke, #3879, #4004).
  
* Data columns can now contain `Vector` S4 objects, which are widely used in the 
  Bioconductor project. (@teunbrand, #3837)

# ggplot2 3.3.1

This is a small release with no code change. It removes all malicious links to a 
site that got hijacked from the readme and pkgdown site.

# ggplot2 3.3.0

This is a minor release but does contain a range of substantial new features, 
along with the standard bug fixes. The release contains a few visual breaking
changes, along with breaking changes for extension developers due to a shift in
internal representation of the position scales and their axes. No user breaking
changes are included.

This release also adds Dewey Dunnington (@paleolimbot) to the core team.

## Breaking changes
There are no user-facing breaking changes, but a change in some internal 
representations that extension developers may have relied on, along with a few 
breaking visual changes which may cause visual tests in downstream packages to 
fail.

* The `panel_params` field in the `Layout` now contains a list of list of 
  `ViewScale` objects, describing the trained coordinate system scales, instead
  of the list object used before. Any extensions that use this field will likely
  break, as will unit tests that checks aspects of this.

* `element_text()` now issues a warning when vectorized arguments are provided, 
  as in `colour = c("red", "green", "blue")`. Such use is discouraged and not 
  officially supported (@clauswilke, #3492).

* Changed `theme_grey()` setting for legend key so that it creates no border 
  (`NA`) rather than drawing a white one. (@annennenne, #3180)

* `geom_ribbon()` now draws separate lines for the upper and lower intervals if
  `colour` is mapped. Similarly, `geom_area()` and `geom_density()` now draw
  the upper lines only in the same case by default. If you want old-style full
  stroking, use `outline.type = "full"` (@yutannihilation, #3503 / @thomasp85, #3708).

## New features

* The evaluation time of aesthetics can now be controlled to a finer degree. 
  `after_stat()` supersedes the use of `stat()` and `..var..`-notation, and is
  joined by `after_scale()` to allow for mapping to scaled aesthetic values. 
  Remapping of the same aesthetic is now supported with `stage()`, so you can 
  map a data variable to a stat aesthetic, and remap the same aesthetic to 
  something else after statistical transformation (@thomasp85, #3534)

* All `coord_*()` functions with `xlim` and `ylim` arguments now accept
  vectors with `NA` as a placeholder for the minimum or maximum value
  (e.g., `ylim = c(0, NA)` would zoom the y-axis from 0 to the 
  maximum value observed in the data). This mimics the behaviour
  of the `limits` argument in continuous scale functions
  (@paleolimbot, #2907).

* Allowed reversing of discrete scales by re-writing `get_limits()` 
  (@AnneLyng, #3115)
  
* All geoms and stats that had a direction (i.e. where the x and y axes had 
  different interpretation), can now freely choose their direction, instead of
  relying on `coord_flip()`. The direction is deduced from the aesthetic 
  mapping, but can also be specified directly with the new `orientation` 
  argument (@thomasp85, #3506).
  
* Position guides can now be customized using the new `guide_axis()`, which can 
  be passed to position `scale_*()` functions or via `guides()`. The new axis 
  guide (`guide_axis()`) comes with arguments `check.overlap` (automatic removal 
  of overlapping labels), `angle` (easy rotation of axis labels), and
  `n.dodge` (dodge labels into multiple rows/columns) (@paleolimbot, #3322).
  
* A new scale type has been added, that allows binning of aesthetics at the 
  scale level. It has versions for both position and non-position aesthetics and
  comes with two new guides (`guide_bins` and `guide_coloursteps`) 
  (@thomasp85, #3096)
  
* `scale_x_continuous()` and `scale_y_continuous()` gains an `n.breaks` argument
  guiding the number of automatic generated breaks (@thomasp85, #3102)

* Added `stat_contour_filled()` and `geom_contour_filled()`, which compute 
  and draw filled contours of gridded data (@paleolimbot, #3044). 
  `geom_contour()` and `stat_contour()` now use the isoband package
  to compute contour lines. The `complete` parameter (which was undocumented
  and has been unused for at least four years) was removed (@paleolimbot, #3044).
  
* Themes have gained two new parameters, `plot.title.position` and 
  `plot.caption.position`, that can be used to customize how plot
  title/subtitle and plot caption are positioned relative to the overall plot
  (@clauswilke, #3252).

## Extensions
  
* `Geom` now gains a `setup_params()` method in line with the other ggproto
  classes (@thomasp85, #3509)

* The newly added function `register_theme_elements()` now allows developers
  of extension packages to define their own new theme elements and place them
  into the ggplot2 element tree (@clauswilke, #2540).

## Minor improvements and bug fixes

* `coord_trans()` now draws second axes and accepts `xlim`, `ylim`,
  and `expand` arguments to bring it up to feature parity with 
  `coord_cartesian()`. The `xtrans` and `ytrans` arguments that were 
  deprecated in version 1.0.1 in favour of `x` and `y` 
  were removed (@paleolimbot, #2990).

* `coord_trans()` now calculates breaks using the expanded range 
  (previously these were calculated using the unexpanded range, 
  which resulted in differences between plots made with `coord_trans()`
  and those made with `coord_cartesian()`). The expansion for discrete axes 
  in `coord_trans()` was also updated such that it behaves identically
  to that in `coord_cartesian()` (@paleolimbot, #3338).

* `expand_scale()` was deprecated in favour of `expansion()` for setting
  the `expand` argument of `x` and `y` scales (@paleolimbot).

* `geom_abline()`, `geom_hline()`, and `geom_vline()` now issue 
  more informative warnings when supplied with set aesthetics
  (i.e., `slope`, `intercept`, `yintercept`, and/or `xintercept`)
  and mapped aesthetics (i.e., `data` and/or `mapping`).

* Fix a bug in `geom_raster()` that squeezed the image when it went outside 
  scale limits (#3539, @thomasp85)

* `geom_sf()` now determines the legend type automatically (@microly, #3646).
  
* `geom_sf()` now removes rows that can't be plotted due to `NA` aesthetics 
  (#3546, @thomasp85)

* `geom_sf()` now applies alpha to linestring geometries 
  (#3589, @yutannihilation).

* `gg_dep()` was deprecated (@perezp44, #3382).

* Added function `ggplot_add.by()` for lists created with `by()`, allowing such
  lists to be added to ggplot objects (#2734, @Maschette)

* ggplot2 no longer depends on reshape2, which means that it no longer 
  (recursively) needs plyr, stringr, or stringi packages.

* Increase the default `nbin` of `guide_colourbar()` to place the ticks more 
  precisely (#3508, @yutannihilation).

* `manual_scale()` now matches `values` with the order of `breaks` whenever
  `values` is an unnamed vector. Previously, unnamed `values` would match with
  the limits of the scale and ignore the order of any `breaks` provided. Note
  that this may change the appearance of plots that previously relied on the
  unordered behaviour (#2429, @idno0001).

* `scale_manual_*(limits = ...)` now actually limits the scale (#3262,
  @yutannihilation).

* Fix a bug when `show.legend` is a named logical vector 
  (#3461, @yutannihilation).

* Added weight aesthetic option to `stat_density()` and made scaling of 
  weights the default (@annennenne, #2902)
  
* `stat_density2d()` can now take an `adjust` parameter to scale the default 
  bandwidth. (#2860, @haleyjeppson)

* `stat_smooth()` uses `REML` by default, if `method = "gam"` and
  `gam`'s method is not specified (@ikosmidis, #2630).

* stacking text when calculating the labels and the y axis with
  `stat_summary()` now works (@ikosmidis, #2709)
  
* `stat_summary()` and related functions now support rlang-style lambda functions
  (#3568, @dkahle).

* The data mask pronoun, `.data`, is now stripped from default labels.

* Addition of partial themes to plots has been made more predictable;
  stepwise addition of individual partial themes is now equivalent to
  addition of multple theme elements at once (@clauswilke, #3039).

* Facets now don't fail even when some variable in the spec are not available
  in all layers (@yutannihilation, #2963).

# ggplot2 3.2.1

This is a patch release fixing a few regressions introduced in 3.2.0 as well as
fixing some unit tests that broke due to upstream changes.

* `position_stack()` no longer changes the order of the input data. Changes to 
  the internal behaviour of `geom_ribbon()` made this reordering problematic 
  with ribbons that spanned `y = 0` (#3471)
* Using `qplot()` with a single positional aesthetic will no longer title the
  non-specified scale as `"NULL"` (#3473)
* Fixes unit tests for sf graticule labels caused by changes to sf

# ggplot2 3.2.0

This is a minor release with an emphasis on internal changes to make ggplot2 
faster and more consistent. The few interface changes will only affect the 
aesthetics of the plot in minor ways, and will only potentially break code of
extension developers if they have relied on internals that have been changed. 
This release also sees the addition of Hiroaki Yutani (@yutannihilation) to the 
core developer team.

With the release of R 3.6, ggplot2 now requires the R version to be at least 3.2,
as the tidyverse is committed to support 5 major versions of R.

## Breaking changes

* Two patches (#2996 and #3050) fixed minor rendering problems. In most cases,
  the visual changes are so subtle that they are difficult to see with the naked
  eye. However, these changes are detected by the vdiffr package, and therefore
  any package developers who use vdiffr to test for visual correctness of ggplot2
  plots will have to regenerate all reference images.
  
* In some cases, ggplot2 now produces a warning or an error for code that previously
  produced plot output. In all these cases, the previous plot output was accidental,
  and the plotting code uses the ggplot2 API in a way that would lead to undefined
  behavior. Examples include a missing `group` aesthetic in `geom_boxplot()` (#3316),
  annotations across multiple facets (#3305), and not using aesthetic mappings when
  drawing ribbons with `geom_ribbon()` (#3318).

## New features

* This release includes a range of internal changes that speeds up plot 
  generation. None of the changes are user facing and will not break any code,
  but in general ggplot2 should feel much faster. The changes includes, but are
  not limited to:
  
  - Caching ascent and descent dimensions of text to avoid recalculating it for
    every title.
  
  - Using a faster data.frame constructor as well as faster indexing into 
    data.frames
    
  - Removing the plyr dependency, replacing plyr functions with faster 
    equivalents.

* `geom_polygon()` can now draw polygons with holes using the new `subgroup` 
  aesthetic. This functionality requires R 3.6.0 (@thomasp85, #3128)

* Aesthetic mappings now accept functions that return `NULL` (@yutannihilation,
  #2997).

* `stat_function()` now accepts rlang/purrr style anonymous functions for the 
  `fun` parameter (@dkahle, #3159).

* `geom_rug()` gains an "outside" option to allow for moving the rug tassels to 
  outside the plot area (@njtierney, #3085) and a `length` option to allow for 
  changing the length of the rug lines (@daniel-wells, #3109). 
  
* All geoms now take a `key_glyph` paramter that allows users to customize
  how legend keys are drawn (@clauswilke, #3145). In addition, a new key glyph
  `timeseries` is provided to draw nice legends for time series
  (@mitchelloharawild, #3145).

## Extensions

* Layers now have a new member function `setup_layer()` which is called at the
  very beginning of the plot building process and which has access to the 
  original input data and the plot object being built. This function allows the 
  creation of custom layers that autogenerate aesthetic mappings based on the 
  input data or that filter the input data in some form. For the time being, this
  feature is not exported, but it has enabled the development of a new layer type,
  `layer_sf()` (see next item). Other special-purpose layer types may be added
  in the future (@clauswilke, #2872).
  
* A new layer type `layer_sf()` can auto-detect and auto-map sf geometry
  columns in the data. It should be used by extension developers who are writing
  new sf-based geoms or stats (@clauswilke, #3232).

* `x0` and `y0` are now recognized positional aesthetics so they will get scaled 
  if used in extension geoms and stats (@thomasp85, #3168)
  
* Continuous scale limits now accept functions which accept the default
  limits and return adjusted limits. This makes it possible to write
  a function that e.g. ensures the limits are always a multiple of 100,
  regardless of the data (@econandrew, #2307).

## Minor improvements and bug fixes

* `cut_width()` now accepts `...` to pass further arguments to `base::cut.default()`
   like `cut_number()` and `cut_interval()` already did (@cderv, #3055)

* `coord_map()` now can have axes on the top and right (@karawoo, #3042).

* `coord_polar()` now correctly rescales the secondary axis (@linzi-sg, #3278)

* `coord_sf()`, `coord_map()`, and `coord_polar()` now squash `-Inf` and `Inf`
  into the min and max of the plot (@yutannihilation, #2972).

* `coord_sf()` graticule lines are now drawn in the same thickness as panel grid 
  lines in `coord_cartesian()`, and seting panel grid lines to `element_blank()` 
  now also works in `coord_sf()` 
  (@clauswilke, #2991, #2525).

* `economics` data has been regenerated. This leads to some changes in the
  values of all columns (especially in `psavert`), but more importantly, strips 
  the grouping attributes from `economics_long`.

* `element_line()` now fills closed arrows (@yutannihilation, #2924).

* Facet strips on the left side of plots now have clipping turned on, preventing
  text from running out of the strip and borders from looking thicker than for
  other strips (@karawoo, #2772 and #3061).

* ggplot2 now works in Turkish locale (@yutannihilation, #3011).

* Clearer error messages for inappropriate aesthetics (@clairemcwhite, #3060).

* ggplot2 no longer attaches any external packages when using functions that 
  depend on packages that are suggested but not imported by ggplot2. The 
  affected functions include `geom_hex()`, `stat_binhex()`, 
  `stat_summary_hex()`, `geom_quantile()`, `stat_quantile()`, and `map_data()` 
  (@clauswilke, #3126).
  
* `geom_area()` and `geom_ribbon()` now sort the data along the x-axis in the 
  `setup_data()` method rather than as part of `draw_group()` (@thomasp85, 
  #3023)

* `geom_hline()`, `geom_vline()`, and `geom_abline()` now throw a warning if the 
  user supplies both an `xintercept`, `yintercept`, or `slope` value and a 
  mapping (@RichardJActon, #2950).

* `geom_rug()` now works with `coord_flip()` (@has2k1, #2987).

* `geom_violin()` no longer throws an error when quantile lines fall outside 
  the violin polygon (@thomasp85, #3254).

* `guide_legend()` and `guide_colorbar()` now use appropriate spacing between legend
  key glyphs and legend text even if the legend title is missing (@clauswilke, #2943).

* Default labels are now generated more consistently; e.g., symbols no longer
  get backticks, and long expressions are abbreviated with `...`
  (@yutannihilation, #2981).

* All-`Inf` layers are now ignored for picking the scale (@yutannihilation, 
  #3184).
  
* Diverging Brewer colour palette now use the correct mid-point colour 
  (@dariyasydykova, #3072).
  
* `scale_color_continuous()` now points to `scale_colour_continuous()` so that 
  it will handle `type = "viridis"` as the documentation states (@hlendway, 
  #3079).

* `scale_shape_identity()` now works correctly with `guide = "legend"` 
  (@malcolmbarrett, #3029)
  
* `scale_continuous` will now draw axis line even if the length of breaks is 0
  (@thomasp85, #3257)

* `stat_bin()` will now error when the number of bins exceeds 1e6 to avoid 
  accidentally freezing the user session (@thomasp85).
  
* `sec_axis()` now places ticks accurately when using nonlinear transformations (@dpseidel, #2978).

* `facet_wrap()` and `facet_grid()` now automatically remove NULL from facet
  specs, and accept empty specs (@yutannihilation, #3070, #2986).

* `stat_bin()` now handles data with only one unique value (@yutannihilation 
  #3047).

* `sec_axis()` now accepts functions as well as formulas (@yutannihilation, #3031).

*   New theme elements allowing different ticks lengths for each axis. For instance,
    this can be used to have inwards ticks on the x-axis (`axis.ticks.length.x`) and
    outwards ticks on the y-axis (`axis.ticks.length.y`) (@pank, #2935).

* The arguments of `Stat*$compute_layer()` and `Position*$compute_layer()` are
  now renamed to always match the ones of `Stat$compute_layer()` and
  `Position$compute_layer()` (@yutannihilation, #3202).

* `geom_*()` and `stat_*()` now accepts purrr-style lambda notation
  (@yutannihilation, #3138).

* `geom_tile()` and `geom_rect()` now draw rectangles without notches at the
  corners. The style of the corner can be controlled by `linejoin` parameters
  (@yutannihilation, #3050).

# ggplot2 3.1.0

## Breaking changes

This is a minor release and breaking changes have been kept to a minimum. End users of 
ggplot2 are unlikely to encounter any issues. However, there are a few items that developers 
of ggplot2 extensions should be aware of. For additional details, see also the discussion 
accompanying issue #2890.

*   In non-user-facing internal code (specifically in the `aes()` function and in
    the `aesthetics` argument of scale functions), ggplot2 now always uses the British
    spelling for aesthetics containing the word "colour". When users specify a "color"
    aesthetic it is automatically renamed to "colour". This renaming is also applied
    to non-standard aesthetics that contain the word "color". For example, "point_color"
    is renamed to "point_colour". This convention makes it easier to support both
    British and American spelling for novel, non-standard aesthetics, but it may require
    some adjustment for packages that have previously introduced non-standard color
    aesthetics using American spelling. A new function `standardise_aes_names()` is
    provided in case extension writers need to perform this renaming in their own code
    (@clauswilke, #2649).

*   Functions that generate other functions (closures) now force the arguments that are
    used from the generated functions, to avoid hard-to-catch errors. This may affect
    some users of manual scales (such as `scale_colour_manual()`, `scale_fill_manual()`,
    etc.) who depend on incorrect behavior (@krlmlr, #2807).
    
*   `Coord` objects now have a function `backtransform_range()` that returns the
    panel range in data coordinates. This change may affect developers of custom coords,
    who now should implement this function. It may also affect developers of custom
    geoms that use the `range()` function. In some applications, `backtransform_range()`
    may be more appropriate (@clauswilke, #2821).


## New features

*   `coord_sf()` has much improved customization of axis tick labels. Labels can now
    be set manually, and there are two new parameters, `label_graticule` and
    `label_axes`, that can be used to specify which graticules to label on which side
    of the plot (@clauswilke, #2846, #2857, #2881).
    
*   Two new geoms `geom_sf_label()` and `geom_sf_text()` can draw labels and text
    on sf objects. Under the hood, a new `stat_sf_coordinates()` calculates the
    x and y coordinates from the coordinates of the sf geometries. You can customize
    the calculation method via `fun.geometry` argument (@yutannihilation, #2761).
    

## Minor improvements and fixes

*   `benchplot()` now uses tidy evaluation (@dpseidel, #2699).

*   The error message in `compute_aesthetics()` now only provides the names of
    aesthetics with mismatched lengths, rather than all aesthetics (@karawoo,
    #2853).

*   For faceted plots, data is no longer internally reordered. This makes it
    safer to feed data columns into `aes()` or into parameters of geoms or
    stats. However, doing so remains discouraged (@clauswilke, #2694).

*   `coord_sf()` now also understands the `clip` argument, just like the other
    coords (@clauswilke, #2938).

*   `fortify()` now displays a more informative error message for
    `grouped_df()` objects when dplyr is not installed (@jimhester, #2822).

*   All `geom_*()` now display an informative error message when required 
    aesthetics are missing (@dpseidel, #2637 and #2706).

*   `geom_boxplot()` now understands the `width` parameter even when used with
    a non-standard stat, such as `stat_identity()` (@clauswilke, #2893).
    
*  `geom_hex()` now understands the `size` and `linetype` aesthetics
   (@mikmart, #2488).
    
*   `geom_hline()`, `geom_vline()`, and `geom_abline()` now work properly
    with `coord_trans()` (@clauswilke, #2149, #2812).
    
*   `geom_text(..., parse = TRUE)` now correctly renders the expected number of
    items instead of silently dropping items that are empty expressions, e.g.
    the empty string "". If an expression spans multiple lines, we take just
    the first line and drop the rest. This same issue is also fixed for
    `geom_label()` and the axis labels for `geom_sf()` (@slowkow, #2867).

*   `geom_sf()` now respects `lineend`, `linejoin`, and `linemitre` parameters 
    for lines and polygons (@alistaire47, #2826).
    
*   `ggsave()` now exits without creating a new graphics device if previously
    none was open (@clauswilke, #2363).

*   `labs()` now has named arguments `title`, `subtitle`, `caption`, and `tag`.
    Also, `labs()` now accepts tidyeval (@yutannihilation, #2669).

*   `position_nudge()` is now more robust and nudges only in the direction
    requested. This enables, for example, the horizontal nudging of boxplots
    (@clauswilke, #2733).

*   `sec_axis()` and `dup_axis()` now return appropriate breaks for the secondary
    axis when applied to log transformed scales (@dpseidel, #2729).

*   `sec_axis()` now works as expected when used in combination with tidy eval
    (@dpseidel, #2788).

*   `scale_*_date()`, `scale_*_time()` and `scale_*_datetime()` can now display 
    a secondary axis that is a __one-to-one__ transformation of the primary axis,
    implemented using the `sec.axis` argument to the scale constructor 
    (@dpseidel, #2244).
    
*   `stat_contour()`, `stat_density2d()`, `stat_bin2d()`,  `stat_binhex()`
    now calculate normalized statistics including `nlevel`, `ndensity`, and
    `ncount`. Also, `stat_density()` now includes the calculated statistic 
    `nlevel`, an alias for `scaled`, to better match the syntax of `stat_bin()`
    (@bjreisman, #2679).

# ggplot2 3.0.0

## Breaking changes

*   ggplot2 now supports/uses tidy evaluation (as described below). This is a 
    major change and breaks a number of packages; we made this breaking change 
    because it is important to make ggplot2 more programmable, and to be more 
    consistent with the rest of the tidyverse. The best general (and detailed)
    introduction to tidy evaluation can be found in the meta programming
    chapters in [Advanced R](https://adv-r.hadley.nz).
    
    The primary developer facing change is that `aes()` now contains 
    quosures (expression + environment pairs) rather than symbols, and you'll 
    need to take a different approach to extracting the information you need. 
    A common symptom of this change are errors "undefined columns selected" or 
    "invalid 'type' (list) of argument" (#2610). As in the previous version,
    constants (like `aes(x = 1)` or `aes(colour = "smoothed")`) are stored
    as is.
    
    In this version of ggplot2, if you need to describe a mapping in a string, 
    use `quo_name()` (to generate single-line strings; longer expressions may 
    be abbreviated) or `quo_text()` (to generate non-abbreviated strings that
    may span multiple lines). If you do need to extract the value of a variable
    instead use `rlang::eval_tidy()`. You may want to condition on 
    `(packageVersion("ggplot2") <= "2.2.1")` so that your code can work with
    both released and development versions of ggplot2.
    
    We recognise that this is a big change and if you're not already familiar
    with rlang, there's a lot to learn. If you are stuck, or need any help,
    please reach out on <https://forum.posit.co/>.

*   Error: Column `y` must be a 1d atomic vector or a list

    Internally, ggplot2 now uses `as.data.frame(tibble::as_tibble(x))` to
    convert a list into a data frame. This improves ggplot2's support for
    list-columns (needed for sf support), at a small cost: you can no longer
    use matrix-columns. Note that unlike tibble we still allow column vectors
    such as returned by `base::scale()` because of their widespread use.

*   Error: More than one expression parsed
  
    Previously `aes_string(x = c("a", "b", "c"))` silently returned 
    `aes(x = a)`. Now this is a clear error.

*   Error: `data` must be uniquely named but has duplicate columns
  
    If layer data contains columns with identical names an error will be 
    thrown. In earlier versions the first occurring column was chosen silently,
    potentially masking that the wrong data was chosen.

*   Error: Aesthetics must be either length 1 or the same as the data
    
    Layers are stricter about the columns they will combine into a single
    data frame. Each aesthetic now must be either the same length as the data
    frame or a single value. This makes silent recycling errors much less likely.

*   Error: `coord_*` doesn't support free scales 
   
    Free scales only work with selected coordinate systems; previously you'd
    get an incorrect plot.

*   Error in f(...) : unused argument (range = c(0, 1))

    This is because the `oob` argument to scale has been set to a function
    that only takes a single argument; it needs to take two arguments
    (`x`, and `range`). 

*   Error: unused argument (output)
  
    The function `guide_train()` now has an optional parameter `aesthetic`
    that allows you to override the `aesthetic` setting in the scale.
    To make your code work with the both released and development versions of 
    ggplot2 appropriate, add `aesthetic = NULL` to the `guide_train()` method
    signature.
    
    ```R
    # old
    guide_train.legend <- function(guide, scale) {...}
    
    # new 
    guide_train.legend <- function(guide, scale, aesthetic = NULL) {...}
    ```
    
    Then, inside the function, replace `scale$aesthetics[1]`,
    `aesthetic %||% scale$aesthetics[1]`. (The %||% operator is defined in the 
    rlang package).
    
    ```R
    # old
    setNames(list(scale$map(breaks)), scale$aesthetics[1])

    # new
    setNames(list(scale$map(breaks)), aesthetic %||% scale$aesthetics[1])
    ```

*   The long-deprecated `subset` argument to `layer()` has been removed.

## Tidy evaluation

* `aes()` now supports quasiquotation so that you can use `!!`, `!!!`,
  and `:=`. This replaces `aes_()` and `aes_string()` which are now
  soft-deprecated (but will remain around for a long time).

* `facet_wrap()` and `facet_grid()` now support `vars()` inputs. Like
  `dplyr::vars()`, this helper quotes its inputs and supports
  quasiquotation. For instance, you can now supply faceting variables
  like this: `facet_wrap(vars(am, cyl))` instead of 
  `facet_wrap(~am + cyl)`. Note that the formula interface is not going 
  away and will not be deprecated. `vars()` is simply meant to make it 
  easier to create functions around `facet_wrap()` and `facet_grid()`.

  The first two arguments of `facet_grid()` become `rows` and `cols`
  and now support `vars()` inputs. Note however that we took special
  care to ensure complete backward compatibility. With this change
  `facet_grid(vars(cyl), vars(am, vs))` is equivalent to
  `facet_grid(cyl ~ am + vs)`, and `facet_grid(cols = vars(am, vs))` is
  equivalent to `facet_grid(. ~ am + vs)`.

  One nice aspect of the new interface is that you can now easily
  supply names: `facet_grid(vars(Cylinder = cyl), labeller =
  label_both)` will give nice label titles to the facets. Of course,
  those names can be unquoted with the usual tidy eval syntax.

### sf

* ggplot2 now has full support for sf with `geom_sf()` and `coord_sf()`:

  ```r
  nc <- sf::st_read(system.file("shape/nc.shp", package = "sf"), quiet = TRUE)
  ggplot(nc) +
    geom_sf(aes(fill = AREA))
  ```
  It supports all simple features, automatically aligns CRS across layers, sets
  up the correct aspect ratio, and draws a graticule.

## New features

* ggplot2 now works on R 3.1 onwards, and uses the 
  [vdiffr](https://github.com/r-lib/vdiffr) package for visual testing.

* In most cases, accidentally using `%>%` instead of `+` will generate an 
  informative error (#2400).

* New syntax for calculated aesthetics. Instead of using `aes(y = ..count..)` 
  you can (and should!) use `aes(y = stat(count))`. `stat()` is a real function 
  with documentation which hopefully will make this part of ggplot2 less 
  confusing (#2059).
  
  `stat()` is particularly nice for more complex calculations because you 
  only need to specify it once: `aes(y = stat(count / max(count)))`,
  rather than `aes(y = ..count.. / max(..count..))`
  
* New `tag` label for adding identification tags to plots, typically used for 
  labelling a subplot with a letter. Add a tag with `labs(tag = "A")`, style it 
  with the `plot.tag` theme element, and control position with the
  `plot.tag.position` theme setting (@thomasp85).

### Layers: geoms, stats, and position adjustments

* `geom_segment()` and `geom_curve()` have a new `arrow.fill` parameter which 
  allows you to specify a separate fill colour for closed arrowheads 
  (@hrbrmstr and @clauswilke, #2375).

* `geom_point()` and friends can now take shapes as strings instead of integers,
  e.g. `geom_point(shape = "diamond")` (@daniel-barnett, #2075).

* `position_dodge()` gains a `preserve` argument that allows you to control
  whether the `total` width at each `x` value is preserved (the current 
  default), or ensure that the width of a `single` element is preserved
  (what many people want) (#1935).

* New `position_dodge2()` provides enhanced dodging for boxplots. Compared to
  `position_dodge()`, `position_dodge2()` compares `xmin` and `xmax` values  
  to determine which elements overlap, and spreads overlapping elements evenly
  within the region of overlap. `position_dodge2()` is now the default position
  adjustment for `geom_boxplot()`, because it handles `varwidth = TRUE`, and 
  will be considered for other geoms in the future.
  
  The `padding` parameter adds a small amount of padding between elements 
  (@karawoo, #2143) and a `reverse` parameter allows you to reverse the order 
  of placement (@karawoo, #2171).
  
* New `stat_qq_line()` makes it easy to add a simple line to a Q-Q plot, which 
  makes it easier to judge the fit of the theoretical distribution 
  (@nicksolomon).

### Scales and guides

* Improved support for mapping date/time variables to `alpha`, `size`, `colour`, 
  and `fill` aesthetics, including `date_breaks` and `date_labels` arguments 
  (@karawoo, #1526), and new `scale_alpha()` variants (@karawoo, #1526).

* Improved support for ordered factors. Ordered factors throw a warning when 
  mapped to shape (unordered factors do not), and do not throw warnings when 
  mapped to size or alpha (unordered factors do). Viridis is used as the 
  default colour and fill scale for ordered factors (@karawoo, #1526).

* The `expand` argument of `scale_*_continuous()` and `scale_*_discrete()`
  now accepts separate expansion values for the lower and upper range
  limits. The expansion limits can be specified using the convenience
  function `expand_scale()`.
  
  Separate expansion limits may be useful for bar charts, e.g. if one
  wants the bottom of the bars to be flush with the x axis but still 
  leave some (automatically calculated amount of) space above them:
  
    ```r
    ggplot(mtcars) +
        geom_bar(aes(x = factor(cyl))) +
        scale_y_continuous(expand = expand_scale(mult = c(0, .1)))
    ```
  
  It can also be useful for line charts, e.g. for counts over time,
  where one wants to have a ’hard’ lower limit of y = 0 but leave the
  upper limit unspecified (and perhaps differing between panels), with
  some extra space above the highest point on the line (with symmetrical 
  limits, the extra space above the highest point could in some cases 
  cause the lower limit to be negative).
  
  The old syntax for the `expand` argument will, of course, continue
  to work (@huftis, #1669).

* `scale_colour_continuous()` and `scale_colour_gradient()` are now controlled 
  by global options `ggplot2.continuous.colour` and `ggplot2.continuous.fill`. 
  These can be set to `"gradient"` (the default) or `"viridis"` (@karawoo).

* New `scale_colour_viridis_c()`/`scale_fill_viridis_c()` (continuous) and
  `scale_colour_viridis_d()`/`scale_fill_viridis_d()` (discrete) make it
  easy to use Viridis colour scales (@karawoo, #1526).

* Guides for `geom_text()` now accept custom labels with 
  `guide_legend(override.aes = list(label = "foo"))` (@brianwdavis, #2458).

### Margins

* Strips gain margins on all sides by default. This means that to fully justify
  text to the edge of a strip, you will need to also set the margins to 0
  (@karawoo).

* Rotated strip labels now correctly understand `hjust` and `vjust` parameters
  at all angles (@karawoo).

* Strip labels now understand justification relative to the direction of the
  text, meaning that in y facets, the strip text can be placed at either end of
  the strip using `hjust` (@karawoo).

* Legend titles and labels get a little extra space around them, which 
  prevents legend titles from overlapping the legend at large font sizes 
  (@karawoo, #1881).

## Extension points

* New `autolayer()` S3 generic (@mitchelloharawild, #1974). This is similar
  to `autoplot()` but produces layers rather than complete plots.

* Custom objects can now be added using `+` if a `ggplot_add` method has been
  defined for the class of the object (@thomasp85).

* Theme elements can now be subclassed. Add a `merge_element` method to control
  how properties are inherited from the parent element. Add an `element_grob` 
  method to define how elements are rendered into grobs (@thomasp85, #1981).

* Coords have gained new extension mechanisms.
  
    If you have an existing coord extension, you will need to revise the
    specification of the `train()` method. It is now called 
    `setup_panel_params()` (better reflecting what it actually does) and now 
    has arguments `scale_x`, and `scale_y` (the x and y scales respectively) 
    and `param`, a list of plot specific parameters generated by 
    `setup_params()`.

    What was formerly called `scale_details` (in coords), `panel_ranges` 
    (in layout) and `panel_scales` (in geoms) are now consistently called
    `panel_params` (#1311). These are parameters of the coord that vary from
    panel to panel.

* `ggplot_build()` and `ggplot_gtable()` are now generics, so ggplot-subclasses 
  can define additional behavior during the build stage.

* `guide_train()`, `guide_merge()`, `guide_geom()`, and `guide_gengrob()`
  are now exported as they are needed if you want to design your own guide.
  They are not currently documented; use at your own risk (#2528).

* `scale_type()` generic is now exported and documented. Use this if you 
  want to extend ggplot2 to work with a new type of vector.

## Minor bug fixes and improvements

### Faceting

* `facet_grid()` gives a more informative error message if you try to use
  a variable in both rows and cols (#1928).

* `facet_grid()` and `facet_wrap()` both give better error messages if you
  attempt to use an unsupported coord with free scales (#2049).

* `label_parsed()` works once again (#2279).

* You can now style the background of horizontal and vertical strips
  independently with `strip.background.x` and `strip.background.y` 
  theme settings (#2249).

### Scales

* `discrete_scale()` documentation now inherits shared definitions from 
  `continuous_scale()` (@alistaire47, #2052).

* `guide_colorbar()` shows all colours of the scale (@has2k1, #2343).

* `scale_identity()` once again produces legends by default (#2112).

* Tick marks for secondary axes with strong transformations are more 
  accurately placed (@thomasp85, #1992).

* Missing line types now reliably generate missing lines (with standard 
  warning) (#2206).

* Legends now ignore set aesthetics that are not length one (#1932).

* All colour and fill scales now have an `aesthetics` argument that can
  be used to set the aesthetic(s) the scale works with. This makes it
  possible to apply a colour scale to both colour and fill aesthetics
  at the same time, via `aesthetics = c("colour", "fill")` (@clauswilke).
  
* Three new generic scales work with any aesthetic or set of aesthetics: 
  `scale_continuous_identity()`, `scale_discrete_identity()`, and
  `scale_discrete_manual()` (@clauswilke).

* `scale_*_gradient2()` now consistently omits points outside limits by 
  rescaling after the limits are enforced (@foo-bar-baz-qux, #2230).

### Layers

* `geom_label()` now correctly produces unbordered labels when `label.size` 
  is 0, even when saving to PDF (@bfgray3, #2407).

* `layer()` gives considerably better error messages for incorrectly specified
  `geom`, `stat`, or `position` (#2401).

* In all layers that use it, `linemitre` now defaults to 10 (instead of 1)
  to better match base R.

* `geom_boxplot()` now supplies a default value if no `x` aesthetic is present
  (@foo-bar-baz-qux, #2110).

* `geom_density()` drops groups with fewer than two data points and throws a
  warning. For groups with two data points, density values are now calculated 
  with `stats::density` (@karawoo, #2127).

* `geom_segment()` now also takes a `linejoin` parameter. This allows more 
  control over the appearance of the segments, which is especially useful for 
  plotting thick arrows (@Ax3man, #774).

* `geom_smooth()` now reports the formula used when `method = "auto"` 
  (@davharris #1951). `geom_smooth()` now orders by the `x` aesthetic, making it 
  easier to pass pre-computed values without manual ordering (@izahn, #2028). It 
  also now knows it has `ymin` and `ymax` aesthetics (#1939). The legend 
  correctly reflects the status of the `se` argument when used with stats 
  other than the default (@clauswilke, #1546).

* `geom_tile()` now once again interprets `width` and `height` correctly 
  (@malcolmbarrett, #2510).

* `position_jitter()` and `position_jitterdodge()` gain a `seed` argument that
  allows the specification of a random seed for reproducible jittering 
  (@krlmlr, #1996 and @slowkow, #2445).

* `stat_density()` has better behaviour if all groups are dropped because they
  are too small (#2282).

* `stat_summary_bin()` now understands the `breaks` parameter (@karawoo, #2214).

* `stat_bin()` now accepts functions for `binwidth`. This allows better binning 
  when faceting along variables with different ranges (@botanize).

* `stat_bin()` and `geom_histogram()` now sum correctly when using the `weight` 
  aesthetic (@jiho, #1921).

* `stat_bin()` again uses correct scaling for the computed variable `ndensity` 
  (@timgoodman, #2324).

* `stat_bin()` and `stat_bin_2d()` now properly handle the `breaks` parameter 
  when the scales are transformed (@has2k1, #2366).

* `update_geom_defaults()` and `update_stat_defaults()` allow American 
  spelling of aesthetic parameters (@foo-bar-baz-qux, #2299).

* The `show.legend` parameter now accepts a named logical vector to hide/show
  only some aesthetics in the legend (@tutuchan, #1798).

* Layers now silently ignore unknown aesthetics with value `NULL` (#1909).

### Coords

* Clipping to the plot panel is now configurable, through a `clip` argument
  to coordinate systems, e.g. `coord_cartesian(clip = "off")` 
  (@clauswilke, #2536).

* Like scales, coordinate systems now give you a message when you're 
  replacing an existing coordinate system (#2264).

* `coord_polar()` now draws secondary axis ticks and labels 
  (@dylan-stark, #2072), and can draw the radius axis on the right 
  (@thomasp85, #2005).

* `coord_trans()` now generates a warning when a transformation generates 
  non-finite values (@foo-bar-baz-qux, #2147).

### Themes

* Complete themes now always override all elements of the default theme
  (@has2k1, #2058, #2079).

* Themes now set default grid colour in `panel.grid` rather than individually
  in `panel.grid.major` and `panel.grid.minor` individually. This makes it 
  slightly easier to customise the theme (#2352).

* Fixed bug when setting strips to `element_blank()` (@thomasp85). 

* Axes positioned on the top and to the right can now customize their ticks and
  lines separately (@thomasp85, #1899).

* Built-in themes gain parameters `base_line_size` and `base_rect_size` which 
  control the default sizes of line and rectangle elements (@karawoo, #2176).

* Default themes use `rel()` to set line widths (@baptiste).

* Themes were tweaked for visual consistency and more graceful behavior when 
  changing the base font size. All absolute heights or widths were replaced 
  with heights or widths that are proportional to the base font size. One 
  relative font size was eliminated (@clauswilke).
  
* The height of descenders is now calculated solely on font metrics and doesn't
  change with the specific letters in the string. This fixes minor alignment 
  issues with plot titles, subtitles, and legend titles (#2288, @clauswilke).

### Guides

* `guide_colorbar()` is more configurable: tick marks and color bar frame
  can now by styled with arguments `ticks.colour`, `ticks.linewidth`, 
  `frame.colour`, `frame.linewidth`, and `frame.linetype`
  (@clauswilke).
  
* `guide_colorbar()` now uses `legend.spacing.x` and `legend.spacing.y` 
  correctly, and it can handle multi-line titles. Minor tweaks were made to 
  `guide_legend()` to make sure the two legend functions behave as similarly as
  possible (@clauswilke, #2397 and #2398).
  
* The theme elements `legend.title` and `legend.text` now respect the settings 
  of `margin`, `hjust`, and `vjust` (@clauswilke, #2465, #1502).

* Non-angle parameters of `label.theme` or `title.theme` can now be set in 
  `guide_legend()` and `guide_colorbar()` (@clauswilke, #2544).

### Other

* `fortify()` gains a method for tbls (@karawoo, #2218).

* `ggplot` gains a method for `grouped_df`s that adds a `.group` variable,
  which computes a unique value for each group. Use it with 
  `aes(group = .group)` (#2351).

* `ggproto()` produces objects with class `c("ggproto", "gg")`, allowing for
  a more informative error message when adding layers, scales, or other ggproto 
  objects (@jrnold, #2056).

* `ggsave()`'s DPI argument now supports 3 string options: "retina" (320
  DPI), "print" (300 DPI), and "screen" (72 DPI) (@foo-bar-baz-qux, #2156).
  `ggsave()` now uses full argument names to avoid partial match warnings 
  (#2355), and correctly restores the previous graphics device when several
  graphics devices are open (#2363).

* `print.ggplot()` now returns the original ggplot object, instead of the 
  output from `ggplot_build()`. Also, the object returned from 
  `ggplot_build()` now has the class `"ggplot_built"` (#2034).

* `map_data()` now works even when purrr is loaded (tidyverse#66).

* New functions `summarise_layout()`, `summarise_coord()`, and 
  `summarise_layers()` summarise the layout, coordinate systems, and layers 
  of a built ggplot object (#2034, @wch). This provides a tested API that 
  (e.g.) shiny can depend on.

* Updated startup messages reflect new resources (#2410, @mine-cetinkaya-rundel).

# ggplot2 2.2.1

* Fix usage of `structure(NULL)` for R-devel compatibility (#1968).

# ggplot2 2.2.0

## Major new features

### Subtitle and caption

Thanks to @hrbrmstr plots now have subtitles and captions, which can be set with 
the `subtitle`  and `caption` arguments to `ggtitle()` and `labs()`. You can 
control their appearance with the theme settings `plot.caption` and 
`plot.subtitle`. The main plot title is now left-aligned to better work better 
with a subtitle. The caption is right-aligned (@hrbrmstr).

### Stacking

`position_stack()` and `position_fill()` now sort the stacking order to match 
grouping order. This allows you to control the order through grouping, and 
ensures that the default legend matches the plot (#1552, #1593). If you want the 
opposite order (useful if you have horizontal bars and horizontal legend), you 
can request reverse stacking by using `position = position_stack(reverse = TRUE)` 
(#1837).
  
`position_stack()` and `position_fill()` now accepts negative values which will 
create stacks extending below the x-axis (#1691).

`position_stack()` and `position_fill()` gain a `vjust` argument which makes it 
easy to (e.g.) display labels in the middle of stacked bars (#1821).

### Layers

`geom_col()` was added to complement `geom_bar()` (@hrbrmstr). It uses 
`stat="identity"` by default, making the `y` aesthetic mandatory. It does not 
support any other `stat_()` and does not provide fallback support for the 
`binwidth` parameter. Examples and references in other functions were updated to
demonstrate `geom_col()` usage. 

When creating a layer, ggplot2 will warn if you use an unknown aesthetic or an 
unknown parameter. Compared to the previous version, this is stricter for 
aesthetics (previously there was no message), and less strict for parameters 
(previously this threw an error) (#1585).

### Facetting

The facet system, as well as the internal panel class, has been rewritten in 
ggproto. Facets are now extendable in the same manner as geoms and stats, as 
described in `vignette("extending-ggplot2")`.

We have also added the following new features.
  
* `facet_grid()` and `facet_wrap()` now allow expressions in their faceting 
  formulas (@DanRuderman, #1596).

* When `facet_wrap()` results in an uneven number of panels, axes will now be
  drawn underneath the hanging panels (fixes #1607)

* Strips can now be freely positioned in `facet_wrap()` using the 
  `strip.position` argument (deprecates `switch`).

* The relative order of panel, strip, and axis can now be controlled with 
  the theme setting `strip.placement` that takes either `inside` (strip between 
  panel and axis) or `outside` (strip after axis).

* The theme option `panel.margin` has been deprecated in favour of 
  `panel.spacing` to more clearly communicate intent.

### Extensions

Unfortunately there was a major oversight in the construction of ggproto which 
lead to extensions capturing the super object at package build time, instead of 
at package run time (#1826). This problem has been fixed, but requires 
re-installation of all extension packages.

## Scales

* The position of x and y axes can now be changed using the `position` argument
  in `scale_x_*`and `scale_y_*` which can take `top` and `bottom`, and `left`
  and `right` respectively. The themes of top and right axes can be modified 
  using the `.top` and `.right` modifiers to `axis.text.*` and `axis.title.*`.

### Continuous scales

* `scale_x_continuous()` and `scale_y_continuous()` can now display a secondary 
  axis that is a __one-to-one__ transformation of the primary axis (e.g. degrees 
  Celcius to degrees Fahrenheit). The secondary axis will be positioned opposite 
  to the primary axis and can be controlled with the `sec.axis` argument to 
  the scale constructor.

* Scales worry less about having breaks. If no breaks can be computed, the
  plot will work instead of throwing an uninformative error (#791). This 
  is particularly helpful when you have facets with free scales, and not
  all panels contain data.

* Scales now warn when transformation introduces infinite values (#1696).

### Date time

* `scale_*_datetime()` now supports time zones. It will use the timezone 
  attached to the variable by default, but can be overridden with the 
  `timezone` argument.

* New `scale_x_time()` and `scale_y_time()` generate reasonable default
  breaks and labels for hms vectors (#1752).

### Discrete scales

The treatment of missing values by discrete scales has been thoroughly 
overhauled (#1584). The underlying principle is that we can naturally represent 
missing values on discrete variables (by treating just like another level), so 
by default we should. 

This principle applies to:

* character vectors
* factors with implicit NA
* factors with explicit NA

And to all scales (both position and non-position.)

Compared to the previous version of ggplot2, there are three main changes:

1.  `scale_x_discrete()` and `scale_y_discrete()` always show discrete NA,
    regardless of their source

1.  If present, `NA`s are shown in discrete legends.

1.  All discrete scales gain a `na.translate` argument that allows you to 
    control whether `NA`s are translated to something that can be visualised,
    or should be left as missing. Note that if you don't translate (i.e. 
    `na.translate = FALSE)` the missing values will passed on to the layer, 
    which will warning that it's dropping missing values. To suppress the
    warnings, you'll also need to add `na.rm = TRUE` to the layer call. 

There were also a number of other smaller changes

* Correctly use scale expansion factors.
* Don't preserve space for dropped levels (#1638).
* Only issue one warning when when asking for too many levels (#1674).
* Unicode labels work better on Windows (#1827).
* Warn when used with only continuous data (#1589)

## Themes

* The `theme()` constructor now has named arguments rather than ellipses. This 
  should make autocomplete substantially more useful. The documentation
  (including examples) has been considerably improved.
  
* Built-in themes are more visually homogeneous, and match `theme_grey` better.
  (@jiho, #1679)
  
* When computing the height of titles, ggplot2 now includes the height of the
  descenders (i.e. the bits of `g` and `y` that hang beneath the baseline). This 
  improves the margins around titles, particularly the y axis label (#1712).
  I have also very slightly increased the inner margins of axis titles, and 
  removed the outer margins. 

* Theme element inheritance is now easier to work with as modification now
  overrides default `element_blank` elements (#1555, #1557, #1565, #1567)
  
* Horizontal legends (i.e. legends on the top or bottom) are horizontally
  aligned by default (#1842). Use `legend.box = "vertical"` to switch back
  to the previous behaviour.
  
* `element_line()` now takes an `arrow` argument to specify arrows at the end of
  lines (#1740)

There were a number of tweaks to the theme elements that control legends:
  
* `legend.justification` now controls appearance will plotting the legend
  outside of the plot area. For example, you can use 
  `theme(legend.justification = "top")` to make the legend align with the 
  top of the plot.

* `panel.margin` and `legend.margin` have been renamed to `panel.spacing` and 
  `legend.spacing` respectively, to better communicate intent (they only
  affect spacing between legends and panels, not the margins around them)

* `legend.margin` now controls margin around individual legends.

* New `legend.box.background`, `legend.box.spacing`, and `legend.box.margin`
  control the background, spacing, and margin of the legend box (the region
  that contains all legends).

## Bug fixes and minor improvements

* ggplot2 now imports tibble. This ensures that all built-in datasets print 
  compactly even if you haven't explicitly loaded tibble or dplyr (#1677).

* Class of aesthetic mapping is preserved when adding `aes()` objects (#1624).

* `+.gg` now works for lists that include data frames.

* `annotation_x()` now works in the absense of global data (#1655)

* `geom_*(show.legend = FALSE)` now works for `guide_colorbar`.

* `geom_boxplot()` gains new `outlier.alpha` (@jonathan-g) and 
  `outlier.fill` (@schloerke, #1787) parameters to control the alpha/fill of
   outlier points independently of the alpha of the boxes. 

* `position_jitter()` (and hence `geom_jitter()`) now correctly computes 
  the jitter width/jitter when supplied by the user (#1775, @has2k1).

* `geom_contour()` more clearly describes what inputs it needs (#1577).

* `geom_curve()` respects the `lineend` parameter (#1852).

* `geom_histogram()` and `stat_bin()` understand the `breaks` parameter once 
  more. (#1665). The floating point adjustment for histogram bins is now 
  actually used - it was previously inadvertently ignored (#1651).

* `geom_violin()` no longer transforms quantile lines with the alpha aesthetic
  (@mnbram, #1714). It no longer errors when quantiles are requested but data
  have zero range (#1687). When `trim = FALSE` it once again has a nice 
  range that allows the density to reach zero (by extending the range 3 
  bandwidths to either side of the data) (#1700).

* `geom_dotplot()` works better when faceting and binning on the y-axis. 
  (#1618, @has2k1).
  
* `geom_hexbin()` once again supports `..density..` (@mikebirdgeneau, #1688).

* `geom_step()` gives useful warning if only one data point in layer (#1645).

* `layer()` gains new `check.aes` and `check.param` arguments. These allow
  geom/stat authors to optional suppress checks for known aesthetics/parameters.
  Currently this is used only in `geom_blank()` which powers `expand_limits()` 
  (#1795).

* All `stat_*()` display a better error message when required aesthetics are
  missing.
  
* `stat_bin()` and `stat_summary_hex()` now accept length 1 `binwidth` (#1610)

* `stat_density()` gains new argument `n`, which is passed to underlying function
  `stats::density` ("number of equally spaced points at which the
  density is to be estimated"). (@hbuschme)

* `stat_binhex()` now again returns `count` rather than `value` (#1747)

* `stat_ecdf()` respects `pad` argument (#1646).

* `stat_smooth()` once again informs you about the method it has chosen.
  It also correctly calculates the size of the largest group within facets.

* `x` and `y` scales are now symmetric regarding the list of
  aesthetics they accept: `xmin_final`, `xmax_final`, `xlower`,
  `xmiddle` and `xupper` are now valid `x` aesthetics.

* `Scale` extensions can now override the `make_title` and `make_sec_title` 
  methods to let the scale modify the axis/legend titles.

* The random stream is now reset after calling `.onAttach()` (#2409).

# ggplot2 2.1.0

## New features

* When mapping an aesthetic to a constant (e.g. 
  `geom_smooth(aes(colour = "loess")))`), the default guide title is the name 
  of the aesthetic (i.e. "colour"), not the value (i.e. "loess") (#1431).

* `layer()` now accepts a function as the data argument. The function will be
  applied to the data passed to the `ggplot()` function and must return a
  data.frame (#1527, @thomasp85). This is a more general version of the 
  deprecated `subset` argument.

* `theme_update()` now uses the `+` operator instead of `%+replace%`, so that
  unspecified values will no longer be `NULL`ed out. `theme_replace()`
  preserves the old behaviour if desired (@oneillkza, #1519). 

* `stat_bin()` has been overhauled to use the same algorithm as ggvis, which 
  has been considerably improved thanks to the advice of Randy Prium (@rpruim).
  This includes:
  
    * Better arguments and a better algorithm for determining the origin.
      You can now specify either `boundary` or the `center` of a bin.
      `origin` has been deprecated in favour of these arguments.
      
    * `drop` is deprecated in favour of `pad`, which adds extra 0-count bins
      at either end (needed for frequency polygons). `geom_histogram()` defaults 
      to `pad = FALSE` which considerably improves the default limits for 
      the histogram, especially when the bins are big (#1477).
      
    * The default algorithm does a (somewhat) better job at picking nice widths 
      and origins across a wider range of input data.
      
    * `bins = n` now gives a histogram with `n` bins, not `n + 1` (#1487).

## Bug fixes

* All `\donttest{}` examples run.

* All `geom_()` and `stat_()` functions now have consistent argument order:
  data + mapping, then geom/stat/position, then `...`, then specific arguments, 
  then arguments common to all layers (#1305). This may break code if you were
  previously relying on partial name matching, but in the long-term should make 
  ggplot2 easier to use. In particular, you can now set the `n` parameter
  in `geom_density2d()` without it partially matching `na.rm` (#1485).

* For geoms with both `colour` and `fill`, `alpha` once again only affects
  fill (Reverts #1371, #1523). This was causing problems for people.

* `facet_wrap()`/`facet_grid()` works with multiple empty panels of data 
  (#1445).

* `facet_wrap()` correctly swaps `nrow` and `ncol` when faceting vertically
  (#1417).

* `ggsave("x.svg")` now uses svglite to produce the svg (#1432).

* `geom_boxplot()` now understands `outlier.color` (#1455).

* `geom_path()` knows that "solid" (not just 1) represents a solid line (#1534).

* `geom_ribbon()` preserves missing values so they correctly generate a 
  gap in the ribbon (#1549).

* `geom_tile()` once again accepts `width` and `height` parameters (#1513). 
  It uses `draw_key_polygon()` for better a legend, including a coloured 
  outline (#1484).

* `layer()` now automatically adds a `na.rm` parameter if none is explicitly
  supplied.

* `position_jitterdodge()` now works on all possible dodge aesthetics, 
  e.g. `color`, `linetype` etc. instead of only based on `fill` (@bleutner)

* `position = "nudge"` now works (although it doesn't do anything useful)
  (#1428).

* The default scale for columns of class "AsIs" is now "identity" (#1518).

* `scale_*_discrete()` has better defaults when used with purely continuous
  data (#1542).

* `scale_size()` warns when used with categorical data.

* `scale_size()`, `scale_colour()`, and `scale_fill()` gain date and date-time
  variants (#1526).

* `stat_bin_hex()` and `stat_bin_summary()` now use the same underlying 
  algorithm so results are consistent (#1383). `stat_bin_hex()` now accepts
  a `weight` aesthetic. To be consistent with related stats, the output variable 
  from `stat_bin_hex()` is now value instead of count.

* `stat_density()` gains a `bw` parameter which makes it easy to get consistent 
   smoothing between facets (@jiho)

* `stat-density-2d()` no longer ignores the `h` parameter, and now accepts 
  `bins` and `binwidth` parameters to control the number of contours 
  (#1448, @has2k1).

* `stat_ecdf()` does a better job of adding padding to -Inf/Inf, and gains
  an argument `pad` to suppress the padding if not needed (#1467).

* `stat_function()` gains an `xlim` parameter (#1528). It once again works 
  with discrete x values (#1509).

* `stat_summary()` preserves sorted x order which avoids artefacts when
  display results with `geom_smooth()` (#1520).

* All elements should now inherit correctly for all themes except `theme_void()`.
  (@Katiedaisey, #1555) 

* `theme_void()` was completely void of text but facets and legends still
  need labels. They are now visible (@jiho). 

* You can once again set legend key and height width to unit arithmetic
  objects (like `2 * unit(1, "cm")`) (#1437).

* Eliminate spurious warning if you have a layer with no data and no aesthetics
  (#1451).

* Removed a superfluous comma in `theme-defaults.r` code (@jschoeley)

* Fixed a compatibility issue with `ggproto` and R versions prior to 3.1.2.
  (#1444)

* Fixed issue where `coord_map()` fails when given an explicit `parameters`
  argument (@tdmcarthur, #1729)
  
* Fixed issue where `geom_errorbarh()` had a required `x` aesthetic (#1933)  

# ggplot2 2.0.0

## Major changes

* ggplot no longer throws an error if your plot has no layers. Instead it 
  automatically adds `geom_blank()` (#1246).
  
* New `cut_width()` is a convenient replacement for the verbose
  `plyr::round_any()`, with the additional benefit of offering finer
  control.

* New `geom_count()` is a convenient alias to `stat_sum()`. Use it when you
  have overlapping points on a scatterplot. `stat_sum()` now defaults to 
  using counts instead of proportions.

* New `geom_curve()` adds curved lines, with a similar specification to 
  `geom_segment()` (@veraanadi, #1088).

* Date and datetime scales now have `date_breaks`, `date_minor_breaks` and
  `date_labels` arguments so that you never need to use the long
  `scales::date_breaks()` or `scales::date_format()`.
  
* `geom_bar()` now has it's own stat, distinct from `stat_bin()` which was
  also used by `geom_histogram()`. `geom_bar()` now uses `stat_count()` 
  which counts values at each distinct value of x (i.e. it does not bin
  the data first). This can be useful when you want to show exactly which 
  values are used in a continuous variable.

* `geom_point()` gains a `stroke` aesthetic which controls the border width of 
  shapes 21-25 (#1133, @SeySayux). `size` and `stroke` are additive so a point 
  with `size = 5` and `stroke = 5` will have a diameter of 10mm. (#1142)

* New `position_nudge()` allows you to slightly offset labels (or other 
  geoms) from their corresponding points (#1109).

* `scale_size()` now maps values to _area_, not radius. Use `scale_radius()`
  if you want the old behaviour (not recommended, except perhaps for lines).

* New `stat_summary_bin()` works like `stat_summary()` but on binned data. 
  It's a generalisation of `stat_bin()` that can compute any aggregate,
  not just counts (#1274). Both default to `mean_se()` if no aggregation
  functions are supplied (#1386).

* Layers are now much stricter about their arguments - you will get an error
  if you've supplied an argument that isn't an aesthetic or a parameter.
  This is likely to cause some short-term pain but in the long-term it will make
  it much easier to spot spelling mistakes and other errors (#1293).
  
    This change does break a handful of geoms/stats that used `...` to pass 
    additional arguments on to the underlying computation. Now 
    `geom_smooth()`/`stat_smooth()` and `geom_quantile()`/`stat_quantile()` 
    use `method.args` instead (#1245, #1289); and `stat_summary()` (#1242), 
    `stat_summary_hex()`, and `stat_summary2d()` use `fun.args`.

### Extensibility

There is now an official mechanism for defining Stats, Geoms, and Positions in 
other packages. See `vignette("extending-ggplot2")` for details.

* All Geoms, Stats and Positions are now exported, so you can inherit from them
  when making your own objects (#989).

* ggplot2 no longer uses proto or reference classes. Instead, we now use 
  ggproto, a new OO system designed specifically for ggplot2. Unlike proto
  and RC, ggproto supports clean cross-package inheritance. Creating a new OO
  system isn't usually the right way to solve a problem, but I'm pretty sure
  it was necessary here. Read more about it in the vignette.

* `aes_()` replaces `aes_q()`. It also supports formulas, so the most concise 
  SE version of `aes(carat, price)` is now `aes_(~carat, ~price)`. You may
  want to use this form in packages, as it will avoid spurious `R CMD check` 
  warnings about undefined global variables.

### Text

* `geom_text()` has been overhauled to make labelling your data a little
  easier. It:
  
    * `nudge_x` and `nudge_y` arguments let you offset labels from their
      corresponding points (#1120). 
      
    * `check_overlap = TRUE` provides a simple way to avoid overplotting 
      of labels: labels that would otherwise overlap are omitted (#1039).
      
    * `hjust` and `vjust` can now be character vectors: "left", "center", 
      "right", "bottom", "middle", "top". New options include "inward" and 
      "outward" which align text towards and away from the center of the plot 
      respectively.

* `geom_label()` works like `geom_text()` but draws a rounded rectangle 
  underneath each label (#1039). This is useful when you want to label plots
  that are dense with data.

### Deprecated features

* The little used `aes_auto()` has been deprecated. 

* `aes_q()` has been replaced with `aes_()` to be consistent with SE versions
  of NSE functions in other packages.

* The `order` aesthetic is officially deprecated. It never really worked, and 
  was poorly documented.

* The `stat` and `position` arguments to `qplot()` have been deprecated.
  `qplot()` is designed for quick plots - if you need to specify position
  or stat, use `ggplot()` instead.

* The theme setting `axis.ticks.margin` has been deprecated: now use the margin 
  property of `axis.text`.
  
* `stat_abline()`, `stat_hline()` and `stat_vline()` have been removed:
  these were never suitable for use other than with `geom_abline()` etc
  and were not documented.

* `show_guide` has been renamed to `show.legend`: this more accurately
  reflects what it does (controls appearance of layer in legend), and uses the 
  same convention as other ggplot2 arguments (i.e. a `.` between names).
  (Yes, I know that's inconsistent with function names with use `_`, but it's
  too late to change now.)

A number of geoms have been renamed to be internally consistent:

* `stat_binhex()` and `stat_bin2d()` have been renamed to `stat_bin_hex()` 
  and `stat_bin_2d()` (#1274). `stat_summary2d()` has been renamed to 
  `stat_summary_2d()`, `geom_density2d()`/`stat_density2d()` has been renamed 
  to `geom_density_2d()`/`stat_density_2d()`.

* `stat_spoke()` is now `geom_spoke()` since I realised it's a
  reparameterisation of `geom_segment()`.

* `stat_bindot()` has been removed because it's so tightly coupled to
  `geom_dotplot()`. If you happened to use `stat_bindot()`, just change to
  `geom_dotplot()` (#1194).

All defunct functions have been removed.

### Default appearance

* The default `theme_grey()` background colour has been changed from "grey90" 
  to "grey92": this makes the background a little less visually prominent.

* Labels and titles have been tweaked for readability:

    * Axes labels are darker.
    
    * Legend and axis titles are given the same visual treatment.
    
    * The default font size dropped from 12 to 11. You might be surprised that 
      I've made the default text size smaller as it was already hard for
      many people to read. It turns out there was a bug in RStudio (fixed in 
      0.99.724), that shrunk the text of all grid based graphics. Once that
      was resolved the defaults seemed too big to my eyes.
    
    * More spacing between titles and borders.
    
    * Default margins scale with the theme font size, so the appearance at 
      larger font sizes should be considerably improved (#1228). 

* `alpha` now affects both fill and colour aesthetics (#1371).

* `element_text()` gains a margins argument which allows you to add additional
  padding around text elements. To help see what's going on use `debug = TRUE` 
  to display the text region and anchors.

* The default font size in `geom_text()` has been decreased from 5mm (14 pts)
  to 3.8 mm (11 pts) to match the new default theme sizes.

* A diagonal line is no longer drawn on bar and rectangle legends. Instead, the
  border has been tweaked to be more visible, and more closely match the size of 
  line drawn on the plot.

* `geom_pointrange()` and `geom_linerange()` get vertical (not horizontal)
  lines in the legend (#1389).

* The default line `size` for `geom_smooth()` has been increased from 0.5 to 1 
  to make it easier to see when overlaid on data.
  
* `geom_bar()` and `geom_rect()` use a slightly paler shade of grey so they
  aren't so visually heavy.
  
* `geom_boxplot()` now colours outliers the same way as the boxes.

* `geom_point()` now uses shape 19 instead of 16. This looks much better on 
  the default Linux graphics device. (It's very slightly smaller than the old 
  point, but it shouldn't affect any graphics significantly)

* Sizes in ggplot2 are measured in mm. Previously they were converted to pts 
  (for use in grid) by multiplying by 72 / 25.4. However, grid uses printer's 
  points, not Adobe (big pts), so sizes are now correctly multiplied by 
  72.27 / 25.4. This is unlikely to noticeably affect display, but it's
  technically correct (<https://youtu.be/hou0lU8WMgo>).

* The default legend will now allocate multiple rows (if vertical) or
  columns (if horizontal) in order to make a legend that is more likely to
  fit on the screen. You can override with the `nrow`/`ncol` arguments
  to `guide_legend()`

    ```R
    p <- ggplot(mpg, aes(displ,hwy, colour = model)) + geom_point()
    p
    p + theme(legend.position = "bottom")
    # Previous behaviour
    p + guides(colour = guide_legend(ncol = 1))
    ```

### New and updated themes

* New `theme_void()` is completely empty. It's useful for plots with non-
  standard coordinates or for drawings (@jiho, #976).

* New `theme_dark()` has a dark background designed to make colours pop out
  (@jiho, #1018)

* `theme_minimal()` became slightly more minimal by removing the axis ticks:
  labels now line up directly beneath grid lines (@tomschloss, #1084)

* New theme setting `panel.ontop` (logical) make it possible to place 
  background elements (i.e., gridlines) on top of data. Best used with 
  transparent `panel.background` (@noamross. #551).

### Labelling

The facet labelling system was updated with many new features and a
more flexible interface (@lionel-). It now works consistently across
grid and wrap facets. The most important user visible changes are:

* `facet_wrap()` gains a `labeller` option (#25).

* `facet_grid()` and `facet_wrap()` gain a `switch` argument to
  display the facet titles near the axes. When switched, the labels
  become axes subtitles. `switch` can be set to "x", "y" or "both"
  (the latter only for grids) to control which margin is switched.

The labellers (such as `label_value()` or `label_both()`) also get
some new features:

* They now offer the `multi_line` argument to control whether to
  display composite facets (those specified as `~var1 + var2`) on one
  or multiple lines.

* In `label_bquote()` you now refer directly to the names of
  variables. With this change, you can create math expressions that
  depend on more than one variable. This math expression can be
  specified either for the rows or the columns and you can also
  provide different expressions to each margin.

  As a consequence of these changes, referring to `x` in backquoted
  expressions is deprecated.

* Similarly to `label_bquote()`, `labeller()` now take `.rows` and
  `.cols` arguments. In addition, it also takes `.default`.
  `labeller()` is useful to customise how particular variables are
  labelled. The three additional arguments specify how to label the
  variables are not specifically mentioned, respectively for rows,
  columns or both. This makes it especially easy to set up a
  project-wide labeller dispatcher that can be reused across all your
  plots. See the documentation for an example.

* The new labeller `label_context()` adapts to the number of factors
  facetted over. With a single factor, it displays only the values,
  just as before. But with multiple factors in a composite margin
  (e.g. with `~cyl + am`), the labels are passed over to
  `label_both()`. This way the variables names are displayed with the
  values to help identifying them.

On the programming side, the labeller API has been rewritten in order
to offer more control when faceting over multiple factors (e.g. with
formulae such as `~cyl + am`). This also means that if you have
written custom labellers, you will need to update them for this
version of ggplot.

* Previously, a labeller function would take `variable` and `value`
  arguments and return a character vector. Now, they take a data frame
  of character vectors and return a list. The input data frame has one
  column per factor facetted over and each column in the returned list
  becomes one line in the strip label. See documentation for more
  details.

* The labels received by a labeller now contain metadata: their margin
  (in the "type" attribute) and whether they come from a wrap or a
  grid facet (in the "facet" attribute).

* Note that the new `as_labeller()` function operator provides an easy
  way to transform an existing function to a labeller function. The
  existing function just needs to take and return a character vector.

## Documentation

* Improved documentation for `aes()`, `layer()` and much much more.

* I've tried to reduce the use of `...` so that you can see all the 
  documentation in one place rather than having to integrate multiple pages.
  In some cases this has involved adding additional arguments to geoms
  to make it more clear what you can do:
  
    *  `geom_smooth()` gains explicit `method`, `se` and `formula` arguments.
    
    * `geom_histogram()` gains `binwidth`, `bins`, `origin` and `right` 
      arguments.
      
    * `geom_jitter()` gains `width` and `height` arguments to make it easier
      to control the amount of jittering without using the lengthy 
      `position_jitter()` function (#1116)

* Use of `qplot()` in examples has been minimised (#1123, @hrbrmstr). This is
  inline with the 2nd edition of the ggplot2 box, which minimises the use of 
  `qplot()` in favour of `ggplot()`.

* Tightly linked geoms and stats (e.g. `geom_boxplot()` and `stat_boxplot()`) 
  are now documented in the same file so you can see all the arguments in one
  place. Variations of the same idea (e.g. `geom_path()`, `geom_line()`, and
  `geom_step()`) are also documented together.

* It's now obvious that you can set the `binwidth` parameter for
  `stat_bin_hex()`, `stat_summary_hex()`, `stat_bin_2d()`, and
  `stat_summary_2d()`. 

* The internals of positions have been cleaned up considerably. You're unlikely
  to notice any external changes, although the documentation should be a little
  less confusing since positions now don't list parameters they never use.

## Data

* All datasets have class `tbl_df` so if you also use dplyr, you get a better
  print method.

* `economics` has been brought up to date to 2015-04-01.

* New `economics_long` is the economics data in long form.

* New `txhousing` dataset containing information about the Texas housing
  market. Useful for examples that need multiple time series, and for
  demonstrating model+vis methods.

* New `luv_colours` dataset which contains the locations of all
  built-in `colors()` in Luv space.

* `movies` has been moved into its own package, ggplot2movies, because it was 
  large and not terribly useful. If you've used the movies dataset, you'll now 
  need to explicitly load the package with `library(ggplot2movies)`.

## Bug fixes and minor improvements

* All partially matched arguments and `$` have been been replaced with 
  full matches (@jimhester, #1134).

* ggplot2 now exports `alpha()` from the scales package (#1107), and `arrow()` 
  and `unit()` from grid (#1225). This means you don't need attach scales/grid 
  or do `scales::`/`grid::` for these commonly used functions.

* `aes_string()` now only parses character inputs. This fixes bugs when
  using it with numbers and non default `OutDec` settings (#1045).

* `annotation_custom()` automatically adds a unique id to each grob name,
  making it easier to plot multiple grobs with the same name (e.g. grobs of
  ggplot2 graphics) in the same plot (#1256).

* `borders()` now accepts xlim and ylim arguments for specifying the geographical 
  region of interest (@markpayneatwork, #1392).

* `coord_cartesian()` applies the same expansion factor to limits as for scales. 
  You can suppress with `expand = FALSE` (#1207).

* `coord_trans()` now works when breaks are suppressed (#1422).

* `cut_number()` gives error message if the number of requested bins can
  be created because there are two few unique values (#1046).

* Character labels in `facet_grid()` are no longer (incorrectly) coerced into
  factors. This caused problems with custom label functions (#1070).

* `facet_wrap()` and `facet_grid()` now allow you to use non-standard
  variable names by surrounding them with backticks (#1067).

* `facet_wrap()` more carefully checks its `nrow` and `ncol` arguments
  to ensure that they're specified correctly (@richierocks, #962)

* `facet_wrap()` gains a `dir` argument to control the direction the
  panels are wrapped in. The default is "h" for horizontal. Use "v" for
  vertical layout (#1260).

* `geom_abline()`, `geom_hline()` and `geom_vline()` have been rewritten to
  have simpler behaviour and be more consistent:

    * `stat_abline()`, `stat_hline()` and `stat_vline()` have been removed:
      these were never suitable for use other than with `geom_abline()` etc
      and were not documented.

    * `geom_abline()`, `geom_vline()` and `geom_hline()` are bound to
      `stat_identity()` and `position_identity()`

    * Intercept parameters can no longer be set to a function.

    * They are all documented in one file, since they are so closely related.

* `geom_bin2d()` will now let you specify one dimension's breaks exactly,
  without touching the other dimension's default breaks at all (#1126).

* `geom_crossbar()` sets grouping correctly so you can display multiple
  crossbars on one plot. It also makes the default `fatten` argument a little
  bigger to make the middle line more obvious (#1125).

* `geom_histogram()` and `geom_smooth()` now only inform you about the
  default values once per layer, rather than once per panel (#1220).

* `geom_pointrange()` gains `fatten` argument so you can control the
  size of the point relative to the size of the line.

* `geom_segment()` annotations were not transforming with scales 
  (@BrianDiggs, #859).

* `geom_smooth()` is no longer so chatty. If you want to know what the default
  smoothing method is, look it up in the documentation! (#1247)

* `geom_violin()` now has the ability to draw quantile lines (@DanRuderman).

* `ggplot()` now captures the parent frame to use for evaluation,
  rather than always defaulting to the global environment. This should
  make ggplot more suitable to use in more situations (e.g. with knitr)

* `ggsave()` has been simplified a little to make it easier to maintain.
  It no longer checks that you're printing a ggplot2 object (so now also
  works with any grid grob) (#970), and always requires a filename.
  Parameter `device` now supports character argument to specify which supported
  device to use ('pdf', 'png', 'jpeg', etc.), for when it cannot be correctly
  inferred from the file extension (for example when a temporary filename is
  supplied server side in shiny apps) (@sebkopf, #939). It no longer opens
  a graphics device if one isn't already open - this is annoying when you're
  running from a script (#1326).

* `guide_colorbar()` creates correct legend if only one color (@krlmlr, #943).

* `guide_colorbar()` no longer fails when the legend is empty - previously
  this often masked misspecifications elsewhere in the plot (#967).

* New `layer_data()` function extracts the data used for plotting for a given
  layer. It's mostly useful for testing.

* User supplied `minor_breaks` can now be supplied on the same scale as 
  the data, and will be automatically transformed with by scale (#1385).

* You can now suppress the appearance of an axis/legend title (and the space
  that would allocated for it) with `NULL` in the `scale_` function. To
  use the default label, use `waiver()` (#1145).

* Position adjustments no longer warn about potentially varying ranges
  because the problem rarely occurs in practice and there are currently a
  lot of false positives since I don't understand exactly what FP criteria
  I should be testing.

* `scale_fill_grey()` now uses red for missing values. This matches
  `scale_colour_grey()` and makes it obvious where missing values lie.
  Override with `na.value`.

* `scale_*_gradient2()` defaults to using Lab colour space.

* `scale_*_gradientn()` now allows `colours` or `colors` (#1290)

* `scale_y_continuous()` now also transforms the `lower`, `middle` and `upper`
  aesthetics used by `geom_boxplot()`: this only affects
  `geom_boxplot(stat = "identity")` (#1020).

* Legends no longer inherit aesthetics if `inherit.aes` is FALSE (#1267).

* `lims()` makes it easy to set the limits of any axis (#1138).

* `labels = NULL` now works with `guide_legend()` and `guide_colorbar()`.
  (#1175, #1183).

* `override.aes` now works with American aesthetic spelling, e.g. color

* Scales no longer round data points to improve performance of colour
  palettes. Instead the scales package now uses a much faster colour
  interpolation algorithm (#1022).

* `scale_*_brewer()` and `scale_*_distiller()` add new `direction` argument of 
  `scales::brewer_pal`, making it easier to change the order of colours 
  (@jiho, #1139).

* `scale_x_date()` now clips dates outside the limits in the same way as
  `scale_x_continuous()` (#1090).

* `stat_bin()` gains `bins` arguments, which denotes the number of bins. Now
  you can set `bins=100` instead of `binwidth=0.5`. Note that `breaks` or
  `binwidth` will override it (@tmshn, #1158, #102).

* `stat_boxplot()` warns if a continuous variable is used for the `x` aesthetic
  without also supplying a `group` aesthetic (#992, @krlmlr).

* `stat_summary_2d()` and `stat_bin_2d()` now share exactly the same code for 
  determining breaks from `bins`, `binwidth`, and `origin`. 
  
* `stat_summary_2d()` and `stat_bin_2d()` now output in tile/raster compatible 
  form instead of rect compatible form. 

* Automatically computed breaks do not lead to an error for transformations like
  "probit" where the inverse can map to infinity (#871, @krlmlr)

* `stat_function()` now always evaluates the function on the original scale.
  Previously it computed the function on transformed scales, giving incorrect
  values (@BrianDiggs, #1011).

* `strip_dots` works with anonymous functions within calculated aesthetics 
  (e.g. `aes(sapply(..density.., function(x) mean(x))))` (#1154, @NikNakk)

* `theme()` gains `validate = FALSE` parameter to turn off validation, and 
  hence store arbitrary additional data in the themes. (@tdhock, #1121)

* Improved the calculation of segments needed to draw the curve representing
  a line when plotted in polar coordinates. In some cases, the last segment
  of a multi-segment line was not drawn (@BrianDiggs, #952)<|MERGE_RESOLUTION|>--- conflicted
+++ resolved
@@ -1,9 +1,5 @@
 # ggplot2 (development version)
 
-<<<<<<< HEAD
-* (internal) removed barriers for using 2D structures as aesthetics 
-  (@teunbrand, #4189).
-=======
 * (internal) Using `after_scale()` in the `Geom*$default_aes()` field is now
   evaluated in the context of data (@teunbrand, #6135)
 * Fixed bug where binned scales wouldn't simultaneously accept transformations
@@ -12,7 +8,6 @@
   (@teunbrand, #6104).
 * New `get_labs()` function for retrieving completed plot labels 
   (@teunbrand, #6008).
->>>>>>> b29b8315
 * Built-in `theme_*()` functions now have `ink` and `paper` arguments to control
   foreground and background colours respectively (@teunbrand)
 * The `summary()` method for ggplots is now more terse about facets 
@@ -194,6 +189,8 @@
   `labs()` and several guides (@teunbrand, #3196).
 * `stat_summary_bin()` no longer ignores `width` parameter (@teunbrand, #4647).
 * Added `keep.zeroes` argument to `stat_bin()` (@teunbrand, #3449)
+* (internal) removed barriers for using 2D structures as aesthetics 
+  (@teunbrand, #4189).
 
 # ggplot2 3.5.1
 

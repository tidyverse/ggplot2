--- conflicted
+++ resolved
@@ -1,10 +1,8 @@
 # ggplot2 (development version)
 
-<<<<<<< HEAD
 * Added function `ggplot_add.by()` for lists created with `by()` (#2734, @Maschette)
-=======
+
 * `ggdep()` was deprecated (@perezp44, #3382).
->>>>>>> a312cb46
 
 * Added weight aesthetic option to `stat_density()` and made scaling of 
   weights the default (@annennenne, #2902)

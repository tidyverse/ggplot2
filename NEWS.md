--- conflicted
+++ resolved
@@ -1,9 +1,7 @@
 # ggplot2 (development version)
 
-<<<<<<< HEAD
 * `facet_wrap()` has new options for the `dir` argument to more precisely
   control panel directions (@teunbrand, #5212)
-=======
 * `geom_curve()` now appropriately removes missing data instead of throwing
   errors (@teunbrand, #5831).
 * `update_geom_defaults()` and `update_stat_defaults()` have a reset mechanism
@@ -18,7 +16,6 @@
   (@teunbrand, #5856).
 * New helper function `ggpar()` to translate ggplot2's interpretation of 
   graphical parameters to {grid}'s interpretation (@teunbrand, #5866).
->>>>>>> 09bcda61
 
 # ggplot2 3.5.1
 

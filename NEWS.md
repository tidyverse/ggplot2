--- conflicted
+++ resolved
@@ -1,8 +1,5 @@
 # ggplot2 (development version)
 
-<<<<<<< HEAD
-* `stat_summary_bin()` no longer ignores `width` parameter (@teunbrand, #4647).
-=======
 * `coord_*(expand)` can now take a logical vector to control expansion at any
   side of the panel (top, right, bottom, left) (@teunbrand, #6020)
 * (Breaking) The defaults for all geoms can be set at one in the theme. 
@@ -58,7 +55,6 @@
   (#3342, #4966, @teunbrand)
 * Bare numeric values provided to Date or Datetime scales get inversely 
   transformed (cast to Date/POSIXct) with a warning (@teunbrand).
->>>>>>> 7ce155b5
 * `stat_bin()` now accepts functions for argument `breaks` (@aijordan, #4561)
 * (internal) The plot's layout now has a coord parameter that is used to 
   prevent setting up identical panel parameters (#5427)
@@ -176,6 +172,7 @@
 * {tibble} is now suggested instead of imported (@teunbrand, #5986)
 * The ellipsis argument is now checked in `fortify()`, `get_alt_text()`, 
   `labs()` and several guides (@teunbrand, #3196).
+* `stat_summary_bin()` no longer ignores `width` parameter (@teunbrand, #4647).
 
 # ggplot2 3.5.1
 

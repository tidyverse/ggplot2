--- conflicted
+++ resolved
@@ -1,8 +1,6 @@
 # ggplot2 (development version)
 
-<<<<<<< HEAD
 * Fixed regression in `guide_bins(reverse = TRUE)` (@teunbrand, #6183).
-=======
 * New function family for setting parts of a theme. For example, you can now use 
   `theme_sub_axis(line, text, ticks, ticks.length, line)` as a substitute for
   `theme(axis.line, axis.text, axis.ticks, axis.ticks.length, axis.line)`. This
@@ -39,7 +37,6 @@
   `fortify.confint.glht()`, `fortify.summary.glht()` and `fortify.cld()`. It
   is recommend to use `broom::augment()` and `broom::tidy()` instead 
   (@teunbrand, #3816).
->>>>>>> 8efc7003
 * Custom and raster annotation now respond to scale transformations, and can
   use AsIs variables for relative placement (@teunbrand based on 
   @yutannihilation's prior work, #3120)

--- conflicted
+++ resolved
@@ -7,10 +7,9 @@
 This release also sees the addition of Hiroaki Yutani (@yutannihilation) to the 
 core developer team.
 
-<<<<<<< HEAD
 With the release of R 3.6, ggplot2 now requires the R version to be at least 3.2,
 as the tidyverse is committed to support 5 major versions of R.
-=======
+
 ## Breaking changes
 
 * Two patches (#2996 and #3050) fixed minor rendering problems. In most cases,
@@ -25,7 +24,6 @@
   behavior. Examples include a missing `group` aesthetic in `geom_boxplot()` (#3316),
   annotations across multiple facets (#3305), and not using aesthetic mappings when
   drawing ribbons with `geom_ribbon()` (#3318).
->>>>>>> 1f6f0cb4
 
 ## New features
 

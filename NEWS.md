--- conflicted
+++ resolved
@@ -1,9 +1,8 @@
 # ggplot2 (development version)
 
-<<<<<<< HEAD
 * New function `check_device()` for testing the availability of advanced 
   graphics features introduced in R 4.1.0 onwards (@teunbrand, #5332).
-=======
+
 * `geom_boxplot()` gains a new argument, `staplewidth` that can draw staples
   at the ends of whiskers (@teunbrand, #5126)
 
@@ -26,7 +25,6 @@
 
 * Integers are once again valid input to theme arguments that expect numeric
   input (@teunbrand, #5369)
->>>>>>> d1802487
 
 * Nicer error messages for xlim/ylim arguments in coord-* functions
   (@92amartins, #4601, #5297).

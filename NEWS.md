--- conflicted
+++ resolved
@@ -1,9 +1,7 @@
 # ggplot2 (development version)
 
-<<<<<<< HEAD
 * New argument `labs(dictionary)` to label based on variable name rather than 
   based on aesthetic (@teunbrand, #5178)
-=======
 * Fixed bug in out-of-bounds binned breaks (@teunbrand, #6054)
 * Binned guides now accept expressions as labels (@teunbrand, #6005)
 * (internal) `Scale$get_labels()` format expressions as lists.
@@ -29,7 +27,6 @@
   (@teunbrand, #4320)
 * `geom_boxplot()` gains additional arguments to style the colour, linetype and
   linewidths of the box, whiskers, median line and staples (@teunbrand, #5126)
->>>>>>> 918821a7
 * (internal) Using `after_scale()` in the `Geom*$default_aes()` field is now
   evaluated in the context of data (@teunbrand, #6135)
 * Fixed bug where binned scales wouldn't simultaneously accept transformations

# ggplot2 (development version)

<<<<<<< HEAD
* Position guides can now be customized using the new `guide_axis()`,
  which can be passed to position `scale_*()` functions or via
  `guides()`. The new axis guide (`guide_axis()`) comes with
  arguments `check.overlap` (automatic removal of overlapping
  labels), `angle` (easy rotation of axis labels), and
  `n.dodge` (dodge labels into multiple rows/columns) (@paleolimbot, #3322).
=======
* `Geom` now gains a `setup_params()` method in line with the other ggproto
  classes (@thomasp85, #3509)

* `element_text()` now issues a warning when vectorized arguments are provided, as in
  `colour = c("red", "green", "blue")`. Such use is discouraged and not officially supported
   (@clauswilke, #3492).

* stacking text when calculating the labels and the y axis with
  `stat_summary()` now works (@ikosmidis, #2709)

* Allowed reversing of discrete scales by re-writing `get_limits()` (@AnneLyng, #3115)

* Added `stat_contour_filled()` and `geom_contour_filled()`, which compute 
  and draw filled contours of gridded data (@paleolimbot, #3044).

* `geom_contour()` and `stat_contour()` now use the isoband package
  to compute contour lines. The `complete` parameter (which was undocumented
  and has been unused for at least four years) was removed (@paleolimbot, #3044).

* `stat_smooth()` user `REML` by default, if `method = "gam"` and
  `gam`'s method is not specified (@ikosmidis, #2630).

* Changed `theme_grey()` setting for legend key so that it creates no 
  border (`NA`) rather than drawing a white one. (@annennenne, #3180)
  
* Themes have gained two new parameters, `plot.title.position` and 
  `plot.caption.position`, that can be used to customize how plot
  title/subtitle and plot caption are positioned relative to the overall plot
  (@clauswilke, #3252).

* Added function `ggplot_add.by()` for lists created with `by()` (#2734, @Maschette)

* `gg_dep()` was deprecated (@perezp44, #3382).

* Added weight aesthetic option to `stat_density()` and made scaling of 
  weights the default (@annennenne, #2902)
>>>>>>> 23e32419

* `expand_scale()` was deprecated in favour of `expansion()` for setting
  the `expand` argument of `x` and `y` scales (@paleolimbot).

* `coord_trans()` now draws second axes and accepts `xlim`, `ylim`,
  and `expand` arguments to bring it up to feature parity with 
  `coord_cartesian()`. The `xtrans` and `ytrans` arguments that were 
  deprecated in version 1.0.1 in favour of `x` and `y` 
  were removed (@paleolimbot, #2990).

* `coord_trans()` now calculates breaks using the expanded range 
  (previously these were calculated using the unexpanded range, 
  which resulted in differences between plots made with `coord_trans()`
  and those made with `coord_cartesian()`). The expansion for discrete axes 
  in `coord_trans()` was also updated such that it behaves identically
  to that in `coord_cartesian()` (@paleolimbot, #3338).

* All `coord_*()` functions with `xlim` and `ylim` arguments now accept
  vectors with `NA` as a placeholder for the minimum or maximum value
  (e.g., `ylim = c(0, NA)` would zoom the y-axis from 0 to the 
  maximum value observed in the data). This mimics the behaviour
  of the `limits` argument in continuous scale functions
  (@paleolimbot, #2907).

* `geom_abline()`, `geom_hline()`, and `geom_vline()` now issue 
  more informative warnings when supplied with set aesthetics
  (i.e., `slope`, `intercept`, `yintercept`, and/or `xintercept`)
  and mapped aesthetics (i.e., `data` and/or `mapping`).
  
* `stat_density2d()` can now take an `adjust` parameter to scale the default bandwidth. (#2860, @haleyjeppson)

* `geom_sf()` now removes rows that contain missing `shape`/`size`/`colour` (#3483, @yutannihilation)

* Fix a bug when `show.legend` is a named logical vector (#3461, @yutannihilation).

# ggplot2 3.2.1

This is a patch release fixing a few regressions introduced in 3.2.0 as well as
fixing some unit tests that broke due to upstream changes.

* `position_stack()` no longer changes the order of the input data. Changes to 
  the internal behaviour of `geom_ribbon()` made this reordering problematic 
  with ribbons that spanned `y = 0` (#3471)
* Using `qplot()` with a single positional aesthetic will no longer title the
  non-specified scale as `"NULL"` (#3473)
* Fixes unit tests for sf graticule labels caused by chages to sf

# ggplot2 3.2.0

This is a minor release with an emphasis on internal changes to make ggplot2 
faster and more consistent. The few interface changes will only affect the 
aesthetics of the plot in minor ways, and will only potentially break code of
extension developers if they have relied on internals that have been changed. 
This release also sees the addition of Hiroaki Yutani (@yutannihilation) to the 
core developer team.

With the release of R 3.6, ggplot2 now requires the R version to be at least 3.2,
as the tidyverse is committed to support 5 major versions of R.

## Breaking changes

* Two patches (#2996 and #3050) fixed minor rendering problems. In most cases,
  the visual changes are so subtle that they are difficult to see with the naked
  eye. However, these changes are detected by the vdiffr package, and therefore
  any package developers who use vdiffr to test for visual correctness of ggplot2
  plots will have to regenerate all reference images.
  
* In some cases, ggplot2 now produces a warning or an error for code that previously
  produced plot output. In all these cases, the previous plot output was accidental,
  and the plotting code uses the ggplot2 API in a way that would lead to undefined
  behavior. Examples include a missing `group` aesthetic in `geom_boxplot()` (#3316),
  annotations across multiple facets (#3305), and not using aesthetic mappings when
  drawing ribbons with `geom_ribbon()` (#3318).

## New features

* This release includes a range of internal changes that speeds up plot 
  generation. None of the changes are user facing and will not break any code,
  but in general ggplot2 should feel much faster. The changes includes, but are
  not limited to:
  
  - Caching ascent and descent dimensions of text to avoid recalculating it for
    every title.
  
  - Using a faster data.frame constructor as well as faster indexing into 
    data.frames
    
  - Removing the plyr dependency, replacing plyr functions with faster 
    equivalents.

* `geom_polygon()` can now draw polygons with holes using the new `subgroup` 
  aesthetic. This functionality requires R 3.6.0 (@thomasp85, #3128)

* Aesthetic mappings now accept functions that return `NULL` (@yutannihilation,
  #2997).

* `stat_function()` now accepts rlang/purrr style anonymous functions for the 
  `fun` parameter (@dkahle, #3159).

* `geom_rug()` gains an "outside" option to allow for moving the rug tassels to 
  outside the plot area (@njtierney, #3085) and a `length` option to allow for 
  changing the length of the rug lines (@daniel-wells, #3109). 
  
* All geoms now take a `key_glyph` paramter that allows users to customize
  how legend keys are drawn (@clauswilke, #3145). In addition, a new key glyph
  `timeseries` is provided to draw nice legends for time series
  (@mitchelloharawild, #3145).

## Extensions

* Layers now have a new member function `setup_layer()` which is called at the
  very beginning of the plot building process and which has access to the 
  original input data and the plot object being built. This function allows the 
  creation of custom layers that autogenerate aesthetic mappings based on the 
  input data or that filter the input data in some form. For the time being, this
  feature is not exported, but it has enabled the development of a new layer type,
  `layer_sf()` (see next item). Other special-purpose layer types may be added
  in the future (@clauswilke, #2872).
  
* A new layer type `layer_sf()` can auto-detect and auto-map sf geometry
  columns in the data. It should be used by extension developers who are writing
  new sf-based geoms or stats (@clauswilke, #3232).

* `x0` and `y0` are now recognized positional aesthetics so they will get scaled 
  if used in extension geoms and stats (@thomasp85, #3168)
  
* Continuous scale limits now accept functions which accept the default
  limits and return adjusted limits. This makes it possible to write
  a function that e.g. ensures the limits are always a multiple of 100,
  regardless of the data (@econandrew, #2307).

## Minor improvements and bug fixes

* `cut_width()` now accepts `...` to pass further arguments to `base::cut.default()`
   like `cut_number()` and `cut_interval()` already did (@cderv, #3055)

* `coord_map()` now can have axes on the top and right (@karawoo, #3042).

* `coord_polar()` now correctly rescales the secondary axis (@linzi-sg, #3278)

* `coord_sf()`, `coord_map()`, and `coord_polar()` now squash `-Inf` and `Inf`
  into the min and max of the plot (@yutannihilation, #2972).

* `coord_sf()` graticule lines are now drawn in the same thickness as panel grid 
  lines in `coord_cartesian()`, and seting panel grid lines to `element_blank()` 
  now also works in `coord_sf()` 
  (@clauswilke, #2991, #2525).

* `economics` data has been regenerated. This leads to some changes in the
  values of all columns (especially in `psavert`), but more importantly, strips 
  the grouping attributes from `economics_long`.

* `element_line()` now fills closed arrows (@yutannihilation, #2924).

* Facet strips on the left side of plots now have clipping turned on, preventing
  text from running out of the strip and borders from looking thicker than for
  other strips (@karawoo, #2772 and #3061).

* ggplot2 now works in Turkish locale (@yutannihilation, #3011).

* Clearer error messages for inappropriate aesthetics (@clairemcwhite, #3060).

* ggplot2 no longer attaches any external packages when using functions that 
  depend on packages that are suggested but not imported by ggplot2. The 
  affected functions include `geom_hex()`, `stat_binhex()`, 
  `stat_summary_hex()`, `geom_quantile()`, `stat_quantile()`, and `map_data()` 
  (@clauswilke, #3126).
  
* `geom_area()` and `geom_ribbon()` now sort the data along the x-axis in the 
  `setup_data()` method rather than as part of `draw_group()` (@thomasp85, 
  #3023)

* `geom_hline()`, `geom_vline()`, and `geom_abline()` now throw a warning if the 
  user supplies both an `xintercept`, `yintercept`, or `slope` value and a 
  mapping (@RichardJActon, #2950).

* `geom_rug()` now works with `coord_flip()` (@has2k1, #2987).

* `geom_violin()` no longer throws an error when quantile lines fall outside 
  the violin polygon (@thomasp85, #3254).

* `guide_legend()` and `guide_colorbar()` now use appropriate spacing between legend
  key glyphs and legend text even if the legend title is missing (@clauswilke, #2943).

* Default labels are now generated more consistently; e.g., symbols no longer
  get backticks, and long expressions are abbreviated with `...`
  (@yutannihilation, #2981).

* All-`Inf` layers are now ignored for picking the scale (@yutannihilation, 
  #3184).
  
* Diverging Brewer colour palette now use the correct mid-point colour 
  (@dariyasydykova, #3072).
  
* `scale_color_continuous()` now points to `scale_colour_continuous()` so that 
  it will handle `type = "viridis"` as the documentation states (@hlendway, 
  #3079).

* `scale_shape_identity()` now works correctly with `guide = "legend"` 
  (@malcolmbarrett, #3029)
  
* `scale_continuous` will now draw axis line even if the length of breaks is 0
  (@thomasp85, #3257)

* `stat_bin()` will now error when the number of bins exceeds 1e6 to avoid 
  accidentally freezing the user session (@thomasp85).
  
* `sec_axis()` now places ticks accurately when using nonlinear transformations (@dpseidel, #2978).

* `facet_wrap()` and `facet_grid()` now automatically remove NULL from facet
  specs, and accept empty specs (@yutannihilation, #3070, #2986).

* `stat_bin()` now handles data with only one unique value (@yutannihilation 
  #3047).

* `sec_axis()` now accepts functions as well as formulas (@yutannihilation, #3031).

*   New theme elements allowing different ticks lengths for each axis. For instance,
    this can be used to have inwards ticks on the x-axis (`axis.ticks.length.x`) and
    outwards ticks on the y-axis (`axis.ticks.length.y`) (@pank, #2935).

* The arguments of `Stat*$compute_layer()` and `Position*$compute_layer()` are
  now renamed to always match the ones of `Stat$compute_layer()` and
  `Position$compute_layer()` (@yutannihilation, #3202).

* `geom_*()` and `stat_*()` now accepts purrr-style lambda notation
  (@yutannihilation, #3138).

* `geom_tile()` and `geom_rect()` now draw rectangles without notches at the
  corners. The style of the corner can be controlled by `linejoin` parameters
  (@yutannihilation, #3050).

# ggplot2 3.1.0

## Breaking changes

This is a minor release and breaking changes have been kept to a minimum. End users of ggplot2 are unlikely to encounter any issues. However, there are a few items that developers of ggplot2 extensions should be aware of. For additional details, see also the discussion accompanying issue #2890.

*   In non-user-facing internal code (specifically in the `aes()` function and in
    the `aesthetics` argument of scale functions), ggplot2 now always uses the British
    spelling for aesthetics containing the word "colour". When users specify a "color"
    aesthetic it is automatically renamed to "colour". This renaming is also applied
    to non-standard aesthetics that contain the word "color". For example, "point_color"
    is renamed to "point_colour". This convention makes it easier to support both
    British and American spelling for novel, non-standard aesthetics, but it may require
    some adjustment for packages that have previously introduced non-standard color
    aesthetics using American spelling. A new function `standardise_aes_names()` is
    provided in case extension writers need to perform this renaming in their own code
    (@clauswilke, #2649).

*   Functions that generate other functions (closures) now force the arguments that are
    used from the generated functions, to avoid hard-to-catch errors. This may affect
    some users of manual scales (such as `scale_colour_manual()`, `scale_fill_manual()`,
    etc.) who depend on incorrect behavior (@krlmlr, #2807).
    
*   `Coord` objects now have a function `backtransform_range()` that returns the
    panel range in data coordinates. This change may affect developers of custom coords,
    who now should implement this function. It may also affect developers of custom
    geoms that use the `range()` function. In some applications, `backtransform_range()`
    may be more appropriate (@clauswilke, #2821).


## New features

*   `coord_sf()` has much improved customization of axis tick labels. Labels can now
    be set manually, and there are two new parameters, `label_graticule` and
    `label_axes`, that can be used to specify which graticules to label on which side
    of the plot (@clauswilke, #2846, #2857, #2881).
    
*   Two new geoms `geom_sf_label()` and `geom_sf_text()` can draw labels and text
    on sf objects. Under the hood, a new `stat_sf_coordinates()` calculates the
    x and y coordinates from the coordinates of the sf geometries. You can customize
    the calculation method via `fun.geometry` argument (@yutannihilation, #2761).
    

## Minor improvements and fixes

*   `benchplot()` now uses tidy evaluation (@dpseidel, #2699).

*   The error message in `compute_aesthetics()` now only provides the names of
    aesthetics with mismatched lengths, rather than all aesthetics (@karawoo,
    #2853).

*   For faceted plots, data is no longer internally reordered. This makes it
    safer to feed data columns into `aes()` or into parameters of geoms or
    stats. However, doing so remains discouraged (@clauswilke, #2694).

*   `coord_sf()` now also understands the `clip` argument, just like the other
    coords (@clauswilke, #2938).

*   `fortify()` now displays a more informative error message for
    `grouped_df()` objects when dplyr is not installed (@jimhester, #2822).

*   All `geom_*()` now display an informative error message when required 
    aesthetics are missing (@dpseidel, #2637 and #2706).

*   `geom_boxplot()` now understands the `width` parameter even when used with
    a non-standard stat, such as `stat_identity()` (@clauswilke, #2893).
    
*  `geom_hex()` now understands the `size` and `linetype` aesthetics
   (@mikmart, #2488).
    
*   `geom_hline()`, `geom_vline()`, and `geom_abline()` now work properly
    with `coord_trans()` (@clauswilke, #2149, #2812).
    
*   `geom_text(..., parse = TRUE)` now correctly renders the expected number of
    items instead of silently dropping items that are empty expressions, e.g.
    the empty string "". If an expression spans multiple lines, we take just
    the first line and drop the rest. This same issue is also fixed for
    `geom_label()` and the axis labels for `geom_sf()` (@slowkow, #2867).

*   `geom_sf()` now respects `lineend`, `linejoin`, and `linemitre` parameters 
    for lines and polygons (@alistaire47, #2826).
    
*   `ggsave()` now exits without creating a new graphics device if previously
    none was open (@clauswilke, #2363).

*   `labs()` now has named arguments `title`, `subtitle`, `caption`, and `tag`.
    Also, `labs()` now accepts tidyeval (@yutannihilation, #2669).

*   `position_nudge()` is now more robust and nudges only in the direction
    requested. This enables, for example, the horizontal nudging of boxplots
    (@clauswilke, #2733).

*   `sec_axis()` and `dup_axis()` now return appropriate breaks for the secondary
    axis when applied to log transformed scales (@dpseidel, #2729).

*   `sec_axis()` now works as expected when used in combination with tidy eval
    (@dpseidel, #2788).

*   `scale_*_date()`, `scale_*_time()` and `scale_*_datetime()` can now display 
    a secondary axis that is a __one-to-one__ transformation of the primary axis,
    implemented using the `sec.axis` argument to the scale constructor 
    (@dpseidel, #2244).
    
*   `stat_contour()`, `stat_density2d()`, `stat_bin2d()`,  `stat_binhex()`
    now calculate normalized statistics including `nlevel`, `ndensity`, and
    `ncount`. Also, `stat_density()` now includes the calculated statistic 
    `nlevel`, an alias for `scaled`, to better match the syntax of `stat_bin()`
    (@bjreisman, #2679).

# ggplot2 3.0.0

## Breaking changes

*   ggplot2 now supports/uses tidy evaluation (as described below). This is a 
    major change and breaks a number of packages; we made this breaking change 
    because it is important to make ggplot2 more programmable, and to be more 
    consistent with the rest of the tidyverse. The best general (and detailed)
    introduction to tidy evaluation can be found in the meta programming
    chapters in [Advanced R](https://adv-r.hadley.nz).
    
    The primary developer facing change is that `aes()` now contains 
    quosures (expression + environment pairs) rather than symbols, and you'll 
    need to take a different approach to extracting the information you need. 
    A common symptom of this change are errors "undefined columns selected" or 
    "invalid 'type' (list) of argument" (#2610). As in the previous version,
    constants (like `aes(x = 1)` or `aes(colour = "smoothed")`) are stored
    as is.
    
    In this version of ggplot2, if you need to describe a mapping in a string, 
    use `quo_name()` (to generate single-line strings; longer expressions may 
    be abbreviated) or `quo_text()` (to generate non-abbreviated strings that
    may span multiple lines). If you do need to extract the value of a variable
    instead use `rlang::eval_tidy()`. You may want to condition on 
    `(packageVersion("ggplot2") <= "2.2.1")` so that your code can work with
    both released and development versions of ggplot2.
    
    We recognise that this is a big change and if you're not already familiar
    with rlang, there's a lot to learn. If you are stuck, or need any help,
    please reach out on <https://community.rstudio.com>.

*   Error: Column `y` must be a 1d atomic vector or a list

    Internally, ggplot2 now uses `as.data.frame(tibble::as_tibble(x))` to
    convert a list into a data frame. This improves ggplot2's support for
    list-columns (needed for sf support), at a small cost: you can no longer
    use matrix-columns. Note that unlike tibble we still allow column vectors
    such as returned by `base::scale()` because of their widespread use.

*   Error: More than one expression parsed
  
    Previously `aes_string(x = c("a", "b", "c"))` silently returned 
    `aes(x = a)`. Now this is a clear error.

*   Error: `data` must be uniquely named but has duplicate columns
  
    If layer data contains columns with identical names an error will be 
    thrown. In earlier versions the first occuring column was chosen silently,
    potentially masking that the wrong data was chosen.

*   Error: Aesthetics must be either length 1 or the same as the data
    
    Layers are stricter about the columns they will combine into a single
    data frame. Each aesthetic now must be either the same length as the data
    frame or a single value. This makes silent recycling errors much less likely.

*   Error: `coord_*` doesn't support free scales 
   
    Free scales only work with selected coordinate systems; previously you'd
    get an incorrect plot.

*   Error in f(...) : unused argument (range = c(0, 1))

    This is because the `oob` argument to scale has been set to a function
    that only takes a single argument; it needs to take two arguments
    (`x`, and `range`). 

*   Error: unused argument (output)
  
    The function `guide_train()` now has an optional parameter `aesthetic`
    that allows you to override the `aesthetic` setting in the scale.
    To make your code work with the both released and development versions of 
    ggplot2 appropriate, add `aesthetic = NULL` to the `guide_train()` method
    signature.
    
    ```R
    # old
    guide_train.legend <- function(guide, scale) {...}
    
    # new 
    guide_train.legend <- function(guide, scale, aesthetic = NULL) {...}
    ```
    
    Then, inside the function, replace `scale$aesthetics[1]`,
    `aesthetic %||% scale$aesthetics[1]`. (The %||% operator is defined in the 
    rlang package).
    
    ```R
    # old
    setNames(list(scale$map(breaks)), scale$aesthetics[1])

    # new
    setNames(list(scale$map(breaks)), aesthetic %||% scale$aesthetics[1])
    ```

*   The long-deprecated `subset` argument to `layer()` has been removed.

## Tidy evaluation

* `aes()` now supports quasiquotation so that you can use `!!`, `!!!`,
  and `:=`. This replaces `aes_()` and `aes_string()` which are now
  soft-deprecated (but will remain around for a long time).

* `facet_wrap()` and `facet_grid()` now support `vars()` inputs. Like
  `dplyr::vars()`, this helper quotes its inputs and supports
  quasiquotation. For instance, you can now supply faceting variables
  like this: `facet_wrap(vars(am, cyl))` instead of 
  `facet_wrap(~am + cyl)`. Note that the formula interface is not going 
  away and will not be deprecated. `vars()` is simply meant to make it 
  easier to create functions around `facet_wrap()` and `facet_grid()`.

  The first two arguments of `facet_grid()` become `rows` and `cols`
  and now support `vars()` inputs. Note however that we took special
  care to ensure complete backward compatibility. With this change
  `facet_grid(vars(cyl), vars(am, vs))` is equivalent to
  `facet_grid(cyl ~ am + vs)`, and `facet_grid(cols = vars(am, vs))` is
  equivalent to `facet_grid(. ~ am + vs)`.

  One nice aspect of the new interface is that you can now easily
  supply names: `facet_grid(vars(Cylinder = cyl), labeller =
  label_both)` will give nice label titles to the facets. Of course,
  those names can be unquoted with the usual tidy eval syntax.

### sf

* ggplot2 now has full support for sf with `geom_sf()` and `coord_sf()`:

  ```r
  nc <- sf::st_read(system.file("shape/nc.shp", package = "sf"), quiet = TRUE)
  ggplot(nc) +
    geom_sf(aes(fill = AREA))
  ```
  It supports all simple features, automatically aligns CRS across layers, sets
  up the correct aspect ratio, and draws a graticule.

## New features

* ggplot2 now works on R 3.1 onwards, and uses the 
  [vdiffr](https://github.com/lionel-/vdiffr) package for visual testing.

* In most cases, accidentally using `%>%` instead of `+` will generate an 
  informative error (#2400).

* New syntax for calculated aesthetics. Instead of using `aes(y = ..count..)` 
  you can (and should!) use `aes(y = stat(count))`. `stat()` is a real function 
  with documentation which hopefully will make this part of ggplot2 less 
  confusing (#2059).
  
  `stat()` is particularly nice for more complex calculations because you 
  only need to specify it once: `aes(y = stat(count / max(count)))`,
  rather than `aes(y = ..count.. / max(..count..))`
  
* New `tag` label for adding identification tags to plots, typically used for 
  labelling a subplot with a letter. Add a tag with `labs(tag = "A")`, style it 
  with the `plot.tag` theme element, and control position with the
  `plot.tag.position` theme setting (@thomasp85).

### Layers: geoms, stats, and position adjustments

* `geom_segment()` and `geom_curve()` have a new `arrow.fill` parameter which 
  allows you to specify a separate fill colour for closed arrowheads 
  (@hrbrmstr and @clauswilke, #2375).

* `geom_point()` and friends can now take shapes as strings instead of integers,
  e.g. `geom_point(shape = "diamond")` (@daniel-barnett, #2075).

* `position_dodge()` gains a `preserve` argument that allows you to control
  whether the `total` width at each `x` value is preserved (the current 
  default), or ensure that the width of a `single` element is preserved
  (what many people want) (#1935).

* New `position_dodge2()` provides enhanced dodging for boxplots. Compared to
  `position_dodge()`, `position_dodge2()` compares `xmin` and `xmax` values  
  to determine which elements overlap, and spreads overlapping elements evenly
  within the region of overlap. `position_dodge2()` is now the default position
  adjustment for `geom_boxplot()`, because it handles `varwidth = TRUE`, and 
  will be considered for other geoms in the future.
  
  The `padding` parameter adds a small amount of padding between elements 
  (@karawoo, #2143) and a `reverse` parameter allows you to reverse the order 
  of placement (@karawoo, #2171).
  
* New `stat_qq_line()` makes it easy to add a simple line to a Q-Q plot, which 
  makes it easier to judge the fit of the theoretical distribution 
  (@nicksolomon).

### Scales and guides

* Improved support for mapping date/time variables to `alpha`, `size`, `colour`, 
  and `fill` aesthetics, including `date_breaks` and `date_labels` arguments 
  (@karawoo, #1526), and new `scale_alpha()` variants (@karawoo, #1526).

* Improved support for ordered factors. Ordered factors throw a warning when 
  mapped to shape (unordered factors do not), and do not throw warnings when 
  mapped to size or alpha (unordered factors do). Viridis is used as the 
  default colour and fill scale for ordered factors (@karawoo, #1526).

* The `expand` argument of `scale_*_continuous()` and `scale_*_discrete()`
  now accepts separate expansion values for the lower and upper range
  limits. The expansion limits can be specified using the convenience
  function `expand_scale()`.
  
  Separate expansion limits may be useful for bar charts, e.g. if one
  wants the bottom of the bars to be flush with the x axis but still 
  leave some (automatically calculated amount of) space above them:
  
    ```r
    ggplot(mtcars) +
        geom_bar(aes(x = factor(cyl))) +
        scale_y_continuous(expand = expand_scale(mult = c(0, .1)))
    ```
  
  It can also be useful for line charts, e.g. for counts over time,
  where one wants to have a ’hard’ lower limit of y = 0 but leave the
  upper limit unspecified (and perhaps differing between panels), with
  some extra space above the highest point on the line (with symmetrical 
  limits, the extra space above the highest point could in some cases 
  cause the lower limit to be negative).
  
  The old syntax for the `expand` argument will, of course, continue
  to work (@huftis, #1669).

* `scale_colour_continuous()` and `scale_colour_gradient()` are now controlled 
  by global options `ggplot2.continuous.colour` and `ggplot2.continuous.fill`. 
  These can be set to `"gradient"` (the default) or `"viridis"` (@karawoo).

* New `scale_colour_viridis_c()`/`scale_fill_viridis_c()` (continuous) and
  `scale_colour_viridis_d()`/`scale_fill_viridis_d()` (discrete) make it
  easy to use Viridis colour scales (@karawoo, #1526).

* Guides for `geom_text()` now accept custom labels with 
  `guide_legend(override.aes = list(label = "foo"))` (@brianwdavis, #2458).

### Margins

* Strips gain margins on all sides by default. This means that to fully justify
  text to the edge of a strip, you will need to also set the margins to 0
  (@karawoo).

* Rotated strip labels now correctly understand `hjust` and `vjust` parameters
  at all angles (@karawoo).

* Strip labels now understand justification relative to the direction of the
  text, meaning that in y facets, the strip text can be placed at either end of
  the strip using `hjust` (@karawoo).

* Legend titles and labels get a little extra space around them, which 
  prevents legend titles from overlapping the legend at large font sizes 
  (@karawoo, #1881).

## Extension points

* New `autolayer()` S3 generic (@mitchelloharawild, #1974). This is similar
  to `autoplot()` but produces layers rather than complete plots.

* Custom objects can now be added using `+` if a `ggplot_add` method has been
  defined for the class of the object (@thomasp85).

* Theme elements can now be subclassed. Add a `merge_element` method to control
  how properties are inherited from the parent element. Add an `element_grob` 
  method to define how elements are rendered into grobs (@thomasp85, #1981).

* Coords have gained new extension mechanisms.
  
    If you have an existing coord extension, you will need to revise the
    specification of the `train()` method. It is now called 
    `setup_panel_params()` (better reflecting what it actually does) and now 
    has arguments `scale_x`, and `scale_y` (the x and y scales respectively) 
    and `param`, a list of plot specific parameters generated by 
    `setup_params()`.

    What was formerly called `scale_details` (in coords), `panel_ranges` 
    (in layout) and `panel_scales` (in geoms) are now consistently called
    `panel_params` (#1311). These are parameters of the coord that vary from
    panel to panel.

* `ggplot_build()` and `ggplot_gtable()` are now generics, so ggplot-subclasses 
  can define additional behavior during the build stage.

* `guide_train()`, `guide_merge()`, `guide_geom()`, and `guide_gengrob()`
  are now exported as they are needed if you want to design your own guide.
  They are not currently documented; use at your own risk (#2528).

* `scale_type()` generic is now exported and documented. Use this if you 
  want to extend ggplot2 to work with a new type of vector.

## Minor bug fixes and improvements

### Faceting

* `facet_grid()` gives a more informative error message if you try to use
  a variable in both rows and cols (#1928).

* `facet_grid()` and `facet_wrap()` both give better error messages if you
  attempt to use an unsupported coord with free scales (#2049).

* `label_parsed()` works once again (#2279).

* You can now style the background of horizontal and vertical strips
  independently with `strip.background.x` and `strip.background.y` 
  theme settings (#2249).

### Scales

* `discrete_scale()` documentation now inherits shared definitions from 
  `continuous_scale()` (@alistaire47, #2052).

* `guide_colorbar()` shows all colours of the scale (@has2k1, #2343).

* `scale_identity()` once again produces legends by default (#2112).

* Tick marks for secondary axes with strong transformations are more 
  accurately placed (@thomasp85, #1992).

* Missing line types now reliably generate missing lines (with standard 
  warning) (#2206).

* Legends now ignore set aesthetics that are not length one (#1932).

* All colour and fill scales now have an `aesthetics` argument that can
  be used to set the aesthetic(s) the scale works with. This makes it
  possible to apply a colour scale to both colour and fill aesthetics
  at the same time, via `aesthetics = c("colour", "fill")` (@clauswilke).
  
* Three new generic scales work with any aesthetic or set of aesthetics: 
  `scale_continuous_identity()`, `scale_discrete_identity()`, and
  `scale_discrete_manual()` (@clauswilke).

* `scale_*_gradient2()` now consistently omits points outside limits by 
  rescaling after the limits are enforced (@foo-bar-baz-qux, #2230).

### Layers

* `geom_label()` now correctly produces unbordered labels when `label.size` 
  is 0, even when saving to PDF (@bfgray3, #2407).

* `layer()` gives considerably better error messages for incorrectly specified
  `geom`, `stat`, or `position` (#2401).

* In all layers that use it, `linemitre` now defaults to 10 (instead of 1)
  to better match base R.

* `geom_boxplot()` now supplies a default value if no `x` aesthetic is present
  (@foo-bar-baz-qux, #2110).

* `geom_density()` drops groups with fewer than two data points and throws a
  warning. For groups with two data points, density values are now calculated 
  with `stats::density` (@karawoo, #2127).

* `geom_segment()` now also takes a `linejoin` parameter. This allows more 
  control over the appearance of the segments, which is especially useful for 
  plotting thick arrows (@Ax3man, #774).

* `geom_smooth()` now reports the formula used when `method = "auto"` 
  (@davharris #1951). `geom_smooth()` now orders by the `x` aesthetic, making it 
  easier to pass pre-computed values without manual ordering (@izahn, #2028). It 
  also now knows it has `ymin` and `ymax` aesthetics (#1939). The legend 
  correctly reflects the status of the `se` argument when used with stats 
  other than the default (@clauswilke, #1546).

* `geom_tile()` now once again interprets `width` and `height` correctly 
  (@malcolmbarrett, #2510).

* `position_jitter()` and `position_jitterdodge()` gain a `seed` argument that
  allows the specification of a random seed for reproducible jittering 
  (@krlmlr, #1996 and @slowkow, #2445).

* `stat_density()` has better behaviour if all groups are dropped because they
  are too small (#2282).

* `stat_summary_bin()` now understands the `breaks` parameter (@karawoo, #2214).

* `stat_bin()` now accepts functions for `binwidth`. This allows better binning 
  when faceting along variables with different ranges (@botanize).

* `stat_bin()` and `geom_histogram()` now sum correctly when using the `weight` 
  aesthetic (@jiho, #1921).

* `stat_bin()` again uses correct scaling for the computed variable `ndensity` 
  (@timgoodman, #2324).

* `stat_bin()` and `stat_bin_2d()` now properly handle the `breaks` parameter 
  when the scales are transformed (@has2k1, #2366).

* `update_geom_defaults()` and `update_stat_defaults()` allow American 
  spelling of aesthetic parameters (@foo-bar-baz-qux, #2299).

* The `show.legend` parameter now accepts a named logical vector to hide/show
  only some aesthetics in the legend (@tutuchan, #1798).

* Layers now silently ignore unknown aesthetics with value `NULL` (#1909).

### Coords

* Clipping to the plot panel is now configurable, through a `clip` argument
  to coordinate systems, e.g. `coord_cartesian(clip = "off")` 
  (@clauswilke, #2536).

* Like scales, coordinate systems now give you a message when you're 
  replacing an existing coordinate system (#2264).

* `coord_polar()` now draws secondary axis ticks and labels 
  (@dylan-stark, #2072), and can draw the radius axis on the right 
  (@thomasp85, #2005).

* `coord_trans()` now generates a warning when a transformation generates 
  non-finite values (@foo-bar-baz-qux, #2147).

### Themes

* Complete themes now always override all elements of the default theme
  (@has2k1, #2058, #2079).

* Themes now set default grid colour in `panel.grid` rather than individually
  in `panel.grid.major` and `panel.grid.minor` individually. This makes it 
  slightly easier to customise the theme (#2352).

* Fixed bug when setting strips to `element_blank()` (@thomasp85). 

* Axes positioned on the top and to the right can now customize their ticks and
  lines separately (@thomasp85, #1899).

* Built-in themes gain parameters `base_line_size` and `base_rect_size` which 
  control the default sizes of line and rectangle elements (@karawoo, #2176).

* Default themes use `rel()` to set line widths (@baptiste).

* Themes were tweaked for visual consistency and more graceful behavior when 
  changing the base font size. All absolute heights or widths were replaced 
  with heights or widths that are proportional to the base font size. One 
  relative font size was eliminated (@clauswilke).
  
* The height of descenders is now calculated solely on font metrics and doesn't
  change with the specific letters in the string. This fixes minor alignment 
  issues with plot titles, subtitles, and legend titles (#2288, @clauswilke).

### Guides

* `guide_colorbar()` is more configurable: tick marks and color bar frame
  can now by styled with arguments `ticks.colour`, `ticks.linewidth`, 
  `frame.colour`, `frame.linewidth`, and `frame.linetype`
  (@clauswilke).
  
* `guide_colorbar()` now uses `legend.spacing.x` and `legend.spacing.y` 
  correctly, and it can handle multi-line titles. Minor tweaks were made to 
  `guide_legend()` to make sure the two legend functions behave as similarly as
  possible (@clauswilke, #2397 and #2398).
  
* The theme elements `legend.title` and `legend.text` now respect the settings 
  of `margin`, `hjust`, and `vjust` (@clauswilke, #2465, #1502).

* Non-angle parameters of `label.theme` or `title.theme` can now be set in 
  `guide_legend()` and `guide_colorbar()` (@clauswilke, #2544).

### Other

* `fortify()` gains a method for tbls (@karawoo, #2218).

* `ggplot` gains a method for `grouped_df`s that adds a `.group` variable,
  which computes a unique value for each group. Use it with 
  `aes(group = .group)` (#2351).

* `ggproto()` produces objects with class `c("ggproto", "gg")`, allowing for
  a more informative error message when adding layers, scales, or other ggproto 
  objects (@jrnold, #2056).

* `ggsave()`'s DPI argument now supports 3 string options: "retina" (320
  DPI), "print" (300 DPI), and "screen" (72 DPI) (@foo-bar-baz-qux, #2156).
  `ggsave()` now uses full argument names to avoid partial match warnings 
  (#2355), and correctly restores the previous graphics device when several
  graphics devices are open (#2363).

* `print.ggplot()` now returns the original ggplot object, instead of the 
  output from `ggplot_build()`. Also, the object returned from 
  `ggplot_build()` now has the class `"ggplot_built"` (#2034).

* `map_data()` now works even when purrr is loaded (tidyverse#66).

* New functions `summarise_layout()`, `summarise_coord()`, and 
  `summarise_layers()` summarise the layout, coordinate systems, and layers 
  of a built ggplot object (#2034, @wch). This provides a tested API that 
  (e.g.) shiny can depend on.

* Updated startup messages reflect new resources (#2410, @mine-cetinkaya-rundel).

# ggplot2 2.2.1

* Fix usage of `structure(NULL)` for R-devel compatibility (#1968).

# ggplot2 2.2.0

## Major new features

### Subtitle and caption

Thanks to @hrbrmstr plots now have subtitles and captions, which can be set with the `subtitle`  and `caption` arguments to `ggtitle()` and `labs()`. You can control their appearance with the theme settings `plot.caption` and `plot.subtitle`. The main plot title is now left-aligned to better work better with a subtitle. The caption is right-aligned (@hrbrmstr).

### Stacking

`position_stack()` and `position_fill()` now sort the stacking order to match grouping order. This allows you to control the order through grouping, and ensures that the default legend matches the plot (#1552, #1593). If you want the opposite order (useful if you have horizontal bars and horizontal legend), you can request reverse stacking by using `position = position_stack(reverse = TRUE)` (#1837).
  
`position_stack()` and `position_fill()` now accepts negative values which will create stacks extending below the x-axis (#1691).

`position_stack()` and `position_fill()` gain a `vjust` argument which makes it easy to (e.g.) display labels in the middle of stacked bars (#1821).

### Layers

`geom_col()` was added to complement `geom_bar()` (@hrbrmstr). It uses `stat="identity"` by default, making the `y` aesthetic mandatory. It does not support any other `stat_()` and does not provide fallback support for the `binwidth` parameter. Examples and references in other functions were updated to demonstrate `geom_col()` usage. 

When creating a layer, ggplot2 will warn if you use an unknown aesthetic or an unknown parameter. Compared to the previous version, this is stricter for aesthetics (previously there was no message), and less strict for parameters (previously this threw an error) (#1585).

### Facetting

The facet system, as well as the internal panel class, has been rewritten in ggproto. Facets are now extendable in the same manner as geoms and stats, as described in `vignette("extending-ggplot2")`.

We have also added the following new fatures.
  
* `facet_grid()` and `facet_wrap()` now allow expressions in their faceting 
  formulas (@DanRuderman, #1596).

* When `facet_wrap()` results in an uneven number of panels, axes will now be
  drawn underneath the hanging panels (fixes #1607)

* Strips can now be freely positioned in `facet_wrap()` using the 
  `strip.position` argument (deprecates `switch`).

* The relative order of panel, strip, and axis can now be controlled with 
  the theme setting `strip.placement` that takes either `inside` (strip between 
  panel and axis) or `outside` (strip after axis).

* The theme option `panel.margin` has been deprecated in favour of 
  `panel.spacing` to more clearly communicate intent.

### Extensions

Unfortunately there was a major oversight in the construction of ggproto which lead to extensions capturing the super object at package build time, instead of at package run time (#1826). This problem has been fixed, but requires re-installation of all extension packages.

## Scales

* The position of x and y axes can now be changed using the `position` argument
  in `scale_x_*`and `scale_y_*` which can take `top` and `bottom`, and `left`
  and `right` respectively. The themes of top and right axes can be modified 
  using the `.top` and `.right` modifiers to `axis.text.*` and `axis.title.*`.

### Continuous scales

* `scale_x_continuous()` and `scale_y_continuous()` can now display a secondary 
  axis that is a __one-to-one__ transformation of the primary axis (e.g. degrees 
  Celcius to degrees Fahrenheit). The secondary axis will be positioned opposite 
  to the primary axis and can be controlled with the `sec.axis` argument to 
  the scale constructor.

* Scales worry less about having breaks. If no breaks can be computed, the
  plot will work instead of throwing an uninformative error (#791). This 
  is particularly helpful when you have facets with free scales, and not
  all panels contain data.

* Scales now warn when transformation introduces infinite values (#1696).

### Date time

* `scale_*_datetime()` now supports time zones. It will use the timezone 
  attached to the varaible by default, but can be overridden with the 
  `timezone` argument.

* New `scale_x_time()` and `scale_y_time()` generate reasonable default
  breaks and labels for hms vectors (#1752).

### Discrete scales

The treatment of missing values by discrete scales has been thoroughly overhauled (#1584). The underlying principle is that we can naturally represent missing values on discrete variables (by treating just like another level), so by default we should. 

This principle applies to:

* character vectors
* factors with implicit NA
* factors with explicit NA

And to all scales (both position and non-position.)

Compared to the previous version of ggplot2, there are three main changes:

1.  `scale_x_discrete()` and `scale_y_discrete()` always show discrete NA,
    regardless of their source

1.  If present, `NA`s are shown in discete legends.

1.  All discrete scales gain a `na.translate` argument that allows you to 
    control whether `NA`s are translated to something that can be visualised,
    or should be left as missing. Note that if you don't translate (i.e. 
    `na.translate = FALSE)` the missing values will passed on to the layer, 
    which will warning that it's dropping missing values. To suppress the
    warnings, you'll also need to add `na.rm = TRUE` to the layer call. 

There were also a number of other smaller changes

* Correctly use scale expansion factors.
* Don't preserve space for dropped levels (#1638).
* Only issue one warning when when asking for too many levels (#1674).
* Unicode labels work better on Windows (#1827).
* Warn when used with only continuous data (#1589)

## Themes

* The `theme()` constructor now has named arguments rather than ellipses. This 
  should make autocomplete substantially more useful. The documentation
  (including examples) has been considerably improved.
  
* Built-in themes are more visually homogeneous, and match `theme_grey` better.
  (@jiho, #1679)
  
* When computing the height of titles, ggplot2 now includes the height of the
  descenders (i.e. the bits of `g` and `y` that hang beneath the baseline). This 
  improves the margins around titles, particularly the y axis label (#1712).
  I have also very slightly increased the inner margins of axis titles, and 
  removed the outer margins. 

* Theme element inheritance is now easier to work with as modification now
  overrides default `element_blank` elements (#1555, #1557, #1565, #1567)
  
* Horizontal legends (i.e. legends on the top or bottom) are horizontally
  aligned by default (#1842). Use `legend.box = "vertical"` to switch back
  to the previous behaviour.
  
* `element_line()` now takes an `arrow` argument to specify arrows at the end of
  lines (#1740)

There were a number of tweaks to the theme elements that control legends:
  
* `legend.justification` now controls appearance will plotting the legend
  outside of the plot area. For example, you can use 
  `theme(legend.justification = "top")` to make the legend align with the 
  top of the plot.

* `panel.margin` and `legend.margin` have been renamed to `panel.spacing` and 
  `legend.spacing` respectively, to better communicate intent (they only
  affect spacing between legends and panels, not the margins around them)

* `legend.margin` now controls margin around individual legends.

* New `legend.box.background`, `legend.box.spacing`, and `legend.box.margin`
  control the background, spacing, and margin of the legend box (the region
  that contains all legends).

## Bug fixes and minor improvements

* ggplot2 now imports tibble. This ensures that all built-in datasets print 
  compactly even if you haven't explicitly loaded tibble or dplyr (#1677).

* Class of aesthetic mapping is preserved when adding `aes()` objects (#1624).

* `+.gg` now works for lists that include data frames.

* `annotation_x()` now works in the absense of global data (#1655)

* `geom_*(show.legend = FALSE)` now works for `guide_colorbar`.

* `geom_boxplot()` gains new `outlier.alpha` (@jonathan-g) and 
  `outlier.fill` (@schloerke, #1787) parameters to control the alpha/fill of
   outlier points independently of the alpha of the boxes. 

* `position_jitter()` (and hence `geom_jitter()`) now correctly computes 
  the jitter width/jitter when supplied by the user (#1775, @has2k1).

* `geom_contour()` more clearly describes what inputs it needs (#1577).

* `geom_curve()` respects the `lineend` paramater (#1852).

* `geom_histogram()` and `stat_bin()` understand the `breaks` parameter once 
  more. (#1665). The floating point adjustment for histogram bins is now 
  actually used - it was previously inadvertently ignored (#1651).

* `geom_violin()` no longer transforms quantile lines with the alpha aesthetic
  (@mnbram, #1714). It no longer errors when quantiles are requested but data
  have zero range (#1687). When `trim = FALSE` it once again has a nice 
  range that allows the density to reach zero (by extending the range 3 
  bandwidths to either side of the data) (#1700).

* `geom_dotplot()` works better when faceting and binning on the y-axis. 
  (#1618, @has2k1).
  
* `geom_hexbin()` once again supports `..density..` (@mikebirdgeneau, #1688).

* `geom_step()` gives useful warning if only one data point in layer (#1645).

* `layer()` gains new `check.aes` and `check.param` arguments. These allow
  geom/stat authors to optional suppress checks for known aesthetics/parameters.
  Currently this is used only in `geom_blank()` which powers `expand_limits()` 
  (#1795).

* All `stat_*()` display a better error message when required aesthetics are
  missing.
  
* `stat_bin()` and `stat_summary_hex()` now accept length 1 `binwidth` (#1610)

* `stat_density()` gains new argument `n`, which is passed to underlying function
  `stats::density` ("number of equally spaced points at which the
  density is to be estimated"). (@hbuschme)

* `stat_binhex()` now again returns `count` rather than `value` (#1747)

* `stat_ecdf()` respects `pad` argument (#1646).

* `stat_smooth()` once again informs you about the method it has chosen.
  It also correctly calculates the size of the largest group within facets.

* `x` and `y` scales are now symmetric regarding the list of
  aesthetics they accept: `xmin_final`, `xmax_final`, `xlower`,
  `xmiddle` and `xupper` are now valid `x` aesthetics.

* `Scale` extensions can now override the `make_title` and `make_sec_title` 
  methods to let the scale modify the axis/legend titles.

* The random stream is now reset after calling `.onAttach()` (#2409).

# ggplot2 2.1.0

## New features

* When mapping an aesthetic to a constant (e.g. 
  `geom_smooth(aes(colour = "loess")))`), the default guide title is the name 
  of the aesthetic (i.e. "colour"), not the value (i.e. "loess") (#1431).

* `layer()` now accepts a function as the data argument. The function will be
  applied to the data passed to the `ggplot()` function and must return a
  data.frame (#1527, @thomasp85). This is a more general version of the 
  deprecated `subset` argument.

* `theme_update()` now uses the `+` operator instead of `%+replace%`, so that
  unspecified values will no longer be `NULL`ed out. `theme_replace()`
  preserves the old behaviour if desired (@oneillkza, #1519). 

* `stat_bin()` has been overhauled to use the same algorithm as ggvis, which 
  has been considerably improved thanks to the advice of Randy Prium (@rpruim).
  This includes:
  
    * Better arguments and a better algorithm for determining the origin.
      You can now specify either `boundary` or the `center` of a bin.
      `origin` has been deprecated in favour of these arguments.
      
    * `drop` is deprecated in favour of `pad`, which adds extra 0-count bins
      at either end (needed for frequency polygons). `geom_histogram()` defaults 
      to `pad = FALSE` which considerably improves the default limits for 
      the histogram, especially when the bins are big (#1477).
      
    * The default algorithm does a (somewhat) better job at picking nice widths 
      and origins across a wider range of input data.
      
    * `bins = n` now gives a histogram with `n` bins, not `n + 1` (#1487).

## Bug fixes

* All `\donttest{}` examples run.

* All `geom_()` and `stat_()` functions now have consistent argument order:
  data + mapping, then geom/stat/position, then `...`, then specific arguments, 
  then arguments common to all layers (#1305). This may break code if you were
  previously relying on partial name matching, but in the long-term should make 
  ggplot2 easier to use. In particular, you can now set the `n` parameter
  in `geom_density2d()` without it partially matching `na.rm` (#1485).

* For geoms with both `colour` and `fill`, `alpha` once again only affects
  fill (Reverts #1371, #1523). This was causing problems for people.

* `facet_wrap()`/`facet_grid()` works with multiple empty panels of data 
  (#1445).

* `facet_wrap()` correctly swaps `nrow` and `ncol` when faceting vertically
  (#1417).

* `ggsave("x.svg")` now uses svglite to produce the svg (#1432).

* `geom_boxplot()` now understands `outlier.color` (#1455).

* `geom_path()` knows that "solid" (not just 1) represents a solid line (#1534).

* `geom_ribbon()` preserves missing values so they correctly generate a 
  gap in the ribbon (#1549).

* `geom_tile()` once again accepts `width` and `height` parameters (#1513). 
  It uses `draw_key_polygon()` for better a legend, including a coloured 
  outline (#1484).

* `layer()` now automatically adds a `na.rm` parameter if none is explicitly
  supplied.

* `position_jitterdodge()` now works on all possible dodge aesthetics, 
  e.g. `color`, `linetype` etc. instead of only based on `fill` (@bleutner)

* `position = "nudge"` now works (although it doesn't do anything useful)
  (#1428).

* The default scale for columns of class "AsIs" is now "identity" (#1518).

* `scale_*_discrete()` has better defaults when used with purely continuous
  data (#1542).

* `scale_size()` warns when used with categorical data.

* `scale_size()`, `scale_colour()`, and `scale_fill()` gain date and date-time
  variants (#1526).

* `stat_bin_hex()` and `stat_bin_summary()` now use the same underlying 
  algorithm so results are consistent (#1383). `stat_bin_hex()` now accepts
  a `weight` aesthetic. To be consistent with related stats, the output variable 
  from `stat_bin_hex()` is now value instead of count.

* `stat_density()` gains a `bw` parameter which makes it easy to get consistent 
   smoothing between facets (@jiho)

* `stat-density-2d()` no longer ignores the `h` parameter, and now accepts 
  `bins` and `binwidth` parameters to control the number of contours 
  (#1448, @has2k1).

* `stat_ecdf()` does a better job of adding padding to -Inf/Inf, and gains
  an argument `pad` to suppress the padding if not needed (#1467).

* `stat_function()` gains an `xlim` parameter (#1528). It once again works 
  with discrete x values (#1509).

* `stat_summary()` preserves sorted x order which avoids artefacts when
  display results with `geom_smooth()` (#1520).

* All elements should now inherit correctly for all themes except `theme_void()`.
  (@Katiedaisey, #1555) 

* `theme_void()` was completely void of text but facets and legends still
  need labels. They are now visible (@jiho). 

* You can once again set legend key and height width to unit arithmetic
  objects (like `2 * unit(1, "cm")`) (#1437).

* Eliminate spurious warning if you have a layer with no data and no aesthetics
  (#1451).

* Removed a superfluous comma in `theme-defaults.r` code (@jschoeley)

* Fixed a compatibility issue with `ggproto` and R versions prior to 3.1.2.
  (#1444)

* Fixed issue where `coord_map()` fails when given an explicit `parameters`
  argument (@tdmcarthur, #1729)
  
* Fixed issue where `geom_errorbarh()` had a required `x` aesthetic (#1933)  

# ggplot2 2.0.0

## Major changes

* ggplot no longer throws an error if your plot has no layers. Instead it 
  automatically adds `geom_blank()` (#1246).
  
* New `cut_width()` is a convenient replacement for the verbose
  `plyr::round_any()`, with the additional benefit of offering finer
  control.

* New `geom_count()` is a convenient alias to `stat_sum()`. Use it when you
  have overlapping points on a scatterplot. `stat_sum()` now defaults to 
  using counts instead of proportions.

* New `geom_curve()` adds curved lines, with a similar specification to 
  `geom_segment()` (@veraanadi, #1088).

* Date and datetime scales now have `date_breaks`, `date_minor_breaks` and
  `date_labels` arguments so that you never need to use the long
  `scales::date_breaks()` or `scales::date_format()`.
  
* `geom_bar()` now has it's own stat, distinct from `stat_bin()` which was
  also used by `geom_histogram()`. `geom_bar()` now uses `stat_count()` 
  which counts values at each distinct value of x (i.e. it does not bin
  the data first). This can be useful when you want to show exactly which 
  values are used in a continuous variable.

* `geom_point()` gains a `stroke` aesthetic which controls the border width of 
  shapes 21-25 (#1133, @SeySayux). `size` and `stroke` are additive so a point 
  with `size = 5` and `stroke = 5` will have a diameter of 10mm. (#1142)

* New `position_nudge()` allows you to slightly offset labels (or other 
  geoms) from their corresponding points (#1109).

* `scale_size()` now maps values to _area_, not radius. Use `scale_radius()`
  if you want the old behaviour (not recommended, except perhaps for lines).

* New `stat_summary_bin()` works like `stat_summary()` but on binned data. 
  It's a generalisation of `stat_bin()` that can compute any aggregate,
  not just counts (#1274). Both default to `mean_se()` if no aggregation
  functions are supplied (#1386).

* Layers are now much stricter about their arguments - you will get an error
  if you've supplied an argument that isn't an aesthetic or a parameter.
  This is likely to cause some short-term pain but in the long-term it will make
  it much easier to spot spelling mistakes and other errors (#1293).
  
    This change does break a handful of geoms/stats that used `...` to pass 
    additional arguments on to the underlying computation. Now 
    `geom_smooth()`/`stat_smooth()` and `geom_quantile()`/`stat_quantile()` 
    use `method.args` instead (#1245, #1289); and `stat_summary()` (#1242), 
    `stat_summary_hex()`, and `stat_summary2d()` use `fun.args`.

### Extensibility

There is now an official mechanism for defining Stats, Geoms, and Positions in other packages. See `vignette("extending-ggplot2")` for details.

* All Geoms, Stats and Positions are now exported, so you can inherit from them
  when making your own objects (#989).

* ggplot2 no longer uses proto or reference classes. Instead, we now use 
  ggproto, a new OO system designed specifically for ggplot2. Unlike proto
  and RC, ggproto supports clean cross-package inheritance. Creating a new OO
  system isn't usually the right way to solve a problem, but I'm pretty sure
  it was necessary here. Read more about it in the vignette.

* `aes_()` replaces `aes_q()`. It also supports formulas, so the most concise 
  SE version of `aes(carat, price)` is now `aes_(~carat, ~price)`. You may
  want to use this form in packages, as it will avoid spurious `R CMD check` 
  warnings about undefined global variables.

### Text

* `geom_text()` has been overhauled to make labelling your data a little
  easier. It:
  
    * `nudge_x` and `nudge_y` arguments let you offset labels from their
      corresponding points (#1120). 
      
    * `check_overlap = TRUE` provides a simple way to avoid overplotting 
      of labels: labels that would otherwise overlap are omitted (#1039).
      
    * `hjust` and `vjust` can now be character vectors: "left", "center", 
      "right", "bottom", "middle", "top". New options include "inward" and 
      "outward" which align text towards and away from the center of the plot 
      respectively.

* `geom_label()` works like `geom_text()` but draws a rounded rectangle 
  underneath each label (#1039). This is useful when you want to label plots
  that are dense with data.

### Deprecated features

* The little used `aes_auto()` has been deprecated. 

* `aes_q()` has been replaced with `aes_()` to be consistent with SE versions
  of NSE functions in other packages.

* The `order` aesthetic is officially deprecated. It never really worked, and 
  was poorly documented.

* The `stat` and `position` arguments to `qplot()` have been deprecated.
  `qplot()` is designed for quick plots - if you need to specify position
  or stat, use `ggplot()` instead.

* The theme setting `axis.ticks.margin` has been deprecated: now use the margin 
  property of `axis.text`.
  
* `stat_abline()`, `stat_hline()` and `stat_vline()` have been removed:
  these were never suitable for use other than with `geom_abline()` etc
  and were not documented.

* `show_guide` has been renamed to `show.legend`: this more accurately
  reflects what it does (controls appearance of layer in legend), and uses the 
  same convention as other ggplot2 arguments (i.e. a `.` between names).
  (Yes, I know that's inconsistent with function names with use `_`, but it's
  too late to change now.)

A number of geoms have been renamed to be internally consistent:

* `stat_binhex()` and `stat_bin2d()` have been renamed to `stat_bin_hex()` 
  and `stat_bin_2d()` (#1274). `stat_summary2d()` has been renamed to 
  `stat_summary_2d()`, `geom_density2d()`/`stat_density2d()` has been renamed 
  to `geom_density_2d()`/`stat_density_2d()`.

* `stat_spoke()` is now `geom_spoke()` since I realised it's a
  reparameterisation of `geom_segment().

* `stat_bindot()` has been removed because it's so tightly coupled to
  `geom_dotplot()`. If you happened to use `stat_bindot()`, just change to
  `geom_dotplot()` (#1194).

All defunct functions have been removed.

### Default appearance

* The default `theme_grey()` background colour has been changed from "grey90" 
  to "grey92": this makes the background a little less visually prominent.

* Labels and titles have been tweaked for readability:

    * Axes labels are darker.
    
    * Legend and axis titles are given the same visual treatment.
    
    * The default font size dropped from 12 to 11. You might be surprised that 
      I've made the default text size smaller as it was already hard for
      many people to read. It turns out there was a bug in RStudio (fixed in 
      0.99.724), that shrunk the text of all grid based graphics. Once that
      was resolved the defaults seemed too big to my eyes.
    
    * More spacing between titles and borders.
    
    * Default margins scale with the theme font size, so the appearance at 
      larger font sizes should be considerably improved (#1228). 

* `alpha` now affects both fill and colour aesthetics (#1371).

* `element_text()` gains a margins argument which allows you to add additional
  padding around text elements. To help see what's going on use `debug = TRUE` 
  to display the text region and anchors.

* The default font size in `geom_text()` has been decreased from 5mm (14 pts)
  to 3.8 mm (11 pts) to match the new default theme sizes.

* A diagonal line is no longer drawn on bar and rectangle legends. Instead, the
  border has been tweaked to be more visible, and more closely match the size of 
  line drawn on the plot.

* `geom_pointrange()` and `geom_linerange()` get vertical (not horizontal)
  lines in the legend (#1389).

* The default line `size` for `geom_smooth()` has been increased from 0.5 to 1 
  to make it easier to see when overlaid on data.
  
* `geom_bar()` and `geom_rect()` use a slightly paler shade of grey so they
  aren't so visually heavy.
  
* `geom_boxplot()` now colours outliers the same way as the boxes.

* `geom_point()` now uses shape 19 instead of 16. This looks much better on 
  the default Linux graphics device. (It's very slightly smaller than the old 
  point, but it shouldn't affect any graphics significantly)

* Sizes in ggplot2 are measured in mm. Previously they were converted to pts 
  (for use in grid) by multiplying by 72 / 25.4. However, grid uses printer's 
  points, not Adobe (big pts), so sizes are now correctly multiplied by 
  72.27 / 25.4. This is unlikely to noticeably affect display, but it's
  technically correct (<https://youtu.be/hou0lU8WMgo>).

* The default legend will now allocate multiple rows (if vertical) or
  columns (if horizontal) in order to make a legend that is more likely to
  fit on the screen. You can override with the `nrow`/`ncol` arguments
  to `guide_legend()`

    ```R
    p <- ggplot(mpg, aes(displ,hwy, colour = model)) + geom_point()
    p
    p + theme(legend.position = "bottom")
    # Previous behaviour
    p + guides(colour = guide_legend(ncol = 1))
    ```

### New and updated themes

* New `theme_void()` is completely empty. It's useful for plots with non-
  standard coordinates or for drawings (@jiho, #976).

* New `theme_dark()` has a dark background designed to make colours pop out
  (@jiho, #1018)

* `theme_minimal()` became slightly more minimal by removing the axis ticks:
  labels now line up directly beneath grid lines (@tomschloss, #1084)

* New theme setting `panel.ontop` (logical) make it possible to place 
  background elements (i.e., gridlines) on top of data. Best used with 
  transparent `panel.background` (@noamross. #551).

### Labelling

The facet labelling system was updated with many new features and a
more flexible interface (@lionel-). It now works consistently across
grid and wrap facets. The most important user visible changes are:

* `facet_wrap()` gains a `labeller` option (#25).

* `facet_grid()` and `facet_wrap()` gain a `switch` argument to
  display the facet titles near the axes. When switched, the labels
  become axes subtitles. `switch` can be set to "x", "y" or "both"
  (the latter only for grids) to control which margin is switched.

The labellers (such as `label_value()` or `label_both()`) also get
some new features:

* They now offer the `multi_line` argument to control whether to
  display composite facets (those specified as `~var1 + var2`) on one
  or multiple lines.

* In `label_bquote()` you now refer directly to the names of
  variables. With this change, you can create math expressions that
  depend on more than one variable. This math expression can be
  specified either for the rows or the columns and you can also
  provide different expressions to each margin.

  As a consequence of these changes, referring to `x` in backquoted
  expressions is deprecated.

* Similarly to `label_bquote()`, `labeller()` now take `.rows` and
  `.cols` arguments. In addition, it also takes `.default`.
  `labeller()` is useful to customise how particular variables are
  labelled. The three additional arguments specify how to label the
  variables are not specifically mentioned, respectively for rows,
  columns or both. This makes it especially easy to set up a
  project-wide labeller dispatcher that can be reused across all your
  plots. See the documentation for an example.

* The new labeller `label_context()` adapts to the number of factors
  facetted over. With a single factor, it displays only the values,
  just as before. But with multiple factors in a composite margin
  (e.g. with `~cyl + am`), the labels are passed over to
  `label_both()`. This way the variables names are displayed with the
  values to help identifying them.

On the programming side, the labeller API has been rewritten in order
to offer more control when faceting over multiple factors (e.g. with
formulae such as `~cyl + am`). This also means that if you have
written custom labellers, you will need to update them for this
version of ggplot.

* Previously, a labeller function would take `variable` and `value`
  arguments and return a character vector. Now, they take a data frame
  of character vectors and return a list. The input data frame has one
  column per factor facetted over and each column in the returned list
  becomes one line in the strip label. See documentation for more
  details.

* The labels received by a labeller now contain metadata: their margin
  (in the "type" attribute) and whether they come from a wrap or a
  grid facet (in the "facet" attribute).

* Note that the new `as_labeller()` function operator provides an easy
  way to transform an existing function to a labeller function. The
  existing function just needs to take and return a character vector.

## Documentation

* Improved documentation for `aes()`, `layer()` and much much more.

* I've tried to reduce the use of `...` so that you can see all the 
  documentation in one place rather than having to integrate multiple pages.
  In some cases this has involved adding additional arguments to geoms
  to make it more clear what you can do:
  
    *  `geom_smooth()` gains explicit `method`, `se` and `formula` arguments.
    
    * `geom_histogram()` gains `binwidth`, `bins`, origin` and `right` 
      arguments.
      
    * `geom_jitter()` gains `width` and `height` arguments to make it easier
      to control the amount of jittering without using the lengthy 
      `position_jitter()` function (#1116)

* Use of `qplot()` in examples has been minimised (#1123, @hrbrmstr). This is
  inline with the 2nd edition of the ggplot2 box, which minimises the use of 
  `qplot()` in favour of `ggplot()`.

* Tighly linked geoms and stats (e.g. `geom_boxplot()` and `stat_boxplot()`) 
  are now documented in the same file so you can see all the arguments in one
  place. Variations of the same idea (e.g. `geom_path()`, `geom_line()`, and
  `geom_step()`) are also documented together.

* It's now obvious that you can set the `binwidth` parameter for
  `stat_bin_hex()`, `stat_summary_hex()`, `stat_bin_2d()`, and
  `stat_summary_2d()`. 

* The internals of positions have been cleaned up considerably. You're unlikely
  to notice any external changes, although the documentation should be a little
  less confusing since positions now don't list parameters they never use.

## Data

* All datasets have class `tbl_df` so if you also use dplyr, you get a better
  print method.

* `economics` has been brought up to date to 2015-04-01.

* New `economics_long` is the economics data in long form.

* New `txhousing` dataset containing information about the Texas housing
  market. Useful for examples that need multiple time series, and for
  demonstrating model+vis methods.

* New `luv_colours` dataset which contains the locations of all
  built-in `colors()` in Luv space.

* `movies` has been moved into its own package, ggplot2movies, because it was 
  large and not terribly useful. If you've used the movies dataset, you'll now 
  need to explicitly load the package with `library(ggplot2movies)`.

## Bug fixes and minor improvements

* All partially matched arguments and `$` have been been replaced with 
  full matches (@jimhester, #1134).

* ggplot2 now exports `alpha()` from the scales package (#1107), and `arrow()` 
  and `unit()` from grid (#1225). This means you don't need attach scales/grid 
  or do `scales::`/`grid::` for these commonly used functions.

* `aes_string()` now only parses character inputs. This fixes bugs when
  using it with numbers and non default `OutDec` settings (#1045).

* `annotation_custom()` automatically adds a unique id to each grob name,
  making it easier to plot multiple grobs with the same name (e.g. grobs of
  ggplot2 graphics) in the same plot (#1256).

* `borders()` now accepts xlim and ylim arguments for specifying the geographical 
  region of interest (@markpayneatwork, #1392).

* `coord_cartesian()` applies the same expansion factor to limits as for scales. 
  You can suppress with `expand = FALSE` (#1207).

* `coord_trans()` now works when breaks are suppressed (#1422).

* `cut_number()` gives error message if the number of requested bins can
  be created because there are two few unique values (#1046).

* Character labels in `facet_grid()` are no longer (incorrectly) coerced into
  factors. This caused problems with custom label functions (#1070).

* `facet_wrap()` and `facet_grid()` now allow you to use non-standard
  variable names by surrounding them with backticks (#1067).

* `facet_wrap()` more carefully checks its `nrow` and `ncol` arguments
  to ensure that they're specified correctly (@richierocks, #962)

* `facet_wrap()` gains a `dir` argument to control the direction the
  panels are wrapped in. The default is "h" for horizontal. Use "v" for
  vertical layout (#1260).

* `geom_abline()`, `geom_hline()` and `geom_vline()` have been rewritten to
  have simpler behaviour and be more consistent:

    * `stat_abline()`, `stat_hline()` and `stat_vline()` have been removed:
      these were never suitable for use other than with `geom_abline()` etc
      and were not documented.

    * `geom_abline()`, `geom_vline()` and `geom_hline()` are bound to
      `stat_identity()` and `position_identity()`

    * Intercept parameters can no longer be set to a function.

    * They are all documented in one file, since they are so closely related.

* `geom_bin2d()` will now let you specify one dimension's breaks exactly,
  without touching the other dimension's default breaks at all (#1126).

* `geom_crossbar()` sets grouping correctly so you can display multiple
  crossbars on one plot. It also makes the default `fatten` argument a little
  bigger to make the middle line more obvious (#1125).

* `geom_histogram()` and `geom_smooth()` now only inform you about the
  default values once per layer, rather than once per panel (#1220).

* `geom_pointrange()` gains `fatten` argument so you can control the
  size of the point relative to the size of the line.

* `geom_segment()` annotations were not transforming with scales 
  (@BrianDiggs, #859).

* `geom_smooth()` is no longer so chatty. If you want to know what the deafult
  smoothing method is, look it up in the documentation! (#1247)

* `geom_violin()` now has the ability to draw quantile lines (@DanRuderman).

* `ggplot()` now captures the parent frame to use for evaluation,
  rather than always defaulting to the global environment. This should
  make ggplot more suitable to use in more situations (e.g. with knitr)

* `ggsave()` has been simplified a little to make it easier to maintain.
  It no longer checks that you're printing a ggplot2 object (so now also
  works with any grid grob) (#970), and always requires a filename.
  Parameter `device` now supports character argument to specify which supported
  device to use ('pdf', 'png', 'jpeg', etc.), for when it cannot be correctly
  inferred from the file extension (for example when a temporary filename is
  supplied server side in shiny apps) (@sebkopf, #939). It no longer opens
  a graphics device if one isn't already open - this is annoying when you're
  running from a script (#1326).

* `guide_colorbar()` creates correct legend if only one color (@krlmlr, #943).

* `guide_colorbar()` no longer fails when the legend is empty - previously
  this often masked misspecifications elsewhere in the plot (#967).

* New `layer_data()` function extracts the data used for plotting for a given
  layer. It's mostly useful for testing.

* User supplied `minor_breaks` can now be supplied on the same scale as 
  the data, and will be automatically transformed with by scale (#1385).

* You can now suppress the appearance of an axis/legend title (and the space
  that would allocated for it) with `NULL` in the `scale_` function. To
  use the default lable, use `waiver()` (#1145).

* Position adjustments no longer warn about potentially varying ranges
  because the problem rarely occurs in practice and there are currently a
  lot of false positives since I don't understand exactly what FP criteria
  I should be testing.

* `scale_fill_grey()` now uses red for missing values. This matches
  `scale_colour_grey()` and makes it obvious where missing values lie.
  Override with `na.value`.

* `scale_*_gradient2()` defaults to using Lab colour space.

* `scale_*_gradientn()` now allows `colours` or `colors` (#1290)

* `scale_y_continuous()` now also transforms the `lower`, `middle` and `upper`
  aesthetics used by `geom_boxplot()`: this only affects
  `geom_boxplot(stat = "identity")` (#1020).

* Legends no longer inherit aesthetics if `inherit.aes` is FALSE (#1267).

* `lims()` makes it easy to set the limits of any axis (#1138).

* `labels = NULL` now works with `guide_legend()` and `guide_colorbar()`.
  (#1175, #1183).

* `override.aes` now works with American aesthetic spelling, e.g. color

* Scales no longer round data points to improve performance of colour
  palettes. Instead the scales package now uses a much faster colour
  interpolation algorithm (#1022).

* `scale_*_brewer()` and `scale_*_distiller()` add new `direction` argument of 
  `scales::brewer_pal`, making it easier to change the order of colours 
  (@jiho, #1139).

* `scale_x_date()` now clips dates outside the limits in the same way as
  `scale_x_continuous()` (#1090).

* `stat_bin()` gains `bins` arguments, which denotes the number of bins. Now
  you can set `bins=100` instead of `binwidth=0.5`. Note that `breaks` or
  `binwidth` will override it (@tmshn, #1158, #102).

* `stat_boxplot()` warns if a continuous variable is used for the `x` aesthetic
  without also supplying a `group` aesthetic (#992, @krlmlr).

* `stat_summary_2d()` and `stat_bin_2d()` now share exactly the same code for 
  determining breaks from `bins`, `binwidth`, and `origin`. 
  
* `stat_summary_2d()` and `stat_bin_2d()` now output in tile/raster compatible 
  form instead of rect compatible form. 

* Automatically computed breaks do not lead to an error for transformations like
  "probit" where the inverse can map to infinity (#871, @krlmlr)

* `stat_function()` now always evaluates the function on the original scale.
  Previously it computed the function on transformed scales, giving incorrect
  values (@BrianDiggs, #1011).

* `strip_dots` works with anonymous functions within calculated aesthetics 
  (e.g. `aes(sapply(..density.., function(x) mean(x))))` (#1154, @NikNakk)

* `theme()` gains `validate = FALSE` parameter to turn off validation, and 
  hence store arbitrary additional data in the themes. (@tdhock, #1121)

* Improved the calculation of segments needed to draw the curve representing
  a line when plotted in polar coordinates. In some cases, the last segment
  of a multi-segment line was not drawn (@BrianDiggs, #952)<|MERGE_RESOLUTION|>--- conflicted
+++ resolved
@@ -1,13 +1,12 @@
 # ggplot2 (development version)
 
-<<<<<<< HEAD
 * Position guides can now be customized using the new `guide_axis()`,
   which can be passed to position `scale_*()` functions or via
   `guides()`. The new axis guide (`guide_axis()`) comes with
   arguments `check.overlap` (automatic removal of overlapping
   labels), `angle` (easy rotation of axis labels), and
   `n.dodge` (dodge labels into multiple rows/columns) (@paleolimbot, #3322).
-=======
+
 * `Geom` now gains a `setup_params()` method in line with the other ggproto
   classes (@thomasp85, #3509)
 
@@ -44,7 +43,6 @@
 
 * Added weight aesthetic option to `stat_density()` and made scaling of 
   weights the default (@annennenne, #2902)
->>>>>>> 23e32419
 
 * `expand_scale()` was deprecated in favour of `expansion()` for setting
   the `expand` argument of `x` and `y` scales (@paleolimbot).

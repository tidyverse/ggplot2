--- conflicted
+++ resolved
@@ -1,18 +1,15 @@
 # ggplot2 (development version)
 
-<<<<<<< HEAD
 * (Breaking) The defaults for all geoms can be set at one in the theme. 
   (@teunbrand based on pioneering work by @dpseidel, #2239)
     * A new `theme(geom)` argument is used to track these defaults.
     * The `element_geom()` function can be used to populate that argument.
     * The `from_theme()` function allows access to the theme default fields from
       inside the `aes()` function.
-=======
 * Fixed bug in `stat_function()` so x-axis title now produced automatically 
   when no data added. (@phispu, #5647).
 * geom_sf now accepts shape names (@sierrajohnson, #5808)
 * Added `gg` class to `labs()` (@phispu, #5553).
->>>>>>> 633e350f
 * Missing values from discrete palettes are no longer translated 
   (@teunbrand, #5929).
 * Fixed bug in `facet_grid(margins = TRUE)` when using expresssions 

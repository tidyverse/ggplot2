# ggplot2 (development version)

<<<<<<< HEAD
* `geom_contour()` should be able to recognise a rotated grid of points 
  (@teunbrand, #4320)
=======
* `geom_boxplot()` gains additional arguments to style the colour, linetype and
  linewidths of the box, whiskers, median line and staples (@teunbrand, #5126)
* (internal) Using `after_scale()` in the `Geom*$default_aes()` field is now
  evaluated in the context of data (@teunbrand, #6135)
* Fixed bug where binned scales wouldn't simultaneously accept transformations
  and function-limits (@teunbrand, #6144).
* Fixed bug where the `ggplot2::`-prefix did not work with `stage()` 
  (@teunbrand, #6104).
* New `get_labs()` function for retrieving completed plot labels 
  (@teunbrand, #6008).
* Built-in `theme_*()` functions now have `ink` and `paper` arguments to control
  foreground and background colours respectively (@teunbrand)
* The `summary()` method for ggplots is now more terse about facets 
  (@teunbrand, #5989).
* `guide_bins()`, `guide_colourbar()` and `guide_coloursteps()` gain an `angle`
  argument to overrule theme settings, similar to `guide_axis(angle)` 
  (@teunbrand, #4594).
* `coord_*(expand)` can now take a logical vector to control expansion at any
  side of the panel (top, right, bottom, left) (@teunbrand, #6020)
* (Breaking) The defaults for all geoms can be set at one in the theme. 
  (@teunbrand based on pioneering work by @dpseidel, #2239)
    * A new `theme(geom)` argument is used to track these defaults.
    * The `element_geom()` function can be used to populate that argument.
    * The `from_theme()` function allows access to the theme default fields from
      inside the `aes()` function.
* Passing empty unmapped aesthetics to layers raises a warning instead of
  throwing an error (@teunbrand, #6009).
* Moved {mgcv} from Imports to Suggests (@teunbrand, #5986)
* New `reset_geom_defaults()` and `reset_stat_defaults()` to restore all geom or
  stat default aesthetics at once (@teunbrand, #5975).
* `facet_wrap()` can have `space = "free_x"` with 1-row layouts and 
  `space = "free_y"` with 1-column layouts (@teunbrand)
* Secondary axes respect `n.breaks` setting in continuous scales (@teunbrand, #4483).
* Layers can have names (@teunbrand, #4066).
* (internal) improvements to `pal_qualitative()` (@teunbrand, #5013)
* `coord_radial(clip = "on")` clips to the panel area when the graphics device
  supports clipping paths (@teunbrand, #5952).
* (internal) Panel clipping responsibility moved from Facet class to Coord 
  class through new `Coord$draw_panel()` method.
* `theme(strip.clip)` now defaults to `"on"` and is independent of Coord 
  clipping (@teunbrand, 5952).
* (internal) rearranged the code of `Facet$draw_panels()` method (@teunbrand).
* Axis labels are now justified across facet panels (@teunbrand, #5820)
>>>>>>> f220ded8
* Fixed bug in `stat_function()` so x-axis title now produced automatically 
  when no data added. (@phispu, #5647).
* geom_sf now accepts shape names (@sierrajohnson, #5808)
* Added `gg` class to `labs()` (@phispu, #5553).
* Missing values from discrete palettes are no longer translated 
  (@teunbrand, #5929).
* Fixed bug in `facet_grid(margins = TRUE)` when using expresssions 
  (@teunbrand, #1864).
* `geom_step()` now supports the `orientation` argument (@teunbrand, #5936).
* `position_dodge()` and `position_jitterdodge()` now have a `reverse` argument 
  (@teunbrand, #3610)
* `coord_radial(r.axis.inside)` can now take a numeric value to control 
  placement of internally placed radius axes (@teunbrand, #5805).
* (internal) default labels are derived in `ggplot_build()` rather than
  in `ggplot_add.Layer()` (@teunbrand, #5894)
* An attempt is made to use a variable's label attribute as default label 
  (@teunbrand, #4631)
* Themes gain an additional `header_family` argument to easily set the font
  for headers and titles (#5886).
* The `plot.subtitle`, `plot.caption` and `plot.tag` theme elements now inherit 
  from the root `text` element instead of the `title` element (#5886).
* ggplot2 no longer imports {glue} (@teunbrand, #5986).
* `geom_rect()` can now derive the required corners positions from `x`/`width`
  or `y`/`height` parameterisation (@teunbrand, #5861).
* All position scales now use the same definition of `x` and `y` aesthetics.
  This lets uncommon aesthetics like `xintercept` expand scales as usual.
  (#3342, #4966, @teunbrand)
* Bare numeric values provided to Date or Datetime scales get inversely 
  transformed (cast to Date/POSIXct) with a warning (@teunbrand).
* `stat_bin()` now accepts functions for argument `breaks` (@aijordan, #4561)
* (internal) The plot's layout now has a coord parameter that is used to 
  prevent setting up identical panel parameters (#5427)
* (internal) rearranged the code of `Facet$draw_panels()` method (@teunbrand).
* `geom_rug()` prints a warning when `na.rm = FALSE`, as per documentation (@pn317, #5905)
* `position_dodge(preserve = "single")` now handles multi-row geoms better,
  such as `geom_violin()` (@teunbrand based on @clauswilke's work, #2801).
* `position_jitterdodge()` now dodges by `group` (@teunbrand, #3656)
* The `arrow.fill` parameter is now applied to more line-based functions: 
  `geom_path()`, `geom_line()`, `geom_step()` `geom_function()`, line 
   geometries in `geom_sf()` and `element_line()`.
* Fixed bug where binned guides would keep out-of-bounds breaks 
  (@teunbrand, #5870).
* The size of the `draw_key_polygon()` glyph now reflects the `linewidth` 
  aesthetic (#4852).
* New function `complete_theme()` to replicate how themes are handled during
  plot building (#5801).
* Special getter and setter functions have been renamed for consistency, allowing
  for better tab-completion with `get_*`- and `set_*`-prefixes. The old names 
  remain available for backward compatibility (@teunbrand, #5568).
  
  | New name             | Old name          |
  | -------------------- | ----------------- |
  | `get_theme()`        | `theme_get()`     |
  | `set_theme()`        | `theme_set()`     |
  | `replace_theme()`    | `theme_replace()` |
  | `update_theme()`     | `theme_update()`  |
  | `get_last_plot()`    | `last_plot()`     |
  | `get_layer_data()`   | `layer_data()`    |
  | `get_layer_grob()`   | `layer_grob()`    |
  | `get_panel_scales()` | `layer_scales()`  |

* Discrete scales now support `minor_breaks`. This may only make sense in
  discrete position scales, where it affects the placement of minor ticks
  and minor gridlines (#5434).
* Discrete position scales now expose the `palette` argument, which can be used 
  to customise spacings between levels (@teunbrand, #5770).
* The default `se` parameter in layers with `geom = "smooth"` will be `TRUE` 
  when the data has `ymin` and `ymax` parameters and `FALSE` if these are 
  absent. Note that this does not affect the default of `geom_smooth()` or
  `stat_smooth()` (@teunbrand, #5572).
* The bounded density option in `stat_density()` uses a wider range to
  prevent discontinuities (#5641).
* `geom_raster()` now falls back to rendering as `geom_rect()` when coordinates
  are not Cartesian (#5503).
* `stat_ecdf()` now has an optional `weight` aesthetic (@teunbrand, #5058).
* Position scales combined with `coord_sf()` can now use functions in the 
 `breaks` argument. In addition, `n.breaks` works as intended and 
 `breaks = NULL` removes grid lines and axes (@teunbrand, #4622).
* (Internal) Applying defaults in `geom_sf()` has moved from the internal 
  `sf_grob()` to `GeomSf$use_defaults()` (@teunbrand).
* `facet_wrap()` has new options for the `dir` argument to more precisely
  control panel directions. Internally `dir = "h"` or `dir = "v"` is deprecated 
  (@teunbrand, #5212).
* Prevented `facet_wrap(..., drop = FALSE)` from throwing spurious errors when
  a character facetting variable contained `NA`s (@teunbrand, #5485).
* When facets coerce the faceting variables to factors, the 'ordered' class
  is dropped (@teunbrand, #5666).
* `geom_curve()` now appropriately removes missing data instead of throwing
  errors (@teunbrand, #5831).
* `update_geom_defaults()` and `update_stat_defaults()` have a reset mechanism
  when using `new = NULL` and invisible return the previous defaults (#4993).
* Fixed regression in axes where `breaks = NULL` caused the axes to disappear
  instead of just rendering the axis line (@teunbrand, #5816).
* `geom_point()` can be dodged vertically by using 
  `position_dodge(..., orientation = "y")` (@teunbrand, #5809).
* Fixed bug where `na.value` was incorrectly mapped to non-`NA` values 
  (@teunbrand, #5756).
* Fixed bug in `guide_custom()` that would throw error with `theme_void()` 
  (@teunbrand, #5856).
* New helper function `gg_par()` to translate ggplot2's interpretation of 
  graphical parameters to {grid}'s interpretation (@teunbrand, #5866).
* `scale_{x/y}_discrete()` can now accept a `sec.axis`. It is recommended to
  only use `dup_axis()` to set custom breaks or labels, as discrete variables 
  cannot be transformed (@teunbrand, #3171).
* `stat_density()` has the new computed variable: `wdensity`, which is
  calculated as the density times the sum of weights (@teunbrand, #4176).
* `theme()` gets new `spacing` and `margins` arguments that all other spacings
  and (non-text) margins inherit from (@teunbrand, #5622).
* `geom_ribbon()` can have varying `fill` or `alpha` in linear coordinate
  systems (@teunbrand, #4690).
* `geom_tile()` computes default widths and heights per panel instead of
  per layer (@teunbrand, #5740).
* The `fill` of the `panel.border` theme setting is ignored and forced to be
  transparent (#5782).
* `stat_align()` skips computation when there is only 1 group and therefore
  alignment is not necessary (#5788).
* `position_stack()` skips computation when all `x` values are unique and 
  therefore stacking is not necessary (#5788).
* A new `ggplot_build()` S3 method for <ggplot_built> classes was added, which
  returns input unaltered (@teunbrand, #5800).
* `width` is implemented as aesthetic instead of parameter in `geom_col()` and
  `geom_bar()` (#3142).
* Fix a bug in `position_jitterdodge()` where different jitters would be applied
  to different position aesthetics of the same axis (@teunbrand, #5818).
* In `stat_bin()`, the default `boundary` is now chosen to better adhere to 
  the `nbin` argument (@teunbrand, #5882, #5036)
* `after_stat()` and `after_scale()` throw warnings when the computed aesthetics
  are not of the correct length (#5901).
* `guide_colourbar()` now correctly hands off `position` and `available_aes`
  parameters downstream (@teunbrand, #5930)
* `geom_hline()` and `geom_vline()` now have `position` argument
  (@yutannihilation, #4285).
* New function `get_strip_labels()` to retrieve facet labels (@teunbrand, #4979)
* Fixed bug in `position_dodge2()`'s identification of range overlaps 
  (@teunbrand, #5938, #4327).
* Fixed bug where empty discrete scales weren't recognised as such 
  (@teunbrand, #5945).
* (internal) The summary function of `stat_summary()` and `stat_summary_bin()` 
  is setup once in total instead of once per group (@teunbrand, #5971)
* `facet_grid(space = "free")` can now be combined with `coord_fixed()` 
  (@teunbrand, #4584).
* `theme_classic()` now has black ticks and text instead of dark gray. In 
  addition, `theme_classic()`'s axis line end is `"square"` (@teunbrand, #5978).
* {tibble} is now suggested instead of imported (@teunbrand, #5986)
* The ellipsis argument is now checked in `fortify()`, `get_alt_text()`, 
  `labs()` and several guides (@teunbrand, #3196).
* `stat_summary_bin()` no longer ignores `width` parameter (@teunbrand, #4647).
* Added `keep.zeroes` argument to `stat_bin()` (@teunbrand, #3449)

# ggplot2 3.5.1

This is a small release focusing on fixing regressions from 3.5.0 and 
documentation updates.

## Bug fixes

* Fixed bug where discrete scales could not map aesthetics only consisting of
  `NA`s (#5623)
* Fixed spurious warnings from `sec_axis()` with `breaks = NULL` (#5713).
* Patterns and gradients are now also enabled in `geom_sf()` 
  (@teunbrand, #5716).
* The default behaviour of `resolution()` has been reverted to pre-3.5.0 
  behaviour. Whether mapped discrete vectors should be treated as having 
  resolution of 1 is controlled by the new `discrete` argument.
* Fixed bug in `guide_bins()` and `guide_coloursteps()` where discrete breaks,
  such as the levels produced by `cut()`, were ordered incorrectly 
  (@teunbrand, #5757).
  
## Improvements

* When facets coerce the faceting variables to factors, the 'ordered' class
  is dropped (@teunbrand, #5666).
* `coord_map()` and `coord_polar()` throw informative warnings when used
  with the guide system (#5707).
* When passing a function to `stat_contour(breaks)`, that function is used to
  calculate the breaks even if `bins` and `binwidth` are missing 
  (@teunbrand, #5686).
* `geom_step()` now supports `lineend`, `linejoin` and `linemitre` parameters 
  (@teunbrand, #5705).
* Fixed performance loss when the `.data` pronoun is used in `aes()` (#5730).
* Facet evaluation is better at dealing with inherited errors 
  (@teunbrand, #5670).
* `stat_bin()` deals with non-finite breaks better (@teunbrand, #5665).
* While axes in `coord_radial()` don't neatly fit the top/right/bottom/left
  organisation, specifying `position = "top"` or `position = "right"` 
  in the scale will flip the placement of the radial axis (#5735)
* Theme elements that do not exist now throw warnings instead of errors (#5719).
* Fixed bug in `coord_radial()` where full circles were not treated as such 
  (@teunbrand, #5750).
* When legends detect the presence of values in a layer, `NA` is now detected
  if the data contains values outside the given breaks (@teunbrand, #5749).
* `annotate()` now warns about `stat` or `position` arguments (@teunbrand, #5151)
* `guide_coloursteps(even.steps = FALSE)` now works with discrete data that has 
  been formatted by `cut()` (@teunbrand, #3877).
* `ggsave()` now offers to install svglite if needed (@eliocamp, #6166).

# ggplot2 3.5.0

This is a minor release that turned out quite beefy. It is focused on 
overhauling the guide system: the system responsible for displaying information 
from scales in the guise of axes and legends. As part of that overhaul, new 
guides have been implemented and existing guides have been refined. The look 
and feel of guides has been mostly preserved, but their internals and 
styling options have changed drastically.

Briefly summarising other highlights, we also welcome `coord_radial()` as a 
successor of  `coord_polar()`. Initial support for newer graphical features, 
such as pattern fills has been added. The API has changed how `I()`/`<AsIs>` 
vectors interact with the scale system, namely: not at all. 

## Breaking changes

* The guide system. As a whole. See 'new features' for more information. 
  While the S3 guide generics are still in place, the S3 methods for 
  `guide_train()`, `guide_merge()`, `guide_geom()`, `guide_transform()`,
  `guide_gengrob()` have been superseded by the respective ggproto methods.
  In practice, this will mean that `NextMethod()` or sub-classing ggplot2's
  guides with the S3 system will no longer work.
  
* By default, `guide_legend()` now only draws a key glyph for a layer when
  the value is in the layer's data. To revert to the old behaviour, you
  can still set `show.legend = c({aesthetic} = TRUE)` (@teunbrand, #3648).

* In the `scale_{colour/fill}_gradient2()` and 
  `scale_{colour/fill}_steps2()` functions, the `midpoint` argument is 
  transformed by the scale transformation (#3198).
  
* The `legend.key` theme element is set to inherit from the `panel.background`
  theme element. The default themes no longer set the `legend.key` element.
  This causes a visual change with the default `theme_gray()` (#5549).
  
* The `scale_name` argument in `continuous_scale()`, `discrete_scale()` and
  `binned_scale()` is soft-deprecated. If you have implemented custom scales,
  be advised to double-check that unnamed arguments ends up where they should 
  (@teunbrand, #1312).  
  
* The `legend.text.align` and `legend.title.align` arguments in `theme()` are 
  deprecated. The `hjust` setting of the `legend.text` and `legend.title` 
  elements continues to fulfill the role of text alignment (@teunbrand, #5347).
  
* 'lines' units in `geom_label()`, often used in the `label.padding` argument, 
  are now are relative to the text size. This causes a visual change, but fixes 
  a misalignment issue between the textbox and text (@teunbrand, #4753)
  
* `coord_flip()` has been marked as superseded. The recommended alternative is
  to swap the `x` and `y` aesthetic and/or using the `orientation` argument in
  a layer (@teunbrand, #5130).
  
* The `trans` argument in scales and secondary axes has been renamed to 
  `transform`. The `trans` argument itself is deprecated. To access the
  transformation from the scale, a new `get_transformation()` method is 
  added to Scale-classes (#5558).
  
* Providing a numeric vector to `theme(legend.position)` has been deprecated.
  To set the default legend position inside the plot use 
  `theme(legend.position = "inside", legend.position.inside = c(...))` instead.

## New features

* Plot scales now ignore `AsIs` objects constructed with `I(x)`, instead of
  invoking the identity scale. This allows these columns to co-exist with other
  layers that need a non-identity scale for the same aesthetic. Also, it makes
  it easy to specify relative positions (@teunbrand, #5142).
  
* The `fill` aesthetic in many geoms now accepts grid's patterns and gradients.
  For developers of layer extensions, this feature can be enabled by switching 
  from `fill = alpha(fill, alpha)` to `fill = fill_alpha(fill, alpha)` when 
  providing fills to `grid::gpar()` (@teunbrand, #3997).
  
* New function `check_device()` for testing the availability of advanced 
  graphics features introduced in R 4.1.0 onward (@teunbrand, #5332).
  
* `coord_radial()` is a successor to `coord_polar()` with more customisation 
  options. `coord_radial()` can:
  
  * integrate with the new guide system via a dedicated `guide_axis_theta()` to
    display the angle coordinate.
  * in addition to drawing full circles, also draw circle sectors by using the 
    `end` argument.
  * avoid data vanishing in the center of the plot by setting the `donut` 
    argument.
  * adjust the `angle` aesthetic of layers, such as `geom_text()`, to align 
    with the coordinate system using the `rotate_angle` argument.
    
### The guide system

The guide system encompassing axes and legends, as the last remaining chunk of 
ggplot2, has been rewritten to use the `<ggproto>` system instead of the S3 
system. This change was a necessary step to officially break open the guide 
system for extension package developers. The axes and legends now inherit from 
a `<Guide>` class, which makes them extensible in the same manner as geoms, 
stats, facets and coords (#3329, @teunbrand)

* The most user-facing change is that the styling of guides is rewired through
  the theme system. Guides now have a `theme` argument that can style 
  individual guides, while `theme()` has gained additional arguments to style
  guides. Theme elements declared in the guide override theme elements set
  through the plot. The new theme elements for guides are: 
  `legend.key.spacing{.x/.y}`, `legend.frame`, `legend.axis.line`, 
  `legend.ticks`, `legend.ticks.length`, `legend.text.position` and 
  `legend.title.position`. Previous style options in the arguments of 
  `guide_*()` functions are soft-deprecated.

* Unfortunately, we could not fully preserve the function of pre-existing
  guide extensions written in the S3 system. A fallback for these old guides
  is encapsulated in the `<GuideOld>` class, which calls the old S3 generics.
  The S3 methods have been removed as part of cleaning up, so the old guides
  will still work if the S3 methods are reimplemented, but we encourage to
  switch to the new system (#2728).
  
* The `order` argument of guides now strictly needs to be a length-1 
  integer (#4958).
  
#### Axes

* New `guide_axis_stack()` to combine other axis guides on top of one another.

* New `guide_axis_theta()` to draw an axis in a circular arc in 
  `coord_radial()`. The guide can be controlled by adding 
  `guides(theta = guide_axis_theta(...))` to a plot.

* New `guide_axis_logticks()` can be used to draw logarithmic tick marks as
  an axis. It supersedes the `annotation_logticks()` function 
  (@teunbrand, #5325).

* `guide_axis()` gains a `minor.ticks` argument to draw minor ticks (#4387).

* `guide_axis()` gains a `cap` argument that can be used to trim the
      axis line to extreme breaks (#4907).

* Primary axis titles are now placed at the primary guide, so that
  `guides(x = guide_axis(position = "top"))` will display the title at the
  top by default (#4650).
  
* The default `vjust` for the `axis.title.y.right` element is now 1 instead of
  0.
  
* Unknown secondary axis guide positions are now inferred as the opposite 
  of the primary axis guide when the latter has a known `position` (#4650).
  
#### Legends

* New `guide_custom()` function for drawing custom graphical objects (grobs)
  unrelated to scales in legend positions (#5416).
  
* All legends have acquired a `position` argument, that allows individual guides
  to deviate from the `legend.position` set in the `theme()` function. This
  means that legends can now be placed at multiple sides of the plot (#5488).
  
* The spacing between legend keys and their labels, in addition to legends
  and their titles, is now controlled by the text's `margin` setting. Not
  specifying margins will automatically add appropriate text margins. To
  control the spacing within a legend between keys, the new 
  `legend.key.spacing.{x/y}` argument can be used in `theme()`. This leaves the 
  `legend.spacing` theme setting dedicated to solely controlling the spacing 
  between different guides (#5455).
  
* `guide_colourbar()` and `guide_coloursteps()` gain an `alpha` argument to
  set the transparency of the bar (#5085).

* New `display` argument in `guide_colourbar()` supplants the `raster` argument.
  In R 4.1.0 and above, `display = "gradient"` will draw a gradient.
  
* Legend keys that can draw arrows have their size adjusted for arrows.

* When legend titles are larger than the legend, title justification extends
  to the placement of keys and labels (#1903).

* Glyph drawing functions of the `draw_key_*()` family can now set `"width"`
  and `"height"` attributes (in centimetres) to the produced keys to control
  their displayed size in the legend.
  
* `coord_sf()` now uses customisable guides provided in the scales or 
  `guides()` function (@teunbrand).

## Improvements

* `guide_coloursteps(even.steps = FALSE)` now draws one rectangle per interval
  instead of many small ones (#5481).

* `draw_key_label()` now better reflects the appearance of labels (#5561).

* `position_stack()` no longer silently removes missing data, which is now
  handled by the geom instead of position (#3532).
  
* The `minor_breaks` function argument in scales can now also take a function 
  with two arguments: the scale's limits and the scale's major breaks (#3583).
  
* Failing to fit or predict in `stat_smooth()` now gives a warning and omits
  the failed group, instead of throwing an error (@teunbrand, #5352).
  
* `labeller()` now handles unspecified entries from lookup tables
  (@92amartins, #4599).
  
* `fortify.default()` now accepts a data-frame-like object granted the object
  exhibits healthy `dim()`, `colnames()`, and `as.data.frame()` behaviours
  (@hpages, #5390).

* `geom_violin()` gains a `bounds` argument analogous to `geom_density()`s 
  (@eliocamp, #5493).

* To apply dodging more consistently in violin plots, `stat_ydensity()` now
  has a `drop` argument to keep or discard groups with 1 observation.
  
* `geom_boxplot()` gains a new argument, `staplewidth` that can draw staples
  at the ends of whiskers (@teunbrand, #5126)
  
* `geom_boxplot()` gains an `outliers` argument to switch outliers on or off,
  in a manner that does affects the scale range. For hiding outliers that does
  not affect the scale range, you can continue to use `outlier.shape = NA` 
  (@teunbrand, #4892).
  
* Nicer error messages for xlim/ylim arguments in coord-* functions
  (@92amartins, #4601, #5297).

* You can now omit either `xend` or `yend` from `geom_segment()` as only one
  of these is now required. If one is missing, it will be filled from the `x`
  and `y` aesthetics respectively. This makes drawing horizontal or vertical
  segments a little bit more convenient (@teunbrand, #5140).
  
* When `geom_path()` has aesthetics varying within groups, the `arrow()` is
  applied to groups instead of individual segments (@teunbrand, #4935).
  
* `geom_text()` and `geom_label()` gained a `size.unit` parameter that set the 
  text size to millimetres, points, centimetres, inches or picas 
  (@teunbrand, #3799).
  
* `geom_label()` now uses the `angle` aesthetic (@teunbrand, #2785)

* The `label.padding` argument in `geom_label()` now supports inputs created
  with the `margin()` function (#5030).
  
* `ScaleContinuous$get_breaks()` now only calls `scales::zero_range()` on limits
  in transformed space, rather than in data space (#5304).
  
* Scales throw more informative messages (@teunbrand, #4185, #4258)
  
* `scale_*_manual()` with a named `values` argument now emits a warning when
  none of those names match the values found in the data (@teunbrand, #5298).
  
* The `name` argument in most scales is now explicitly the first argument 
  (#5535)
  
* The `translate_shape_string()` internal function is now exported for use in
  extensions of point layers (@teunbrand, #5191).
  
* To improve `width` calculation in bar plots with empty factor levels, 
  `resolution()` considers `mapped_discrete` values as having resolution 1 
  (@teunbrand, #5211)
  
* In `theme()`, some elements can be specified with `rel()` to inherit from
  `unit`-class objects in a relative fashion (@teunbrand, #3951).
  
* `theme()` now supports splicing a list of arguments (#5542).

* In the theme element hierarchy, parent elements that are a strict subclass
  of child elements now confer their subclass upon the children (#5457).
  
* New `plot.tag.location` in `theme()` can control placement of the plot tag
  in the `"margin"`, `"plot"` or the new `"panel"` option (#4297).
  
* `coord_munch()` can now close polygon shapes (@teunbrand, #3271)
  
* Aesthetics listed in `geom_*()` and `stat_*()` layers now point to relevant
  documentation (@teunbrand, #5123).
  
* The new argument `axes` in `facet_grid()` and `facet_wrap()` controls the
  display of axes at interior panel positions. Additionally, the `axis.labels`
  argument can be used to only draw tick marks or fully labelled axes 
  (@teunbrand, #4064).
  
* `coord_polar()` can have free scales in facets (@teunbrand, #2815).

* The `get_guide_data()` function can be used to extract position and label
  information from the plot (#5004).
  
* Improve performance of layers without positional scales (@zeehio, #4990)

* More informative error for mismatched 
  `direction`/`theme(legend.direction = ...)` arguments (#4364, #4930).

## Bug fixes

* Fixed regression in `guide_legend()` where the `linewidth` key size
  wasn't adapted to the width of the lines (#5160).

* In `guide_bins()`, the title no longer arbitrarily becomes offset from
  the guide when it has long labels.
  
* `guide_colourbar()` and `guide_coloursteps()` merge properly when one
  of the aesthetics is dropped (#5324).

* When using `geom_dotplot(binaxis = "x")` with a discrete y-variable, dots are
  now stacked from the y-position rather than from 0 (@teunbrand, #5462)
  
* `stat_count()` treats `x` as unique in the same manner `unique()` does 
  (#4609).
  
* The plot's title, subtitle and caption now obey horizontal text margins
  (#5533).
  
* Contour functions will not fail when `options("OutDec")` is not `.` (@eliocamp, #5555).

* Lines where `linewidth = NA` are now dropped in `geom_sf()` (#5204).

* `ggsave()` no longer sometimes creates new directories, which is now 
  controlled by the new `create.dir` argument (#5489).
  
* Legend titles no longer take up space if they've been removed by setting 
  `legend.title = element_blank()` (@teunbrand, #3587).
  
* `resolution()` has a small tolerance, preventing spuriously small resolutions 
  due to rounding errors (@teunbrand, #2516).
  
* `stage()` now works correctly, even with aesthetics that do not have scales 
  (#5408)
  
* `stat_ydensity()` with incomplete groups calculates the default `width` 
  parameter more stably (@teunbrand, #5396)
  
* The `size` argument in `annotation_logticks()` has been deprecated in favour
  of the `linewidth` argument (#5292).
  
* Binned scales now treat `NA`s in limits the same way continuous scales do 
  (#5355).

* Binned scales work better with `trans = "reverse"` (#5355).

* Integers are once again valid input to theme arguments that expect numeric
  input (@teunbrand, #5369)
  
* Legends in `scale_*_manual()` can show `NA` values again when the `values` is
  a named vector (@teunbrand, #5214, #5286).
  
* Fixed bug in `coord_sf()` where graticule lines didn't obey 
  `panel.grid.major`'s linewidth setting (@teunbrand, #5179)
  
* Fixed bug in `annotation_logticks()` when no suitable tick positions could
  be found (@teunbrand, #5248).
  
* The default width of `geom_bar()` is now based on panel-wise resolution of
  the data, rather than global resolution (@teunbrand, #4336).
  
* `stat_align()` is now applied per panel instead of globally, preventing issues
  when facets have different ranges (@teunbrand, #5227).
  
* A stacking bug in `stat_align()` was fixed (@teunbrand, #5176).

* `stat_contour()` and `stat_contour_filled()` now warn about and remove
  duplicated coordinates (@teunbrand, #5215).
  
* `guide_coloursteps()` and `guide_bins()` sort breaks (#5152). 
  
## Internal changes
  
* The `ScaleContinuous$get_breaks()` method no longer censors
  the computed breaks.
  
* The ggplot object now contains `$layout` which points to the `Layout` ggproto
  object and will be used by the `ggplot_build.ggplot` method. This was exposed
  so that package developers may extend the behaviour of the `Layout` ggproto 
  object without needing to develop an entirely new `ggplot_build` method 
  (@jtlandis, #5077).
  
* Guide building is now part of `ggplot_build()` instead of 
  `ggplot_gtable()` to allow guides to observe unmapped data (#5483).
  
* The `titleGrob()` function has been refactored to be faster and less
  complicated.

* The `scales_*()` functions related to managing the `<ScalesList>` class have
  been implemented as methods in the `<ScalesList>` class, rather than stray
  functions (#1310).
  
# ggplot2 3.4.4

This hotfix release adapts to a change in r-devel's `base::is.atomic()` and 
the upcoming retirement of maptools.

* `fortify()` for sp objects (e.g., `SpatialPolygonsDataFrame`) is now deprecated
  and will be removed soon in support of [the upcoming retirement of rgdal, rgeos,
  and maptools](https://r-spatial.org/r/2023/05/15/evolution4.html). In advance
  of the whole removal, `fortify(<SpatialPolygonsDataFrame>, region = ...)`
  no longer works as of this version (@yutannihilation, #5244).

# ggplot2 3.4.3
This hotfix release addresses a version comparison change in r-devel. There are
no user-facing or breaking changes.

# ggplot2 3.4.2
This is a hotfix release anticipating changes in r-devel, but folds in upkeep
changes and a few bug fixes as well.

## Minor improvements

* Various type checks and their messages have been standardised 
  (@teunbrand, #4834).
  
* ggplot2 now uses `scales::DiscreteRange` and `scales::ContinuousRange`, which
  are available to write scale extensions from scratch (@teunbrand, #2710).
  
* The `layer_data()`, `layer_scales()` and `layer_grob()` now have the default
  `plot = last_plot()` (@teunbrand, #5166).
  
* The `datetime_scale()` scale constructor is now exported for use in extension
  packages (@teunbrand, #4701).
  
## Bug fixes

* `update_geom_defaults()` and `update_stat_defaults()` now return properly 
  classed objects and have updated docs (@dkahle, #5146).

* For the purposes of checking required or non-missing aesthetics, character 
  vectors are no longer considered non-finite (@teunbrand, @4284).

* `annotation_logticks()` skips drawing ticks when the scale range is non-finite
  instead of throwing an error (@teunbrand, #5229).
  
* Fixed spurious warnings when the `weight` was used in `stat_bin_2d()`, 
  `stat_boxplot()`, `stat_contour()`, `stat_bin_hex()` and `stat_quantile()`
  (@teunbrand, #5216).

* To prevent changing the plotting order, `stat_sf()` is now computed per panel 
  instead of per group (@teunbrand, #4340).

* Fixed bug in `coord_sf()` where graticule lines didn't obey 
  `panel.grid.major`'s linewidth setting (@teunbrand, #5179).

* `geom_text()` drops observations where `angle = NA` instead of throwing an
  error (@teunbrand, #2757).
  
# ggplot2 3.4.1
This is a small release focusing on fixing regressions in the 3.4.0 release
and minor polishes.

## Breaking changes

* The computed variable `y` in `stat_ecdf()` has been superseded by `ecdf` to 
  prevent incorrect scale transformations (@teunbrand, #5113 and #5112).
  
## New features

* Added `scale_linewidth_manual()` and `scale_linewidth_identity()` to support
  the `linewidth` aesthetic (@teunbrand, #5050).
  
* `ggsave()` warns when multiple `filename`s are given, and only writes to the
  first file (@teunbrand, #5114).

## Bug fixes

* Fixed a regression in `geom_hex()` where aesthetics were replicated across 
  bins (@thomasp85, #5037 and #5044).
  
* Using two ordered factors as facetting variables in 
  `facet_grid(..., as.table = FALSE)` now throws a warning instead of an
  error (@teunbrand, #5109).
  
* Fixed misbehaviour of `draw_key_boxplot()` and `draw_key_crossbar()` with 
  skewed key aspect ratio (@teunbrand, #5082).
  
* Fixed spurious warning when `weight` aesthetic was used in `stat_smooth()` 
  (@teunbrand based on @clauswilke's suggestion, #5053).
  
* The `lwd` alias is now correctly replaced by `linewidth` instead of `size` 
  (@teunbrand based on @clauswilke's suggestion #5051).
  
* Fixed a regression in `Coord$train_panel_guides()` where names of guides were 
  dropped (@maxsutton, #5063).

In binned scales:

* Automatic breaks should no longer be out-of-bounds, and automatic limits are
  adjusted to include breaks (@teunbrand, #5082).
  
* Zero-range limits no longer throw an error and are treated akin to continuous
  scales with zero-range limits (@teunbrand, #5066).
  
* The `trans = "date"` and `trans = "time"` transformations were made compatible
  (@teunbrand, #4217).

# ggplot2 3.4.0
This is a minor release focusing on tightening up the internals and ironing out
some inconsistencies in the API. The biggest change is the addition of the 
`linewidth` aesthetic that takes of sizing the width of any line from `size`. 
This change, while attempting to be as non-breaking as possible, has the 
potential to change the look of some of your plots.

Other notable changes is a complete redo of the error and warning messaging in
ggplot2 using the cli package. Messaging is now better contextualised and it 
should be easier to identify which layer an error is coming from. Last, we have
now made the switch to using the vctrs package internally which means that 
support for vctrs classes as variables should improve, along with some small 
gains in rendering speed.

## Breaking changes

* A `linewidth` aesthetic has been introduced and supersedes the `size` 
  aesthetic for scaling the width of lines in line based geoms. `size` will 
  remain functioning but deprecated for these geoms and it is recommended to 
  update all code to reflect the new aesthetic. For geoms that have _both_ point 
  sizing and linewidth sizing (`geom_pointrange()` and `geom_sf`) `size` now 
  **only** refers to sizing of points which can leads to a visual change in old
  code (@thomasp85, #3672)
  
* The default line width for polygons in `geom_sf()` have been decreased to 0.2 
  to reflect that this is usually used for demarking borders where a thinner 
  line is better suited. This change was made since we already induced a 
  visual change in `geom_sf()` with the introduction of the `linewidth` 
  aesthetic.
  
* The dot-dot notation (`..var..`) and `stat()`, which have been superseded by
  `after_stat()`, are now formally deprecated (@yutannihilation, #3693).

* `qplot()` is now formally deprecated (@yutannihilation, #3956).

* `stage()` now properly refers to the values without scale transformations for
  the stage of `after_stat`. If your code requires the scaled version of the
  values for some reason, you have to apply the same transformation by yourself,
  e.g. `sqrt()` for `scale_{x,y}_sqrt()` (@yutannihilation and @teunbrand, #4155).

* Use `rlang::hash()` instead of `digest::digest()`. This update may lead to 
  changes in the automatic sorting of legends. In order to enforce a specific
  legend order use the `order` argument in the guide. (@thomasp85, #4458)

* referring to `x` in backquoted expressions with `label_bquote()` is no longer
  possible.

* The `ticks.linewidth` and `frame.linewidth` parameters of `guide_colourbar()`
  are now multiplied with `.pt` like elsewhere in ggplot2. It can cause visual
  changes when these arguments are not the defaults and these changes can be 
  restored to their previous behaviour by adding `/ .pt` (@teunbrand #4314).

* `scale_*_viridis_b()` now uses the full range of the viridis scales 
  (@gregleleu, #4737)

## New features

* `geom_col()` and `geom_bar()` gain a new `just` argument. This is set to `0.5`
  by default; use `just = 0`/`just = 1` to place columns on the left/right
  of the axis breaks.
  (@wurli, #4899)

* `geom_density()` and `stat_density()` now support `bounds` argument
  to estimate density with boundary correction (@echasnovski, #4013).

* ggplot now checks during statistical transformations whether any data 
  columns were dropped and warns about this. If stats intend to drop
  data columns they can declare them in the new field `dropped_aes`.
  (@clauswilke, #3250)

* `...` supports `rlang::list2` dynamic dots in all public functions. 
  (@mone27, #4764) 

* `theme()` now has a `strip.clip` argument, that can be set to `"off"` to 
  prevent the clipping of strip text and background borders (@teunbrand, #4118)
  
* `geom_contour()` now accepts a function in the `breaks` argument 
  (@eliocamp, #4652).

## Minor improvements and bug fixes

* Fix a bug in `position_jitter()` where infinity values were dropped (@javlon,
  #4790).

* `geom_linerange()` now respects the `na.rm` argument (#4927, @thomasp85)

* Improve the support for `guide_axis()` on `coord_trans()` 
  (@yutannihilation, #3959)
  
* Added `stat_align()` to align data without common x-coordinates prior to
  stacking. This is now the default stat for `geom_area()` (@thomasp85, #4850)

* Fix a bug in `stat_contour_filled()` where break value differences below a 
  certain number of digits would cause the computations to fail (@thomasp85, 
  #4874)

* Secondary axis ticks are now positioned more precisely, removing small visual
  artefacts with alignment between grid and ticks (@thomasp85, #3576)

* Improve `stat_function` documentation regarding `xlim` argument. 
  (@92amartins, #4474)

* Fix various issues with how `labels`, `breaks`, `limits`, and `show.limits`
  interact in the different binning guides (@thomasp85, #4831)

* Automatic break calculation now squishes the scale limits to the domain
  of the transformation. This allows `scale_{x/y}_sqrt()` to find breaks at 0   
  when appropriate (@teunbrand, #980).

* Using multiple modified aesthetics correctly will no longer trigger warnings. 
  If used incorrectly, the warning will now report the duplicated aesthetic 
  instead of `NA` (@teunbrand, #4707).

* `aes()` now supports the `!!!` operator in its first two arguments
  (#2675). Thanks to @yutannihilation and @teunbrand for draft
  implementations.

* Require rlang >= 1.0.0 (@billybarc, #4797)

* `geom_violin()` no longer issues "collapsing to unique 'x' values" warning
  (@bersbersbers, #4455)

* `annotate()` now documents unsupported geoms (`geom_abline()`, `geom_hline()`
  and `geom_vline()`), and warns when they are requested (@mikmart, #4719)

* `presidential` dataset now includes Trump's presidency (@bkmgit, #4703).

* `position_stack()` now works fully with `geom_text()` (@thomasp85, #4367)

* `geom_tile()` now correctly recognises missing data in `xmin`, `xmax`, `ymin`,
  and `ymax` (@thomasp85 and @sigmapi, #4495)

* `geom_hex()` will now use the binwidth from `stat_bin_hex()` if present, 
  instead of deriving it (@thomasp85, #4580)
  
* `geom_hex()` now works on non-linear coordinate systems (@thomasp85)

* Fixed a bug throwing errors when trying to render an empty plot with secondary
  axes (@thomasp85, #4509)

* Axes are now added correctly in `facet_wrap()` when `as.table = FALSE`
  (@thomasp85, #4553)

* Better compatibility of custom device functions in `ggsave()` 
  (@thomasp85, #4539)

* Binning scales are now more resilient to calculated limits that ends up being
  `NaN` after transformations (@thomasp85, #4510)

* Strip padding in `facet_grid()` is now only in effect if 
  `strip.placement = "outside"` _and_ an axis is present between the strip and 
  the panel (@thomasp85, #4610)

* Aesthetics of length 1 are now recycled to 0 if the length of the data is 0 
  (@thomasp85, #4588)

* Setting `size = NA` will no longer cause `guide_legend()` to error 
  (@thomasp85, #4559)

* Setting `stroke` to `NA` in `geom_point()` will no longer impair the sizing of
  the points (@thomasp85, #4624)

* `stat_bin_2d()` now correctly recognises the `weight` aesthetic 
  (@thomasp85, #4646)
  
* All geoms now have consistent exposure of linejoin and lineend parameters, and
  the guide keys will now respect these settings (@thomasp85, #4653)

* `geom_sf()` now respects `arrow` parameter for lines (@jakeruss, #4659)

* Updated documentation for `print.ggplot` to reflect that it returns
  the original plot, not the result of `ggplot_build()`. (@r2evans, #4390)

* `scale_*_manual()` no longer displays extra legend keys, or changes their 
  order, when a named `values` argument has more items than the data. To display
  all `values` on the legend instead, use
  `scale_*_manual(values = vals, limits = names(vals))`. (@teunbrand, @banfai, 
  #4511, #4534)

* Updated documentation for `geom_contour()` to correctly reflect argument 
  precedence between `bins` and `binwidth`. (@eliocamp, #4651)

* Dots in `geom_dotplot()` are now correctly aligned to the baseline when
  `stackratio != 1` and `stackdir != "up"` (@mjskay, #4614)

* Key glyphs for `geom_boxplot()`, `geom_crossbar()`, `geom_pointrange()`, and
  `geom_linerange()` are now orientation-aware (@mjskay, #4732)
  
* Updated documentation for `geom_smooth()` to more clearly describe effects of 
  the `fullrange` parameter (@thoolihan, #4399).

# ggplot2 3.3.6
This is a very small release only applying an internal change to comply with 
R 4.2 and its deprecation of `default.stringsAsFactors()`. There are no user
facing changes and no breaking changes.

# ggplot2 3.3.5
This is a very small release focusing on fixing a couple of untenable issues 
that surfaced with the 3.3.4 release

* Revert changes made in #4434 (apply transform to intercept in `geom_abline()`) 
  as it introduced undesirable issues far worse than the bug it fixed 
  (@thomasp85, #4514)
* Fixes an issue in `ggsave()` when producing emf/wmf files (@yutannihilation, 
  #4521)
* Warn when grDevices specific arguments are passed to ragg devices (@thomasp85, 
  #4524)
* Fix an issue where `coord_sf()` was reporting that it is non-linear
  even when data is provided in projected coordinates (@clauswilke, #4527)

# ggplot2 3.3.4
This is a larger patch release fixing a huge number of bugs and introduces a 
small selection of feature refinements.

## Features

* Alt-text can now be added to a plot using the `alt` label, i.e 
  `+ labs(alt = ...)`. Currently this alt text is not automatically propagated, 
  but we plan to integrate into Shiny, RMarkdown, and other tools in the future. 
  (@thomasp85, #4477)

* Add support for the BrailleR package for creating descriptions of the plot
  when rendered (@thomasp85, #4459)
  
* `coord_sf()` now has an argument `default_crs` that specifies the coordinate
  reference system (CRS) for non-sf layers and scale/coord limits. This argument
  defaults to `NULL`, which means non-sf layers are assumed to be in projected
  coordinates, as in prior ggplot2 versions. Setting `default_crs = sf::st_crs(4326)`
  provides a simple way to interpret x and y positions as longitude and latitude,
  regardless of the CRS used by `coord_sf()`. Authors of extension packages
  implementing `stat_sf()`-like functionality are encouraged to look at the source
  code of `stat_sf()`'s `compute_group()` function to see how to provide scale-limit
  hints to `coord_sf()` (@clauswilke, #3659).

* `ggsave()` now uses ragg to render raster output if ragg is available. It also
  handles custom devices that sets a default unit (e.g. `ragg::agg_png`) 
  correctly (@thomasp85, #4388)

* `ggsave()` now returns the saved file location invisibly (#3379, @eliocamp).
  Note that, as a side effect, an unofficial hack `<ggplot object> + ggsave()`
  no longer works (#4513).

* The scale arguments `limits`, `breaks`, `minor_breaks`, `labels`, `rescaler`
  and `oob` now accept purrr style lambda notation (@teunbrand, #4427). The same 
  is true for `as_labeller()` (and therefore also `labeller()`) 
  (@netique, #4188).

* Manual scales now allow named vectors passed to `values` to contain fewer 
  elements than existing in the data. Elements not present in values will be set
  to `NA` (@thomasp85, #3451)
  
* Date and datetime position scales support out-of-bounds (oob) arguments to 
  control how limits affect data outside those limits (@teunbrand, #4199).
  
## Fixes

* Fix a bug that `after_stat()` and `after_scale()` cannot refer to aesthetics
  if it's specified in the plot-global mapping (@yutannihilation, #4260).
  
* Fix bug in `annotate_logticks()` that would cause an error when used together
  with `coord_flip()` (@thomasp85, #3954)
  
* Fix a bug in `geom_abline()` that resulted in `intercept` not being subjected
  to the transformation of the y scale (@thomasp85, #3741)
  
* Extent the range of the line created by `geom_abline()` so that line ending
  is not visible for large linewidths (@thomasp85, #4024)

* Fix bug in `geom_dotplot()` where dots would be positioned wrong with 
  `stackgroups = TRUE` (@thomasp85, #1745)

* Fix calculation of confidence interval for locfit smoothing in `geom_smooth()`
  (@topepo, #3806)
  
* Fix bug in `geom_text()` where `"outward"` and `"inward"` justification for 
  some `angle` values was reversed (@aphalo, #4169, #4447)

* `ggsave()` now sets the default background to match the fill value of the
  `plot.background` theme element (@karawoo, #4057)

* It is now deprecated to specify `guides(<scale> = FALSE)` or
  `scale_*(guide = FALSE)` to remove a guide. Please use 
  `guides(<scale> = "none")` or `scale_*(guide = "none")` instead 
  (@yutannihilation, #4097)
  
* Fix a bug in `guide_bins()` where keys would disappear if the guide was 
  reversed (@thomasp85, #4210)
  
* Fix bug in `guide_coloursteps()` that would repeat the terminal bins if the
  breaks coincided with the limits of the scale (@thomasp85, #4019)

* Make sure that default labels from default mappings doesn't overwrite default
  labels from explicit mappings (@thomasp85, #2406)

* Fix bug in `labeller()` where parsing was turned off if `.multiline = FALSE`
  (@thomasp85, #4084)
  
* Make sure `label_bquote()` has access to the calling environment when 
  evaluating the labels (@thomasp85, #4141)

* Fix a bug in the layer implementation that introduced a new state after the 
  first render which could lead to a different look when rendered the second 
  time (@thomasp85, #4204)

* Fix a bug in legend justification where justification was lost of the legend
  dimensions exceeded the available size (@thomasp85, #3635)

* Fix a bug in `position_dodge2()` where `NA` values in thee data would cause an
  error (@thomasp85, #2905)

* Make sure `position_jitter()` creates the same jittering independent of 
  whether it is called by name or with constructor (@thomasp85, #2507)

* Fix a bug in `position_jitter()` where different jitters would be applied to 
  different position aesthetics of the same axis (@thomasp85, #2941)
  
* Fix a bug in `qplot()` when supplying `c(NA, NA)` as axis limits 
  (@thomasp85, #4027)
  
* Remove cross-inheritance of default discrete colour/fill scales and check the
  type and aesthetic of function output if `type` is a function 
  (@thomasp85, #4149)

* Fix bug in `scale_[x|y]_date()` where custom breaks functions that resulted in
  fractional dates would get misaligned (@thomasp85, #3965)
  
* Fix bug in `scale_[x|y]_datetime()` where a specified timezone would be 
  ignored by the scale (@thomasp85, #4007)
  
* Fix issue in `sec_axis()` that would throw warnings in the absence of any 
  secondary breaks (@thomasp85, #4368)

* `stat_bin()`'s computed variable `width` is now documented (#3522).
  
* `stat_count()` now computes width based on the full dataset instead of per 
  group (@thomasp85, #2047)

* Extended `stat_ecdf()` to calculate the cdf from either x or y instead from y 
  only (@jgjl, #4005)
  
* Fix a bug in `stat_summary_bin()` where one more than the requested number of
  bins would be created (@thomasp85, #3824)

* Only drop groups in `stat_ydensity()` when there are fewer than two data 
  points and throw a warning (@andrewwbutler, #4111).

* Fixed a bug in strip assembly when theme has `strip.text = element_blank()`
  and plots are faceted with multi-layered strips (@teunbrand, #4384).
  
* Using `theme(aspect.ratio = ...)` together with free space in `facet_grid()`
  now correctly throws an error (@thomasp85, #3834)

* Fixed a bug in `labeller()` so that `.default` is passed to `as_labeller()`
  when labellers are specified by naming faceting variables. (@waltersom, #4031)
  
* Updated style for example code (@rjake, #4092)

* ggplot2 now requires R >= 3.3 (#4247).

* ggplot2 now uses `rlang::check_installed()` to check if a suggested package is
  installed, which will offer to install the package before continuing (#4375, 
  @malcolmbarrett)

* Improved error with hint when piping a `ggplot` object into a facet function
  (#4379, @mitchelloharawild).

# ggplot2 3.3.3
This is a small patch release mainly intended to address changes in R and CRAN.
It further changes the licensing model of ggplot2 to an MIT license.

* Update the ggplot2 licence to an MIT license (#4231, #4232, #4233, and #4281)

* Use vdiffr conditionally so ggplot2 can be tested on systems without vdiffr

* Update tests to work with the new `all.equal()` defaults in R >4.0.3

* Fixed a bug that `guide_bins()` mistakenly ignore `override.aes` argument
  (@yutannihilation, #4085).

# ggplot2 3.3.2
This is a small release focusing on fixing regressions introduced in 3.3.1.

* Added an `outside` option to `annotation_logticks()` that places tick marks
  outside of the plot bounds. (#3783, @kbodwin)

* `annotation_raster()` adds support for native rasters. For large rasters,
  native rasters render significantly faster than arrays (@kent37, #3388)
  
* Facet strips now have dedicated position-dependent theme elements 
  (`strip.text.x.top`, `strip.text.x.bottom`, `strip.text.y.left`, 
  `strip.text.y.right`) that inherit from `strip.text.x` and `strip.text.y`, 
  respectively. As a consequence, some theme stylings now need to be applied to 
  the position-dependent elements rather than to the parent elements. This 
  change was already introduced in ggplot2 3.3.0 but not listed in the 
  changelog. (@thomasp85, #3683)

* Facets now handle layers containing no data (@yutannihilation, #3853).
  
* A newly added geom `geom_density_2d_filled()` and associated stat 
  `stat_density_2d_filled()` can draw filled density contours
  (@clauswilke, #3846).

* A newly added `geom_function()` is now recommended to use in conjunction
  with/instead of `stat_function()`. In addition, `stat_function()` now
  works with transformed y axes, e.g. `scale_y_log10()`, and in plots
  containing no other data or layers (@clauswilke, #3611, #3905, #3983).

* Fixed a bug in `geom_sf()` that caused problems with legend-type
  autodetection (@clauswilke, #3963).
  
* Support graphics devices that use the `file` argument instead of `fileneame` 
  in `ggsave()` (@bwiernik, #3810)
  
* Default discrete color scales are now configurable through the `options()` of 
  `ggplot2.discrete.colour` and `ggplot2.discrete.fill`. When set to a character 
  vector of colour codes (or list of character vectors)  with sufficient length, 
  these colours are used for the default scale. See `help(scale_colour_discrete)` 
  for more details and examples (@cpsievert, #3833).

* Default continuous colour scales (i.e., the `options()` 
  `ggplot2.continuous.colour` and `ggplot2.continuous.fill`, which inform the 
  `type` argument of `scale_fill_continuous()` and `scale_colour_continuous()`) 
  now accept a function, which allows more control over these default 
  `continuous_scale()`s (@cpsievert, #3827).

* A bug was fixed in `stat_contour()` when calculating breaks based on 
  the `bins` argument (@clauswilke, #3879, #4004).
  
* Data columns can now contain `Vector` S4 objects, which are widely used in the 
  Bioconductor project. (@teunbrand, #3837)

# ggplot2 3.3.1

This is a small release with no code change. It removes all malicious links to a 
site that got hijacked from the readme and pkgdown site.

# ggplot2 3.3.0

This is a minor release but does contain a range of substantial new features, 
along with the standard bug fixes. The release contains a few visual breaking
changes, along with breaking changes for extension developers due to a shift in
internal representation of the position scales and their axes. No user breaking
changes are included.

This release also adds Dewey Dunnington (@paleolimbot) to the core team.

## Breaking changes
There are no user-facing breaking changes, but a change in some internal 
representations that extension developers may have relied on, along with a few 
breaking visual changes which may cause visual tests in downstream packages to 
fail.

* The `panel_params` field in the `Layout` now contains a list of list of 
  `ViewScale` objects, describing the trained coordinate system scales, instead
  of the list object used before. Any extensions that use this field will likely
  break, as will unit tests that checks aspects of this.

* `element_text()` now issues a warning when vectorized arguments are provided, 
  as in `colour = c("red", "green", "blue")`. Such use is discouraged and not 
  officially supported (@clauswilke, #3492).

* Changed `theme_grey()` setting for legend key so that it creates no border 
  (`NA`) rather than drawing a white one. (@annennenne, #3180)

* `geom_ribbon()` now draws separate lines for the upper and lower intervals if
  `colour` is mapped. Similarly, `geom_area()` and `geom_density()` now draw
  the upper lines only in the same case by default. If you want old-style full
  stroking, use `outline.type = "full"` (@yutannihilation, #3503 / @thomasp85, #3708).

## New features

* The evaluation time of aesthetics can now be controlled to a finer degree. 
  `after_stat()` supersedes the use of `stat()` and `..var..`-notation, and is
  joined by `after_scale()` to allow for mapping to scaled aesthetic values. 
  Remapping of the same aesthetic is now supported with `stage()`, so you can 
  map a data variable to a stat aesthetic, and remap the same aesthetic to 
  something else after statistical transformation (@thomasp85, #3534)

* All `coord_*()` functions with `xlim` and `ylim` arguments now accept
  vectors with `NA` as a placeholder for the minimum or maximum value
  (e.g., `ylim = c(0, NA)` would zoom the y-axis from 0 to the 
  maximum value observed in the data). This mimics the behaviour
  of the `limits` argument in continuous scale functions
  (@paleolimbot, #2907).

* Allowed reversing of discrete scales by re-writing `get_limits()` 
  (@AnneLyng, #3115)
  
* All geoms and stats that had a direction (i.e. where the x and y axes had 
  different interpretation), can now freely choose their direction, instead of
  relying on `coord_flip()`. The direction is deduced from the aesthetic 
  mapping, but can also be specified directly with the new `orientation` 
  argument (@thomasp85, #3506).
  
* Position guides can now be customized using the new `guide_axis()`, which can 
  be passed to position `scale_*()` functions or via `guides()`. The new axis 
  guide (`guide_axis()`) comes with arguments `check.overlap` (automatic removal 
  of overlapping labels), `angle` (easy rotation of axis labels), and
  `n.dodge` (dodge labels into multiple rows/columns) (@paleolimbot, #3322).
  
* A new scale type has been added, that allows binning of aesthetics at the 
  scale level. It has versions for both position and non-position aesthetics and
  comes with two new guides (`guide_bins` and `guide_coloursteps`) 
  (@thomasp85, #3096)
  
* `scale_x_continuous()` and `scale_y_continuous()` gains an `n.breaks` argument
  guiding the number of automatic generated breaks (@thomasp85, #3102)

* Added `stat_contour_filled()` and `geom_contour_filled()`, which compute 
  and draw filled contours of gridded data (@paleolimbot, #3044). 
  `geom_contour()` and `stat_contour()` now use the isoband package
  to compute contour lines. The `complete` parameter (which was undocumented
  and has been unused for at least four years) was removed (@paleolimbot, #3044).
  
* Themes have gained two new parameters, `plot.title.position` and 
  `plot.caption.position`, that can be used to customize how plot
  title/subtitle and plot caption are positioned relative to the overall plot
  (@clauswilke, #3252).

## Extensions
  
* `Geom` now gains a `setup_params()` method in line with the other ggproto
  classes (@thomasp85, #3509)

* The newly added function `register_theme_elements()` now allows developers
  of extension packages to define their own new theme elements and place them
  into the ggplot2 element tree (@clauswilke, #2540).

## Minor improvements and bug fixes

* `coord_trans()` now draws second axes and accepts `xlim`, `ylim`,
  and `expand` arguments to bring it up to feature parity with 
  `coord_cartesian()`. The `xtrans` and `ytrans` arguments that were 
  deprecated in version 1.0.1 in favour of `x` and `y` 
  were removed (@paleolimbot, #2990).

* `coord_trans()` now calculates breaks using the expanded range 
  (previously these were calculated using the unexpanded range, 
  which resulted in differences between plots made with `coord_trans()`
  and those made with `coord_cartesian()`). The expansion for discrete axes 
  in `coord_trans()` was also updated such that it behaves identically
  to that in `coord_cartesian()` (@paleolimbot, #3338).

* `expand_scale()` was deprecated in favour of `expansion()` for setting
  the `expand` argument of `x` and `y` scales (@paleolimbot).

* `geom_abline()`, `geom_hline()`, and `geom_vline()` now issue 
  more informative warnings when supplied with set aesthetics
  (i.e., `slope`, `intercept`, `yintercept`, and/or `xintercept`)
  and mapped aesthetics (i.e., `data` and/or `mapping`).

* Fix a bug in `geom_raster()` that squeezed the image when it went outside 
  scale limits (#3539, @thomasp85)

* `geom_sf()` now determines the legend type automatically (@microly, #3646).
  
* `geom_sf()` now removes rows that can't be plotted due to `NA` aesthetics 
  (#3546, @thomasp85)

* `geom_sf()` now applies alpha to linestring geometries 
  (#3589, @yutannihilation).

* `gg_dep()` was deprecated (@perezp44, #3382).

* Added function `ggplot_add.by()` for lists created with `by()`, allowing such
  lists to be added to ggplot objects (#2734, @Maschette)

* ggplot2 no longer depends on reshape2, which means that it no longer 
  (recursively) needs plyr, stringr, or stringi packages.

* Increase the default `nbin` of `guide_colourbar()` to place the ticks more 
  precisely (#3508, @yutannihilation).

* `manual_scale()` now matches `values` with the order of `breaks` whenever
  `values` is an unnamed vector. Previously, unnamed `values` would match with
  the limits of the scale and ignore the order of any `breaks` provided. Note
  that this may change the appearance of plots that previously relied on the
  unordered behaviour (#2429, @idno0001).

* `scale_manual_*(limits = ...)` now actually limits the scale (#3262,
  @yutannihilation).

* Fix a bug when `show.legend` is a named logical vector 
  (#3461, @yutannihilation).

* Added weight aesthetic option to `stat_density()` and made scaling of 
  weights the default (@annennenne, #2902)
  
* `stat_density2d()` can now take an `adjust` parameter to scale the default 
  bandwidth. (#2860, @haleyjeppson)

* `stat_smooth()` uses `REML` by default, if `method = "gam"` and
  `gam`'s method is not specified (@ikosmidis, #2630).

* stacking text when calculating the labels and the y axis with
  `stat_summary()` now works (@ikosmidis, #2709)
  
* `stat_summary()` and related functions now support rlang-style lambda functions
  (#3568, @dkahle).

* The data mask pronoun, `.data`, is now stripped from default labels.

* Addition of partial themes to plots has been made more predictable;
  stepwise addition of individual partial themes is now equivalent to
  addition of multple theme elements at once (@clauswilke, #3039).

* Facets now don't fail even when some variable in the spec are not available
  in all layers (@yutannihilation, #2963).

# ggplot2 3.2.1

This is a patch release fixing a few regressions introduced in 3.2.0 as well as
fixing some unit tests that broke due to upstream changes.

* `position_stack()` no longer changes the order of the input data. Changes to 
  the internal behaviour of `geom_ribbon()` made this reordering problematic 
  with ribbons that spanned `y = 0` (#3471)
* Using `qplot()` with a single positional aesthetic will no longer title the
  non-specified scale as `"NULL"` (#3473)
* Fixes unit tests for sf graticule labels caused by changes to sf

# ggplot2 3.2.0

This is a minor release with an emphasis on internal changes to make ggplot2 
faster and more consistent. The few interface changes will only affect the 
aesthetics of the plot in minor ways, and will only potentially break code of
extension developers if they have relied on internals that have been changed. 
This release also sees the addition of Hiroaki Yutani (@yutannihilation) to the 
core developer team.

With the release of R 3.6, ggplot2 now requires the R version to be at least 3.2,
as the tidyverse is committed to support 5 major versions of R.

## Breaking changes

* Two patches (#2996 and #3050) fixed minor rendering problems. In most cases,
  the visual changes are so subtle that they are difficult to see with the naked
  eye. However, these changes are detected by the vdiffr package, and therefore
  any package developers who use vdiffr to test for visual correctness of ggplot2
  plots will have to regenerate all reference images.
  
* In some cases, ggplot2 now produces a warning or an error for code that previously
  produced plot output. In all these cases, the previous plot output was accidental,
  and the plotting code uses the ggplot2 API in a way that would lead to undefined
  behavior. Examples include a missing `group` aesthetic in `geom_boxplot()` (#3316),
  annotations across multiple facets (#3305), and not using aesthetic mappings when
  drawing ribbons with `geom_ribbon()` (#3318).

## New features

* This release includes a range of internal changes that speeds up plot 
  generation. None of the changes are user facing and will not break any code,
  but in general ggplot2 should feel much faster. The changes includes, but are
  not limited to:
  
  - Caching ascent and descent dimensions of text to avoid recalculating it for
    every title.
  
  - Using a faster data.frame constructor as well as faster indexing into 
    data.frames
    
  - Removing the plyr dependency, replacing plyr functions with faster 
    equivalents.

* `geom_polygon()` can now draw polygons with holes using the new `subgroup` 
  aesthetic. This functionality requires R 3.6.0 (@thomasp85, #3128)

* Aesthetic mappings now accept functions that return `NULL` (@yutannihilation,
  #2997).

* `stat_function()` now accepts rlang/purrr style anonymous functions for the 
  `fun` parameter (@dkahle, #3159).

* `geom_rug()` gains an "outside" option to allow for moving the rug tassels to 
  outside the plot area (@njtierney, #3085) and a `length` option to allow for 
  changing the length of the rug lines (@daniel-wells, #3109). 
  
* All geoms now take a `key_glyph` paramter that allows users to customize
  how legend keys are drawn (@clauswilke, #3145). In addition, a new key glyph
  `timeseries` is provided to draw nice legends for time series
  (@mitchelloharawild, #3145).

## Extensions

* Layers now have a new member function `setup_layer()` which is called at the
  very beginning of the plot building process and which has access to the 
  original input data and the plot object being built. This function allows the 
  creation of custom layers that autogenerate aesthetic mappings based on the 
  input data or that filter the input data in some form. For the time being, this
  feature is not exported, but it has enabled the development of a new layer type,
  `layer_sf()` (see next item). Other special-purpose layer types may be added
  in the future (@clauswilke, #2872).
  
* A new layer type `layer_sf()` can auto-detect and auto-map sf geometry
  columns in the data. It should be used by extension developers who are writing
  new sf-based geoms or stats (@clauswilke, #3232).

* `x0` and `y0` are now recognized positional aesthetics so they will get scaled 
  if used in extension geoms and stats (@thomasp85, #3168)
  
* Continuous scale limits now accept functions which accept the default
  limits and return adjusted limits. This makes it possible to write
  a function that e.g. ensures the limits are always a multiple of 100,
  regardless of the data (@econandrew, #2307).

## Minor improvements and bug fixes

* `cut_width()` now accepts `...` to pass further arguments to `base::cut.default()`
   like `cut_number()` and `cut_interval()` already did (@cderv, #3055)

* `coord_map()` now can have axes on the top and right (@karawoo, #3042).

* `coord_polar()` now correctly rescales the secondary axis (@linzi-sg, #3278)

* `coord_sf()`, `coord_map()`, and `coord_polar()` now squash `-Inf` and `Inf`
  into the min and max of the plot (@yutannihilation, #2972).

* `coord_sf()` graticule lines are now drawn in the same thickness as panel grid 
  lines in `coord_cartesian()`, and seting panel grid lines to `element_blank()` 
  now also works in `coord_sf()` 
  (@clauswilke, #2991, #2525).

* `economics` data has been regenerated. This leads to some changes in the
  values of all columns (especially in `psavert`), but more importantly, strips 
  the grouping attributes from `economics_long`.

* `element_line()` now fills closed arrows (@yutannihilation, #2924).

* Facet strips on the left side of plots now have clipping turned on, preventing
  text from running out of the strip and borders from looking thicker than for
  other strips (@karawoo, #2772 and #3061).

* ggplot2 now works in Turkish locale (@yutannihilation, #3011).

* Clearer error messages for inappropriate aesthetics (@clairemcwhite, #3060).

* ggplot2 no longer attaches any external packages when using functions that 
  depend on packages that are suggested but not imported by ggplot2. The 
  affected functions include `geom_hex()`, `stat_binhex()`, 
  `stat_summary_hex()`, `geom_quantile()`, `stat_quantile()`, and `map_data()` 
  (@clauswilke, #3126).
  
* `geom_area()` and `geom_ribbon()` now sort the data along the x-axis in the 
  `setup_data()` method rather than as part of `draw_group()` (@thomasp85, 
  #3023)

* `geom_hline()`, `geom_vline()`, and `geom_abline()` now throw a warning if the 
  user supplies both an `xintercept`, `yintercept`, or `slope` value and a 
  mapping (@RichardJActon, #2950).

* `geom_rug()` now works with `coord_flip()` (@has2k1, #2987).

* `geom_violin()` no longer throws an error when quantile lines fall outside 
  the violin polygon (@thomasp85, #3254).

* `guide_legend()` and `guide_colorbar()` now use appropriate spacing between legend
  key glyphs and legend text even if the legend title is missing (@clauswilke, #2943).

* Default labels are now generated more consistently; e.g., symbols no longer
  get backticks, and long expressions are abbreviated with `...`
  (@yutannihilation, #2981).

* All-`Inf` layers are now ignored for picking the scale (@yutannihilation, 
  #3184).
  
* Diverging Brewer colour palette now use the correct mid-point colour 
  (@dariyasydykova, #3072).
  
* `scale_color_continuous()` now points to `scale_colour_continuous()` so that 
  it will handle `type = "viridis"` as the documentation states (@hlendway, 
  #3079).

* `scale_shape_identity()` now works correctly with `guide = "legend"` 
  (@malcolmbarrett, #3029)
  
* `scale_continuous` will now draw axis line even if the length of breaks is 0
  (@thomasp85, #3257)

* `stat_bin()` will now error when the number of bins exceeds 1e6 to avoid 
  accidentally freezing the user session (@thomasp85).
  
* `sec_axis()` now places ticks accurately when using nonlinear transformations (@dpseidel, #2978).

* `facet_wrap()` and `facet_grid()` now automatically remove NULL from facet
  specs, and accept empty specs (@yutannihilation, #3070, #2986).

* `stat_bin()` now handles data with only one unique value (@yutannihilation 
  #3047).

* `sec_axis()` now accepts functions as well as formulas (@yutannihilation, #3031).

*   New theme elements allowing different ticks lengths for each axis. For instance,
    this can be used to have inwards ticks on the x-axis (`axis.ticks.length.x`) and
    outwards ticks on the y-axis (`axis.ticks.length.y`) (@pank, #2935).

* The arguments of `Stat*$compute_layer()` and `Position*$compute_layer()` are
  now renamed to always match the ones of `Stat$compute_layer()` and
  `Position$compute_layer()` (@yutannihilation, #3202).

* `geom_*()` and `stat_*()` now accepts purrr-style lambda notation
  (@yutannihilation, #3138).

* `geom_tile()` and `geom_rect()` now draw rectangles without notches at the
  corners. The style of the corner can be controlled by `linejoin` parameters
  (@yutannihilation, #3050).

# ggplot2 3.1.0

## Breaking changes

This is a minor release and breaking changes have been kept to a minimum. End users of 
ggplot2 are unlikely to encounter any issues. However, there are a few items that developers 
of ggplot2 extensions should be aware of. For additional details, see also the discussion 
accompanying issue #2890.

*   In non-user-facing internal code (specifically in the `aes()` function and in
    the `aesthetics` argument of scale functions), ggplot2 now always uses the British
    spelling for aesthetics containing the word "colour". When users specify a "color"
    aesthetic it is automatically renamed to "colour". This renaming is also applied
    to non-standard aesthetics that contain the word "color". For example, "point_color"
    is renamed to "point_colour". This convention makes it easier to support both
    British and American spelling for novel, non-standard aesthetics, but it may require
    some adjustment for packages that have previously introduced non-standard color
    aesthetics using American spelling. A new function `standardise_aes_names()` is
    provided in case extension writers need to perform this renaming in their own code
    (@clauswilke, #2649).

*   Functions that generate other functions (closures) now force the arguments that are
    used from the generated functions, to avoid hard-to-catch errors. This may affect
    some users of manual scales (such as `scale_colour_manual()`, `scale_fill_manual()`,
    etc.) who depend on incorrect behavior (@krlmlr, #2807).
    
*   `Coord` objects now have a function `backtransform_range()` that returns the
    panel range in data coordinates. This change may affect developers of custom coords,
    who now should implement this function. It may also affect developers of custom
    geoms that use the `range()` function. In some applications, `backtransform_range()`
    may be more appropriate (@clauswilke, #2821).


## New features

*   `coord_sf()` has much improved customization of axis tick labels. Labels can now
    be set manually, and there are two new parameters, `label_graticule` and
    `label_axes`, that can be used to specify which graticules to label on which side
    of the plot (@clauswilke, #2846, #2857, #2881).
    
*   Two new geoms `geom_sf_label()` and `geom_sf_text()` can draw labels and text
    on sf objects. Under the hood, a new `stat_sf_coordinates()` calculates the
    x and y coordinates from the coordinates of the sf geometries. You can customize
    the calculation method via `fun.geometry` argument (@yutannihilation, #2761).
    

## Minor improvements and fixes

*   `benchplot()` now uses tidy evaluation (@dpseidel, #2699).

*   The error message in `compute_aesthetics()` now only provides the names of
    aesthetics with mismatched lengths, rather than all aesthetics (@karawoo,
    #2853).

*   For faceted plots, data is no longer internally reordered. This makes it
    safer to feed data columns into `aes()` or into parameters of geoms or
    stats. However, doing so remains discouraged (@clauswilke, #2694).

*   `coord_sf()` now also understands the `clip` argument, just like the other
    coords (@clauswilke, #2938).

*   `fortify()` now displays a more informative error message for
    `grouped_df()` objects when dplyr is not installed (@jimhester, #2822).

*   All `geom_*()` now display an informative error message when required 
    aesthetics are missing (@dpseidel, #2637 and #2706).

*   `geom_boxplot()` now understands the `width` parameter even when used with
    a non-standard stat, such as `stat_identity()` (@clauswilke, #2893).
    
*  `geom_hex()` now understands the `size` and `linetype` aesthetics
   (@mikmart, #2488).
    
*   `geom_hline()`, `geom_vline()`, and `geom_abline()` now work properly
    with `coord_trans()` (@clauswilke, #2149, #2812).
    
*   `geom_text(..., parse = TRUE)` now correctly renders the expected number of
    items instead of silently dropping items that are empty expressions, e.g.
    the empty string "". If an expression spans multiple lines, we take just
    the first line and drop the rest. This same issue is also fixed for
    `geom_label()` and the axis labels for `geom_sf()` (@slowkow, #2867).

*   `geom_sf()` now respects `lineend`, `linejoin`, and `linemitre` parameters 
    for lines and polygons (@alistaire47, #2826).
    
*   `ggsave()` now exits without creating a new graphics device if previously
    none was open (@clauswilke, #2363).

*   `labs()` now has named arguments `title`, `subtitle`, `caption`, and `tag`.
    Also, `labs()` now accepts tidyeval (@yutannihilation, #2669).

*   `position_nudge()` is now more robust and nudges only in the direction
    requested. This enables, for example, the horizontal nudging of boxplots
    (@clauswilke, #2733).

*   `sec_axis()` and `dup_axis()` now return appropriate breaks for the secondary
    axis when applied to log transformed scales (@dpseidel, #2729).

*   `sec_axis()` now works as expected when used in combination with tidy eval
    (@dpseidel, #2788).

*   `scale_*_date()`, `scale_*_time()` and `scale_*_datetime()` can now display 
    a secondary axis that is a __one-to-one__ transformation of the primary axis,
    implemented using the `sec.axis` argument to the scale constructor 
    (@dpseidel, #2244).
    
*   `stat_contour()`, `stat_density2d()`, `stat_bin2d()`,  `stat_binhex()`
    now calculate normalized statistics including `nlevel`, `ndensity`, and
    `ncount`. Also, `stat_density()` now includes the calculated statistic 
    `nlevel`, an alias for `scaled`, to better match the syntax of `stat_bin()`
    (@bjreisman, #2679).

# ggplot2 3.0.0

## Breaking changes

*   ggplot2 now supports/uses tidy evaluation (as described below). This is a 
    major change and breaks a number of packages; we made this breaking change 
    because it is important to make ggplot2 more programmable, and to be more 
    consistent with the rest of the tidyverse. The best general (and detailed)
    introduction to tidy evaluation can be found in the meta programming
    chapters in [Advanced R](https://adv-r.hadley.nz).
    
    The primary developer facing change is that `aes()` now contains 
    quosures (expression + environment pairs) rather than symbols, and you'll 
    need to take a different approach to extracting the information you need. 
    A common symptom of this change are errors "undefined columns selected" or 
    "invalid 'type' (list) of argument" (#2610). As in the previous version,
    constants (like `aes(x = 1)` or `aes(colour = "smoothed")`) are stored
    as is.
    
    In this version of ggplot2, if you need to describe a mapping in a string, 
    use `quo_name()` (to generate single-line strings; longer expressions may 
    be abbreviated) or `quo_text()` (to generate non-abbreviated strings that
    may span multiple lines). If you do need to extract the value of a variable
    instead use `rlang::eval_tidy()`. You may want to condition on 
    `(packageVersion("ggplot2") <= "2.2.1")` so that your code can work with
    both released and development versions of ggplot2.
    
    We recognise that this is a big change and if you're not already familiar
    with rlang, there's a lot to learn. If you are stuck, or need any help,
    please reach out on <https://forum.posit.co/>.

*   Error: Column `y` must be a 1d atomic vector or a list

    Internally, ggplot2 now uses `as.data.frame(tibble::as_tibble(x))` to
    convert a list into a data frame. This improves ggplot2's support for
    list-columns (needed for sf support), at a small cost: you can no longer
    use matrix-columns. Note that unlike tibble we still allow column vectors
    such as returned by `base::scale()` because of their widespread use.

*   Error: More than one expression parsed
  
    Previously `aes_string(x = c("a", "b", "c"))` silently returned 
    `aes(x = a)`. Now this is a clear error.

*   Error: `data` must be uniquely named but has duplicate columns
  
    If layer data contains columns with identical names an error will be 
    thrown. In earlier versions the first occurring column was chosen silently,
    potentially masking that the wrong data was chosen.

*   Error: Aesthetics must be either length 1 or the same as the data
    
    Layers are stricter about the columns they will combine into a single
    data frame. Each aesthetic now must be either the same length as the data
    frame or a single value. This makes silent recycling errors much less likely.

*   Error: `coord_*` doesn't support free scales 
   
    Free scales only work with selected coordinate systems; previously you'd
    get an incorrect plot.

*   Error in f(...) : unused argument (range = c(0, 1))

    This is because the `oob` argument to scale has been set to a function
    that only takes a single argument; it needs to take two arguments
    (`x`, and `range`). 

*   Error: unused argument (output)
  
    The function `guide_train()` now has an optional parameter `aesthetic`
    that allows you to override the `aesthetic` setting in the scale.
    To make your code work with the both released and development versions of 
    ggplot2 appropriate, add `aesthetic = NULL` to the `guide_train()` method
    signature.
    
    ```R
    # old
    guide_train.legend <- function(guide, scale) {...}
    
    # new 
    guide_train.legend <- function(guide, scale, aesthetic = NULL) {...}
    ```
    
    Then, inside the function, replace `scale$aesthetics[1]`,
    `aesthetic %||% scale$aesthetics[1]`. (The %||% operator is defined in the 
    rlang package).
    
    ```R
    # old
    setNames(list(scale$map(breaks)), scale$aesthetics[1])

    # new
    setNames(list(scale$map(breaks)), aesthetic %||% scale$aesthetics[1])
    ```

*   The long-deprecated `subset` argument to `layer()` has been removed.

## Tidy evaluation

* `aes()` now supports quasiquotation so that you can use `!!`, `!!!`,
  and `:=`. This replaces `aes_()` and `aes_string()` which are now
  soft-deprecated (but will remain around for a long time).

* `facet_wrap()` and `facet_grid()` now support `vars()` inputs. Like
  `dplyr::vars()`, this helper quotes its inputs and supports
  quasiquotation. For instance, you can now supply faceting variables
  like this: `facet_wrap(vars(am, cyl))` instead of 
  `facet_wrap(~am + cyl)`. Note that the formula interface is not going 
  away and will not be deprecated. `vars()` is simply meant to make it 
  easier to create functions around `facet_wrap()` and `facet_grid()`.

  The first two arguments of `facet_grid()` become `rows` and `cols`
  and now support `vars()` inputs. Note however that we took special
  care to ensure complete backward compatibility. With this change
  `facet_grid(vars(cyl), vars(am, vs))` is equivalent to
  `facet_grid(cyl ~ am + vs)`, and `facet_grid(cols = vars(am, vs))` is
  equivalent to `facet_grid(. ~ am + vs)`.

  One nice aspect of the new interface is that you can now easily
  supply names: `facet_grid(vars(Cylinder = cyl), labeller =
  label_both)` will give nice label titles to the facets. Of course,
  those names can be unquoted with the usual tidy eval syntax.

### sf

* ggplot2 now has full support for sf with `geom_sf()` and `coord_sf()`:

  ```r
  nc <- sf::st_read(system.file("shape/nc.shp", package = "sf"), quiet = TRUE)
  ggplot(nc) +
    geom_sf(aes(fill = AREA))
  ```
  It supports all simple features, automatically aligns CRS across layers, sets
  up the correct aspect ratio, and draws a graticule.

## New features

* ggplot2 now works on R 3.1 onwards, and uses the 
  [vdiffr](https://github.com/r-lib/vdiffr) package for visual testing.

* In most cases, accidentally using `%>%` instead of `+` will generate an 
  informative error (#2400).

* New syntax for calculated aesthetics. Instead of using `aes(y = ..count..)` 
  you can (and should!) use `aes(y = stat(count))`. `stat()` is a real function 
  with documentation which hopefully will make this part of ggplot2 less 
  confusing (#2059).
  
  `stat()` is particularly nice for more complex calculations because you 
  only need to specify it once: `aes(y = stat(count / max(count)))`,
  rather than `aes(y = ..count.. / max(..count..))`
  
* New `tag` label for adding identification tags to plots, typically used for 
  labelling a subplot with a letter. Add a tag with `labs(tag = "A")`, style it 
  with the `plot.tag` theme element, and control position with the
  `plot.tag.position` theme setting (@thomasp85).

### Layers: geoms, stats, and position adjustments

* `geom_segment()` and `geom_curve()` have a new `arrow.fill` parameter which 
  allows you to specify a separate fill colour for closed arrowheads 
  (@hrbrmstr and @clauswilke, #2375).

* `geom_point()` and friends can now take shapes as strings instead of integers,
  e.g. `geom_point(shape = "diamond")` (@daniel-barnett, #2075).

* `position_dodge()` gains a `preserve` argument that allows you to control
  whether the `total` width at each `x` value is preserved (the current 
  default), or ensure that the width of a `single` element is preserved
  (what many people want) (#1935).

* New `position_dodge2()` provides enhanced dodging for boxplots. Compared to
  `position_dodge()`, `position_dodge2()` compares `xmin` and `xmax` values  
  to determine which elements overlap, and spreads overlapping elements evenly
  within the region of overlap. `position_dodge2()` is now the default position
  adjustment for `geom_boxplot()`, because it handles `varwidth = TRUE`, and 
  will be considered for other geoms in the future.
  
  The `padding` parameter adds a small amount of padding between elements 
  (@karawoo, #2143) and a `reverse` parameter allows you to reverse the order 
  of placement (@karawoo, #2171).
  
* New `stat_qq_line()` makes it easy to add a simple line to a Q-Q plot, which 
  makes it easier to judge the fit of the theoretical distribution 
  (@nicksolomon).

### Scales and guides

* Improved support for mapping date/time variables to `alpha`, `size`, `colour`, 
  and `fill` aesthetics, including `date_breaks` and `date_labels` arguments 
  (@karawoo, #1526), and new `scale_alpha()` variants (@karawoo, #1526).

* Improved support for ordered factors. Ordered factors throw a warning when 
  mapped to shape (unordered factors do not), and do not throw warnings when 
  mapped to size or alpha (unordered factors do). Viridis is used as the 
  default colour and fill scale for ordered factors (@karawoo, #1526).

* The `expand` argument of `scale_*_continuous()` and `scale_*_discrete()`
  now accepts separate expansion values for the lower and upper range
  limits. The expansion limits can be specified using the convenience
  function `expand_scale()`.
  
  Separate expansion limits may be useful for bar charts, e.g. if one
  wants the bottom of the bars to be flush with the x axis but still 
  leave some (automatically calculated amount of) space above them:
  
    ```r
    ggplot(mtcars) +
        geom_bar(aes(x = factor(cyl))) +
        scale_y_continuous(expand = expand_scale(mult = c(0, .1)))
    ```
  
  It can also be useful for line charts, e.g. for counts over time,
  where one wants to have a ’hard’ lower limit of y = 0 but leave the
  upper limit unspecified (and perhaps differing between panels), with
  some extra space above the highest point on the line (with symmetrical 
  limits, the extra space above the highest point could in some cases 
  cause the lower limit to be negative).
  
  The old syntax for the `expand` argument will, of course, continue
  to work (@huftis, #1669).

* `scale_colour_continuous()` and `scale_colour_gradient()` are now controlled 
  by global options `ggplot2.continuous.colour` and `ggplot2.continuous.fill`. 
  These can be set to `"gradient"` (the default) or `"viridis"` (@karawoo).

* New `scale_colour_viridis_c()`/`scale_fill_viridis_c()` (continuous) and
  `scale_colour_viridis_d()`/`scale_fill_viridis_d()` (discrete) make it
  easy to use Viridis colour scales (@karawoo, #1526).

* Guides for `geom_text()` now accept custom labels with 
  `guide_legend(override.aes = list(label = "foo"))` (@brianwdavis, #2458).

### Margins

* Strips gain margins on all sides by default. This means that to fully justify
  text to the edge of a strip, you will need to also set the margins to 0
  (@karawoo).

* Rotated strip labels now correctly understand `hjust` and `vjust` parameters
  at all angles (@karawoo).

* Strip labels now understand justification relative to the direction of the
  text, meaning that in y facets, the strip text can be placed at either end of
  the strip using `hjust` (@karawoo).

* Legend titles and labels get a little extra space around them, which 
  prevents legend titles from overlapping the legend at large font sizes 
  (@karawoo, #1881).

## Extension points

* New `autolayer()` S3 generic (@mitchelloharawild, #1974). This is similar
  to `autoplot()` but produces layers rather than complete plots.

* Custom objects can now be added using `+` if a `ggplot_add` method has been
  defined for the class of the object (@thomasp85).

* Theme elements can now be subclassed. Add a `merge_element` method to control
  how properties are inherited from the parent element. Add an `element_grob` 
  method to define how elements are rendered into grobs (@thomasp85, #1981).

* Coords have gained new extension mechanisms.
  
    If you have an existing coord extension, you will need to revise the
    specification of the `train()` method. It is now called 
    `setup_panel_params()` (better reflecting what it actually does) and now 
    has arguments `scale_x`, and `scale_y` (the x and y scales respectively) 
    and `param`, a list of plot specific parameters generated by 
    `setup_params()`.

    What was formerly called `scale_details` (in coords), `panel_ranges` 
    (in layout) and `panel_scales` (in geoms) are now consistently called
    `panel_params` (#1311). These are parameters of the coord that vary from
    panel to panel.

* `ggplot_build()` and `ggplot_gtable()` are now generics, so ggplot-subclasses 
  can define additional behavior during the build stage.

* `guide_train()`, `guide_merge()`, `guide_geom()`, and `guide_gengrob()`
  are now exported as they are needed if you want to design your own guide.
  They are not currently documented; use at your own risk (#2528).

* `scale_type()` generic is now exported and documented. Use this if you 
  want to extend ggplot2 to work with a new type of vector.

## Minor bug fixes and improvements

### Faceting

* `facet_grid()` gives a more informative error message if you try to use
  a variable in both rows and cols (#1928).

* `facet_grid()` and `facet_wrap()` both give better error messages if you
  attempt to use an unsupported coord with free scales (#2049).

* `label_parsed()` works once again (#2279).

* You can now style the background of horizontal and vertical strips
  independently with `strip.background.x` and `strip.background.y` 
  theme settings (#2249).

### Scales

* `discrete_scale()` documentation now inherits shared definitions from 
  `continuous_scale()` (@alistaire47, #2052).

* `guide_colorbar()` shows all colours of the scale (@has2k1, #2343).

* `scale_identity()` once again produces legends by default (#2112).

* Tick marks for secondary axes with strong transformations are more 
  accurately placed (@thomasp85, #1992).

* Missing line types now reliably generate missing lines (with standard 
  warning) (#2206).

* Legends now ignore set aesthetics that are not length one (#1932).

* All colour and fill scales now have an `aesthetics` argument that can
  be used to set the aesthetic(s) the scale works with. This makes it
  possible to apply a colour scale to both colour and fill aesthetics
  at the same time, via `aesthetics = c("colour", "fill")` (@clauswilke).
  
* Three new generic scales work with any aesthetic or set of aesthetics: 
  `scale_continuous_identity()`, `scale_discrete_identity()`, and
  `scale_discrete_manual()` (@clauswilke).

* `scale_*_gradient2()` now consistently omits points outside limits by 
  rescaling after the limits are enforced (@foo-bar-baz-qux, #2230).

### Layers

* `geom_label()` now correctly produces unbordered labels when `label.size` 
  is 0, even when saving to PDF (@bfgray3, #2407).

* `layer()` gives considerably better error messages for incorrectly specified
  `geom`, `stat`, or `position` (#2401).

* In all layers that use it, `linemitre` now defaults to 10 (instead of 1)
  to better match base R.

* `geom_boxplot()` now supplies a default value if no `x` aesthetic is present
  (@foo-bar-baz-qux, #2110).

* `geom_density()` drops groups with fewer than two data points and throws a
  warning. For groups with two data points, density values are now calculated 
  with `stats::density` (@karawoo, #2127).

* `geom_segment()` now also takes a `linejoin` parameter. This allows more 
  control over the appearance of the segments, which is especially useful for 
  plotting thick arrows (@Ax3man, #774).

* `geom_smooth()` now reports the formula used when `method = "auto"` 
  (@davharris #1951). `geom_smooth()` now orders by the `x` aesthetic, making it 
  easier to pass pre-computed values without manual ordering (@izahn, #2028). It 
  also now knows it has `ymin` and `ymax` aesthetics (#1939). The legend 
  correctly reflects the status of the `se` argument when used with stats 
  other than the default (@clauswilke, #1546).

* `geom_tile()` now once again interprets `width` and `height` correctly 
  (@malcolmbarrett, #2510).

* `position_jitter()` and `position_jitterdodge()` gain a `seed` argument that
  allows the specification of a random seed for reproducible jittering 
  (@krlmlr, #1996 and @slowkow, #2445).

* `stat_density()` has better behaviour if all groups are dropped because they
  are too small (#2282).

* `stat_summary_bin()` now understands the `breaks` parameter (@karawoo, #2214).

* `stat_bin()` now accepts functions for `binwidth`. This allows better binning 
  when faceting along variables with different ranges (@botanize).

* `stat_bin()` and `geom_histogram()` now sum correctly when using the `weight` 
  aesthetic (@jiho, #1921).

* `stat_bin()` again uses correct scaling for the computed variable `ndensity` 
  (@timgoodman, #2324).

* `stat_bin()` and `stat_bin_2d()` now properly handle the `breaks` parameter 
  when the scales are transformed (@has2k1, #2366).

* `update_geom_defaults()` and `update_stat_defaults()` allow American 
  spelling of aesthetic parameters (@foo-bar-baz-qux, #2299).

* The `show.legend` parameter now accepts a named logical vector to hide/show
  only some aesthetics in the legend (@tutuchan, #1798).

* Layers now silently ignore unknown aesthetics with value `NULL` (#1909).

### Coords

* Clipping to the plot panel is now configurable, through a `clip` argument
  to coordinate systems, e.g. `coord_cartesian(clip = "off")` 
  (@clauswilke, #2536).

* Like scales, coordinate systems now give you a message when you're 
  replacing an existing coordinate system (#2264).

* `coord_polar()` now draws secondary axis ticks and labels 
  (@dylan-stark, #2072), and can draw the radius axis on the right 
  (@thomasp85, #2005).

* `coord_trans()` now generates a warning when a transformation generates 
  non-finite values (@foo-bar-baz-qux, #2147).

### Themes

* Complete themes now always override all elements of the default theme
  (@has2k1, #2058, #2079).

* Themes now set default grid colour in `panel.grid` rather than individually
  in `panel.grid.major` and `panel.grid.minor` individually. This makes it 
  slightly easier to customise the theme (#2352).

* Fixed bug when setting strips to `element_blank()` (@thomasp85). 

* Axes positioned on the top and to the right can now customize their ticks and
  lines separately (@thomasp85, #1899).

* Built-in themes gain parameters `base_line_size` and `base_rect_size` which 
  control the default sizes of line and rectangle elements (@karawoo, #2176).

* Default themes use `rel()` to set line widths (@baptiste).

* Themes were tweaked for visual consistency and more graceful behavior when 
  changing the base font size. All absolute heights or widths were replaced 
  with heights or widths that are proportional to the base font size. One 
  relative font size was eliminated (@clauswilke).
  
* The height of descenders is now calculated solely on font metrics and doesn't
  change with the specific letters in the string. This fixes minor alignment 
  issues with plot titles, subtitles, and legend titles (#2288, @clauswilke).

### Guides

* `guide_colorbar()` is more configurable: tick marks and color bar frame
  can now by styled with arguments `ticks.colour`, `ticks.linewidth`, 
  `frame.colour`, `frame.linewidth`, and `frame.linetype`
  (@clauswilke).
  
* `guide_colorbar()` now uses `legend.spacing.x` and `legend.spacing.y` 
  correctly, and it can handle multi-line titles. Minor tweaks were made to 
  `guide_legend()` to make sure the two legend functions behave as similarly as
  possible (@clauswilke, #2397 and #2398).
  
* The theme elements `legend.title` and `legend.text` now respect the settings 
  of `margin`, `hjust`, and `vjust` (@clauswilke, #2465, #1502).

* Non-angle parameters of `label.theme` or `title.theme` can now be set in 
  `guide_legend()` and `guide_colorbar()` (@clauswilke, #2544).

### Other

* `fortify()` gains a method for tbls (@karawoo, #2218).

* `ggplot` gains a method for `grouped_df`s that adds a `.group` variable,
  which computes a unique value for each group. Use it with 
  `aes(group = .group)` (#2351).

* `ggproto()` produces objects with class `c("ggproto", "gg")`, allowing for
  a more informative error message when adding layers, scales, or other ggproto 
  objects (@jrnold, #2056).

* `ggsave()`'s DPI argument now supports 3 string options: "retina" (320
  DPI), "print" (300 DPI), and "screen" (72 DPI) (@foo-bar-baz-qux, #2156).
  `ggsave()` now uses full argument names to avoid partial match warnings 
  (#2355), and correctly restores the previous graphics device when several
  graphics devices are open (#2363).

* `print.ggplot()` now returns the original ggplot object, instead of the 
  output from `ggplot_build()`. Also, the object returned from 
  `ggplot_build()` now has the class `"ggplot_built"` (#2034).

* `map_data()` now works even when purrr is loaded (tidyverse#66).

* New functions `summarise_layout()`, `summarise_coord()`, and 
  `summarise_layers()` summarise the layout, coordinate systems, and layers 
  of a built ggplot object (#2034, @wch). This provides a tested API that 
  (e.g.) shiny can depend on.

* Updated startup messages reflect new resources (#2410, @mine-cetinkaya-rundel).

# ggplot2 2.2.1

* Fix usage of `structure(NULL)` for R-devel compatibility (#1968).

# ggplot2 2.2.0

## Major new features

### Subtitle and caption

Thanks to @hrbrmstr plots now have subtitles and captions, which can be set with 
the `subtitle`  and `caption` arguments to `ggtitle()` and `labs()`. You can 
control their appearance with the theme settings `plot.caption` and 
`plot.subtitle`. The main plot title is now left-aligned to better work better 
with a subtitle. The caption is right-aligned (@hrbrmstr).

### Stacking

`position_stack()` and `position_fill()` now sort the stacking order to match 
grouping order. This allows you to control the order through grouping, and 
ensures that the default legend matches the plot (#1552, #1593). If you want the 
opposite order (useful if you have horizontal bars and horizontal legend), you 
can request reverse stacking by using `position = position_stack(reverse = TRUE)` 
(#1837).
  
`position_stack()` and `position_fill()` now accepts negative values which will 
create stacks extending below the x-axis (#1691).

`position_stack()` and `position_fill()` gain a `vjust` argument which makes it 
easy to (e.g.) display labels in the middle of stacked bars (#1821).

### Layers

`geom_col()` was added to complement `geom_bar()` (@hrbrmstr). It uses 
`stat="identity"` by default, making the `y` aesthetic mandatory. It does not 
support any other `stat_()` and does not provide fallback support for the 
`binwidth` parameter. Examples and references in other functions were updated to
demonstrate `geom_col()` usage. 

When creating a layer, ggplot2 will warn if you use an unknown aesthetic or an 
unknown parameter. Compared to the previous version, this is stricter for 
aesthetics (previously there was no message), and less strict for parameters 
(previously this threw an error) (#1585).

### Facetting

The facet system, as well as the internal panel class, has been rewritten in 
ggproto. Facets are now extendable in the same manner as geoms and stats, as 
described in `vignette("extending-ggplot2")`.

We have also added the following new features.
  
* `facet_grid()` and `facet_wrap()` now allow expressions in their faceting 
  formulas (@DanRuderman, #1596).

* When `facet_wrap()` results in an uneven number of panels, axes will now be
  drawn underneath the hanging panels (fixes #1607)

* Strips can now be freely positioned in `facet_wrap()` using the 
  `strip.position` argument (deprecates `switch`).

* The relative order of panel, strip, and axis can now be controlled with 
  the theme setting `strip.placement` that takes either `inside` (strip between 
  panel and axis) or `outside` (strip after axis).

* The theme option `panel.margin` has been deprecated in favour of 
  `panel.spacing` to more clearly communicate intent.

### Extensions

Unfortunately there was a major oversight in the construction of ggproto which 
lead to extensions capturing the super object at package build time, instead of 
at package run time (#1826). This problem has been fixed, but requires 
re-installation of all extension packages.

## Scales

* The position of x and y axes can now be changed using the `position` argument
  in `scale_x_*`and `scale_y_*` which can take `top` and `bottom`, and `left`
  and `right` respectively. The themes of top and right axes can be modified 
  using the `.top` and `.right` modifiers to `axis.text.*` and `axis.title.*`.

### Continuous scales

* `scale_x_continuous()` and `scale_y_continuous()` can now display a secondary 
  axis that is a __one-to-one__ transformation of the primary axis (e.g. degrees 
  Celcius to degrees Fahrenheit). The secondary axis will be positioned opposite 
  to the primary axis and can be controlled with the `sec.axis` argument to 
  the scale constructor.

* Scales worry less about having breaks. If no breaks can be computed, the
  plot will work instead of throwing an uninformative error (#791). This 
  is particularly helpful when you have facets with free scales, and not
  all panels contain data.

* Scales now warn when transformation introduces infinite values (#1696).

### Date time

* `scale_*_datetime()` now supports time zones. It will use the timezone 
  attached to the variable by default, but can be overridden with the 
  `timezone` argument.

* New `scale_x_time()` and `scale_y_time()` generate reasonable default
  breaks and labels for hms vectors (#1752).

### Discrete scales

The treatment of missing values by discrete scales has been thoroughly 
overhauled (#1584). The underlying principle is that we can naturally represent 
missing values on discrete variables (by treating just like another level), so 
by default we should. 

This principle applies to:

* character vectors
* factors with implicit NA
* factors with explicit NA

And to all scales (both position and non-position.)

Compared to the previous version of ggplot2, there are three main changes:

1.  `scale_x_discrete()` and `scale_y_discrete()` always show discrete NA,
    regardless of their source

1.  If present, `NA`s are shown in discrete legends.

1.  All discrete scales gain a `na.translate` argument that allows you to 
    control whether `NA`s are translated to something that can be visualised,
    or should be left as missing. Note that if you don't translate (i.e. 
    `na.translate = FALSE)` the missing values will passed on to the layer, 
    which will warning that it's dropping missing values. To suppress the
    warnings, you'll also need to add `na.rm = TRUE` to the layer call. 

There were also a number of other smaller changes

* Correctly use scale expansion factors.
* Don't preserve space for dropped levels (#1638).
* Only issue one warning when when asking for too many levels (#1674).
* Unicode labels work better on Windows (#1827).
* Warn when used with only continuous data (#1589)

## Themes

* The `theme()` constructor now has named arguments rather than ellipses. This 
  should make autocomplete substantially more useful. The documentation
  (including examples) has been considerably improved.
  
* Built-in themes are more visually homogeneous, and match `theme_grey` better.
  (@jiho, #1679)
  
* When computing the height of titles, ggplot2 now includes the height of the
  descenders (i.e. the bits of `g` and `y` that hang beneath the baseline). This 
  improves the margins around titles, particularly the y axis label (#1712).
  I have also very slightly increased the inner margins of axis titles, and 
  removed the outer margins. 

* Theme element inheritance is now easier to work with as modification now
  overrides default `element_blank` elements (#1555, #1557, #1565, #1567)
  
* Horizontal legends (i.e. legends on the top or bottom) are horizontally
  aligned by default (#1842). Use `legend.box = "vertical"` to switch back
  to the previous behaviour.
  
* `element_line()` now takes an `arrow` argument to specify arrows at the end of
  lines (#1740)

There were a number of tweaks to the theme elements that control legends:
  
* `legend.justification` now controls appearance will plotting the legend
  outside of the plot area. For example, you can use 
  `theme(legend.justification = "top")` to make the legend align with the 
  top of the plot.

* `panel.margin` and `legend.margin` have been renamed to `panel.spacing` and 
  `legend.spacing` respectively, to better communicate intent (they only
  affect spacing between legends and panels, not the margins around them)

* `legend.margin` now controls margin around individual legends.

* New `legend.box.background`, `legend.box.spacing`, and `legend.box.margin`
  control the background, spacing, and margin of the legend box (the region
  that contains all legends).

## Bug fixes and minor improvements

* ggplot2 now imports tibble. This ensures that all built-in datasets print 
  compactly even if you haven't explicitly loaded tibble or dplyr (#1677).

* Class of aesthetic mapping is preserved when adding `aes()` objects (#1624).

* `+.gg` now works for lists that include data frames.

* `annotation_x()` now works in the absense of global data (#1655)

* `geom_*(show.legend = FALSE)` now works for `guide_colorbar`.

* `geom_boxplot()` gains new `outlier.alpha` (@jonathan-g) and 
  `outlier.fill` (@schloerke, #1787) parameters to control the alpha/fill of
   outlier points independently of the alpha of the boxes. 

* `position_jitter()` (and hence `geom_jitter()`) now correctly computes 
  the jitter width/jitter when supplied by the user (#1775, @has2k1).

* `geom_contour()` more clearly describes what inputs it needs (#1577).

* `geom_curve()` respects the `lineend` parameter (#1852).

* `geom_histogram()` and `stat_bin()` understand the `breaks` parameter once 
  more. (#1665). The floating point adjustment for histogram bins is now 
  actually used - it was previously inadvertently ignored (#1651).

* `geom_violin()` no longer transforms quantile lines with the alpha aesthetic
  (@mnbram, #1714). It no longer errors when quantiles are requested but data
  have zero range (#1687). When `trim = FALSE` it once again has a nice 
  range that allows the density to reach zero (by extending the range 3 
  bandwidths to either side of the data) (#1700).

* `geom_dotplot()` works better when faceting and binning on the y-axis. 
  (#1618, @has2k1).
  
* `geom_hexbin()` once again supports `..density..` (@mikebirdgeneau, #1688).

* `geom_step()` gives useful warning if only one data point in layer (#1645).

* `layer()` gains new `check.aes` and `check.param` arguments. These allow
  geom/stat authors to optional suppress checks for known aesthetics/parameters.
  Currently this is used only in `geom_blank()` which powers `expand_limits()` 
  (#1795).

* All `stat_*()` display a better error message when required aesthetics are
  missing.
  
* `stat_bin()` and `stat_summary_hex()` now accept length 1 `binwidth` (#1610)

* `stat_density()` gains new argument `n`, which is passed to underlying function
  `stats::density` ("number of equally spaced points at which the
  density is to be estimated"). (@hbuschme)

* `stat_binhex()` now again returns `count` rather than `value` (#1747)

* `stat_ecdf()` respects `pad` argument (#1646).

* `stat_smooth()` once again informs you about the method it has chosen.
  It also correctly calculates the size of the largest group within facets.

* `x` and `y` scales are now symmetric regarding the list of
  aesthetics they accept: `xmin_final`, `xmax_final`, `xlower`,
  `xmiddle` and `xupper` are now valid `x` aesthetics.

* `Scale` extensions can now override the `make_title` and `make_sec_title` 
  methods to let the scale modify the axis/legend titles.

* The random stream is now reset after calling `.onAttach()` (#2409).

# ggplot2 2.1.0

## New features

* When mapping an aesthetic to a constant (e.g. 
  `geom_smooth(aes(colour = "loess")))`), the default guide title is the name 
  of the aesthetic (i.e. "colour"), not the value (i.e. "loess") (#1431).

* `layer()` now accepts a function as the data argument. The function will be
  applied to the data passed to the `ggplot()` function and must return a
  data.frame (#1527, @thomasp85). This is a more general version of the 
  deprecated `subset` argument.

* `theme_update()` now uses the `+` operator instead of `%+replace%`, so that
  unspecified values will no longer be `NULL`ed out. `theme_replace()`
  preserves the old behaviour if desired (@oneillkza, #1519). 

* `stat_bin()` has been overhauled to use the same algorithm as ggvis, which 
  has been considerably improved thanks to the advice of Randy Prium (@rpruim).
  This includes:
  
    * Better arguments and a better algorithm for determining the origin.
      You can now specify either `boundary` or the `center` of a bin.
      `origin` has been deprecated in favour of these arguments.
      
    * `drop` is deprecated in favour of `pad`, which adds extra 0-count bins
      at either end (needed for frequency polygons). `geom_histogram()` defaults 
      to `pad = FALSE` which considerably improves the default limits for 
      the histogram, especially when the bins are big (#1477).
      
    * The default algorithm does a (somewhat) better job at picking nice widths 
      and origins across a wider range of input data.
      
    * `bins = n` now gives a histogram with `n` bins, not `n + 1` (#1487).

## Bug fixes

* All `\donttest{}` examples run.

* All `geom_()` and `stat_()` functions now have consistent argument order:
  data + mapping, then geom/stat/position, then `...`, then specific arguments, 
  then arguments common to all layers (#1305). This may break code if you were
  previously relying on partial name matching, but in the long-term should make 
  ggplot2 easier to use. In particular, you can now set the `n` parameter
  in `geom_density2d()` without it partially matching `na.rm` (#1485).

* For geoms with both `colour` and `fill`, `alpha` once again only affects
  fill (Reverts #1371, #1523). This was causing problems for people.

* `facet_wrap()`/`facet_grid()` works with multiple empty panels of data 
  (#1445).

* `facet_wrap()` correctly swaps `nrow` and `ncol` when faceting vertically
  (#1417).

* `ggsave("x.svg")` now uses svglite to produce the svg (#1432).

* `geom_boxplot()` now understands `outlier.color` (#1455).

* `geom_path()` knows that "solid" (not just 1) represents a solid line (#1534).

* `geom_ribbon()` preserves missing values so they correctly generate a 
  gap in the ribbon (#1549).

* `geom_tile()` once again accepts `width` and `height` parameters (#1513). 
  It uses `draw_key_polygon()` for better a legend, including a coloured 
  outline (#1484).

* `layer()` now automatically adds a `na.rm` parameter if none is explicitly
  supplied.

* `position_jitterdodge()` now works on all possible dodge aesthetics, 
  e.g. `color`, `linetype` etc. instead of only based on `fill` (@bleutner)

* `position = "nudge"` now works (although it doesn't do anything useful)
  (#1428).

* The default scale for columns of class "AsIs" is now "identity" (#1518).

* `scale_*_discrete()` has better defaults when used with purely continuous
  data (#1542).

* `scale_size()` warns when used with categorical data.

* `scale_size()`, `scale_colour()`, and `scale_fill()` gain date and date-time
  variants (#1526).

* `stat_bin_hex()` and `stat_bin_summary()` now use the same underlying 
  algorithm so results are consistent (#1383). `stat_bin_hex()` now accepts
  a `weight` aesthetic. To be consistent with related stats, the output variable 
  from `stat_bin_hex()` is now value instead of count.

* `stat_density()` gains a `bw` parameter which makes it easy to get consistent 
   smoothing between facets (@jiho)

* `stat-density-2d()` no longer ignores the `h` parameter, and now accepts 
  `bins` and `binwidth` parameters to control the number of contours 
  (#1448, @has2k1).

* `stat_ecdf()` does a better job of adding padding to -Inf/Inf, and gains
  an argument `pad` to suppress the padding if not needed (#1467).

* `stat_function()` gains an `xlim` parameter (#1528). It once again works 
  with discrete x values (#1509).

* `stat_summary()` preserves sorted x order which avoids artefacts when
  display results with `geom_smooth()` (#1520).

* All elements should now inherit correctly for all themes except `theme_void()`.
  (@Katiedaisey, #1555) 

* `theme_void()` was completely void of text but facets and legends still
  need labels. They are now visible (@jiho). 

* You can once again set legend key and height width to unit arithmetic
  objects (like `2 * unit(1, "cm")`) (#1437).

* Eliminate spurious warning if you have a layer with no data and no aesthetics
  (#1451).

* Removed a superfluous comma in `theme-defaults.r` code (@jschoeley)

* Fixed a compatibility issue with `ggproto` and R versions prior to 3.1.2.
  (#1444)

* Fixed issue where `coord_map()` fails when given an explicit `parameters`
  argument (@tdmcarthur, #1729)
  
* Fixed issue where `geom_errorbarh()` had a required `x` aesthetic (#1933)  

# ggplot2 2.0.0

## Major changes

* ggplot no longer throws an error if your plot has no layers. Instead it 
  automatically adds `geom_blank()` (#1246).
  
* New `cut_width()` is a convenient replacement for the verbose
  `plyr::round_any()`, with the additional benefit of offering finer
  control.

* New `geom_count()` is a convenient alias to `stat_sum()`. Use it when you
  have overlapping points on a scatterplot. `stat_sum()` now defaults to 
  using counts instead of proportions.

* New `geom_curve()` adds curved lines, with a similar specification to 
  `geom_segment()` (@veraanadi, #1088).

* Date and datetime scales now have `date_breaks`, `date_minor_breaks` and
  `date_labels` arguments so that you never need to use the long
  `scales::date_breaks()` or `scales::date_format()`.
  
* `geom_bar()` now has it's own stat, distinct from `stat_bin()` which was
  also used by `geom_histogram()`. `geom_bar()` now uses `stat_count()` 
  which counts values at each distinct value of x (i.e. it does not bin
  the data first). This can be useful when you want to show exactly which 
  values are used in a continuous variable.

* `geom_point()` gains a `stroke` aesthetic which controls the border width of 
  shapes 21-25 (#1133, @SeySayux). `size` and `stroke` are additive so a point 
  with `size = 5` and `stroke = 5` will have a diameter of 10mm. (#1142)

* New `position_nudge()` allows you to slightly offset labels (or other 
  geoms) from their corresponding points (#1109).

* `scale_size()` now maps values to _area_, not radius. Use `scale_radius()`
  if you want the old behaviour (not recommended, except perhaps for lines).

* New `stat_summary_bin()` works like `stat_summary()` but on binned data. 
  It's a generalisation of `stat_bin()` that can compute any aggregate,
  not just counts (#1274). Both default to `mean_se()` if no aggregation
  functions are supplied (#1386).

* Layers are now much stricter about their arguments - you will get an error
  if you've supplied an argument that isn't an aesthetic or a parameter.
  This is likely to cause some short-term pain but in the long-term it will make
  it much easier to spot spelling mistakes and other errors (#1293).
  
    This change does break a handful of geoms/stats that used `...` to pass 
    additional arguments on to the underlying computation. Now 
    `geom_smooth()`/`stat_smooth()` and `geom_quantile()`/`stat_quantile()` 
    use `method.args` instead (#1245, #1289); and `stat_summary()` (#1242), 
    `stat_summary_hex()`, and `stat_summary2d()` use `fun.args`.

### Extensibility

There is now an official mechanism for defining Stats, Geoms, and Positions in 
other packages. See `vignette("extending-ggplot2")` for details.

* All Geoms, Stats and Positions are now exported, so you can inherit from them
  when making your own objects (#989).

* ggplot2 no longer uses proto or reference classes. Instead, we now use 
  ggproto, a new OO system designed specifically for ggplot2. Unlike proto
  and RC, ggproto supports clean cross-package inheritance. Creating a new OO
  system isn't usually the right way to solve a problem, but I'm pretty sure
  it was necessary here. Read more about it in the vignette.

* `aes_()` replaces `aes_q()`. It also supports formulas, so the most concise 
  SE version of `aes(carat, price)` is now `aes_(~carat, ~price)`. You may
  want to use this form in packages, as it will avoid spurious `R CMD check` 
  warnings about undefined global variables.

### Text

* `geom_text()` has been overhauled to make labelling your data a little
  easier. It:
  
    * `nudge_x` and `nudge_y` arguments let you offset labels from their
      corresponding points (#1120). 
      
    * `check_overlap = TRUE` provides a simple way to avoid overplotting 
      of labels: labels that would otherwise overlap are omitted (#1039).
      
    * `hjust` and `vjust` can now be character vectors: "left", "center", 
      "right", "bottom", "middle", "top". New options include "inward" and 
      "outward" which align text towards and away from the center of the plot 
      respectively.

* `geom_label()` works like `geom_text()` but draws a rounded rectangle 
  underneath each label (#1039). This is useful when you want to label plots
  that are dense with data.

### Deprecated features

* The little used `aes_auto()` has been deprecated. 

* `aes_q()` has been replaced with `aes_()` to be consistent with SE versions
  of NSE functions in other packages.

* The `order` aesthetic is officially deprecated. It never really worked, and 
  was poorly documented.

* The `stat` and `position` arguments to `qplot()` have been deprecated.
  `qplot()` is designed for quick plots - if you need to specify position
  or stat, use `ggplot()` instead.

* The theme setting `axis.ticks.margin` has been deprecated: now use the margin 
  property of `axis.text`.
  
* `stat_abline()`, `stat_hline()` and `stat_vline()` have been removed:
  these were never suitable for use other than with `geom_abline()` etc
  and were not documented.

* `show_guide` has been renamed to `show.legend`: this more accurately
  reflects what it does (controls appearance of layer in legend), and uses the 
  same convention as other ggplot2 arguments (i.e. a `.` between names).
  (Yes, I know that's inconsistent with function names with use `_`, but it's
  too late to change now.)

A number of geoms have been renamed to be internally consistent:

* `stat_binhex()` and `stat_bin2d()` have been renamed to `stat_bin_hex()` 
  and `stat_bin_2d()` (#1274). `stat_summary2d()` has been renamed to 
  `stat_summary_2d()`, `geom_density2d()`/`stat_density2d()` has been renamed 
  to `geom_density_2d()`/`stat_density_2d()`.

* `stat_spoke()` is now `geom_spoke()` since I realised it's a
  reparameterisation of `geom_segment()`.

* `stat_bindot()` has been removed because it's so tightly coupled to
  `geom_dotplot()`. If you happened to use `stat_bindot()`, just change to
  `geom_dotplot()` (#1194).

All defunct functions have been removed.

### Default appearance

* The default `theme_grey()` background colour has been changed from "grey90" 
  to "grey92": this makes the background a little less visually prominent.

* Labels and titles have been tweaked for readability:

    * Axes labels are darker.
    
    * Legend and axis titles are given the same visual treatment.
    
    * The default font size dropped from 12 to 11. You might be surprised that 
      I've made the default text size smaller as it was already hard for
      many people to read. It turns out there was a bug in RStudio (fixed in 
      0.99.724), that shrunk the text of all grid based graphics. Once that
      was resolved the defaults seemed too big to my eyes.
    
    * More spacing between titles and borders.
    
    * Default margins scale with the theme font size, so the appearance at 
      larger font sizes should be considerably improved (#1228). 

* `alpha` now affects both fill and colour aesthetics (#1371).

* `element_text()` gains a margins argument which allows you to add additional
  padding around text elements. To help see what's going on use `debug = TRUE` 
  to display the text region and anchors.

* The default font size in `geom_text()` has been decreased from 5mm (14 pts)
  to 3.8 mm (11 pts) to match the new default theme sizes.

* A diagonal line is no longer drawn on bar and rectangle legends. Instead, the
  border has been tweaked to be more visible, and more closely match the size of 
  line drawn on the plot.

* `geom_pointrange()` and `geom_linerange()` get vertical (not horizontal)
  lines in the legend (#1389).

* The default line `size` for `geom_smooth()` has been increased from 0.5 to 1 
  to make it easier to see when overlaid on data.
  
* `geom_bar()` and `geom_rect()` use a slightly paler shade of grey so they
  aren't so visually heavy.
  
* `geom_boxplot()` now colours outliers the same way as the boxes.

* `geom_point()` now uses shape 19 instead of 16. This looks much better on 
  the default Linux graphics device. (It's very slightly smaller than the old 
  point, but it shouldn't affect any graphics significantly)

* Sizes in ggplot2 are measured in mm. Previously they were converted to pts 
  (for use in grid) by multiplying by 72 / 25.4. However, grid uses printer's 
  points, not Adobe (big pts), so sizes are now correctly multiplied by 
  72.27 / 25.4. This is unlikely to noticeably affect display, but it's
  technically correct (<https://youtu.be/hou0lU8WMgo>).

* The default legend will now allocate multiple rows (if vertical) or
  columns (if horizontal) in order to make a legend that is more likely to
  fit on the screen. You can override with the `nrow`/`ncol` arguments
  to `guide_legend()`

    ```R
    p <- ggplot(mpg, aes(displ,hwy, colour = model)) + geom_point()
    p
    p + theme(legend.position = "bottom")
    # Previous behaviour
    p + guides(colour = guide_legend(ncol = 1))
    ```

### New and updated themes

* New `theme_void()` is completely empty. It's useful for plots with non-
  standard coordinates or for drawings (@jiho, #976).

* New `theme_dark()` has a dark background designed to make colours pop out
  (@jiho, #1018)

* `theme_minimal()` became slightly more minimal by removing the axis ticks:
  labels now line up directly beneath grid lines (@tomschloss, #1084)

* New theme setting `panel.ontop` (logical) make it possible to place 
  background elements (i.e., gridlines) on top of data. Best used with 
  transparent `panel.background` (@noamross. #551).

### Labelling

The facet labelling system was updated with many new features and a
more flexible interface (@lionel-). It now works consistently across
grid and wrap facets. The most important user visible changes are:

* `facet_wrap()` gains a `labeller` option (#25).

* `facet_grid()` and `facet_wrap()` gain a `switch` argument to
  display the facet titles near the axes. When switched, the labels
  become axes subtitles. `switch` can be set to "x", "y" or "both"
  (the latter only for grids) to control which margin is switched.

The labellers (such as `label_value()` or `label_both()`) also get
some new features:

* They now offer the `multi_line` argument to control whether to
  display composite facets (those specified as `~var1 + var2`) on one
  or multiple lines.

* In `label_bquote()` you now refer directly to the names of
  variables. With this change, you can create math expressions that
  depend on more than one variable. This math expression can be
  specified either for the rows or the columns and you can also
  provide different expressions to each margin.

  As a consequence of these changes, referring to `x` in backquoted
  expressions is deprecated.

* Similarly to `label_bquote()`, `labeller()` now take `.rows` and
  `.cols` arguments. In addition, it also takes `.default`.
  `labeller()` is useful to customise how particular variables are
  labelled. The three additional arguments specify how to label the
  variables are not specifically mentioned, respectively for rows,
  columns or both. This makes it especially easy to set up a
  project-wide labeller dispatcher that can be reused across all your
  plots. See the documentation for an example.

* The new labeller `label_context()` adapts to the number of factors
  facetted over. With a single factor, it displays only the values,
  just as before. But with multiple factors in a composite margin
  (e.g. with `~cyl + am`), the labels are passed over to
  `label_both()`. This way the variables names are displayed with the
  values to help identifying them.

On the programming side, the labeller API has been rewritten in order
to offer more control when faceting over multiple factors (e.g. with
formulae such as `~cyl + am`). This also means that if you have
written custom labellers, you will need to update them for this
version of ggplot.

* Previously, a labeller function would take `variable` and `value`
  arguments and return a character vector. Now, they take a data frame
  of character vectors and return a list. The input data frame has one
  column per factor facetted over and each column in the returned list
  becomes one line in the strip label. See documentation for more
  details.

* The labels received by a labeller now contain metadata: their margin
  (in the "type" attribute) and whether they come from a wrap or a
  grid facet (in the "facet" attribute).

* Note that the new `as_labeller()` function operator provides an easy
  way to transform an existing function to a labeller function. The
  existing function just needs to take and return a character vector.

## Documentation

* Improved documentation for `aes()`, `layer()` and much much more.

* I've tried to reduce the use of `...` so that you can see all the 
  documentation in one place rather than having to integrate multiple pages.
  In some cases this has involved adding additional arguments to geoms
  to make it more clear what you can do:
  
    *  `geom_smooth()` gains explicit `method`, `se` and `formula` arguments.
    
    * `geom_histogram()` gains `binwidth`, `bins`, `origin` and `right` 
      arguments.
      
    * `geom_jitter()` gains `width` and `height` arguments to make it easier
      to control the amount of jittering without using the lengthy 
      `position_jitter()` function (#1116)

* Use of `qplot()` in examples has been minimised (#1123, @hrbrmstr). This is
  inline with the 2nd edition of the ggplot2 box, which minimises the use of 
  `qplot()` in favour of `ggplot()`.

* Tightly linked geoms and stats (e.g. `geom_boxplot()` and `stat_boxplot()`) 
  are now documented in the same file so you can see all the arguments in one
  place. Variations of the same idea (e.g. `geom_path()`, `geom_line()`, and
  `geom_step()`) are also documented together.

* It's now obvious that you can set the `binwidth` parameter for
  `stat_bin_hex()`, `stat_summary_hex()`, `stat_bin_2d()`, and
  `stat_summary_2d()`. 

* The internals of positions have been cleaned up considerably. You're unlikely
  to notice any external changes, although the documentation should be a little
  less confusing since positions now don't list parameters they never use.

## Data

* All datasets have class `tbl_df` so if you also use dplyr, you get a better
  print method.

* `economics` has been brought up to date to 2015-04-01.

* New `economics_long` is the economics data in long form.

* New `txhousing` dataset containing information about the Texas housing
  market. Useful for examples that need multiple time series, and for
  demonstrating model+vis methods.

* New `luv_colours` dataset which contains the locations of all
  built-in `colors()` in Luv space.

* `movies` has been moved into its own package, ggplot2movies, because it was 
  large and not terribly useful. If you've used the movies dataset, you'll now 
  need to explicitly load the package with `library(ggplot2movies)`.

## Bug fixes and minor improvements

* All partially matched arguments and `$` have been been replaced with 
  full matches (@jimhester, #1134).

* ggplot2 now exports `alpha()` from the scales package (#1107), and `arrow()` 
  and `unit()` from grid (#1225). This means you don't need attach scales/grid 
  or do `scales::`/`grid::` for these commonly used functions.

* `aes_string()` now only parses character inputs. This fixes bugs when
  using it with numbers and non default `OutDec` settings (#1045).

* `annotation_custom()` automatically adds a unique id to each grob name,
  making it easier to plot multiple grobs with the same name (e.g. grobs of
  ggplot2 graphics) in the same plot (#1256).

* `borders()` now accepts xlim and ylim arguments for specifying the geographical 
  region of interest (@markpayneatwork, #1392).

* `coord_cartesian()` applies the same expansion factor to limits as for scales. 
  You can suppress with `expand = FALSE` (#1207).

* `coord_trans()` now works when breaks are suppressed (#1422).

* `cut_number()` gives error message if the number of requested bins can
  be created because there are two few unique values (#1046).

* Character labels in `facet_grid()` are no longer (incorrectly) coerced into
  factors. This caused problems with custom label functions (#1070).

* `facet_wrap()` and `facet_grid()` now allow you to use non-standard
  variable names by surrounding them with backticks (#1067).

* `facet_wrap()` more carefully checks its `nrow` and `ncol` arguments
  to ensure that they're specified correctly (@richierocks, #962)

* `facet_wrap()` gains a `dir` argument to control the direction the
  panels are wrapped in. The default is "h" for horizontal. Use "v" for
  vertical layout (#1260).

* `geom_abline()`, `geom_hline()` and `geom_vline()` have been rewritten to
  have simpler behaviour and be more consistent:

    * `stat_abline()`, `stat_hline()` and `stat_vline()` have been removed:
      these were never suitable for use other than with `geom_abline()` etc
      and were not documented.

    * `geom_abline()`, `geom_vline()` and `geom_hline()` are bound to
      `stat_identity()` and `position_identity()`

    * Intercept parameters can no longer be set to a function.

    * They are all documented in one file, since they are so closely related.

* `geom_bin2d()` will now let you specify one dimension's breaks exactly,
  without touching the other dimension's default breaks at all (#1126).

* `geom_crossbar()` sets grouping correctly so you can display multiple
  crossbars on one plot. It also makes the default `fatten` argument a little
  bigger to make the middle line more obvious (#1125).

* `geom_histogram()` and `geom_smooth()` now only inform you about the
  default values once per layer, rather than once per panel (#1220).

* `geom_pointrange()` gains `fatten` argument so you can control the
  size of the point relative to the size of the line.

* `geom_segment()` annotations were not transforming with scales 
  (@BrianDiggs, #859).

* `geom_smooth()` is no longer so chatty. If you want to know what the default
  smoothing method is, look it up in the documentation! (#1247)

* `geom_violin()` now has the ability to draw quantile lines (@DanRuderman).

* `ggplot()` now captures the parent frame to use for evaluation,
  rather than always defaulting to the global environment. This should
  make ggplot more suitable to use in more situations (e.g. with knitr)

* `ggsave()` has been simplified a little to make it easier to maintain.
  It no longer checks that you're printing a ggplot2 object (so now also
  works with any grid grob) (#970), and always requires a filename.
  Parameter `device` now supports character argument to specify which supported
  device to use ('pdf', 'png', 'jpeg', etc.), for when it cannot be correctly
  inferred from the file extension (for example when a temporary filename is
  supplied server side in shiny apps) (@sebkopf, #939). It no longer opens
  a graphics device if one isn't already open - this is annoying when you're
  running from a script (#1326).

* `guide_colorbar()` creates correct legend if only one color (@krlmlr, #943).

* `guide_colorbar()` no longer fails when the legend is empty - previously
  this often masked misspecifications elsewhere in the plot (#967).

* New `layer_data()` function extracts the data used for plotting for a given
  layer. It's mostly useful for testing.

* User supplied `minor_breaks` can now be supplied on the same scale as 
  the data, and will be automatically transformed with by scale (#1385).

* You can now suppress the appearance of an axis/legend title (and the space
  that would allocated for it) with `NULL` in the `scale_` function. To
  use the default label, use `waiver()` (#1145).

* Position adjustments no longer warn about potentially varying ranges
  because the problem rarely occurs in practice and there are currently a
  lot of false positives since I don't understand exactly what FP criteria
  I should be testing.

* `scale_fill_grey()` now uses red for missing values. This matches
  `scale_colour_grey()` and makes it obvious where missing values lie.
  Override with `na.value`.

* `scale_*_gradient2()` defaults to using Lab colour space.

* `scale_*_gradientn()` now allows `colours` or `colors` (#1290)

* `scale_y_continuous()` now also transforms the `lower`, `middle` and `upper`
  aesthetics used by `geom_boxplot()`: this only affects
  `geom_boxplot(stat = "identity")` (#1020).

* Legends no longer inherit aesthetics if `inherit.aes` is FALSE (#1267).

* `lims()` makes it easy to set the limits of any axis (#1138).

* `labels = NULL` now works with `guide_legend()` and `guide_colorbar()`.
  (#1175, #1183).

* `override.aes` now works with American aesthetic spelling, e.g. color

* Scales no longer round data points to improve performance of colour
  palettes. Instead the scales package now uses a much faster colour
  interpolation algorithm (#1022).

* `scale_*_brewer()` and `scale_*_distiller()` add new `direction` argument of 
  `scales::brewer_pal`, making it easier to change the order of colours 
  (@jiho, #1139).

* `scale_x_date()` now clips dates outside the limits in the same way as
  `scale_x_continuous()` (#1090).

* `stat_bin()` gains `bins` arguments, which denotes the number of bins. Now
  you can set `bins=100` instead of `binwidth=0.5`. Note that `breaks` or
  `binwidth` will override it (@tmshn, #1158, #102).

* `stat_boxplot()` warns if a continuous variable is used for the `x` aesthetic
  without also supplying a `group` aesthetic (#992, @krlmlr).

* `stat_summary_2d()` and `stat_bin_2d()` now share exactly the same code for 
  determining breaks from `bins`, `binwidth`, and `origin`. 
  
* `stat_summary_2d()` and `stat_bin_2d()` now output in tile/raster compatible 
  form instead of rect compatible form. 

* Automatically computed breaks do not lead to an error for transformations like
  "probit" where the inverse can map to infinity (#871, @krlmlr)

* `stat_function()` now always evaluates the function on the original scale.
  Previously it computed the function on transformed scales, giving incorrect
  values (@BrianDiggs, #1011).

* `strip_dots` works with anonymous functions within calculated aesthetics 
  (e.g. `aes(sapply(..density.., function(x) mean(x))))` (#1154, @NikNakk)

* `theme()` gains `validate = FALSE` parameter to turn off validation, and 
  hence store arbitrary additional data in the themes. (@tdhock, #1121)

* Improved the calculation of segments needed to draw the curve representing
  a line when plotted in polar coordinates. In some cases, the last segment
  of a multi-segment line was not drawn (@BrianDiggs, #952)<|MERGE_RESOLUTION|>--- conflicted
+++ resolved
@@ -1,9 +1,7 @@
 # ggplot2 (development version)
 
-<<<<<<< HEAD
 * `geom_contour()` should be able to recognise a rotated grid of points 
   (@teunbrand, #4320)
-=======
 * `geom_boxplot()` gains additional arguments to style the colour, linetype and
   linewidths of the box, whiskers, median line and staples (@teunbrand, #5126)
 * (internal) Using `after_scale()` in the `Geom*$default_aes()` field is now
@@ -47,7 +45,6 @@
   clipping (@teunbrand, 5952).
 * (internal) rearranged the code of `Facet$draw_panels()` method (@teunbrand).
 * Axis labels are now justified across facet panels (@teunbrand, #5820)
->>>>>>> f220ded8
 * Fixed bug in `stat_function()` so x-axis title now produced automatically 
   when no data added. (@phispu, #5647).
 * geom_sf now accepts shape names (@sierrajohnson, #5808)

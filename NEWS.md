# ggplot2 (development version)

<<<<<<< HEAD
* New `display` argument in `guide_colourbar()` supplants the `raster` argument.
  In R 4.1.0 and above, `display = "gradient"` will draw a gradient.
=======
* Legend keys that can draw arrows have their size adjusted for arrows.
>>>>>>> e5abb05a

* The `trans` argument in scales and secondary axes has been renamed to 
  `transform`. The `trans` argument itself is deprecated. To access the
  transformation from the scale, a new `get_transformation()` method is 
  added to Scale-classes (#5558).

* `guide_*()` functions get a new `theme` argument to style individual guides.
  The `theme()` function has gained additional arguments for styling guides:
  `legend.key.spacing{.x/.y}`, `legend.frame`, `legend.axis.line`, 
  `legend.ticks`, `legend.ticks.length`, `legend.text.position` and 
  `legend.title.position`. Previous style arguments in the `guide_*()` functions 
  have been soft-deprecated.

* When legend titles are larger than the legend, title justification extends
  to the placement of keys and labels (#1903).

* `draw_key_label()` now better reflects the appearance of labels.

* The `minor_breaks` function argument in scales can now take a function with
  two arguments: the scale's limits and the scale's major breaks (#3583).
  
* (internal) The `ScaleContinuous$get_breaks()` method no longer censors
  the computed breaks.

* Plot scales now ignore `AsIs` objects constructed with `I(x)`, instead of
  invoking the identity scale. This allows these columns to co-exist with other
  layers that need a non-identity scale for the same aesthetic. Also, it makes
  it easy to specify relative positions (@teunbrand, #5142).

* The `fill` aesthetic in many geoms now accepts grid's patterns and gradients.
  For developers of layer extensions, this feature can be enabled by switching 
  from `fill = alpha(fill, alpha)` to `fill = fill_alpha(fill, alpha)` when 
  providing fills to `grid::gpar()` (@teunbrand, #3997).

* The plot's title, subtitle and caption now obey horizontal text margins
  (#5533).

* New `guide_axis_stack()` to combine other axis guides on top of one another.

* New `guide_custom()` function for drawing custom graphical objects (grobs)
  unrelated to scales in legend positions (#5416).
  
* `theme()` now supports splicing a list of arguments (#5542).

* Contour functions will not fail when `options("OutDec")` is not `.` (@eliocamp, #5555).

* The `legend.key` theme element is set to inherit from the `panel.background`
  theme element. The default themes no longer set the `legend.key` element.
  This causes a visual change with the default `theme_gray()` (#5549).

* Lines where `linewidth = NA` are now dropped in `geom_sf()` (#5204).

* New `guide_axis_logticks()` can be used to draw logarithmic tick marks as
  an axis. It supersedes the `annotation_logticks()` function 
  (@teunbrand, #5325).

* Glyphs drawing functions of the `draw_key_*()` family can now set `"width"`
  and `"height"` attributes (in centimetres) to the produced keys to control
  their displayed size in the legend.

* `coord_radial()` is a successor to `coord_polar()` with more customisation 
  options. `coord_radial()` can:
  
  * integrate with the new guide system via a dedicated `guide_axis_theta()` to
    display the angle coordinate.
  * in addition to drawing full circles, also draw circle sectors by using the 
    `end` argument.
  * avoid data vanishing in the center of the plot by setting the `donut` 
    argument.
  * adjust the `angle` aesthetic of layers, such as `geom_text()`, to align 
    with the coordinate system using the `rotate_angle` argument.

* By default, `guide_legend()` now only draws a key glyph for a layer when
  the value is is the layer's data. To revert to the old behaviour, you
  can still set `show.legend = c({aesthetic} = TRUE)` (@teunbrand, #3648).

* The spacing between legend keys and their labels, in addition to legends
  and their titles, is now controlled by the text's `margin` setting. Not
  specifying margins will automatically add appropriate text margins. To
  control the spacing within a legend between keys, the new 
  `key.spacing.{x/y}` argument can be used. This leaves the 
  `legend.spacing` dedicated to controlling the spacing between
  different guides (#5455).

* In the theme element hierarchy, parent elements that are a strict subclass
  of child elements now confer their subclass upon the children (#5457).

* `ggsave()` no longer sometimes creates new directories, which is now 
  controlled by the new `create.dir` argument (#5489).

* `guide_coloursteps(even.steps = FALSE)` now draws one rectangle per interval
  instead of many small ones (#5481).

* (internal) guide building is now part of `ggplot_build()` instead of 
  `ggplot_gtable()` to allow guides to observe unmapped data (#5483).

* `geom_violin()` gains a `bounds` argument analogous to `geom_density()`s (@eliocamp, #5493).

* Legend titles no longer take up space if they've been removed by setting 
  `legend.title = element_blank()` (@teunbrand, #3587).

* New function `check_device()` for testing the availability of advanced 
  graphics features introduced in R 4.1.0 onwards (@teunbrand, #5332).

* Failing to fit or predict in `stat_smooth()` now gives a warning and omits
  the failed group, instead of throwing an error (@teunbrand, #5352).
  
* `resolution()` has a small tolerance, preventing spuriously small resolutions 
  due to rounding errors (@teunbrand, #2516).

* `stage()` now works correctly, even with aesthetics that do not have scales 
  (#5408)

* `labeller()` now handles unspecified entries from lookup tables
  (@92amartins, #4599).

* `fortify.default()` now accepts a data-frame-like object granted the object
  exhibits healthy `dim()`, `colnames()`, and `as.data.frame()` behaviors
  (@hpages, #5390).

* `ScaleContinuous$get_breaks()` now only calls `scales::zero_range()` on limits
  in transformed space, rather than in data space (#5304).

* Scales throw more informative messages (@teunbrand, #4185, #4258)

* The `scale_name` argument in `continuous_scale()`, `discrete_scale()` and
  `binned_scale()` is soft-deprecated (@teunbrand, #1312).

* In `theme()`, some elements can be specified with `rel()` to inherit from
  `unit`-class objects in a relative fashion (@teunbrand, #3951).

* `stat_ydensity()` with incomplete groups calculates the default `width` 
  parameter more stably (@teunbrand, #5396)

* `geom_boxplot()` gains a new argument, `staplewidth` that can draw staples
  at the ends of whiskers (@teunbrand, #5126)

* The `size` argument in `annotation_logticks()` has been deprecated in favour
  of the `linewidth` argument (#5292).

* `geom_boxplot()` gains an `outliers` argument to switch outliers on or off,
  in a manner that does affects the scale range. For hiding outliers that does
  not affect the scale range, you can continue to use `outlier.shape = NA` 
  (@teunbrand, #4892).

* Binned scales now treat `NA`s in limits the same way continuous scales do 
  (#5355).

* Binned scales work better with `trans = "reverse"` (#5355).

* The `legend.text.align` and `legend.title.align` arguments in `theme()` are 
  deprecated. The `hjust` setting of the `legend.text` and `legend.title` 
  elements continues to fulfil the role of text alignment (@teunbrand, #5347).

* Integers are once again valid input to theme arguments that expect numeric
  input (@teunbrand, #5369)

* Nicer error messages for xlim/ylim arguments in coord-* functions
  (@92amartins, #4601, #5297).

* `coord_sf()` now uses customisable guides provided in the scales or 
  `guides()` function (@teunbrand).

* Legends in `scale_*_manual()` can show `NA` values again when the `values` is
  a named vector (@teunbrand, #5214, #5286).
  
* `scale_*_manual()` with a named `values` argument now emits a warning when
  none of those names match the values found in the data (@teunbrand, #5298).

* `coord_munch()` can now close polygon shapes (@teunbrand, #3271)

* You can now omit either `xend` or `yend` from `geom_segment()` as only one
  of these is now required. If one is missing, it will be filled from the `x`
  and `y` aesthetics respectively. This makes drawing horizontal or vertical
  segments a little bit more convenient (@teunbrand, #5140).
  
* New `plot.tag.location` in `theme()` can control placement of the plot tag
  in the `"margin"`, `"plot"` or the new `"panel"` option (#4297).

* `geom_text()` and `geom_label()` gained a `size.unit` parameter that set the 
  text size to millimetres, points, centimetres, inches or picas 
  (@teunbrand, #3799).

* The guide system, as the last remaining chunk of ggplot2, has been rewritten 
  in ggproto. The axes and legends now inherit from a <Guide> class, which makes
  them extensible in the same manner as geoms, stats, facets and coords 
  (#3329, @teunbrand). In addition, the following changes were made:
    * A fallback for old S3 guides is encapsulated in the `GuideOld` ggproto
      class, which mostly just calls the old S3 generics.
    * While the S3 guide generics are still in place, the S3 methods for 
      `guide_train()`, `guide_merge()`, `guide_geom()`, `guide_transform()`,
      `guide_gengrob()` have been superseded by the respective ggproto methods.
      In practise, this will mean that `NextMethod()` or sub-classing ggplot2's
      guides with the S3 system will no longer work.
    * Styling theme parts of the guide now inherit from the plot's theme 
      (#2728). 
    * Styling non-theme parts of the guides accept <element> objects, so that
      the following is possible: `guide_colourbar(frame = element_rect(...))`.
    * Primary axis titles are now placed at the primary guide, so that
      `guides(x = guide_axis(position = "top"))` will display the title at the
      top by default (#4650).
    * Unknown secondary axis guide positions are now inferred as the opposite 
      of the primary axis guide when the latter has a known `position` (#4650).
    * `guide_colourbar()`, `guide_coloursteps()` and `guide_bins()` gain a
      `ticks.length` argument.
    * In `guide_bins()`, the title no longer arbitrarily becomes offset from
      the guide when it has long labels.
    * The `order` argument of guides now strictly needs to be a length-1 
      integer (#4958).
    * More informative error for mismatched 
     `direction`/`theme(legend.direction = ...)` arguments (#4364, #4930).
    * `guide_coloursteps()` and `guide_bins()` sort breaks (#5152).
    * `guide_axis()` gains a `minor.ticks` argument to draw minor ticks (#4387).
    * `guide_axis()` gains a `cap` argument that can be used to trim the
      axis line to extreme breaks (#4907).
    * `guide_colourbar()` and `guide_coloursteps()` merge properly when one
      of aesthetics is dropped (#5324).
    * Fixed regression in `guide_legend()` where the `linewidth` key size
      wasn't adapted to the width of the lines (#5160).

* `geom_label()` now uses the `angle` aesthetic (@teunbrand, #2785)
* 'lines' units in `geom_label()`, often used in the `label.padding` argument, 
  are now are relative to the text size. This causes a visual change, but fixes 
  a misalignment issue between the textbox and text (@teunbrand, #4753)
* The `label.padding` argument in `geom_label()` now supports inputs created
  with the `margin()` function (#5030).
* As an internal change, the `titleGrob()` has been refactored to be faster.
* The `translate_shape_string()` internal function is now exported for use in
  extensions of point layers (@teunbrand, #5191).
* Fixed bug in `coord_sf()` where graticule lines didn't obey 
  `panel.grid.major`'s linewidth setting (@teunbrand, #5179)
* Fixed bug in `annotation_logticks()` when no suitable tick positions could
  be found (@teunbrand, #5248).
* To improve `width` calculation in bar plots with empty factor levels, 
  `resolution()` considers `mapped_discrete` values as having resolution 1 
  (@teunbrand, #5211)
* When `geom_path()` has aesthetics varying within groups, the `arrow()` is
  applied to groups instead of individual segments (@teunbrand, #4935).
* The default width of `geom_bar()` is now based on panel-wise resolution of
  the data, rather than global resolution (@teunbrand, #4336).
* To apply dodging more consistently in violin plots, `stat_ydensity()` now
  has a `drop` argument to keep or discard groups with 1 observation.
* Aesthetics listed in `geom_*()` and `stat_*()` layers now point to relevant
  documentation (@teunbrand, #5123).
* `coord_flip()` has been marked as superseded. The recommended alternative is
  to swap the `x` and `y` aesthetic and/or using the `orientation` argument in
  a layer (@teunbrand, #5130).
* `stat_align()` is now applied per panel instead of globally, preventing issues
  when facets have different ranges (@teunbrand, #5227).
* A stacking bug in `stat_align()` was fixed (@teunbrand, #5176).
* `stat_contour()` and `stat_contour_filled()` now warn about and remove
  duplicated coordinates (@teunbrand, #5215).
* Improve performance of layers without positional scales (@zeehio, #4990)

# ggplot2 3.4.4

This hotfix release adapts to a change in r-devel's `base::is.atomic()` and 
the upcoming retirement of maptools.

* `fortify()` for sp objects (e.g., `SpatialPolygonsDataFrame`) is now deprecated
  and will be removed soon in support of [the upcoming retirement of rgdal, rgeos,
  and maptools](https://r-spatial.org/r/2023/05/15/evolution4.html). In advance
  of the whole removal, `fortify(<SpatialPolygonsDataFrame>, region = ...)`
  no longer works as of this version (@yutannihilation, #5244).

# ggplot2 3.4.3
This hotfix release addresses a version comparison change in r-devel. There are
no user-facing or breaking changes.

# ggplot2 3.4.2
This is a hotfix release anticipating changes in r-devel, but folds in upkeep
changes and a few bug fixes as well.

## Minor improvements

* Various type checks and their messages have been standardised 
  (@teunbrand, #4834).
  
* ggplot2 now uses `scales::DiscreteRange` and `scales::ContinuousRange`, which
  are available to write scale extensions from scratch (@teunbrand, #2710).
  
* The `layer_data()`, `layer_scales()` and `layer_grob()` now have the default
  `plot = last_plot()` (@teunbrand, #5166).
  
* The `datetime_scale()` scale constructor is now exported for use in extension
  packages (@teunbrand, #4701).
  
## Bug fixes

* `update_geom_defaults()` and `update_stat_defaults()` now return properly 
  classed objects and have updated docs (@dkahle, #5146).

* For the purposes of checking required or non-missing aesthetics, character 
  vectors are no longer considered non-finite (@teunbrand, @4284).

* `annotation_logticks()` skips drawing ticks when the scale range is non-finite
  instead of throwing an error (@teunbrand, #5229).
  
* Fixed spurious warnings when the `weight` was used in `stat_bin_2d()`, 
  `stat_boxplot()`, `stat_contour()`, `stat_bin_hex()` and `stat_quantile()`
  (@teunbrand, #5216).

* To prevent changing the plotting order, `stat_sf()` is now computed per panel 
  instead of per group (@teunbrand, #4340).

* Fixed bug in `coord_sf()` where graticule lines didn't obey 
  `panel.grid.major`'s linewidth setting (@teunbrand, #5179).

* `geom_text()` drops observations where `angle = NA` instead of throwing an
  error (@teunbrand, #2757).
  
# ggplot2 3.4.1
This is a small release focusing on fixing regressions in the 3.4.0 release
and minor polishes.

## Breaking changes

* The computed variable `y` in `stat_ecdf()` has been superseded by `ecdf` to 
  prevent incorrect scale transformations (@teunbrand, #5113 and #5112).
  
## New features

* Added `scale_linewidth_manual()` and `scale_linewidth_identity()` to support
  the `linewidth` aesthetic (@teunbrand, #5050).
  
* `ggsave()` warns when multiple `filename`s are given, and only writes to the
  first file (@teunbrand, #5114).

## Bug fixes

* Fixed a regression in `geom_hex()` where aesthetics were replicated across 
  bins (@thomasp85, #5037 and #5044).
  
* Using two ordered factors as facetting variables in 
  `facet_grid(..., as.table = FALSE)` now throws a warning instead of an
  error (@teunbrand, #5109).
  
* Fixed misbehaviour of `draw_key_boxplot()` and `draw_key_crossbar()` with 
  skewed key aspect ratio (@teunbrand, #5082).
  
* Fixed spurious warning when `weight` aesthetic was used in `stat_smooth()` 
  (@teunbrand based on @clauswilke's suggestion, #5053).
  
* The `lwd` alias is now correctly replaced by `linewidth` instead of `size` 
  (@teunbrand based on @clauswilke's suggestion #5051).
  
* Fixed a regression in `Coord$train_panel_guides()` where names of guides were 
  dropped (@maxsutton, #5063).

In binned scales:

* Automatic breaks should no longer be out-of-bounds, and automatic limits are
  adjusted to include breaks (@teunbrand, #5082).
  
* Zero-range limits no longer throw an error and are treated akin to continuous
  scales with zero-range limits (@teunbrand, #5066).
  
* The `trans = "date"` and `trans = "time"` transformations were made compatible
  (@teunbrand, #4217).

# ggplot2 3.4.0
This is a minor release focusing on tightening up the internals and ironing out
some inconsistencies in the API. The biggest change is the addition of the 
`linewidth` aesthetic that takes of sizing the width of any line from `size`. 
This change, while attempting to be as non-breaking as possible, has the 
potential to change the look of some of your plots.

Other notable changes is a complete redo of the error and warning messaging in
ggplot2 using the cli package. Messaging is now better contextualised and it 
should be easier to identify which layer an error is coming from. Last, we have
now made the switch to using the vctrs package internally which means that 
support for vctrs classes as variables should improve, along with some small 
gains in rendering speed.

## Breaking changes

* A `linewidth` aesthetic has been introduced and supersedes the `size` 
  aesthetic for scaling the width of lines in line based geoms. `size` will 
  remain functioning but deprecated for these geoms and it is recommended to 
  update all code to reflect the new aesthetic. For geoms that have _both_ point 
  sizing and linewidth sizing (`geom_pointrange()` and `geom_sf`) `size` now 
  **only** refers to sizing of points which can leads to a visual change in old
  code (@thomasp85, #3672)
  
* The default line width for polygons in `geom_sf()` have been decreased to 0.2 
  to reflect that this is usually used for demarking borders where a thinner 
  line is better suited. This change was made since we already induced a 
  visual change in `geom_sf()` with the introduction of the `linewidth` 
  aesthetic.
  
* The dot-dot notation (`..var..`) and `stat()`, which have been superseded by
  `after_stat()`, are now formally deprecated (@yutannihilation, #3693).

* `qplot()` is now formally deprecated (@yutannihilation, #3956).

* `stage()` now properly refers to the values without scale transformations for
  the stage of `after_stat`. If your code requires the scaled version of the
  values for some reason, you have to apply the same transformation by yourself,
  e.g. `sqrt()` for `scale_{x,y}_sqrt()` (@yutannihilation and @teunbrand, #4155).

* Use `rlang::hash()` instead of `digest::digest()`. This update may lead to 
  changes in the automatic sorting of legends. In order to enforce a specific
  legend order use the `order` argument in the guide. (@thomasp85, #4458)

* referring to `x` in backquoted expressions with `label_bquote()` is no longer
  possible.

* The `ticks.linewidth` and `frame.linewidth` parameters of `guide_colourbar()`
  are now multiplied with `.pt` like elsewhere in ggplot2. It can cause visual
  changes when these arguments are not the defaults and these changes can be 
  restored to their previous behaviour by adding `/ .pt` (@teunbrand #4314).

* `scale_*_viridis_b()` now uses the full range of the viridis scales 
  (@gregleleu, #4737)

## New features

* `geom_col()` and `geom_bar()` gain a new `just` argument. This is set to `0.5`
  by default; use `just = 0`/`just = 1` to place columns on the left/right
  of the axis breaks.
  (@wurli, #4899)

* `geom_density()` and `stat_density()` now support `bounds` argument
  to estimate density with boundary correction (@echasnovski, #4013).

* ggplot now checks during statistical transformations whether any data 
  columns were dropped and warns about this. If stats intend to drop
  data columns they can declare them in the new field `dropped_aes`.
  (@clauswilke, #3250)

* `...` supports `rlang::list2` dynamic dots in all public functions. 
  (@mone27, #4764) 

* `theme()` now has a `strip.clip` argument, that can be set to `"off"` to 
  prevent the clipping of strip text and background borders (@teunbrand, #4118)
  
* `geom_contour()` now accepts a function in the `breaks` argument 
  (@eliocamp, #4652).

## Minor improvements and bug fixes

* Fix a bug in `position_jitter()` where infinity values were dropped (@javlon,
  #4790).

* `geom_linerange()` now respects the `na.rm` argument (#4927, @thomasp85)

* Improve the support for `guide_axis()` on `coord_trans()` 
  (@yutannihilation, #3959)
  
* Added `stat_align()` to align data without common x-coordinates prior to
  stacking. This is now the default stat for `geom_area()` (@thomasp85, #4850)

* Fix a bug in `stat_contour_filled()` where break value differences below a 
  certain number of digits would cause the computations to fail (@thomasp85, 
  #4874)

* Secondary axis ticks are now positioned more precisely, removing small visual
  artefacts with alignment between grid and ticks (@thomasp85, #3576)

* Improve `stat_function` documentation regarding `xlim` argument. 
  (@92amartins, #4474)

* Fix various issues with how `labels`, `breaks`, `limits`, and `show.limits`
  interact in the different binning guides (@thomasp85, #4831)

* Automatic break calculation now squishes the scale limits to the domain
  of the transformation. This allows `scale_{x/y}_sqrt()` to find breaks at 0   
  when appropriate (@teunbrand, #980).

* Using multiple modified aesthetics correctly will no longer trigger warnings. 
  If used incorrectly, the warning will now report the duplicated aesthetic 
  instead of `NA` (@teunbrand, #4707).

* `aes()` now supports the `!!!` operator in its first two arguments
  (#2675). Thanks to @yutannihilation and @teunbrand for draft
  implementations.

* Require rlang >= 1.0.0 (@billybarc, #4797)

* `geom_violin()` no longer issues "collapsing to unique 'x' values" warning
  (@bersbersbers, #4455)

* `annotate()` now documents unsupported geoms (`geom_abline()`, `geom_hline()`
  and `geom_vline()`), and warns when they are requested (@mikmart, #4719)

* `presidential` dataset now includes Trump's presidency (@bkmgit, #4703).

* `position_stack()` now works fully with `geom_text()` (@thomasp85, #4367)

* `geom_tile()` now correctly recognises missing data in `xmin`, `xmax`, `ymin`,
  and `ymax` (@thomasp85 and @sigmapi, #4495)

* `geom_hex()` will now use the binwidth from `stat_bin_hex()` if present, 
  instead of deriving it (@thomasp85, #4580)
  
* `geom_hex()` now works on non-linear coordinate systems (@thomasp85)

* Fixed a bug throwing errors when trying to render an empty plot with secondary
  axes (@thomasp85, #4509)

* Axes are now added correctly in `facet_wrap()` when `as.table = FALSE`
  (@thomasp85, #4553)

* Better compatibility of custom device functions in `ggsave()` 
  (@thomasp85, #4539)

* Binning scales are now more resilient to calculated limits that ends up being
  `NaN` after transformations (@thomasp85, #4510)

* Strip padding in `facet_grid()` is now only in effect if 
  `strip.placement = "outside"` _and_ an axis is present between the strip and 
  the panel (@thomasp85, #4610)

* Aesthetics of length 1 are now recycled to 0 if the length of the data is 0 
  (@thomasp85, #4588)

* Setting `size = NA` will no longer cause `guide_legend()` to error 
  (@thomasp85, #4559)

* Setting `stroke` to `NA` in `geom_point()` will no longer impair the sizing of
  the points (@thomasp85, #4624)

* `stat_bin_2d()` now correctly recognises the `weight` aesthetic 
  (@thomasp85, #4646)
  
* All geoms now have consistent exposure of linejoin and lineend parameters, and
  the guide keys will now respect these settings (@thomasp85, #4653)

* `geom_sf()` now respects `arrow` parameter for lines (@jakeruss, #4659)

* Updated documentation for `print.ggplot` to reflect that it returns
  the original plot, not the result of `ggplot_build()`. (@r2evans, #4390)

* `scale_*_manual()` no longer displays extra legend keys, or changes their 
  order, when a named `values` argument has more items than the data. To display
  all `values` on the legend instead, use
  `scale_*_manual(values = vals, limits = names(vals))`. (@teunbrand, @banfai, 
  #4511, #4534)

* Updated documentation for `geom_contour()` to correctly reflect argument 
  precedence between `bins` and `binwidth`. (@eliocamp, #4651)

* Dots in `geom_dotplot()` are now correctly aligned to the baseline when
  `stackratio != 1` and `stackdir != "up"` (@mjskay, #4614)

* Key glyphs for `geom_boxplot()`, `geom_crossbar()`, `geom_pointrange()`, and
  `geom_linerange()` are now orientation-aware (@mjskay, #4732)
  
* Updated documentation for `geom_smooth()` to more clearly describe effects of 
  the `fullrange` parameter (@thoolihan, #4399).

# ggplot2 3.3.6
This is a very small release only applying an internal change to comply with 
R 4.2 and its deprecation of `default.stringsAsFactors()`. There are no user
facing changes and no breaking changes.

# ggplot2 3.3.5
This is a very small release focusing on fixing a couple of untenable issues 
that surfaced with the 3.3.4 release

* Revert changes made in #4434 (apply transform to intercept in `geom_abline()`) 
  as it introduced undesirable issues far worse than the bug it fixed 
  (@thomasp85, #4514)
* Fixes an issue in `ggsave()` when producing emf/wmf files (@yutannihilation, 
  #4521)
* Warn when grDevices specific arguments are passed to ragg devices (@thomasp85, 
  #4524)
* Fix an issue where `coord_sf()` was reporting that it is non-linear
  even when data is provided in projected coordinates (@clauswilke, #4527)

# ggplot2 3.3.4
This is a larger patch release fixing a huge number of bugs and introduces a 
small selection of feature refinements.

## Features

* Alt-text can now be added to a plot using the `alt` label, i.e 
  `+ labs(alt = ...)`. Currently this alt text is not automatically propagated, 
  but we plan to integrate into Shiny, RMarkdown, and other tools in the future. 
  (@thomasp85, #4477)

* Add support for the BrailleR package for creating descriptions of the plot
  when rendered (@thomasp85, #4459)
  
* `coord_sf()` now has an argument `default_crs` that specifies the coordinate
  reference system (CRS) for non-sf layers and scale/coord limits. This argument
  defaults to `NULL`, which means non-sf layers are assumed to be in projected
  coordinates, as in prior ggplot2 versions. Setting `default_crs = sf::st_crs(4326)`
  provides a simple way to interpret x and y positions as longitude and latitude,
  regardless of the CRS used by `coord_sf()`. Authors of extension packages
  implementing `stat_sf()`-like functionality are encouraged to look at the source
  code of `stat_sf()`'s `compute_group()` function to see how to provide scale-limit
  hints to `coord_sf()` (@clauswilke, #3659).

* `ggsave()` now uses ragg to render raster output if ragg is available. It also
  handles custom devices that sets a default unit (e.g. `ragg::agg_png`) 
  correctly (@thomasp85, #4388)

* `ggsave()` now returns the saved file location invisibly (#3379, @eliocamp).
  Note that, as a side effect, an unofficial hack `<ggplot object> + ggsave()`
  no longer works (#4513).

* The scale arguments `limits`, `breaks`, `minor_breaks`, `labels`, `rescaler`
  and `oob` now accept purrr style lambda notation (@teunbrand, #4427). The same 
  is true for `as_labeller()` (and therefore also `labeller()`) 
  (@netique, #4188).

* Manual scales now allow named vectors passed to `values` to contain fewer 
  elements than existing in the data. Elements not present in values will be set
  to `NA` (@thomasp85, #3451)
  
* Date and datetime position scales support out-of-bounds (oob) arguments to 
  control how limits affect data outside those limits (@teunbrand, #4199).
  
## Fixes

* Fix a bug that `after_stat()` and `after_scale()` cannot refer to aesthetics
  if it's specified in the plot-global mapping (@yutannihilation, #4260).
  
* Fix bug in `annotate_logticks()` that would cause an error when used together
  with `coord_flip()` (@thomasp85, #3954)
  
* Fix a bug in `geom_abline()` that resulted in `intercept` not being subjected
  to the transformation of the y scale (@thomasp85, #3741)
  
* Extent the range of the line created by `geom_abline()` so that line ending
  is not visible for large linewidths (@thomasp85, #4024)

* Fix bug in `geom_dotplot()` where dots would be positioned wrong with 
  `stackgroups = TRUE` (@thomasp85, #1745)

* Fix calculation of confidence interval for locfit smoothing in `geom_smooth()`
  (@topepo, #3806)
  
* Fix bug in `geom_text()` where `"outward"` and `"inward"` justification for 
  some `angle` values was reversed (@aphalo, #4169, #4447)

* `ggsave()` now sets the default background to match the fill value of the
  `plot.background` theme element (@karawoo, #4057)

* It is now deprecated to specify `guides(<scale> = FALSE)` or
  `scale_*(guide = FALSE)` to remove a guide. Please use 
  `guides(<scale> = "none")` or `scale_*(guide = "none")` instead 
  (@yutannihilation, #4097)
  
* Fix a bug in `guide_bins()` where keys would disappear if the guide was 
  reversed (@thomasp85, #4210)
  
* Fix bug in `guide_coloursteps()` that would repeat the terminal bins if the
  breaks coincided with the limits of the scale (@thomasp85, #4019)

* Make sure that default labels from default mappings doesn't overwrite default
  labels from explicit mappings (@thomasp85, #2406)

* Fix bug in `labeller()` where parsing was turned off if `.multiline = FALSE`
  (@thomasp85, #4084)
  
* Make sure `label_bquote()` has access to the calling environment when 
  evaluating the labels (@thomasp85, #4141)

* Fix a bug in the layer implementation that introduced a new state after the 
  first render which could lead to a different look when rendered the second 
  time (@thomasp85, #4204)

* Fix a bug in legend justification where justification was lost of the legend
  dimensions exceeded the available size (@thomasp85, #3635)

* Fix a bug in `position_dodge2()` where `NA` values in thee data would cause an
  error (@thomasp85, #2905)

* Make sure `position_jitter()` creates the same jittering independent of 
  whether it is called by name or with constructor (@thomasp85, #2507)

* Fix a bug in `position_jitter()` where different jitters would be applied to 
  different position aesthetics of the same axis (@thomasp85, #2941)
  
* Fix a bug in `qplot()` when supplying `c(NA, NA)` as axis limits 
  (@thomasp85, #4027)
  
* Remove cross-inheritance of default discrete colour/fill scales and check the
  type and aesthetic of function output if `type` is a function 
  (@thomasp85, #4149)

* Fix bug in `scale_[x|y]_date()` where custom breaks functions that resulted in
  fractional dates would get misaligned (@thomasp85, #3965)
  
* Fix bug in `scale_[x|y]_datetime()` where a specified timezone would be 
  ignored by the scale (@thomasp85, #4007)
  
* Fix issue in `sec_axis()` that would throw warnings in the absence of any 
  secondary breaks (@thomasp85, #4368)

* `stat_bin()`'s computed variable `width` is now documented (#3522).
  
* `stat_count()` now computes width based on the full dataset instead of per 
  group (@thomasp85, #2047)

* Extended `stat_ecdf()` to calculate the cdf from either x or y instead from y 
  only (@jgjl, #4005)
  
* Fix a bug in `stat_summary_bin()` where one more than the requested number of
  bins would be created (@thomasp85, #3824)

* Only drop groups in `stat_ydensity()` when there are fewer than two data 
  points and throw a warning (@andrewwbutler, #4111).

* Fixed a bug in strip assembly when theme has `strip.text = element_blank()`
  and plots are faceted with multi-layered strips (@teunbrand, #4384).
  
* Using `theme(aspect.ratio = ...)` together with free space in `facet_grid()`
  now correctly throws an error (@thomasp85, #3834)

* Fixed a bug in `labeller()` so that `.default` is passed to `as_labeller()`
  when labellers are specified by naming faceting variables. (@waltersom, #4031)
  
* Updated style for example code (@rjake, #4092)

* ggplot2 now requires R >= 3.3 (#4247).

* ggplot2 now uses `rlang::check_installed()` to check if a suggested package is
  installed, which will offer to install the package before continuing (#4375, 
  @malcolmbarrett)

* Improved error with hint when piping a `ggplot` object into a facet function
  (#4379, @mitchelloharawild).

# ggplot2 3.3.3
This is a small patch release mainly intended to address changes in R and CRAN.
It further changes the licensing model of ggplot2 to an MIT license.

* Update the ggplot2 licence to an MIT license (#4231, #4232, #4233, and #4281)

* Use vdiffr conditionally so ggplot2 can be tested on systems without vdiffr

* Update tests to work with the new `all.equal()` defaults in R >4.0.3

* Fixed a bug that `guide_bins()` mistakenly ignore `override.aes` argument
  (@yutannihilation, #4085).

# ggplot2 3.3.2
This is a small release focusing on fixing regressions introduced in 3.3.1.

* Added an `outside` option to `annotation_logticks()` that places tick marks
  outside of the plot bounds. (#3783, @kbodwin)

* `annotation_raster()` adds support for native rasters. For large rasters,
  native rasters render significantly faster than arrays (@kent37, #3388)
  
* Facet strips now have dedicated position-dependent theme elements 
  (`strip.text.x.top`, `strip.text.x.bottom`, `strip.text.y.left`, 
  `strip.text.y.right`) that inherit from `strip.text.x` and `strip.text.y`, 
  respectively. As a consequence, some theme stylings now need to be applied to 
  the position-dependent elements rather than to the parent elements. This 
  change was already introduced in ggplot2 3.3.0 but not listed in the 
  changelog. (@thomasp85, #3683)

* Facets now handle layers containing no data (@yutannihilation, #3853).
  
* A newly added geom `geom_density_2d_filled()` and associated stat 
  `stat_density_2d_filled()` can draw filled density contours
  (@clauswilke, #3846).

* A newly added `geom_function()` is now recommended to use in conjunction
  with/instead of `stat_function()`. In addition, `stat_function()` now
  works with transformed y axes, e.g. `scale_y_log10()`, and in plots
  containing no other data or layers (@clauswilke, #3611, #3905, #3983).

* Fixed a bug in `geom_sf()` that caused problems with legend-type
  autodetection (@clauswilke, #3963).
  
* Support graphics devices that use the `file` argument instead of `fileneame` 
  in `ggsave()` (@bwiernik, #3810)
  
* Default discrete color scales are now configurable through the `options()` of 
  `ggplot2.discrete.colour` and `ggplot2.discrete.fill`. When set to a character 
  vector of colour codes (or list of character vectors)  with sufficient length, 
  these colours are used for the default scale. See `help(scale_colour_discrete)` 
  for more details and examples (@cpsievert, #3833).

* Default continuous colour scales (i.e., the `options()` 
  `ggplot2.continuous.colour` and `ggplot2.continuous.fill`, which inform the 
  `type` argument of `scale_fill_continuous()` and `scale_colour_continuous()`) 
  now accept a function, which allows more control over these default 
  `continuous_scale()`s (@cpsievert, #3827).

* A bug was fixed in `stat_contour()` when calculating breaks based on 
  the `bins` argument (@clauswilke, #3879, #4004).
  
* Data columns can now contain `Vector` S4 objects, which are widely used in the 
  Bioconductor project. (@teunbrand, #3837)

# ggplot2 3.3.1

This is a small release with no code change. It removes all malicious links to a 
site that got hijacked from the readme and pkgdown site.

# ggplot2 3.3.0

This is a minor release but does contain a range of substantial new features, 
along with the standard bug fixes. The release contains a few visual breaking
changes, along with breaking changes for extension developers due to a shift in
internal representation of the position scales and their axes. No user breaking
changes are included.

This release also adds Dewey Dunnington (@paleolimbot) to the core team.

## Breaking changes
There are no user-facing breaking changes, but a change in some internal 
representations that extension developers may have relied on, along with a few 
breaking visual changes which may cause visual tests in downstream packages to 
fail.

* The `panel_params` field in the `Layout` now contains a list of list of 
  `ViewScale` objects, describing the trained coordinate system scales, instead
  of the list object used before. Any extensions that use this field will likely
  break, as will unit tests that checks aspects of this.

* `element_text()` now issues a warning when vectorized arguments are provided, 
  as in `colour = c("red", "green", "blue")`. Such use is discouraged and not 
  officially supported (@clauswilke, #3492).

* Changed `theme_grey()` setting for legend key so that it creates no border 
  (`NA`) rather than drawing a white one. (@annennenne, #3180)

* `geom_ribbon()` now draws separate lines for the upper and lower intervals if
  `colour` is mapped. Similarly, `geom_area()` and `geom_density()` now draw
  the upper lines only in the same case by default. If you want old-style full
  stroking, use `outline.type = "full"` (@yutannihilation, #3503 / @thomasp85, #3708).

## New features

* The evaluation time of aesthetics can now be controlled to a finer degree. 
  `after_stat()` supersedes the use of `stat()` and `..var..`-notation, and is
  joined by `after_scale()` to allow for mapping to scaled aesthetic values. 
  Remapping of the same aesthetic is now supported with `stage()`, so you can 
  map a data variable to a stat aesthetic, and remap the same aesthetic to 
  something else after statistical transformation (@thomasp85, #3534)

* All `coord_*()` functions with `xlim` and `ylim` arguments now accept
  vectors with `NA` as a placeholder for the minimum or maximum value
  (e.g., `ylim = c(0, NA)` would zoom the y-axis from 0 to the 
  maximum value observed in the data). This mimics the behaviour
  of the `limits` argument in continuous scale functions
  (@paleolimbot, #2907).

* Allowed reversing of discrete scales by re-writing `get_limits()` 
  (@AnneLyng, #3115)
  
* All geoms and stats that had a direction (i.e. where the x and y axes had 
  different interpretation), can now freely choose their direction, instead of
  relying on `coord_flip()`. The direction is deduced from the aesthetic 
  mapping, but can also be specified directly with the new `orientation` 
  argument (@thomasp85, #3506).
  
* Position guides can now be customized using the new `guide_axis()`, which can 
  be passed to position `scale_*()` functions or via `guides()`. The new axis 
  guide (`guide_axis()`) comes with arguments `check.overlap` (automatic removal 
  of overlapping labels), `angle` (easy rotation of axis labels), and
  `n.dodge` (dodge labels into multiple rows/columns) (@paleolimbot, #3322).
  
* A new scale type has been added, that allows binning of aesthetics at the 
  scale level. It has versions for both position and non-position aesthetics and
  comes with two new guides (`guide_bins` and `guide_coloursteps`) 
  (@thomasp85, #3096)
  
* `scale_x_continuous()` and `scale_y_continuous()` gains an `n.breaks` argument
  guiding the number of automatic generated breaks (@thomasp85, #3102)

* Added `stat_contour_filled()` and `geom_contour_filled()`, which compute 
  and draw filled contours of gridded data (@paleolimbot, #3044). 
  `geom_contour()` and `stat_contour()` now use the isoband package
  to compute contour lines. The `complete` parameter (which was undocumented
  and has been unused for at least four years) was removed (@paleolimbot, #3044).
  
* Themes have gained two new parameters, `plot.title.position` and 
  `plot.caption.position`, that can be used to customize how plot
  title/subtitle and plot caption are positioned relative to the overall plot
  (@clauswilke, #3252).

## Extensions
  
* `Geom` now gains a `setup_params()` method in line with the other ggproto
  classes (@thomasp85, #3509)

* The newly added function `register_theme_elements()` now allows developers
  of extension packages to define their own new theme elements and place them
  into the ggplot2 element tree (@clauswilke, #2540).

## Minor improvements and bug fixes

* `coord_trans()` now draws second axes and accepts `xlim`, `ylim`,
  and `expand` arguments to bring it up to feature parity with 
  `coord_cartesian()`. The `xtrans` and `ytrans` arguments that were 
  deprecated in version 1.0.1 in favour of `x` and `y` 
  were removed (@paleolimbot, #2990).

* `coord_trans()` now calculates breaks using the expanded range 
  (previously these were calculated using the unexpanded range, 
  which resulted in differences between plots made with `coord_trans()`
  and those made with `coord_cartesian()`). The expansion for discrete axes 
  in `coord_trans()` was also updated such that it behaves identically
  to that in `coord_cartesian()` (@paleolimbot, #3338).

* `expand_scale()` was deprecated in favour of `expansion()` for setting
  the `expand` argument of `x` and `y` scales (@paleolimbot).

* `geom_abline()`, `geom_hline()`, and `geom_vline()` now issue 
  more informative warnings when supplied with set aesthetics
  (i.e., `slope`, `intercept`, `yintercept`, and/or `xintercept`)
  and mapped aesthetics (i.e., `data` and/or `mapping`).

* Fix a bug in `geom_raster()` that squeezed the image when it went outside 
  scale limits (#3539, @thomasp85)

* `geom_sf()` now determines the legend type automatically (@microly, #3646).
  
* `geom_sf()` now removes rows that can't be plotted due to `NA` aesthetics 
  (#3546, @thomasp85)

* `geom_sf()` now applies alpha to linestring geometries 
  (#3589, @yutannihilation).

* `gg_dep()` was deprecated (@perezp44, #3382).

* Added function `ggplot_add.by()` for lists created with `by()`, allowing such
  lists to be added to ggplot objects (#2734, @Maschette)

* ggplot2 no longer depends on reshape2, which means that it no longer 
  (recursively) needs plyr, stringr, or stringi packages.

* Increase the default `nbin` of `guide_colourbar()` to place the ticks more 
  precisely (#3508, @yutannihilation).

* `manual_scale()` now matches `values` with the order of `breaks` whenever
  `values` is an unnamed vector. Previously, unnamed `values` would match with
  the limits of the scale and ignore the order of any `breaks` provided. Note
  that this may change the appearance of plots that previously relied on the
  unordered behaviour (#2429, @idno0001).

* `scale_manual_*(limits = ...)` now actually limits the scale (#3262,
  @yutannihilation).

* Fix a bug when `show.legend` is a named logical vector 
  (#3461, @yutannihilation).

* Added weight aesthetic option to `stat_density()` and made scaling of 
  weights the default (@annennenne, #2902)
  
* `stat_density2d()` can now take an `adjust` parameter to scale the default 
  bandwidth. (#2860, @haleyjeppson)

* `stat_smooth()` uses `REML` by default, if `method = "gam"` and
  `gam`'s method is not specified (@ikosmidis, #2630).

* stacking text when calculating the labels and the y axis with
  `stat_summary()` now works (@ikosmidis, #2709)
  
* `stat_summary()` and related functions now support rlang-style lambda functions
  (#3568, @dkahle).

* The data mask pronoun, `.data`, is now stripped from default labels.

* Addition of partial themes to plots has been made more predictable;
  stepwise addition of individual partial themes is now equivalent to
  addition of multple theme elements at once (@clauswilke, #3039).

* Facets now don't fail even when some variable in the spec are not available
  in all layers (@yutannihilation, #2963).

# ggplot2 3.2.1

This is a patch release fixing a few regressions introduced in 3.2.0 as well as
fixing some unit tests that broke due to upstream changes.

* `position_stack()` no longer changes the order of the input data. Changes to 
  the internal behaviour of `geom_ribbon()` made this reordering problematic 
  with ribbons that spanned `y = 0` (#3471)
* Using `qplot()` with a single positional aesthetic will no longer title the
  non-specified scale as `"NULL"` (#3473)
* Fixes unit tests for sf graticule labels caused by changes to sf

# ggplot2 3.2.0

This is a minor release with an emphasis on internal changes to make ggplot2 
faster and more consistent. The few interface changes will only affect the 
aesthetics of the plot in minor ways, and will only potentially break code of
extension developers if they have relied on internals that have been changed. 
This release also sees the addition of Hiroaki Yutani (@yutannihilation) to the 
core developer team.

With the release of R 3.6, ggplot2 now requires the R version to be at least 3.2,
as the tidyverse is committed to support 5 major versions of R.

## Breaking changes

* Two patches (#2996 and #3050) fixed minor rendering problems. In most cases,
  the visual changes are so subtle that they are difficult to see with the naked
  eye. However, these changes are detected by the vdiffr package, and therefore
  any package developers who use vdiffr to test for visual correctness of ggplot2
  plots will have to regenerate all reference images.
  
* In some cases, ggplot2 now produces a warning or an error for code that previously
  produced plot output. In all these cases, the previous plot output was accidental,
  and the plotting code uses the ggplot2 API in a way that would lead to undefined
  behavior. Examples include a missing `group` aesthetic in `geom_boxplot()` (#3316),
  annotations across multiple facets (#3305), and not using aesthetic mappings when
  drawing ribbons with `geom_ribbon()` (#3318).

## New features

* This release includes a range of internal changes that speeds up plot 
  generation. None of the changes are user facing and will not break any code,
  but in general ggplot2 should feel much faster. The changes includes, but are
  not limited to:
  
  - Caching ascent and descent dimensions of text to avoid recalculating it for
    every title.
  
  - Using a faster data.frame constructor as well as faster indexing into 
    data.frames
    
  - Removing the plyr dependency, replacing plyr functions with faster 
    equivalents.

* `geom_polygon()` can now draw polygons with holes using the new `subgroup` 
  aesthetic. This functionality requires R 3.6.0 (@thomasp85, #3128)

* Aesthetic mappings now accept functions that return `NULL` (@yutannihilation,
  #2997).

* `stat_function()` now accepts rlang/purrr style anonymous functions for the 
  `fun` parameter (@dkahle, #3159).

* `geom_rug()` gains an "outside" option to allow for moving the rug tassels to 
  outside the plot area (@njtierney, #3085) and a `length` option to allow for 
  changing the length of the rug lines (@daniel-wells, #3109). 
  
* All geoms now take a `key_glyph` paramter that allows users to customize
  how legend keys are drawn (@clauswilke, #3145). In addition, a new key glyph
  `timeseries` is provided to draw nice legends for time series
  (@mitchelloharawild, #3145).

## Extensions

* Layers now have a new member function `setup_layer()` which is called at the
  very beginning of the plot building process and which has access to the 
  original input data and the plot object being built. This function allows the 
  creation of custom layers that autogenerate aesthetic mappings based on the 
  input data or that filter the input data in some form. For the time being, this
  feature is not exported, but it has enabled the development of a new layer type,
  `layer_sf()` (see next item). Other special-purpose layer types may be added
  in the future (@clauswilke, #2872).
  
* A new layer type `layer_sf()` can auto-detect and auto-map sf geometry
  columns in the data. It should be used by extension developers who are writing
  new sf-based geoms or stats (@clauswilke, #3232).

* `x0` and `y0` are now recognized positional aesthetics so they will get scaled 
  if used in extension geoms and stats (@thomasp85, #3168)
  
* Continuous scale limits now accept functions which accept the default
  limits and return adjusted limits. This makes it possible to write
  a function that e.g. ensures the limits are always a multiple of 100,
  regardless of the data (@econandrew, #2307).

## Minor improvements and bug fixes

* `cut_width()` now accepts `...` to pass further arguments to `base::cut.default()`
   like `cut_number()` and `cut_interval()` already did (@cderv, #3055)

* `coord_map()` now can have axes on the top and right (@karawoo, #3042).

* `coord_polar()` now correctly rescales the secondary axis (@linzi-sg, #3278)

* `coord_sf()`, `coord_map()`, and `coord_polar()` now squash `-Inf` and `Inf`
  into the min and max of the plot (@yutannihilation, #2972).

* `coord_sf()` graticule lines are now drawn in the same thickness as panel grid 
  lines in `coord_cartesian()`, and seting panel grid lines to `element_blank()` 
  now also works in `coord_sf()` 
  (@clauswilke, #2991, #2525).

* `economics` data has been regenerated. This leads to some changes in the
  values of all columns (especially in `psavert`), but more importantly, strips 
  the grouping attributes from `economics_long`.

* `element_line()` now fills closed arrows (@yutannihilation, #2924).

* Facet strips on the left side of plots now have clipping turned on, preventing
  text from running out of the strip and borders from looking thicker than for
  other strips (@karawoo, #2772 and #3061).

* ggplot2 now works in Turkish locale (@yutannihilation, #3011).

* Clearer error messages for inappropriate aesthetics (@clairemcwhite, #3060).

* ggplot2 no longer attaches any external packages when using functions that 
  depend on packages that are suggested but not imported by ggplot2. The 
  affected functions include `geom_hex()`, `stat_binhex()`, 
  `stat_summary_hex()`, `geom_quantile()`, `stat_quantile()`, and `map_data()` 
  (@clauswilke, #3126).
  
* `geom_area()` and `geom_ribbon()` now sort the data along the x-axis in the 
  `setup_data()` method rather than as part of `draw_group()` (@thomasp85, 
  #3023)

* `geom_hline()`, `geom_vline()`, and `geom_abline()` now throw a warning if the 
  user supplies both an `xintercept`, `yintercept`, or `slope` value and a 
  mapping (@RichardJActon, #2950).

* `geom_rug()` now works with `coord_flip()` (@has2k1, #2987).

* `geom_violin()` no longer throws an error when quantile lines fall outside 
  the violin polygon (@thomasp85, #3254).

* `guide_legend()` and `guide_colorbar()` now use appropriate spacing between legend
  key glyphs and legend text even if the legend title is missing (@clauswilke, #2943).

* Default labels are now generated more consistently; e.g., symbols no longer
  get backticks, and long expressions are abbreviated with `...`
  (@yutannihilation, #2981).

* All-`Inf` layers are now ignored for picking the scale (@yutannihilation, 
  #3184).
  
* Diverging Brewer colour palette now use the correct mid-point colour 
  (@dariyasydykova, #3072).
  
* `scale_color_continuous()` now points to `scale_colour_continuous()` so that 
  it will handle `type = "viridis"` as the documentation states (@hlendway, 
  #3079).

* `scale_shape_identity()` now works correctly with `guide = "legend"` 
  (@malcolmbarrett, #3029)
  
* `scale_continuous` will now draw axis line even if the length of breaks is 0
  (@thomasp85, #3257)

* `stat_bin()` will now error when the number of bins exceeds 1e6 to avoid 
  accidentally freezing the user session (@thomasp85).
  
* `sec_axis()` now places ticks accurately when using nonlinear transformations (@dpseidel, #2978).

* `facet_wrap()` and `facet_grid()` now automatically remove NULL from facet
  specs, and accept empty specs (@yutannihilation, #3070, #2986).

* `stat_bin()` now handles data with only one unique value (@yutannihilation 
  #3047).

* `sec_axis()` now accepts functions as well as formulas (@yutannihilation, #3031).

*   New theme elements allowing different ticks lengths for each axis. For instance,
    this can be used to have inwards ticks on the x-axis (`axis.ticks.length.x`) and
    outwards ticks on the y-axis (`axis.ticks.length.y`) (@pank, #2935).

* The arguments of `Stat*$compute_layer()` and `Position*$compute_layer()` are
  now renamed to always match the ones of `Stat$compute_layer()` and
  `Position$compute_layer()` (@yutannihilation, #3202).

* `geom_*()` and `stat_*()` now accepts purrr-style lambda notation
  (@yutannihilation, #3138).

* `geom_tile()` and `geom_rect()` now draw rectangles without notches at the
  corners. The style of the corner can be controlled by `linejoin` parameters
  (@yutannihilation, #3050).

# ggplot2 3.1.0

## Breaking changes

This is a minor release and breaking changes have been kept to a minimum. End users of 
ggplot2 are unlikely to encounter any issues. However, there are a few items that developers 
of ggplot2 extensions should be aware of. For additional details, see also the discussion 
accompanying issue #2890.

*   In non-user-facing internal code (specifically in the `aes()` function and in
    the `aesthetics` argument of scale functions), ggplot2 now always uses the British
    spelling for aesthetics containing the word "colour". When users specify a "color"
    aesthetic it is automatically renamed to "colour". This renaming is also applied
    to non-standard aesthetics that contain the word "color". For example, "point_color"
    is renamed to "point_colour". This convention makes it easier to support both
    British and American spelling for novel, non-standard aesthetics, but it may require
    some adjustment for packages that have previously introduced non-standard color
    aesthetics using American spelling. A new function `standardise_aes_names()` is
    provided in case extension writers need to perform this renaming in their own code
    (@clauswilke, #2649).

*   Functions that generate other functions (closures) now force the arguments that are
    used from the generated functions, to avoid hard-to-catch errors. This may affect
    some users of manual scales (such as `scale_colour_manual()`, `scale_fill_manual()`,
    etc.) who depend on incorrect behavior (@krlmlr, #2807).
    
*   `Coord` objects now have a function `backtransform_range()` that returns the
    panel range in data coordinates. This change may affect developers of custom coords,
    who now should implement this function. It may also affect developers of custom
    geoms that use the `range()` function. In some applications, `backtransform_range()`
    may be more appropriate (@clauswilke, #2821).


## New features

*   `coord_sf()` has much improved customization of axis tick labels. Labels can now
    be set manually, and there are two new parameters, `label_graticule` and
    `label_axes`, that can be used to specify which graticules to label on which side
    of the plot (@clauswilke, #2846, #2857, #2881).
    
*   Two new geoms `geom_sf_label()` and `geom_sf_text()` can draw labels and text
    on sf objects. Under the hood, a new `stat_sf_coordinates()` calculates the
    x and y coordinates from the coordinates of the sf geometries. You can customize
    the calculation method via `fun.geometry` argument (@yutannihilation, #2761).
    

## Minor improvements and fixes

*   `benchplot()` now uses tidy evaluation (@dpseidel, #2699).

*   The error message in `compute_aesthetics()` now only provides the names of
    aesthetics with mismatched lengths, rather than all aesthetics (@karawoo,
    #2853).

*   For faceted plots, data is no longer internally reordered. This makes it
    safer to feed data columns into `aes()` or into parameters of geoms or
    stats. However, doing so remains discouraged (@clauswilke, #2694).

*   `coord_sf()` now also understands the `clip` argument, just like the other
    coords (@clauswilke, #2938).

*   `fortify()` now displays a more informative error message for
    `grouped_df()` objects when dplyr is not installed (@jimhester, #2822).

*   All `geom_*()` now display an informative error message when required 
    aesthetics are missing (@dpseidel, #2637 and #2706).

*   `geom_boxplot()` now understands the `width` parameter even when used with
    a non-standard stat, such as `stat_identity()` (@clauswilke, #2893).
    
*  `geom_hex()` now understands the `size` and `linetype` aesthetics
   (@mikmart, #2488).
    
*   `geom_hline()`, `geom_vline()`, and `geom_abline()` now work properly
    with `coord_trans()` (@clauswilke, #2149, #2812).
    
*   `geom_text(..., parse = TRUE)` now correctly renders the expected number of
    items instead of silently dropping items that are empty expressions, e.g.
    the empty string "". If an expression spans multiple lines, we take just
    the first line and drop the rest. This same issue is also fixed for
    `geom_label()` and the axis labels for `geom_sf()` (@slowkow, #2867).

*   `geom_sf()` now respects `lineend`, `linejoin`, and `linemitre` parameters 
    for lines and polygons (@alistaire47, #2826).
    
*   `ggsave()` now exits without creating a new graphics device if previously
    none was open (@clauswilke, #2363).

*   `labs()` now has named arguments `title`, `subtitle`, `caption`, and `tag`.
    Also, `labs()` now accepts tidyeval (@yutannihilation, #2669).

*   `position_nudge()` is now more robust and nudges only in the direction
    requested. This enables, for example, the horizontal nudging of boxplots
    (@clauswilke, #2733).

*   `sec_axis()` and `dup_axis()` now return appropriate breaks for the secondary
    axis when applied to log transformed scales (@dpseidel, #2729).

*   `sec_axis()` now works as expected when used in combination with tidy eval
    (@dpseidel, #2788).

*   `scale_*_date()`, `scale_*_time()` and `scale_*_datetime()` can now display 
    a secondary axis that is a __one-to-one__ transformation of the primary axis,
    implemented using the `sec.axis` argument to the scale constructor 
    (@dpseidel, #2244).
    
*   `stat_contour()`, `stat_density2d()`, `stat_bin2d()`,  `stat_binhex()`
    now calculate normalized statistics including `nlevel`, `ndensity`, and
    `ncount`. Also, `stat_density()` now includes the calculated statistic 
    `nlevel`, an alias for `scaled`, to better match the syntax of `stat_bin()`
    (@bjreisman, #2679).

# ggplot2 3.0.0

## Breaking changes

*   ggplot2 now supports/uses tidy evaluation (as described below). This is a 
    major change and breaks a number of packages; we made this breaking change 
    because it is important to make ggplot2 more programmable, and to be more 
    consistent with the rest of the tidyverse. The best general (and detailed)
    introduction to tidy evaluation can be found in the meta programming
    chapters in [Advanced R](https://adv-r.hadley.nz).
    
    The primary developer facing change is that `aes()` now contains 
    quosures (expression + environment pairs) rather than symbols, and you'll 
    need to take a different approach to extracting the information you need. 
    A common symptom of this change are errors "undefined columns selected" or 
    "invalid 'type' (list) of argument" (#2610). As in the previous version,
    constants (like `aes(x = 1)` or `aes(colour = "smoothed")`) are stored
    as is.
    
    In this version of ggplot2, if you need to describe a mapping in a string, 
    use `quo_name()` (to generate single-line strings; longer expressions may 
    be abbreviated) or `quo_text()` (to generate non-abbreviated strings that
    may span multiple lines). If you do need to extract the value of a variable
    instead use `rlang::eval_tidy()`. You may want to condition on 
    `(packageVersion("ggplot2") <= "2.2.1")` so that your code can work with
    both released and development versions of ggplot2.
    
    We recognise that this is a big change and if you're not already familiar
    with rlang, there's a lot to learn. If you are stuck, or need any help,
    please reach out on <https://community.rstudio.com>.

*   Error: Column `y` must be a 1d atomic vector or a list

    Internally, ggplot2 now uses `as.data.frame(tibble::as_tibble(x))` to
    convert a list into a data frame. This improves ggplot2's support for
    list-columns (needed for sf support), at a small cost: you can no longer
    use matrix-columns. Note that unlike tibble we still allow column vectors
    such as returned by `base::scale()` because of their widespread use.

*   Error: More than one expression parsed
  
    Previously `aes_string(x = c("a", "b", "c"))` silently returned 
    `aes(x = a)`. Now this is a clear error.

*   Error: `data` must be uniquely named but has duplicate columns
  
    If layer data contains columns with identical names an error will be 
    thrown. In earlier versions the first occurring column was chosen silently,
    potentially masking that the wrong data was chosen.

*   Error: Aesthetics must be either length 1 or the same as the data
    
    Layers are stricter about the columns they will combine into a single
    data frame. Each aesthetic now must be either the same length as the data
    frame or a single value. This makes silent recycling errors much less likely.

*   Error: `coord_*` doesn't support free scales 
   
    Free scales only work with selected coordinate systems; previously you'd
    get an incorrect plot.

*   Error in f(...) : unused argument (range = c(0, 1))

    This is because the `oob` argument to scale has been set to a function
    that only takes a single argument; it needs to take two arguments
    (`x`, and `range`). 

*   Error: unused argument (output)
  
    The function `guide_train()` now has an optional parameter `aesthetic`
    that allows you to override the `aesthetic` setting in the scale.
    To make your code work with the both released and development versions of 
    ggplot2 appropriate, add `aesthetic = NULL` to the `guide_train()` method
    signature.
    
    ```R
    # old
    guide_train.legend <- function(guide, scale) {...}
    
    # new 
    guide_train.legend <- function(guide, scale, aesthetic = NULL) {...}
    ```
    
    Then, inside the function, replace `scale$aesthetics[1]`,
    `aesthetic %||% scale$aesthetics[1]`. (The %||% operator is defined in the 
    rlang package).
    
    ```R
    # old
    setNames(list(scale$map(breaks)), scale$aesthetics[1])

    # new
    setNames(list(scale$map(breaks)), aesthetic %||% scale$aesthetics[1])
    ```

*   The long-deprecated `subset` argument to `layer()` has been removed.

## Tidy evaluation

* `aes()` now supports quasiquotation so that you can use `!!`, `!!!`,
  and `:=`. This replaces `aes_()` and `aes_string()` which are now
  soft-deprecated (but will remain around for a long time).

* `facet_wrap()` and `facet_grid()` now support `vars()` inputs. Like
  `dplyr::vars()`, this helper quotes its inputs and supports
  quasiquotation. For instance, you can now supply faceting variables
  like this: `facet_wrap(vars(am, cyl))` instead of 
  `facet_wrap(~am + cyl)`. Note that the formula interface is not going 
  away and will not be deprecated. `vars()` is simply meant to make it 
  easier to create functions around `facet_wrap()` and `facet_grid()`.

  The first two arguments of `facet_grid()` become `rows` and `cols`
  and now support `vars()` inputs. Note however that we took special
  care to ensure complete backward compatibility. With this change
  `facet_grid(vars(cyl), vars(am, vs))` is equivalent to
  `facet_grid(cyl ~ am + vs)`, and `facet_grid(cols = vars(am, vs))` is
  equivalent to `facet_grid(. ~ am + vs)`.

  One nice aspect of the new interface is that you can now easily
  supply names: `facet_grid(vars(Cylinder = cyl), labeller =
  label_both)` will give nice label titles to the facets. Of course,
  those names can be unquoted with the usual tidy eval syntax.

### sf

* ggplot2 now has full support for sf with `geom_sf()` and `coord_sf()`:

  ```r
  nc <- sf::st_read(system.file("shape/nc.shp", package = "sf"), quiet = TRUE)
  ggplot(nc) +
    geom_sf(aes(fill = AREA))
  ```
  It supports all simple features, automatically aligns CRS across layers, sets
  up the correct aspect ratio, and draws a graticule.

## New features

* ggplot2 now works on R 3.1 onwards, and uses the 
  [vdiffr](https://github.com/r-lib/vdiffr) package for visual testing.

* In most cases, accidentally using `%>%` instead of `+` will generate an 
  informative error (#2400).

* New syntax for calculated aesthetics. Instead of using `aes(y = ..count..)` 
  you can (and should!) use `aes(y = stat(count))`. `stat()` is a real function 
  with documentation which hopefully will make this part of ggplot2 less 
  confusing (#2059).
  
  `stat()` is particularly nice for more complex calculations because you 
  only need to specify it once: `aes(y = stat(count / max(count)))`,
  rather than `aes(y = ..count.. / max(..count..))`
  
* New `tag` label for adding identification tags to plots, typically used for 
  labelling a subplot with a letter. Add a tag with `labs(tag = "A")`, style it 
  with the `plot.tag` theme element, and control position with the
  `plot.tag.position` theme setting (@thomasp85).

### Layers: geoms, stats, and position adjustments

* `geom_segment()` and `geom_curve()` have a new `arrow.fill` parameter which 
  allows you to specify a separate fill colour for closed arrowheads 
  (@hrbrmstr and @clauswilke, #2375).

* `geom_point()` and friends can now take shapes as strings instead of integers,
  e.g. `geom_point(shape = "diamond")` (@daniel-barnett, #2075).

* `position_dodge()` gains a `preserve` argument that allows you to control
  whether the `total` width at each `x` value is preserved (the current 
  default), or ensure that the width of a `single` element is preserved
  (what many people want) (#1935).

* New `position_dodge2()` provides enhanced dodging for boxplots. Compared to
  `position_dodge()`, `position_dodge2()` compares `xmin` and `xmax` values  
  to determine which elements overlap, and spreads overlapping elements evenly
  within the region of overlap. `position_dodge2()` is now the default position
  adjustment for `geom_boxplot()`, because it handles `varwidth = TRUE`, and 
  will be considered for other geoms in the future.
  
  The `padding` parameter adds a small amount of padding between elements 
  (@karawoo, #2143) and a `reverse` parameter allows you to reverse the order 
  of placement (@karawoo, #2171).
  
* New `stat_qq_line()` makes it easy to add a simple line to a Q-Q plot, which 
  makes it easier to judge the fit of the theoretical distribution 
  (@nicksolomon).

### Scales and guides

* Improved support for mapping date/time variables to `alpha`, `size`, `colour`, 
  and `fill` aesthetics, including `date_breaks` and `date_labels` arguments 
  (@karawoo, #1526), and new `scale_alpha()` variants (@karawoo, #1526).

* Improved support for ordered factors. Ordered factors throw a warning when 
  mapped to shape (unordered factors do not), and do not throw warnings when 
  mapped to size or alpha (unordered factors do). Viridis is used as the 
  default colour and fill scale for ordered factors (@karawoo, #1526).

* The `expand` argument of `scale_*_continuous()` and `scale_*_discrete()`
  now accepts separate expansion values for the lower and upper range
  limits. The expansion limits can be specified using the convenience
  function `expand_scale()`.
  
  Separate expansion limits may be useful for bar charts, e.g. if one
  wants the bottom of the bars to be flush with the x axis but still 
  leave some (automatically calculated amount of) space above them:
  
    ```r
    ggplot(mtcars) +
        geom_bar(aes(x = factor(cyl))) +
        scale_y_continuous(expand = expand_scale(mult = c(0, .1)))
    ```
  
  It can also be useful for line charts, e.g. for counts over time,
  where one wants to have a ’hard’ lower limit of y = 0 but leave the
  upper limit unspecified (and perhaps differing between panels), with
  some extra space above the highest point on the line (with symmetrical 
  limits, the extra space above the highest point could in some cases 
  cause the lower limit to be negative).
  
  The old syntax for the `expand` argument will, of course, continue
  to work (@huftis, #1669).

* `scale_colour_continuous()` and `scale_colour_gradient()` are now controlled 
  by global options `ggplot2.continuous.colour` and `ggplot2.continuous.fill`. 
  These can be set to `"gradient"` (the default) or `"viridis"` (@karawoo).

* New `scale_colour_viridis_c()`/`scale_fill_viridis_c()` (continuous) and
  `scale_colour_viridis_d()`/`scale_fill_viridis_d()` (discrete) make it
  easy to use Viridis colour scales (@karawoo, #1526).

* Guides for `geom_text()` now accept custom labels with 
  `guide_legend(override.aes = list(label = "foo"))` (@brianwdavis, #2458).

### Margins

* Strips gain margins on all sides by default. This means that to fully justify
  text to the edge of a strip, you will need to also set the margins to 0
  (@karawoo).

* Rotated strip labels now correctly understand `hjust` and `vjust` parameters
  at all angles (@karawoo).

* Strip labels now understand justification relative to the direction of the
  text, meaning that in y facets, the strip text can be placed at either end of
  the strip using `hjust` (@karawoo).

* Legend titles and labels get a little extra space around them, which 
  prevents legend titles from overlapping the legend at large font sizes 
  (@karawoo, #1881).

## Extension points

* New `autolayer()` S3 generic (@mitchelloharawild, #1974). This is similar
  to `autoplot()` but produces layers rather than complete plots.

* Custom objects can now be added using `+` if a `ggplot_add` method has been
  defined for the class of the object (@thomasp85).

* Theme elements can now be subclassed. Add a `merge_element` method to control
  how properties are inherited from the parent element. Add an `element_grob` 
  method to define how elements are rendered into grobs (@thomasp85, #1981).

* Coords have gained new extension mechanisms.
  
    If you have an existing coord extension, you will need to revise the
    specification of the `train()` method. It is now called 
    `setup_panel_params()` (better reflecting what it actually does) and now 
    has arguments `scale_x`, and `scale_y` (the x and y scales respectively) 
    and `param`, a list of plot specific parameters generated by 
    `setup_params()`.

    What was formerly called `scale_details` (in coords), `panel_ranges` 
    (in layout) and `panel_scales` (in geoms) are now consistently called
    `panel_params` (#1311). These are parameters of the coord that vary from
    panel to panel.

* `ggplot_build()` and `ggplot_gtable()` are now generics, so ggplot-subclasses 
  can define additional behavior during the build stage.

* `guide_train()`, `guide_merge()`, `guide_geom()`, and `guide_gengrob()`
  are now exported as they are needed if you want to design your own guide.
  They are not currently documented; use at your own risk (#2528).

* `scale_type()` generic is now exported and documented. Use this if you 
  want to extend ggplot2 to work with a new type of vector.

## Minor bug fixes and improvements

### Faceting

* `facet_grid()` gives a more informative error message if you try to use
  a variable in both rows and cols (#1928).

* `facet_grid()` and `facet_wrap()` both give better error messages if you
  attempt to use an unsupported coord with free scales (#2049).

* `label_parsed()` works once again (#2279).

* You can now style the background of horizontal and vertical strips
  independently with `strip.background.x` and `strip.background.y` 
  theme settings (#2249).

### Scales

* `discrete_scale()` documentation now inherits shared definitions from 
  `continuous_scale()` (@alistaire47, #2052).

* `guide_colorbar()` shows all colours of the scale (@has2k1, #2343).

* `scale_identity()` once again produces legends by default (#2112).

* Tick marks for secondary axes with strong transformations are more 
  accurately placed (@thomasp85, #1992).

* Missing line types now reliably generate missing lines (with standard 
  warning) (#2206).

* Legends now ignore set aesthetics that are not length one (#1932).

* All colour and fill scales now have an `aesthetics` argument that can
  be used to set the aesthetic(s) the scale works with. This makes it
  possible to apply a colour scale to both colour and fill aesthetics
  at the same time, via `aesthetics = c("colour", "fill")` (@clauswilke).
  
* Three new generic scales work with any aesthetic or set of aesthetics: 
  `scale_continuous_identity()`, `scale_discrete_identity()`, and
  `scale_discrete_manual()` (@clauswilke).

* `scale_*_gradient2()` now consistently omits points outside limits by 
  rescaling after the limits are enforced (@foo-bar-baz-qux, #2230).

### Layers

* `geom_label()` now correctly produces unbordered labels when `label.size` 
  is 0, even when saving to PDF (@bfgray3, #2407).

* `layer()` gives considerably better error messages for incorrectly specified
  `geom`, `stat`, or `position` (#2401).

* In all layers that use it, `linemitre` now defaults to 10 (instead of 1)
  to better match base R.

* `geom_boxplot()` now supplies a default value if no `x` aesthetic is present
  (@foo-bar-baz-qux, #2110).

* `geom_density()` drops groups with fewer than two data points and throws a
  warning. For groups with two data points, density values are now calculated 
  with `stats::density` (@karawoo, #2127).

* `geom_segment()` now also takes a `linejoin` parameter. This allows more 
  control over the appearance of the segments, which is especially useful for 
  plotting thick arrows (@Ax3man, #774).

* `geom_smooth()` now reports the formula used when `method = "auto"` 
  (@davharris #1951). `geom_smooth()` now orders by the `x` aesthetic, making it 
  easier to pass pre-computed values without manual ordering (@izahn, #2028). It 
  also now knows it has `ymin` and `ymax` aesthetics (#1939). The legend 
  correctly reflects the status of the `se` argument when used with stats 
  other than the default (@clauswilke, #1546).

* `geom_tile()` now once again interprets `width` and `height` correctly 
  (@malcolmbarrett, #2510).

* `position_jitter()` and `position_jitterdodge()` gain a `seed` argument that
  allows the specification of a random seed for reproducible jittering 
  (@krlmlr, #1996 and @slowkow, #2445).

* `stat_density()` has better behaviour if all groups are dropped because they
  are too small (#2282).

* `stat_summary_bin()` now understands the `breaks` parameter (@karawoo, #2214).

* `stat_bin()` now accepts functions for `binwidth`. This allows better binning 
  when faceting along variables with different ranges (@botanize).

* `stat_bin()` and `geom_histogram()` now sum correctly when using the `weight` 
  aesthetic (@jiho, #1921).

* `stat_bin()` again uses correct scaling for the computed variable `ndensity` 
  (@timgoodman, #2324).

* `stat_bin()` and `stat_bin_2d()` now properly handle the `breaks` parameter 
  when the scales are transformed (@has2k1, #2366).

* `update_geom_defaults()` and `update_stat_defaults()` allow American 
  spelling of aesthetic parameters (@foo-bar-baz-qux, #2299).

* The `show.legend` parameter now accepts a named logical vector to hide/show
  only some aesthetics in the legend (@tutuchan, #1798).

* Layers now silently ignore unknown aesthetics with value `NULL` (#1909).

### Coords

* Clipping to the plot panel is now configurable, through a `clip` argument
  to coordinate systems, e.g. `coord_cartesian(clip = "off")` 
  (@clauswilke, #2536).

* Like scales, coordinate systems now give you a message when you're 
  replacing an existing coordinate system (#2264).

* `coord_polar()` now draws secondary axis ticks and labels 
  (@dylan-stark, #2072), and can draw the radius axis on the right 
  (@thomasp85, #2005).

* `coord_trans()` now generates a warning when a transformation generates 
  non-finite values (@foo-bar-baz-qux, #2147).

### Themes

* Complete themes now always override all elements of the default theme
  (@has2k1, #2058, #2079).

* Themes now set default grid colour in `panel.grid` rather than individually
  in `panel.grid.major` and `panel.grid.minor` individually. This makes it 
  slightly easier to customise the theme (#2352).

* Fixed bug when setting strips to `element_blank()` (@thomasp85). 

* Axes positioned on the top and to the right can now customize their ticks and
  lines separately (@thomasp85, #1899).

* Built-in themes gain parameters `base_line_size` and `base_rect_size` which 
  control the default sizes of line and rectangle elements (@karawoo, #2176).

* Default themes use `rel()` to set line widths (@baptiste).

* Themes were tweaked for visual consistency and more graceful behavior when 
  changing the base font size. All absolute heights or widths were replaced 
  with heights or widths that are proportional to the base font size. One 
  relative font size was eliminated (@clauswilke).
  
* The height of descenders is now calculated solely on font metrics and doesn't
  change with the specific letters in the string. This fixes minor alignment 
  issues with plot titles, subtitles, and legend titles (#2288, @clauswilke).

### Guides

* `guide_colorbar()` is more configurable: tick marks and color bar frame
  can now by styled with arguments `ticks.colour`, `ticks.linewidth`, 
  `frame.colour`, `frame.linewidth`, and `frame.linetype`
  (@clauswilke).
  
* `guide_colorbar()` now uses `legend.spacing.x` and `legend.spacing.y` 
  correctly, and it can handle multi-line titles. Minor tweaks were made to 
  `guide_legend()` to make sure the two legend functions behave as similarly as
  possible (@clauswilke, #2397 and #2398).
  
* The theme elements `legend.title` and `legend.text` now respect the settings 
  of `margin`, `hjust`, and `vjust` (@clauswilke, #2465, #1502).

* Non-angle parameters of `label.theme` or `title.theme` can now be set in 
  `guide_legend()` and `guide_colorbar()` (@clauswilke, #2544).

### Other

* `fortify()` gains a method for tbls (@karawoo, #2218).

* `ggplot` gains a method for `grouped_df`s that adds a `.group` variable,
  which computes a unique value for each group. Use it with 
  `aes(group = .group)` (#2351).

* `ggproto()` produces objects with class `c("ggproto", "gg")`, allowing for
  a more informative error message when adding layers, scales, or other ggproto 
  objects (@jrnold, #2056).

* `ggsave()`'s DPI argument now supports 3 string options: "retina" (320
  DPI), "print" (300 DPI), and "screen" (72 DPI) (@foo-bar-baz-qux, #2156).
  `ggsave()` now uses full argument names to avoid partial match warnings 
  (#2355), and correctly restores the previous graphics device when several
  graphics devices are open (#2363).

* `print.ggplot()` now returns the original ggplot object, instead of the 
  output from `ggplot_build()`. Also, the object returned from 
  `ggplot_build()` now has the class `"ggplot_built"` (#2034).

* `map_data()` now works even when purrr is loaded (tidyverse#66).

* New functions `summarise_layout()`, `summarise_coord()`, and 
  `summarise_layers()` summarise the layout, coordinate systems, and layers 
  of a built ggplot object (#2034, @wch). This provides a tested API that 
  (e.g.) shiny can depend on.

* Updated startup messages reflect new resources (#2410, @mine-cetinkaya-rundel).

# ggplot2 2.2.1

* Fix usage of `structure(NULL)` for R-devel compatibility (#1968).

# ggplot2 2.2.0

## Major new features

### Subtitle and caption

Thanks to @hrbrmstr plots now have subtitles and captions, which can be set with 
the `subtitle`  and `caption` arguments to `ggtitle()` and `labs()`. You can 
control their appearance with the theme settings `plot.caption` and 
`plot.subtitle`. The main plot title is now left-aligned to better work better 
with a subtitle. The caption is right-aligned (@hrbrmstr).

### Stacking

`position_stack()` and `position_fill()` now sort the stacking order to match 
grouping order. This allows you to control the order through grouping, and 
ensures that the default legend matches the plot (#1552, #1593). If you want the 
opposite order (useful if you have horizontal bars and horizontal legend), you 
can request reverse stacking by using `position = position_stack(reverse = TRUE)` 
(#1837).
  
`position_stack()` and `position_fill()` now accepts negative values which will 
create stacks extending below the x-axis (#1691).

`position_stack()` and `position_fill()` gain a `vjust` argument which makes it 
easy to (e.g.) display labels in the middle of stacked bars (#1821).

### Layers

`geom_col()` was added to complement `geom_bar()` (@hrbrmstr). It uses 
`stat="identity"` by default, making the `y` aesthetic mandatory. It does not 
support any other `stat_()` and does not provide fallback support for the 
`binwidth` parameter. Examples and references in other functions were updated to
demonstrate `geom_col()` usage. 

When creating a layer, ggplot2 will warn if you use an unknown aesthetic or an 
unknown parameter. Compared to the previous version, this is stricter for 
aesthetics (previously there was no message), and less strict for parameters 
(previously this threw an error) (#1585).

### Facetting

The facet system, as well as the internal panel class, has been rewritten in 
ggproto. Facets are now extendable in the same manner as geoms and stats, as 
described in `vignette("extending-ggplot2")`.

We have also added the following new features.
  
* `facet_grid()` and `facet_wrap()` now allow expressions in their faceting 
  formulas (@DanRuderman, #1596).

* When `facet_wrap()` results in an uneven number of panels, axes will now be
  drawn underneath the hanging panels (fixes #1607)

* Strips can now be freely positioned in `facet_wrap()` using the 
  `strip.position` argument (deprecates `switch`).

* The relative order of panel, strip, and axis can now be controlled with 
  the theme setting `strip.placement` that takes either `inside` (strip between 
  panel and axis) or `outside` (strip after axis).

* The theme option `panel.margin` has been deprecated in favour of 
  `panel.spacing` to more clearly communicate intent.

### Extensions

Unfortunately there was a major oversight in the construction of ggproto which 
lead to extensions capturing the super object at package build time, instead of 
at package run time (#1826). This problem has been fixed, but requires 
re-installation of all extension packages.

## Scales

* The position of x and y axes can now be changed using the `position` argument
  in `scale_x_*`and `scale_y_*` which can take `top` and `bottom`, and `left`
  and `right` respectively. The themes of top and right axes can be modified 
  using the `.top` and `.right` modifiers to `axis.text.*` and `axis.title.*`.

### Continuous scales

* `scale_x_continuous()` and `scale_y_continuous()` can now display a secondary 
  axis that is a __one-to-one__ transformation of the primary axis (e.g. degrees 
  Celcius to degrees Fahrenheit). The secondary axis will be positioned opposite 
  to the primary axis and can be controlled with the `sec.axis` argument to 
  the scale constructor.

* Scales worry less about having breaks. If no breaks can be computed, the
  plot will work instead of throwing an uninformative error (#791). This 
  is particularly helpful when you have facets with free scales, and not
  all panels contain data.

* Scales now warn when transformation introduces infinite values (#1696).

### Date time

* `scale_*_datetime()` now supports time zones. It will use the timezone 
  attached to the variable by default, but can be overridden with the 
  `timezone` argument.

* New `scale_x_time()` and `scale_y_time()` generate reasonable default
  breaks and labels for hms vectors (#1752).

### Discrete scales

The treatment of missing values by discrete scales has been thoroughly 
overhauled (#1584). The underlying principle is that we can naturally represent 
missing values on discrete variables (by treating just like another level), so 
by default we should. 

This principle applies to:

* character vectors
* factors with implicit NA
* factors with explicit NA

And to all scales (both position and non-position.)

Compared to the previous version of ggplot2, there are three main changes:

1.  `scale_x_discrete()` and `scale_y_discrete()` always show discrete NA,
    regardless of their source

1.  If present, `NA`s are shown in discrete legends.

1.  All discrete scales gain a `na.translate` argument that allows you to 
    control whether `NA`s are translated to something that can be visualised,
    or should be left as missing. Note that if you don't translate (i.e. 
    `na.translate = FALSE)` the missing values will passed on to the layer, 
    which will warning that it's dropping missing values. To suppress the
    warnings, you'll also need to add `na.rm = TRUE` to the layer call. 

There were also a number of other smaller changes

* Correctly use scale expansion factors.
* Don't preserve space for dropped levels (#1638).
* Only issue one warning when when asking for too many levels (#1674).
* Unicode labels work better on Windows (#1827).
* Warn when used with only continuous data (#1589)

## Themes

* The `theme()` constructor now has named arguments rather than ellipses. This 
  should make autocomplete substantially more useful. The documentation
  (including examples) has been considerably improved.
  
* Built-in themes are more visually homogeneous, and match `theme_grey` better.
  (@jiho, #1679)
  
* When computing the height of titles, ggplot2 now includes the height of the
  descenders (i.e. the bits of `g` and `y` that hang beneath the baseline). This 
  improves the margins around titles, particularly the y axis label (#1712).
  I have also very slightly increased the inner margins of axis titles, and 
  removed the outer margins. 

* Theme element inheritance is now easier to work with as modification now
  overrides default `element_blank` elements (#1555, #1557, #1565, #1567)
  
* Horizontal legends (i.e. legends on the top or bottom) are horizontally
  aligned by default (#1842). Use `legend.box = "vertical"` to switch back
  to the previous behaviour.
  
* `element_line()` now takes an `arrow` argument to specify arrows at the end of
  lines (#1740)

There were a number of tweaks to the theme elements that control legends:
  
* `legend.justification` now controls appearance will plotting the legend
  outside of the plot area. For example, you can use 
  `theme(legend.justification = "top")` to make the legend align with the 
  top of the plot.

* `panel.margin` and `legend.margin` have been renamed to `panel.spacing` and 
  `legend.spacing` respectively, to better communicate intent (they only
  affect spacing between legends and panels, not the margins around them)

* `legend.margin` now controls margin around individual legends.

* New `legend.box.background`, `legend.box.spacing`, and `legend.box.margin`
  control the background, spacing, and margin of the legend box (the region
  that contains all legends).

## Bug fixes and minor improvements

* ggplot2 now imports tibble. This ensures that all built-in datasets print 
  compactly even if you haven't explicitly loaded tibble or dplyr (#1677).

* Class of aesthetic mapping is preserved when adding `aes()` objects (#1624).

* `+.gg` now works for lists that include data frames.

* `annotation_x()` now works in the absense of global data (#1655)

* `geom_*(show.legend = FALSE)` now works for `guide_colorbar`.

* `geom_boxplot()` gains new `outlier.alpha` (@jonathan-g) and 
  `outlier.fill` (@schloerke, #1787) parameters to control the alpha/fill of
   outlier points independently of the alpha of the boxes. 

* `position_jitter()` (and hence `geom_jitter()`) now correctly computes 
  the jitter width/jitter when supplied by the user (#1775, @has2k1).

* `geom_contour()` more clearly describes what inputs it needs (#1577).

* `geom_curve()` respects the `lineend` parameter (#1852).

* `geom_histogram()` and `stat_bin()` understand the `breaks` parameter once 
  more. (#1665). The floating point adjustment for histogram bins is now 
  actually used - it was previously inadvertently ignored (#1651).

* `geom_violin()` no longer transforms quantile lines with the alpha aesthetic
  (@mnbram, #1714). It no longer errors when quantiles are requested but data
  have zero range (#1687). When `trim = FALSE` it once again has a nice 
  range that allows the density to reach zero (by extending the range 3 
  bandwidths to either side of the data) (#1700).

* `geom_dotplot()` works better when faceting and binning on the y-axis. 
  (#1618, @has2k1).
  
* `geom_hexbin()` once again supports `..density..` (@mikebirdgeneau, #1688).

* `geom_step()` gives useful warning if only one data point in layer (#1645).

* `layer()` gains new `check.aes` and `check.param` arguments. These allow
  geom/stat authors to optional suppress checks for known aesthetics/parameters.
  Currently this is used only in `geom_blank()` which powers `expand_limits()` 
  (#1795).

* All `stat_*()` display a better error message when required aesthetics are
  missing.
  
* `stat_bin()` and `stat_summary_hex()` now accept length 1 `binwidth` (#1610)

* `stat_density()` gains new argument `n`, which is passed to underlying function
  `stats::density` ("number of equally spaced points at which the
  density is to be estimated"). (@hbuschme)

* `stat_binhex()` now again returns `count` rather than `value` (#1747)

* `stat_ecdf()` respects `pad` argument (#1646).

* `stat_smooth()` once again informs you about the method it has chosen.
  It also correctly calculates the size of the largest group within facets.

* `x` and `y` scales are now symmetric regarding the list of
  aesthetics they accept: `xmin_final`, `xmax_final`, `xlower`,
  `xmiddle` and `xupper` are now valid `x` aesthetics.

* `Scale` extensions can now override the `make_title` and `make_sec_title` 
  methods to let the scale modify the axis/legend titles.

* The random stream is now reset after calling `.onAttach()` (#2409).

# ggplot2 2.1.0

## New features

* When mapping an aesthetic to a constant (e.g. 
  `geom_smooth(aes(colour = "loess")))`), the default guide title is the name 
  of the aesthetic (i.e. "colour"), not the value (i.e. "loess") (#1431).

* `layer()` now accepts a function as the data argument. The function will be
  applied to the data passed to the `ggplot()` function and must return a
  data.frame (#1527, @thomasp85). This is a more general version of the 
  deprecated `subset` argument.

* `theme_update()` now uses the `+` operator instead of `%+replace%`, so that
  unspecified values will no longer be `NULL`ed out. `theme_replace()`
  preserves the old behaviour if desired (@oneillkza, #1519). 

* `stat_bin()` has been overhauled to use the same algorithm as ggvis, which 
  has been considerably improved thanks to the advice of Randy Prium (@rpruim).
  This includes:
  
    * Better arguments and a better algorithm for determining the origin.
      You can now specify either `boundary` or the `center` of a bin.
      `origin` has been deprecated in favour of these arguments.
      
    * `drop` is deprecated in favour of `pad`, which adds extra 0-count bins
      at either end (needed for frequency polygons). `geom_histogram()` defaults 
      to `pad = FALSE` which considerably improves the default limits for 
      the histogram, especially when the bins are big (#1477).
      
    * The default algorithm does a (somewhat) better job at picking nice widths 
      and origins across a wider range of input data.
      
    * `bins = n` now gives a histogram with `n` bins, not `n + 1` (#1487).

## Bug fixes

* All `\donttest{}` examples run.

* All `geom_()` and `stat_()` functions now have consistent argument order:
  data + mapping, then geom/stat/position, then `...`, then specific arguments, 
  then arguments common to all layers (#1305). This may break code if you were
  previously relying on partial name matching, but in the long-term should make 
  ggplot2 easier to use. In particular, you can now set the `n` parameter
  in `geom_density2d()` without it partially matching `na.rm` (#1485).

* For geoms with both `colour` and `fill`, `alpha` once again only affects
  fill (Reverts #1371, #1523). This was causing problems for people.

* `facet_wrap()`/`facet_grid()` works with multiple empty panels of data 
  (#1445).

* `facet_wrap()` correctly swaps `nrow` and `ncol` when faceting vertically
  (#1417).

* `ggsave("x.svg")` now uses svglite to produce the svg (#1432).

* `geom_boxplot()` now understands `outlier.color` (#1455).

* `geom_path()` knows that "solid" (not just 1) represents a solid line (#1534).

* `geom_ribbon()` preserves missing values so they correctly generate a 
  gap in the ribbon (#1549).

* `geom_tile()` once again accepts `width` and `height` parameters (#1513). 
  It uses `draw_key_polygon()` for better a legend, including a coloured 
  outline (#1484).

* `layer()` now automatically adds a `na.rm` parameter if none is explicitly
  supplied.

* `position_jitterdodge()` now works on all possible dodge aesthetics, 
  e.g. `color`, `linetype` etc. instead of only based on `fill` (@bleutner)

* `position = "nudge"` now works (although it doesn't do anything useful)
  (#1428).

* The default scale for columns of class "AsIs" is now "identity" (#1518).

* `scale_*_discrete()` has better defaults when used with purely continuous
  data (#1542).

* `scale_size()` warns when used with categorical data.

* `scale_size()`, `scale_colour()`, and `scale_fill()` gain date and date-time
  variants (#1526).

* `stat_bin_hex()` and `stat_bin_summary()` now use the same underlying 
  algorithm so results are consistent (#1383). `stat_bin_hex()` now accepts
  a `weight` aesthetic. To be consistent with related stats, the output variable 
  from `stat_bin_hex()` is now value instead of count.

* `stat_density()` gains a `bw` parameter which makes it easy to get consistent 
   smoothing between facets (@jiho)

* `stat-density-2d()` no longer ignores the `h` parameter, and now accepts 
  `bins` and `binwidth` parameters to control the number of contours 
  (#1448, @has2k1).

* `stat_ecdf()` does a better job of adding padding to -Inf/Inf, and gains
  an argument `pad` to suppress the padding if not needed (#1467).

* `stat_function()` gains an `xlim` parameter (#1528). It once again works 
  with discrete x values (#1509).

* `stat_summary()` preserves sorted x order which avoids artefacts when
  display results with `geom_smooth()` (#1520).

* All elements should now inherit correctly for all themes except `theme_void()`.
  (@Katiedaisey, #1555) 

* `theme_void()` was completely void of text but facets and legends still
  need labels. They are now visible (@jiho). 

* You can once again set legend key and height width to unit arithmetic
  objects (like `2 * unit(1, "cm")`) (#1437).

* Eliminate spurious warning if you have a layer with no data and no aesthetics
  (#1451).

* Removed a superfluous comma in `theme-defaults.r` code (@jschoeley)

* Fixed a compatibility issue with `ggproto` and R versions prior to 3.1.2.
  (#1444)

* Fixed issue where `coord_map()` fails when given an explicit `parameters`
  argument (@tdmcarthur, #1729)
  
* Fixed issue where `geom_errorbarh()` had a required `x` aesthetic (#1933)  

# ggplot2 2.0.0

## Major changes

* ggplot no longer throws an error if your plot has no layers. Instead it 
  automatically adds `geom_blank()` (#1246).
  
* New `cut_width()` is a convenient replacement for the verbose
  `plyr::round_any()`, with the additional benefit of offering finer
  control.

* New `geom_count()` is a convenient alias to `stat_sum()`. Use it when you
  have overlapping points on a scatterplot. `stat_sum()` now defaults to 
  using counts instead of proportions.

* New `geom_curve()` adds curved lines, with a similar specification to 
  `geom_segment()` (@veraanadi, #1088).

* Date and datetime scales now have `date_breaks`, `date_minor_breaks` and
  `date_labels` arguments so that you never need to use the long
  `scales::date_breaks()` or `scales::date_format()`.
  
* `geom_bar()` now has it's own stat, distinct from `stat_bin()` which was
  also used by `geom_histogram()`. `geom_bar()` now uses `stat_count()` 
  which counts values at each distinct value of x (i.e. it does not bin
  the data first). This can be useful when you want to show exactly which 
  values are used in a continuous variable.

* `geom_point()` gains a `stroke` aesthetic which controls the border width of 
  shapes 21-25 (#1133, @SeySayux). `size` and `stroke` are additive so a point 
  with `size = 5` and `stroke = 5` will have a diameter of 10mm. (#1142)

* New `position_nudge()` allows you to slightly offset labels (or other 
  geoms) from their corresponding points (#1109).

* `scale_size()` now maps values to _area_, not radius. Use `scale_radius()`
  if you want the old behaviour (not recommended, except perhaps for lines).

* New `stat_summary_bin()` works like `stat_summary()` but on binned data. 
  It's a generalisation of `stat_bin()` that can compute any aggregate,
  not just counts (#1274). Both default to `mean_se()` if no aggregation
  functions are supplied (#1386).

* Layers are now much stricter about their arguments - you will get an error
  if you've supplied an argument that isn't an aesthetic or a parameter.
  This is likely to cause some short-term pain but in the long-term it will make
  it much easier to spot spelling mistakes and other errors (#1293).
  
    This change does break a handful of geoms/stats that used `...` to pass 
    additional arguments on to the underlying computation. Now 
    `geom_smooth()`/`stat_smooth()` and `geom_quantile()`/`stat_quantile()` 
    use `method.args` instead (#1245, #1289); and `stat_summary()` (#1242), 
    `stat_summary_hex()`, and `stat_summary2d()` use `fun.args`.

### Extensibility

There is now an official mechanism for defining Stats, Geoms, and Positions in 
other packages. See `vignette("extending-ggplot2")` for details.

* All Geoms, Stats and Positions are now exported, so you can inherit from them
  when making your own objects (#989).

* ggplot2 no longer uses proto or reference classes. Instead, we now use 
  ggproto, a new OO system designed specifically for ggplot2. Unlike proto
  and RC, ggproto supports clean cross-package inheritance. Creating a new OO
  system isn't usually the right way to solve a problem, but I'm pretty sure
  it was necessary here. Read more about it in the vignette.

* `aes_()` replaces `aes_q()`. It also supports formulas, so the most concise 
  SE version of `aes(carat, price)` is now `aes_(~carat, ~price)`. You may
  want to use this form in packages, as it will avoid spurious `R CMD check` 
  warnings about undefined global variables.

### Text

* `geom_text()` has been overhauled to make labelling your data a little
  easier. It:
  
    * `nudge_x` and `nudge_y` arguments let you offset labels from their
      corresponding points (#1120). 
      
    * `check_overlap = TRUE` provides a simple way to avoid overplotting 
      of labels: labels that would otherwise overlap are omitted (#1039).
      
    * `hjust` and `vjust` can now be character vectors: "left", "center", 
      "right", "bottom", "middle", "top". New options include "inward" and 
      "outward" which align text towards and away from the center of the plot 
      respectively.

* `geom_label()` works like `geom_text()` but draws a rounded rectangle 
  underneath each label (#1039). This is useful when you want to label plots
  that are dense with data.

### Deprecated features

* The little used `aes_auto()` has been deprecated. 

* `aes_q()` has been replaced with `aes_()` to be consistent with SE versions
  of NSE functions in other packages.

* The `order` aesthetic is officially deprecated. It never really worked, and 
  was poorly documented.

* The `stat` and `position` arguments to `qplot()` have been deprecated.
  `qplot()` is designed for quick plots - if you need to specify position
  or stat, use `ggplot()` instead.

* The theme setting `axis.ticks.margin` has been deprecated: now use the margin 
  property of `axis.text`.
  
* `stat_abline()`, `stat_hline()` and `stat_vline()` have been removed:
  these were never suitable for use other than with `geom_abline()` etc
  and were not documented.

* `show_guide` has been renamed to `show.legend`: this more accurately
  reflects what it does (controls appearance of layer in legend), and uses the 
  same convention as other ggplot2 arguments (i.e. a `.` between names).
  (Yes, I know that's inconsistent with function names with use `_`, but it's
  too late to change now.)

A number of geoms have been renamed to be internally consistent:

* `stat_binhex()` and `stat_bin2d()` have been renamed to `stat_bin_hex()` 
  and `stat_bin_2d()` (#1274). `stat_summary2d()` has been renamed to 
  `stat_summary_2d()`, `geom_density2d()`/`stat_density2d()` has been renamed 
  to `geom_density_2d()`/`stat_density_2d()`.

* `stat_spoke()` is now `geom_spoke()` since I realised it's a
  reparameterisation of `geom_segment()`.

* `stat_bindot()` has been removed because it's so tightly coupled to
  `geom_dotplot()`. If you happened to use `stat_bindot()`, just change to
  `geom_dotplot()` (#1194).

All defunct functions have been removed.

### Default appearance

* The default `theme_grey()` background colour has been changed from "grey90" 
  to "grey92": this makes the background a little less visually prominent.

* Labels and titles have been tweaked for readability:

    * Axes labels are darker.
    
    * Legend and axis titles are given the same visual treatment.
    
    * The default font size dropped from 12 to 11. You might be surprised that 
      I've made the default text size smaller as it was already hard for
      many people to read. It turns out there was a bug in RStudio (fixed in 
      0.99.724), that shrunk the text of all grid based graphics. Once that
      was resolved the defaults seemed too big to my eyes.
    
    * More spacing between titles and borders.
    
    * Default margins scale with the theme font size, so the appearance at 
      larger font sizes should be considerably improved (#1228). 

* `alpha` now affects both fill and colour aesthetics (#1371).

* `element_text()` gains a margins argument which allows you to add additional
  padding around text elements. To help see what's going on use `debug = TRUE` 
  to display the text region and anchors.

* The default font size in `geom_text()` has been decreased from 5mm (14 pts)
  to 3.8 mm (11 pts) to match the new default theme sizes.

* A diagonal line is no longer drawn on bar and rectangle legends. Instead, the
  border has been tweaked to be more visible, and more closely match the size of 
  line drawn on the plot.

* `geom_pointrange()` and `geom_linerange()` get vertical (not horizontal)
  lines in the legend (#1389).

* The default line `size` for `geom_smooth()` has been increased from 0.5 to 1 
  to make it easier to see when overlaid on data.
  
* `geom_bar()` and `geom_rect()` use a slightly paler shade of grey so they
  aren't so visually heavy.
  
* `geom_boxplot()` now colours outliers the same way as the boxes.

* `geom_point()` now uses shape 19 instead of 16. This looks much better on 
  the default Linux graphics device. (It's very slightly smaller than the old 
  point, but it shouldn't affect any graphics significantly)

* Sizes in ggplot2 are measured in mm. Previously they were converted to pts 
  (for use in grid) by multiplying by 72 / 25.4. However, grid uses printer's 
  points, not Adobe (big pts), so sizes are now correctly multiplied by 
  72.27 / 25.4. This is unlikely to noticeably affect display, but it's
  technically correct (<https://youtu.be/hou0lU8WMgo>).

* The default legend will now allocate multiple rows (if vertical) or
  columns (if horizontal) in order to make a legend that is more likely to
  fit on the screen. You can override with the `nrow`/`ncol` arguments
  to `guide_legend()`

    ```R
    p <- ggplot(mpg, aes(displ,hwy, colour = model)) + geom_point()
    p
    p + theme(legend.position = "bottom")
    # Previous behaviour
    p + guides(colour = guide_legend(ncol = 1))
    ```

### New and updated themes

* New `theme_void()` is completely empty. It's useful for plots with non-
  standard coordinates or for drawings (@jiho, #976).

* New `theme_dark()` has a dark background designed to make colours pop out
  (@jiho, #1018)

* `theme_minimal()` became slightly more minimal by removing the axis ticks:
  labels now line up directly beneath grid lines (@tomschloss, #1084)

* New theme setting `panel.ontop` (logical) make it possible to place 
  background elements (i.e., gridlines) on top of data. Best used with 
  transparent `panel.background` (@noamross. #551).

### Labelling

The facet labelling system was updated with many new features and a
more flexible interface (@lionel-). It now works consistently across
grid and wrap facets. The most important user visible changes are:

* `facet_wrap()` gains a `labeller` option (#25).

* `facet_grid()` and `facet_wrap()` gain a `switch` argument to
  display the facet titles near the axes. When switched, the labels
  become axes subtitles. `switch` can be set to "x", "y" or "both"
  (the latter only for grids) to control which margin is switched.

The labellers (such as `label_value()` or `label_both()`) also get
some new features:

* They now offer the `multi_line` argument to control whether to
  display composite facets (those specified as `~var1 + var2`) on one
  or multiple lines.

* In `label_bquote()` you now refer directly to the names of
  variables. With this change, you can create math expressions that
  depend on more than one variable. This math expression can be
  specified either for the rows or the columns and you can also
  provide different expressions to each margin.

  As a consequence of these changes, referring to `x` in backquoted
  expressions is deprecated.

* Similarly to `label_bquote()`, `labeller()` now take `.rows` and
  `.cols` arguments. In addition, it also takes `.default`.
  `labeller()` is useful to customise how particular variables are
  labelled. The three additional arguments specify how to label the
  variables are not specifically mentioned, respectively for rows,
  columns or both. This makes it especially easy to set up a
  project-wide labeller dispatcher that can be reused across all your
  plots. See the documentation for an example.

* The new labeller `label_context()` adapts to the number of factors
  facetted over. With a single factor, it displays only the values,
  just as before. But with multiple factors in a composite margin
  (e.g. with `~cyl + am`), the labels are passed over to
  `label_both()`. This way the variables names are displayed with the
  values to help identifying them.

On the programming side, the labeller API has been rewritten in order
to offer more control when faceting over multiple factors (e.g. with
formulae such as `~cyl + am`). This also means that if you have
written custom labellers, you will need to update them for this
version of ggplot.

* Previously, a labeller function would take `variable` and `value`
  arguments and return a character vector. Now, they take a data frame
  of character vectors and return a list. The input data frame has one
  column per factor facetted over and each column in the returned list
  becomes one line in the strip label. See documentation for more
  details.

* The labels received by a labeller now contain metadata: their margin
  (in the "type" attribute) and whether they come from a wrap or a
  grid facet (in the "facet" attribute).

* Note that the new `as_labeller()` function operator provides an easy
  way to transform an existing function to a labeller function. The
  existing function just needs to take and return a character vector.

## Documentation

* Improved documentation for `aes()`, `layer()` and much much more.

* I've tried to reduce the use of `...` so that you can see all the 
  documentation in one place rather than having to integrate multiple pages.
  In some cases this has involved adding additional arguments to geoms
  to make it more clear what you can do:
  
    *  `geom_smooth()` gains explicit `method`, `se` and `formula` arguments.
    
    * `geom_histogram()` gains `binwidth`, `bins`, `origin` and `right` 
      arguments.
      
    * `geom_jitter()` gains `width` and `height` arguments to make it easier
      to control the amount of jittering without using the lengthy 
      `position_jitter()` function (#1116)

* Use of `qplot()` in examples has been minimised (#1123, @hrbrmstr). This is
  inline with the 2nd edition of the ggplot2 box, which minimises the use of 
  `qplot()` in favour of `ggplot()`.

* Tightly linked geoms and stats (e.g. `geom_boxplot()` and `stat_boxplot()`) 
  are now documented in the same file so you can see all the arguments in one
  place. Variations of the same idea (e.g. `geom_path()`, `geom_line()`, and
  `geom_step()`) are also documented together.

* It's now obvious that you can set the `binwidth` parameter for
  `stat_bin_hex()`, `stat_summary_hex()`, `stat_bin_2d()`, and
  `stat_summary_2d()`. 

* The internals of positions have been cleaned up considerably. You're unlikely
  to notice any external changes, although the documentation should be a little
  less confusing since positions now don't list parameters they never use.

## Data

* All datasets have class `tbl_df` so if you also use dplyr, you get a better
  print method.

* `economics` has been brought up to date to 2015-04-01.

* New `economics_long` is the economics data in long form.

* New `txhousing` dataset containing information about the Texas housing
  market. Useful for examples that need multiple time series, and for
  demonstrating model+vis methods.

* New `luv_colours` dataset which contains the locations of all
  built-in `colors()` in Luv space.

* `movies` has been moved into its own package, ggplot2movies, because it was 
  large and not terribly useful. If you've used the movies dataset, you'll now 
  need to explicitly load the package with `library(ggplot2movies)`.

## Bug fixes and minor improvements

* All partially matched arguments and `$` have been been replaced with 
  full matches (@jimhester, #1134).

* ggplot2 now exports `alpha()` from the scales package (#1107), and `arrow()` 
  and `unit()` from grid (#1225). This means you don't need attach scales/grid 
  or do `scales::`/`grid::` for these commonly used functions.

* `aes_string()` now only parses character inputs. This fixes bugs when
  using it with numbers and non default `OutDec` settings (#1045).

* `annotation_custom()` automatically adds a unique id to each grob name,
  making it easier to plot multiple grobs with the same name (e.g. grobs of
  ggplot2 graphics) in the same plot (#1256).

* `borders()` now accepts xlim and ylim arguments for specifying the geographical 
  region of interest (@markpayneatwork, #1392).

* `coord_cartesian()` applies the same expansion factor to limits as for scales. 
  You can suppress with `expand = FALSE` (#1207).

* `coord_trans()` now works when breaks are suppressed (#1422).

* `cut_number()` gives error message if the number of requested bins can
  be created because there are two few unique values (#1046).

* Character labels in `facet_grid()` are no longer (incorrectly) coerced into
  factors. This caused problems with custom label functions (#1070).

* `facet_wrap()` and `facet_grid()` now allow you to use non-standard
  variable names by surrounding them with backticks (#1067).

* `facet_wrap()` more carefully checks its `nrow` and `ncol` arguments
  to ensure that they're specified correctly (@richierocks, #962)

* `facet_wrap()` gains a `dir` argument to control the direction the
  panels are wrapped in. The default is "h" for horizontal. Use "v" for
  vertical layout (#1260).

* `geom_abline()`, `geom_hline()` and `geom_vline()` have been rewritten to
  have simpler behaviour and be more consistent:

    * `stat_abline()`, `stat_hline()` and `stat_vline()` have been removed:
      these were never suitable for use other than with `geom_abline()` etc
      and were not documented.

    * `geom_abline()`, `geom_vline()` and `geom_hline()` are bound to
      `stat_identity()` and `position_identity()`

    * Intercept parameters can no longer be set to a function.

    * They are all documented in one file, since they are so closely related.

* `geom_bin2d()` will now let you specify one dimension's breaks exactly,
  without touching the other dimension's default breaks at all (#1126).

* `geom_crossbar()` sets grouping correctly so you can display multiple
  crossbars on one plot. It also makes the default `fatten` argument a little
  bigger to make the middle line more obvious (#1125).

* `geom_histogram()` and `geom_smooth()` now only inform you about the
  default values once per layer, rather than once per panel (#1220).

* `geom_pointrange()` gains `fatten` argument so you can control the
  size of the point relative to the size of the line.

* `geom_segment()` annotations were not transforming with scales 
  (@BrianDiggs, #859).

* `geom_smooth()` is no longer so chatty. If you want to know what the default
  smoothing method is, look it up in the documentation! (#1247)

* `geom_violin()` now has the ability to draw quantile lines (@DanRuderman).

* `ggplot()` now captures the parent frame to use for evaluation,
  rather than always defaulting to the global environment. This should
  make ggplot more suitable to use in more situations (e.g. with knitr)

* `ggsave()` has been simplified a little to make it easier to maintain.
  It no longer checks that you're printing a ggplot2 object (so now also
  works with any grid grob) (#970), and always requires a filename.
  Parameter `device` now supports character argument to specify which supported
  device to use ('pdf', 'png', 'jpeg', etc.), for when it cannot be correctly
  inferred from the file extension (for example when a temporary filename is
  supplied server side in shiny apps) (@sebkopf, #939). It no longer opens
  a graphics device if one isn't already open - this is annoying when you're
  running from a script (#1326).

* `guide_colorbar()` creates correct legend if only one color (@krlmlr, #943).

* `guide_colorbar()` no longer fails when the legend is empty - previously
  this often masked misspecifications elsewhere in the plot (#967).

* New `layer_data()` function extracts the data used for plotting for a given
  layer. It's mostly useful for testing.

* User supplied `minor_breaks` can now be supplied on the same scale as 
  the data, and will be automatically transformed with by scale (#1385).

* You can now suppress the appearance of an axis/legend title (and the space
  that would allocated for it) with `NULL` in the `scale_` function. To
  use the default label, use `waiver()` (#1145).

* Position adjustments no longer warn about potentially varying ranges
  because the problem rarely occurs in practice and there are currently a
  lot of false positives since I don't understand exactly what FP criteria
  I should be testing.

* `scale_fill_grey()` now uses red for missing values. This matches
  `scale_colour_grey()` and makes it obvious where missing values lie.
  Override with `na.value`.

* `scale_*_gradient2()` defaults to using Lab colour space.

* `scale_*_gradientn()` now allows `colours` or `colors` (#1290)

* `scale_y_continuous()` now also transforms the `lower`, `middle` and `upper`
  aesthetics used by `geom_boxplot()`: this only affects
  `geom_boxplot(stat = "identity")` (#1020).

* Legends no longer inherit aesthetics if `inherit.aes` is FALSE (#1267).

* `lims()` makes it easy to set the limits of any axis (#1138).

* `labels = NULL` now works with `guide_legend()` and `guide_colorbar()`.
  (#1175, #1183).

* `override.aes` now works with American aesthetic spelling, e.g. color

* Scales no longer round data points to improve performance of colour
  palettes. Instead the scales package now uses a much faster colour
  interpolation algorithm (#1022).

* `scale_*_brewer()` and `scale_*_distiller()` add new `direction` argument of 
  `scales::brewer_pal`, making it easier to change the order of colours 
  (@jiho, #1139).

* `scale_x_date()` now clips dates outside the limits in the same way as
  `scale_x_continuous()` (#1090).

* `stat_bin()` gains `bins` arguments, which denotes the number of bins. Now
  you can set `bins=100` instead of `binwidth=0.5`. Note that `breaks` or
  `binwidth` will override it (@tmshn, #1158, #102).

* `stat_boxplot()` warns if a continuous variable is used for the `x` aesthetic
  without also supplying a `group` aesthetic (#992, @krlmlr).

* `stat_summary_2d()` and `stat_bin_2d()` now share exactly the same code for 
  determining breaks from `bins`, `binwidth`, and `origin`. 
  
* `stat_summary_2d()` and `stat_bin_2d()` now output in tile/raster compatible 
  form instead of rect compatible form. 

* Automatically computed breaks do not lead to an error for transformations like
  "probit" where the inverse can map to infinity (#871, @krlmlr)

* `stat_function()` now always evaluates the function on the original scale.
  Previously it computed the function on transformed scales, giving incorrect
  values (@BrianDiggs, #1011).

* `strip_dots` works with anonymous functions within calculated aesthetics 
  (e.g. `aes(sapply(..density.., function(x) mean(x))))` (#1154, @NikNakk)

* `theme()` gains `validate = FALSE` parameter to turn off validation, and 
  hence store arbitrary additional data in the themes. (@tdhock, #1121)

* Improved the calculation of segments needed to draw the curve representing
  a line when plotted in polar coordinates. In some cases, the last segment
  of a multi-segment line was not drawn (@BrianDiggs, #952)<|MERGE_RESOLUTION|>--- conflicted
+++ resolved
@@ -1,11 +1,9 @@
 # ggplot2 (development version)
 
-<<<<<<< HEAD
 * New `display` argument in `guide_colourbar()` supplants the `raster` argument.
   In R 4.1.0 and above, `display = "gradient"` will draw a gradient.
-=======
+
 * Legend keys that can draw arrows have their size adjusted for arrows.
->>>>>>> e5abb05a
 
 * The `trans` argument in scales and secondary axes has been renamed to 
   `transform`. The `trans` argument itself is deprecated. To access the

# ggplot2 (development version)

<<<<<<< HEAD
* `geom_step()` now supports the `orientation` argument (@teunbrand, #5936).
=======
* `geom_rug()` prints a warning when `na.rm = FALSE`, as per documentation (@pn317, #5905)
>>>>>>> e6352628
* `position_dodge(preserve = "single")` now handles multi-row geoms better,
  such as `geom_violin()` (@teunbrand based on @clauswilke's work, #2801).
* `position_jitterdodge()` now dodges by `group` (@teunbrand, #3656)
* The `arrow.fill` parameter is now applied to more line-based functions: 
  `geom_path()`, `geom_line()`, `geom_step()` `geom_function()`, line 
   geometries in `geom_sf()` and `element_line()`.
* Fixed bug where binned guides would keep out-of-bounds breaks 
  (@teunbrand, #5870).
* The size of the `draw_key_polygon()` glyph now reflects the `linewidth` 
  aesthetic (#4852).
* New function `complete_theme()` to replicate how themes are handled during
  plot building (#5801).
* Special getter and setter functions have been renamed for consistency, allowing
  for better tab-completion with `get_*`- and `set_*`-prefixes. The old names 
  remain available for backward compatibility (@teunbrand, #5568).
  
  | New name             | Old name          |
  | -------------------- | ----------------- |
  | `get_theme()`        | `theme_get()`     |
  | `set_theme()`        | `theme_set()`     |
  | `replace_theme()`    | `theme_replace()` |
  | `update_theme()`     | `theme_update()`  |
  | `get_last_plot()`    | `last_plot()`     |
  | `get_layer_data()`   | `layer_data()`    |
  | `get_layer_grob()`   | `layer_grob()`    |
  | `get_panel_scales()` | `layer_scales()`  |

* Discrete scales now support `minor_breaks`. This may only make sense in
  discrete position scales, where it affects the placement of minor ticks
  and minor gridlines (#5434).
* Discrete position scales now expose the `palette` argument, which can be used 
  to customise spacings between levels (@teunbrand, #5770).
* The default `se` parameter in layers with `geom = "smooth"` will be `TRUE` 
  when the data has `ymin` and `ymax` parameters and `FALSE` if these are 
  absent. Note that this does not affect the default of `geom_smooth()` or
  `stat_smooth()` (@teunbrand, #5572).
* The bounded density option in `stat_density()` uses a wider range to
  prevent discontinuities (#5641).
* `geom_raster()` now falls back to rendering as `geom_rect()` when coordinates
  are not Cartesian (#5503).
* `stat_ecdf()` now has an optional `weight` aesthetic (@teunbrand, #5058).
* Position scales combined with `coord_sf()` can now use functions in the 
 `breaks` argument. In addition, `n.breaks` works as intended and 
 `breaks = NULL` removes grid lines and axes (@teunbrand, #4622).
* (Internal) Applying defaults in `geom_sf()` has moved from the internal 
  `sf_grob()` to `GeomSf$use_defaults()` (@teunbrand).
* `facet_wrap()` has new options for the `dir` argument to more precisely
  control panel directions. Internally `dir = "h"` or `dir = "v"` is deprecated 
  (@teunbrand, #5212).
* Prevented `facet_wrap(..., drop = FALSE)` from throwing spurious errors when
  a character facetting variable contained `NA`s (@teunbrand, #5485).
* When facets coerce the faceting variables to factors, the 'ordered' class
  is dropped (@teunbrand, #5666).
* `geom_curve()` now appropriately removes missing data instead of throwing
  errors (@teunbrand, #5831).
* `update_geom_defaults()` and `update_stat_defaults()` have a reset mechanism
  when using `new = NULL` and invisible return the previous defaults (#4993).
* Fixed regression in axes where `breaks = NULL` caused the axes to disappear
  instead of just rendering the axis line (@teunbrand, #5816).
* `geom_point()` can be dodged vertically by using 
  `position_dodge(..., orientation = "y")` (@teunbrand, #5809).
* Fixed bug where `na.value` was incorrectly mapped to non-`NA` values 
  (@teunbrand, #5756).
* Fixed bug in `guide_custom()` that would throw error with `theme_void()` 
  (@teunbrand, #5856).
* New helper function `gg_par()` to translate ggplot2's interpretation of 
  graphical parameters to {grid}'s interpretation (@teunbrand, #5866).
* `scale_{x/y}_discrete()` can now accept a `sec.axis`. It is recommended to
  only use `dup_axis()` to set custom breaks or labels, as discrete variables 
  cannot be transformed (@teunbrand, #3171).
* `stat_density()` has the new computed variable: `wdensity`, which is
  calculated as the density times the sum of weights (@teunbrand, #4176).
* `theme()` gets new `spacing` and `margins` arguments that all other spacings
  and (non-text) margins inherit from (@teunbrand, #5622).
* `geom_ribbon()` can have varying `fill` or `alpha` in linear coordinate
  systems (@teunbrand, #4690).
* `geom_tile()` computes default widths and heights per panel instead of
  per layer (@teunbrand, #5740).
* The `fill` of the `panel.border` theme setting is ignored and forced to be
  transparent (#5782).
* `stat_align()` skips computation when there is only 1 group and therefore
  alignment is not necessary (#5788).
* `position_stack()` skips computation when all `x` values are unique and 
  therefore stacking is not necessary (#5788).
* A new `ggplot_build()` S3 method for <ggplot_built> classes was added, which
  returns input unaltered (@teunbrand, #5800).
* `width` is implemented as aesthetic instead of parameter in `geom_col()` and
  `geom_bar()` (#3142).
* Fix a bug in `position_jitterdodge()` where different jitters would be applied
  to different position aesthetics of the same axis (@teunbrand, #5818).
* In `stat_bin()`, the default `boundary` is now chosen to better adhere to 
  the `nbin` argument (@teunbrand, #5882, #5036)
* `after_stat()` and `after_scale()` throw warnings when the computed aesthetics
  are not of the correct length (#5901).

# ggplot2 3.5.1

This is a small release focusing on fixing regressions from 3.5.0 and 
documentation updates.

## Bug fixes

* Fixed bug where discrete scales could not map aesthetics only consisting of
  `NA`s (#5623)
* Fixed spurious warnings from `sec_axis()` with `breaks = NULL` (#5713).
* Patterns and gradients are now also enabled in `geom_sf()` 
  (@teunbrand, #5716).
* The default behaviour of `resolution()` has been reverted to pre-3.5.0 
  behaviour. Whether mapped discrete vectors should be treated as having 
  resolution of 1 is controlled by the new `discrete` argument.
* Fixed bug in `guide_bins()` and `guide_coloursteps()` where discrete breaks,
  such as the levels produced by `cut()`, were ordered incorrectly 
  (@teunbrand, #5757).
  
## Improvements

* When facets coerce the faceting variables to factors, the 'ordered' class
  is dropped (@teunbrand, #5666).
* `coord_map()` and `coord_polar()` throw informative warnings when used
  with the guide system (#5707).
* When passing a function to `stat_contour(breaks)`, that function is used to
  calculate the breaks even if `bins` and `binwidth` are missing 
  (@teunbrand, #5686).
* `geom_step()` now supports `lineend`, `linejoin` and `linemitre` parameters 
  (@teunbrand, #5705).
* Fixed performance loss when the `.data` pronoun is used in `aes()` (#5730).
* Facet evaluation is better at dealing with inherited errors 
  (@teunbrand, #5670).
* `stat_bin()` deals with non-finite breaks better (@teunbrand, #5665).
* While axes in `coord_radial()` don't neatly fit the top/right/bottom/left
  organisation, specifying `position = "top"` or `position = "right"` 
  in the scale will flip the placement of the radial axis (#5735)
* Theme elements that do not exist now throw warnings instead of errors (#5719).
* Fixed bug in `coord_radial()` where full circles were not treated as such 
  (@teunbrand, #5750).
* When legends detect the presence of values in a layer, `NA` is now detected
  if the data contains values outside the given breaks (@teunbrand, #5749).
* `annotate()` now warns about `stat` or `position` arguments (@teunbrand, #5151)
* `guide_coloursteps(even.steps = FALSE)` now works with discrete data that has 
  been formatted by `cut()` (@teunbrand, #3877).

# ggplot2 3.5.0

This is a minor release that turned out quite beefy. It is focused on 
overhauling the guide system: the system responsible for displaying information 
from scales in the guise of axes and legends. As part of that overhaul, new 
guides have been implemented and existing guides have been refined. The look 
and feel of guides has been mostly preserved, but their internals and 
styling options have changed drastically.

Briefly summarising other highlights, we also welcome `coord_radial()` as a 
successor of  `coord_polar()`. Initial support for newer graphical features, 
such as pattern fills has been added. The API has changed how `I()`/`<AsIs>` 
vectors interact with the scale system, namely: not at all. 

## Breaking changes

* The guide system. As a whole. See 'new features' for more information. 
  While the S3 guide generics are still in place, the S3 methods for 
  `guide_train()`, `guide_merge()`, `guide_geom()`, `guide_transform()`,
  `guide_gengrob()` have been superseded by the respective ggproto methods.
  In practice, this will mean that `NextMethod()` or sub-classing ggplot2's
  guides with the S3 system will no longer work.
  
* By default, `guide_legend()` now only draws a key glyph for a layer when
  the value is in the layer's data. To revert to the old behaviour, you
  can still set `show.legend = c({aesthetic} = TRUE)` (@teunbrand, #3648).

* In the `scale_{colour/fill}_gradient2()` and 
  `scale_{colour/fill}_steps2()` functions, the `midpoint` argument is 
  transformed by the scale transformation (#3198).
  
* The `legend.key` theme element is set to inherit from the `panel.background`
  theme element. The default themes no longer set the `legend.key` element.
  This causes a visual change with the default `theme_gray()` (#5549).
  
* The `scale_name` argument in `continuous_scale()`, `discrete_scale()` and
  `binned_scale()` is soft-deprecated. If you have implemented custom scales,
  be advised to double-check that unnamed arguments ends up where they should 
  (@teunbrand, #1312).  
  
* The `legend.text.align` and `legend.title.align` arguments in `theme()` are 
  deprecated. The `hjust` setting of the `legend.text` and `legend.title` 
  elements continues to fulfill the role of text alignment (@teunbrand, #5347).
  
* 'lines' units in `geom_label()`, often used in the `label.padding` argument, 
  are now are relative to the text size. This causes a visual change, but fixes 
  a misalignment issue between the textbox and text (@teunbrand, #4753)
  
* `coord_flip()` has been marked as superseded. The recommended alternative is
  to swap the `x` and `y` aesthetic and/or using the `orientation` argument in
  a layer (@teunbrand, #5130).
  
* The `trans` argument in scales and secondary axes has been renamed to 
  `transform`. The `trans` argument itself is deprecated. To access the
  transformation from the scale, a new `get_transformation()` method is 
  added to Scale-classes (#5558).
  
* Providing a numeric vector to `theme(legend.position)` has been deprecated.
  To set the default legend position inside the plot use 
  `theme(legend.position = "inside", legend.position.inside = c(...))` instead.

## New features

* Plot scales now ignore `AsIs` objects constructed with `I(x)`, instead of
  invoking the identity scale. This allows these columns to co-exist with other
  layers that need a non-identity scale for the same aesthetic. Also, it makes
  it easy to specify relative positions (@teunbrand, #5142).
  
* The `fill` aesthetic in many geoms now accepts grid's patterns and gradients.
  For developers of layer extensions, this feature can be enabled by switching 
  from `fill = alpha(fill, alpha)` to `fill = fill_alpha(fill, alpha)` when 
  providing fills to `grid::gpar()` (@teunbrand, #3997).
  
* New function `check_device()` for testing the availability of advanced 
  graphics features introduced in R 4.1.0 onward (@teunbrand, #5332).
  
* `coord_radial()` is a successor to `coord_polar()` with more customisation 
  options. `coord_radial()` can:
  
  * integrate with the new guide system via a dedicated `guide_axis_theta()` to
    display the angle coordinate.
  * in addition to drawing full circles, also draw circle sectors by using the 
    `end` argument.
  * avoid data vanishing in the center of the plot by setting the `donut` 
    argument.
  * adjust the `angle` aesthetic of layers, such as `geom_text()`, to align 
    with the coordinate system using the `rotate_angle` argument.
    
### The guide system

The guide system encompassing axes and legends, as the last remaining chunk of 
ggplot2, has been rewritten to use the `<ggproto>` system instead of the S3 
system. This change was a necessary step to officially break open the guide 
system for extension package developers. The axes and legends now inherit from 
a `<Guide>` class, which makes them extensible in the same manner as geoms, 
stats, facets and coords (#3329, @teunbrand)

* The most user-facing change is that the styling of guides is rewired through
  the theme system. Guides now have a `theme` argument that can style 
  individual guides, while `theme()` has gained additional arguments to style
  guides. Theme elements declared in the guide override theme elements set
  through the plot. The new theme elements for guides are: 
  `legend.key.spacing{.x/.y}`, `legend.frame`, `legend.axis.line`, 
  `legend.ticks`, `legend.ticks.length`, `legend.text.position` and 
  `legend.title.position`. Previous style options in the arguments of 
  `guide_*()` functions are soft-deprecated.

* Unfortunately, we could not fully preserve the function of pre-existing
  guide extensions written in the S3 system. A fallback for these old guides
  is encapsulated in the `<GuideOld>` class, which calls the old S3 generics.
  The S3 methods have been removed as part of cleaning up, so the old guides
  will still work if the S3 methods are reimplemented, but we encourage to
  switch to the new system (#2728).
  
* The `order` argument of guides now strictly needs to be a length-1 
  integer (#4958).
  
#### Axes

* New `guide_axis_stack()` to combine other axis guides on top of one another.

* New `guide_axis_theta()` to draw an axis in a circular arc in 
  `coord_radial()`. The guide can be controlled by adding 
  `guides(theta = guide_axis_theta(...))` to a plot.

* New `guide_axis_logticks()` can be used to draw logarithmic tick marks as
  an axis. It supersedes the `annotation_logticks()` function 
  (@teunbrand, #5325).

* `guide_axis()` gains a `minor.ticks` argument to draw minor ticks (#4387).

* `guide_axis()` gains a `cap` argument that can be used to trim the
      axis line to extreme breaks (#4907).

* Primary axis titles are now placed at the primary guide, so that
  `guides(x = guide_axis(position = "top"))` will display the title at the
  top by default (#4650).
  
* The default `vjust` for the `axis.title.y.right` element is now 1 instead of
  0.
  
* Unknown secondary axis guide positions are now inferred as the opposite 
  of the primary axis guide when the latter has a known `position` (#4650).
  
#### Legends

* New `guide_custom()` function for drawing custom graphical objects (grobs)
  unrelated to scales in legend positions (#5416).
  
* All legends have acquired a `position` argument, that allows individual guides
  to deviate from the `legend.position` set in the `theme()` function. This
  means that legends can now be placed at multiple sides of the plot (#5488).
  
* The spacing between legend keys and their labels, in addition to legends
  and their titles, is now controlled by the text's `margin` setting. Not
  specifying margins will automatically add appropriate text margins. To
  control the spacing within a legend between keys, the new 
  `legend.key.spacing.{x/y}` argument can be used in `theme()`. This leaves the 
  `legend.spacing` theme setting dedicated to solely controlling the spacing 
  between different guides (#5455).
  
* `guide_colourbar()` and `guide_coloursteps()` gain an `alpha` argument to
  set the transparency of the bar (#5085).

* New `display` argument in `guide_colourbar()` supplants the `raster` argument.
  In R 4.1.0 and above, `display = "gradient"` will draw a gradient.
  
* Legend keys that can draw arrows have their size adjusted for arrows.

* When legend titles are larger than the legend, title justification extends
  to the placement of keys and labels (#1903).

* Glyph drawing functions of the `draw_key_*()` family can now set `"width"`
  and `"height"` attributes (in centimetres) to the produced keys to control
  their displayed size in the legend.
  
* `coord_sf()` now uses customisable guides provided in the scales or 
  `guides()` function (@teunbrand).

## Improvements

* `guide_coloursteps(even.steps = FALSE)` now draws one rectangle per interval
  instead of many small ones (#5481).

* `draw_key_label()` now better reflects the appearance of labels (#5561).

* `position_stack()` no longer silently removes missing data, which is now
  handled by the geom instead of position (#3532).
  
* The `minor_breaks` function argument in scales can now also take a function 
  with two arguments: the scale's limits and the scale's major breaks (#3583).
  
* Failing to fit or predict in `stat_smooth()` now gives a warning and omits
  the failed group, instead of throwing an error (@teunbrand, #5352).
  
* `labeller()` now handles unspecified entries from lookup tables
  (@92amartins, #4599).
  
* `fortify.default()` now accepts a data-frame-like object granted the object
  exhibits healthy `dim()`, `colnames()`, and `as.data.frame()` behaviours
  (@hpages, #5390).

* `geom_violin()` gains a `bounds` argument analogous to `geom_density()`s 
  (@eliocamp, #5493).

* To apply dodging more consistently in violin plots, `stat_ydensity()` now
  has a `drop` argument to keep or discard groups with 1 observation.
  
* `geom_boxplot()` gains a new argument, `staplewidth` that can draw staples
  at the ends of whiskers (@teunbrand, #5126)
  
* `geom_boxplot()` gains an `outliers` argument to switch outliers on or off,
  in a manner that does affects the scale range. For hiding outliers that does
  not affect the scale range, you can continue to use `outlier.shape = NA` 
  (@teunbrand, #4892).
  
* Nicer error messages for xlim/ylim arguments in coord-* functions
  (@92amartins, #4601, #5297).

* You can now omit either `xend` or `yend` from `geom_segment()` as only one
  of these is now required. If one is missing, it will be filled from the `x`
  and `y` aesthetics respectively. This makes drawing horizontal or vertical
  segments a little bit more convenient (@teunbrand, #5140).
  
* When `geom_path()` has aesthetics varying within groups, the `arrow()` is
  applied to groups instead of individual segments (@teunbrand, #4935).
  
* `geom_text()` and `geom_label()` gained a `size.unit` parameter that set the 
  text size to millimetres, points, centimetres, inches or picas 
  (@teunbrand, #3799).
  
* `geom_label()` now uses the `angle` aesthetic (@teunbrand, #2785)

* The `label.padding` argument in `geom_label()` now supports inputs created
  with the `margin()` function (#5030).
  
* `ScaleContinuous$get_breaks()` now only calls `scales::zero_range()` on limits
  in transformed space, rather than in data space (#5304).
  
* Scales throw more informative messages (@teunbrand, #4185, #4258)
  
* `scale_*_manual()` with a named `values` argument now emits a warning when
  none of those names match the values found in the data (@teunbrand, #5298).
  
* The `name` argument in most scales is now explicitly the first argument 
  (#5535)
  
* The `translate_shape_string()` internal function is now exported for use in
  extensions of point layers (@teunbrand, #5191).
  
* To improve `width` calculation in bar plots with empty factor levels, 
  `resolution()` considers `mapped_discrete` values as having resolution 1 
  (@teunbrand, #5211)
  
* In `theme()`, some elements can be specified with `rel()` to inherit from
  `unit`-class objects in a relative fashion (@teunbrand, #3951).
  
* `theme()` now supports splicing a list of arguments (#5542).

* In the theme element hierarchy, parent elements that are a strict subclass
  of child elements now confer their subclass upon the children (#5457).
  
* New `plot.tag.location` in `theme()` can control placement of the plot tag
  in the `"margin"`, `"plot"` or the new `"panel"` option (#4297).
  
* `coord_munch()` can now close polygon shapes (@teunbrand, #3271)
  
* Aesthetics listed in `geom_*()` and `stat_*()` layers now point to relevant
  documentation (@teunbrand, #5123).
  
* The new argument `axes` in `facet_grid()` and `facet_wrap()` controls the
  display of axes at interior panel positions. Additionally, the `axis.labels`
  argument can be used to only draw tick marks or fully labelled axes 
  (@teunbrand, #4064).
  
* `coord_polar()` can have free scales in facets (@teunbrand, #2815).

* The `get_guide_data()` function can be used to extract position and label
  information from the plot (#5004).
  
* Improve performance of layers without positional scales (@zeehio, #4990)

* More informative error for mismatched 
  `direction`/`theme(legend.direction = ...)` arguments (#4364, #4930).

## Bug fixes

* Fixed regression in `guide_legend()` where the `linewidth` key size
  wasn't adapted to the width of the lines (#5160).

* In `guide_bins()`, the title no longer arbitrarily becomes offset from
  the guide when it has long labels.
  
* `guide_colourbar()` and `guide_coloursteps()` merge properly when one
  of the aesthetics is dropped (#5324).

* When using `geom_dotplot(binaxis = "x")` with a discrete y-variable, dots are
  now stacked from the y-position rather than from 0 (@teunbrand, #5462)
  
* `stat_count()` treats `x` as unique in the same manner `unique()` does 
  (#4609).
  
* The plot's title, subtitle and caption now obey horizontal text margins
  (#5533).
  
* Contour functions will not fail when `options("OutDec")` is not `.` (@eliocamp, #5555).

* Lines where `linewidth = NA` are now dropped in `geom_sf()` (#5204).

* `ggsave()` no longer sometimes creates new directories, which is now 
  controlled by the new `create.dir` argument (#5489).
  
* Legend titles no longer take up space if they've been removed by setting 
  `legend.title = element_blank()` (@teunbrand, #3587).
  
* `resolution()` has a small tolerance, preventing spuriously small resolutions 
  due to rounding errors (@teunbrand, #2516).
  
* `stage()` now works correctly, even with aesthetics that do not have scales 
  (#5408)
  
* `stat_ydensity()` with incomplete groups calculates the default `width` 
  parameter more stably (@teunbrand, #5396)
  
* The `size` argument in `annotation_logticks()` has been deprecated in favour
  of the `linewidth` argument (#5292).
  
* Binned scales now treat `NA`s in limits the same way continuous scales do 
  (#5355).

* Binned scales work better with `trans = "reverse"` (#5355).

* Integers are once again valid input to theme arguments that expect numeric
  input (@teunbrand, #5369)
  
* Legends in `scale_*_manual()` can show `NA` values again when the `values` is
  a named vector (@teunbrand, #5214, #5286).
  
* Fixed bug in `coord_sf()` where graticule lines didn't obey 
  `panel.grid.major`'s linewidth setting (@teunbrand, #5179)
  
* Fixed bug in `annotation_logticks()` when no suitable tick positions could
  be found (@teunbrand, #5248).
  
* The default width of `geom_bar()` is now based on panel-wise resolution of
  the data, rather than global resolution (@teunbrand, #4336).
  
* `stat_align()` is now applied per panel instead of globally, preventing issues
  when facets have different ranges (@teunbrand, #5227).
  
* A stacking bug in `stat_align()` was fixed (@teunbrand, #5176).

* `stat_contour()` and `stat_contour_filled()` now warn about and remove
  duplicated coordinates (@teunbrand, #5215).
  
* `guide_coloursteps()` and `guide_bins()` sort breaks (#5152). 
  
## Internal changes
  
* The `ScaleContinuous$get_breaks()` method no longer censors
  the computed breaks.
  
* The ggplot object now contains `$layout` which points to the `Layout` ggproto
  object and will be used by the `ggplot_build.ggplot` method. This was exposed
  so that package developers may extend the behaviour of the `Layout` ggproto 
  object without needing to develop an entirely new `ggplot_build` method 
  (@jtlandis, #5077).
  
* Guide building is now part of `ggplot_build()` instead of 
  `ggplot_gtable()` to allow guides to observe unmapped data (#5483).
  
* The `titleGrob()` function has been refactored to be faster and less
  complicated.

* The `scales_*()` functions related to managing the `<ScalesList>` class have
  been implemented as methods in the `<ScalesList>` class, rather than stray
  functions (#1310).
  
# ggplot2 3.4.4

This hotfix release adapts to a change in r-devel's `base::is.atomic()` and 
the upcoming retirement of maptools.

* `fortify()` for sp objects (e.g., `SpatialPolygonsDataFrame`) is now deprecated
  and will be removed soon in support of [the upcoming retirement of rgdal, rgeos,
  and maptools](https://r-spatial.org/r/2023/05/15/evolution4.html). In advance
  of the whole removal, `fortify(<SpatialPolygonsDataFrame>, region = ...)`
  no longer works as of this version (@yutannihilation, #5244).

# ggplot2 3.4.3
This hotfix release addresses a version comparison change in r-devel. There are
no user-facing or breaking changes.

# ggplot2 3.4.2
This is a hotfix release anticipating changes in r-devel, but folds in upkeep
changes and a few bug fixes as well.

## Minor improvements

* Various type checks and their messages have been standardised 
  (@teunbrand, #4834).
  
* ggplot2 now uses `scales::DiscreteRange` and `scales::ContinuousRange`, which
  are available to write scale extensions from scratch (@teunbrand, #2710).
  
* The `layer_data()`, `layer_scales()` and `layer_grob()` now have the default
  `plot = last_plot()` (@teunbrand, #5166).
  
* The `datetime_scale()` scale constructor is now exported for use in extension
  packages (@teunbrand, #4701).
  
## Bug fixes

* `update_geom_defaults()` and `update_stat_defaults()` now return properly 
  classed objects and have updated docs (@dkahle, #5146).

* For the purposes of checking required or non-missing aesthetics, character 
  vectors are no longer considered non-finite (@teunbrand, @4284).

* `annotation_logticks()` skips drawing ticks when the scale range is non-finite
  instead of throwing an error (@teunbrand, #5229).
  
* Fixed spurious warnings when the `weight` was used in `stat_bin_2d()`, 
  `stat_boxplot()`, `stat_contour()`, `stat_bin_hex()` and `stat_quantile()`
  (@teunbrand, #5216).

* To prevent changing the plotting order, `stat_sf()` is now computed per panel 
  instead of per group (@teunbrand, #4340).

* Fixed bug in `coord_sf()` where graticule lines didn't obey 
  `panel.grid.major`'s linewidth setting (@teunbrand, #5179).

* `geom_text()` drops observations where `angle = NA` instead of throwing an
  error (@teunbrand, #2757).
  
# ggplot2 3.4.1
This is a small release focusing on fixing regressions in the 3.4.0 release
and minor polishes.

## Breaking changes

* The computed variable `y` in `stat_ecdf()` has been superseded by `ecdf` to 
  prevent incorrect scale transformations (@teunbrand, #5113 and #5112).
  
## New features

* Added `scale_linewidth_manual()` and `scale_linewidth_identity()` to support
  the `linewidth` aesthetic (@teunbrand, #5050).
  
* `ggsave()` warns when multiple `filename`s are given, and only writes to the
  first file (@teunbrand, #5114).

## Bug fixes

* Fixed a regression in `geom_hex()` where aesthetics were replicated across 
  bins (@thomasp85, #5037 and #5044).
  
* Using two ordered factors as facetting variables in 
  `facet_grid(..., as.table = FALSE)` now throws a warning instead of an
  error (@teunbrand, #5109).
  
* Fixed misbehaviour of `draw_key_boxplot()` and `draw_key_crossbar()` with 
  skewed key aspect ratio (@teunbrand, #5082).
  
* Fixed spurious warning when `weight` aesthetic was used in `stat_smooth()` 
  (@teunbrand based on @clauswilke's suggestion, #5053).
  
* The `lwd` alias is now correctly replaced by `linewidth` instead of `size` 
  (@teunbrand based on @clauswilke's suggestion #5051).
  
* Fixed a regression in `Coord$train_panel_guides()` where names of guides were 
  dropped (@maxsutton, #5063).

In binned scales:

* Automatic breaks should no longer be out-of-bounds, and automatic limits are
  adjusted to include breaks (@teunbrand, #5082).
  
* Zero-range limits no longer throw an error and are treated akin to continuous
  scales with zero-range limits (@teunbrand, #5066).
  
* The `trans = "date"` and `trans = "time"` transformations were made compatible
  (@teunbrand, #4217).

# ggplot2 3.4.0
This is a minor release focusing on tightening up the internals and ironing out
some inconsistencies in the API. The biggest change is the addition of the 
`linewidth` aesthetic that takes of sizing the width of any line from `size`. 
This change, while attempting to be as non-breaking as possible, has the 
potential to change the look of some of your plots.

Other notable changes is a complete redo of the error and warning messaging in
ggplot2 using the cli package. Messaging is now better contextualised and it 
should be easier to identify which layer an error is coming from. Last, we have
now made the switch to using the vctrs package internally which means that 
support for vctrs classes as variables should improve, along with some small 
gains in rendering speed.

## Breaking changes

* A `linewidth` aesthetic has been introduced and supersedes the `size` 
  aesthetic for scaling the width of lines in line based geoms. `size` will 
  remain functioning but deprecated for these geoms and it is recommended to 
  update all code to reflect the new aesthetic. For geoms that have _both_ point 
  sizing and linewidth sizing (`geom_pointrange()` and `geom_sf`) `size` now 
  **only** refers to sizing of points which can leads to a visual change in old
  code (@thomasp85, #3672)
  
* The default line width for polygons in `geom_sf()` have been decreased to 0.2 
  to reflect that this is usually used for demarking borders where a thinner 
  line is better suited. This change was made since we already induced a 
  visual change in `geom_sf()` with the introduction of the `linewidth` 
  aesthetic.
  
* The dot-dot notation (`..var..`) and `stat()`, which have been superseded by
  `after_stat()`, are now formally deprecated (@yutannihilation, #3693).

* `qplot()` is now formally deprecated (@yutannihilation, #3956).

* `stage()` now properly refers to the values without scale transformations for
  the stage of `after_stat`. If your code requires the scaled version of the
  values for some reason, you have to apply the same transformation by yourself,
  e.g. `sqrt()` for `scale_{x,y}_sqrt()` (@yutannihilation and @teunbrand, #4155).

* Use `rlang::hash()` instead of `digest::digest()`. This update may lead to 
  changes in the automatic sorting of legends. In order to enforce a specific
  legend order use the `order` argument in the guide. (@thomasp85, #4458)

* referring to `x` in backquoted expressions with `label_bquote()` is no longer
  possible.

* The `ticks.linewidth` and `frame.linewidth` parameters of `guide_colourbar()`
  are now multiplied with `.pt` like elsewhere in ggplot2. It can cause visual
  changes when these arguments are not the defaults and these changes can be 
  restored to their previous behaviour by adding `/ .pt` (@teunbrand #4314).

* `scale_*_viridis_b()` now uses the full range of the viridis scales 
  (@gregleleu, #4737)

## New features

* `geom_col()` and `geom_bar()` gain a new `just` argument. This is set to `0.5`
  by default; use `just = 0`/`just = 1` to place columns on the left/right
  of the axis breaks.
  (@wurli, #4899)

* `geom_density()` and `stat_density()` now support `bounds` argument
  to estimate density with boundary correction (@echasnovski, #4013).

* ggplot now checks during statistical transformations whether any data 
  columns were dropped and warns about this. If stats intend to drop
  data columns they can declare them in the new field `dropped_aes`.
  (@clauswilke, #3250)

* `...` supports `rlang::list2` dynamic dots in all public functions. 
  (@mone27, #4764) 

* `theme()` now has a `strip.clip` argument, that can be set to `"off"` to 
  prevent the clipping of strip text and background borders (@teunbrand, #4118)
  
* `geom_contour()` now accepts a function in the `breaks` argument 
  (@eliocamp, #4652).

## Minor improvements and bug fixes

* Fix a bug in `position_jitter()` where infinity values were dropped (@javlon,
  #4790).

* `geom_linerange()` now respects the `na.rm` argument (#4927, @thomasp85)

* Improve the support for `guide_axis()` on `coord_trans()` 
  (@yutannihilation, #3959)
  
* Added `stat_align()` to align data without common x-coordinates prior to
  stacking. This is now the default stat for `geom_area()` (@thomasp85, #4850)

* Fix a bug in `stat_contour_filled()` where break value differences below a 
  certain number of digits would cause the computations to fail (@thomasp85, 
  #4874)

* Secondary axis ticks are now positioned more precisely, removing small visual
  artefacts with alignment between grid and ticks (@thomasp85, #3576)

* Improve `stat_function` documentation regarding `xlim` argument. 
  (@92amartins, #4474)

* Fix various issues with how `labels`, `breaks`, `limits`, and `show.limits`
  interact in the different binning guides (@thomasp85, #4831)

* Automatic break calculation now squishes the scale limits to the domain
  of the transformation. This allows `scale_{x/y}_sqrt()` to find breaks at 0   
  when appropriate (@teunbrand, #980).

* Using multiple modified aesthetics correctly will no longer trigger warnings. 
  If used incorrectly, the warning will now report the duplicated aesthetic 
  instead of `NA` (@teunbrand, #4707).

* `aes()` now supports the `!!!` operator in its first two arguments
  (#2675). Thanks to @yutannihilation and @teunbrand for draft
  implementations.

* Require rlang >= 1.0.0 (@billybarc, #4797)

* `geom_violin()` no longer issues "collapsing to unique 'x' values" warning
  (@bersbersbers, #4455)

* `annotate()` now documents unsupported geoms (`geom_abline()`, `geom_hline()`
  and `geom_vline()`), and warns when they are requested (@mikmart, #4719)

* `presidential` dataset now includes Trump's presidency (@bkmgit, #4703).

* `position_stack()` now works fully with `geom_text()` (@thomasp85, #4367)

* `geom_tile()` now correctly recognises missing data in `xmin`, `xmax`, `ymin`,
  and `ymax` (@thomasp85 and @sigmapi, #4495)

* `geom_hex()` will now use the binwidth from `stat_bin_hex()` if present, 
  instead of deriving it (@thomasp85, #4580)
  
* `geom_hex()` now works on non-linear coordinate systems (@thomasp85)

* Fixed a bug throwing errors when trying to render an empty plot with secondary
  axes (@thomasp85, #4509)

* Axes are now added correctly in `facet_wrap()` when `as.table = FALSE`
  (@thomasp85, #4553)

* Better compatibility of custom device functions in `ggsave()` 
  (@thomasp85, #4539)

* Binning scales are now more resilient to calculated limits that ends up being
  `NaN` after transformations (@thomasp85, #4510)

* Strip padding in `facet_grid()` is now only in effect if 
  `strip.placement = "outside"` _and_ an axis is present between the strip and 
  the panel (@thomasp85, #4610)

* Aesthetics of length 1 are now recycled to 0 if the length of the data is 0 
  (@thomasp85, #4588)

* Setting `size = NA` will no longer cause `guide_legend()` to error 
  (@thomasp85, #4559)

* Setting `stroke` to `NA` in `geom_point()` will no longer impair the sizing of
  the points (@thomasp85, #4624)

* `stat_bin_2d()` now correctly recognises the `weight` aesthetic 
  (@thomasp85, #4646)
  
* All geoms now have consistent exposure of linejoin and lineend parameters, and
  the guide keys will now respect these settings (@thomasp85, #4653)

* `geom_sf()` now respects `arrow` parameter for lines (@jakeruss, #4659)

* Updated documentation for `print.ggplot` to reflect that it returns
  the original plot, not the result of `ggplot_build()`. (@r2evans, #4390)

* `scale_*_manual()` no longer displays extra legend keys, or changes their 
  order, when a named `values` argument has more items than the data. To display
  all `values` on the legend instead, use
  `scale_*_manual(values = vals, limits = names(vals))`. (@teunbrand, @banfai, 
  #4511, #4534)

* Updated documentation for `geom_contour()` to correctly reflect argument 
  precedence between `bins` and `binwidth`. (@eliocamp, #4651)

* Dots in `geom_dotplot()` are now correctly aligned to the baseline when
  `stackratio != 1` and `stackdir != "up"` (@mjskay, #4614)

* Key glyphs for `geom_boxplot()`, `geom_crossbar()`, `geom_pointrange()`, and
  `geom_linerange()` are now orientation-aware (@mjskay, #4732)
  
* Updated documentation for `geom_smooth()` to more clearly describe effects of 
  the `fullrange` parameter (@thoolihan, #4399).

# ggplot2 3.3.6
This is a very small release only applying an internal change to comply with 
R 4.2 and its deprecation of `default.stringsAsFactors()`. There are no user
facing changes and no breaking changes.

# ggplot2 3.3.5
This is a very small release focusing on fixing a couple of untenable issues 
that surfaced with the 3.3.4 release

* Revert changes made in #4434 (apply transform to intercept in `geom_abline()`) 
  as it introduced undesirable issues far worse than the bug it fixed 
  (@thomasp85, #4514)
* Fixes an issue in `ggsave()` when producing emf/wmf files (@yutannihilation, 
  #4521)
* Warn when grDevices specific arguments are passed to ragg devices (@thomasp85, 
  #4524)
* Fix an issue where `coord_sf()` was reporting that it is non-linear
  even when data is provided in projected coordinates (@clauswilke, #4527)

# ggplot2 3.3.4
This is a larger patch release fixing a huge number of bugs and introduces a 
small selection of feature refinements.

## Features

* Alt-text can now be added to a plot using the `alt` label, i.e 
  `+ labs(alt = ...)`. Currently this alt text is not automatically propagated, 
  but we plan to integrate into Shiny, RMarkdown, and other tools in the future. 
  (@thomasp85, #4477)

* Add support for the BrailleR package for creating descriptions of the plot
  when rendered (@thomasp85, #4459)
  
* `coord_sf()` now has an argument `default_crs` that specifies the coordinate
  reference system (CRS) for non-sf layers and scale/coord limits. This argument
  defaults to `NULL`, which means non-sf layers are assumed to be in projected
  coordinates, as in prior ggplot2 versions. Setting `default_crs = sf::st_crs(4326)`
  provides a simple way to interpret x and y positions as longitude and latitude,
  regardless of the CRS used by `coord_sf()`. Authors of extension packages
  implementing `stat_sf()`-like functionality are encouraged to look at the source
  code of `stat_sf()`'s `compute_group()` function to see how to provide scale-limit
  hints to `coord_sf()` (@clauswilke, #3659).

* `ggsave()` now uses ragg to render raster output if ragg is available. It also
  handles custom devices that sets a default unit (e.g. `ragg::agg_png`) 
  correctly (@thomasp85, #4388)

* `ggsave()` now returns the saved file location invisibly (#3379, @eliocamp).
  Note that, as a side effect, an unofficial hack `<ggplot object> + ggsave()`
  no longer works (#4513).

* The scale arguments `limits`, `breaks`, `minor_breaks`, `labels`, `rescaler`
  and `oob` now accept purrr style lambda notation (@teunbrand, #4427). The same 
  is true for `as_labeller()` (and therefore also `labeller()`) 
  (@netique, #4188).

* Manual scales now allow named vectors passed to `values` to contain fewer 
  elements than existing in the data. Elements not present in values will be set
  to `NA` (@thomasp85, #3451)
  
* Date and datetime position scales support out-of-bounds (oob) arguments to 
  control how limits affect data outside those limits (@teunbrand, #4199).
  
## Fixes

* Fix a bug that `after_stat()` and `after_scale()` cannot refer to aesthetics
  if it's specified in the plot-global mapping (@yutannihilation, #4260).
  
* Fix bug in `annotate_logticks()` that would cause an error when used together
  with `coord_flip()` (@thomasp85, #3954)
  
* Fix a bug in `geom_abline()` that resulted in `intercept` not being subjected
  to the transformation of the y scale (@thomasp85, #3741)
  
* Extent the range of the line created by `geom_abline()` so that line ending
  is not visible for large linewidths (@thomasp85, #4024)

* Fix bug in `geom_dotplot()` where dots would be positioned wrong with 
  `stackgroups = TRUE` (@thomasp85, #1745)

* Fix calculation of confidence interval for locfit smoothing in `geom_smooth()`
  (@topepo, #3806)
  
* Fix bug in `geom_text()` where `"outward"` and `"inward"` justification for 
  some `angle` values was reversed (@aphalo, #4169, #4447)

* `ggsave()` now sets the default background to match the fill value of the
  `plot.background` theme element (@karawoo, #4057)

* It is now deprecated to specify `guides(<scale> = FALSE)` or
  `scale_*(guide = FALSE)` to remove a guide. Please use 
  `guides(<scale> = "none")` or `scale_*(guide = "none")` instead 
  (@yutannihilation, #4097)
  
* Fix a bug in `guide_bins()` where keys would disappear if the guide was 
  reversed (@thomasp85, #4210)
  
* Fix bug in `guide_coloursteps()` that would repeat the terminal bins if the
  breaks coincided with the limits of the scale (@thomasp85, #4019)

* Make sure that default labels from default mappings doesn't overwrite default
  labels from explicit mappings (@thomasp85, #2406)

* Fix bug in `labeller()` where parsing was turned off if `.multiline = FALSE`
  (@thomasp85, #4084)
  
* Make sure `label_bquote()` has access to the calling environment when 
  evaluating the labels (@thomasp85, #4141)

* Fix a bug in the layer implementation that introduced a new state after the 
  first render which could lead to a different look when rendered the second 
  time (@thomasp85, #4204)

* Fix a bug in legend justification where justification was lost of the legend
  dimensions exceeded the available size (@thomasp85, #3635)

* Fix a bug in `position_dodge2()` where `NA` values in thee data would cause an
  error (@thomasp85, #2905)

* Make sure `position_jitter()` creates the same jittering independent of 
  whether it is called by name or with constructor (@thomasp85, #2507)

* Fix a bug in `position_jitter()` where different jitters would be applied to 
  different position aesthetics of the same axis (@thomasp85, #2941)
  
* Fix a bug in `qplot()` when supplying `c(NA, NA)` as axis limits 
  (@thomasp85, #4027)
  
* Remove cross-inheritance of default discrete colour/fill scales and check the
  type and aesthetic of function output if `type` is a function 
  (@thomasp85, #4149)

* Fix bug in `scale_[x|y]_date()` where custom breaks functions that resulted in
  fractional dates would get misaligned (@thomasp85, #3965)
  
* Fix bug in `scale_[x|y]_datetime()` where a specified timezone would be 
  ignored by the scale (@thomasp85, #4007)
  
* Fix issue in `sec_axis()` that would throw warnings in the absence of any 
  secondary breaks (@thomasp85, #4368)

* `stat_bin()`'s computed variable `width` is now documented (#3522).
  
* `stat_count()` now computes width based on the full dataset instead of per 
  group (@thomasp85, #2047)

* Extended `stat_ecdf()` to calculate the cdf from either x or y instead from y 
  only (@jgjl, #4005)
  
* Fix a bug in `stat_summary_bin()` where one more than the requested number of
  bins would be created (@thomasp85, #3824)

* Only drop groups in `stat_ydensity()` when there are fewer than two data 
  points and throw a warning (@andrewwbutler, #4111).

* Fixed a bug in strip assembly when theme has `strip.text = element_blank()`
  and plots are faceted with multi-layered strips (@teunbrand, #4384).
  
* Using `theme(aspect.ratio = ...)` together with free space in `facet_grid()`
  now correctly throws an error (@thomasp85, #3834)

* Fixed a bug in `labeller()` so that `.default` is passed to `as_labeller()`
  when labellers are specified by naming faceting variables. (@waltersom, #4031)
  
* Updated style for example code (@rjake, #4092)

* ggplot2 now requires R >= 3.3 (#4247).

* ggplot2 now uses `rlang::check_installed()` to check if a suggested package is
  installed, which will offer to install the package before continuing (#4375, 
  @malcolmbarrett)

* Improved error with hint when piping a `ggplot` object into a facet function
  (#4379, @mitchelloharawild).

# ggplot2 3.3.3
This is a small patch release mainly intended to address changes in R and CRAN.
It further changes the licensing model of ggplot2 to an MIT license.

* Update the ggplot2 licence to an MIT license (#4231, #4232, #4233, and #4281)

* Use vdiffr conditionally so ggplot2 can be tested on systems without vdiffr

* Update tests to work with the new `all.equal()` defaults in R >4.0.3

* Fixed a bug that `guide_bins()` mistakenly ignore `override.aes` argument
  (@yutannihilation, #4085).

# ggplot2 3.3.2
This is a small release focusing on fixing regressions introduced in 3.3.1.

* Added an `outside` option to `annotation_logticks()` that places tick marks
  outside of the plot bounds. (#3783, @kbodwin)

* `annotation_raster()` adds support for native rasters. For large rasters,
  native rasters render significantly faster than arrays (@kent37, #3388)
  
* Facet strips now have dedicated position-dependent theme elements 
  (`strip.text.x.top`, `strip.text.x.bottom`, `strip.text.y.left`, 
  `strip.text.y.right`) that inherit from `strip.text.x` and `strip.text.y`, 
  respectively. As a consequence, some theme stylings now need to be applied to 
  the position-dependent elements rather than to the parent elements. This 
  change was already introduced in ggplot2 3.3.0 but not listed in the 
  changelog. (@thomasp85, #3683)

* Facets now handle layers containing no data (@yutannihilation, #3853).
  
* A newly added geom `geom_density_2d_filled()` and associated stat 
  `stat_density_2d_filled()` can draw filled density contours
  (@clauswilke, #3846).

* A newly added `geom_function()` is now recommended to use in conjunction
  with/instead of `stat_function()`. In addition, `stat_function()` now
  works with transformed y axes, e.g. `scale_y_log10()`, and in plots
  containing no other data or layers (@clauswilke, #3611, #3905, #3983).

* Fixed a bug in `geom_sf()` that caused problems with legend-type
  autodetection (@clauswilke, #3963).
  
* Support graphics devices that use the `file` argument instead of `fileneame` 
  in `ggsave()` (@bwiernik, #3810)
  
* Default discrete color scales are now configurable through the `options()` of 
  `ggplot2.discrete.colour` and `ggplot2.discrete.fill`. When set to a character 
  vector of colour codes (or list of character vectors)  with sufficient length, 
  these colours are used for the default scale. See `help(scale_colour_discrete)` 
  for more details and examples (@cpsievert, #3833).

* Default continuous colour scales (i.e., the `options()` 
  `ggplot2.continuous.colour` and `ggplot2.continuous.fill`, which inform the 
  `type` argument of `scale_fill_continuous()` and `scale_colour_continuous()`) 
  now accept a function, which allows more control over these default 
  `continuous_scale()`s (@cpsievert, #3827).

* A bug was fixed in `stat_contour()` when calculating breaks based on 
  the `bins` argument (@clauswilke, #3879, #4004).
  
* Data columns can now contain `Vector` S4 objects, which are widely used in the 
  Bioconductor project. (@teunbrand, #3837)

# ggplot2 3.3.1

This is a small release with no code change. It removes all malicious links to a 
site that got hijacked from the readme and pkgdown site.

# ggplot2 3.3.0

This is a minor release but does contain a range of substantial new features, 
along with the standard bug fixes. The release contains a few visual breaking
changes, along with breaking changes for extension developers due to a shift in
internal representation of the position scales and their axes. No user breaking
changes are included.

This release also adds Dewey Dunnington (@paleolimbot) to the core team.

## Breaking changes
There are no user-facing breaking changes, but a change in some internal 
representations that extension developers may have relied on, along with a few 
breaking visual changes which may cause visual tests in downstream packages to 
fail.

* The `panel_params` field in the `Layout` now contains a list of list of 
  `ViewScale` objects, describing the trained coordinate system scales, instead
  of the list object used before. Any extensions that use this field will likely
  break, as will unit tests that checks aspects of this.

* `element_text()` now issues a warning when vectorized arguments are provided, 
  as in `colour = c("red", "green", "blue")`. Such use is discouraged and not 
  officially supported (@clauswilke, #3492).

* Changed `theme_grey()` setting for legend key so that it creates no border 
  (`NA`) rather than drawing a white one. (@annennenne, #3180)

* `geom_ribbon()` now draws separate lines for the upper and lower intervals if
  `colour` is mapped. Similarly, `geom_area()` and `geom_density()` now draw
  the upper lines only in the same case by default. If you want old-style full
  stroking, use `outline.type = "full"` (@yutannihilation, #3503 / @thomasp85, #3708).

## New features

* The evaluation time of aesthetics can now be controlled to a finer degree. 
  `after_stat()` supersedes the use of `stat()` and `..var..`-notation, and is
  joined by `after_scale()` to allow for mapping to scaled aesthetic values. 
  Remapping of the same aesthetic is now supported with `stage()`, so you can 
  map a data variable to a stat aesthetic, and remap the same aesthetic to 
  something else after statistical transformation (@thomasp85, #3534)

* All `coord_*()` functions with `xlim` and `ylim` arguments now accept
  vectors with `NA` as a placeholder for the minimum or maximum value
  (e.g., `ylim = c(0, NA)` would zoom the y-axis from 0 to the 
  maximum value observed in the data). This mimics the behaviour
  of the `limits` argument in continuous scale functions
  (@paleolimbot, #2907).

* Allowed reversing of discrete scales by re-writing `get_limits()` 
  (@AnneLyng, #3115)
  
* All geoms and stats that had a direction (i.e. where the x and y axes had 
  different interpretation), can now freely choose their direction, instead of
  relying on `coord_flip()`. The direction is deduced from the aesthetic 
  mapping, but can also be specified directly with the new `orientation` 
  argument (@thomasp85, #3506).
  
* Position guides can now be customized using the new `guide_axis()`, which can 
  be passed to position `scale_*()` functions or via `guides()`. The new axis 
  guide (`guide_axis()`) comes with arguments `check.overlap` (automatic removal 
  of overlapping labels), `angle` (easy rotation of axis labels), and
  `n.dodge` (dodge labels into multiple rows/columns) (@paleolimbot, #3322).
  
* A new scale type has been added, that allows binning of aesthetics at the 
  scale level. It has versions for both position and non-position aesthetics and
  comes with two new guides (`guide_bins` and `guide_coloursteps`) 
  (@thomasp85, #3096)
  
* `scale_x_continuous()` and `scale_y_continuous()` gains an `n.breaks` argument
  guiding the number of automatic generated breaks (@thomasp85, #3102)

* Added `stat_contour_filled()` and `geom_contour_filled()`, which compute 
  and draw filled contours of gridded data (@paleolimbot, #3044). 
  `geom_contour()` and `stat_contour()` now use the isoband package
  to compute contour lines. The `complete` parameter (which was undocumented
  and has been unused for at least four years) was removed (@paleolimbot, #3044).
  
* Themes have gained two new parameters, `plot.title.position` and 
  `plot.caption.position`, that can be used to customize how plot
  title/subtitle and plot caption are positioned relative to the overall plot
  (@clauswilke, #3252).

## Extensions
  
* `Geom` now gains a `setup_params()` method in line with the other ggproto
  classes (@thomasp85, #3509)

* The newly added function `register_theme_elements()` now allows developers
  of extension packages to define their own new theme elements and place them
  into the ggplot2 element tree (@clauswilke, #2540).

## Minor improvements and bug fixes

* `coord_trans()` now draws second axes and accepts `xlim`, `ylim`,
  and `expand` arguments to bring it up to feature parity with 
  `coord_cartesian()`. The `xtrans` and `ytrans` arguments that were 
  deprecated in version 1.0.1 in favour of `x` and `y` 
  were removed (@paleolimbot, #2990).

* `coord_trans()` now calculates breaks using the expanded range 
  (previously these were calculated using the unexpanded range, 
  which resulted in differences between plots made with `coord_trans()`
  and those made with `coord_cartesian()`). The expansion for discrete axes 
  in `coord_trans()` was also updated such that it behaves identically
  to that in `coord_cartesian()` (@paleolimbot, #3338).

* `expand_scale()` was deprecated in favour of `expansion()` for setting
  the `expand` argument of `x` and `y` scales (@paleolimbot).

* `geom_abline()`, `geom_hline()`, and `geom_vline()` now issue 
  more informative warnings when supplied with set aesthetics
  (i.e., `slope`, `intercept`, `yintercept`, and/or `xintercept`)
  and mapped aesthetics (i.e., `data` and/or `mapping`).

* Fix a bug in `geom_raster()` that squeezed the image when it went outside 
  scale limits (#3539, @thomasp85)

* `geom_sf()` now determines the legend type automatically (@microly, #3646).
  
* `geom_sf()` now removes rows that can't be plotted due to `NA` aesthetics 
  (#3546, @thomasp85)

* `geom_sf()` now applies alpha to linestring geometries 
  (#3589, @yutannihilation).

* `gg_dep()` was deprecated (@perezp44, #3382).

* Added function `ggplot_add.by()` for lists created with `by()`, allowing such
  lists to be added to ggplot objects (#2734, @Maschette)

* ggplot2 no longer depends on reshape2, which means that it no longer 
  (recursively) needs plyr, stringr, or stringi packages.

* Increase the default `nbin` of `guide_colourbar()` to place the ticks more 
  precisely (#3508, @yutannihilation).

* `manual_scale()` now matches `values` with the order of `breaks` whenever
  `values` is an unnamed vector. Previously, unnamed `values` would match with
  the limits of the scale and ignore the order of any `breaks` provided. Note
  that this may change the appearance of plots that previously relied on the
  unordered behaviour (#2429, @idno0001).

* `scale_manual_*(limits = ...)` now actually limits the scale (#3262,
  @yutannihilation).

* Fix a bug when `show.legend` is a named logical vector 
  (#3461, @yutannihilation).

* Added weight aesthetic option to `stat_density()` and made scaling of 
  weights the default (@annennenne, #2902)
  
* `stat_density2d()` can now take an `adjust` parameter to scale the default 
  bandwidth. (#2860, @haleyjeppson)

* `stat_smooth()` uses `REML` by default, if `method = "gam"` and
  `gam`'s method is not specified (@ikosmidis, #2630).

* stacking text when calculating the labels and the y axis with
  `stat_summary()` now works (@ikosmidis, #2709)
  
* `stat_summary()` and related functions now support rlang-style lambda functions
  (#3568, @dkahle).

* The data mask pronoun, `.data`, is now stripped from default labels.

* Addition of partial themes to plots has been made more predictable;
  stepwise addition of individual partial themes is now equivalent to
  addition of multple theme elements at once (@clauswilke, #3039).

* Facets now don't fail even when some variable in the spec are not available
  in all layers (@yutannihilation, #2963).

# ggplot2 3.2.1

This is a patch release fixing a few regressions introduced in 3.2.0 as well as
fixing some unit tests that broke due to upstream changes.

* `position_stack()` no longer changes the order of the input data. Changes to 
  the internal behaviour of `geom_ribbon()` made this reordering problematic 
  with ribbons that spanned `y = 0` (#3471)
* Using `qplot()` with a single positional aesthetic will no longer title the
  non-specified scale as `"NULL"` (#3473)
* Fixes unit tests for sf graticule labels caused by changes to sf

# ggplot2 3.2.0

This is a minor release with an emphasis on internal changes to make ggplot2 
faster and more consistent. The few interface changes will only affect the 
aesthetics of the plot in minor ways, and will only potentially break code of
extension developers if they have relied on internals that have been changed. 
This release also sees the addition of Hiroaki Yutani (@yutannihilation) to the 
core developer team.

With the release of R 3.6, ggplot2 now requires the R version to be at least 3.2,
as the tidyverse is committed to support 5 major versions of R.

## Breaking changes

* Two patches (#2996 and #3050) fixed minor rendering problems. In most cases,
  the visual changes are so subtle that they are difficult to see with the naked
  eye. However, these changes are detected by the vdiffr package, and therefore
  any package developers who use vdiffr to test for visual correctness of ggplot2
  plots will have to regenerate all reference images.
  
* In some cases, ggplot2 now produces a warning or an error for code that previously
  produced plot output. In all these cases, the previous plot output was accidental,
  and the plotting code uses the ggplot2 API in a way that would lead to undefined
  behavior. Examples include a missing `group` aesthetic in `geom_boxplot()` (#3316),
  annotations across multiple facets (#3305), and not using aesthetic mappings when
  drawing ribbons with `geom_ribbon()` (#3318).

## New features

* This release includes a range of internal changes that speeds up plot 
  generation. None of the changes are user facing and will not break any code,
  but in general ggplot2 should feel much faster. The changes includes, but are
  not limited to:
  
  - Caching ascent and descent dimensions of text to avoid recalculating it for
    every title.
  
  - Using a faster data.frame constructor as well as faster indexing into 
    data.frames
    
  - Removing the plyr dependency, replacing plyr functions with faster 
    equivalents.

* `geom_polygon()` can now draw polygons with holes using the new `subgroup` 
  aesthetic. This functionality requires R 3.6.0 (@thomasp85, #3128)

* Aesthetic mappings now accept functions that return `NULL` (@yutannihilation,
  #2997).

* `stat_function()` now accepts rlang/purrr style anonymous functions for the 
  `fun` parameter (@dkahle, #3159).

* `geom_rug()` gains an "outside" option to allow for moving the rug tassels to 
  outside the plot area (@njtierney, #3085) and a `length` option to allow for 
  changing the length of the rug lines (@daniel-wells, #3109). 
  
* All geoms now take a `key_glyph` paramter that allows users to customize
  how legend keys are drawn (@clauswilke, #3145). In addition, a new key glyph
  `timeseries` is provided to draw nice legends for time series
  (@mitchelloharawild, #3145).

## Extensions

* Layers now have a new member function `setup_layer()` which is called at the
  very beginning of the plot building process and which has access to the 
  original input data and the plot object being built. This function allows the 
  creation of custom layers that autogenerate aesthetic mappings based on the 
  input data or that filter the input data in some form. For the time being, this
  feature is not exported, but it has enabled the development of a new layer type,
  `layer_sf()` (see next item). Other special-purpose layer types may be added
  in the future (@clauswilke, #2872).
  
* A new layer type `layer_sf()` can auto-detect and auto-map sf geometry
  columns in the data. It should be used by extension developers who are writing
  new sf-based geoms or stats (@clauswilke, #3232).

* `x0` and `y0` are now recognized positional aesthetics so they will get scaled 
  if used in extension geoms and stats (@thomasp85, #3168)
  
* Continuous scale limits now accept functions which accept the default
  limits and return adjusted limits. This makes it possible to write
  a function that e.g. ensures the limits are always a multiple of 100,
  regardless of the data (@econandrew, #2307).

## Minor improvements and bug fixes

* `cut_width()` now accepts `...` to pass further arguments to `base::cut.default()`
   like `cut_number()` and `cut_interval()` already did (@cderv, #3055)

* `coord_map()` now can have axes on the top and right (@karawoo, #3042).

* `coord_polar()` now correctly rescales the secondary axis (@linzi-sg, #3278)

* `coord_sf()`, `coord_map()`, and `coord_polar()` now squash `-Inf` and `Inf`
  into the min and max of the plot (@yutannihilation, #2972).

* `coord_sf()` graticule lines are now drawn in the same thickness as panel grid 
  lines in `coord_cartesian()`, and seting panel grid lines to `element_blank()` 
  now also works in `coord_sf()` 
  (@clauswilke, #2991, #2525).

* `economics` data has been regenerated. This leads to some changes in the
  values of all columns (especially in `psavert`), but more importantly, strips 
  the grouping attributes from `economics_long`.

* `element_line()` now fills closed arrows (@yutannihilation, #2924).

* Facet strips on the left side of plots now have clipping turned on, preventing
  text from running out of the strip and borders from looking thicker than for
  other strips (@karawoo, #2772 and #3061).

* ggplot2 now works in Turkish locale (@yutannihilation, #3011).

* Clearer error messages for inappropriate aesthetics (@clairemcwhite, #3060).

* ggplot2 no longer attaches any external packages when using functions that 
  depend on packages that are suggested but not imported by ggplot2. The 
  affected functions include `geom_hex()`, `stat_binhex()`, 
  `stat_summary_hex()`, `geom_quantile()`, `stat_quantile()`, and `map_data()` 
  (@clauswilke, #3126).
  
* `geom_area()` and `geom_ribbon()` now sort the data along the x-axis in the 
  `setup_data()` method rather than as part of `draw_group()` (@thomasp85, 
  #3023)

* `geom_hline()`, `geom_vline()`, and `geom_abline()` now throw a warning if the 
  user supplies both an `xintercept`, `yintercept`, or `slope` value and a 
  mapping (@RichardJActon, #2950).

* `geom_rug()` now works with `coord_flip()` (@has2k1, #2987).

* `geom_violin()` no longer throws an error when quantile lines fall outside 
  the violin polygon (@thomasp85, #3254).

* `guide_legend()` and `guide_colorbar()` now use appropriate spacing between legend
  key glyphs and legend text even if the legend title is missing (@clauswilke, #2943).

* Default labels are now generated more consistently; e.g., symbols no longer
  get backticks, and long expressions are abbreviated with `...`
  (@yutannihilation, #2981).

* All-`Inf` layers are now ignored for picking the scale (@yutannihilation, 
  #3184).
  
* Diverging Brewer colour palette now use the correct mid-point colour 
  (@dariyasydykova, #3072).
  
* `scale_color_continuous()` now points to `scale_colour_continuous()` so that 
  it will handle `type = "viridis"` as the documentation states (@hlendway, 
  #3079).

* `scale_shape_identity()` now works correctly with `guide = "legend"` 
  (@malcolmbarrett, #3029)
  
* `scale_continuous` will now draw axis line even if the length of breaks is 0
  (@thomasp85, #3257)

* `stat_bin()` will now error when the number of bins exceeds 1e6 to avoid 
  accidentally freezing the user session (@thomasp85).
  
* `sec_axis()` now places ticks accurately when using nonlinear transformations (@dpseidel, #2978).

* `facet_wrap()` and `facet_grid()` now automatically remove NULL from facet
  specs, and accept empty specs (@yutannihilation, #3070, #2986).

* `stat_bin()` now handles data with only one unique value (@yutannihilation 
  #3047).

* `sec_axis()` now accepts functions as well as formulas (@yutannihilation, #3031).

*   New theme elements allowing different ticks lengths for each axis. For instance,
    this can be used to have inwards ticks on the x-axis (`axis.ticks.length.x`) and
    outwards ticks on the y-axis (`axis.ticks.length.y`) (@pank, #2935).

* The arguments of `Stat*$compute_layer()` and `Position*$compute_layer()` are
  now renamed to always match the ones of `Stat$compute_layer()` and
  `Position$compute_layer()` (@yutannihilation, #3202).

* `geom_*()` and `stat_*()` now accepts purrr-style lambda notation
  (@yutannihilation, #3138).

* `geom_tile()` and `geom_rect()` now draw rectangles without notches at the
  corners. The style of the corner can be controlled by `linejoin` parameters
  (@yutannihilation, #3050).

# ggplot2 3.1.0

## Breaking changes

This is a minor release and breaking changes have been kept to a minimum. End users of 
ggplot2 are unlikely to encounter any issues. However, there are a few items that developers 
of ggplot2 extensions should be aware of. For additional details, see also the discussion 
accompanying issue #2890.

*   In non-user-facing internal code (specifically in the `aes()` function and in
    the `aesthetics` argument of scale functions), ggplot2 now always uses the British
    spelling for aesthetics containing the word "colour". When users specify a "color"
    aesthetic it is automatically renamed to "colour". This renaming is also applied
    to non-standard aesthetics that contain the word "color". For example, "point_color"
    is renamed to "point_colour". This convention makes it easier to support both
    British and American spelling for novel, non-standard aesthetics, but it may require
    some adjustment for packages that have previously introduced non-standard color
    aesthetics using American spelling. A new function `standardise_aes_names()` is
    provided in case extension writers need to perform this renaming in their own code
    (@clauswilke, #2649).

*   Functions that generate other functions (closures) now force the arguments that are
    used from the generated functions, to avoid hard-to-catch errors. This may affect
    some users of manual scales (such as `scale_colour_manual()`, `scale_fill_manual()`,
    etc.) who depend on incorrect behavior (@krlmlr, #2807).
    
*   `Coord` objects now have a function `backtransform_range()` that returns the
    panel range in data coordinates. This change may affect developers of custom coords,
    who now should implement this function. It may also affect developers of custom
    geoms that use the `range()` function. In some applications, `backtransform_range()`
    may be more appropriate (@clauswilke, #2821).


## New features

*   `coord_sf()` has much improved customization of axis tick labels. Labels can now
    be set manually, and there are two new parameters, `label_graticule` and
    `label_axes`, that can be used to specify which graticules to label on which side
    of the plot (@clauswilke, #2846, #2857, #2881).
    
*   Two new geoms `geom_sf_label()` and `geom_sf_text()` can draw labels and text
    on sf objects. Under the hood, a new `stat_sf_coordinates()` calculates the
    x and y coordinates from the coordinates of the sf geometries. You can customize
    the calculation method via `fun.geometry` argument (@yutannihilation, #2761).
    

## Minor improvements and fixes

*   `benchplot()` now uses tidy evaluation (@dpseidel, #2699).

*   The error message in `compute_aesthetics()` now only provides the names of
    aesthetics with mismatched lengths, rather than all aesthetics (@karawoo,
    #2853).

*   For faceted plots, data is no longer internally reordered. This makes it
    safer to feed data columns into `aes()` or into parameters of geoms or
    stats. However, doing so remains discouraged (@clauswilke, #2694).

*   `coord_sf()` now also understands the `clip` argument, just like the other
    coords (@clauswilke, #2938).

*   `fortify()` now displays a more informative error message for
    `grouped_df()` objects when dplyr is not installed (@jimhester, #2822).

*   All `geom_*()` now display an informative error message when required 
    aesthetics are missing (@dpseidel, #2637 and #2706).

*   `geom_boxplot()` now understands the `width` parameter even when used with
    a non-standard stat, such as `stat_identity()` (@clauswilke, #2893).
    
*  `geom_hex()` now understands the `size` and `linetype` aesthetics
   (@mikmart, #2488).
    
*   `geom_hline()`, `geom_vline()`, and `geom_abline()` now work properly
    with `coord_trans()` (@clauswilke, #2149, #2812).
    
*   `geom_text(..., parse = TRUE)` now correctly renders the expected number of
    items instead of silently dropping items that are empty expressions, e.g.
    the empty string "". If an expression spans multiple lines, we take just
    the first line and drop the rest. This same issue is also fixed for
    `geom_label()` and the axis labels for `geom_sf()` (@slowkow, #2867).

*   `geom_sf()` now respects `lineend`, `linejoin`, and `linemitre` parameters 
    for lines and polygons (@alistaire47, #2826).
    
*   `ggsave()` now exits without creating a new graphics device if previously
    none was open (@clauswilke, #2363).

*   `labs()` now has named arguments `title`, `subtitle`, `caption`, and `tag`.
    Also, `labs()` now accepts tidyeval (@yutannihilation, #2669).

*   `position_nudge()` is now more robust and nudges only in the direction
    requested. This enables, for example, the horizontal nudging of boxplots
    (@clauswilke, #2733).

*   `sec_axis()` and `dup_axis()` now return appropriate breaks for the secondary
    axis when applied to log transformed scales (@dpseidel, #2729).

*   `sec_axis()` now works as expected when used in combination with tidy eval
    (@dpseidel, #2788).

*   `scale_*_date()`, `scale_*_time()` and `scale_*_datetime()` can now display 
    a secondary axis that is a __one-to-one__ transformation of the primary axis,
    implemented using the `sec.axis` argument to the scale constructor 
    (@dpseidel, #2244).
    
*   `stat_contour()`, `stat_density2d()`, `stat_bin2d()`,  `stat_binhex()`
    now calculate normalized statistics including `nlevel`, `ndensity`, and
    `ncount`. Also, `stat_density()` now includes the calculated statistic 
    `nlevel`, an alias for `scaled`, to better match the syntax of `stat_bin()`
    (@bjreisman, #2679).

# ggplot2 3.0.0

## Breaking changes

*   ggplot2 now supports/uses tidy evaluation (as described below). This is a 
    major change and breaks a number of packages; we made this breaking change 
    because it is important to make ggplot2 more programmable, and to be more 
    consistent with the rest of the tidyverse. The best general (and detailed)
    introduction to tidy evaluation can be found in the meta programming
    chapters in [Advanced R](https://adv-r.hadley.nz).
    
    The primary developer facing change is that `aes()` now contains 
    quosures (expression + environment pairs) rather than symbols, and you'll 
    need to take a different approach to extracting the information you need. 
    A common symptom of this change are errors "undefined columns selected" or 
    "invalid 'type' (list) of argument" (#2610). As in the previous version,
    constants (like `aes(x = 1)` or `aes(colour = "smoothed")`) are stored
    as is.
    
    In this version of ggplot2, if you need to describe a mapping in a string, 
    use `quo_name()` (to generate single-line strings; longer expressions may 
    be abbreviated) or `quo_text()` (to generate non-abbreviated strings that
    may span multiple lines). If you do need to extract the value of a variable
    instead use `rlang::eval_tidy()`. You may want to condition on 
    `(packageVersion("ggplot2") <= "2.2.1")` so that your code can work with
    both released and development versions of ggplot2.
    
    We recognise that this is a big change and if you're not already familiar
    with rlang, there's a lot to learn. If you are stuck, or need any help,
    please reach out on <https://forum.posit.co/>.

*   Error: Column `y` must be a 1d atomic vector or a list

    Internally, ggplot2 now uses `as.data.frame(tibble::as_tibble(x))` to
    convert a list into a data frame. This improves ggplot2's support for
    list-columns (needed for sf support), at a small cost: you can no longer
    use matrix-columns. Note that unlike tibble we still allow column vectors
    such as returned by `base::scale()` because of their widespread use.

*   Error: More than one expression parsed
  
    Previously `aes_string(x = c("a", "b", "c"))` silently returned 
    `aes(x = a)`. Now this is a clear error.

*   Error: `data` must be uniquely named but has duplicate columns
  
    If layer data contains columns with identical names an error will be 
    thrown. In earlier versions the first occurring column was chosen silently,
    potentially masking that the wrong data was chosen.

*   Error: Aesthetics must be either length 1 or the same as the data
    
    Layers are stricter about the columns they will combine into a single
    data frame. Each aesthetic now must be either the same length as the data
    frame or a single value. This makes silent recycling errors much less likely.

*   Error: `coord_*` doesn't support free scales 
   
    Free scales only work with selected coordinate systems; previously you'd
    get an incorrect plot.

*   Error in f(...) : unused argument (range = c(0, 1))

    This is because the `oob` argument to scale has been set to a function
    that only takes a single argument; it needs to take two arguments
    (`x`, and `range`). 

*   Error: unused argument (output)
  
    The function `guide_train()` now has an optional parameter `aesthetic`
    that allows you to override the `aesthetic` setting in the scale.
    To make your code work with the both released and development versions of 
    ggplot2 appropriate, add `aesthetic = NULL` to the `guide_train()` method
    signature.
    
    ```R
    # old
    guide_train.legend <- function(guide, scale) {...}
    
    # new 
    guide_train.legend <- function(guide, scale, aesthetic = NULL) {...}
    ```
    
    Then, inside the function, replace `scale$aesthetics[1]`,
    `aesthetic %||% scale$aesthetics[1]`. (The %||% operator is defined in the 
    rlang package).
    
    ```R
    # old
    setNames(list(scale$map(breaks)), scale$aesthetics[1])

    # new
    setNames(list(scale$map(breaks)), aesthetic %||% scale$aesthetics[1])
    ```

*   The long-deprecated `subset` argument to `layer()` has been removed.

## Tidy evaluation

* `aes()` now supports quasiquotation so that you can use `!!`, `!!!`,
  and `:=`. This replaces `aes_()` and `aes_string()` which are now
  soft-deprecated (but will remain around for a long time).

* `facet_wrap()` and `facet_grid()` now support `vars()` inputs. Like
  `dplyr::vars()`, this helper quotes its inputs and supports
  quasiquotation. For instance, you can now supply faceting variables
  like this: `facet_wrap(vars(am, cyl))` instead of 
  `facet_wrap(~am + cyl)`. Note that the formula interface is not going 
  away and will not be deprecated. `vars()` is simply meant to make it 
  easier to create functions around `facet_wrap()` and `facet_grid()`.

  The first two arguments of `facet_grid()` become `rows` and `cols`
  and now support `vars()` inputs. Note however that we took special
  care to ensure complete backward compatibility. With this change
  `facet_grid(vars(cyl), vars(am, vs))` is equivalent to
  `facet_grid(cyl ~ am + vs)`, and `facet_grid(cols = vars(am, vs))` is
  equivalent to `facet_grid(. ~ am + vs)`.

  One nice aspect of the new interface is that you can now easily
  supply names: `facet_grid(vars(Cylinder = cyl), labeller =
  label_both)` will give nice label titles to the facets. Of course,
  those names can be unquoted with the usual tidy eval syntax.

### sf

* ggplot2 now has full support for sf with `geom_sf()` and `coord_sf()`:

  ```r
  nc <- sf::st_read(system.file("shape/nc.shp", package = "sf"), quiet = TRUE)
  ggplot(nc) +
    geom_sf(aes(fill = AREA))
  ```
  It supports all simple features, automatically aligns CRS across layers, sets
  up the correct aspect ratio, and draws a graticule.

## New features

* ggplot2 now works on R 3.1 onwards, and uses the 
  [vdiffr](https://github.com/r-lib/vdiffr) package for visual testing.

* In most cases, accidentally using `%>%` instead of `+` will generate an 
  informative error (#2400).

* New syntax for calculated aesthetics. Instead of using `aes(y = ..count..)` 
  you can (and should!) use `aes(y = stat(count))`. `stat()` is a real function 
  with documentation which hopefully will make this part of ggplot2 less 
  confusing (#2059).
  
  `stat()` is particularly nice for more complex calculations because you 
  only need to specify it once: `aes(y = stat(count / max(count)))`,
  rather than `aes(y = ..count.. / max(..count..))`
  
* New `tag` label for adding identification tags to plots, typically used for 
  labelling a subplot with a letter. Add a tag with `labs(tag = "A")`, style it 
  with the `plot.tag` theme element, and control position with the
  `plot.tag.position` theme setting (@thomasp85).

### Layers: geoms, stats, and position adjustments

* `geom_segment()` and `geom_curve()` have a new `arrow.fill` parameter which 
  allows you to specify a separate fill colour for closed arrowheads 
  (@hrbrmstr and @clauswilke, #2375).

* `geom_point()` and friends can now take shapes as strings instead of integers,
  e.g. `geom_point(shape = "diamond")` (@daniel-barnett, #2075).

* `position_dodge()` gains a `preserve` argument that allows you to control
  whether the `total` width at each `x` value is preserved (the current 
  default), or ensure that the width of a `single` element is preserved
  (what many people want) (#1935).

* New `position_dodge2()` provides enhanced dodging for boxplots. Compared to
  `position_dodge()`, `position_dodge2()` compares `xmin` and `xmax` values  
  to determine which elements overlap, and spreads overlapping elements evenly
  within the region of overlap. `position_dodge2()` is now the default position
  adjustment for `geom_boxplot()`, because it handles `varwidth = TRUE`, and 
  will be considered for other geoms in the future.
  
  The `padding` parameter adds a small amount of padding between elements 
  (@karawoo, #2143) and a `reverse` parameter allows you to reverse the order 
  of placement (@karawoo, #2171).
  
* New `stat_qq_line()` makes it easy to add a simple line to a Q-Q plot, which 
  makes it easier to judge the fit of the theoretical distribution 
  (@nicksolomon).

### Scales and guides

* Improved support for mapping date/time variables to `alpha`, `size`, `colour`, 
  and `fill` aesthetics, including `date_breaks` and `date_labels` arguments 
  (@karawoo, #1526), and new `scale_alpha()` variants (@karawoo, #1526).

* Improved support for ordered factors. Ordered factors throw a warning when 
  mapped to shape (unordered factors do not), and do not throw warnings when 
  mapped to size or alpha (unordered factors do). Viridis is used as the 
  default colour and fill scale for ordered factors (@karawoo, #1526).

* The `expand` argument of `scale_*_continuous()` and `scale_*_discrete()`
  now accepts separate expansion values for the lower and upper range
  limits. The expansion limits can be specified using the convenience
  function `expand_scale()`.
  
  Separate expansion limits may be useful for bar charts, e.g. if one
  wants the bottom of the bars to be flush with the x axis but still 
  leave some (automatically calculated amount of) space above them:
  
    ```r
    ggplot(mtcars) +
        geom_bar(aes(x = factor(cyl))) +
        scale_y_continuous(expand = expand_scale(mult = c(0, .1)))
    ```
  
  It can also be useful for line charts, e.g. for counts over time,
  where one wants to have a ’hard’ lower limit of y = 0 but leave the
  upper limit unspecified (and perhaps differing between panels), with
  some extra space above the highest point on the line (with symmetrical 
  limits, the extra space above the highest point could in some cases 
  cause the lower limit to be negative).
  
  The old syntax for the `expand` argument will, of course, continue
  to work (@huftis, #1669).

* `scale_colour_continuous()` and `scale_colour_gradient()` are now controlled 
  by global options `ggplot2.continuous.colour` and `ggplot2.continuous.fill`. 
  These can be set to `"gradient"` (the default) or `"viridis"` (@karawoo).

* New `scale_colour_viridis_c()`/`scale_fill_viridis_c()` (continuous) and
  `scale_colour_viridis_d()`/`scale_fill_viridis_d()` (discrete) make it
  easy to use Viridis colour scales (@karawoo, #1526).

* Guides for `geom_text()` now accept custom labels with 
  `guide_legend(override.aes = list(label = "foo"))` (@brianwdavis, #2458).

### Margins

* Strips gain margins on all sides by default. This means that to fully justify
  text to the edge of a strip, you will need to also set the margins to 0
  (@karawoo).

* Rotated strip labels now correctly understand `hjust` and `vjust` parameters
  at all angles (@karawoo).

* Strip labels now understand justification relative to the direction of the
  text, meaning that in y facets, the strip text can be placed at either end of
  the strip using `hjust` (@karawoo).

* Legend titles and labels get a little extra space around them, which 
  prevents legend titles from overlapping the legend at large font sizes 
  (@karawoo, #1881).

## Extension points

* New `autolayer()` S3 generic (@mitchelloharawild, #1974). This is similar
  to `autoplot()` but produces layers rather than complete plots.

* Custom objects can now be added using `+` if a `ggplot_add` method has been
  defined for the class of the object (@thomasp85).

* Theme elements can now be subclassed. Add a `merge_element` method to control
  how properties are inherited from the parent element. Add an `element_grob` 
  method to define how elements are rendered into grobs (@thomasp85, #1981).

* Coords have gained new extension mechanisms.
  
    If you have an existing coord extension, you will need to revise the
    specification of the `train()` method. It is now called 
    `setup_panel_params()` (better reflecting what it actually does) and now 
    has arguments `scale_x`, and `scale_y` (the x and y scales respectively) 
    and `param`, a list of plot specific parameters generated by 
    `setup_params()`.

    What was formerly called `scale_details` (in coords), `panel_ranges` 
    (in layout) and `panel_scales` (in geoms) are now consistently called
    `panel_params` (#1311). These are parameters of the coord that vary from
    panel to panel.

* `ggplot_build()` and `ggplot_gtable()` are now generics, so ggplot-subclasses 
  can define additional behavior during the build stage.

* `guide_train()`, `guide_merge()`, `guide_geom()`, and `guide_gengrob()`
  are now exported as they are needed if you want to design your own guide.
  They are not currently documented; use at your own risk (#2528).

* `scale_type()` generic is now exported and documented. Use this if you 
  want to extend ggplot2 to work with a new type of vector.

## Minor bug fixes and improvements

### Faceting

* `facet_grid()` gives a more informative error message if you try to use
  a variable in both rows and cols (#1928).

* `facet_grid()` and `facet_wrap()` both give better error messages if you
  attempt to use an unsupported coord with free scales (#2049).

* `label_parsed()` works once again (#2279).

* You can now style the background of horizontal and vertical strips
  independently with `strip.background.x` and `strip.background.y` 
  theme settings (#2249).

### Scales

* `discrete_scale()` documentation now inherits shared definitions from 
  `continuous_scale()` (@alistaire47, #2052).

* `guide_colorbar()` shows all colours of the scale (@has2k1, #2343).

* `scale_identity()` once again produces legends by default (#2112).

* Tick marks for secondary axes with strong transformations are more 
  accurately placed (@thomasp85, #1992).

* Missing line types now reliably generate missing lines (with standard 
  warning) (#2206).

* Legends now ignore set aesthetics that are not length one (#1932).

* All colour and fill scales now have an `aesthetics` argument that can
  be used to set the aesthetic(s) the scale works with. This makes it
  possible to apply a colour scale to both colour and fill aesthetics
  at the same time, via `aesthetics = c("colour", "fill")` (@clauswilke).
  
* Three new generic scales work with any aesthetic or set of aesthetics: 
  `scale_continuous_identity()`, `scale_discrete_identity()`, and
  `scale_discrete_manual()` (@clauswilke).

* `scale_*_gradient2()` now consistently omits points outside limits by 
  rescaling after the limits are enforced (@foo-bar-baz-qux, #2230).

### Layers

* `geom_label()` now correctly produces unbordered labels when `label.size` 
  is 0, even when saving to PDF (@bfgray3, #2407).

* `layer()` gives considerably better error messages for incorrectly specified
  `geom`, `stat`, or `position` (#2401).

* In all layers that use it, `linemitre` now defaults to 10 (instead of 1)
  to better match base R.

* `geom_boxplot()` now supplies a default value if no `x` aesthetic is present
  (@foo-bar-baz-qux, #2110).

* `geom_density()` drops groups with fewer than two data points and throws a
  warning. For groups with two data points, density values are now calculated 
  with `stats::density` (@karawoo, #2127).

* `geom_segment()` now also takes a `linejoin` parameter. This allows more 
  control over the appearance of the segments, which is especially useful for 
  plotting thick arrows (@Ax3man, #774).

* `geom_smooth()` now reports the formula used when `method = "auto"` 
  (@davharris #1951). `geom_smooth()` now orders by the `x` aesthetic, making it 
  easier to pass pre-computed values without manual ordering (@izahn, #2028). It 
  also now knows it has `ymin` and `ymax` aesthetics (#1939). The legend 
  correctly reflects the status of the `se` argument when used with stats 
  other than the default (@clauswilke, #1546).

* `geom_tile()` now once again interprets `width` and `height` correctly 
  (@malcolmbarrett, #2510).

* `position_jitter()` and `position_jitterdodge()` gain a `seed` argument that
  allows the specification of a random seed for reproducible jittering 
  (@krlmlr, #1996 and @slowkow, #2445).

* `stat_density()` has better behaviour if all groups are dropped because they
  are too small (#2282).

* `stat_summary_bin()` now understands the `breaks` parameter (@karawoo, #2214).

* `stat_bin()` now accepts functions for `binwidth`. This allows better binning 
  when faceting along variables with different ranges (@botanize).

* `stat_bin()` and `geom_histogram()` now sum correctly when using the `weight` 
  aesthetic (@jiho, #1921).

* `stat_bin()` again uses correct scaling for the computed variable `ndensity` 
  (@timgoodman, #2324).

* `stat_bin()` and `stat_bin_2d()` now properly handle the `breaks` parameter 
  when the scales are transformed (@has2k1, #2366).

* `update_geom_defaults()` and `update_stat_defaults()` allow American 
  spelling of aesthetic parameters (@foo-bar-baz-qux, #2299).

* The `show.legend` parameter now accepts a named logical vector to hide/show
  only some aesthetics in the legend (@tutuchan, #1798).

* Layers now silently ignore unknown aesthetics with value `NULL` (#1909).

### Coords

* Clipping to the plot panel is now configurable, through a `clip` argument
  to coordinate systems, e.g. `coord_cartesian(clip = "off")` 
  (@clauswilke, #2536).

* Like scales, coordinate systems now give you a message when you're 
  replacing an existing coordinate system (#2264).

* `coord_polar()` now draws secondary axis ticks and labels 
  (@dylan-stark, #2072), and can draw the radius axis on the right 
  (@thomasp85, #2005).

* `coord_trans()` now generates a warning when a transformation generates 
  non-finite values (@foo-bar-baz-qux, #2147).

### Themes

* Complete themes now always override all elements of the default theme
  (@has2k1, #2058, #2079).

* Themes now set default grid colour in `panel.grid` rather than individually
  in `panel.grid.major` and `panel.grid.minor` individually. This makes it 
  slightly easier to customise the theme (#2352).

* Fixed bug when setting strips to `element_blank()` (@thomasp85). 

* Axes positioned on the top and to the right can now customize their ticks and
  lines separately (@thomasp85, #1899).

* Built-in themes gain parameters `base_line_size` and `base_rect_size` which 
  control the default sizes of line and rectangle elements (@karawoo, #2176).

* Default themes use `rel()` to set line widths (@baptiste).

* Themes were tweaked for visual consistency and more graceful behavior when 
  changing the base font size. All absolute heights or widths were replaced 
  with heights or widths that are proportional to the base font size. One 
  relative font size was eliminated (@clauswilke).
  
* The height of descenders is now calculated solely on font metrics and doesn't
  change with the specific letters in the string. This fixes minor alignment 
  issues with plot titles, subtitles, and legend titles (#2288, @clauswilke).

### Guides

* `guide_colorbar()` is more configurable: tick marks and color bar frame
  can now by styled with arguments `ticks.colour`, `ticks.linewidth`, 
  `frame.colour`, `frame.linewidth`, and `frame.linetype`
  (@clauswilke).
  
* `guide_colorbar()` now uses `legend.spacing.x` and `legend.spacing.y` 
  correctly, and it can handle multi-line titles. Minor tweaks were made to 
  `guide_legend()` to make sure the two legend functions behave as similarly as
  possible (@clauswilke, #2397 and #2398).
  
* The theme elements `legend.title` and `legend.text` now respect the settings 
  of `margin`, `hjust`, and `vjust` (@clauswilke, #2465, #1502).

* Non-angle parameters of `label.theme` or `title.theme` can now be set in 
  `guide_legend()` and `guide_colorbar()` (@clauswilke, #2544).

### Other

* `fortify()` gains a method for tbls (@karawoo, #2218).

* `ggplot` gains a method for `grouped_df`s that adds a `.group` variable,
  which computes a unique value for each group. Use it with 
  `aes(group = .group)` (#2351).

* `ggproto()` produces objects with class `c("ggproto", "gg")`, allowing for
  a more informative error message when adding layers, scales, or other ggproto 
  objects (@jrnold, #2056).

* `ggsave()`'s DPI argument now supports 3 string options: "retina" (320
  DPI), "print" (300 DPI), and "screen" (72 DPI) (@foo-bar-baz-qux, #2156).
  `ggsave()` now uses full argument names to avoid partial match warnings 
  (#2355), and correctly restores the previous graphics device when several
  graphics devices are open (#2363).

* `print.ggplot()` now returns the original ggplot object, instead of the 
  output from `ggplot_build()`. Also, the object returned from 
  `ggplot_build()` now has the class `"ggplot_built"` (#2034).

* `map_data()` now works even when purrr is loaded (tidyverse#66).

* New functions `summarise_layout()`, `summarise_coord()`, and 
  `summarise_layers()` summarise the layout, coordinate systems, and layers 
  of a built ggplot object (#2034, @wch). This provides a tested API that 
  (e.g.) shiny can depend on.

* Updated startup messages reflect new resources (#2410, @mine-cetinkaya-rundel).

# ggplot2 2.2.1

* Fix usage of `structure(NULL)` for R-devel compatibility (#1968).

# ggplot2 2.2.0

## Major new features

### Subtitle and caption

Thanks to @hrbrmstr plots now have subtitles and captions, which can be set with 
the `subtitle`  and `caption` arguments to `ggtitle()` and `labs()`. You can 
control their appearance with the theme settings `plot.caption` and 
`plot.subtitle`. The main plot title is now left-aligned to better work better 
with a subtitle. The caption is right-aligned (@hrbrmstr).

### Stacking

`position_stack()` and `position_fill()` now sort the stacking order to match 
grouping order. This allows you to control the order through grouping, and 
ensures that the default legend matches the plot (#1552, #1593). If you want the 
opposite order (useful if you have horizontal bars and horizontal legend), you 
can request reverse stacking by using `position = position_stack(reverse = TRUE)` 
(#1837).
  
`position_stack()` and `position_fill()` now accepts negative values which will 
create stacks extending below the x-axis (#1691).

`position_stack()` and `position_fill()` gain a `vjust` argument which makes it 
easy to (e.g.) display labels in the middle of stacked bars (#1821).

### Layers

`geom_col()` was added to complement `geom_bar()` (@hrbrmstr). It uses 
`stat="identity"` by default, making the `y` aesthetic mandatory. It does not 
support any other `stat_()` and does not provide fallback support for the 
`binwidth` parameter. Examples and references in other functions were updated to
demonstrate `geom_col()` usage. 

When creating a layer, ggplot2 will warn if you use an unknown aesthetic or an 
unknown parameter. Compared to the previous version, this is stricter for 
aesthetics (previously there was no message), and less strict for parameters 
(previously this threw an error) (#1585).

### Facetting

The facet system, as well as the internal panel class, has been rewritten in 
ggproto. Facets are now extendable in the same manner as geoms and stats, as 
described in `vignette("extending-ggplot2")`.

We have also added the following new features.
  
* `facet_grid()` and `facet_wrap()` now allow expressions in their faceting 
  formulas (@DanRuderman, #1596).

* When `facet_wrap()` results in an uneven number of panels, axes will now be
  drawn underneath the hanging panels (fixes #1607)

* Strips can now be freely positioned in `facet_wrap()` using the 
  `strip.position` argument (deprecates `switch`).

* The relative order of panel, strip, and axis can now be controlled with 
  the theme setting `strip.placement` that takes either `inside` (strip between 
  panel and axis) or `outside` (strip after axis).

* The theme option `panel.margin` has been deprecated in favour of 
  `panel.spacing` to more clearly communicate intent.

### Extensions

Unfortunately there was a major oversight in the construction of ggproto which 
lead to extensions capturing the super object at package build time, instead of 
at package run time (#1826). This problem has been fixed, but requires 
re-installation of all extension packages.

## Scales

* The position of x and y axes can now be changed using the `position` argument
  in `scale_x_*`and `scale_y_*` which can take `top` and `bottom`, and `left`
  and `right` respectively. The themes of top and right axes can be modified 
  using the `.top` and `.right` modifiers to `axis.text.*` and `axis.title.*`.

### Continuous scales

* `scale_x_continuous()` and `scale_y_continuous()` can now display a secondary 
  axis that is a __one-to-one__ transformation of the primary axis (e.g. degrees 
  Celcius to degrees Fahrenheit). The secondary axis will be positioned opposite 
  to the primary axis and can be controlled with the `sec.axis` argument to 
  the scale constructor.

* Scales worry less about having breaks. If no breaks can be computed, the
  plot will work instead of throwing an uninformative error (#791). This 
  is particularly helpful when you have facets with free scales, and not
  all panels contain data.

* Scales now warn when transformation introduces infinite values (#1696).

### Date time

* `scale_*_datetime()` now supports time zones. It will use the timezone 
  attached to the variable by default, but can be overridden with the 
  `timezone` argument.

* New `scale_x_time()` and `scale_y_time()` generate reasonable default
  breaks and labels for hms vectors (#1752).

### Discrete scales

The treatment of missing values by discrete scales has been thoroughly 
overhauled (#1584). The underlying principle is that we can naturally represent 
missing values on discrete variables (by treating just like another level), so 
by default we should. 

This principle applies to:

* character vectors
* factors with implicit NA
* factors with explicit NA

And to all scales (both position and non-position.)

Compared to the previous version of ggplot2, there are three main changes:

1.  `scale_x_discrete()` and `scale_y_discrete()` always show discrete NA,
    regardless of their source

1.  If present, `NA`s are shown in discrete legends.

1.  All discrete scales gain a `na.translate` argument that allows you to 
    control whether `NA`s are translated to something that can be visualised,
    or should be left as missing. Note that if you don't translate (i.e. 
    `na.translate = FALSE)` the missing values will passed on to the layer, 
    which will warning that it's dropping missing values. To suppress the
    warnings, you'll also need to add `na.rm = TRUE` to the layer call. 

There were also a number of other smaller changes

* Correctly use scale expansion factors.
* Don't preserve space for dropped levels (#1638).
* Only issue one warning when when asking for too many levels (#1674).
* Unicode labels work better on Windows (#1827).
* Warn when used with only continuous data (#1589)

## Themes

* The `theme()` constructor now has named arguments rather than ellipses. This 
  should make autocomplete substantially more useful. The documentation
  (including examples) has been considerably improved.
  
* Built-in themes are more visually homogeneous, and match `theme_grey` better.
  (@jiho, #1679)
  
* When computing the height of titles, ggplot2 now includes the height of the
  descenders (i.e. the bits of `g` and `y` that hang beneath the baseline). This 
  improves the margins around titles, particularly the y axis label (#1712).
  I have also very slightly increased the inner margins of axis titles, and 
  removed the outer margins. 

* Theme element inheritance is now easier to work with as modification now
  overrides default `element_blank` elements (#1555, #1557, #1565, #1567)
  
* Horizontal legends (i.e. legends on the top or bottom) are horizontally
  aligned by default (#1842). Use `legend.box = "vertical"` to switch back
  to the previous behaviour.
  
* `element_line()` now takes an `arrow` argument to specify arrows at the end of
  lines (#1740)

There were a number of tweaks to the theme elements that control legends:
  
* `legend.justification` now controls appearance will plotting the legend
  outside of the plot area. For example, you can use 
  `theme(legend.justification = "top")` to make the legend align with the 
  top of the plot.

* `panel.margin` and `legend.margin` have been renamed to `panel.spacing` and 
  `legend.spacing` respectively, to better communicate intent (they only
  affect spacing between legends and panels, not the margins around them)

* `legend.margin` now controls margin around individual legends.

* New `legend.box.background`, `legend.box.spacing`, and `legend.box.margin`
  control the background, spacing, and margin of the legend box (the region
  that contains all legends).

## Bug fixes and minor improvements

* ggplot2 now imports tibble. This ensures that all built-in datasets print 
  compactly even if you haven't explicitly loaded tibble or dplyr (#1677).

* Class of aesthetic mapping is preserved when adding `aes()` objects (#1624).

* `+.gg` now works for lists that include data frames.

* `annotation_x()` now works in the absense of global data (#1655)

* `geom_*(show.legend = FALSE)` now works for `guide_colorbar`.

* `geom_boxplot()` gains new `outlier.alpha` (@jonathan-g) and 
  `outlier.fill` (@schloerke, #1787) parameters to control the alpha/fill of
   outlier points independently of the alpha of the boxes. 

* `position_jitter()` (and hence `geom_jitter()`) now correctly computes 
  the jitter width/jitter when supplied by the user (#1775, @has2k1).

* `geom_contour()` more clearly describes what inputs it needs (#1577).

* `geom_curve()` respects the `lineend` parameter (#1852).

* `geom_histogram()` and `stat_bin()` understand the `breaks` parameter once 
  more. (#1665). The floating point adjustment for histogram bins is now 
  actually used - it was previously inadvertently ignored (#1651).

* `geom_violin()` no longer transforms quantile lines with the alpha aesthetic
  (@mnbram, #1714). It no longer errors when quantiles are requested but data
  have zero range (#1687). When `trim = FALSE` it once again has a nice 
  range that allows the density to reach zero (by extending the range 3 
  bandwidths to either side of the data) (#1700).

* `geom_dotplot()` works better when faceting and binning on the y-axis. 
  (#1618, @has2k1).
  
* `geom_hexbin()` once again supports `..density..` (@mikebirdgeneau, #1688).

* `geom_step()` gives useful warning if only one data point in layer (#1645).

* `layer()` gains new `check.aes` and `check.param` arguments. These allow
  geom/stat authors to optional suppress checks for known aesthetics/parameters.
  Currently this is used only in `geom_blank()` which powers `expand_limits()` 
  (#1795).

* All `stat_*()` display a better error message when required aesthetics are
  missing.
  
* `stat_bin()` and `stat_summary_hex()` now accept length 1 `binwidth` (#1610)

* `stat_density()` gains new argument `n`, which is passed to underlying function
  `stats::density` ("number of equally spaced points at which the
  density is to be estimated"). (@hbuschme)

* `stat_binhex()` now again returns `count` rather than `value` (#1747)

* `stat_ecdf()` respects `pad` argument (#1646).

* `stat_smooth()` once again informs you about the method it has chosen.
  It also correctly calculates the size of the largest group within facets.

* `x` and `y` scales are now symmetric regarding the list of
  aesthetics they accept: `xmin_final`, `xmax_final`, `xlower`,
  `xmiddle` and `xupper` are now valid `x` aesthetics.

* `Scale` extensions can now override the `make_title` and `make_sec_title` 
  methods to let the scale modify the axis/legend titles.

* The random stream is now reset after calling `.onAttach()` (#2409).

# ggplot2 2.1.0

## New features

* When mapping an aesthetic to a constant (e.g. 
  `geom_smooth(aes(colour = "loess")))`), the default guide title is the name 
  of the aesthetic (i.e. "colour"), not the value (i.e. "loess") (#1431).

* `layer()` now accepts a function as the data argument. The function will be
  applied to the data passed to the `ggplot()` function and must return a
  data.frame (#1527, @thomasp85). This is a more general version of the 
  deprecated `subset` argument.

* `theme_update()` now uses the `+` operator instead of `%+replace%`, so that
  unspecified values will no longer be `NULL`ed out. `theme_replace()`
  preserves the old behaviour if desired (@oneillkza, #1519). 

* `stat_bin()` has been overhauled to use the same algorithm as ggvis, which 
  has been considerably improved thanks to the advice of Randy Prium (@rpruim).
  This includes:
  
    * Better arguments and a better algorithm for determining the origin.
      You can now specify either `boundary` or the `center` of a bin.
      `origin` has been deprecated in favour of these arguments.
      
    * `drop` is deprecated in favour of `pad`, which adds extra 0-count bins
      at either end (needed for frequency polygons). `geom_histogram()` defaults 
      to `pad = FALSE` which considerably improves the default limits for 
      the histogram, especially when the bins are big (#1477).
      
    * The default algorithm does a (somewhat) better job at picking nice widths 
      and origins across a wider range of input data.
      
    * `bins = n` now gives a histogram with `n` bins, not `n + 1` (#1487).

## Bug fixes

* All `\donttest{}` examples run.

* All `geom_()` and `stat_()` functions now have consistent argument order:
  data + mapping, then geom/stat/position, then `...`, then specific arguments, 
  then arguments common to all layers (#1305). This may break code if you were
  previously relying on partial name matching, but in the long-term should make 
  ggplot2 easier to use. In particular, you can now set the `n` parameter
  in `geom_density2d()` without it partially matching `na.rm` (#1485).

* For geoms with both `colour` and `fill`, `alpha` once again only affects
  fill (Reverts #1371, #1523). This was causing problems for people.

* `facet_wrap()`/`facet_grid()` works with multiple empty panels of data 
  (#1445).

* `facet_wrap()` correctly swaps `nrow` and `ncol` when faceting vertically
  (#1417).

* `ggsave("x.svg")` now uses svglite to produce the svg (#1432).

* `geom_boxplot()` now understands `outlier.color` (#1455).

* `geom_path()` knows that "solid" (not just 1) represents a solid line (#1534).

* `geom_ribbon()` preserves missing values so they correctly generate a 
  gap in the ribbon (#1549).

* `geom_tile()` once again accepts `width` and `height` parameters (#1513). 
  It uses `draw_key_polygon()` for better a legend, including a coloured 
  outline (#1484).

* `layer()` now automatically adds a `na.rm` parameter if none is explicitly
  supplied.

* `position_jitterdodge()` now works on all possible dodge aesthetics, 
  e.g. `color`, `linetype` etc. instead of only based on `fill` (@bleutner)

* `position = "nudge"` now works (although it doesn't do anything useful)
  (#1428).

* The default scale for columns of class "AsIs" is now "identity" (#1518).

* `scale_*_discrete()` has better defaults when used with purely continuous
  data (#1542).

* `scale_size()` warns when used with categorical data.

* `scale_size()`, `scale_colour()`, and `scale_fill()` gain date and date-time
  variants (#1526).

* `stat_bin_hex()` and `stat_bin_summary()` now use the same underlying 
  algorithm so results are consistent (#1383). `stat_bin_hex()` now accepts
  a `weight` aesthetic. To be consistent with related stats, the output variable 
  from `stat_bin_hex()` is now value instead of count.

* `stat_density()` gains a `bw` parameter which makes it easy to get consistent 
   smoothing between facets (@jiho)

* `stat-density-2d()` no longer ignores the `h` parameter, and now accepts 
  `bins` and `binwidth` parameters to control the number of contours 
  (#1448, @has2k1).

* `stat_ecdf()` does a better job of adding padding to -Inf/Inf, and gains
  an argument `pad` to suppress the padding if not needed (#1467).

* `stat_function()` gains an `xlim` parameter (#1528). It once again works 
  with discrete x values (#1509).

* `stat_summary()` preserves sorted x order which avoids artefacts when
  display results with `geom_smooth()` (#1520).

* All elements should now inherit correctly for all themes except `theme_void()`.
  (@Katiedaisey, #1555) 

* `theme_void()` was completely void of text but facets and legends still
  need labels. They are now visible (@jiho). 

* You can once again set legend key and height width to unit arithmetic
  objects (like `2 * unit(1, "cm")`) (#1437).

* Eliminate spurious warning if you have a layer with no data and no aesthetics
  (#1451).

* Removed a superfluous comma in `theme-defaults.r` code (@jschoeley)

* Fixed a compatibility issue with `ggproto` and R versions prior to 3.1.2.
  (#1444)

* Fixed issue where `coord_map()` fails when given an explicit `parameters`
  argument (@tdmcarthur, #1729)
  
* Fixed issue where `geom_errorbarh()` had a required `x` aesthetic (#1933)  

# ggplot2 2.0.0

## Major changes

* ggplot no longer throws an error if your plot has no layers. Instead it 
  automatically adds `geom_blank()` (#1246).
  
* New `cut_width()` is a convenient replacement for the verbose
  `plyr::round_any()`, with the additional benefit of offering finer
  control.

* New `geom_count()` is a convenient alias to `stat_sum()`. Use it when you
  have overlapping points on a scatterplot. `stat_sum()` now defaults to 
  using counts instead of proportions.

* New `geom_curve()` adds curved lines, with a similar specification to 
  `geom_segment()` (@veraanadi, #1088).

* Date and datetime scales now have `date_breaks`, `date_minor_breaks` and
  `date_labels` arguments so that you never need to use the long
  `scales::date_breaks()` or `scales::date_format()`.
  
* `geom_bar()` now has it's own stat, distinct from `stat_bin()` which was
  also used by `geom_histogram()`. `geom_bar()` now uses `stat_count()` 
  which counts values at each distinct value of x (i.e. it does not bin
  the data first). This can be useful when you want to show exactly which 
  values are used in a continuous variable.

* `geom_point()` gains a `stroke` aesthetic which controls the border width of 
  shapes 21-25 (#1133, @SeySayux). `size` and `stroke` are additive so a point 
  with `size = 5` and `stroke = 5` will have a diameter of 10mm. (#1142)

* New `position_nudge()` allows you to slightly offset labels (or other 
  geoms) from their corresponding points (#1109).

* `scale_size()` now maps values to _area_, not radius. Use `scale_radius()`
  if you want the old behaviour (not recommended, except perhaps for lines).

* New `stat_summary_bin()` works like `stat_summary()` but on binned data. 
  It's a generalisation of `stat_bin()` that can compute any aggregate,
  not just counts (#1274). Both default to `mean_se()` if no aggregation
  functions are supplied (#1386).

* Layers are now much stricter about their arguments - you will get an error
  if you've supplied an argument that isn't an aesthetic or a parameter.
  This is likely to cause some short-term pain but in the long-term it will make
  it much easier to spot spelling mistakes and other errors (#1293).
  
    This change does break a handful of geoms/stats that used `...` to pass 
    additional arguments on to the underlying computation. Now 
    `geom_smooth()`/`stat_smooth()` and `geom_quantile()`/`stat_quantile()` 
    use `method.args` instead (#1245, #1289); and `stat_summary()` (#1242), 
    `stat_summary_hex()`, and `stat_summary2d()` use `fun.args`.

### Extensibility

There is now an official mechanism for defining Stats, Geoms, and Positions in 
other packages. See `vignette("extending-ggplot2")` for details.

* All Geoms, Stats and Positions are now exported, so you can inherit from them
  when making your own objects (#989).

* ggplot2 no longer uses proto or reference classes. Instead, we now use 
  ggproto, a new OO system designed specifically for ggplot2. Unlike proto
  and RC, ggproto supports clean cross-package inheritance. Creating a new OO
  system isn't usually the right way to solve a problem, but I'm pretty sure
  it was necessary here. Read more about it in the vignette.

* `aes_()` replaces `aes_q()`. It also supports formulas, so the most concise 
  SE version of `aes(carat, price)` is now `aes_(~carat, ~price)`. You may
  want to use this form in packages, as it will avoid spurious `R CMD check` 
  warnings about undefined global variables.

### Text

* `geom_text()` has been overhauled to make labelling your data a little
  easier. It:
  
    * `nudge_x` and `nudge_y` arguments let you offset labels from their
      corresponding points (#1120). 
      
    * `check_overlap = TRUE` provides a simple way to avoid overplotting 
      of labels: labels that would otherwise overlap are omitted (#1039).
      
    * `hjust` and `vjust` can now be character vectors: "left", "center", 
      "right", "bottom", "middle", "top". New options include "inward" and 
      "outward" which align text towards and away from the center of the plot 
      respectively.

* `geom_label()` works like `geom_text()` but draws a rounded rectangle 
  underneath each label (#1039). This is useful when you want to label plots
  that are dense with data.

### Deprecated features

* The little used `aes_auto()` has been deprecated. 

* `aes_q()` has been replaced with `aes_()` to be consistent with SE versions
  of NSE functions in other packages.

* The `order` aesthetic is officially deprecated. It never really worked, and 
  was poorly documented.

* The `stat` and `position` arguments to `qplot()` have been deprecated.
  `qplot()` is designed for quick plots - if you need to specify position
  or stat, use `ggplot()` instead.

* The theme setting `axis.ticks.margin` has been deprecated: now use the margin 
  property of `axis.text`.
  
* `stat_abline()`, `stat_hline()` and `stat_vline()` have been removed:
  these were never suitable for use other than with `geom_abline()` etc
  and were not documented.

* `show_guide` has been renamed to `show.legend`: this more accurately
  reflects what it does (controls appearance of layer in legend), and uses the 
  same convention as other ggplot2 arguments (i.e. a `.` between names).
  (Yes, I know that's inconsistent with function names with use `_`, but it's
  too late to change now.)

A number of geoms have been renamed to be internally consistent:

* `stat_binhex()` and `stat_bin2d()` have been renamed to `stat_bin_hex()` 
  and `stat_bin_2d()` (#1274). `stat_summary2d()` has been renamed to 
  `stat_summary_2d()`, `geom_density2d()`/`stat_density2d()` has been renamed 
  to `geom_density_2d()`/`stat_density_2d()`.

* `stat_spoke()` is now `geom_spoke()` since I realised it's a
  reparameterisation of `geom_segment()`.

* `stat_bindot()` has been removed because it's so tightly coupled to
  `geom_dotplot()`. If you happened to use `stat_bindot()`, just change to
  `geom_dotplot()` (#1194).

All defunct functions have been removed.

### Default appearance

* The default `theme_grey()` background colour has been changed from "grey90" 
  to "grey92": this makes the background a little less visually prominent.

* Labels and titles have been tweaked for readability:

    * Axes labels are darker.
    
    * Legend and axis titles are given the same visual treatment.
    
    * The default font size dropped from 12 to 11. You might be surprised that 
      I've made the default text size smaller as it was already hard for
      many people to read. It turns out there was a bug in RStudio (fixed in 
      0.99.724), that shrunk the text of all grid based graphics. Once that
      was resolved the defaults seemed too big to my eyes.
    
    * More spacing between titles and borders.
    
    * Default margins scale with the theme font size, so the appearance at 
      larger font sizes should be considerably improved (#1228). 

* `alpha` now affects both fill and colour aesthetics (#1371).

* `element_text()` gains a margins argument which allows you to add additional
  padding around text elements. To help see what's going on use `debug = TRUE` 
  to display the text region and anchors.

* The default font size in `geom_text()` has been decreased from 5mm (14 pts)
  to 3.8 mm (11 pts) to match the new default theme sizes.

* A diagonal line is no longer drawn on bar and rectangle legends. Instead, the
  border has been tweaked to be more visible, and more closely match the size of 
  line drawn on the plot.

* `geom_pointrange()` and `geom_linerange()` get vertical (not horizontal)
  lines in the legend (#1389).

* The default line `size` for `geom_smooth()` has been increased from 0.5 to 1 
  to make it easier to see when overlaid on data.
  
* `geom_bar()` and `geom_rect()` use a slightly paler shade of grey so they
  aren't so visually heavy.
  
* `geom_boxplot()` now colours outliers the same way as the boxes.

* `geom_point()` now uses shape 19 instead of 16. This looks much better on 
  the default Linux graphics device. (It's very slightly smaller than the old 
  point, but it shouldn't affect any graphics significantly)

* Sizes in ggplot2 are measured in mm. Previously they were converted to pts 
  (for use in grid) by multiplying by 72 / 25.4. However, grid uses printer's 
  points, not Adobe (big pts), so sizes are now correctly multiplied by 
  72.27 / 25.4. This is unlikely to noticeably affect display, but it's
  technically correct (<https://youtu.be/hou0lU8WMgo>).

* The default legend will now allocate multiple rows (if vertical) or
  columns (if horizontal) in order to make a legend that is more likely to
  fit on the screen. You can override with the `nrow`/`ncol` arguments
  to `guide_legend()`

    ```R
    p <- ggplot(mpg, aes(displ,hwy, colour = model)) + geom_point()
    p
    p + theme(legend.position = "bottom")
    # Previous behaviour
    p + guides(colour = guide_legend(ncol = 1))
    ```

### New and updated themes

* New `theme_void()` is completely empty. It's useful for plots with non-
  standard coordinates or for drawings (@jiho, #976).

* New `theme_dark()` has a dark background designed to make colours pop out
  (@jiho, #1018)

* `theme_minimal()` became slightly more minimal by removing the axis ticks:
  labels now line up directly beneath grid lines (@tomschloss, #1084)

* New theme setting `panel.ontop` (logical) make it possible to place 
  background elements (i.e., gridlines) on top of data. Best used with 
  transparent `panel.background` (@noamross. #551).

### Labelling

The facet labelling system was updated with many new features and a
more flexible interface (@lionel-). It now works consistently across
grid and wrap facets. The most important user visible changes are:

* `facet_wrap()` gains a `labeller` option (#25).

* `facet_grid()` and `facet_wrap()` gain a `switch` argument to
  display the facet titles near the axes. When switched, the labels
  become axes subtitles. `switch` can be set to "x", "y" or "both"
  (the latter only for grids) to control which margin is switched.

The labellers (such as `label_value()` or `label_both()`) also get
some new features:

* They now offer the `multi_line` argument to control whether to
  display composite facets (those specified as `~var1 + var2`) on one
  or multiple lines.

* In `label_bquote()` you now refer directly to the names of
  variables. With this change, you can create math expressions that
  depend on more than one variable. This math expression can be
  specified either for the rows or the columns and you can also
  provide different expressions to each margin.

  As a consequence of these changes, referring to `x` in backquoted
  expressions is deprecated.

* Similarly to `label_bquote()`, `labeller()` now take `.rows` and
  `.cols` arguments. In addition, it also takes `.default`.
  `labeller()` is useful to customise how particular variables are
  labelled. The three additional arguments specify how to label the
  variables are not specifically mentioned, respectively for rows,
  columns or both. This makes it especially easy to set up a
  project-wide labeller dispatcher that can be reused across all your
  plots. See the documentation for an example.

* The new labeller `label_context()` adapts to the number of factors
  facetted over. With a single factor, it displays only the values,
  just as before. But with multiple factors in a composite margin
  (e.g. with `~cyl + am`), the labels are passed over to
  `label_both()`. This way the variables names are displayed with the
  values to help identifying them.

On the programming side, the labeller API has been rewritten in order
to offer more control when faceting over multiple factors (e.g. with
formulae such as `~cyl + am`). This also means that if you have
written custom labellers, you will need to update them for this
version of ggplot.

* Previously, a labeller function would take `variable` and `value`
  arguments and return a character vector. Now, they take a data frame
  of character vectors and return a list. The input data frame has one
  column per factor facetted over and each column in the returned list
  becomes one line in the strip label. See documentation for more
  details.

* The labels received by a labeller now contain metadata: their margin
  (in the "type" attribute) and whether they come from a wrap or a
  grid facet (in the "facet" attribute).

* Note that the new `as_labeller()` function operator provides an easy
  way to transform an existing function to a labeller function. The
  existing function just needs to take and return a character vector.

## Documentation

* Improved documentation for `aes()`, `layer()` and much much more.

* I've tried to reduce the use of `...` so that you can see all the 
  documentation in one place rather than having to integrate multiple pages.
  In some cases this has involved adding additional arguments to geoms
  to make it more clear what you can do:
  
    *  `geom_smooth()` gains explicit `method`, `se` and `formula` arguments.
    
    * `geom_histogram()` gains `binwidth`, `bins`, `origin` and `right` 
      arguments.
      
    * `geom_jitter()` gains `width` and `height` arguments to make it easier
      to control the amount of jittering without using the lengthy 
      `position_jitter()` function (#1116)

* Use of `qplot()` in examples has been minimised (#1123, @hrbrmstr). This is
  inline with the 2nd edition of the ggplot2 box, which minimises the use of 
  `qplot()` in favour of `ggplot()`.

* Tightly linked geoms and stats (e.g. `geom_boxplot()` and `stat_boxplot()`) 
  are now documented in the same file so you can see all the arguments in one
  place. Variations of the same idea (e.g. `geom_path()`, `geom_line()`, and
  `geom_step()`) are also documented together.

* It's now obvious that you can set the `binwidth` parameter for
  `stat_bin_hex()`, `stat_summary_hex()`, `stat_bin_2d()`, and
  `stat_summary_2d()`. 

* The internals of positions have been cleaned up considerably. You're unlikely
  to notice any external changes, although the documentation should be a little
  less confusing since positions now don't list parameters they never use.

## Data

* All datasets have class `tbl_df` so if you also use dplyr, you get a better
  print method.

* `economics` has been brought up to date to 2015-04-01.

* New `economics_long` is the economics data in long form.

* New `txhousing` dataset containing information about the Texas housing
  market. Useful for examples that need multiple time series, and for
  demonstrating model+vis methods.

* New `luv_colours` dataset which contains the locations of all
  built-in `colors()` in Luv space.

* `movies` has been moved into its own package, ggplot2movies, because it was 
  large and not terribly useful. If you've used the movies dataset, you'll now 
  need to explicitly load the package with `library(ggplot2movies)`.

## Bug fixes and minor improvements

* All partially matched arguments and `$` have been been replaced with 
  full matches (@jimhester, #1134).

* ggplot2 now exports `alpha()` from the scales package (#1107), and `arrow()` 
  and `unit()` from grid (#1225). This means you don't need attach scales/grid 
  or do `scales::`/`grid::` for these commonly used functions.

* `aes_string()` now only parses character inputs. This fixes bugs when
  using it with numbers and non default `OutDec` settings (#1045).

* `annotation_custom()` automatically adds a unique id to each grob name,
  making it easier to plot multiple grobs with the same name (e.g. grobs of
  ggplot2 graphics) in the same plot (#1256).

* `borders()` now accepts xlim and ylim arguments for specifying the geographical 
  region of interest (@markpayneatwork, #1392).

* `coord_cartesian()` applies the same expansion factor to limits as for scales. 
  You can suppress with `expand = FALSE` (#1207).

* `coord_trans()` now works when breaks are suppressed (#1422).

* `cut_number()` gives error message if the number of requested bins can
  be created because there are two few unique values (#1046).

* Character labels in `facet_grid()` are no longer (incorrectly) coerced into
  factors. This caused problems with custom label functions (#1070).

* `facet_wrap()` and `facet_grid()` now allow you to use non-standard
  variable names by surrounding them with backticks (#1067).

* `facet_wrap()` more carefully checks its `nrow` and `ncol` arguments
  to ensure that they're specified correctly (@richierocks, #962)

* `facet_wrap()` gains a `dir` argument to control the direction the
  panels are wrapped in. The default is "h" for horizontal. Use "v" for
  vertical layout (#1260).

* `geom_abline()`, `geom_hline()` and `geom_vline()` have been rewritten to
  have simpler behaviour and be more consistent:

    * `stat_abline()`, `stat_hline()` and `stat_vline()` have been removed:
      these were never suitable for use other than with `geom_abline()` etc
      and were not documented.

    * `geom_abline()`, `geom_vline()` and `geom_hline()` are bound to
      `stat_identity()` and `position_identity()`

    * Intercept parameters can no longer be set to a function.

    * They are all documented in one file, since they are so closely related.

* `geom_bin2d()` will now let you specify one dimension's breaks exactly,
  without touching the other dimension's default breaks at all (#1126).

* `geom_crossbar()` sets grouping correctly so you can display multiple
  crossbars on one plot. It also makes the default `fatten` argument a little
  bigger to make the middle line more obvious (#1125).

* `geom_histogram()` and `geom_smooth()` now only inform you about the
  default values once per layer, rather than once per panel (#1220).

* `geom_pointrange()` gains `fatten` argument so you can control the
  size of the point relative to the size of the line.

* `geom_segment()` annotations were not transforming with scales 
  (@BrianDiggs, #859).

* `geom_smooth()` is no longer so chatty. If you want to know what the default
  smoothing method is, look it up in the documentation! (#1247)

* `geom_violin()` now has the ability to draw quantile lines (@DanRuderman).

* `ggplot()` now captures the parent frame to use for evaluation,
  rather than always defaulting to the global environment. This should
  make ggplot more suitable to use in more situations (e.g. with knitr)

* `ggsave()` has been simplified a little to make it easier to maintain.
  It no longer checks that you're printing a ggplot2 object (so now also
  works with any grid grob) (#970), and always requires a filename.
  Parameter `device` now supports character argument to specify which supported
  device to use ('pdf', 'png', 'jpeg', etc.), for when it cannot be correctly
  inferred from the file extension (for example when a temporary filename is
  supplied server side in shiny apps) (@sebkopf, #939). It no longer opens
  a graphics device if one isn't already open - this is annoying when you're
  running from a script (#1326).

* `guide_colorbar()` creates correct legend if only one color (@krlmlr, #943).

* `guide_colorbar()` no longer fails when the legend is empty - previously
  this often masked misspecifications elsewhere in the plot (#967).

* New `layer_data()` function extracts the data used for plotting for a given
  layer. It's mostly useful for testing.

* User supplied `minor_breaks` can now be supplied on the same scale as 
  the data, and will be automatically transformed with by scale (#1385).

* You can now suppress the appearance of an axis/legend title (and the space
  that would allocated for it) with `NULL` in the `scale_` function. To
  use the default label, use `waiver()` (#1145).

* Position adjustments no longer warn about potentially varying ranges
  because the problem rarely occurs in practice and there are currently a
  lot of false positives since I don't understand exactly what FP criteria
  I should be testing.

* `scale_fill_grey()` now uses red for missing values. This matches
  `scale_colour_grey()` and makes it obvious where missing values lie.
  Override with `na.value`.

* `scale_*_gradient2()` defaults to using Lab colour space.

* `scale_*_gradientn()` now allows `colours` or `colors` (#1290)

* `scale_y_continuous()` now also transforms the `lower`, `middle` and `upper`
  aesthetics used by `geom_boxplot()`: this only affects
  `geom_boxplot(stat = "identity")` (#1020).

* Legends no longer inherit aesthetics if `inherit.aes` is FALSE (#1267).

* `lims()` makes it easy to set the limits of any axis (#1138).

* `labels = NULL` now works with `guide_legend()` and `guide_colorbar()`.
  (#1175, #1183).

* `override.aes` now works with American aesthetic spelling, e.g. color

* Scales no longer round data points to improve performance of colour
  palettes. Instead the scales package now uses a much faster colour
  interpolation algorithm (#1022).

* `scale_*_brewer()` and `scale_*_distiller()` add new `direction` argument of 
  `scales::brewer_pal`, making it easier to change the order of colours 
  (@jiho, #1139).

* `scale_x_date()` now clips dates outside the limits in the same way as
  `scale_x_continuous()` (#1090).

* `stat_bin()` gains `bins` arguments, which denotes the number of bins. Now
  you can set `bins=100` instead of `binwidth=0.5`. Note that `breaks` or
  `binwidth` will override it (@tmshn, #1158, #102).

* `stat_boxplot()` warns if a continuous variable is used for the `x` aesthetic
  without also supplying a `group` aesthetic (#992, @krlmlr).

* `stat_summary_2d()` and `stat_bin_2d()` now share exactly the same code for 
  determining breaks from `bins`, `binwidth`, and `origin`. 
  
* `stat_summary_2d()` and `stat_bin_2d()` now output in tile/raster compatible 
  form instead of rect compatible form. 

* Automatically computed breaks do not lead to an error for transformations like
  "probit" where the inverse can map to infinity (#871, @krlmlr)

* `stat_function()` now always evaluates the function on the original scale.
  Previously it computed the function on transformed scales, giving incorrect
  values (@BrianDiggs, #1011).

* `strip_dots` works with anonymous functions within calculated aesthetics 
  (e.g. `aes(sapply(..density.., function(x) mean(x))))` (#1154, @NikNakk)

* `theme()` gains `validate = FALSE` parameter to turn off validation, and 
  hence store arbitrary additional data in the themes. (@tdhock, #1121)

* Improved the calculation of segments needed to draw the curve representing
  a line when plotted in polar coordinates. In some cases, the last segment
  of a multi-segment line was not drawn (@BrianDiggs, #952)<|MERGE_RESOLUTION|>--- conflicted
+++ resolved
@@ -1,10 +1,7 @@
 # ggplot2 (development version)
 
-<<<<<<< HEAD
 * `geom_step()` now supports the `orientation` argument (@teunbrand, #5936).
-=======
 * `geom_rug()` prints a warning when `na.rm = FALSE`, as per documentation (@pn317, #5905)
->>>>>>> e6352628
 * `position_dodge(preserve = "single")` now handles multi-row geoms better,
   such as `geom_violin()` (@teunbrand based on @clauswilke's work, #2801).
 * `position_jitterdodge()` now dodges by `group` (@teunbrand, #3656)

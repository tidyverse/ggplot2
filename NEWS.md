--- conflicted
+++ resolved
@@ -1,8 +1,5 @@
 # ggplot2 (development version)
 
-<<<<<<< HEAD
-* Improved consistency of curve direction in `geom_curve()` (@teunbrand, #5069)
-=======
 * Fixed regression with incorrectly drawn gridlines when using `coord_flip()` 
   (@teunbrand, #6293).
 * Deprecated functions and arguments prior to ggplot2 3.0.0 throw errors instead 
@@ -13,7 +10,6 @@
   (@teunbrand, #3175).
 * Date scales silently coerce <POSIXct> to <Date> and datetime scales silently
   coerce <Date> to <POSIXct> (@laurabrianna, #3533)
->>>>>>> 7e67db3e
 * New parameters for `geom_label()` (@teunbrand and @steveharoz, #5365):
   * The `linewidth` aesthetic is now applied and replaces the `label.size` 
     argument.
@@ -331,6 +327,7 @@
   to retrieve the class via constructor functions (@teunbrand).
 * (internal) The ViewScale class has a `make_fixed_copy()` method to permit 
   copying trained position scales (#3441).
+* Improved consistency of curve direction in `geom_curve()` (@teunbrand, #5069)
 
 # ggplot2 3.5.1
 

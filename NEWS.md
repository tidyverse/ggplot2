# ggplot2 (development version)

<<<<<<< HEAD
* ggplot2 now uses `scales::DiscreteRange` and `scales::ContinuousRange`, which
  are available to write scale extensions from scratch (@teunbrand, #2710).
=======
* Fixed bug in `coord_sf()` where graticule lines didn't obey 
  `panel.grid.major`'s linewidth setting (@teunbrand, #5179)
* The `datetime_scale()` scale constructor is now exported for use in extension
  packages (@teunbrand, #4701).
>>>>>>> 37d9e8cc
* `geom_text()` drops observations where `angle = NA` instead of throwing an
  error (@teunbrand, #2757).
* Using two ordered factors as facetting variables in 
  `facet_grid(..., as.table = FALSE)` now throws a warning instead of an
  error (@teunbrand, #5109).
* Added `scale_linewidth_manual()` and `scale_linewidth_identity()` to support
  the `linewidth` aesthetic (@teunbrand, #5050).
* Automatic breaks in `scale_*_binned()` should no longer be out-of-bounds,
  and automatic limits expand to include these (@teunbrand, #5095, #5100).
* Renamed computed aesthetic in `stat_ecdf()` to `ecdf`, to prevent incorrect
  scale transformations (@teunbrand, #5113 and #5112).
* Fixed misbehaviour of `draw_key_boxplot()` and `draw_key_crossbar()` with 
  skewed key aspect ratio (@teunbrand, #5082).
* `scale_*_binned()` handles zero-range limits more gracefully (@teunbrand, 
  #5066)
* Binned scales are now compatible with `trans = "date"` and `trans = "time"` 
  (@teunbrand, #4217).
* `ggsave()` warns when multiple `filename`s are given, and only writes to the
  first file (@teunbrand, #5114)
* Fixed a regression in `geom_hex()` where aesthetics were replicated across 
  bins (@thomasp85, #5037 and #5044)
* Fixed spurious warning when `weight` aesthetic was used in `stat_smooth()` 
  (@teunbrand based on @clauswilke's suggestion, #5053).
* The `lwd` alias now correctly replaced by `linewidth` instead of `size` 
  (@teunbrand based on @clauswilke's suggestion #5051).
* Fixed a regression in `Coord$train_panel_guides()` where names of guides were 
  dropped (@maxsutton, #5063)
* `update_geom_defaults()` and `update_stat_defaults()` now return properly 
  classed objects and have updated docs (@dkahle, #5146)

# ggplot2 3.4.0
This is a minor release focusing on tightening up the internals and ironing out
some inconsistencies in the API. The biggest change is the addition of the 
`linewidth` aesthetic that takes of sizing the width of any line from `size`. 
This change, while attempting to be as non-breaking as possible, has the 
potential to change the look of some of your plots.

Other notable changes is a complete redo of the error and warning messaging in
ggplot2 using the cli package. Messaging is now better contextualised and it 
should be easier to identify which layer an error is coming from. Last, we have
now made the switch to using the vctrs package internally which means that 
support for vctrs classes as variables should improve, along with some small 
gains in rendering speed.

## Breaking changes

* A `linewidth` aesthetic has been introduced and supersedes the `size` 
  aesthetic for scaling the width of lines in line based geoms. `size` will 
  remain functioning but deprecated for these geoms and it is recommended to 
  update all code to reflect the new aesthetic. For geoms that have _both_ point 
  sizing and linewidth sizing (`geom_pointrange()` and `geom_sf`) `size` now 
  **only** refers to sizing of points which can leads to a visual change in old
  code (@thomasp85, #3672)
  
* The default line width for polygons in `geom_sf()` have been decreased to 0.2 
  to reflect that this is usually used for demarking borders where a thinner 
  line is better suited. This change was made since we already induced a 
  visual change in `geom_sf()` with the introduction of the `linewidth` 
  aesthetic.
  
* The dot-dot notation (`..var..`) and `stat()`, which have been superseded by
  `after_stat()`, are now formally deprecated (@yutannihilation, #3693).

* `qplot()` is now formally deprecated (@yutannihilation, #3956).

* `stage()` now properly refers to the values without scale transformations for
  the stage of `after_stat`. If your code requires the scaled version of the
  values for some reason, you have to apply the same transformation by yourself,
  e.g. `sqrt()` for `scale_{x,y}_sqrt()` (@yutannihilation and @teunbrand, #4155).

* Use `rlang::hash()` instead of `digest::digest()`. This update may lead to 
  changes in the automatic sorting of legends. In order to enforce a specific
  legend order use the `order` argument in the guide. (@thomasp85, #4458)

* referring to `x` in backquoted expressions with `label_bquote()` is no longer
  possible.

* The `ticks.linewidth` and `frame.linewidth` parameters of `guide_colourbar()`
  are now multiplied with `.pt` like elsewhere in ggplot2. It can cause visual
  changes when these arguments are not the defaults and these changes can be 
  restored to their previous behaviour by adding `/ .pt` (@teunbrand #4314).

* `scale_*_viridis_b()` now uses the full range of the viridis scales 
  (@gregleleu, #4737)

## New features

* `geom_col()` and `geom_bar()` gain a new `just` argument. This is set to `0.5`
  by default; use `just = 0`/`just = 1` to place columns on the left/right
  of the axis breaks.
  (@wurli, #4899)

* `geom_density()` and `stat_density()` now support `bounds` argument
  to estimate density with boundary correction (@echasnovski, #4013).

* ggplot now checks during statistical transformations whether any data 
  columns were dropped and warns about this. If stats intend to drop
  data columns they can declare them in the new field `dropped_aes`.
  (@clauswilke, #3250)

* `...` supports `rlang::list2` dynamic dots in all public functions. 
  (@mone27, #4764) 

* `theme()` now has a `strip.clip` argument, that can be set to `"off"` to 
  prevent the clipping of strip text and background borders (@teunbrand, #4118)
  
* `geom_contour()` now accepts a function in the `breaks` argument 
  (@eliocamp, #4652).

## Minor improvements and bug fixes

* Fix a bug in `position_jitter()` where infinity values were dropped (@javlon,
  #4790).

* `geom_linerange()` now respects the `na.rm` argument (#4927, @thomasp85)

* Improve the support for `guide_axis()` on `coord_trans()` 
  (@yutannihilation, #3959)
  
* Added `stat_align()` to align data without common x-coordinates prior to
  stacking. This is now the default stat for `geom_area()` (@thomasp85, #4850)

* Fix a bug in `stat_contour_filled()` where break value differences below a 
  certain number of digits would cause the computations to fail (@thomasp85, 
  #4874)

* Secondary axis ticks are now positioned more precisely, removing small visual
  artefacts with alignment between grid and ticks (@thomasp85, #3576)

* Improve `stat_function` documentation regarding `xlim` argument. 
  (@92amartins, #4474)

* Fix various issues with how `labels`, `breaks`, `limits`, and `show.limits`
  interact in the different binning guides (@thomasp85, #4831)

* Automatic break calculation now squishes the scale limits to the domain
  of the transformation. This allows `scale_{x/y}_sqrt()` to find breaks at 0   
  when appropriate (@teunbrand, #980).

* Using multiple modified aesthetics correctly will no longer trigger warnings. 
  If used incorrectly, the warning will now report the duplicated aesthetic 
  instead of `NA` (@teunbrand, #4707).

* `aes()` now supports the `!!!` operator in its first two arguments
  (#2675). Thanks to @yutannihilation and @teunbrand for draft
  implementations.

* Require rlang >= 1.0.0 (@billybarc, #4797)

* `geom_violin()` no longer issues "collapsing to unique 'x' values" warning
  (@bersbersbers, #4455)

* `annotate()` now documents unsupported geoms (`geom_abline()`, `geom_hline()`
  and `geom_vline()`), and warns when they are requested (@mikmart, #4719)

* `presidential` dataset now includes Trump's presidency (@bkmgit, #4703).

* `position_stack()` now works fully with `geom_text()` (@thomasp85, #4367)

* `geom_tile()` now correctly recognises missing data in `xmin`, `xmax`, `ymin`,
  and `ymax` (@thomasp85 and @sigmapi, #4495)

* `geom_hex()` will now use the binwidth from `stat_bin_hex()` if present, 
  instead of deriving it (@thomasp85, #4580)
  
* `geom_hex()` now works on non-linear coordinate systems (@thomasp85)

* Fixed a bug throwing errors when trying to render an empty plot with secondary
  axes (@thomasp85, #4509)

* Axes are now added correctly in `facet_wrap()` when `as.table = FALSE`
  (@thomasp85, #4553)

* Better compatibility of custom device functions in `ggsave()` 
  (@thomasp85, #4539)

* Binning scales are now more resilient to calculated limits that ends up being
  `NaN` after transformations (@thomasp85, #4510)

* Strip padding in `facet_grid()` is now only in effect if 
  `strip.placement = "outside"` _and_ an axis is present between the strip and 
  the panel (@thomasp85, #4610)

* Aesthetics of length 1 are now recycled to 0 if the length of the data is 0 
  (@thomasp85, #4588)

* Setting `size = NA` will no longer cause `guide_legend()` to error 
  (@thomasp85, #4559)

* Setting `stroke` to `NA` in `geom_point()` will no longer impair the sizing of
  the points (@thomasp85, #4624)

* `stat_bin_2d()` now correctly recognises the `weight` aesthetic 
  (@thomasp85, #4646)
  
* All geoms now have consistent exposure of linejoin and lineend parameters, and
  the guide keys will now respect these settings (@thomasp85, #4653)

* `geom_sf()` now respects `arrow` parameter for lines (@jakeruss, #4659)

* Updated documentation for `print.ggplot` to reflect that it returns
  the original plot, not the result of `ggplot_build()`. (@r2evans, #4390)

* `scale_*_manual()` no longer displays extra legend keys, or changes their 
  order, when a named `values` argument has more items than the data. To display
  all `values` on the legend instead, use
  `scale_*_manual(values = vals, limits = names(vals))`. (@teunbrand, @banfai, 
  #4511, #4534)

* Updated documentation for `geom_contour()` to correctly reflect argument 
  precedence between `bins` and `binwidth`. (@eliocamp, #4651)

* Dots in `geom_dotplot()` are now correctly aligned to the baseline when
  `stackratio != 1` and `stackdir != "up"` (@mjskay, #4614)

* Key glyphs for `geom_boxplot()`, `geom_crossbar()`, `geom_pointrange()`, and
  `geom_linerange()` are now orientation-aware (@mjskay, #4732)
  
* Updated documentation for `geom_smooth()` to more clearly describe effects of 
  the `fullrange` parameter (@thoolihan, #4399).

# ggplot2 3.3.6
This is a very small release only applying an internal change to comply with 
R 4.2 and its deprecation of `default.stringsAsFactors()`. There are no user
facing changes and no breaking changes.

# ggplot2 3.3.5
This is a very small release focusing on fixing a couple of untenable issues 
that surfaced with the 3.3.4 release

* Revert changes made in #4434 (apply transform to intercept in `geom_abline()`) 
  as it introduced undesirable issues far worse than the bug it fixed 
  (@thomasp85, #4514)
* Fixes an issue in `ggsave()` when producing emf/wmf files (@yutannihilation, 
  #4521)
* Warn when grDevices specific arguments are passed to ragg devices (@thomasp85, 
  #4524)
* Fix an issue where `coord_sf()` was reporting that it is non-linear
  even when data is provided in projected coordinates (@clauswilke, #4527)

# ggplot2 3.3.4
This is a larger patch release fixing a huge number of bugs and introduces a 
small selection of feature refinements.

## Features

* Alt-text can now be added to a plot using the `alt` label, i.e 
  `+ labs(alt = ...)`. Currently this alt text is not automatically propagated, 
  but we plan to integrate into Shiny, RMarkdown, and other tools in the future. 
  (@thomasp85, #4477)

* Add support for the BrailleR package for creating descriptions of the plot
  when rendered (@thomasp85, #4459)
  
* `coord_sf()` now has an argument `default_crs` that specifies the coordinate
  reference system (CRS) for non-sf layers and scale/coord limits. This argument
  defaults to `NULL`, which means non-sf layers are assumed to be in projected
  coordinates, as in prior ggplot2 versions. Setting `default_crs = sf::st_crs(4326)`
  provides a simple way to interpret x and y positions as longitude and latitude,
  regardless of the CRS used by `coord_sf()`. Authors of extension packages
  implementing `stat_sf()`-like functionality are encouraged to look at the source
  code of `stat_sf()`'s `compute_group()` function to see how to provide scale-limit
  hints to `coord_sf()` (@clauswilke, #3659).

* `ggsave()` now uses ragg to render raster output if ragg is available. It also
  handles custom devices that sets a default unit (e.g. `ragg::agg_png`) 
  correctly (@thomasp85, #4388)

* `ggsave()` now returns the saved file location invisibly (#3379, @eliocamp).
  Note that, as a side effect, an unofficial hack `<ggplot object> + ggsave()`
  no longer works (#4513).

* The scale arguments `limits`, `breaks`, `minor_breaks`, `labels`, `rescaler`
  and `oob` now accept purrr style lambda notation (@teunbrand, #4427). The same 
  is true for `as_labeller()` (and therefore also `labeller()`) 
  (@netique, #4188).

* Manual scales now allow named vectors passed to `values` to contain fewer 
  elements than existing in the data. Elements not present in values will be set
  to `NA` (@thomasp85, #3451)
  
* Date and datetime position scales support out-of-bounds (oob) arguments to 
  control how limits affect data outside those limits (@teunbrand, #4199).
  
## Fixes

* Fix a bug that `after_stat()` and `after_scale()` cannot refer to aesthetics
  if it's specified in the plot-global mapping (@yutannihilation, #4260).
  
* Fix bug in `annotate_logticks()` that would cause an error when used together
  with `coord_flip()` (@thomasp85, #3954)
  
* Fix a bug in `geom_abline()` that resulted in `intercept` not being subjected
  to the transformation of the y scale (@thomasp85, #3741)
  
* Extent the range of the line created by `geom_abline()` so that line ending
  is not visible for large linewidths (@thomasp85, #4024)

* Fix bug in `geom_dotplot()` where dots would be positioned wrong with 
  `stackgroups = TRUE` (@thomasp85, #1745)

* Fix calculation of confidence interval for locfit smoothing in `geom_smooth()`
  (@topepo, #3806)
  
* Fix bug in `geom_text()` where `"outward"` and `"inward"` justification for 
  some `angle` values was reversed (@aphalo, #4169, #4447)

* `ggsave()` now sets the default background to match the fill value of the
  `plot.background` theme element (@karawoo, #4057)

* It is now deprecated to specify `guides(<scale> = FALSE)` or
  `scale_*(guide = FALSE)` to remove a guide. Please use 
  `guides(<scale> = "none")` or `scale_*(guide = "none")` instead 
  (@yutannihilation, #4097)
  
* Fix a bug in `guide_bins()` where keys would disappear if the guide was 
  reversed (@thomasp85, #4210)
  
* Fix bug in `guide_coloursteps()` that would repeat the terminal bins if the
  breaks coincided with the limits of the scale (@thomasp85, #4019)

* Make sure that default labels from default mappings doesn't overwrite default
  labels from explicit mappings (@thomasp85, #2406)

* Fix bug in `labeller()` where parsing was turned off if `.multiline = FALSE`
  (@thomasp85, #4084)
  
* Make sure `label_bquote()` has access to the calling environment when 
  evaluating the labels (@thomasp85, #4141)

* Fix a bug in the layer implementation that introduced a new state after the 
  first render which could lead to a different look when rendered the second 
  time (@thomasp85, #4204)

* Fix a bug in legend justification where justification was lost of the legend
  dimensions exceeded the available size (@thomasp85, #3635)

* Fix a bug in `position_dodge2()` where `NA` values in thee data would cause an
  error (@thomasp85, #2905)

* Make sure `position_jitter()` creates the same jittering independent of 
  whether it is called by name or with constructor (@thomasp85, #2507)

* Fix a bug in `position_jitter()` where different jitters would be applied to 
  different position aesthetics of the same axis (@thomasp85, #2941)
  
* Fix a bug in `qplot()` when supplying `c(NA, NA)` as axis limits 
  (@thomasp85, #4027)
  
* Remove cross-inheritance of default discrete colour/fill scales and check the
  type and aesthetic of function output if `type` is a function 
  (@thomasp85, #4149)

* Fix bug in `scale_[x|y]_date()` where custom breaks functions that resulted in
  fracional dates would get misaligned (@thomasp85, #3965)
  
* Fix bug in `scale_[x|y]_datetime()` where a specified timezone would be 
  ignored by the scale (@thomasp85, #4007)
  
* Fix issue in `sec_axis()` that would throw warnings in the absence of any 
  secondary breaks (@thomasp85, #4368)

* `stat_bin()`'s computed variable `width` is now documented (#3522).
  
* `stat_count()` now computes width based on the full dataset instead of per 
  group (@thomasp85, #2047)

* Extended `stat_ecdf()` to calculate the cdf from either x or y instead from y 
  only (@jgjl, #4005)
  
* Fix a bug in `stat_summary_bin()` where one more than the requested number of
  bins would be created (@thomasp85, #3824)

* Only drop groups in `stat_ydensity()` when there are fewer than two data 
  points and throw a warning (@andrewwbutler, #4111).

* Fixed a bug in strip assembly when theme has `strip.text = element_blank()`
  and plots are faceted with multi-layered strips (@teunbrand, #4384).
  
* Using `theme(aspect.ratio = ...)` together with free space in `facet_grid()`
  now crrectly throws an error (@thomasp85, #3834)

* Fixed a bug in `labeller()` so that `.default` is passed to `as_labeller()`
  when labellers are specified by naming faceting variables. (@waltersom, #4031)
  
* Updated style for example code (@rjake, #4092)

* ggplot2 now requires R >= 3.3 (#4247).

* ggplot2 now uses `rlang::check_installed()` to check if a suggested package is
  installed, which will offer to install the package before continuing (#4375, 
  @malcolmbarrett)

* Improved error with hint when piping a `ggplot` object into a facet function
  (#4379, @mitchelloharawild).

# ggplot2 3.3.3
This is a small patch release mainly intended to address changes in R and CRAN.
It further changes the licensing model of ggplot2 to an MIT license.

* Update the ggplot2 licence to an MIT license (#4231, #4232, #4233, and #4281)

* Use vdiffr conditionally so ggplot2 can be tested on systems without vdiffr

* Update tests to work with the new `all.equal()` defaults in R >4.0.3

* Fixed a bug that `guide_bins()` mistakenly ignore `override.aes` argument
  (@yutannihilation, #4085).

# ggplot2 3.3.2
This is a small release focusing on fixing regressions introduced in 3.3.1.

* Added an `outside` option to `annotation_logticks()` that places tick marks
  outside of the plot bounds. (#3783, @kbodwin)

* `annotation_raster()` adds support for native rasters. For large rasters,
  native rasters render significantly faster than arrays (@kent37, #3388)
  
* Facet strips now have dedicated position-dependent theme elements 
  (`strip.text.x.top`, `strip.text.x.bottom`, `strip.text.y.left`, 
  `strip.text.y.right`) that inherit from `strip.text.x` and `strip.text.y`, 
  respectively. As a consequence, some theme stylings now need to be applied to 
  the position-dependent elements rather than to the parent elements. This 
  change was already introduced in ggplot2 3.3.0 but not listed in the 
  changelog. (@thomasp85, #3683)

* Facets now handle layers containing no data (@yutannihilation, #3853).
  
* A newly added geom `geom_density_2d_filled()` and associated stat 
  `stat_density_2d_filled()` can draw filled density contours
  (@clauswilke, #3846).

* A newly added `geom_function()` is now recommended to use in conjunction
  with/instead of `stat_function()`. In addition, `stat_function()` now
  works with transformed y axes, e.g. `scale_y_log10()`, and in plots
  containing no other data or layers (@clauswilke, #3611, #3905, #3983).

* Fixed a bug in `geom_sf()` that caused problems with legend-type
  autodetection (@clauswilke, #3963).
  
* Support graphics devices that use the `file` argument instead of `fileneame` 
  in `ggsave()` (@bwiernik, #3810)
  
* Default discrete color scales are now configurable through the `options()` of 
  `ggplot2.discrete.colour` and `ggplot2.discrete.fill`. When set to a character 
  vector of colour codes (or list of character vectors)  with sufficient length, 
  these colours are used for the default scale. See `help(scale_colour_discrete)` 
  for more details and examples (@cpsievert, #3833).

* Default continuous colour scales (i.e., the `options()` 
  `ggplot2.continuous.colour` and `ggplot2.continuous.fill`, which inform the 
  `type` argument of `scale_fill_continuous()` and `scale_colour_continuous()`) 
  now accept a function, which allows more control over these default 
  `continuous_scale()`s (@cpsievert, #3827).

* A bug was fixed in `stat_contour()` when calculating breaks based on 
  the `bins` argument (@clauswilke, #3879, #4004).
  
* Data columns can now contain `Vector` S4 objects, which are widely used in the 
  Bioconductor project. (@teunbrand, #3837)

# ggplot2 3.3.1

This is a small release with no code change. It removes all malicious links to a 
site that got hijacked from the readme and pkgdown site.

# ggplot2 3.3.0

This is a minor release but does contain a range of substantial new features, 
along with the standard bug fixes. The release contains a few visual breaking
changes, along with breaking changes for extension developers due to a shift in
internal representation of the position scales and their axes. No user breaking
changes are included.

This release also adds Dewey Dunnington (@paleolimbot) to the core team.

## Breaking changes
There are no user-facing breaking changes, but a change in some internal 
representations that extension developers may have relied on, along with a few 
breaking visual changes which may cause visual tests in downstream packages to 
fail.

* The `panel_params` field in the `Layout` now contains a list of list of 
  `ViewScale` objects, describing the trained coordinate system scales, instead
  of the list object used before. Any extensions that use this field will likely
  break, as will unit tests that checks aspects of this.

* `element_text()` now issues a warning when vectorized arguments are provided, 
  as in `colour = c("red", "green", "blue")`. Such use is discouraged and not 
  officially supported (@clauswilke, #3492).

* Changed `theme_grey()` setting for legend key so that it creates no border 
  (`NA`) rather than drawing a white one. (@annennenne, #3180)

* `geom_ribbon()` now draws separate lines for the upper and lower intervals if
  `colour` is mapped. Similarly, `geom_area()` and `geom_density()` now draw
  the upper lines only in the same case by default. If you want old-style full
  stroking, use `outline.type = "full"` (@yutannihilation, #3503 / @thomasp85, #3708).

## New features

* The evaluation time of aesthetics can now be controlled to a finer degree. 
  `after_stat()` supersedes the use of `stat()` and `..var..`-notation, and is
  joined by `after_scale()` to allow for mapping to scaled aesthetic values. 
  Remapping of the same aesthetic is now supported with `stage()`, so you can 
  map a data variable to a stat aesthetic, and remap the same aesthetic to 
  something else after statistical transformation (@thomasp85, #3534)

* All `coord_*()` functions with `xlim` and `ylim` arguments now accept
  vectors with `NA` as a placeholder for the minimum or maximum value
  (e.g., `ylim = c(0, NA)` would zoom the y-axis from 0 to the 
  maximum value observed in the data). This mimics the behaviour
  of the `limits` argument in continuous scale functions
  (@paleolimbot, #2907).

* Allowed reversing of discrete scales by re-writing `get_limits()` 
  (@AnneLyng, #3115)
  
* All geoms and stats that had a direction (i.e. where the x and y axes had 
  different interpretation), can now freely choose their direction, instead of
  relying on `coord_flip()`. The direction is deduced from the aesthetic 
  mapping, but can also be specified directly with the new `orientation` 
  argument (@thomasp85, #3506).
  
* Position guides can now be customized using the new `guide_axis()`, which can 
  be passed to position `scale_*()` functions or via `guides()`. The new axis 
  guide (`guide_axis()`) comes with arguments `check.overlap` (automatic removal 
  of overlapping labels), `angle` (easy rotation of axis labels), and
  `n.dodge` (dodge labels into multiple rows/columns) (@paleolimbot, #3322).
  
* A new scale type has been added, that allows binning of aesthetics at the 
  scale level. It has versions for both position and non-position aesthetics and
  comes with two new guides (`guide_bins` and `guide_coloursteps`) 
  (@thomasp85, #3096)
  
* `scale_x_continuous()` and `scale_y_continuous()` gains an `n.breaks` argument
  guiding the number of automatic generated breaks (@thomasp85, #3102)

* Added `stat_contour_filled()` and `geom_contour_filled()`, which compute 
  and draw filled contours of gridded data (@paleolimbot, #3044). 
  `geom_contour()` and `stat_contour()` now use the isoband package
  to compute contour lines. The `complete` parameter (which was undocumented
  and has been unused for at least four years) was removed (@paleolimbot, #3044).
  
* Themes have gained two new parameters, `plot.title.position` and 
  `plot.caption.position`, that can be used to customize how plot
  title/subtitle and plot caption are positioned relative to the overall plot
  (@clauswilke, #3252).

## Extensions
  
* `Geom` now gains a `setup_params()` method in line with the other ggproto
  classes (@thomasp85, #3509)

* The newly added function `register_theme_elements()` now allows developers
  of extension packages to define their own new theme elements and place them
  into the ggplot2 element tree (@clauswilke, #2540).

## Minor improvements and bug fixes

* `coord_trans()` now draws second axes and accepts `xlim`, `ylim`,
  and `expand` arguments to bring it up to feature parity with 
  `coord_cartesian()`. The `xtrans` and `ytrans` arguments that were 
  deprecated in version 1.0.1 in favour of `x` and `y` 
  were removed (@paleolimbot, #2990).

* `coord_trans()` now calculates breaks using the expanded range 
  (previously these were calculated using the unexpanded range, 
  which resulted in differences between plots made with `coord_trans()`
  and those made with `coord_cartesian()`). The expansion for discrete axes 
  in `coord_trans()` was also updated such that it behaves identically
  to that in `coord_cartesian()` (@paleolimbot, #3338).

* `expand_scale()` was deprecated in favour of `expansion()` for setting
  the `expand` argument of `x` and `y` scales (@paleolimbot).

* `geom_abline()`, `geom_hline()`, and `geom_vline()` now issue 
  more informative warnings when supplied with set aesthetics
  (i.e., `slope`, `intercept`, `yintercept`, and/or `xintercept`)
  and mapped aesthetics (i.e., `data` and/or `mapping`).

* Fix a bug in `geom_raster()` that squeezed the image when it went outside 
  scale limits (#3539, @thomasp85)

* `geom_sf()` now determines the legend type automatically (@microly, #3646).
  
* `geom_sf()` now removes rows that can't be plotted due to `NA` aesthetics 
  (#3546, @thomasp85)

* `geom_sf()` now applies alpha to linestring geometries 
  (#3589, @yutannihilation).

* `gg_dep()` was deprecated (@perezp44, #3382).

* Added function `ggplot_add.by()` for lists created with `by()`, allowing such
  lists to be added to ggplot objects (#2734, @Maschette)

* ggplot2 no longer depends on reshape2, which means that it no longer 
  (recursively) needs plyr, stringr, or stringi packages.

* Increase the default `nbin` of `guide_colourbar()` to place the ticks more 
  precisely (#3508, @yutannihilation).

* `manual_scale()` now matches `values` with the order of `breaks` whenever
  `values` is an unnamed vector. Previously, unnamed `values` would match with
  the limits of the scale and ignore the order of any `breaks` provided. Note
  that this may change the appearance of plots that previously relied on the
  unordered behaviour (#2429, @idno0001).

* `scale_manual_*(limits = ...)` now actually limits the scale (#3262,
  @yutannihilation).

* Fix a bug when `show.legend` is a named logical vector 
  (#3461, @yutannihilation).

* Added weight aesthetic option to `stat_density()` and made scaling of 
  weights the default (@annennenne, #2902)
  
* `stat_density2d()` can now take an `adjust` parameter to scale the default 
  bandwidth. (#2860, @haleyjeppson)

* `stat_smooth()` uses `REML` by default, if `method = "gam"` and
  `gam`'s method is not specified (@ikosmidis, #2630).

* stacking text when calculating the labels and the y axis with
  `stat_summary()` now works (@ikosmidis, #2709)
  
* `stat_summary()` and related functions now support rlang-style lambda functions
  (#3568, @dkahle).

* The data mask pronoun, `.data`, is now stripped from default labels.

* Addition of partial themes to plots has been made more predictable;
  stepwise addition of individual partial themes is now equivalent to
  addition of multple theme elements at once (@clauswilke, #3039).

* Facets now don't fail even when some variable in the spec are not available
  in all layers (@yutannihilation, #2963).

# ggplot2 3.2.1

This is a patch release fixing a few regressions introduced in 3.2.0 as well as
fixing some unit tests that broke due to upstream changes.

* `position_stack()` no longer changes the order of the input data. Changes to 
  the internal behaviour of `geom_ribbon()` made this reordering problematic 
  with ribbons that spanned `y = 0` (#3471)
* Using `qplot()` with a single positional aesthetic will no longer title the
  non-specified scale as `"NULL"` (#3473)
* Fixes unit tests for sf graticule labels caused by chages to sf

# ggplot2 3.2.0

This is a minor release with an emphasis on internal changes to make ggplot2 
faster and more consistent. The few interface changes will only affect the 
aesthetics of the plot in minor ways, and will only potentially break code of
extension developers if they have relied on internals that have been changed. 
This release also sees the addition of Hiroaki Yutani (@yutannihilation) to the 
core developer team.

With the release of R 3.6, ggplot2 now requires the R version to be at least 3.2,
as the tidyverse is committed to support 5 major versions of R.

## Breaking changes

* Two patches (#2996 and #3050) fixed minor rendering problems. In most cases,
  the visual changes are so subtle that they are difficult to see with the naked
  eye. However, these changes are detected by the vdiffr package, and therefore
  any package developers who use vdiffr to test for visual correctness of ggplot2
  plots will have to regenerate all reference images.
  
* In some cases, ggplot2 now produces a warning or an error for code that previously
  produced plot output. In all these cases, the previous plot output was accidental,
  and the plotting code uses the ggplot2 API in a way that would lead to undefined
  behavior. Examples include a missing `group` aesthetic in `geom_boxplot()` (#3316),
  annotations across multiple facets (#3305), and not using aesthetic mappings when
  drawing ribbons with `geom_ribbon()` (#3318).

## New features

* This release includes a range of internal changes that speeds up plot 
  generation. None of the changes are user facing and will not break any code,
  but in general ggplot2 should feel much faster. The changes includes, but are
  not limited to:
  
  - Caching ascent and descent dimensions of text to avoid recalculating it for
    every title.
  
  - Using a faster data.frame constructor as well as faster indexing into 
    data.frames
    
  - Removing the plyr dependency, replacing plyr functions with faster 
    equivalents.

* `geom_polygon()` can now draw polygons with holes using the new `subgroup` 
  aesthetic. This functionality requires R 3.6.0 (@thomasp85, #3128)

* Aesthetic mappings now accept functions that return `NULL` (@yutannihilation,
  #2997).

* `stat_function()` now accepts rlang/purrr style anonymous functions for the 
  `fun` parameter (@dkahle, #3159).

* `geom_rug()` gains an "outside" option to allow for moving the rug tassels to 
  outside the plot area (@njtierney, #3085) and a `length` option to allow for 
  changing the length of the rug lines (@daniel-wells, #3109). 
  
* All geoms now take a `key_glyph` paramter that allows users to customize
  how legend keys are drawn (@clauswilke, #3145). In addition, a new key glyph
  `timeseries` is provided to draw nice legends for time series
  (@mitchelloharawild, #3145).

## Extensions

* Layers now have a new member function `setup_layer()` which is called at the
  very beginning of the plot building process and which has access to the 
  original input data and the plot object being built. This function allows the 
  creation of custom layers that autogenerate aesthetic mappings based on the 
  input data or that filter the input data in some form. For the time being, this
  feature is not exported, but it has enabled the development of a new layer type,
  `layer_sf()` (see next item). Other special-purpose layer types may be added
  in the future (@clauswilke, #2872).
  
* A new layer type `layer_sf()` can auto-detect and auto-map sf geometry
  columns in the data. It should be used by extension developers who are writing
  new sf-based geoms or stats (@clauswilke, #3232).

* `x0` and `y0` are now recognized positional aesthetics so they will get scaled 
  if used in extension geoms and stats (@thomasp85, #3168)
  
* Continuous scale limits now accept functions which accept the default
  limits and return adjusted limits. This makes it possible to write
  a function that e.g. ensures the limits are always a multiple of 100,
  regardless of the data (@econandrew, #2307).

## Minor improvements and bug fixes

* `cut_width()` now accepts `...` to pass further arguments to `base::cut.default()`
   like `cut_number()` and `cut_interval()` already did (@cderv, #3055)

* `coord_map()` now can have axes on the top and right (@karawoo, #3042).

* `coord_polar()` now correctly rescales the secondary axis (@linzi-sg, #3278)

* `coord_sf()`, `coord_map()`, and `coord_polar()` now squash `-Inf` and `Inf`
  into the min and max of the plot (@yutannihilation, #2972).

* `coord_sf()` graticule lines are now drawn in the same thickness as panel grid 
  lines in `coord_cartesian()`, and seting panel grid lines to `element_blank()` 
  now also works in `coord_sf()` 
  (@clauswilke, #2991, #2525).

* `economics` data has been regenerated. This leads to some changes in the
  values of all columns (especially in `psavert`), but more importantly, strips 
  the grouping attributes from `economics_long`.

* `element_line()` now fills closed arrows (@yutannihilation, #2924).

* Facet strips on the left side of plots now have clipping turned on, preventing
  text from running out of the strip and borders from looking thicker than for
  other strips (@karawoo, #2772 and #3061).

* ggplot2 now works in Turkish locale (@yutannihilation, #3011).

* Clearer error messages for inappropriate aesthetics (@clairemcwhite, #3060).

* ggplot2 no longer attaches any external packages when using functions that 
  depend on packages that are suggested but not imported by ggplot2. The 
  affected functions include `geom_hex()`, `stat_binhex()`, 
  `stat_summary_hex()`, `geom_quantile()`, `stat_quantile()`, and `map_data()` 
  (@clauswilke, #3126).
  
* `geom_area()` and `geom_ribbon()` now sort the data along the x-axis in the 
  `setup_data()` method rather than as part of `draw_group()` (@thomasp85, 
  #3023)

* `geom_hline()`, `geom_vline()`, and `geom_abline()` now throw a warning if the 
  user supplies both an `xintercept`, `yintercept`, or `slope` value and a 
  mapping (@RichardJActon, #2950).

* `geom_rug()` now works with `coord_flip()` (@has2k1, #2987).

* `geom_violin()` no longer throws an error when quantile lines fall outside 
  the violin polygon (@thomasp85, #3254).

* `guide_legend()` and `guide_colorbar()` now use appropriate spacing between legend
  key glyphs and legend text even if the legend title is missing (@clauswilke, #2943).

* Default labels are now generated more consistently; e.g., symbols no longer
  get backticks, and long expressions are abbreviated with `...`
  (@yutannihilation, #2981).

* All-`Inf` layers are now ignored for picking the scale (@yutannihilation, 
  #3184).
  
* Diverging Brewer colour palette now use the correct mid-point colour 
  (@dariyasydykova, #3072).
  
* `scale_color_continuous()` now points to `scale_colour_continuous()` so that 
  it will handle `type = "viridis"` as the documentation states (@hlendway, 
  #3079).

* `scale_shape_identity()` now works correctly with `guide = "legend"` 
  (@malcolmbarrett, #3029)
  
* `scale_continuous` will now draw axis line even if the length of breaks is 0
  (@thomasp85, #3257)

* `stat_bin()` will now error when the number of bins exceeds 1e6 to avoid 
  accidentally freezing the user session (@thomasp85).
  
* `sec_axis()` now places ticks accurately when using nonlinear transformations (@dpseidel, #2978).

* `facet_wrap()` and `facet_grid()` now automatically remove NULL from facet
  specs, and accept empty specs (@yutannihilation, #3070, #2986).

* `stat_bin()` now handles data with only one unique value (@yutannihilation 
  #3047).

* `sec_axis()` now accepts functions as well as formulas (@yutannihilation, #3031).

*   New theme elements allowing different ticks lengths for each axis. For instance,
    this can be used to have inwards ticks on the x-axis (`axis.ticks.length.x`) and
    outwards ticks on the y-axis (`axis.ticks.length.y`) (@pank, #2935).

* The arguments of `Stat*$compute_layer()` and `Position*$compute_layer()` are
  now renamed to always match the ones of `Stat$compute_layer()` and
  `Position$compute_layer()` (@yutannihilation, #3202).

* `geom_*()` and `stat_*()` now accepts purrr-style lambda notation
  (@yutannihilation, #3138).

* `geom_tile()` and `geom_rect()` now draw rectangles without notches at the
  corners. The style of the corner can be controlled by `linejoin` parameters
  (@yutannihilation, #3050).

# ggplot2 3.1.0

## Breaking changes

This is a minor release and breaking changes have been kept to a minimum. End users of 
ggplot2 are unlikely to encounter any issues. However, there are a few items that developers 
of ggplot2 extensions should be aware of. For additional details, see also the discussion 
accompanying issue #2890.

*   In non-user-facing internal code (specifically in the `aes()` function and in
    the `aesthetics` argument of scale functions), ggplot2 now always uses the British
    spelling for aesthetics containing the word "colour". When users specify a "color"
    aesthetic it is automatically renamed to "colour". This renaming is also applied
    to non-standard aesthetics that contain the word "color". For example, "point_color"
    is renamed to "point_colour". This convention makes it easier to support both
    British and American spelling for novel, non-standard aesthetics, but it may require
    some adjustment for packages that have previously introduced non-standard color
    aesthetics using American spelling. A new function `standardise_aes_names()` is
    provided in case extension writers need to perform this renaming in their own code
    (@clauswilke, #2649).

*   Functions that generate other functions (closures) now force the arguments that are
    used from the generated functions, to avoid hard-to-catch errors. This may affect
    some users of manual scales (such as `scale_colour_manual()`, `scale_fill_manual()`,
    etc.) who depend on incorrect behavior (@krlmlr, #2807).
    
*   `Coord` objects now have a function `backtransform_range()` that returns the
    panel range in data coordinates. This change may affect developers of custom coords,
    who now should implement this function. It may also affect developers of custom
    geoms that use the `range()` function. In some applications, `backtransform_range()`
    may be more appropriate (@clauswilke, #2821).


## New features

*   `coord_sf()` has much improved customization of axis tick labels. Labels can now
    be set manually, and there are two new parameters, `label_graticule` and
    `label_axes`, that can be used to specify which graticules to label on which side
    of the plot (@clauswilke, #2846, #2857, #2881).
    
*   Two new geoms `geom_sf_label()` and `geom_sf_text()` can draw labels and text
    on sf objects. Under the hood, a new `stat_sf_coordinates()` calculates the
    x and y coordinates from the coordinates of the sf geometries. You can customize
    the calculation method via `fun.geometry` argument (@yutannihilation, #2761).
    

## Minor improvements and fixes

*   `benchplot()` now uses tidy evaluation (@dpseidel, #2699).

*   The error message in `compute_aesthetics()` now only provides the names of
    aesthetics with mismatched lengths, rather than all aesthetics (@karawoo,
    #2853).

*   For faceted plots, data is no longer internally reordered. This makes it
    safer to feed data columns into `aes()` or into parameters of geoms or
    stats. However, doing so remains discouraged (@clauswilke, #2694).

*   `coord_sf()` now also understands the `clip` argument, just like the other
    coords (@clauswilke, #2938).

*   `fortify()` now displays a more informative error message for
    `grouped_df()` objects when dplyr is not installed (@jimhester, #2822).

*   All `geom_*()` now display an informative error message when required 
    aesthetics are missing (@dpseidel, #2637 and #2706).

*   `geom_boxplot()` now understands the `width` parameter even when used with
    a non-standard stat, such as `stat_identity()` (@clauswilke, #2893).
    
*  `geom_hex()` now understands the `size` and `linetype` aesthetics
   (@mikmart, #2488).
    
*   `geom_hline()`, `geom_vline()`, and `geom_abline()` now work properly
    with `coord_trans()` (@clauswilke, #2149, #2812).
    
*   `geom_text(..., parse = TRUE)` now correctly renders the expected number of
    items instead of silently dropping items that are empty expressions, e.g.
    the empty string "". If an expression spans multiple lines, we take just
    the first line and drop the rest. This same issue is also fixed for
    `geom_label()` and the axis labels for `geom_sf()` (@slowkow, #2867).

*   `geom_sf()` now respects `lineend`, `linejoin`, and `linemitre` parameters 
    for lines and polygons (@alistaire47, #2826).
    
*   `ggsave()` now exits without creating a new graphics device if previously
    none was open (@clauswilke, #2363).

*   `labs()` now has named arguments `title`, `subtitle`, `caption`, and `tag`.
    Also, `labs()` now accepts tidyeval (@yutannihilation, #2669).

*   `position_nudge()` is now more robust and nudges only in the direction
    requested. This enables, for example, the horizontal nudging of boxplots
    (@clauswilke, #2733).

*   `sec_axis()` and `dup_axis()` now return appropriate breaks for the secondary
    axis when applied to log transformed scales (@dpseidel, #2729).

*   `sec_axis()` now works as expected when used in combination with tidy eval
    (@dpseidel, #2788).

*   `scale_*_date()`, `scale_*_time()` and `scale_*_datetime()` can now display 
    a secondary axis that is a __one-to-one__ transformation of the primary axis,
    implemented using the `sec.axis` argument to the scale constructor 
    (@dpseidel, #2244).
    
*   `stat_contour()`, `stat_density2d()`, `stat_bin2d()`,  `stat_binhex()`
    now calculate normalized statistics including `nlevel`, `ndensity`, and
    `ncount`. Also, `stat_density()` now includes the calculated statistic 
    `nlevel`, an alias for `scaled`, to better match the syntax of `stat_bin()`
    (@bjreisman, #2679).

# ggplot2 3.0.0

## Breaking changes

*   ggplot2 now supports/uses tidy evaluation (as described below). This is a 
    major change and breaks a number of packages; we made this breaking change 
    because it is important to make ggplot2 more programmable, and to be more 
    consistent with the rest of the tidyverse. The best general (and detailed)
    introduction to tidy evaluation can be found in the meta programming
    chapters in [Advanced R](https://adv-r.hadley.nz).
    
    The primary developer facing change is that `aes()` now contains 
    quosures (expression + environment pairs) rather than symbols, and you'll 
    need to take a different approach to extracting the information you need. 
    A common symptom of this change are errors "undefined columns selected" or 
    "invalid 'type' (list) of argument" (#2610). As in the previous version,
    constants (like `aes(x = 1)` or `aes(colour = "smoothed")`) are stored
    as is.
    
    In this version of ggplot2, if you need to describe a mapping in a string, 
    use `quo_name()` (to generate single-line strings; longer expressions may 
    be abbreviated) or `quo_text()` (to generate non-abbreviated strings that
    may span multiple lines). If you do need to extract the value of a variable
    instead use `rlang::eval_tidy()`. You may want to condition on 
    `(packageVersion("ggplot2") <= "2.2.1")` so that your code can work with
    both released and development versions of ggplot2.
    
    We recognise that this is a big change and if you're not already familiar
    with rlang, there's a lot to learn. If you are stuck, or need any help,
    please reach out on <https://community.rstudio.com>.

*   Error: Column `y` must be a 1d atomic vector or a list

    Internally, ggplot2 now uses `as.data.frame(tibble::as_tibble(x))` to
    convert a list into a data frame. This improves ggplot2's support for
    list-columns (needed for sf support), at a small cost: you can no longer
    use matrix-columns. Note that unlike tibble we still allow column vectors
    such as returned by `base::scale()` because of their widespread use.

*   Error: More than one expression parsed
  
    Previously `aes_string(x = c("a", "b", "c"))` silently returned 
    `aes(x = a)`. Now this is a clear error.

*   Error: `data` must be uniquely named but has duplicate columns
  
    If layer data contains columns with identical names an error will be 
    thrown. In earlier versions the first occuring column was chosen silently,
    potentially masking that the wrong data was chosen.

*   Error: Aesthetics must be either length 1 or the same as the data
    
    Layers are stricter about the columns they will combine into a single
    data frame. Each aesthetic now must be either the same length as the data
    frame or a single value. This makes silent recycling errors much less likely.

*   Error: `coord_*` doesn't support free scales 
   
    Free scales only work with selected coordinate systems; previously you'd
    get an incorrect plot.

*   Error in f(...) : unused argument (range = c(0, 1))

    This is because the `oob` argument to scale has been set to a function
    that only takes a single argument; it needs to take two arguments
    (`x`, and `range`). 

*   Error: unused argument (output)
  
    The function `guide_train()` now has an optional parameter `aesthetic`
    that allows you to override the `aesthetic` setting in the scale.
    To make your code work with the both released and development versions of 
    ggplot2 appropriate, add `aesthetic = NULL` to the `guide_train()` method
    signature.
    
    ```R
    # old
    guide_train.legend <- function(guide, scale) {...}
    
    # new 
    guide_train.legend <- function(guide, scale, aesthetic = NULL) {...}
    ```
    
    Then, inside the function, replace `scale$aesthetics[1]`,
    `aesthetic %||% scale$aesthetics[1]`. (The %||% operator is defined in the 
    rlang package).
    
    ```R
    # old
    setNames(list(scale$map(breaks)), scale$aesthetics[1])

    # new
    setNames(list(scale$map(breaks)), aesthetic %||% scale$aesthetics[1])
    ```

*   The long-deprecated `subset` argument to `layer()` has been removed.

## Tidy evaluation

* `aes()` now supports quasiquotation so that you can use `!!`, `!!!`,
  and `:=`. This replaces `aes_()` and `aes_string()` which are now
  soft-deprecated (but will remain around for a long time).

* `facet_wrap()` and `facet_grid()` now support `vars()` inputs. Like
  `dplyr::vars()`, this helper quotes its inputs and supports
  quasiquotation. For instance, you can now supply faceting variables
  like this: `facet_wrap(vars(am, cyl))` instead of 
  `facet_wrap(~am + cyl)`. Note that the formula interface is not going 
  away and will not be deprecated. `vars()` is simply meant to make it 
  easier to create functions around `facet_wrap()` and `facet_grid()`.

  The first two arguments of `facet_grid()` become `rows` and `cols`
  and now support `vars()` inputs. Note however that we took special
  care to ensure complete backward compatibility. With this change
  `facet_grid(vars(cyl), vars(am, vs))` is equivalent to
  `facet_grid(cyl ~ am + vs)`, and `facet_grid(cols = vars(am, vs))` is
  equivalent to `facet_grid(. ~ am + vs)`.

  One nice aspect of the new interface is that you can now easily
  supply names: `facet_grid(vars(Cylinder = cyl), labeller =
  label_both)` will give nice label titles to the facets. Of course,
  those names can be unquoted with the usual tidy eval syntax.

### sf

* ggplot2 now has full support for sf with `geom_sf()` and `coord_sf()`:

  ```r
  nc <- sf::st_read(system.file("shape/nc.shp", package = "sf"), quiet = TRUE)
  ggplot(nc) +
    geom_sf(aes(fill = AREA))
  ```
  It supports all simple features, automatically aligns CRS across layers, sets
  up the correct aspect ratio, and draws a graticule.

## New features

* ggplot2 now works on R 3.1 onwards, and uses the 
  [vdiffr](https://github.com/r-lib/vdiffr) package for visual testing.

* In most cases, accidentally using `%>%` instead of `+` will generate an 
  informative error (#2400).

* New syntax for calculated aesthetics. Instead of using `aes(y = ..count..)` 
  you can (and should!) use `aes(y = stat(count))`. `stat()` is a real function 
  with documentation which hopefully will make this part of ggplot2 less 
  confusing (#2059).
  
  `stat()` is particularly nice for more complex calculations because you 
  only need to specify it once: `aes(y = stat(count / max(count)))`,
  rather than `aes(y = ..count.. / max(..count..))`
  
* New `tag` label for adding identification tags to plots, typically used for 
  labelling a subplot with a letter. Add a tag with `labs(tag = "A")`, style it 
  with the `plot.tag` theme element, and control position with the
  `plot.tag.position` theme setting (@thomasp85).

### Layers: geoms, stats, and position adjustments

* `geom_segment()` and `geom_curve()` have a new `arrow.fill` parameter which 
  allows you to specify a separate fill colour for closed arrowheads 
  (@hrbrmstr and @clauswilke, #2375).

* `geom_point()` and friends can now take shapes as strings instead of integers,
  e.g. `geom_point(shape = "diamond")` (@daniel-barnett, #2075).

* `position_dodge()` gains a `preserve` argument that allows you to control
  whether the `total` width at each `x` value is preserved (the current 
  default), or ensure that the width of a `single` element is preserved
  (what many people want) (#1935).

* New `position_dodge2()` provides enhanced dodging for boxplots. Compared to
  `position_dodge()`, `position_dodge2()` compares `xmin` and `xmax` values  
  to determine which elements overlap, and spreads overlapping elements evenly
  within the region of overlap. `position_dodge2()` is now the default position
  adjustment for `geom_boxplot()`, because it handles `varwidth = TRUE`, and 
  will be considered for other geoms in the future.
  
  The `padding` parameter adds a small amount of padding between elements 
  (@karawoo, #2143) and a `reverse` parameter allows you to reverse the order 
  of placement (@karawoo, #2171).
  
* New `stat_qq_line()` makes it easy to add a simple line to a Q-Q plot, which 
  makes it easier to judge the fit of the theoretical distribution 
  (@nicksolomon).

### Scales and guides

* Improved support for mapping date/time variables to `alpha`, `size`, `colour`, 
  and `fill` aesthetics, including `date_breaks` and `date_labels` arguments 
  (@karawoo, #1526), and new `scale_alpha()` variants (@karawoo, #1526).

* Improved support for ordered factors. Ordered factors throw a warning when 
  mapped to shape (unordered factors do not), and do not throw warnings when 
  mapped to size or alpha (unordered factors do). Viridis is used as the 
  default colour and fill scale for ordered factors (@karawoo, #1526).

* The `expand` argument of `scale_*_continuous()` and `scale_*_discrete()`
  now accepts separate expansion values for the lower and upper range
  limits. The expansion limits can be specified using the convenience
  function `expand_scale()`.
  
  Separate expansion limits may be useful for bar charts, e.g. if one
  wants the bottom of the bars to be flush with the x axis but still 
  leave some (automatically calculated amount of) space above them:
  
    ```r
    ggplot(mtcars) +
        geom_bar(aes(x = factor(cyl))) +
        scale_y_continuous(expand = expand_scale(mult = c(0, .1)))
    ```
  
  It can also be useful for line charts, e.g. for counts over time,
  where one wants to have a ’hard’ lower limit of y = 0 but leave the
  upper limit unspecified (and perhaps differing between panels), with
  some extra space above the highest point on the line (with symmetrical 
  limits, the extra space above the highest point could in some cases 
  cause the lower limit to be negative).
  
  The old syntax for the `expand` argument will, of course, continue
  to work (@huftis, #1669).

* `scale_colour_continuous()` and `scale_colour_gradient()` are now controlled 
  by global options `ggplot2.continuous.colour` and `ggplot2.continuous.fill`. 
  These can be set to `"gradient"` (the default) or `"viridis"` (@karawoo).

* New `scale_colour_viridis_c()`/`scale_fill_viridis_c()` (continuous) and
  `scale_colour_viridis_d()`/`scale_fill_viridis_d()` (discrete) make it
  easy to use Viridis colour scales (@karawoo, #1526).

* Guides for `geom_text()` now accept custom labels with 
  `guide_legend(override.aes = list(label = "foo"))` (@brianwdavis, #2458).

### Margins

* Strips gain margins on all sides by default. This means that to fully justify
  text to the edge of a strip, you will need to also set the margins to 0
  (@karawoo).

* Rotated strip labels now correctly understand `hjust` and `vjust` parameters
  at all angles (@karawoo).

* Strip labels now understand justification relative to the direction of the
  text, meaning that in y facets, the strip text can be placed at either end of
  the strip using `hjust` (@karawoo).

* Legend titles and labels get a little extra space around them, which 
  prevents legend titles from overlapping the legend at large font sizes 
  (@karawoo, #1881).

## Extension points

* New `autolayer()` S3 generic (@mitchelloharawild, #1974). This is similar
  to `autoplot()` but produces layers rather than complete plots.

* Custom objects can now be added using `+` if a `ggplot_add` method has been
  defined for the class of the object (@thomasp85).

* Theme elements can now be subclassed. Add a `merge_element` method to control
  how properties are inherited from the parent element. Add an `element_grob` 
  method to define how elements are rendered into grobs (@thomasp85, #1981).

* Coords have gained new extension mechanisms.
  
    If you have an existing coord extension, you will need to revise the
    specification of the `train()` method. It is now called 
    `setup_panel_params()` (better reflecting what it actually does) and now 
    has arguments `scale_x`, and `scale_y` (the x and y scales respectively) 
    and `param`, a list of plot specific parameters generated by 
    `setup_params()`.

    What was formerly called `scale_details` (in coords), `panel_ranges` 
    (in layout) and `panel_scales` (in geoms) are now consistently called
    `panel_params` (#1311). These are parameters of the coord that vary from
    panel to panel.

* `ggplot_build()` and `ggplot_gtable()` are now generics, so ggplot-subclasses 
  can define additional behavior during the build stage.

* `guide_train()`, `guide_merge()`, `guide_geom()`, and `guide_gengrob()`
  are now exported as they are needed if you want to design your own guide.
  They are not currently documented; use at your own risk (#2528).

* `scale_type()` generic is now exported and documented. Use this if you 
  want to extend ggplot2 to work with a new type of vector.

## Minor bug fixes and improvements

### Faceting

* `facet_grid()` gives a more informative error message if you try to use
  a variable in both rows and cols (#1928).

* `facet_grid()` and `facet_wrap()` both give better error messages if you
  attempt to use an unsupported coord with free scales (#2049).

* `label_parsed()` works once again (#2279).

* You can now style the background of horizontal and vertical strips
  independently with `strip.background.x` and `strip.background.y` 
  theme settings (#2249).

### Scales

* `discrete_scale()` documentation now inherits shared definitions from 
  `continuous_scale()` (@alistaire47, #2052).

* `guide_colorbar()` shows all colours of the scale (@has2k1, #2343).

* `scale_identity()` once again produces legends by default (#2112).

* Tick marks for secondary axes with strong transformations are more 
  accurately placed (@thomasp85, #1992).

* Missing line types now reliably generate missing lines (with standard 
  warning) (#2206).

* Legends now ignore set aesthetics that are not length one (#1932).

* All colour and fill scales now have an `aesthetics` argument that can
  be used to set the aesthetic(s) the scale works with. This makes it
  possible to apply a colour scale to both colour and fill aesthetics
  at the same time, via `aesthetics = c("colour", "fill")` (@clauswilke).
  
* Three new generic scales work with any aesthetic or set of aesthetics: 
  `scale_continuous_identity()`, `scale_discrete_identity()`, and
  `scale_discrete_manual()` (@clauswilke).

* `scale_*_gradient2()` now consistently omits points outside limits by 
  rescaling after the limits are enforced (@foo-bar-baz-qux, #2230).

### Layers

* `geom_label()` now correctly produces unbordered labels when `label.size` 
  is 0, even when saving to PDF (@bfgray3, #2407).

* `layer()` gives considerably better error messages for incorrectly specified
  `geom`, `stat`, or `position` (#2401).

* In all layers that use it, `linemitre` now defaults to 10 (instead of 1)
  to better match base R.

* `geom_boxplot()` now supplies a default value if no `x` aesthetic is present
  (@foo-bar-baz-qux, #2110).

* `geom_density()` drops groups with fewer than two data points and throws a
  warning. For groups with two data points, density values are now calculated 
  with `stats::density` (@karawoo, #2127).

* `geom_segment()` now also takes a `linejoin` parameter. This allows more 
  control over the appearance of the segments, which is especially useful for 
  plotting thick arrows (@Ax3man, #774).

* `geom_smooth()` now reports the formula used when `method = "auto"` 
  (@davharris #1951). `geom_smooth()` now orders by the `x` aesthetic, making it 
  easier to pass pre-computed values without manual ordering (@izahn, #2028). It 
  also now knows it has `ymin` and `ymax` aesthetics (#1939). The legend 
  correctly reflects the status of the `se` argument when used with stats 
  other than the default (@clauswilke, #1546).

* `geom_tile()` now once again interprets `width` and `height` correctly 
  (@malcolmbarrett, #2510).

* `position_jitter()` and `position_jitterdodge()` gain a `seed` argument that
  allows the specification of a random seed for reproducible jittering 
  (@krlmlr, #1996 and @slowkow, #2445).

* `stat_density()` has better behaviour if all groups are dropped because they
  are too small (#2282).

* `stat_summary_bin()` now understands the `breaks` parameter (@karawoo, #2214).

* `stat_bin()` now accepts functions for `binwidth`. This allows better binning 
  when faceting along variables with different ranges (@botanize).

* `stat_bin()` and `geom_histogram()` now sum correctly when using the `weight` 
  aesthetic (@jiho, #1921).

* `stat_bin()` again uses correct scaling for the computed variable `ndensity` 
  (@timgoodman, #2324).

* `stat_bin()` and `stat_bin_2d()` now properly handle the `breaks` parameter 
  when the scales are transformed (@has2k1, #2366).

* `update_geom_defaults()` and `update_stat_defaults()` allow American 
  spelling of aesthetic parameters (@foo-bar-baz-qux, #2299).

* The `show.legend` parameter now accepts a named logical vector to hide/show
  only some aesthetics in the legend (@tutuchan, #1798).

* Layers now silently ignore unknown aesthetics with value `NULL` (#1909).

### Coords

* Clipping to the plot panel is now configurable, through a `clip` argument
  to coordinate systems, e.g. `coord_cartesian(clip = "off")` 
  (@clauswilke, #2536).

* Like scales, coordinate systems now give you a message when you're 
  replacing an existing coordinate system (#2264).

* `coord_polar()` now draws secondary axis ticks and labels 
  (@dylan-stark, #2072), and can draw the radius axis on the right 
  (@thomasp85, #2005).

* `coord_trans()` now generates a warning when a transformation generates 
  non-finite values (@foo-bar-baz-qux, #2147).

### Themes

* Complete themes now always override all elements of the default theme
  (@has2k1, #2058, #2079).

* Themes now set default grid colour in `panel.grid` rather than individually
  in `panel.grid.major` and `panel.grid.minor` individually. This makes it 
  slightly easier to customise the theme (#2352).

* Fixed bug when setting strips to `element_blank()` (@thomasp85). 

* Axes positioned on the top and to the right can now customize their ticks and
  lines separately (@thomasp85, #1899).

* Built-in themes gain parameters `base_line_size` and `base_rect_size` which 
  control the default sizes of line and rectangle elements (@karawoo, #2176).

* Default themes use `rel()` to set line widths (@baptiste).

* Themes were tweaked for visual consistency and more graceful behavior when 
  changing the base font size. All absolute heights or widths were replaced 
  with heights or widths that are proportional to the base font size. One 
  relative font size was eliminated (@clauswilke).
  
* The height of descenders is now calculated solely on font metrics and doesn't
  change with the specific letters in the string. This fixes minor alignment 
  issues with plot titles, subtitles, and legend titles (#2288, @clauswilke).

### Guides

* `guide_colorbar()` is more configurable: tick marks and color bar frame
  can now by styled with arguments `ticks.colour`, `ticks.linewidth`, 
  `frame.colour`, `frame.linewidth`, and `frame.linetype`
  (@clauswilke).
  
* `guide_colorbar()` now uses `legend.spacing.x` and `legend.spacing.y` 
  correctly, and it can handle multi-line titles. Minor tweaks were made to 
  `guide_legend()` to make sure the two legend functions behave as similarly as
  possible (@clauswilke, #2397 and #2398).
  
* The theme elements `legend.title` and `legend.text` now respect the settings 
  of `margin`, `hjust`, and `vjust` (@clauswilke, #2465, #1502).

* Non-angle parameters of `label.theme` or `title.theme` can now be set in 
  `guide_legend()` and `guide_colorbar()` (@clauswilke, #2544).

### Other

* `fortify()` gains a method for tbls (@karawoo, #2218).

* `ggplot` gains a method for `grouped_df`s that adds a `.group` variable,
  which computes a unique value for each group. Use it with 
  `aes(group = .group)` (#2351).

* `ggproto()` produces objects with class `c("ggproto", "gg")`, allowing for
  a more informative error message when adding layers, scales, or other ggproto 
  objects (@jrnold, #2056).

* `ggsave()`'s DPI argument now supports 3 string options: "retina" (320
  DPI), "print" (300 DPI), and "screen" (72 DPI) (@foo-bar-baz-qux, #2156).
  `ggsave()` now uses full argument names to avoid partial match warnings 
  (#2355), and correctly restores the previous graphics device when several
  graphics devices are open (#2363).

* `print.ggplot()` now returns the original ggplot object, instead of the 
  output from `ggplot_build()`. Also, the object returned from 
  `ggplot_build()` now has the class `"ggplot_built"` (#2034).

* `map_data()` now works even when purrr is loaded (tidyverse#66).

* New functions `summarise_layout()`, `summarise_coord()`, and 
  `summarise_layers()` summarise the layout, coordinate systems, and layers 
  of a built ggplot object (#2034, @wch). This provides a tested API that 
  (e.g.) shiny can depend on.

* Updated startup messages reflect new resources (#2410, @mine-cetinkaya-rundel).

# ggplot2 2.2.1

* Fix usage of `structure(NULL)` for R-devel compatibility (#1968).

# ggplot2 2.2.0

## Major new features

### Subtitle and caption

Thanks to @hrbrmstr plots now have subtitles and captions, which can be set with 
the `subtitle`  and `caption` arguments to `ggtitle()` and `labs()`. You can 
control their appearance with the theme settings `plot.caption` and 
`plot.subtitle`. The main plot title is now left-aligned to better work better 
with a subtitle. The caption is right-aligned (@hrbrmstr).

### Stacking

`position_stack()` and `position_fill()` now sort the stacking order to match 
grouping order. This allows you to control the order through grouping, and 
ensures that the default legend matches the plot (#1552, #1593). If you want the 
opposite order (useful if you have horizontal bars and horizontal legend), you 
can request reverse stacking by using `position = position_stack(reverse = TRUE)` 
(#1837).
  
`position_stack()` and `position_fill()` now accepts negative values which will 
create stacks extending below the x-axis (#1691).

`position_stack()` and `position_fill()` gain a `vjust` argument which makes it 
easy to (e.g.) display labels in the middle of stacked bars (#1821).

### Layers

`geom_col()` was added to complement `geom_bar()` (@hrbrmstr). It uses 
`stat="identity"` by default, making the `y` aesthetic mandatory. It does not 
support any other `stat_()` and does not provide fallback support for the 
`binwidth` parameter. Examples and references in other functions were updated to
demonstrate `geom_col()` usage. 

When creating a layer, ggplot2 will warn if you use an unknown aesthetic or an 
unknown parameter. Compared to the previous version, this is stricter for 
aesthetics (previously there was no message), and less strict for parameters 
(previously this threw an error) (#1585).

### Facetting

The facet system, as well as the internal panel class, has been rewritten in 
ggproto. Facets are now extendable in the same manner as geoms and stats, as 
described in `vignette("extending-ggplot2")`.

We have also added the following new fatures.
  
* `facet_grid()` and `facet_wrap()` now allow expressions in their faceting 
  formulas (@DanRuderman, #1596).

* When `facet_wrap()` results in an uneven number of panels, axes will now be
  drawn underneath the hanging panels (fixes #1607)

* Strips can now be freely positioned in `facet_wrap()` using the 
  `strip.position` argument (deprecates `switch`).

* The relative order of panel, strip, and axis can now be controlled with 
  the theme setting `strip.placement` that takes either `inside` (strip between 
  panel and axis) or `outside` (strip after axis).

* The theme option `panel.margin` has been deprecated in favour of 
  `panel.spacing` to more clearly communicate intent.

### Extensions

Unfortunately there was a major oversight in the construction of ggproto which 
lead to extensions capturing the super object at package build time, instead of 
at package run time (#1826). This problem has been fixed, but requires 
re-installation of all extension packages.

## Scales

* The position of x and y axes can now be changed using the `position` argument
  in `scale_x_*`and `scale_y_*` which can take `top` and `bottom`, and `left`
  and `right` respectively. The themes of top and right axes can be modified 
  using the `.top` and `.right` modifiers to `axis.text.*` and `axis.title.*`.

### Continuous scales

* `scale_x_continuous()` and `scale_y_continuous()` can now display a secondary 
  axis that is a __one-to-one__ transformation of the primary axis (e.g. degrees 
  Celcius to degrees Fahrenheit). The secondary axis will be positioned opposite 
  to the primary axis and can be controlled with the `sec.axis` argument to 
  the scale constructor.

* Scales worry less about having breaks. If no breaks can be computed, the
  plot will work instead of throwing an uninformative error (#791). This 
  is particularly helpful when you have facets with free scales, and not
  all panels contain data.

* Scales now warn when transformation introduces infinite values (#1696).

### Date time

* `scale_*_datetime()` now supports time zones. It will use the timezone 
  attached to the varaible by default, but can be overridden with the 
  `timezone` argument.

* New `scale_x_time()` and `scale_y_time()` generate reasonable default
  breaks and labels for hms vectors (#1752).

### Discrete scales

The treatment of missing values by discrete scales has been thoroughly 
overhauled (#1584). The underlying principle is that we can naturally represent 
missing values on discrete variables (by treating just like another level), so 
by default we should. 

This principle applies to:

* character vectors
* factors with implicit NA
* factors with explicit NA

And to all scales (both position and non-position.)

Compared to the previous version of ggplot2, there are three main changes:

1.  `scale_x_discrete()` and `scale_y_discrete()` always show discrete NA,
    regardless of their source

1.  If present, `NA`s are shown in discete legends.

1.  All discrete scales gain a `na.translate` argument that allows you to 
    control whether `NA`s are translated to something that can be visualised,
    or should be left as missing. Note that if you don't translate (i.e. 
    `na.translate = FALSE)` the missing values will passed on to the layer, 
    which will warning that it's dropping missing values. To suppress the
    warnings, you'll also need to add `na.rm = TRUE` to the layer call. 

There were also a number of other smaller changes

* Correctly use scale expansion factors.
* Don't preserve space for dropped levels (#1638).
* Only issue one warning when when asking for too many levels (#1674).
* Unicode labels work better on Windows (#1827).
* Warn when used with only continuous data (#1589)

## Themes

* The `theme()` constructor now has named arguments rather than ellipses. This 
  should make autocomplete substantially more useful. The documentation
  (including examples) has been considerably improved.
  
* Built-in themes are more visually homogeneous, and match `theme_grey` better.
  (@jiho, #1679)
  
* When computing the height of titles, ggplot2 now includes the height of the
  descenders (i.e. the bits of `g` and `y` that hang beneath the baseline). This 
  improves the margins around titles, particularly the y axis label (#1712).
  I have also very slightly increased the inner margins of axis titles, and 
  removed the outer margins. 

* Theme element inheritance is now easier to work with as modification now
  overrides default `element_blank` elements (#1555, #1557, #1565, #1567)
  
* Horizontal legends (i.e. legends on the top or bottom) are horizontally
  aligned by default (#1842). Use `legend.box = "vertical"` to switch back
  to the previous behaviour.
  
* `element_line()` now takes an `arrow` argument to specify arrows at the end of
  lines (#1740)

There were a number of tweaks to the theme elements that control legends:
  
* `legend.justification` now controls appearance will plotting the legend
  outside of the plot area. For example, you can use 
  `theme(legend.justification = "top")` to make the legend align with the 
  top of the plot.

* `panel.margin` and `legend.margin` have been renamed to `panel.spacing` and 
  `legend.spacing` respectively, to better communicate intent (they only
  affect spacing between legends and panels, not the margins around them)

* `legend.margin` now controls margin around individual legends.

* New `legend.box.background`, `legend.box.spacing`, and `legend.box.margin`
  control the background, spacing, and margin of the legend box (the region
  that contains all legends).

## Bug fixes and minor improvements

* ggplot2 now imports tibble. This ensures that all built-in datasets print 
  compactly even if you haven't explicitly loaded tibble or dplyr (#1677).

* Class of aesthetic mapping is preserved when adding `aes()` objects (#1624).

* `+.gg` now works for lists that include data frames.

* `annotation_x()` now works in the absense of global data (#1655)

* `geom_*(show.legend = FALSE)` now works for `guide_colorbar`.

* `geom_boxplot()` gains new `outlier.alpha` (@jonathan-g) and 
  `outlier.fill` (@schloerke, #1787) parameters to control the alpha/fill of
   outlier points independently of the alpha of the boxes. 

* `position_jitter()` (and hence `geom_jitter()`) now correctly computes 
  the jitter width/jitter when supplied by the user (#1775, @has2k1).

* `geom_contour()` more clearly describes what inputs it needs (#1577).

* `geom_curve()` respects the `lineend` paramater (#1852).

* `geom_histogram()` and `stat_bin()` understand the `breaks` parameter once 
  more. (#1665). The floating point adjustment for histogram bins is now 
  actually used - it was previously inadvertently ignored (#1651).

* `geom_violin()` no longer transforms quantile lines with the alpha aesthetic
  (@mnbram, #1714). It no longer errors when quantiles are requested but data
  have zero range (#1687). When `trim = FALSE` it once again has a nice 
  range that allows the density to reach zero (by extending the range 3 
  bandwidths to either side of the data) (#1700).

* `geom_dotplot()` works better when faceting and binning on the y-axis. 
  (#1618, @has2k1).
  
* `geom_hexbin()` once again supports `..density..` (@mikebirdgeneau, #1688).

* `geom_step()` gives useful warning if only one data point in layer (#1645).

* `layer()` gains new `check.aes` and `check.param` arguments. These allow
  geom/stat authors to optional suppress checks for known aesthetics/parameters.
  Currently this is used only in `geom_blank()` which powers `expand_limits()` 
  (#1795).

* All `stat_*()` display a better error message when required aesthetics are
  missing.
  
* `stat_bin()` and `stat_summary_hex()` now accept length 1 `binwidth` (#1610)

* `stat_density()` gains new argument `n`, which is passed to underlying function
  `stats::density` ("number of equally spaced points at which the
  density is to be estimated"). (@hbuschme)

* `stat_binhex()` now again returns `count` rather than `value` (#1747)

* `stat_ecdf()` respects `pad` argument (#1646).

* `stat_smooth()` once again informs you about the method it has chosen.
  It also correctly calculates the size of the largest group within facets.

* `x` and `y` scales are now symmetric regarding the list of
  aesthetics they accept: `xmin_final`, `xmax_final`, `xlower`,
  `xmiddle` and `xupper` are now valid `x` aesthetics.

* `Scale` extensions can now override the `make_title` and `make_sec_title` 
  methods to let the scale modify the axis/legend titles.

* The random stream is now reset after calling `.onAttach()` (#2409).

# ggplot2 2.1.0

## New features

* When mapping an aesthetic to a constant (e.g. 
  `geom_smooth(aes(colour = "loess")))`), the default guide title is the name 
  of the aesthetic (i.e. "colour"), not the value (i.e. "loess") (#1431).

* `layer()` now accepts a function as the data argument. The function will be
  applied to the data passed to the `ggplot()` function and must return a
  data.frame (#1527, @thomasp85). This is a more general version of the 
  deprecated `subset` argument.

* `theme_update()` now uses the `+` operator instead of `%+replace%`, so that
  unspecified values will no longer be `NULL`ed out. `theme_replace()`
  preserves the old behaviour if desired (@oneillkza, #1519). 

* `stat_bin()` has been overhauled to use the same algorithm as ggvis, which 
  has been considerably improved thanks to the advice of Randy Prium (@rpruim).
  This includes:
  
    * Better arguments and a better algorithm for determining the origin.
      You can now specify either `boundary` or the `center` of a bin.
      `origin` has been deprecated in favour of these arguments.
      
    * `drop` is deprecated in favour of `pad`, which adds extra 0-count bins
      at either end (needed for frequency polygons). `geom_histogram()` defaults 
      to `pad = FALSE` which considerably improves the default limits for 
      the histogram, especially when the bins are big (#1477).
      
    * The default algorithm does a (somewhat) better job at picking nice widths 
      and origins across a wider range of input data.
      
    * `bins = n` now gives a histogram with `n` bins, not `n + 1` (#1487).

## Bug fixes

* All `\donttest{}` examples run.

* All `geom_()` and `stat_()` functions now have consistent argument order:
  data + mapping, then geom/stat/position, then `...`, then specific arguments, 
  then arguments common to all layers (#1305). This may break code if you were
  previously relying on partial name matching, but in the long-term should make 
  ggplot2 easier to use. In particular, you can now set the `n` parameter
  in `geom_density2d()` without it partially matching `na.rm` (#1485).

* For geoms with both `colour` and `fill`, `alpha` once again only affects
  fill (Reverts #1371, #1523). This was causing problems for people.

* `facet_wrap()`/`facet_grid()` works with multiple empty panels of data 
  (#1445).

* `facet_wrap()` correctly swaps `nrow` and `ncol` when faceting vertically
  (#1417).

* `ggsave("x.svg")` now uses svglite to produce the svg (#1432).

* `geom_boxplot()` now understands `outlier.color` (#1455).

* `geom_path()` knows that "solid" (not just 1) represents a solid line (#1534).

* `geom_ribbon()` preserves missing values so they correctly generate a 
  gap in the ribbon (#1549).

* `geom_tile()` once again accepts `width` and `height` parameters (#1513). 
  It uses `draw_key_polygon()` for better a legend, including a coloured 
  outline (#1484).

* `layer()` now automatically adds a `na.rm` parameter if none is explicitly
  supplied.

* `position_jitterdodge()` now works on all possible dodge aesthetics, 
  e.g. `color`, `linetype` etc. instead of only based on `fill` (@bleutner)

* `position = "nudge"` now works (although it doesn't do anything useful)
  (#1428).

* The default scale for columns of class "AsIs" is now "identity" (#1518).

* `scale_*_discrete()` has better defaults when used with purely continuous
  data (#1542).

* `scale_size()` warns when used with categorical data.

* `scale_size()`, `scale_colour()`, and `scale_fill()` gain date and date-time
  variants (#1526).

* `stat_bin_hex()` and `stat_bin_summary()` now use the same underlying 
  algorithm so results are consistent (#1383). `stat_bin_hex()` now accepts
  a `weight` aesthetic. To be consistent with related stats, the output variable 
  from `stat_bin_hex()` is now value instead of count.

* `stat_density()` gains a `bw` parameter which makes it easy to get consistent 
   smoothing between facets (@jiho)

* `stat-density-2d()` no longer ignores the `h` parameter, and now accepts 
  `bins` and `binwidth` parameters to control the number of contours 
  (#1448, @has2k1).

* `stat_ecdf()` does a better job of adding padding to -Inf/Inf, and gains
  an argument `pad` to suppress the padding if not needed (#1467).

* `stat_function()` gains an `xlim` parameter (#1528). It once again works 
  with discrete x values (#1509).

* `stat_summary()` preserves sorted x order which avoids artefacts when
  display results with `geom_smooth()` (#1520).

* All elements should now inherit correctly for all themes except `theme_void()`.
  (@Katiedaisey, #1555) 

* `theme_void()` was completely void of text but facets and legends still
  need labels. They are now visible (@jiho). 

* You can once again set legend key and height width to unit arithmetic
  objects (like `2 * unit(1, "cm")`) (#1437).

* Eliminate spurious warning if you have a layer with no data and no aesthetics
  (#1451).

* Removed a superfluous comma in `theme-defaults.r` code (@jschoeley)

* Fixed a compatibility issue with `ggproto` and R versions prior to 3.1.2.
  (#1444)

* Fixed issue where `coord_map()` fails when given an explicit `parameters`
  argument (@tdmcarthur, #1729)
  
* Fixed issue where `geom_errorbarh()` had a required `x` aesthetic (#1933)  

# ggplot2 2.0.0

## Major changes

* ggplot no longer throws an error if your plot has no layers. Instead it 
  automatically adds `geom_blank()` (#1246).
  
* New `cut_width()` is a convenient replacement for the verbose
  `plyr::round_any()`, with the additional benefit of offering finer
  control.

* New `geom_count()` is a convenient alias to `stat_sum()`. Use it when you
  have overlapping points on a scatterplot. `stat_sum()` now defaults to 
  using counts instead of proportions.

* New `geom_curve()` adds curved lines, with a similar specification to 
  `geom_segment()` (@veraanadi, #1088).

* Date and datetime scales now have `date_breaks`, `date_minor_breaks` and
  `date_labels` arguments so that you never need to use the long
  `scales::date_breaks()` or `scales::date_format()`.
  
* `geom_bar()` now has it's own stat, distinct from `stat_bin()` which was
  also used by `geom_histogram()`. `geom_bar()` now uses `stat_count()` 
  which counts values at each distinct value of x (i.e. it does not bin
  the data first). This can be useful when you want to show exactly which 
  values are used in a continuous variable.

* `geom_point()` gains a `stroke` aesthetic which controls the border width of 
  shapes 21-25 (#1133, @SeySayux). `size` and `stroke` are additive so a point 
  with `size = 5` and `stroke = 5` will have a diameter of 10mm. (#1142)

* New `position_nudge()` allows you to slightly offset labels (or other 
  geoms) from their corresponding points (#1109).

* `scale_size()` now maps values to _area_, not radius. Use `scale_radius()`
  if you want the old behaviour (not recommended, except perhaps for lines).

* New `stat_summary_bin()` works like `stat_summary()` but on binned data. 
  It's a generalisation of `stat_bin()` that can compute any aggregate,
  not just counts (#1274). Both default to `mean_se()` if no aggregation
  functions are supplied (#1386).

* Layers are now much stricter about their arguments - you will get an error
  if you've supplied an argument that isn't an aesthetic or a parameter.
  This is likely to cause some short-term pain but in the long-term it will make
  it much easier to spot spelling mistakes and other errors (#1293).
  
    This change does break a handful of geoms/stats that used `...` to pass 
    additional arguments on to the underlying computation. Now 
    `geom_smooth()`/`stat_smooth()` and `geom_quantile()`/`stat_quantile()` 
    use `method.args` instead (#1245, #1289); and `stat_summary()` (#1242), 
    `stat_summary_hex()`, and `stat_summary2d()` use `fun.args`.

### Extensibility

There is now an official mechanism for defining Stats, Geoms, and Positions in 
other packages. See `vignette("extending-ggplot2")` for details.

* All Geoms, Stats and Positions are now exported, so you can inherit from them
  when making your own objects (#989).

* ggplot2 no longer uses proto or reference classes. Instead, we now use 
  ggproto, a new OO system designed specifically for ggplot2. Unlike proto
  and RC, ggproto supports clean cross-package inheritance. Creating a new OO
  system isn't usually the right way to solve a problem, but I'm pretty sure
  it was necessary here. Read more about it in the vignette.

* `aes_()` replaces `aes_q()`. It also supports formulas, so the most concise 
  SE version of `aes(carat, price)` is now `aes_(~carat, ~price)`. You may
  want to use this form in packages, as it will avoid spurious `R CMD check` 
  warnings about undefined global variables.

### Text

* `geom_text()` has been overhauled to make labelling your data a little
  easier. It:
  
    * `nudge_x` and `nudge_y` arguments let you offset labels from their
      corresponding points (#1120). 
      
    * `check_overlap = TRUE` provides a simple way to avoid overplotting 
      of labels: labels that would otherwise overlap are omitted (#1039).
      
    * `hjust` and `vjust` can now be character vectors: "left", "center", 
      "right", "bottom", "middle", "top". New options include "inward" and 
      "outward" which align text towards and away from the center of the plot 
      respectively.

* `geom_label()` works like `geom_text()` but draws a rounded rectangle 
  underneath each label (#1039). This is useful when you want to label plots
  that are dense with data.

### Deprecated features

* The little used `aes_auto()` has been deprecated. 

* `aes_q()` has been replaced with `aes_()` to be consistent with SE versions
  of NSE functions in other packages.

* The `order` aesthetic is officially deprecated. It never really worked, and 
  was poorly documented.

* The `stat` and `position` arguments to `qplot()` have been deprecated.
  `qplot()` is designed for quick plots - if you need to specify position
  or stat, use `ggplot()` instead.

* The theme setting `axis.ticks.margin` has been deprecated: now use the margin 
  property of `axis.text`.
  
* `stat_abline()`, `stat_hline()` and `stat_vline()` have been removed:
  these were never suitable for use other than with `geom_abline()` etc
  and were not documented.

* `show_guide` has been renamed to `show.legend`: this more accurately
  reflects what it does (controls appearance of layer in legend), and uses the 
  same convention as other ggplot2 arguments (i.e. a `.` between names).
  (Yes, I know that's inconsistent with function names with use `_`, but it's
  too late to change now.)

A number of geoms have been renamed to be internally consistent:

* `stat_binhex()` and `stat_bin2d()` have been renamed to `stat_bin_hex()` 
  and `stat_bin_2d()` (#1274). `stat_summary2d()` has been renamed to 
  `stat_summary_2d()`, `geom_density2d()`/`stat_density2d()` has been renamed 
  to `geom_density_2d()`/`stat_density_2d()`.

* `stat_spoke()` is now `geom_spoke()` since I realised it's a
  reparameterisation of `geom_segment()`.

* `stat_bindot()` has been removed because it's so tightly coupled to
  `geom_dotplot()`. If you happened to use `stat_bindot()`, just change to
  `geom_dotplot()` (#1194).

All defunct functions have been removed.

### Default appearance

* The default `theme_grey()` background colour has been changed from "grey90" 
  to "grey92": this makes the background a little less visually prominent.

* Labels and titles have been tweaked for readability:

    * Axes labels are darker.
    
    * Legend and axis titles are given the same visual treatment.
    
    * The default font size dropped from 12 to 11. You might be surprised that 
      I've made the default text size smaller as it was already hard for
      many people to read. It turns out there was a bug in RStudio (fixed in 
      0.99.724), that shrunk the text of all grid based graphics. Once that
      was resolved the defaults seemed too big to my eyes.
    
    * More spacing between titles and borders.
    
    * Default margins scale with the theme font size, so the appearance at 
      larger font sizes should be considerably improved (#1228). 

* `alpha` now affects both fill and colour aesthetics (#1371).

* `element_text()` gains a margins argument which allows you to add additional
  padding around text elements. To help see what's going on use `debug = TRUE` 
  to display the text region and anchors.

* The default font size in `geom_text()` has been decreased from 5mm (14 pts)
  to 3.8 mm (11 pts) to match the new default theme sizes.

* A diagonal line is no longer drawn on bar and rectangle legends. Instead, the
  border has been tweaked to be more visible, and more closely match the size of 
  line drawn on the plot.

* `geom_pointrange()` and `geom_linerange()` get vertical (not horizontal)
  lines in the legend (#1389).

* The default line `size` for `geom_smooth()` has been increased from 0.5 to 1 
  to make it easier to see when overlaid on data.
  
* `geom_bar()` and `geom_rect()` use a slightly paler shade of grey so they
  aren't so visually heavy.
  
* `geom_boxplot()` now colours outliers the same way as the boxes.

* `geom_point()` now uses shape 19 instead of 16. This looks much better on 
  the default Linux graphics device. (It's very slightly smaller than the old 
  point, but it shouldn't affect any graphics significantly)

* Sizes in ggplot2 are measured in mm. Previously they were converted to pts 
  (for use in grid) by multiplying by 72 / 25.4. However, grid uses printer's 
  points, not Adobe (big pts), so sizes are now correctly multiplied by 
  72.27 / 25.4. This is unlikely to noticeably affect display, but it's
  technically correct (<https://youtu.be/hou0lU8WMgo>).

* The default legend will now allocate multiple rows (if vertical) or
  columns (if horizontal) in order to make a legend that is more likely to
  fit on the screen. You can override with the `nrow`/`ncol` arguments
  to `guide_legend()`

    ```R
    p <- ggplot(mpg, aes(displ,hwy, colour = model)) + geom_point()
    p
    p + theme(legend.position = "bottom")
    # Previous behaviour
    p + guides(colour = guide_legend(ncol = 1))
    ```

### New and updated themes

* New `theme_void()` is completely empty. It's useful for plots with non-
  standard coordinates or for drawings (@jiho, #976).

* New `theme_dark()` has a dark background designed to make colours pop out
  (@jiho, #1018)

* `theme_minimal()` became slightly more minimal by removing the axis ticks:
  labels now line up directly beneath grid lines (@tomschloss, #1084)

* New theme setting `panel.ontop` (logical) make it possible to place 
  background elements (i.e., gridlines) on top of data. Best used with 
  transparent `panel.background` (@noamross. #551).

### Labelling

The facet labelling system was updated with many new features and a
more flexible interface (@lionel-). It now works consistently across
grid and wrap facets. The most important user visible changes are:

* `facet_wrap()` gains a `labeller` option (#25).

* `facet_grid()` and `facet_wrap()` gain a `switch` argument to
  display the facet titles near the axes. When switched, the labels
  become axes subtitles. `switch` can be set to "x", "y" or "both"
  (the latter only for grids) to control which margin is switched.

The labellers (such as `label_value()` or `label_both()`) also get
some new features:

* They now offer the `multi_line` argument to control whether to
  display composite facets (those specified as `~var1 + var2`) on one
  or multiple lines.

* In `label_bquote()` you now refer directly to the names of
  variables. With this change, you can create math expressions that
  depend on more than one variable. This math expression can be
  specified either for the rows or the columns and you can also
  provide different expressions to each margin.

  As a consequence of these changes, referring to `x` in backquoted
  expressions is deprecated.

* Similarly to `label_bquote()`, `labeller()` now take `.rows` and
  `.cols` arguments. In addition, it also takes `.default`.
  `labeller()` is useful to customise how particular variables are
  labelled. The three additional arguments specify how to label the
  variables are not specifically mentioned, respectively for rows,
  columns or both. This makes it especially easy to set up a
  project-wide labeller dispatcher that can be reused across all your
  plots. See the documentation for an example.

* The new labeller `label_context()` adapts to the number of factors
  facetted over. With a single factor, it displays only the values,
  just as before. But with multiple factors in a composite margin
  (e.g. with `~cyl + am`), the labels are passed over to
  `label_both()`. This way the variables names are displayed with the
  values to help identifying them.

On the programming side, the labeller API has been rewritten in order
to offer more control when faceting over multiple factors (e.g. with
formulae such as `~cyl + am`). This also means that if you have
written custom labellers, you will need to update them for this
version of ggplot.

* Previously, a labeller function would take `variable` and `value`
  arguments and return a character vector. Now, they take a data frame
  of character vectors and return a list. The input data frame has one
  column per factor facetted over and each column in the returned list
  becomes one line in the strip label. See documentation for more
  details.

* The labels received by a labeller now contain metadata: their margin
  (in the "type" attribute) and whether they come from a wrap or a
  grid facet (in the "facet" attribute).

* Note that the new `as_labeller()` function operator provides an easy
  way to transform an existing function to a labeller function. The
  existing function just needs to take and return a character vector.

## Documentation

* Improved documentation for `aes()`, `layer()` and much much more.

* I've tried to reduce the use of `...` so that you can see all the 
  documentation in one place rather than having to integrate multiple pages.
  In some cases this has involved adding additional arguments to geoms
  to make it more clear what you can do:
  
    *  `geom_smooth()` gains explicit `method`, `se` and `formula` arguments.
    
    * `geom_histogram()` gains `binwidth`, `bins`, `origin` and `right` 
      arguments.
      
    * `geom_jitter()` gains `width` and `height` arguments to make it easier
      to control the amount of jittering without using the lengthy 
      `position_jitter()` function (#1116)

* Use of `qplot()` in examples has been minimised (#1123, @hrbrmstr). This is
  inline with the 2nd edition of the ggplot2 box, which minimises the use of 
  `qplot()` in favour of `ggplot()`.

* Tighly linked geoms and stats (e.g. `geom_boxplot()` and `stat_boxplot()`) 
  are now documented in the same file so you can see all the arguments in one
  place. Variations of the same idea (e.g. `geom_path()`, `geom_line()`, and
  `geom_step()`) are also documented together.

* It's now obvious that you can set the `binwidth` parameter for
  `stat_bin_hex()`, `stat_summary_hex()`, `stat_bin_2d()`, and
  `stat_summary_2d()`. 

* The internals of positions have been cleaned up considerably. You're unlikely
  to notice any external changes, although the documentation should be a little
  less confusing since positions now don't list parameters they never use.

## Data

* All datasets have class `tbl_df` so if you also use dplyr, you get a better
  print method.

* `economics` has been brought up to date to 2015-04-01.

* New `economics_long` is the economics data in long form.

* New `txhousing` dataset containing information about the Texas housing
  market. Useful for examples that need multiple time series, and for
  demonstrating model+vis methods.

* New `luv_colours` dataset which contains the locations of all
  built-in `colors()` in Luv space.

* `movies` has been moved into its own package, ggplot2movies, because it was 
  large and not terribly useful. If you've used the movies dataset, you'll now 
  need to explicitly load the package with `library(ggplot2movies)`.

## Bug fixes and minor improvements

* All partially matched arguments and `$` have been been replaced with 
  full matches (@jimhester, #1134).

* ggplot2 now exports `alpha()` from the scales package (#1107), and `arrow()` 
  and `unit()` from grid (#1225). This means you don't need attach scales/grid 
  or do `scales::`/`grid::` for these commonly used functions.

* `aes_string()` now only parses character inputs. This fixes bugs when
  using it with numbers and non default `OutDec` settings (#1045).

* `annotation_custom()` automatically adds a unique id to each grob name,
  making it easier to plot multiple grobs with the same name (e.g. grobs of
  ggplot2 graphics) in the same plot (#1256).

* `borders()` now accepts xlim and ylim arguments for specifying the geographical 
  region of interest (@markpayneatwork, #1392).

* `coord_cartesian()` applies the same expansion factor to limits as for scales. 
  You can suppress with `expand = FALSE` (#1207).

* `coord_trans()` now works when breaks are suppressed (#1422).

* `cut_number()` gives error message if the number of requested bins can
  be created because there are two few unique values (#1046).

* Character labels in `facet_grid()` are no longer (incorrectly) coerced into
  factors. This caused problems with custom label functions (#1070).

* `facet_wrap()` and `facet_grid()` now allow you to use non-standard
  variable names by surrounding them with backticks (#1067).

* `facet_wrap()` more carefully checks its `nrow` and `ncol` arguments
  to ensure that they're specified correctly (@richierocks, #962)

* `facet_wrap()` gains a `dir` argument to control the direction the
  panels are wrapped in. The default is "h" for horizontal. Use "v" for
  vertical layout (#1260).

* `geom_abline()`, `geom_hline()` and `geom_vline()` have been rewritten to
  have simpler behaviour and be more consistent:

    * `stat_abline()`, `stat_hline()` and `stat_vline()` have been removed:
      these were never suitable for use other than with `geom_abline()` etc
      and were not documented.

    * `geom_abline()`, `geom_vline()` and `geom_hline()` are bound to
      `stat_identity()` and `position_identity()`

    * Intercept parameters can no longer be set to a function.

    * They are all documented in one file, since they are so closely related.

* `geom_bin2d()` will now let you specify one dimension's breaks exactly,
  without touching the other dimension's default breaks at all (#1126).

* `geom_crossbar()` sets grouping correctly so you can display multiple
  crossbars on one plot. It also makes the default `fatten` argument a little
  bigger to make the middle line more obvious (#1125).

* `geom_histogram()` and `geom_smooth()` now only inform you about the
  default values once per layer, rather than once per panel (#1220).

* `geom_pointrange()` gains `fatten` argument so you can control the
  size of the point relative to the size of the line.

* `geom_segment()` annotations were not transforming with scales 
  (@BrianDiggs, #859).

* `geom_smooth()` is no longer so chatty. If you want to know what the deafult
  smoothing method is, look it up in the documentation! (#1247)

* `geom_violin()` now has the ability to draw quantile lines (@DanRuderman).

* `ggplot()` now captures the parent frame to use for evaluation,
  rather than always defaulting to the global environment. This should
  make ggplot more suitable to use in more situations (e.g. with knitr)

* `ggsave()` has been simplified a little to make it easier to maintain.
  It no longer checks that you're printing a ggplot2 object (so now also
  works with any grid grob) (#970), and always requires a filename.
  Parameter `device` now supports character argument to specify which supported
  device to use ('pdf', 'png', 'jpeg', etc.), for when it cannot be correctly
  inferred from the file extension (for example when a temporary filename is
  supplied server side in shiny apps) (@sebkopf, #939). It no longer opens
  a graphics device if one isn't already open - this is annoying when you're
  running from a script (#1326).

* `guide_colorbar()` creates correct legend if only one color (@krlmlr, #943).

* `guide_colorbar()` no longer fails when the legend is empty - previously
  this often masked misspecifications elsewhere in the plot (#967).

* New `layer_data()` function extracts the data used for plotting for a given
  layer. It's mostly useful for testing.

* User supplied `minor_breaks` can now be supplied on the same scale as 
  the data, and will be automatically transformed with by scale (#1385).

* You can now suppress the appearance of an axis/legend title (and the space
  that would allocated for it) with `NULL` in the `scale_` function. To
  use the default lable, use `waiver()` (#1145).

* Position adjustments no longer warn about potentially varying ranges
  because the problem rarely occurs in practice and there are currently a
  lot of false positives since I don't understand exactly what FP criteria
  I should be testing.

* `scale_fill_grey()` now uses red for missing values. This matches
  `scale_colour_grey()` and makes it obvious where missing values lie.
  Override with `na.value`.

* `scale_*_gradient2()` defaults to using Lab colour space.

* `scale_*_gradientn()` now allows `colours` or `colors` (#1290)

* `scale_y_continuous()` now also transforms the `lower`, `middle` and `upper`
  aesthetics used by `geom_boxplot()`: this only affects
  `geom_boxplot(stat = "identity")` (#1020).

* Legends no longer inherit aesthetics if `inherit.aes` is FALSE (#1267).

* `lims()` makes it easy to set the limits of any axis (#1138).

* `labels = NULL` now works with `guide_legend()` and `guide_colorbar()`.
  (#1175, #1183).

* `override.aes` now works with American aesthetic spelling, e.g. color

* Scales no longer round data points to improve performance of colour
  palettes. Instead the scales package now uses a much faster colour
  interpolation algorithm (#1022).

* `scale_*_brewer()` and `scale_*_distiller()` add new `direction` argument of 
  `scales::brewer_pal`, making it easier to change the order of colours 
  (@jiho, #1139).

* `scale_x_date()` now clips dates outside the limits in the same way as
  `scale_x_continuous()` (#1090).

* `stat_bin()` gains `bins` arguments, which denotes the number of bins. Now
  you can set `bins=100` instead of `binwidth=0.5`. Note that `breaks` or
  `binwidth` will override it (@tmshn, #1158, #102).

* `stat_boxplot()` warns if a continuous variable is used for the `x` aesthetic
  without also supplying a `group` aesthetic (#992, @krlmlr).

* `stat_summary_2d()` and `stat_bin_2d()` now share exactly the same code for 
  determining breaks from `bins`, `binwidth`, and `origin`. 
  
* `stat_summary_2d()` and `stat_bin_2d()` now output in tile/raster compatible 
  form instead of rect compatible form. 

* Automatically computed breaks do not lead to an error for transformations like
  "probit" where the inverse can map to infinity (#871, @krlmlr)

* `stat_function()` now always evaluates the function on the original scale.
  Previously it computed the function on transformed scales, giving incorrect
  values (@BrianDiggs, #1011).

* `strip_dots` works with anonymous functions within calculated aesthetics 
  (e.g. `aes(sapply(..density.., function(x) mean(x))))` (#1154, @NikNakk)

* `theme()` gains `validate = FALSE` parameter to turn off validation, and 
  hence store arbitrary additional data in the themes. (@tdhock, #1121)

* Improved the calculation of segments needed to draw the curve representing
  a line when plotted in polar coordinates. In some cases, the last segment
  of a multi-segment line was not drawn (@BrianDiggs, #952)<|MERGE_RESOLUTION|>--- conflicted
+++ resolved
@@ -1,14 +1,11 @@
 # ggplot2 (development version)
 
-<<<<<<< HEAD
 * ggplot2 now uses `scales::DiscreteRange` and `scales::ContinuousRange`, which
   are available to write scale extensions from scratch (@teunbrand, #2710).
-=======
 * Fixed bug in `coord_sf()` where graticule lines didn't obey 
   `panel.grid.major`'s linewidth setting (@teunbrand, #5179)
 * The `datetime_scale()` scale constructor is now exported for use in extension
   packages (@teunbrand, #4701).
->>>>>>> 37d9e8cc
 * `geom_text()` drops observations where `angle = NA` instead of throwing an
   error (@teunbrand, #2757).
 * Using two ordered factors as facetting variables in 

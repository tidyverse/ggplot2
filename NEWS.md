--- conflicted
+++ resolved
@@ -21,13 +21,11 @@
 
 * ggplot2 now works in Turkish locale (@yutannihilation, #3011).
 
-<<<<<<< HEAD
 * `GeomRibbon` and `GeomArea` now sort the data along the x-axis in the 
   `setup_data()` method rather than as part of `draw_group()` (@thomasp85, #3023)
-=======
+
 * `coord_sf()`, `coord_map()`, and `coord_polar()` now squash `-Inf` and `Inf`
   into the min and max of the plot (@yutannihilation, #2972).
->>>>>>> 23a23cd5
 
 # ggplot2 3.1.0
 

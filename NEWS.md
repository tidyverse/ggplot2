# ggplot2 (development version)

<<<<<<< HEAD
* `coord_flip()` has been marked as superseded. The recommended alternative is
  to swap the `x` and `y` aesthetic and/or using the `orientation` argument in
  a layer (@teunbrand, #5130).
=======
* `stat_align()` is now applied per panel instead of globally, preventing issues
  when facets have different ranges (@teunbrand, #5227).
* A stacking bug in `stat_align()` was fixed (@teunbrand, #5176).
* `stat_contour()` and `stat_contour_filled()` now warn about and remove
  duplicated coordinates (@teunbrand, #5215).
>>>>>>> 5f2011fc
* `annotation_logticks()` skips drawing ticks when the scale range is non-finite
  instead of throwing an error (@teunbrand, #5229).
* Fixed spurious warnings when the `weight` was used in `stat_bin_2d()`, 
  `stat_boxplot()`, `stat_contour()`, `stat_bin_hex()` and `stat_quantile()`
  (@teunbrand, #5216).
* Various type checks and their messages have been standardised 
  (@teunbrand, #4834).
* The `layer_data()`, `layer_scales()` and `layer_grob()` now have the default
  `plot = last_plot()` (@teunbrand, #5166).
* To prevent changing the plotting order, `stat_sf()` is now computed per panel 
  instead of per group (@teunbrand, #4340).
* ggplot2 now uses `scales::DiscreteRange` and `scales::ContinuousRange`, which
  are available to write scale extensions from scratch (@teunbrand, #2710).
* For the purposes of checking required or non-missing aesthetics, character 
  vectors are no longer considered non-finite (@teunbrand, @4284).
* Fixed bug in `coord_sf()` where graticule lines didn't obey 
  `panel.grid.major`'s linewidth setting (@teunbrand, #5179)
* The `datetime_scale()` scale constructor is now exported for use in extension
  packages (@teunbrand, #4701).
* `geom_text()` drops observations where `angle = NA` instead of throwing an
  error (@teunbrand, #2757).
* `update_geom_defaults()` and `update_stat_defaults()` now return properly 
  classed objects and have updated docs (@dkahle, #5146)
  
# ggplot2 3.4.1
This is a small release focusing on fixing regressions in the 3.4.0 release
and minor polishes.

## Breaking changes

* The computed variable `y` in `stat_ecdf()` has been superseded by `ecdf` to 
  prevent incorrect scale transformations (@teunbrand, #5113 and #5112).
  
## New features

* Added `scale_linewidth_manual()` and `scale_linewidth_identity()` to support
  the `linewidth` aesthetic (@teunbrand, #5050).
  
* `ggsave()` warns when multiple `filename`s are given, and only writes to the
  first file (@teunbrand, #5114).

## Bug fixes

* Fixed a regression in `geom_hex()` where aesthetics were replicated across 
  bins (@thomasp85, #5037 and #5044).
  
* Using two ordered factors as facetting variables in 
  `facet_grid(..., as.table = FALSE)` now throws a warning instead of an
  error (@teunbrand, #5109).
  
* Fixed misbehaviour of `draw_key_boxplot()` and `draw_key_crossbar()` with 
  skewed key aspect ratio (@teunbrand, #5082).
  
* Fixed spurious warning when `weight` aesthetic was used in `stat_smooth()` 
  (@teunbrand based on @clauswilke's suggestion, #5053).
  
* The `lwd` alias is now correctly replaced by `linewidth` instead of `size` 
  (@teunbrand based on @clauswilke's suggestion #5051).
  
* Fixed a regression in `Coord$train_panel_guides()` where names of guides were 
  dropped (@maxsutton, #5063).

In binned scales:

* Automatic breaks should no longer be out-of-bounds, and automatic limits are
  adjusted to include breaks (@teunbrand, #5082).
  
* Zero-range limits no longer throw an error and are treated akin to continuous
  scales with zero-range limits (@teunbrand, #5066).
  
* The `trans = "date"` and `trans = "time"` transformations were made compatible
  (@teunbrand, #4217).

# ggplot2 3.4.0
This is a minor release focusing on tightening up the internals and ironing out
some inconsistencies in the API. The biggest change is the addition of the 
`linewidth` aesthetic that takes of sizing the width of any line from `size`. 
This change, while attempting to be as non-breaking as possible, has the 
potential to change the look of some of your plots.

Other notable changes is a complete redo of the error and warning messaging in
ggplot2 using the cli package. Messaging is now better contextualised and it 
should be easier to identify which layer an error is coming from. Last, we have
now made the switch to using the vctrs package internally which means that 
support for vctrs classes as variables should improve, along with some small 
gains in rendering speed.

## Breaking changes

* A `linewidth` aesthetic has been introduced and supersedes the `size` 
  aesthetic for scaling the width of lines in line based geoms. `size` will 
  remain functioning but deprecated for these geoms and it is recommended to 
  update all code to reflect the new aesthetic. For geoms that have _both_ point 
  sizing and linewidth sizing (`geom_pointrange()` and `geom_sf`) `size` now 
  **only** refers to sizing of points which can leads to a visual change in old
  code (@thomasp85, #3672)
  
* The default line width for polygons in `geom_sf()` have been decreased to 0.2 
  to reflect that this is usually used for demarking borders where a thinner 
  line is better suited. This change was made since we already induced a 
  visual change in `geom_sf()` with the introduction of the `linewidth` 
  aesthetic.
  
* The dot-dot notation (`..var..`) and `stat()`, which have been superseded by
  `after_stat()`, are now formally deprecated (@yutannihilation, #3693).

* `qplot()` is now formally deprecated (@yutannihilation, #3956).

* `stage()` now properly refers to the values without scale transformations for
  the stage of `after_stat`. If your code requires the scaled version of the
  values for some reason, you have to apply the same transformation by yourself,
  e.g. `sqrt()` for `scale_{x,y}_sqrt()` (@yutannihilation and @teunbrand, #4155).

* Use `rlang::hash()` instead of `digest::digest()`. This update may lead to 
  changes in the automatic sorting of legends. In order to enforce a specific
  legend order use the `order` argument in the guide. (@thomasp85, #4458)

* referring to `x` in backquoted expressions with `label_bquote()` is no longer
  possible.

* The `ticks.linewidth` and `frame.linewidth` parameters of `guide_colourbar()`
  are now multiplied with `.pt` like elsewhere in ggplot2. It can cause visual
  changes when these arguments are not the defaults and these changes can be 
  restored to their previous behaviour by adding `/ .pt` (@teunbrand #4314).

* `scale_*_viridis_b()` now uses the full range of the viridis scales 
  (@gregleleu, #4737)

## New features

* `geom_col()` and `geom_bar()` gain a new `just` argument. This is set to `0.5`
  by default; use `just = 0`/`just = 1` to place columns on the left/right
  of the axis breaks.
  (@wurli, #4899)

* `geom_density()` and `stat_density()` now support `bounds` argument
  to estimate density with boundary correction (@echasnovski, #4013).

* ggplot now checks during statistical transformations whether any data 
  columns were dropped and warns about this. If stats intend to drop
  data columns they can declare them in the new field `dropped_aes`.
  (@clauswilke, #3250)

* `...` supports `rlang::list2` dynamic dots in all public functions. 
  (@mone27, #4764) 

* `theme()` now has a `strip.clip` argument, that can be set to `"off"` to 
  prevent the clipping of strip text and background borders (@teunbrand, #4118)
  
* `geom_contour()` now accepts a function in the `breaks` argument 
  (@eliocamp, #4652).

## Minor improvements and bug fixes

* Fix a bug in `position_jitter()` where infinity values were dropped (@javlon,
  #4790).

* `geom_linerange()` now respects the `na.rm` argument (#4927, @thomasp85)

* Improve the support for `guide_axis()` on `coord_trans()` 
  (@yutannihilation, #3959)
  
* Added `stat_align()` to align data without common x-coordinates prior to
  stacking. This is now the default stat for `geom_area()` (@thomasp85, #4850)

* Fix a bug in `stat_contour_filled()` where break value differences below a 
  certain number of digits would cause the computations to fail (@thomasp85, 
  #4874)

* Secondary axis ticks are now positioned more precisely, removing small visual
  artefacts with alignment between grid and ticks (@thomasp85, #3576)

* Improve `stat_function` documentation regarding `xlim` argument. 
  (@92amartins, #4474)

* Fix various issues with how `labels`, `breaks`, `limits`, and `show.limits`
  interact in the different binning guides (@thomasp85, #4831)

* Automatic break calculation now squishes the scale limits to the domain
  of the transformation. This allows `scale_{x/y}_sqrt()` to find breaks at 0   
  when appropriate (@teunbrand, #980).

* Using multiple modified aesthetics correctly will no longer trigger warnings. 
  If used incorrectly, the warning will now report the duplicated aesthetic 
  instead of `NA` (@teunbrand, #4707).

* `aes()` now supports the `!!!` operator in its first two arguments
  (#2675). Thanks to @yutannihilation and @teunbrand for draft
  implementations.

* Require rlang >= 1.0.0 (@billybarc, #4797)

* `geom_violin()` no longer issues "collapsing to unique 'x' values" warning
  (@bersbersbers, #4455)

* `annotate()` now documents unsupported geoms (`geom_abline()`, `geom_hline()`
  and `geom_vline()`), and warns when they are requested (@mikmart, #4719)

* `presidential` dataset now includes Trump's presidency (@bkmgit, #4703).

* `position_stack()` now works fully with `geom_text()` (@thomasp85, #4367)

* `geom_tile()` now correctly recognises missing data in `xmin`, `xmax`, `ymin`,
  and `ymax` (@thomasp85 and @sigmapi, #4495)

* `geom_hex()` will now use the binwidth from `stat_bin_hex()` if present, 
  instead of deriving it (@thomasp85, #4580)
  
* `geom_hex()` now works on non-linear coordinate systems (@thomasp85)

* Fixed a bug throwing errors when trying to render an empty plot with secondary
  axes (@thomasp85, #4509)

* Axes are now added correctly in `facet_wrap()` when `as.table = FALSE`
  (@thomasp85, #4553)

* Better compatibility of custom device functions in `ggsave()` 
  (@thomasp85, #4539)

* Binning scales are now more resilient to calculated limits that ends up being
  `NaN` after transformations (@thomasp85, #4510)

* Strip padding in `facet_grid()` is now only in effect if 
  `strip.placement = "outside"` _and_ an axis is present between the strip and 
  the panel (@thomasp85, #4610)

* Aesthetics of length 1 are now recycled to 0 if the length of the data is 0 
  (@thomasp85, #4588)

* Setting `size = NA` will no longer cause `guide_legend()` to error 
  (@thomasp85, #4559)

* Setting `stroke` to `NA` in `geom_point()` will no longer impair the sizing of
  the points (@thomasp85, #4624)

* `stat_bin_2d()` now correctly recognises the `weight` aesthetic 
  (@thomasp85, #4646)
  
* All geoms now have consistent exposure of linejoin and lineend parameters, and
  the guide keys will now respect these settings (@thomasp85, #4653)

* `geom_sf()` now respects `arrow` parameter for lines (@jakeruss, #4659)

* Updated documentation for `print.ggplot` to reflect that it returns
  the original plot, not the result of `ggplot_build()`. (@r2evans, #4390)

* `scale_*_manual()` no longer displays extra legend keys, or changes their 
  order, when a named `values` argument has more items than the data. To display
  all `values` on the legend instead, use
  `scale_*_manual(values = vals, limits = names(vals))`. (@teunbrand, @banfai, 
  #4511, #4534)

* Updated documentation for `geom_contour()` to correctly reflect argument 
  precedence between `bins` and `binwidth`. (@eliocamp, #4651)

* Dots in `geom_dotplot()` are now correctly aligned to the baseline when
  `stackratio != 1` and `stackdir != "up"` (@mjskay, #4614)

* Key glyphs for `geom_boxplot()`, `geom_crossbar()`, `geom_pointrange()`, and
  `geom_linerange()` are now orientation-aware (@mjskay, #4732)
  
* Updated documentation for `geom_smooth()` to more clearly describe effects of 
  the `fullrange` parameter (@thoolihan, #4399).

# ggplot2 3.3.6
This is a very small release only applying an internal change to comply with 
R 4.2 and its deprecation of `default.stringsAsFactors()`. There are no user
facing changes and no breaking changes.

# ggplot2 3.3.5
This is a very small release focusing on fixing a couple of untenable issues 
that surfaced with the 3.3.4 release

* Revert changes made in #4434 (apply transform to intercept in `geom_abline()`) 
  as it introduced undesirable issues far worse than the bug it fixed 
  (@thomasp85, #4514)
* Fixes an issue in `ggsave()` when producing emf/wmf files (@yutannihilation, 
  #4521)
* Warn when grDevices specific arguments are passed to ragg devices (@thomasp85, 
  #4524)
* Fix an issue where `coord_sf()` was reporting that it is non-linear
  even when data is provided in projected coordinates (@clauswilke, #4527)

# ggplot2 3.3.4
This is a larger patch release fixing a huge number of bugs and introduces a 
small selection of feature refinements.

## Features

* Alt-text can now be added to a plot using the `alt` label, i.e 
  `+ labs(alt = ...)`. Currently this alt text is not automatically propagated, 
  but we plan to integrate into Shiny, RMarkdown, and other tools in the future. 
  (@thomasp85, #4477)

* Add support for the BrailleR package for creating descriptions of the plot
  when rendered (@thomasp85, #4459)
  
* `coord_sf()` now has an argument `default_crs` that specifies the coordinate
  reference system (CRS) for non-sf layers and scale/coord limits. This argument
  defaults to `NULL`, which means non-sf layers are assumed to be in projected
  coordinates, as in prior ggplot2 versions. Setting `default_crs = sf::st_crs(4326)`
  provides a simple way to interpret x and y positions as longitude and latitude,
  regardless of the CRS used by `coord_sf()`. Authors of extension packages
  implementing `stat_sf()`-like functionality are encouraged to look at the source
  code of `stat_sf()`'s `compute_group()` function to see how to provide scale-limit
  hints to `coord_sf()` (@clauswilke, #3659).

* `ggsave()` now uses ragg to render raster output if ragg is available. It also
  handles custom devices that sets a default unit (e.g. `ragg::agg_png`) 
  correctly (@thomasp85, #4388)

* `ggsave()` now returns the saved file location invisibly (#3379, @eliocamp).
  Note that, as a side effect, an unofficial hack `<ggplot object> + ggsave()`
  no longer works (#4513).

* The scale arguments `limits`, `breaks`, `minor_breaks`, `labels`, `rescaler`
  and `oob` now accept purrr style lambda notation (@teunbrand, #4427). The same 
  is true for `as_labeller()` (and therefore also `labeller()`) 
  (@netique, #4188).

* Manual scales now allow named vectors passed to `values` to contain fewer 
  elements than existing in the data. Elements not present in values will be set
  to `NA` (@thomasp85, #3451)
  
* Date and datetime position scales support out-of-bounds (oob) arguments to 
  control how limits affect data outside those limits (@teunbrand, #4199).
  
## Fixes

* Fix a bug that `after_stat()` and `after_scale()` cannot refer to aesthetics
  if it's specified in the plot-global mapping (@yutannihilation, #4260).
  
* Fix bug in `annotate_logticks()` that would cause an error when used together
  with `coord_flip()` (@thomasp85, #3954)
  
* Fix a bug in `geom_abline()` that resulted in `intercept` not being subjected
  to the transformation of the y scale (@thomasp85, #3741)
  
* Extent the range of the line created by `geom_abline()` so that line ending
  is not visible for large linewidths (@thomasp85, #4024)

* Fix bug in `geom_dotplot()` where dots would be positioned wrong with 
  `stackgroups = TRUE` (@thomasp85, #1745)

* Fix calculation of confidence interval for locfit smoothing in `geom_smooth()`
  (@topepo, #3806)
  
* Fix bug in `geom_text()` where `"outward"` and `"inward"` justification for 
  some `angle` values was reversed (@aphalo, #4169, #4447)

* `ggsave()` now sets the default background to match the fill value of the
  `plot.background` theme element (@karawoo, #4057)

* It is now deprecated to specify `guides(<scale> = FALSE)` or
  `scale_*(guide = FALSE)` to remove a guide. Please use 
  `guides(<scale> = "none")` or `scale_*(guide = "none")` instead 
  (@yutannihilation, #4097)
  
* Fix a bug in `guide_bins()` where keys would disappear if the guide was 
  reversed (@thomasp85, #4210)
  
* Fix bug in `guide_coloursteps()` that would repeat the terminal bins if the
  breaks coincided with the limits of the scale (@thomasp85, #4019)

* Make sure that default labels from default mappings doesn't overwrite default
  labels from explicit mappings (@thomasp85, #2406)

* Fix bug in `labeller()` where parsing was turned off if `.multiline = FALSE`
  (@thomasp85, #4084)
  
* Make sure `label_bquote()` has access to the calling environment when 
  evaluating the labels (@thomasp85, #4141)

* Fix a bug in the layer implementation that introduced a new state after the 
  first render which could lead to a different look when rendered the second 
  time (@thomasp85, #4204)

* Fix a bug in legend justification where justification was lost of the legend
  dimensions exceeded the available size (@thomasp85, #3635)

* Fix a bug in `position_dodge2()` where `NA` values in thee data would cause an
  error (@thomasp85, #2905)

* Make sure `position_jitter()` creates the same jittering independent of 
  whether it is called by name or with constructor (@thomasp85, #2507)

* Fix a bug in `position_jitter()` where different jitters would be applied to 
  different position aesthetics of the same axis (@thomasp85, #2941)
  
* Fix a bug in `qplot()` when supplying `c(NA, NA)` as axis limits 
  (@thomasp85, #4027)
  
* Remove cross-inheritance of default discrete colour/fill scales and check the
  type and aesthetic of function output if `type` is a function 
  (@thomasp85, #4149)

* Fix bug in `scale_[x|y]_date()` where custom breaks functions that resulted in
  fracional dates would get misaligned (@thomasp85, #3965)
  
* Fix bug in `scale_[x|y]_datetime()` where a specified timezone would be 
  ignored by the scale (@thomasp85, #4007)
  
* Fix issue in `sec_axis()` that would throw warnings in the absence of any 
  secondary breaks (@thomasp85, #4368)

* `stat_bin()`'s computed variable `width` is now documented (#3522).
  
* `stat_count()` now computes width based on the full dataset instead of per 
  group (@thomasp85, #2047)

* Extended `stat_ecdf()` to calculate the cdf from either x or y instead from y 
  only (@jgjl, #4005)
  
* Fix a bug in `stat_summary_bin()` where one more than the requested number of
  bins would be created (@thomasp85, #3824)

* Only drop groups in `stat_ydensity()` when there are fewer than two data 
  points and throw a warning (@andrewwbutler, #4111).

* Fixed a bug in strip assembly when theme has `strip.text = element_blank()`
  and plots are faceted with multi-layered strips (@teunbrand, #4384).
  
* Using `theme(aspect.ratio = ...)` together with free space in `facet_grid()`
  now crrectly throws an error (@thomasp85, #3834)

* Fixed a bug in `labeller()` so that `.default` is passed to `as_labeller()`
  when labellers are specified by naming faceting variables. (@waltersom, #4031)
  
* Updated style for example code (@rjake, #4092)

* ggplot2 now requires R >= 3.3 (#4247).

* ggplot2 now uses `rlang::check_installed()` to check if a suggested package is
  installed, which will offer to install the package before continuing (#4375, 
  @malcolmbarrett)

* Improved error with hint when piping a `ggplot` object into a facet function
  (#4379, @mitchelloharawild).

# ggplot2 3.3.3
This is a small patch release mainly intended to address changes in R and CRAN.
It further changes the licensing model of ggplot2 to an MIT license.

* Update the ggplot2 licence to an MIT license (#4231, #4232, #4233, and #4281)

* Use vdiffr conditionally so ggplot2 can be tested on systems without vdiffr

* Update tests to work with the new `all.equal()` defaults in R >4.0.3

* Fixed a bug that `guide_bins()` mistakenly ignore `override.aes` argument
  (@yutannihilation, #4085).

# ggplot2 3.3.2
This is a small release focusing on fixing regressions introduced in 3.3.1.

* Added an `outside` option to `annotation_logticks()` that places tick marks
  outside of the plot bounds. (#3783, @kbodwin)

* `annotation_raster()` adds support for native rasters. For large rasters,
  native rasters render significantly faster than arrays (@kent37, #3388)
  
* Facet strips now have dedicated position-dependent theme elements 
  (`strip.text.x.top`, `strip.text.x.bottom`, `strip.text.y.left`, 
  `strip.text.y.right`) that inherit from `strip.text.x` and `strip.text.y`, 
  respectively. As a consequence, some theme stylings now need to be applied to 
  the position-dependent elements rather than to the parent elements. This 
  change was already introduced in ggplot2 3.3.0 but not listed in the 
  changelog. (@thomasp85, #3683)

* Facets now handle layers containing no data (@yutannihilation, #3853).
  
* A newly added geom `geom_density_2d_filled()` and associated stat 
  `stat_density_2d_filled()` can draw filled density contours
  (@clauswilke, #3846).

* A newly added `geom_function()` is now recommended to use in conjunction
  with/instead of `stat_function()`. In addition, `stat_function()` now
  works with transformed y axes, e.g. `scale_y_log10()`, and in plots
  containing no other data or layers (@clauswilke, #3611, #3905, #3983).

* Fixed a bug in `geom_sf()` that caused problems with legend-type
  autodetection (@clauswilke, #3963).
  
* Support graphics devices that use the `file` argument instead of `fileneame` 
  in `ggsave()` (@bwiernik, #3810)
  
* Default discrete color scales are now configurable through the `options()` of 
  `ggplot2.discrete.colour` and `ggplot2.discrete.fill`. When set to a character 
  vector of colour codes (or list of character vectors)  with sufficient length, 
  these colours are used for the default scale. See `help(scale_colour_discrete)` 
  for more details and examples (@cpsievert, #3833).

* Default continuous colour scales (i.e., the `options()` 
  `ggplot2.continuous.colour` and `ggplot2.continuous.fill`, which inform the 
  `type` argument of `scale_fill_continuous()` and `scale_colour_continuous()`) 
  now accept a function, which allows more control over these default 
  `continuous_scale()`s (@cpsievert, #3827).

* A bug was fixed in `stat_contour()` when calculating breaks based on 
  the `bins` argument (@clauswilke, #3879, #4004).
  
* Data columns can now contain `Vector` S4 objects, which are widely used in the 
  Bioconductor project. (@teunbrand, #3837)

# ggplot2 3.3.1

This is a small release with no code change. It removes all malicious links to a 
site that got hijacked from the readme and pkgdown site.

# ggplot2 3.3.0

This is a minor release but does contain a range of substantial new features, 
along with the standard bug fixes. The release contains a few visual breaking
changes, along with breaking changes for extension developers due to a shift in
internal representation of the position scales and their axes. No user breaking
changes are included.

This release also adds Dewey Dunnington (@paleolimbot) to the core team.

## Breaking changes
There are no user-facing breaking changes, but a change in some internal 
representations that extension developers may have relied on, along with a few 
breaking visual changes which may cause visual tests in downstream packages to 
fail.

* The `panel_params` field in the `Layout` now contains a list of list of 
  `ViewScale` objects, describing the trained coordinate system scales, instead
  of the list object used before. Any extensions that use this field will likely
  break, as will unit tests that checks aspects of this.

* `element_text()` now issues a warning when vectorized arguments are provided, 
  as in `colour = c("red", "green", "blue")`. Such use is discouraged and not 
  officially supported (@clauswilke, #3492).

* Changed `theme_grey()` setting for legend key so that it creates no border 
  (`NA`) rather than drawing a white one. (@annennenne, #3180)

* `geom_ribbon()` now draws separate lines for the upper and lower intervals if
  `colour` is mapped. Similarly, `geom_area()` and `geom_density()` now draw
  the upper lines only in the same case by default. If you want old-style full
  stroking, use `outline.type = "full"` (@yutannihilation, #3503 / @thomasp85, #3708).

## New features

* The evaluation time of aesthetics can now be controlled to a finer degree. 
  `after_stat()` supersedes the use of `stat()` and `..var..`-notation, and is
  joined by `after_scale()` to allow for mapping to scaled aesthetic values. 
  Remapping of the same aesthetic is now supported with `stage()`, so you can 
  map a data variable to a stat aesthetic, and remap the same aesthetic to 
  something else after statistical transformation (@thomasp85, #3534)

* All `coord_*()` functions with `xlim` and `ylim` arguments now accept
  vectors with `NA` as a placeholder for the minimum or maximum value
  (e.g., `ylim = c(0, NA)` would zoom the y-axis from 0 to the 
  maximum value observed in the data). This mimics the behaviour
  of the `limits` argument in continuous scale functions
  (@paleolimbot, #2907).

* Allowed reversing of discrete scales by re-writing `get_limits()` 
  (@AnneLyng, #3115)
  
* All geoms and stats that had a direction (i.e. where the x and y axes had 
  different interpretation), can now freely choose their direction, instead of
  relying on `coord_flip()`. The direction is deduced from the aesthetic 
  mapping, but can also be specified directly with the new `orientation` 
  argument (@thomasp85, #3506).
  
* Position guides can now be customized using the new `guide_axis()`, which can 
  be passed to position `scale_*()` functions or via `guides()`. The new axis 
  guide (`guide_axis()`) comes with arguments `check.overlap` (automatic removal 
  of overlapping labels), `angle` (easy rotation of axis labels), and
  `n.dodge` (dodge labels into multiple rows/columns) (@paleolimbot, #3322).
  
* A new scale type has been added, that allows binning of aesthetics at the 
  scale level. It has versions for both position and non-position aesthetics and
  comes with two new guides (`guide_bins` and `guide_coloursteps`) 
  (@thomasp85, #3096)
  
* `scale_x_continuous()` and `scale_y_continuous()` gains an `n.breaks` argument
  guiding the number of automatic generated breaks (@thomasp85, #3102)

* Added `stat_contour_filled()` and `geom_contour_filled()`, which compute 
  and draw filled contours of gridded data (@paleolimbot, #3044). 
  `geom_contour()` and `stat_contour()` now use the isoband package
  to compute contour lines. The `complete` parameter (which was undocumented
  and has been unused for at least four years) was removed (@paleolimbot, #3044).
  
* Themes have gained two new parameters, `plot.title.position` and 
  `plot.caption.position`, that can be used to customize how plot
  title/subtitle and plot caption are positioned relative to the overall plot
  (@clauswilke, #3252).

## Extensions
  
* `Geom` now gains a `setup_params()` method in line with the other ggproto
  classes (@thomasp85, #3509)

* The newly added function `register_theme_elements()` now allows developers
  of extension packages to define their own new theme elements and place them
  into the ggplot2 element tree (@clauswilke, #2540).

## Minor improvements and bug fixes

* `coord_trans()` now draws second axes and accepts `xlim`, `ylim`,
  and `expand` arguments to bring it up to feature parity with 
  `coord_cartesian()`. The `xtrans` and `ytrans` arguments that were 
  deprecated in version 1.0.1 in favour of `x` and `y` 
  were removed (@paleolimbot, #2990).

* `coord_trans()` now calculates breaks using the expanded range 
  (previously these were calculated using the unexpanded range, 
  which resulted in differences between plots made with `coord_trans()`
  and those made with `coord_cartesian()`). The expansion for discrete axes 
  in `coord_trans()` was also updated such that it behaves identically
  to that in `coord_cartesian()` (@paleolimbot, #3338).

* `expand_scale()` was deprecated in favour of `expansion()` for setting
  the `expand` argument of `x` and `y` scales (@paleolimbot).

* `geom_abline()`, `geom_hline()`, and `geom_vline()` now issue 
  more informative warnings when supplied with set aesthetics
  (i.e., `slope`, `intercept`, `yintercept`, and/or `xintercept`)
  and mapped aesthetics (i.e., `data` and/or `mapping`).

* Fix a bug in `geom_raster()` that squeezed the image when it went outside 
  scale limits (#3539, @thomasp85)

* `geom_sf()` now determines the legend type automatically (@microly, #3646).
  
* `geom_sf()` now removes rows that can't be plotted due to `NA` aesthetics 
  (#3546, @thomasp85)

* `geom_sf()` now applies alpha to linestring geometries 
  (#3589, @yutannihilation).

* `gg_dep()` was deprecated (@perezp44, #3382).

* Added function `ggplot_add.by()` for lists created with `by()`, allowing such
  lists to be added to ggplot objects (#2734, @Maschette)

* ggplot2 no longer depends on reshape2, which means that it no longer 
  (recursively) needs plyr, stringr, or stringi packages.

* Increase the default `nbin` of `guide_colourbar()` to place the ticks more 
  precisely (#3508, @yutannihilation).

* `manual_scale()` now matches `values` with the order of `breaks` whenever
  `values` is an unnamed vector. Previously, unnamed `values` would match with
  the limits of the scale and ignore the order of any `breaks` provided. Note
  that this may change the appearance of plots that previously relied on the
  unordered behaviour (#2429, @idno0001).

* `scale_manual_*(limits = ...)` now actually limits the scale (#3262,
  @yutannihilation).

* Fix a bug when `show.legend` is a named logical vector 
  (#3461, @yutannihilation).

* Added weight aesthetic option to `stat_density()` and made scaling of 
  weights the default (@annennenne, #2902)
  
* `stat_density2d()` can now take an `adjust` parameter to scale the default 
  bandwidth. (#2860, @haleyjeppson)

* `stat_smooth()` uses `REML` by default, if `method = "gam"` and
  `gam`'s method is not specified (@ikosmidis, #2630).

* stacking text when calculating the labels and the y axis with
  `stat_summary()` now works (@ikosmidis, #2709)
  
* `stat_summary()` and related functions now support rlang-style lambda functions
  (#3568, @dkahle).

* The data mask pronoun, `.data`, is now stripped from default labels.

* Addition of partial themes to plots has been made more predictable;
  stepwise addition of individual partial themes is now equivalent to
  addition of multple theme elements at once (@clauswilke, #3039).

* Facets now don't fail even when some variable in the spec are not available
  in all layers (@yutannihilation, #2963).

# ggplot2 3.2.1

This is a patch release fixing a few regressions introduced in 3.2.0 as well as
fixing some unit tests that broke due to upstream changes.

* `position_stack()` no longer changes the order of the input data. Changes to 
  the internal behaviour of `geom_ribbon()` made this reordering problematic 
  with ribbons that spanned `y = 0` (#3471)
* Using `qplot()` with a single positional aesthetic will no longer title the
  non-specified scale as `"NULL"` (#3473)
* Fixes unit tests for sf graticule labels caused by chages to sf

# ggplot2 3.2.0

This is a minor release with an emphasis on internal changes to make ggplot2 
faster and more consistent. The few interface changes will only affect the 
aesthetics of the plot in minor ways, and will only potentially break code of
extension developers if they have relied on internals that have been changed. 
This release also sees the addition of Hiroaki Yutani (@yutannihilation) to the 
core developer team.

With the release of R 3.6, ggplot2 now requires the R version to be at least 3.2,
as the tidyverse is committed to support 5 major versions of R.

## Breaking changes

* Two patches (#2996 and #3050) fixed minor rendering problems. In most cases,
  the visual changes are so subtle that they are difficult to see with the naked
  eye. However, these changes are detected by the vdiffr package, and therefore
  any package developers who use vdiffr to test for visual correctness of ggplot2
  plots will have to regenerate all reference images.
  
* In some cases, ggplot2 now produces a warning or an error for code that previously
  produced plot output. In all these cases, the previous plot output was accidental,
  and the plotting code uses the ggplot2 API in a way that would lead to undefined
  behavior. Examples include a missing `group` aesthetic in `geom_boxplot()` (#3316),
  annotations across multiple facets (#3305), and not using aesthetic mappings when
  drawing ribbons with `geom_ribbon()` (#3318).

## New features

* This release includes a range of internal changes that speeds up plot 
  generation. None of the changes are user facing and will not break any code,
  but in general ggplot2 should feel much faster. The changes includes, but are
  not limited to:
  
  - Caching ascent and descent dimensions of text to avoid recalculating it for
    every title.
  
  - Using a faster data.frame constructor as well as faster indexing into 
    data.frames
    
  - Removing the plyr dependency, replacing plyr functions with faster 
    equivalents.

* `geom_polygon()` can now draw polygons with holes using the new `subgroup` 
  aesthetic. This functionality requires R 3.6.0 (@thomasp85, #3128)

* Aesthetic mappings now accept functions that return `NULL` (@yutannihilation,
  #2997).

* `stat_function()` now accepts rlang/purrr style anonymous functions for the 
  `fun` parameter (@dkahle, #3159).

* `geom_rug()` gains an "outside" option to allow for moving the rug tassels to 
  outside the plot area (@njtierney, #3085) and a `length` option to allow for 
  changing the length of the rug lines (@daniel-wells, #3109). 
  
* All geoms now take a `key_glyph` paramter that allows users to customize
  how legend keys are drawn (@clauswilke, #3145). In addition, a new key glyph
  `timeseries` is provided to draw nice legends for time series
  (@mitchelloharawild, #3145).

## Extensions

* Layers now have a new member function `setup_layer()` which is called at the
  very beginning of the plot building process and which has access to the 
  original input data and the plot object being built. This function allows the 
  creation of custom layers that autogenerate aesthetic mappings based on the 
  input data or that filter the input data in some form. For the time being, this
  feature is not exported, but it has enabled the development of a new layer type,
  `layer_sf()` (see next item). Other special-purpose layer types may be added
  in the future (@clauswilke, #2872).
  
* A new layer type `layer_sf()` can auto-detect and auto-map sf geometry
  columns in the data. It should be used by extension developers who are writing
  new sf-based geoms or stats (@clauswilke, #3232).

* `x0` and `y0` are now recognized positional aesthetics so they will get scaled 
  if used in extension geoms and stats (@thomasp85, #3168)
  
* Continuous scale limits now accept functions which accept the default
  limits and return adjusted limits. This makes it possible to write
  a function that e.g. ensures the limits are always a multiple of 100,
  regardless of the data (@econandrew, #2307).

## Minor improvements and bug fixes

* `cut_width()` now accepts `...` to pass further arguments to `base::cut.default()`
   like `cut_number()` and `cut_interval()` already did (@cderv, #3055)

* `coord_map()` now can have axes on the top and right (@karawoo, #3042).

* `coord_polar()` now correctly rescales the secondary axis (@linzi-sg, #3278)

* `coord_sf()`, `coord_map()`, and `coord_polar()` now squash `-Inf` and `Inf`
  into the min and max of the plot (@yutannihilation, #2972).

* `coord_sf()` graticule lines are now drawn in the same thickness as panel grid 
  lines in `coord_cartesian()`, and seting panel grid lines to `element_blank()` 
  now also works in `coord_sf()` 
  (@clauswilke, #2991, #2525).

* `economics` data has been regenerated. This leads to some changes in the
  values of all columns (especially in `psavert`), but more importantly, strips 
  the grouping attributes from `economics_long`.

* `element_line()` now fills closed arrows (@yutannihilation, #2924).

* Facet strips on the left side of plots now have clipping turned on, preventing
  text from running out of the strip and borders from looking thicker than for
  other strips (@karawoo, #2772 and #3061).

* ggplot2 now works in Turkish locale (@yutannihilation, #3011).

* Clearer error messages for inappropriate aesthetics (@clairemcwhite, #3060).

* ggplot2 no longer attaches any external packages when using functions that 
  depend on packages that are suggested but not imported by ggplot2. The 
  affected functions include `geom_hex()`, `stat_binhex()`, 
  `stat_summary_hex()`, `geom_quantile()`, `stat_quantile()`, and `map_data()` 
  (@clauswilke, #3126).
  
* `geom_area()` and `geom_ribbon()` now sort the data along the x-axis in the 
  `setup_data()` method rather than as part of `draw_group()` (@thomasp85, 
  #3023)

* `geom_hline()`, `geom_vline()`, and `geom_abline()` now throw a warning if the 
  user supplies both an `xintercept`, `yintercept`, or `slope` value and a 
  mapping (@RichardJActon, #2950).

* `geom_rug()` now works with `coord_flip()` (@has2k1, #2987).

* `geom_violin()` no longer throws an error when quantile lines fall outside 
  the violin polygon (@thomasp85, #3254).

* `guide_legend()` and `guide_colorbar()` now use appropriate spacing between legend
  key glyphs and legend text even if the legend title is missing (@clauswilke, #2943).

* Default labels are now generated more consistently; e.g., symbols no longer
  get backticks, and long expressions are abbreviated with `...`
  (@yutannihilation, #2981).

* All-`Inf` layers are now ignored for picking the scale (@yutannihilation, 
  #3184).
  
* Diverging Brewer colour palette now use the correct mid-point colour 
  (@dariyasydykova, #3072).
  
* `scale_color_continuous()` now points to `scale_colour_continuous()` so that 
  it will handle `type = "viridis"` as the documentation states (@hlendway, 
  #3079).

* `scale_shape_identity()` now works correctly with `guide = "legend"` 
  (@malcolmbarrett, #3029)
  
* `scale_continuous` will now draw axis line even if the length of breaks is 0
  (@thomasp85, #3257)

* `stat_bin()` will now error when the number of bins exceeds 1e6 to avoid 
  accidentally freezing the user session (@thomasp85).
  
* `sec_axis()` now places ticks accurately when using nonlinear transformations (@dpseidel, #2978).

* `facet_wrap()` and `facet_grid()` now automatically remove NULL from facet
  specs, and accept empty specs (@yutannihilation, #3070, #2986).

* `stat_bin()` now handles data with only one unique value (@yutannihilation 
  #3047).

* `sec_axis()` now accepts functions as well as formulas (@yutannihilation, #3031).

*   New theme elements allowing different ticks lengths for each axis. For instance,
    this can be used to have inwards ticks on the x-axis (`axis.ticks.length.x`) and
    outwards ticks on the y-axis (`axis.ticks.length.y`) (@pank, #2935).

* The arguments of `Stat*$compute_layer()` and `Position*$compute_layer()` are
  now renamed to always match the ones of `Stat$compute_layer()` and
  `Position$compute_layer()` (@yutannihilation, #3202).

* `geom_*()` and `stat_*()` now accepts purrr-style lambda notation
  (@yutannihilation, #3138).

* `geom_tile()` and `geom_rect()` now draw rectangles without notches at the
  corners. The style of the corner can be controlled by `linejoin` parameters
  (@yutannihilation, #3050).

# ggplot2 3.1.0

## Breaking changes

This is a minor release and breaking changes have been kept to a minimum. End users of 
ggplot2 are unlikely to encounter any issues. However, there are a few items that developers 
of ggplot2 extensions should be aware of. For additional details, see also the discussion 
accompanying issue #2890.

*   In non-user-facing internal code (specifically in the `aes()` function and in
    the `aesthetics` argument of scale functions), ggplot2 now always uses the British
    spelling for aesthetics containing the word "colour". When users specify a "color"
    aesthetic it is automatically renamed to "colour". This renaming is also applied
    to non-standard aesthetics that contain the word "color". For example, "point_color"
    is renamed to "point_colour". This convention makes it easier to support both
    British and American spelling for novel, non-standard aesthetics, but it may require
    some adjustment for packages that have previously introduced non-standard color
    aesthetics using American spelling. A new function `standardise_aes_names()` is
    provided in case extension writers need to perform this renaming in their own code
    (@clauswilke, #2649).

*   Functions that generate other functions (closures) now force the arguments that are
    used from the generated functions, to avoid hard-to-catch errors. This may affect
    some users of manual scales (such as `scale_colour_manual()`, `scale_fill_manual()`,
    etc.) who depend on incorrect behavior (@krlmlr, #2807).
    
*   `Coord` objects now have a function `backtransform_range()` that returns the
    panel range in data coordinates. This change may affect developers of custom coords,
    who now should implement this function. It may also affect developers of custom
    geoms that use the `range()` function. In some applications, `backtransform_range()`
    may be more appropriate (@clauswilke, #2821).


## New features

*   `coord_sf()` has much improved customization of axis tick labels. Labels can now
    be set manually, and there are two new parameters, `label_graticule` and
    `label_axes`, that can be used to specify which graticules to label on which side
    of the plot (@clauswilke, #2846, #2857, #2881).
    
*   Two new geoms `geom_sf_label()` and `geom_sf_text()` can draw labels and text
    on sf objects. Under the hood, a new `stat_sf_coordinates()` calculates the
    x and y coordinates from the coordinates of the sf geometries. You can customize
    the calculation method via `fun.geometry` argument (@yutannihilation, #2761).
    

## Minor improvements and fixes

*   `benchplot()` now uses tidy evaluation (@dpseidel, #2699).

*   The error message in `compute_aesthetics()` now only provides the names of
    aesthetics with mismatched lengths, rather than all aesthetics (@karawoo,
    #2853).

*   For faceted plots, data is no longer internally reordered. This makes it
    safer to feed data columns into `aes()` or into parameters of geoms or
    stats. However, doing so remains discouraged (@clauswilke, #2694).

*   `coord_sf()` now also understands the `clip` argument, just like the other
    coords (@clauswilke, #2938).

*   `fortify()` now displays a more informative error message for
    `grouped_df()` objects when dplyr is not installed (@jimhester, #2822).

*   All `geom_*()` now display an informative error message when required 
    aesthetics are missing (@dpseidel, #2637 and #2706).

*   `geom_boxplot()` now understands the `width` parameter even when used with
    a non-standard stat, such as `stat_identity()` (@clauswilke, #2893).
    
*  `geom_hex()` now understands the `size` and `linetype` aesthetics
   (@mikmart, #2488).
    
*   `geom_hline()`, `geom_vline()`, and `geom_abline()` now work properly
    with `coord_trans()` (@clauswilke, #2149, #2812).
    
*   `geom_text(..., parse = TRUE)` now correctly renders the expected number of
    items instead of silently dropping items that are empty expressions, e.g.
    the empty string "". If an expression spans multiple lines, we take just
    the first line and drop the rest. This same issue is also fixed for
    `geom_label()` and the axis labels for `geom_sf()` (@slowkow, #2867).

*   `geom_sf()` now respects `lineend`, `linejoin`, and `linemitre` parameters 
    for lines and polygons (@alistaire47, #2826).
    
*   `ggsave()` now exits without creating a new graphics device if previously
    none was open (@clauswilke, #2363).

*   `labs()` now has named arguments `title`, `subtitle`, `caption`, and `tag`.
    Also, `labs()` now accepts tidyeval (@yutannihilation, #2669).

*   `position_nudge()` is now more robust and nudges only in the direction
    requested. This enables, for example, the horizontal nudging of boxplots
    (@clauswilke, #2733).

*   `sec_axis()` and `dup_axis()` now return appropriate breaks for the secondary
    axis when applied to log transformed scales (@dpseidel, #2729).

*   `sec_axis()` now works as expected when used in combination with tidy eval
    (@dpseidel, #2788).

*   `scale_*_date()`, `scale_*_time()` and `scale_*_datetime()` can now display 
    a secondary axis that is a __one-to-one__ transformation of the primary axis,
    implemented using the `sec.axis` argument to the scale constructor 
    (@dpseidel, #2244).
    
*   `stat_contour()`, `stat_density2d()`, `stat_bin2d()`,  `stat_binhex()`
    now calculate normalized statistics including `nlevel`, `ndensity`, and
    `ncount`. Also, `stat_density()` now includes the calculated statistic 
    `nlevel`, an alias for `scaled`, to better match the syntax of `stat_bin()`
    (@bjreisman, #2679).

# ggplot2 3.0.0

## Breaking changes

*   ggplot2 now supports/uses tidy evaluation (as described below). This is a 
    major change and breaks a number of packages; we made this breaking change 
    because it is important to make ggplot2 more programmable, and to be more 
    consistent with the rest of the tidyverse. The best general (and detailed)
    introduction to tidy evaluation can be found in the meta programming
    chapters in [Advanced R](https://adv-r.hadley.nz).
    
    The primary developer facing change is that `aes()` now contains 
    quosures (expression + environment pairs) rather than symbols, and you'll 
    need to take a different approach to extracting the information you need. 
    A common symptom of this change are errors "undefined columns selected" or 
    "invalid 'type' (list) of argument" (#2610). As in the previous version,
    constants (like `aes(x = 1)` or `aes(colour = "smoothed")`) are stored
    as is.
    
    In this version of ggplot2, if you need to describe a mapping in a string, 
    use `quo_name()` (to generate single-line strings; longer expressions may 
    be abbreviated) or `quo_text()` (to generate non-abbreviated strings that
    may span multiple lines). If you do need to extract the value of a variable
    instead use `rlang::eval_tidy()`. You may want to condition on 
    `(packageVersion("ggplot2") <= "2.2.1")` so that your code can work with
    both released and development versions of ggplot2.
    
    We recognise that this is a big change and if you're not already familiar
    with rlang, there's a lot to learn. If you are stuck, or need any help,
    please reach out on <https://community.rstudio.com>.

*   Error: Column `y` must be a 1d atomic vector or a list

    Internally, ggplot2 now uses `as.data.frame(tibble::as_tibble(x))` to
    convert a list into a data frame. This improves ggplot2's support for
    list-columns (needed for sf support), at a small cost: you can no longer
    use matrix-columns. Note that unlike tibble we still allow column vectors
    such as returned by `base::scale()` because of their widespread use.

*   Error: More than one expression parsed
  
    Previously `aes_string(x = c("a", "b", "c"))` silently returned 
    `aes(x = a)`. Now this is a clear error.

*   Error: `data` must be uniquely named but has duplicate columns
  
    If layer data contains columns with identical names an error will be 
    thrown. In earlier versions the first occuring column was chosen silently,
    potentially masking that the wrong data was chosen.

*   Error: Aesthetics must be either length 1 or the same as the data
    
    Layers are stricter about the columns they will combine into a single
    data frame. Each aesthetic now must be either the same length as the data
    frame or a single value. This makes silent recycling errors much less likely.

*   Error: `coord_*` doesn't support free scales 
   
    Free scales only work with selected coordinate systems; previously you'd
    get an incorrect plot.

*   Error in f(...) : unused argument (range = c(0, 1))

    This is because the `oob` argument to scale has been set to a function
    that only takes a single argument; it needs to take two arguments
    (`x`, and `range`). 

*   Error: unused argument (output)
  
    The function `guide_train()` now has an optional parameter `aesthetic`
    that allows you to override the `aesthetic` setting in the scale.
    To make your code work with the both released and development versions of 
    ggplot2 appropriate, add `aesthetic = NULL` to the `guide_train()` method
    signature.
    
    ```R
    # old
    guide_train.legend <- function(guide, scale) {...}
    
    # new 
    guide_train.legend <- function(guide, scale, aesthetic = NULL) {...}
    ```
    
    Then, inside the function, replace `scale$aesthetics[1]`,
    `aesthetic %||% scale$aesthetics[1]`. (The %||% operator is defined in the 
    rlang package).
    
    ```R
    # old
    setNames(list(scale$map(breaks)), scale$aesthetics[1])

    # new
    setNames(list(scale$map(breaks)), aesthetic %||% scale$aesthetics[1])
    ```

*   The long-deprecated `subset` argument to `layer()` has been removed.

## Tidy evaluation

* `aes()` now supports quasiquotation so that you can use `!!`, `!!!`,
  and `:=`. This replaces `aes_()` and `aes_string()` which are now
  soft-deprecated (but will remain around for a long time).

* `facet_wrap()` and `facet_grid()` now support `vars()` inputs. Like
  `dplyr::vars()`, this helper quotes its inputs and supports
  quasiquotation. For instance, you can now supply faceting variables
  like this: `facet_wrap(vars(am, cyl))` instead of 
  `facet_wrap(~am + cyl)`. Note that the formula interface is not going 
  away and will not be deprecated. `vars()` is simply meant to make it 
  easier to create functions around `facet_wrap()` and `facet_grid()`.

  The first two arguments of `facet_grid()` become `rows` and `cols`
  and now support `vars()` inputs. Note however that we took special
  care to ensure complete backward compatibility. With this change
  `facet_grid(vars(cyl), vars(am, vs))` is equivalent to
  `facet_grid(cyl ~ am + vs)`, and `facet_grid(cols = vars(am, vs))` is
  equivalent to `facet_grid(. ~ am + vs)`.

  One nice aspect of the new interface is that you can now easily
  supply names: `facet_grid(vars(Cylinder = cyl), labeller =
  label_both)` will give nice label titles to the facets. Of course,
  those names can be unquoted with the usual tidy eval syntax.

### sf

* ggplot2 now has full support for sf with `geom_sf()` and `coord_sf()`:

  ```r
  nc <- sf::st_read(system.file("shape/nc.shp", package = "sf"), quiet = TRUE)
  ggplot(nc) +
    geom_sf(aes(fill = AREA))
  ```
  It supports all simple features, automatically aligns CRS across layers, sets
  up the correct aspect ratio, and draws a graticule.

## New features

* ggplot2 now works on R 3.1 onwards, and uses the 
  [vdiffr](https://github.com/r-lib/vdiffr) package for visual testing.

* In most cases, accidentally using `%>%` instead of `+` will generate an 
  informative error (#2400).

* New syntax for calculated aesthetics. Instead of using `aes(y = ..count..)` 
  you can (and should!) use `aes(y = stat(count))`. `stat()` is a real function 
  with documentation which hopefully will make this part of ggplot2 less 
  confusing (#2059).
  
  `stat()` is particularly nice for more complex calculations because you 
  only need to specify it once: `aes(y = stat(count / max(count)))`,
  rather than `aes(y = ..count.. / max(..count..))`
  
* New `tag` label for adding identification tags to plots, typically used for 
  labelling a subplot with a letter. Add a tag with `labs(tag = "A")`, style it 
  with the `plot.tag` theme element, and control position with the
  `plot.tag.position` theme setting (@thomasp85).

### Layers: geoms, stats, and position adjustments

* `geom_segment()` and `geom_curve()` have a new `arrow.fill` parameter which 
  allows you to specify a separate fill colour for closed arrowheads 
  (@hrbrmstr and @clauswilke, #2375).

* `geom_point()` and friends can now take shapes as strings instead of integers,
  e.g. `geom_point(shape = "diamond")` (@daniel-barnett, #2075).

* `position_dodge()` gains a `preserve` argument that allows you to control
  whether the `total` width at each `x` value is preserved (the current 
  default), or ensure that the width of a `single` element is preserved
  (what many people want) (#1935).

* New `position_dodge2()` provides enhanced dodging for boxplots. Compared to
  `position_dodge()`, `position_dodge2()` compares `xmin` and `xmax` values  
  to determine which elements overlap, and spreads overlapping elements evenly
  within the region of overlap. `position_dodge2()` is now the default position
  adjustment for `geom_boxplot()`, because it handles `varwidth = TRUE`, and 
  will be considered for other geoms in the future.
  
  The `padding` parameter adds a small amount of padding between elements 
  (@karawoo, #2143) and a `reverse` parameter allows you to reverse the order 
  of placement (@karawoo, #2171).
  
* New `stat_qq_line()` makes it easy to add a simple line to a Q-Q plot, which 
  makes it easier to judge the fit of the theoretical distribution 
  (@nicksolomon).

### Scales and guides

* Improved support for mapping date/time variables to `alpha`, `size`, `colour`, 
  and `fill` aesthetics, including `date_breaks` and `date_labels` arguments 
  (@karawoo, #1526), and new `scale_alpha()` variants (@karawoo, #1526).

* Improved support for ordered factors. Ordered factors throw a warning when 
  mapped to shape (unordered factors do not), and do not throw warnings when 
  mapped to size or alpha (unordered factors do). Viridis is used as the 
  default colour and fill scale for ordered factors (@karawoo, #1526).

* The `expand` argument of `scale_*_continuous()` and `scale_*_discrete()`
  now accepts separate expansion values for the lower and upper range
  limits. The expansion limits can be specified using the convenience
  function `expand_scale()`.
  
  Separate expansion limits may be useful for bar charts, e.g. if one
  wants the bottom of the bars to be flush with the x axis but still 
  leave some (automatically calculated amount of) space above them:
  
    ```r
    ggplot(mtcars) +
        geom_bar(aes(x = factor(cyl))) +
        scale_y_continuous(expand = expand_scale(mult = c(0, .1)))
    ```
  
  It can also be useful for line charts, e.g. for counts over time,
  where one wants to have a ’hard’ lower limit of y = 0 but leave the
  upper limit unspecified (and perhaps differing between panels), with
  some extra space above the highest point on the line (with symmetrical 
  limits, the extra space above the highest point could in some cases 
  cause the lower limit to be negative).
  
  The old syntax for the `expand` argument will, of course, continue
  to work (@huftis, #1669).

* `scale_colour_continuous()` and `scale_colour_gradient()` are now controlled 
  by global options `ggplot2.continuous.colour` and `ggplot2.continuous.fill`. 
  These can be set to `"gradient"` (the default) or `"viridis"` (@karawoo).

* New `scale_colour_viridis_c()`/`scale_fill_viridis_c()` (continuous) and
  `scale_colour_viridis_d()`/`scale_fill_viridis_d()` (discrete) make it
  easy to use Viridis colour scales (@karawoo, #1526).

* Guides for `geom_text()` now accept custom labels with 
  `guide_legend(override.aes = list(label = "foo"))` (@brianwdavis, #2458).

### Margins

* Strips gain margins on all sides by default. This means that to fully justify
  text to the edge of a strip, you will need to also set the margins to 0
  (@karawoo).

* Rotated strip labels now correctly understand `hjust` and `vjust` parameters
  at all angles (@karawoo).

* Strip labels now understand justification relative to the direction of the
  text, meaning that in y facets, the strip text can be placed at either end of
  the strip using `hjust` (@karawoo).

* Legend titles and labels get a little extra space around them, which 
  prevents legend titles from overlapping the legend at large font sizes 
  (@karawoo, #1881).

## Extension points

* New `autolayer()` S3 generic (@mitchelloharawild, #1974). This is similar
  to `autoplot()` but produces layers rather than complete plots.

* Custom objects can now be added using `+` if a `ggplot_add` method has been
  defined for the class of the object (@thomasp85).

* Theme elements can now be subclassed. Add a `merge_element` method to control
  how properties are inherited from the parent element. Add an `element_grob` 
  method to define how elements are rendered into grobs (@thomasp85, #1981).

* Coords have gained new extension mechanisms.
  
    If you have an existing coord extension, you will need to revise the
    specification of the `train()` method. It is now called 
    `setup_panel_params()` (better reflecting what it actually does) and now 
    has arguments `scale_x`, and `scale_y` (the x and y scales respectively) 
    and `param`, a list of plot specific parameters generated by 
    `setup_params()`.

    What was formerly called `scale_details` (in coords), `panel_ranges` 
    (in layout) and `panel_scales` (in geoms) are now consistently called
    `panel_params` (#1311). These are parameters of the coord that vary from
    panel to panel.

* `ggplot_build()` and `ggplot_gtable()` are now generics, so ggplot-subclasses 
  can define additional behavior during the build stage.

* `guide_train()`, `guide_merge()`, `guide_geom()`, and `guide_gengrob()`
  are now exported as they are needed if you want to design your own guide.
  They are not currently documented; use at your own risk (#2528).

* `scale_type()` generic is now exported and documented. Use this if you 
  want to extend ggplot2 to work with a new type of vector.

## Minor bug fixes and improvements

### Faceting

* `facet_grid()` gives a more informative error message if you try to use
  a variable in both rows and cols (#1928).

* `facet_grid()` and `facet_wrap()` both give better error messages if you
  attempt to use an unsupported coord with free scales (#2049).

* `label_parsed()` works once again (#2279).

* You can now style the background of horizontal and vertical strips
  independently with `strip.background.x` and `strip.background.y` 
  theme settings (#2249).

### Scales

* `discrete_scale()` documentation now inherits shared definitions from 
  `continuous_scale()` (@alistaire47, #2052).

* `guide_colorbar()` shows all colours of the scale (@has2k1, #2343).

* `scale_identity()` once again produces legends by default (#2112).

* Tick marks for secondary axes with strong transformations are more 
  accurately placed (@thomasp85, #1992).

* Missing line types now reliably generate missing lines (with standard 
  warning) (#2206).

* Legends now ignore set aesthetics that are not length one (#1932).

* All colour and fill scales now have an `aesthetics` argument that can
  be used to set the aesthetic(s) the scale works with. This makes it
  possible to apply a colour scale to both colour and fill aesthetics
  at the same time, via `aesthetics = c("colour", "fill")` (@clauswilke).
  
* Three new generic scales work with any aesthetic or set of aesthetics: 
  `scale_continuous_identity()`, `scale_discrete_identity()`, and
  `scale_discrete_manual()` (@clauswilke).

* `scale_*_gradient2()` now consistently omits points outside limits by 
  rescaling after the limits are enforced (@foo-bar-baz-qux, #2230).

### Layers

* `geom_label()` now correctly produces unbordered labels when `label.size` 
  is 0, even when saving to PDF (@bfgray3, #2407).

* `layer()` gives considerably better error messages for incorrectly specified
  `geom`, `stat`, or `position` (#2401).

* In all layers that use it, `linemitre` now defaults to 10 (instead of 1)
  to better match base R.

* `geom_boxplot()` now supplies a default value if no `x` aesthetic is present
  (@foo-bar-baz-qux, #2110).

* `geom_density()` drops groups with fewer than two data points and throws a
  warning. For groups with two data points, density values are now calculated 
  with `stats::density` (@karawoo, #2127).

* `geom_segment()` now also takes a `linejoin` parameter. This allows more 
  control over the appearance of the segments, which is especially useful for 
  plotting thick arrows (@Ax3man, #774).

* `geom_smooth()` now reports the formula used when `method = "auto"` 
  (@davharris #1951). `geom_smooth()` now orders by the `x` aesthetic, making it 
  easier to pass pre-computed values without manual ordering (@izahn, #2028). It 
  also now knows it has `ymin` and `ymax` aesthetics (#1939). The legend 
  correctly reflects the status of the `se` argument when used with stats 
  other than the default (@clauswilke, #1546).

* `geom_tile()` now once again interprets `width` and `height` correctly 
  (@malcolmbarrett, #2510).

* `position_jitter()` and `position_jitterdodge()` gain a `seed` argument that
  allows the specification of a random seed for reproducible jittering 
  (@krlmlr, #1996 and @slowkow, #2445).

* `stat_density()` has better behaviour if all groups are dropped because they
  are too small (#2282).

* `stat_summary_bin()` now understands the `breaks` parameter (@karawoo, #2214).

* `stat_bin()` now accepts functions for `binwidth`. This allows better binning 
  when faceting along variables with different ranges (@botanize).

* `stat_bin()` and `geom_histogram()` now sum correctly when using the `weight` 
  aesthetic (@jiho, #1921).

* `stat_bin()` again uses correct scaling for the computed variable `ndensity` 
  (@timgoodman, #2324).

* `stat_bin()` and `stat_bin_2d()` now properly handle the `breaks` parameter 
  when the scales are transformed (@has2k1, #2366).

* `update_geom_defaults()` and `update_stat_defaults()` allow American 
  spelling of aesthetic parameters (@foo-bar-baz-qux, #2299).

* The `show.legend` parameter now accepts a named logical vector to hide/show
  only some aesthetics in the legend (@tutuchan, #1798).

* Layers now silently ignore unknown aesthetics with value `NULL` (#1909).

### Coords

* Clipping to the plot panel is now configurable, through a `clip` argument
  to coordinate systems, e.g. `coord_cartesian(clip = "off")` 
  (@clauswilke, #2536).

* Like scales, coordinate systems now give you a message when you're 
  replacing an existing coordinate system (#2264).

* `coord_polar()` now draws secondary axis ticks and labels 
  (@dylan-stark, #2072), and can draw the radius axis on the right 
  (@thomasp85, #2005).

* `coord_trans()` now generates a warning when a transformation generates 
  non-finite values (@foo-bar-baz-qux, #2147).

### Themes

* Complete themes now always override all elements of the default theme
  (@has2k1, #2058, #2079).

* Themes now set default grid colour in `panel.grid` rather than individually
  in `panel.grid.major` and `panel.grid.minor` individually. This makes it 
  slightly easier to customise the theme (#2352).

* Fixed bug when setting strips to `element_blank()` (@thomasp85). 

* Axes positioned on the top and to the right can now customize their ticks and
  lines separately (@thomasp85, #1899).

* Built-in themes gain parameters `base_line_size` and `base_rect_size` which 
  control the default sizes of line and rectangle elements (@karawoo, #2176).

* Default themes use `rel()` to set line widths (@baptiste).

* Themes were tweaked for visual consistency and more graceful behavior when 
  changing the base font size. All absolute heights or widths were replaced 
  with heights or widths that are proportional to the base font size. One 
  relative font size was eliminated (@clauswilke).
  
* The height of descenders is now calculated solely on font metrics and doesn't
  change with the specific letters in the string. This fixes minor alignment 
  issues with plot titles, subtitles, and legend titles (#2288, @clauswilke).

### Guides

* `guide_colorbar()` is more configurable: tick marks and color bar frame
  can now by styled with arguments `ticks.colour`, `ticks.linewidth`, 
  `frame.colour`, `frame.linewidth`, and `frame.linetype`
  (@clauswilke).
  
* `guide_colorbar()` now uses `legend.spacing.x` and `legend.spacing.y` 
  correctly, and it can handle multi-line titles. Minor tweaks were made to 
  `guide_legend()` to make sure the two legend functions behave as similarly as
  possible (@clauswilke, #2397 and #2398).
  
* The theme elements `legend.title` and `legend.text` now respect the settings 
  of `margin`, `hjust`, and `vjust` (@clauswilke, #2465, #1502).

* Non-angle parameters of `label.theme` or `title.theme` can now be set in 
  `guide_legend()` and `guide_colorbar()` (@clauswilke, #2544).

### Other

* `fortify()` gains a method for tbls (@karawoo, #2218).

* `ggplot` gains a method for `grouped_df`s that adds a `.group` variable,
  which computes a unique value for each group. Use it with 
  `aes(group = .group)` (#2351).

* `ggproto()` produces objects with class `c("ggproto", "gg")`, allowing for
  a more informative error message when adding layers, scales, or other ggproto 
  objects (@jrnold, #2056).

* `ggsave()`'s DPI argument now supports 3 string options: "retina" (320
  DPI), "print" (300 DPI), and "screen" (72 DPI) (@foo-bar-baz-qux, #2156).
  `ggsave()` now uses full argument names to avoid partial match warnings 
  (#2355), and correctly restores the previous graphics device when several
  graphics devices are open (#2363).

* `print.ggplot()` now returns the original ggplot object, instead of the 
  output from `ggplot_build()`. Also, the object returned from 
  `ggplot_build()` now has the class `"ggplot_built"` (#2034).

* `map_data()` now works even when purrr is loaded (tidyverse#66).

* New functions `summarise_layout()`, `summarise_coord()`, and 
  `summarise_layers()` summarise the layout, coordinate systems, and layers 
  of a built ggplot object (#2034, @wch). This provides a tested API that 
  (e.g.) shiny can depend on.

* Updated startup messages reflect new resources (#2410, @mine-cetinkaya-rundel).

# ggplot2 2.2.1

* Fix usage of `structure(NULL)` for R-devel compatibility (#1968).

# ggplot2 2.2.0

## Major new features

### Subtitle and caption

Thanks to @hrbrmstr plots now have subtitles and captions, which can be set with 
the `subtitle`  and `caption` arguments to `ggtitle()` and `labs()`. You can 
control their appearance with the theme settings `plot.caption` and 
`plot.subtitle`. The main plot title is now left-aligned to better work better 
with a subtitle. The caption is right-aligned (@hrbrmstr).

### Stacking

`position_stack()` and `position_fill()` now sort the stacking order to match 
grouping order. This allows you to control the order through grouping, and 
ensures that the default legend matches the plot (#1552, #1593). If you want the 
opposite order (useful if you have horizontal bars and horizontal legend), you 
can request reverse stacking by using `position = position_stack(reverse = TRUE)` 
(#1837).
  
`position_stack()` and `position_fill()` now accepts negative values which will 
create stacks extending below the x-axis (#1691).

`position_stack()` and `position_fill()` gain a `vjust` argument which makes it 
easy to (e.g.) display labels in the middle of stacked bars (#1821).

### Layers

`geom_col()` was added to complement `geom_bar()` (@hrbrmstr). It uses 
`stat="identity"` by default, making the `y` aesthetic mandatory. It does not 
support any other `stat_()` and does not provide fallback support for the 
`binwidth` parameter. Examples and references in other functions were updated to
demonstrate `geom_col()` usage. 

When creating a layer, ggplot2 will warn if you use an unknown aesthetic or an 
unknown parameter. Compared to the previous version, this is stricter for 
aesthetics (previously there was no message), and less strict for parameters 
(previously this threw an error) (#1585).

### Facetting

The facet system, as well as the internal panel class, has been rewritten in 
ggproto. Facets are now extendable in the same manner as geoms and stats, as 
described in `vignette("extending-ggplot2")`.

We have also added the following new fatures.
  
* `facet_grid()` and `facet_wrap()` now allow expressions in their faceting 
  formulas (@DanRuderman, #1596).

* When `facet_wrap()` results in an uneven number of panels, axes will now be
  drawn underneath the hanging panels (fixes #1607)

* Strips can now be freely positioned in `facet_wrap()` using the 
  `strip.position` argument (deprecates `switch`).

* The relative order of panel, strip, and axis can now be controlled with 
  the theme setting `strip.placement` that takes either `inside` (strip between 
  panel and axis) or `outside` (strip after axis).

* The theme option `panel.margin` has been deprecated in favour of 
  `panel.spacing` to more clearly communicate intent.

### Extensions

Unfortunately there was a major oversight in the construction of ggproto which 
lead to extensions capturing the super object at package build time, instead of 
at package run time (#1826). This problem has been fixed, but requires 
re-installation of all extension packages.

## Scales

* The position of x and y axes can now be changed using the `position` argument
  in `scale_x_*`and `scale_y_*` which can take `top` and `bottom`, and `left`
  and `right` respectively. The themes of top and right axes can be modified 
  using the `.top` and `.right` modifiers to `axis.text.*` and `axis.title.*`.

### Continuous scales

* `scale_x_continuous()` and `scale_y_continuous()` can now display a secondary 
  axis that is a __one-to-one__ transformation of the primary axis (e.g. degrees 
  Celcius to degrees Fahrenheit). The secondary axis will be positioned opposite 
  to the primary axis and can be controlled with the `sec.axis` argument to 
  the scale constructor.

* Scales worry less about having breaks. If no breaks can be computed, the
  plot will work instead of throwing an uninformative error (#791). This 
  is particularly helpful when you have facets with free scales, and not
  all panels contain data.

* Scales now warn when transformation introduces infinite values (#1696).

### Date time

* `scale_*_datetime()` now supports time zones. It will use the timezone 
  attached to the varaible by default, but can be overridden with the 
  `timezone` argument.

* New `scale_x_time()` and `scale_y_time()` generate reasonable default
  breaks and labels for hms vectors (#1752).

### Discrete scales

The treatment of missing values by discrete scales has been thoroughly 
overhauled (#1584). The underlying principle is that we can naturally represent 
missing values on discrete variables (by treating just like another level), so 
by default we should. 

This principle applies to:

* character vectors
* factors with implicit NA
* factors with explicit NA

And to all scales (both position and non-position.)

Compared to the previous version of ggplot2, there are three main changes:

1.  `scale_x_discrete()` and `scale_y_discrete()` always show discrete NA,
    regardless of their source

1.  If present, `NA`s are shown in discete legends.

1.  All discrete scales gain a `na.translate` argument that allows you to 
    control whether `NA`s are translated to something that can be visualised,
    or should be left as missing. Note that if you don't translate (i.e. 
    `na.translate = FALSE)` the missing values will passed on to the layer, 
    which will warning that it's dropping missing values. To suppress the
    warnings, you'll also need to add `na.rm = TRUE` to the layer call. 

There were also a number of other smaller changes

* Correctly use scale expansion factors.
* Don't preserve space for dropped levels (#1638).
* Only issue one warning when when asking for too many levels (#1674).
* Unicode labels work better on Windows (#1827).
* Warn when used with only continuous data (#1589)

## Themes

* The `theme()` constructor now has named arguments rather than ellipses. This 
  should make autocomplete substantially more useful. The documentation
  (including examples) has been considerably improved.
  
* Built-in themes are more visually homogeneous, and match `theme_grey` better.
  (@jiho, #1679)
  
* When computing the height of titles, ggplot2 now includes the height of the
  descenders (i.e. the bits of `g` and `y` that hang beneath the baseline). This 
  improves the margins around titles, particularly the y axis label (#1712).
  I have also very slightly increased the inner margins of axis titles, and 
  removed the outer margins. 

* Theme element inheritance is now easier to work with as modification now
  overrides default `element_blank` elements (#1555, #1557, #1565, #1567)
  
* Horizontal legends (i.e. legends on the top or bottom) are horizontally
  aligned by default (#1842). Use `legend.box = "vertical"` to switch back
  to the previous behaviour.
  
* `element_line()` now takes an `arrow` argument to specify arrows at the end of
  lines (#1740)

There were a number of tweaks to the theme elements that control legends:
  
* `legend.justification` now controls appearance will plotting the legend
  outside of the plot area. For example, you can use 
  `theme(legend.justification = "top")` to make the legend align with the 
  top of the plot.

* `panel.margin` and `legend.margin` have been renamed to `panel.spacing` and 
  `legend.spacing` respectively, to better communicate intent (they only
  affect spacing between legends and panels, not the margins around them)

* `legend.margin` now controls margin around individual legends.

* New `legend.box.background`, `legend.box.spacing`, and `legend.box.margin`
  control the background, spacing, and margin of the legend box (the region
  that contains all legends).

## Bug fixes and minor improvements

* ggplot2 now imports tibble. This ensures that all built-in datasets print 
  compactly even if you haven't explicitly loaded tibble or dplyr (#1677).

* Class of aesthetic mapping is preserved when adding `aes()` objects (#1624).

* `+.gg` now works for lists that include data frames.

* `annotation_x()` now works in the absense of global data (#1655)

* `geom_*(show.legend = FALSE)` now works for `guide_colorbar`.

* `geom_boxplot()` gains new `outlier.alpha` (@jonathan-g) and 
  `outlier.fill` (@schloerke, #1787) parameters to control the alpha/fill of
   outlier points independently of the alpha of the boxes. 

* `position_jitter()` (and hence `geom_jitter()`) now correctly computes 
  the jitter width/jitter when supplied by the user (#1775, @has2k1).

* `geom_contour()` more clearly describes what inputs it needs (#1577).

* `geom_curve()` respects the `lineend` paramater (#1852).

* `geom_histogram()` and `stat_bin()` understand the `breaks` parameter once 
  more. (#1665). The floating point adjustment for histogram bins is now 
  actually used - it was previously inadvertently ignored (#1651).

* `geom_violin()` no longer transforms quantile lines with the alpha aesthetic
  (@mnbram, #1714). It no longer errors when quantiles are requested but data
  have zero range (#1687). When `trim = FALSE` it once again has a nice 
  range that allows the density to reach zero (by extending the range 3 
  bandwidths to either side of the data) (#1700).

* `geom_dotplot()` works better when faceting and binning on the y-axis. 
  (#1618, @has2k1).
  
* `geom_hexbin()` once again supports `..density..` (@mikebirdgeneau, #1688).

* `geom_step()` gives useful warning if only one data point in layer (#1645).

* `layer()` gains new `check.aes` and `check.param` arguments. These allow
  geom/stat authors to optional suppress checks for known aesthetics/parameters.
  Currently this is used only in `geom_blank()` which powers `expand_limits()` 
  (#1795).

* All `stat_*()` display a better error message when required aesthetics are
  missing.
  
* `stat_bin()` and `stat_summary_hex()` now accept length 1 `binwidth` (#1610)

* `stat_density()` gains new argument `n`, which is passed to underlying function
  `stats::density` ("number of equally spaced points at which the
  density is to be estimated"). (@hbuschme)

* `stat_binhex()` now again returns `count` rather than `value` (#1747)

* `stat_ecdf()` respects `pad` argument (#1646).

* `stat_smooth()` once again informs you about the method it has chosen.
  It also correctly calculates the size of the largest group within facets.

* `x` and `y` scales are now symmetric regarding the list of
  aesthetics they accept: `xmin_final`, `xmax_final`, `xlower`,
  `xmiddle` and `xupper` are now valid `x` aesthetics.

* `Scale` extensions can now override the `make_title` and `make_sec_title` 
  methods to let the scale modify the axis/legend titles.

* The random stream is now reset after calling `.onAttach()` (#2409).

# ggplot2 2.1.0

## New features

* When mapping an aesthetic to a constant (e.g. 
  `geom_smooth(aes(colour = "loess")))`), the default guide title is the name 
  of the aesthetic (i.e. "colour"), not the value (i.e. "loess") (#1431).

* `layer()` now accepts a function as the data argument. The function will be
  applied to the data passed to the `ggplot()` function and must return a
  data.frame (#1527, @thomasp85). This is a more general version of the 
  deprecated `subset` argument.

* `theme_update()` now uses the `+` operator instead of `%+replace%`, so that
  unspecified values will no longer be `NULL`ed out. `theme_replace()`
  preserves the old behaviour if desired (@oneillkza, #1519). 

* `stat_bin()` has been overhauled to use the same algorithm as ggvis, which 
  has been considerably improved thanks to the advice of Randy Prium (@rpruim).
  This includes:
  
    * Better arguments and a better algorithm for determining the origin.
      You can now specify either `boundary` or the `center` of a bin.
      `origin` has been deprecated in favour of these arguments.
      
    * `drop` is deprecated in favour of `pad`, which adds extra 0-count bins
      at either end (needed for frequency polygons). `geom_histogram()` defaults 
      to `pad = FALSE` which considerably improves the default limits for 
      the histogram, especially when the bins are big (#1477).
      
    * The default algorithm does a (somewhat) better job at picking nice widths 
      and origins across a wider range of input data.
      
    * `bins = n` now gives a histogram with `n` bins, not `n + 1` (#1487).

## Bug fixes

* All `\donttest{}` examples run.

* All `geom_()` and `stat_()` functions now have consistent argument order:
  data + mapping, then geom/stat/position, then `...`, then specific arguments, 
  then arguments common to all layers (#1305). This may break code if you were
  previously relying on partial name matching, but in the long-term should make 
  ggplot2 easier to use. In particular, you can now set the `n` parameter
  in `geom_density2d()` without it partially matching `na.rm` (#1485).

* For geoms with both `colour` and `fill`, `alpha` once again only affects
  fill (Reverts #1371, #1523). This was causing problems for people.

* `facet_wrap()`/`facet_grid()` works with multiple empty panels of data 
  (#1445).

* `facet_wrap()` correctly swaps `nrow` and `ncol` when faceting vertically
  (#1417).

* `ggsave("x.svg")` now uses svglite to produce the svg (#1432).

* `geom_boxplot()` now understands `outlier.color` (#1455).

* `geom_path()` knows that "solid" (not just 1) represents a solid line (#1534).

* `geom_ribbon()` preserves missing values so they correctly generate a 
  gap in the ribbon (#1549).

* `geom_tile()` once again accepts `width` and `height` parameters (#1513). 
  It uses `draw_key_polygon()` for better a legend, including a coloured 
  outline (#1484).

* `layer()` now automatically adds a `na.rm` parameter if none is explicitly
  supplied.

* `position_jitterdodge()` now works on all possible dodge aesthetics, 
  e.g. `color`, `linetype` etc. instead of only based on `fill` (@bleutner)

* `position = "nudge"` now works (although it doesn't do anything useful)
  (#1428).

* The default scale for columns of class "AsIs" is now "identity" (#1518).

* `scale_*_discrete()` has better defaults when used with purely continuous
  data (#1542).

* `scale_size()` warns when used with categorical data.

* `scale_size()`, `scale_colour()`, and `scale_fill()` gain date and date-time
  variants (#1526).

* `stat_bin_hex()` and `stat_bin_summary()` now use the same underlying 
  algorithm so results are consistent (#1383). `stat_bin_hex()` now accepts
  a `weight` aesthetic. To be consistent with related stats, the output variable 
  from `stat_bin_hex()` is now value instead of count.

* `stat_density()` gains a `bw` parameter which makes it easy to get consistent 
   smoothing between facets (@jiho)

* `stat-density-2d()` no longer ignores the `h` parameter, and now accepts 
  `bins` and `binwidth` parameters to control the number of contours 
  (#1448, @has2k1).

* `stat_ecdf()` does a better job of adding padding to -Inf/Inf, and gains
  an argument `pad` to suppress the padding if not needed (#1467).

* `stat_function()` gains an `xlim` parameter (#1528). It once again works 
  with discrete x values (#1509).

* `stat_summary()` preserves sorted x order which avoids artefacts when
  display results with `geom_smooth()` (#1520).

* All elements should now inherit correctly for all themes except `theme_void()`.
  (@Katiedaisey, #1555) 

* `theme_void()` was completely void of text but facets and legends still
  need labels. They are now visible (@jiho). 

* You can once again set legend key and height width to unit arithmetic
  objects (like `2 * unit(1, "cm")`) (#1437).

* Eliminate spurious warning if you have a layer with no data and no aesthetics
  (#1451).

* Removed a superfluous comma in `theme-defaults.r` code (@jschoeley)

* Fixed a compatibility issue with `ggproto` and R versions prior to 3.1.2.
  (#1444)

* Fixed issue where `coord_map()` fails when given an explicit `parameters`
  argument (@tdmcarthur, #1729)
  
* Fixed issue where `geom_errorbarh()` had a required `x` aesthetic (#1933)  

# ggplot2 2.0.0

## Major changes

* ggplot no longer throws an error if your plot has no layers. Instead it 
  automatically adds `geom_blank()` (#1246).
  
* New `cut_width()` is a convenient replacement for the verbose
  `plyr::round_any()`, with the additional benefit of offering finer
  control.

* New `geom_count()` is a convenient alias to `stat_sum()`. Use it when you
  have overlapping points on a scatterplot. `stat_sum()` now defaults to 
  using counts instead of proportions.

* New `geom_curve()` adds curved lines, with a similar specification to 
  `geom_segment()` (@veraanadi, #1088).

* Date and datetime scales now have `date_breaks`, `date_minor_breaks` and
  `date_labels` arguments so that you never need to use the long
  `scales::date_breaks()` or `scales::date_format()`.
  
* `geom_bar()` now has it's own stat, distinct from `stat_bin()` which was
  also used by `geom_histogram()`. `geom_bar()` now uses `stat_count()` 
  which counts values at each distinct value of x (i.e. it does not bin
  the data first). This can be useful when you want to show exactly which 
  values are used in a continuous variable.

* `geom_point()` gains a `stroke` aesthetic which controls the border width of 
  shapes 21-25 (#1133, @SeySayux). `size` and `stroke` are additive so a point 
  with `size = 5` and `stroke = 5` will have a diameter of 10mm. (#1142)

* New `position_nudge()` allows you to slightly offset labels (or other 
  geoms) from their corresponding points (#1109).

* `scale_size()` now maps values to _area_, not radius. Use `scale_radius()`
  if you want the old behaviour (not recommended, except perhaps for lines).

* New `stat_summary_bin()` works like `stat_summary()` but on binned data. 
  It's a generalisation of `stat_bin()` that can compute any aggregate,
  not just counts (#1274). Both default to `mean_se()` if no aggregation
  functions are supplied (#1386).

* Layers are now much stricter about their arguments - you will get an error
  if you've supplied an argument that isn't an aesthetic or a parameter.
  This is likely to cause some short-term pain but in the long-term it will make
  it much easier to spot spelling mistakes and other errors (#1293).
  
    This change does break a handful of geoms/stats that used `...` to pass 
    additional arguments on to the underlying computation. Now 
    `geom_smooth()`/`stat_smooth()` and `geom_quantile()`/`stat_quantile()` 
    use `method.args` instead (#1245, #1289); and `stat_summary()` (#1242), 
    `stat_summary_hex()`, and `stat_summary2d()` use `fun.args`.

### Extensibility

There is now an official mechanism for defining Stats, Geoms, and Positions in 
other packages. See `vignette("extending-ggplot2")` for details.

* All Geoms, Stats and Positions are now exported, so you can inherit from them
  when making your own objects (#989).

* ggplot2 no longer uses proto or reference classes. Instead, we now use 
  ggproto, a new OO system designed specifically for ggplot2. Unlike proto
  and RC, ggproto supports clean cross-package inheritance. Creating a new OO
  system isn't usually the right way to solve a problem, but I'm pretty sure
  it was necessary here. Read more about it in the vignette.

* `aes_()` replaces `aes_q()`. It also supports formulas, so the most concise 
  SE version of `aes(carat, price)` is now `aes_(~carat, ~price)`. You may
  want to use this form in packages, as it will avoid spurious `R CMD check` 
  warnings about undefined global variables.

### Text

* `geom_text()` has been overhauled to make labelling your data a little
  easier. It:
  
    * `nudge_x` and `nudge_y` arguments let you offset labels from their
      corresponding points (#1120). 
      
    * `check_overlap = TRUE` provides a simple way to avoid overplotting 
      of labels: labels that would otherwise overlap are omitted (#1039).
      
    * `hjust` and `vjust` can now be character vectors: "left", "center", 
      "right", "bottom", "middle", "top". New options include "inward" and 
      "outward" which align text towards and away from the center of the plot 
      respectively.

* `geom_label()` works like `geom_text()` but draws a rounded rectangle 
  underneath each label (#1039). This is useful when you want to label plots
  that are dense with data.

### Deprecated features

* The little used `aes_auto()` has been deprecated. 

* `aes_q()` has been replaced with `aes_()` to be consistent with SE versions
  of NSE functions in other packages.

* The `order` aesthetic is officially deprecated. It never really worked, and 
  was poorly documented.

* The `stat` and `position` arguments to `qplot()` have been deprecated.
  `qplot()` is designed for quick plots - if you need to specify position
  or stat, use `ggplot()` instead.

* The theme setting `axis.ticks.margin` has been deprecated: now use the margin 
  property of `axis.text`.
  
* `stat_abline()`, `stat_hline()` and `stat_vline()` have been removed:
  these were never suitable for use other than with `geom_abline()` etc
  and were not documented.

* `show_guide` has been renamed to `show.legend`: this more accurately
  reflects what it does (controls appearance of layer in legend), and uses the 
  same convention as other ggplot2 arguments (i.e. a `.` between names).
  (Yes, I know that's inconsistent with function names with use `_`, but it's
  too late to change now.)

A number of geoms have been renamed to be internally consistent:

* `stat_binhex()` and `stat_bin2d()` have been renamed to `stat_bin_hex()` 
  and `stat_bin_2d()` (#1274). `stat_summary2d()` has been renamed to 
  `stat_summary_2d()`, `geom_density2d()`/`stat_density2d()` has been renamed 
  to `geom_density_2d()`/`stat_density_2d()`.

* `stat_spoke()` is now `geom_spoke()` since I realised it's a
  reparameterisation of `geom_segment()`.

* `stat_bindot()` has been removed because it's so tightly coupled to
  `geom_dotplot()`. If you happened to use `stat_bindot()`, just change to
  `geom_dotplot()` (#1194).

All defunct functions have been removed.

### Default appearance

* The default `theme_grey()` background colour has been changed from "grey90" 
  to "grey92": this makes the background a little less visually prominent.

* Labels and titles have been tweaked for readability:

    * Axes labels are darker.
    
    * Legend and axis titles are given the same visual treatment.
    
    * The default font size dropped from 12 to 11. You might be surprised that 
      I've made the default text size smaller as it was already hard for
      many people to read. It turns out there was a bug in RStudio (fixed in 
      0.99.724), that shrunk the text of all grid based graphics. Once that
      was resolved the defaults seemed too big to my eyes.
    
    * More spacing between titles and borders.
    
    * Default margins scale with the theme font size, so the appearance at 
      larger font sizes should be considerably improved (#1228). 

* `alpha` now affects both fill and colour aesthetics (#1371).

* `element_text()` gains a margins argument which allows you to add additional
  padding around text elements. To help see what's going on use `debug = TRUE` 
  to display the text region and anchors.

* The default font size in `geom_text()` has been decreased from 5mm (14 pts)
  to 3.8 mm (11 pts) to match the new default theme sizes.

* A diagonal line is no longer drawn on bar and rectangle legends. Instead, the
  border has been tweaked to be more visible, and more closely match the size of 
  line drawn on the plot.

* `geom_pointrange()` and `geom_linerange()` get vertical (not horizontal)
  lines in the legend (#1389).

* The default line `size` for `geom_smooth()` has been increased from 0.5 to 1 
  to make it easier to see when overlaid on data.
  
* `geom_bar()` and `geom_rect()` use a slightly paler shade of grey so they
  aren't so visually heavy.
  
* `geom_boxplot()` now colours outliers the same way as the boxes.

* `geom_point()` now uses shape 19 instead of 16. This looks much better on 
  the default Linux graphics device. (It's very slightly smaller than the old 
  point, but it shouldn't affect any graphics significantly)

* Sizes in ggplot2 are measured in mm. Previously they were converted to pts 
  (for use in grid) by multiplying by 72 / 25.4. However, grid uses printer's 
  points, not Adobe (big pts), so sizes are now correctly multiplied by 
  72.27 / 25.4. This is unlikely to noticeably affect display, but it's
  technically correct (<https://youtu.be/hou0lU8WMgo>).

* The default legend will now allocate multiple rows (if vertical) or
  columns (if horizontal) in order to make a legend that is more likely to
  fit on the screen. You can override with the `nrow`/`ncol` arguments
  to `guide_legend()`

    ```R
    p <- ggplot(mpg, aes(displ,hwy, colour = model)) + geom_point()
    p
    p + theme(legend.position = "bottom")
    # Previous behaviour
    p + guides(colour = guide_legend(ncol = 1))
    ```

### New and updated themes

* New `theme_void()` is completely empty. It's useful for plots with non-
  standard coordinates or for drawings (@jiho, #976).

* New `theme_dark()` has a dark background designed to make colours pop out
  (@jiho, #1018)

* `theme_minimal()` became slightly more minimal by removing the axis ticks:
  labels now line up directly beneath grid lines (@tomschloss, #1084)

* New theme setting `panel.ontop` (logical) make it possible to place 
  background elements (i.e., gridlines) on top of data. Best used with 
  transparent `panel.background` (@noamross. #551).

### Labelling

The facet labelling system was updated with many new features and a
more flexible interface (@lionel-). It now works consistently across
grid and wrap facets. The most important user visible changes are:

* `facet_wrap()` gains a `labeller` option (#25).

* `facet_grid()` and `facet_wrap()` gain a `switch` argument to
  display the facet titles near the axes. When switched, the labels
  become axes subtitles. `switch` can be set to "x", "y" or "both"
  (the latter only for grids) to control which margin is switched.

The labellers (such as `label_value()` or `label_both()`) also get
some new features:

* They now offer the `multi_line` argument to control whether to
  display composite facets (those specified as `~var1 + var2`) on one
  or multiple lines.

* In `label_bquote()` you now refer directly to the names of
  variables. With this change, you can create math expressions that
  depend on more than one variable. This math expression can be
  specified either for the rows or the columns and you can also
  provide different expressions to each margin.

  As a consequence of these changes, referring to `x` in backquoted
  expressions is deprecated.

* Similarly to `label_bquote()`, `labeller()` now take `.rows` and
  `.cols` arguments. In addition, it also takes `.default`.
  `labeller()` is useful to customise how particular variables are
  labelled. The three additional arguments specify how to label the
  variables are not specifically mentioned, respectively for rows,
  columns or both. This makes it especially easy to set up a
  project-wide labeller dispatcher that can be reused across all your
  plots. See the documentation for an example.

* The new labeller `label_context()` adapts to the number of factors
  facetted over. With a single factor, it displays only the values,
  just as before. But with multiple factors in a composite margin
  (e.g. with `~cyl + am`), the labels are passed over to
  `label_both()`. This way the variables names are displayed with the
  values to help identifying them.

On the programming side, the labeller API has been rewritten in order
to offer more control when faceting over multiple factors (e.g. with
formulae such as `~cyl + am`). This also means that if you have
written custom labellers, you will need to update them for this
version of ggplot.

* Previously, a labeller function would take `variable` and `value`
  arguments and return a character vector. Now, they take a data frame
  of character vectors and return a list. The input data frame has one
  column per factor facetted over and each column in the returned list
  becomes one line in the strip label. See documentation for more
  details.

* The labels received by a labeller now contain metadata: their margin
  (in the "type" attribute) and whether they come from a wrap or a
  grid facet (in the "facet" attribute).

* Note that the new `as_labeller()` function operator provides an easy
  way to transform an existing function to a labeller function. The
  existing function just needs to take and return a character vector.

## Documentation

* Improved documentation for `aes()`, `layer()` and much much more.

* I've tried to reduce the use of `...` so that you can see all the 
  documentation in one place rather than having to integrate multiple pages.
  In some cases this has involved adding additional arguments to geoms
  to make it more clear what you can do:
  
    *  `geom_smooth()` gains explicit `method`, `se` and `formula` arguments.
    
    * `geom_histogram()` gains `binwidth`, `bins`, `origin` and `right` 
      arguments.
      
    * `geom_jitter()` gains `width` and `height` arguments to make it easier
      to control the amount of jittering without using the lengthy 
      `position_jitter()` function (#1116)

* Use of `qplot()` in examples has been minimised (#1123, @hrbrmstr). This is
  inline with the 2nd edition of the ggplot2 box, which minimises the use of 
  `qplot()` in favour of `ggplot()`.

* Tighly linked geoms and stats (e.g. `geom_boxplot()` and `stat_boxplot()`) 
  are now documented in the same file so you can see all the arguments in one
  place. Variations of the same idea (e.g. `geom_path()`, `geom_line()`, and
  `geom_step()`) are also documented together.

* It's now obvious that you can set the `binwidth` parameter for
  `stat_bin_hex()`, `stat_summary_hex()`, `stat_bin_2d()`, and
  `stat_summary_2d()`. 

* The internals of positions have been cleaned up considerably. You're unlikely
  to notice any external changes, although the documentation should be a little
  less confusing since positions now don't list parameters they never use.

## Data

* All datasets have class `tbl_df` so if you also use dplyr, you get a better
  print method.

* `economics` has been brought up to date to 2015-04-01.

* New `economics_long` is the economics data in long form.

* New `txhousing` dataset containing information about the Texas housing
  market. Useful for examples that need multiple time series, and for
  demonstrating model+vis methods.

* New `luv_colours` dataset which contains the locations of all
  built-in `colors()` in Luv space.

* `movies` has been moved into its own package, ggplot2movies, because it was 
  large and not terribly useful. If you've used the movies dataset, you'll now 
  need to explicitly load the package with `library(ggplot2movies)`.

## Bug fixes and minor improvements

* All partially matched arguments and `$` have been been replaced with 
  full matches (@jimhester, #1134).

* ggplot2 now exports `alpha()` from the scales package (#1107), and `arrow()` 
  and `unit()` from grid (#1225). This means you don't need attach scales/grid 
  or do `scales::`/`grid::` for these commonly used functions.

* `aes_string()` now only parses character inputs. This fixes bugs when
  using it with numbers and non default `OutDec` settings (#1045).

* `annotation_custom()` automatically adds a unique id to each grob name,
  making it easier to plot multiple grobs with the same name (e.g. grobs of
  ggplot2 graphics) in the same plot (#1256).

* `borders()` now accepts xlim and ylim arguments for specifying the geographical 
  region of interest (@markpayneatwork, #1392).

* `coord_cartesian()` applies the same expansion factor to limits as for scales. 
  You can suppress with `expand = FALSE` (#1207).

* `coord_trans()` now works when breaks are suppressed (#1422).

* `cut_number()` gives error message if the number of requested bins can
  be created because there are two few unique values (#1046).

* Character labels in `facet_grid()` are no longer (incorrectly) coerced into
  factors. This caused problems with custom label functions (#1070).

* `facet_wrap()` and `facet_grid()` now allow you to use non-standard
  variable names by surrounding them with backticks (#1067).

* `facet_wrap()` more carefully checks its `nrow` and `ncol` arguments
  to ensure that they're specified correctly (@richierocks, #962)

* `facet_wrap()` gains a `dir` argument to control the direction the
  panels are wrapped in. The default is "h" for horizontal. Use "v" for
  vertical layout (#1260).

* `geom_abline()`, `geom_hline()` and `geom_vline()` have been rewritten to
  have simpler behaviour and be more consistent:

    * `stat_abline()`, `stat_hline()` and `stat_vline()` have been removed:
      these were never suitable for use other than with `geom_abline()` etc
      and were not documented.

    * `geom_abline()`, `geom_vline()` and `geom_hline()` are bound to
      `stat_identity()` and `position_identity()`

    * Intercept parameters can no longer be set to a function.

    * They are all documented in one file, since they are so closely related.

* `geom_bin2d()` will now let you specify one dimension's breaks exactly,
  without touching the other dimension's default breaks at all (#1126).

* `geom_crossbar()` sets grouping correctly so you can display multiple
  crossbars on one plot. It also makes the default `fatten` argument a little
  bigger to make the middle line more obvious (#1125).

* `geom_histogram()` and `geom_smooth()` now only inform you about the
  default values once per layer, rather than once per panel (#1220).

* `geom_pointrange()` gains `fatten` argument so you can control the
  size of the point relative to the size of the line.

* `geom_segment()` annotations were not transforming with scales 
  (@BrianDiggs, #859).

* `geom_smooth()` is no longer so chatty. If you want to know what the deafult
  smoothing method is, look it up in the documentation! (#1247)

* `geom_violin()` now has the ability to draw quantile lines (@DanRuderman).

* `ggplot()` now captures the parent frame to use for evaluation,
  rather than always defaulting to the global environment. This should
  make ggplot more suitable to use in more situations (e.g. with knitr)

* `ggsave()` has been simplified a little to make it easier to maintain.
  It no longer checks that you're printing a ggplot2 object (so now also
  works with any grid grob) (#970), and always requires a filename.
  Parameter `device` now supports character argument to specify which supported
  device to use ('pdf', 'png', 'jpeg', etc.), for when it cannot be correctly
  inferred from the file extension (for example when a temporary filename is
  supplied server side in shiny apps) (@sebkopf, #939). It no longer opens
  a graphics device if one isn't already open - this is annoying when you're
  running from a script (#1326).

* `guide_colorbar()` creates correct legend if only one color (@krlmlr, #943).

* `guide_colorbar()` no longer fails when the legend is empty - previously
  this often masked misspecifications elsewhere in the plot (#967).

* New `layer_data()` function extracts the data used for plotting for a given
  layer. It's mostly useful for testing.

* User supplied `minor_breaks` can now be supplied on the same scale as 
  the data, and will be automatically transformed with by scale (#1385).

* You can now suppress the appearance of an axis/legend title (and the space
  that would allocated for it) with `NULL` in the `scale_` function. To
  use the default lable, use `waiver()` (#1145).

* Position adjustments no longer warn about potentially varying ranges
  because the problem rarely occurs in practice and there are currently a
  lot of false positives since I don't understand exactly what FP criteria
  I should be testing.

* `scale_fill_grey()` now uses red for missing values. This matches
  `scale_colour_grey()` and makes it obvious where missing values lie.
  Override with `na.value`.

* `scale_*_gradient2()` defaults to using Lab colour space.

* `scale_*_gradientn()` now allows `colours` or `colors` (#1290)

* `scale_y_continuous()` now also transforms the `lower`, `middle` and `upper`
  aesthetics used by `geom_boxplot()`: this only affects
  `geom_boxplot(stat = "identity")` (#1020).

* Legends no longer inherit aesthetics if `inherit.aes` is FALSE (#1267).

* `lims()` makes it easy to set the limits of any axis (#1138).

* `labels = NULL` now works with `guide_legend()` and `guide_colorbar()`.
  (#1175, #1183).

* `override.aes` now works with American aesthetic spelling, e.g. color

* Scales no longer round data points to improve performance of colour
  palettes. Instead the scales package now uses a much faster colour
  interpolation algorithm (#1022).

* `scale_*_brewer()` and `scale_*_distiller()` add new `direction` argument of 
  `scales::brewer_pal`, making it easier to change the order of colours 
  (@jiho, #1139).

* `scale_x_date()` now clips dates outside the limits in the same way as
  `scale_x_continuous()` (#1090).

* `stat_bin()` gains `bins` arguments, which denotes the number of bins. Now
  you can set `bins=100` instead of `binwidth=0.5`. Note that `breaks` or
  `binwidth` will override it (@tmshn, #1158, #102).

* `stat_boxplot()` warns if a continuous variable is used for the `x` aesthetic
  without also supplying a `group` aesthetic (#992, @krlmlr).

* `stat_summary_2d()` and `stat_bin_2d()` now share exactly the same code for 
  determining breaks from `bins`, `binwidth`, and `origin`. 
  
* `stat_summary_2d()` and `stat_bin_2d()` now output in tile/raster compatible 
  form instead of rect compatible form. 

* Automatically computed breaks do not lead to an error for transformations like
  "probit" where the inverse can map to infinity (#871, @krlmlr)

* `stat_function()` now always evaluates the function on the original scale.
  Previously it computed the function on transformed scales, giving incorrect
  values (@BrianDiggs, #1011).

* `strip_dots` works with anonymous functions within calculated aesthetics 
  (e.g. `aes(sapply(..density.., function(x) mean(x))))` (#1154, @NikNakk)

* `theme()` gains `validate = FALSE` parameter to turn off validation, and 
  hence store arbitrary additional data in the themes. (@tdhock, #1121)

* Improved the calculation of segments needed to draw the curve representing
  a line when plotted in polar coordinates. In some cases, the last segment
  of a multi-segment line was not drawn (@BrianDiggs, #952)<|MERGE_RESOLUTION|>--- conflicted
+++ resolved
@@ -1,16 +1,13 @@
 # ggplot2 (development version)
 
-<<<<<<< HEAD
 * `coord_flip()` has been marked as superseded. The recommended alternative is
   to swap the `x` and `y` aesthetic and/or using the `orientation` argument in
   a layer (@teunbrand, #5130).
-=======
 * `stat_align()` is now applied per panel instead of globally, preventing issues
   when facets have different ranges (@teunbrand, #5227).
 * A stacking bug in `stat_align()` was fixed (@teunbrand, #5176).
 * `stat_contour()` and `stat_contour_filled()` now warn about and remove
   duplicated coordinates (@teunbrand, #5215).
->>>>>>> 5f2011fc
 * `annotation_logticks()` skips drawing ticks when the scale range is non-finite
   instead of throwing an error (@teunbrand, #5229).
 * Fixed spurious warnings when the `weight` was used in `stat_bin_2d()`, 

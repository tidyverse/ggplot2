--- conflicted
+++ resolved
@@ -1,8 +1,7 @@
 # ggplot2 (development version)
 
-<<<<<<< HEAD
 * `coord_polar()` can have free scales in facets (@teunbrand, #2815).
-=======
+
 * The new argument `axes` in `facet_grid()` and `facet_wrap()` controls the
   display of axes at interior panel positions. Additionally, the `axis.labels`
   argument can be used to only draw tick marks or fully labelled axes 
@@ -10,7 +9,6 @@
   
 * The `name` argument in most scales is now explicitly the first argument 
   (#5535)
->>>>>>> 4946960e
 
 * New `display` argument in `guide_colourbar()` supplants the `raster` argument.
   In R 4.1.0 and above, `display = "gradient"` will draw a gradient.

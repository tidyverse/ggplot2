# ggplot2 (development version)

<<<<<<< HEAD
* The `arrow` and `arrow.fill` arguments are now available in 
  `geom_linerange()` and `geom_pointrange()` layers (@teunbrand, #6481).
=======
* (internal) `zeroGrob()` now returns a `grid::nullGrob()` (#6390).
>>>>>>> 8b07991e
* `stat_ydensity()` now only requires the `x` or `y` aesthetic. The other will
  be populated with 0, similar to `stat_boxplot()` (@teunbrand, #6600)
* Implemented `as.list()` and `S7::convert()` methods for lists and classes in ggplot2 
  (@teunbrand, #6695)
* The default linetype in `geom_sf()` is derived from `geom_polygon()` for 
  polygons and from `geom_line()` for (multi)linestrings (@teunbrand, #6543).
* Using infinite `radius` aesthetic in `geom_spoke()` now throws a warning 
  (#6671)
* Scales and guides specified by a string can now use package name prefixes to
  indicate a namespace wherein to look for the scale/guide. For example, one can
  use `scale_x_continuous(guide = "legendry::axis_base")` (@teunbrand, #4705).
* `get_layer_data()` and `get_layer_grob()` now accept layer names as index 
  (@lgaborini, #6724)
* Added new argument `geom_curve(shape)` that will be passed down to 
  `grid::curveGrob()` (@fmarotta, #5998).
* Fixed a regression where default `width` was miscalculated when some panels
  are empty (@teunbrand, #6758)
* `geom_hex()` has a new `radius` aesthetic, representing the relative size of
  the hexagons (@teunbrand, #6727)
* Added `preserve` argument to `position_jitterdodge()` (@teunbrand, #6584).
* Fixed `position_jitterdodge(jitter.height, jitter.width)` applying to the 
  wrong dimension with flipped geoms (@teunbrand, #6535).
* New `position_dodge2(group.row)` argument that can be set to `"many"` to
  dodge groups with more than one row, such as in `geom_violin()` 
  (@teunbrand, #6663)

# ggplot2 4.0.1

This is a smaller patch release focussed on fixing regressions from 4.0.0 and 
polishing the recent features.

## Bug fixes

* Fixed regression where `geom_area()` didn't draw panels with single groups 
  when `stat = "align"` (@teunbrand, #6680)
* Fixed regression where `position_stack(vjust)` was ignored when there are
  only single groups (#6692)
* Fixed bug where `NA` handling in `geom_path()` was ignoring panels (@teunbrand, #6533)
* Fixed bug where `stat_bin(boundary)` was ignored (#6682).
* `geom_text()` and `geom_label()` accept expressions as the `label` aesthetic 
  (@teunbrand, #6638)
* Fixed regression where `draw_key_rect()` stopped using `fill` colours 
  (@mitchelloharawild, #6609).
* Fixed regression where `scale_{x,y}_*()` threw an error when an expression
  object is set to `labels` argument (@yutannihilation, #6617).
* Fixed regression where the first (unnamed) argument to colour/fill scales was 
  not passed as the `name` argument (@teunbrand, #6623)
* Fixed issue where vectorised `arrow()`s caused errors in drawing the 
  legend glyphs (@teunbrand, #6594)
* Fixed regression where `NULL`-aesthetics contributed to plot labels too 
  insistently. Now they contribute only as fallback labels (@teunbrand, #6616)
* Fixed regression where empty arguments to colour/fill scale caused errors
  (@jmbarbone, #6710)
* Fixed axis misplacement in `coor_radial()` when labels are blank (@teunbrand, #6574)

## Improvements

* Improved palette fallback mechanism in scales (@teunbrand, #6669).
* Allow `stat` in `geom_hline`, `geom_vline`, and `geom_abline`. (@sierrajohnson, #6559)
* `stat_boxplot()` treats `width` as an optional aesthetic (@Yunuuuu, #6575)
* The `theme(panel.widths, panel.heights)` setting attempts to preserve the
  plot's aspect ratio when only one of the two settings is given, and the plot 
  has a single panel (@teunbrand, #6701).
* Logical values for the linetype aesthetic will be interpreted numerically,
  so that `linetype = FALSE` becomes 0/'blank' and `linetype = TRUE` becomes 
  1/'solid' (@teunbrand, #6641)
* Out-of-bounds datapoints used as padding by `stat_align()` now get removed
  silently rather than verbosely (@teunbrand, #6667)

# ggplot2 4.0.0

## User facing

### Breaking changes

* The S3 parts of ggplot2 have been replaced with S7 bits (#6352).
* (breaking) `geom_violin(quantiles)` now has actual quantiles based on
  the data, rather than inferred quantiles based on the computed density. The
  `quantiles` parameter that replaces `draw_quantiles` now belongs to
  `stat_ydensity()` instead of `geom_violin()` (@teunbrand, #4120).
* (Breaking) The defaults for all geoms can be set at one in the theme.
  (@teunbrand based on pioneering work by @dpseidel, #2239)
    * A new `theme(geom)` argument is used to track these defaults.
    * The `element_geom()` function can be used to populate that argument.
    * The `from_theme()` function allows access to the theme default fields from
      inside the `aes()` function.
* Moved the following packages in the description. If your package depended on 
  ggplot2 to install these dependencies, you may need to list these in your 
  own DESCRIPTION file now (#5986).
    * Moved mgcv from Imports to Suggests
    * Moved tibble from Imports to Suggests
    * Removed glue dependency
* Default labels are derived in `build_ggplot()` (previously `ggplot_build()`) 
  rather than in the layer method of `update_ggplot()` 
  (previously `ggplot_add.Layer()`). This may affect code that accessed the 
  `plot$labels` property (@teunbrand, #5894).
* In binning stats, the default `boundary` is now chosen to better adhere to
  the `nbin` argument. This may affect plots that use default binning
  (@teunbrand, #5882, #5036)

### Lifecycle changes

* Deprecated functions and arguments prior to ggplot2 3.0.0 throw errors instead
  of warnings.
* Functions and arguments that were soft-deprecated up to ggplot2 3.4.0 now
  throw warnings.
* `annotation_borders()` replaces the now-deprecated `borders()` 
  (@teunbrand, #6392)
* Turned off fallback for `size` to `linewidth` translation in
  `geom_bar()`/`geom_col()` (#4848).
* The `fatten` argument has been deprecated in `geom_boxplot()`,
  `geom_crossbar()` and `geom_pointrange()` (@teunbrand, #4881).
* The following methods have been deprecated: `fortify.lm()`, `fortify.glht()`,
  `fortify.confint.glht()`, `fortify.summary.glht()` and `fortify.cld()`. It
  is recommend to use `broom::augment()` and `broom::tidy()` instead
  (@teunbrand, #3816).
* `geom_errorbarh()` is deprecated in favour of
  `geom_errorbar(orientation = "y")` (@teunbrand, #5961).
* Special getter and setter functions have been renamed for consistency, allowing
  for better tab-completion with `get_*`- and `set_*`-prefixes. The old names
  remain available for backward compatibility (@teunbrand, #5568).

  | New name             | Old name          |
  | -------------------- | ----------------- |
  | `get_theme()`        | `theme_get()`     |
  | `set_theme()`        | `theme_set()`     |
  | `replace_theme()`    | `theme_replace()` |
  | `update_theme()`     | `theme_update()`  |
  | `get_last_plot()`    | `last_plot()`     |
  | `get_layer_data()`   | `layer_data()`    |
  | `get_layer_grob()`   | `layer_grob()`    |
  | `get_panel_scales()` | `layer_scales()`  |
  
* `facet_wrap()` has new options for the `dir` argument for additional control
  over panel directions. They absorb interactions with the now-deprecated 
  `as.table` argument. Internally `dir = "h"` or `dir = "v"` is deprecated
  (@teunbrand, #5212).
* `coord_trans()` was renamed to `coord_transform()` (@nmercadeb, #5825).
  
### Improvements

#### Themes

* The `theme()` function offers new arguments:
    * `geom` to set defaults for layer aesthetics (#2239).
    * `spacing`/`margins` as root elements that are inherited by all other 
      spacings and (non-text) margins (@teunbrand, #5622).
    * `palette.{aes}.discrete` and `palette.{aes}.continuous` which determine
      the palettes used when scales have `palette = NULL`. This is the new
      default for generic scales like `scale_colour_discrete()` or 
      `scale_fill_continuous()`, see also the 'Scales' section (#4696).
    * `panel.widths` and `panel.heights` to control the (absolute) size of the
      panels (#5338, @teunbrand).
    * `legend.key.justification` to control the alignment of legend keys 
      (@teunbrand, #3669)
* Built-in `theme_*()` functions have new arguments:
    * `ink`/`paper`/`accent` to control foreground, background and highlight
    colours respectively of the whole plot (@teunbrand, #6063, @EvaMaeRey, #6438).
    * `header_family` to easily set the font for headers and titles (#5886)
        * To accommodate, `plot.subtitle`, `plot.caption` and `plot.tag` now
          inherit from the root `text` element instead of the `title` element.
* New function family for setting parts of a theme. For example, you can now use
  `theme_sub_axis(line, text, ticks, ticks.length, line)` as a substitute for
  `theme(axis.line, axis.text, axis.ticks, axis.ticks.length, axis.line)`. This
  should allow slightly terser and more organised theme declarations
  (@teunbrand, #5301).
* Adjustments to margins (#6115):
    * They can have NA-units, which indicate that the value should be inherited
      from the parent element.
    * New `margin_part()` function that comes pre-populated with NA-units, so
      you can change a single margin without worrying that the others look off.
    * New `margin_auto()` that recycles arguments in a CSS like fashion.
* The `fill` of the `panel.border` theme setting is ignored and forced to be
  transparent (#5782).
* `theme_classic()` has the following changes (@teunbrand, #5978 & #6320):
    * Axis ticks are now black (`ink`-coloured) instead of dark gray.
    * Axis line ends are now `"square"`.
    * The panel grid is now blank at the `panel.grid` hierarchy level instead of
    the `panel.grid.major` and `panel.grid.minor` levels.
* The `theme(legend.spacing.{x/y})` setting now accepts `null`-units 
  (@teunbrand, #6417).

#### Scales

* The default colour and fill scales have a new `palette` argument. The default, 
  `palette = NULL` will retrieve palettes from the theme (see the Themes section).
  This replaces the old options-based `type` system, with some limited backward 
  compatibility (@teunbrand, #6064).
* All scales now expose the `aesthetics` parameter (@teunbrand, #5841)
* All position scales now use the same definition of `x` and `y` aesthetics.
  This lets uncommon aesthetics like `xintercept` expand scales as usual.
  (#3342, #4966, @teunbrand)
* In continuous scales, when `breaks` is a function and `n.breaks` is set, the 
  `n.breaks` will be passed to the `breaks` function. Previously, `n.breaks` 
  only applied to the default break calculation (@teunbrand, #5972).
* Changes in discrete scales:
    * Added `palette` argument, which can be used to customise spacings between 
      levels (@teunbrand, #5770)
    * Added `continuous.limits` argument to control the display range
      (@teunbrand, #4174, #6259).
    * Added `minor_breaks` argument. This only makes sense in position scales,
      where it affects the placement of minor ticks and minor gridlines (#5434).
    * Added `sec.axis` argument. Discrete scales don't support transformations
      so it is recommended to use  `dup_axis()` to set custom breaks or labels.
      Secondary discrete axes work with the continuous analogues of discrete 
      breaks (@teunbrand, #3171)
    * When `breaks` yields a named vector, the names will be used as `labels`
      by default (@teunbrand, #6147).
* Changes in date/time scales:
    * <POSIXct> is silently cast to <Date> in date scales. Vice versa, <Date> 
      is cast to <POSIXct> in datetime scales (@laurabrianna, #3533)
    * Bare numeric provided to date or datetime scales get inversely transformed 
      (i.e. cast to <Date>/<POSIXct>) with a warning (@teunbrand)
    * The `date_breaks`, `date_minor_breaks` and `date_labels` arguments have
      been copied over to `scale_{x/y}_time()` (@teunbrand, #4335).
* More stability for vctrs-based palettes (@teunbrand, #6117).
* Scale names, guide titles and aesthetic labels can now accept functions
  (@teunbrand, #4313)

#### Coords

* Reversal of a dimension, typically 'x' or 'y', is now controlled by the
  `reverse` argument in `coord_cartesian()`, `coord_fixed()`, `coord_radial()`
  and `coord_sf()`. In `coord_radial()`, this replaces the older `direction`
  argument (#4021, @teunbrand).
* `coord_*(expand)` can now take a logical vector to control expansion at any
  side of the panel (top, right, bottom, left) (@teunbrand, #6020)
* New `coord_cartesian(ratio)` argument that absorbs the aspect ratio 
  functionality from `coord_equal()` and `coord_fixed()`, which are now 
  wrappers for `coord_cartesian()`.
* In non-orthogonal coordinate systems (`coord_sf()`, `coord_polar()` and
  `coord_radial()`), using 'AsIs' variables escape transformation when
  both `x` and `y` is an 'AsIs' variable (@teunbrand, #6205).
* Axis labels are now preserved better when using `coord_sf(expand = TRUE)` and
  graticule lines are straight but do not meet the edge (@teunbrand, #2985).
* `coord_radial(clip = "on")` clips to the panel area when the graphics device
  supports clipping paths (@teunbrand, #5952).
* `coord_radial(r.axis.inside)` can now take a numeric value to control
  placement of internally placed radius axes (@teunbrand, #5805).
* Munching in `coord_polar()` and `coord_radial()` now adds more detail,
  particularly for data-points with a low radius near the center
  (@teunbrand, #5023).

#### Layers

* Position adjustments can now have auxiliary aesthetics (@teunbrand).
    * `position_nudge()` gains `nudge_x` and `nudge_y` aesthetics (#3026, #5445).
    * `position_dodge()` gains `order` aesthetic (#3022, #3345)
* New `stat_connect()` to connect points via steps or other shapes
  (@teunbrand, #6228)
* New stat: `stat_manual()` for arbitrary computations (@teunbrand, #3501)
* `geom_boxplot()` gains additional arguments to style the colour, linetype and
  linewidths of the box, whiskers, median line and staples (@teunbrand, #5126).
* `geom_violin()` gains additional arguments to style the colour, linetype and
  linewidths of the quantiles, which replace the now-deprecated `draw_quantiles`
  argument (#5912).
* New parameters for `geom_label()` (@teunbrand and @steveharoz, #5365):
  * The `linewidth` aesthetic is now applied and replaces the `label.size`
    argument.
  * The `linetype` aesthetic is now applied.
  * New `border.colour` argument to set the colour of borders.
  * New `text.colour` argument to set the colour of text.
* New `layer(layout)` argument to interact with facets (@teunbrand, #3062)
* New default `geom_qq_line(geom = "abline")` for better clipping in the
  vertical direction. In addition, `slope` and `intercept` are new computed
  variables in `stat_qq_line()` (@teunbrand, #6087).
* `stat_ecdf()` now has an optional `weight` aesthetic (@teunbrand, #5058).
* `stat_ellipse` now has an optional `weight` (@teunbrand, #5272)
* `stat_density()` has the new computed variable: `wdensity`, which is
  calculated as the density times the sum of weights (@teunbrand, #4176).
  * `linetype = NA` is now interpreted to mean 'no line' instead of raising errors
  (@teunbrand, #6269).
* `position_dodge()` and `position_jitterdodge()` now have a `reverse` argument
  (@teunbrand, #3610)
* `position_jitterdodge()` now dodges by `group` (@teunbrand, #3656)
* `geom_rect()` can now derive the required corners positions from `x`/`width`
  or `y`/`height` parameterisation (@teunbrand, #5861).
* `position_dodge(preserve = "single")` now handles multi-row geoms better,
  such as `geom_violin()` (@teunbrand based on @clauswilke's work, #2801).
* `geom_point()` can be dodged vertically by using
  `position_dodge(..., orientation = "y")` (@teunbrand, #5809).
* The `arrow.fill` parameter is now applied to more line-based functions:
  `geom_path()`, `geom_line()`, `geom_step()` `geom_function()`, line
   geometries in `geom_sf()` and `element_line()`.
* `geom_raster()` now falls back to rendering as `geom_rect()` when coordinates
  are not linear (#5503).
* `geom_ribbon()` can have varying `fill` or `alpha` in linear coordinate
  systems (@teunbrand, #4690).
* Standardised the calculation of `width`, which are now implemented as
  aesthetics (@teunbrand, #2800, #3142, #5740, #3722).
* All binning stats now use the `boundary`/`center` parametrisation rather
  than `origin`, following in `stat_bin()`'s footsteps (@teunbrand).
* Reintroduced `drop` argument to `stat_bin()` (@teunbrand, #3449)
* `stat_bin()` now accepts functions for argument `breaks` (@aijordan, #4561)
* `after_stat()` and `after_scale()` throw warnings when the computed aesthetics
  are not of the correct length (#5901).
* `geom_hline()` and `geom_vline()` now have `position` argument
  (@yutannihilation, #4285).
* `geom_contour()` should be able to recognise a rotated grid of points
  (@teunbrand, #4320)

#### Other

* An attempt is made to use a variable's label attribute as default label
  (@teunbrand, #4631)
* `guide_*()` can now accept two inside legend theme elements:
  `legend.position.inside` and `legend.justification.inside`, allowing inside
  legends to be placed at different positions. Only inside legends with the same
  position and justification will be merged (@Yunuuuu, #6210).
* `guide_bins()`, `guide_colourbar()` and `guide_coloursteps()` gain an `angle`
  argument to overrule theme settings, similar to `guide_axis(angle)`
  (@teunbrand, #4594).
* New argument `labs(dictionary)` to label based on variable name rather than
  based on aesthetic (@teunbrand, #5178)
* The `summary()` method for ggplots is now more terse about facets
  (@teunbrand, #5989).
* `facet_wrap()` can have `space = "free_x"` with 1-row layouts and
  `space = "free_y"` with 1-column layouts (@teunbrand)
* Layers can have names (@teunbrand, #4066).
* Axis labels are now justified across facet panels (@teunbrand, #5820)
* `facet_grid(space = "free")` can now be combined with `coord_fixed()`
  (@teunbrand, #4584).
* The ellipsis argument is now checked in `fortify()`, `get_alt_text()`,
  `labs()` and several guides. (@teunbrand, #3196).
* `ggsave()` can write a multi-page pdf file when provided with a list of plots
  (@teunbrand, #5093).

### Bug fixes

* Fixed a bug where the `guide_custom(order)` wasn't working (@teunbrand, #6195)
* Fixed bug in `guide_custom()` that would throw error with `theme_void()`
  (@teunbrand, #5856).
* `guide_colourbar()` now correctly hands off `position` and `available_aes`
  parameters downstream (@teunbrand, #5930).
* `guide_axis()` no longer reserves space for blank ticks
  (@teunbrand, #4722, #6069).
* Fixed regression in axes where `breaks = NULL` caused the axes to disappear
  instead of just rendering the axis line (@teunbrand, #5816).
* Better handling of the `guide_axis_logticks(negative.small)` parameter when
  scale limits have small maximum (@teunbrand, #6121).
* Fixed regression in `guide_bins(reverse = TRUE)` (@teunbrand, #6183).  
* Binned guides now accept expressions as labels (@teunbrand, #6005)
* Fixed bug where binned scales wouldn't simultaneously accept transformations
  and function-limits (@teunbrand, #6144).
* Fixed bug in out-of-bounds binned breaks (@teunbrand, #6054)
* Fixed bug where binned guides would keep out-of-bounds breaks
  (@teunbrand, #5870)
* Binned scales with zero-width data expand the default limits by 0.1
  (@teunbrand, #5066)
* Date(time) scales now throw appropriate errors when `date_breaks`,
  `date_minor_breaks` or `date_labels` are not strings (@RodDalBen, #5880)
* Secondary axes respect `n.breaks` setting in continuous scales (@teunbrand, #4483).
* The size of the `draw_key_polygon()` glyph now reflects the `linewidth`
  aesthetic which internally defaults to 0 (#4852).
* `draw_key_rect()` replaces a `NA` fill by the `colour` aesthetic 
  (@teunbrand, #5385, #5756).
* Fixed bug where `na.value` was incorrectly mapped to non-`NA` values
  (@teunbrand, #5756).
* Missing values from discrete palettes are no longer inappropriately translated
  (@teunbrand, #5929). 
* Fixed bug where empty discrete scales weren't recognised as such
  (@teunbrand, #5945).
* Fixed regression with incorrectly drawn gridlines when using `coord_flip()`
  (@teunbrand, #6293).
* `coord_radial()` now displays no axis instead of throwing an error when
  a scale has no breaks (@teunbrand, #6271).
* `coord_radial()` displays minor gridlines now (@teunbrand).
* Position scales combined with `coord_sf()` can now use functions in the
 `breaks` argument. In addition, `n.breaks` works as intended and
 `breaks = NULL` removes grid lines and axes (@teunbrand, #4622).
* `coord_sf()` no longer errors when dealing with empty graticules (@teunbrand, #6052)
* `position_fill()` avoids stacking observations of zero (@teunbrand, #6338)
* Fix a bug in `position_jitterdodge()` where different jitters would be applied
  to different position aesthetics of the same axis (@teunbrand, #5818).
* Fixed bug in `position_dodge2()`'s identification of range overlaps
  (@teunbrand, #5938, #4327).
* `geom_ribbon()` now appropriately warns about, and removes, missing values
  (@teunbrand, #6243).
* Custom and raster annotation now respond to scale transformations, and can
  use AsIs variables for relative placement (@teunbrand based on
  @yutannihilation's prior work, #3120)
* `geom_sf()` now accepts shape names for point geometries (@sierrajohnson, #5808)
* `geom_step()` now supports the `orientation` argument (@teunbrand, #5936).
* `geom_rug()` prints a warning when `na.rm = FALSE`, as per documentation (@pn317, #5905)
* `geom_curve()` now appropriately removes missing data instead of throwing
  errors (@teunbrand, #5831).
* Improved consistency of curve direction in `geom_curve()` (@teunbrand, #5069).
* `geom_abline()` clips to the panel range in the vertical direction too
  (@teunbrand, #6086).
* The default `se` parameter in layers with `geom = "smooth"` will be `TRUE`
  when the data has `ymin` and `ymax` parameters and `FALSE` if these are
  absent. Note that this does not affect the default of `geom_smooth()` or
  `stat_smooth()` (@teunbrand, #5572).
* The bounded density option in `stat_density()` uses a wider range to
  prevent discontinuities (#5641).
* Fixed bug in `stat_function()` so x-axis title now produced automatically
  when no data added. (@phispu, #5647).
* `stat_summary_2d()` and `stat_bin_2d()` now deal with zero-range data
  more elegantly (@teunbrand, #6207).
* `stat_summary_bin()` no longer ignores `width` parameter (@teunbrand, #4647).
* Fixed bug where the `ggplot2::`-prefix did not work with `stage()`
  (@teunbrand, #6104).
* Passing empty unmapped aesthetics to layers raises a warning instead of
  throwing an error (@teunbrand, #6009).
* Staged expressions are handled more gracefully if legends cannot resolve them
  (@teunbrand, #6264).
* `theme(strip.clip)` now defaults to `"on"` and is independent of Coord
  clipping (@teunbrand, 5952).
* Fixed bug in `facet_grid(margins = TRUE)` when using expresssions
  (@teunbrand, #1864).
* Prevented `facet_wrap(..., drop = FALSE)` from throwing spurious errors when
  a character facetting variable contained `NA`s (@teunbrand, #5485).
  
## Developer facing

### Utilities

* New helper function `gg_par()` to translate ggplot2's interpretation of
  graphical parameters to {grid}'s interpretation (@teunbrand, #5866).
* New roxygen tag `@aesthetics` that takes a Geom, Stat or Position class and
  generates an 'Aesthetics' section.
* New `make_constructor()` function that builds a standard constructor for
  Geom and Stat classes (@teunbrand, #6142).
* New `element_point()` and `element_polygon()` that can be given to
  `theme(point, polygon)` as an extension point (@teunbrand, #6248).
* The helper function `is_waiver()` is now exported to help extensions to work
  with `waiver()` objects (@arcresu, #6173).
* `update_geom_defaults()` and `update_stat_defaults()` have a reset mechanism
  when using `new = NULL` and invisible return the previous defaults (#4993).
* New `reset_geom_defaults()` and `reset_stat_defaults()` to restore all geom or
  stat default aesthetics at once (@teunbrand, #5975).
* New function `complete_theme()` to replicate how themes are handled during
  plot building (#5801).
* New function `get_strip_labels()` to retrieve facet labels (@teunbrand, #4979)
* The ViewScale class has a `make_fixed_copy()` method to permit
  copying trained position scales (#3441).
  
### Internal changes

* Facet gains a new method `setup_panel_params` to interact with the
  panel_params setted by Coord object (@Yunuuuu, #6397, #6380)
* `continuous_scale()` and `binned_scale()` sort the `limits`
  argument internally (@teunbrand).
* `Scale$get_labels()` format expressions as lists.
* Using `after_scale()` in the `Geom*$default_aes` field is now
  evaluated in the context of data (@teunbrand, #6135)
* Improvements to `pal_qualitative()` (@teunbrand, #5013)
* Panel clipping responsibility moved from Facet class to Coord class through 
  new `Coord$draw_panel()` method.
* Rearranged the code of `Facet$draw_panels()` method (@teunbrand).
* Added `gg` class to `labs()` (@phispu, #5553).
* The plot's layout now has a coord parameter that is used to prevent setting 
  up identical panel parameters more than once (#5427)
* Applying defaults in `geom_sf()` has moved from the internal `sf_grob()` to 
  `GeomSf$use_defaults()` (@teunbrand).
* New `Facet$draw_panel_content()` method for delegating panel 
  assembly (@Yunuuuu, #6406).
* Layer data can be attenuated with parameter attributes (@teunbrand, #3175).
* When facets coerce the faceting variables to factors, the 'ordered' class
  is dropped (@teunbrand, #5666).
* `stat_align()` skips computation when there is only 1 group and therefore
  alignment is not necessary (#5788).
* `position_stack()` skips computation when all `x` values are unique and
  therefore stacking is not necessary (#5788).
* The summary function of `stat_summary()` and `stat_summary_bin()` is setup 
  once in total instead of once per group (@teunbrand, #5971)
* Removed barriers for using 2D structures as aesthetics (@teunbrand, #4189).
* Stricter check on `register_theme_elements(element_tree)` (@teunbrand, #6162)
* The `legend.key.width` and `legend.key.height` calculations are no
  longer precomputed before guides are drawn (@teunbrand, #6339)
* When `validate_subclass()` fails to find a class directly, it tries
  to retrieve the class via constructor functions (@teunbrand).
  
# ggplot2 3.5.2

This is a small release focusing on providing infrastructure for other packages
to gracefully prepare for changes in the next major release.

## Improvements

* Standardised test functions for important classes: `is_ggproto()`,
 `is_ggplot()`, `is_mapping()`, `is_layer()`, `is_geom()`, `is_stat()`,
 `is_position()`, `is_coord()`, `is_facet()`, `is_scale()`, `is_guide()`,
 `is_guides()`, `is_margin()`, `is_theme_element()` and `is_theme()`.
* New `get_labs()` function for retrieving completed plot labels
  (@teunbrand, #6008).
* New `get_geom_defaults()` for retrieving resolved default aesthetics.
* A new `ggplot_build()` S3 method for <ggplot_built> classes was added, which
  returns input unaltered (@teunbrand, #5800).

# ggplot2 3.5.1

This is a small release focusing on fixing regressions from 3.5.0 and
documentation updates.

## Bug fixes

* Fixed bug where discrete scales could not map aesthetics only consisting of
  `NA`s (#5623)
* Fixed spurious warnings from `sec_axis()` with `breaks = NULL` (#5713).
* Patterns and gradients are now also enabled in `geom_sf()`
  (@teunbrand, #5716).
* The default behaviour of `resolution()` has been reverted to pre-3.5.0
  behaviour. Whether mapped discrete vectors should be treated as having
  resolution of 1 is controlled by the new `discrete` argument.
* Fixed bug in `guide_bins()` and `guide_coloursteps()` where discrete breaks,
  such as the levels produced by `cut()`, were ordered incorrectly
  (@teunbrand, #5757).

## Improvements

* When facets coerce the faceting variables to factors, the 'ordered' class
  is dropped (@teunbrand, #5666).
* `coord_map()` and `coord_polar()` throw informative warnings when used
  with the guide system (#5707).
* When passing a function to `stat_contour(breaks)`, that function is used to
  calculate the breaks even if `bins` and `binwidth` are missing
  (@teunbrand, #5686).
* `geom_step()` now supports `lineend`, `linejoin` and `linemitre` parameters
  (@teunbrand, #5705).
* Fixed performance loss when the `.data` pronoun is used in `aes()` (#5730).
* Facet evaluation is better at dealing with inherited errors
  (@teunbrand, #5670).
* `stat_bin()` deals with non-finite breaks better (@teunbrand, #5665).
* While axes in `coord_radial()` don't neatly fit the top/right/bottom/left
  organisation, specifying `position = "top"` or `position = "right"`
  in the scale will flip the placement of the radial axis (#5735)
* Theme elements that do not exist now throw warnings instead of errors (#5719).
* Fixed bug in `coord_radial()` where full circles were not treated as such
  (@teunbrand, #5750).
* When legends detect the presence of values in a layer, `NA` is now detected
  if the data contains values outside the given breaks (@teunbrand, #5749).
* `annotate()` now warns about `stat` or `position` arguments (@teunbrand, #5151)
* `guide_coloursteps(even.steps = FALSE)` now works with discrete data that has
  been formatted by `cut()` (@teunbrand, #3877).
* `ggsave()` now offers to install svglite if needed (@eliocamp, #6166).

# ggplot2 3.5.0

This is a minor release that turned out quite beefy. It is focused on
overhauling the guide system: the system responsible for displaying information
from scales in the guise of axes and legends. As part of that overhaul, new
guides have been implemented and existing guides have been refined. The look
and feel of guides has been mostly preserved, but their internals and
styling options have changed drastically.

Briefly summarising other highlights, we also welcome `coord_radial()` as a
successor of  `coord_polar()`. Initial support for newer graphical features,
such as pattern fills has been added. The API has changed how `I()`/`<AsIs>`
vectors interact with the scale system, namely: not at all.

## Breaking changes

* The guide system. As a whole. See 'new features' for more information.
  While the S3 guide generics are still in place, the S3 methods for
  `guide_train()`, `guide_merge()`, `guide_geom()`, `guide_transform()`,
  `guide_gengrob()` have been superseded by the respective ggproto methods.
  In practice, this will mean that `NextMethod()` or sub-classing ggplot2's
  guides with the S3 system will no longer work.

* By default, `guide_legend()` now only draws a key glyph for a layer when
  the value is in the layer's data. To revert to the old behaviour, you
  can still set `show.legend = c({aesthetic} = TRUE)` (@teunbrand, #3648).

* In the `scale_{colour/fill}_gradient2()` and
  `scale_{colour/fill}_steps2()` functions, the `midpoint` argument is
  transformed by the scale transformation (#3198).

* The `legend.key` theme element is set to inherit from the `panel.background`
  theme element. The default themes no longer set the `legend.key` element.
  This causes a visual change with the default `theme_gray()` (#5549).

* The `scale_name` argument in `continuous_scale()`, `discrete_scale()` and
  `binned_scale()` is soft-deprecated. If you have implemented custom scales,
  be advised to double-check that unnamed arguments ends up where they should
  (@teunbrand, #1312).

* The `legend.text.align` and `legend.title.align` arguments in `theme()` are
  deprecated. The `hjust` setting of the `legend.text` and `legend.title`
  elements continues to fulfill the role of text alignment (@teunbrand, #5347).

* 'lines' units in `geom_label()`, often used in the `label.padding` argument,
  are now are relative to the text size. This causes a visual change, but fixes
  a misalignment issue between the textbox and text (@teunbrand, #4753)

* `coord_flip()` has been marked as superseded. The recommended alternative is
  to swap the `x` and `y` aesthetic and/or using the `orientation` argument in
  a layer (@teunbrand, #5130).

* The `trans` argument in scales and secondary axes has been renamed to
  `transform`. The `trans` argument itself is deprecated. To access the
  transformation from the scale, a new `get_transformation()` method is
  added to Scale-classes (#5558).

* Providing a numeric vector to `theme(legend.position)` has been deprecated.
  To set the default legend position inside the plot use
  `theme(legend.position = "inside", legend.position.inside = c(...))` instead.

## New features

* Plot scales now ignore `AsIs` objects constructed with `I(x)`, instead of
  invoking the identity scale. This allows these columns to co-exist with other
  layers that need a non-identity scale for the same aesthetic. Also, it makes
  it easy to specify relative positions (@teunbrand, #5142).

* The `fill` aesthetic in many geoms now accepts grid's patterns and gradients.
  For developers of layer extensions, this feature can be enabled by switching
  from `fill = alpha(fill, alpha)` to `fill = fill_alpha(fill, alpha)` when
  providing fills to `grid::gpar()` (@teunbrand, #3997).

* New function `check_device()` for testing the availability of advanced
  graphics features introduced in R 4.1.0 onward (@teunbrand, #5332).

* `coord_radial()` is a successor to `coord_polar()` with more customisation
  options. `coord_radial()` can:

  * integrate with the new guide system via a dedicated `guide_axis_theta()` to
    display the angle coordinate.
  * in addition to drawing full circles, also draw circle sectors by using the
    `end` argument.
  * avoid data vanishing in the center of the plot by setting the `donut`
    argument.
  * adjust the `angle` aesthetic of layers, such as `geom_text()`, to align
    with the coordinate system using the `rotate_angle` argument.

### The guide system

The guide system encompassing axes and legends, as the last remaining chunk of
ggplot2, has been rewritten to use the `<ggproto>` system instead of the S3
system. This change was a necessary step to officially break open the guide
system for extension package developers. The axes and legends now inherit from
a `<Guide>` class, which makes them extensible in the same manner as geoms,
stats, facets and coords (#3329, @teunbrand)

* The most user-facing change is that the styling of guides is rewired through
  the theme system. Guides now have a `theme` argument that can style
  individual guides, while `theme()` has gained additional arguments to style
  guides. Theme elements declared in the guide override theme elements set
  through the plot. The new theme elements for guides are:
  `legend.key.spacing{.x/.y}`, `legend.frame`, `legend.axis.line`,
  `legend.ticks`, `legend.ticks.length`, `legend.text.position` and
  `legend.title.position`. Previous style options in the arguments of
  `guide_*()` functions are soft-deprecated.

* Unfortunately, we could not fully preserve the function of pre-existing
  guide extensions written in the S3 system. A fallback for these old guides
  is encapsulated in the `<GuideOld>` class, which calls the old S3 generics.
  The S3 methods have been removed as part of cleaning up, so the old guides
  will still work if the S3 methods are reimplemented, but we encourage to
  switch to the new system (#2728).

* The `order` argument of guides now strictly needs to be a length-1
  integer (#4958).

#### Axes

* New `guide_axis_stack()` to combine other axis guides on top of one another.

* New `guide_axis_theta()` to draw an axis in a circular arc in
  `coord_radial()`. The guide can be controlled by adding
  `guides(theta = guide_axis_theta(...))` to a plot.

* New `guide_axis_logticks()` can be used to draw logarithmic tick marks as
  an axis. It supersedes the `annotation_logticks()` function
  (@teunbrand, #5325).

* `guide_axis()` gains a `minor.ticks` argument to draw minor ticks (#4387).

* `guide_axis()` gains a `cap` argument that can be used to trim the
      axis line to extreme breaks (#4907).

* Primary axis titles are now placed at the primary guide, so that
  `guides(x = guide_axis(position = "top"))` will display the title at the
  top by default (#4650).

* The default `vjust` for the `axis.title.y.right` element is now 1 instead of
  0.

* Unknown secondary axis guide positions are now inferred as the opposite
  of the primary axis guide when the latter has a known `position` (#4650).

#### Legends

* New `guide_custom()` function for drawing custom graphical objects (grobs)
  unrelated to scales in legend positions (#5416).

* All legends have acquired a `position` argument, that allows individual guides
  to deviate from the `legend.position` set in the `theme()` function. This
  means that legends can now be placed at multiple sides of the plot (#5488).

* The spacing between legend keys and their labels, in addition to legends
  and their titles, is now controlled by the text's `margin` setting. Not
  specifying margins will automatically add appropriate text margins. To
  control the spacing within a legend between keys, the new
  `legend.key.spacing.{x/y}` argument can be used in `theme()`. This leaves the
  `legend.spacing` theme setting dedicated to solely controlling the spacing
  between different guides (#5455).

* `guide_colourbar()` and `guide_coloursteps()` gain an `alpha` argument to
  set the transparency of the bar (#5085).

* New `display` argument in `guide_colourbar()` supplants the `raster` argument.
  In R 4.1.0 and above, `display = "gradient"` will draw a gradient.

* Legend keys that can draw arrows have their size adjusted for arrows.

* When legend titles are larger than the legend, title justification extends
  to the placement of keys and labels (#1903).

* Glyph drawing functions of the `draw_key_*()` family can now set `"width"`
  and `"height"` attributes (in centimetres) to the produced keys to control
  their displayed size in the legend.

* `coord_sf()` now uses customisable guides provided in the scales or
  `guides()` function (@teunbrand).

## Improvements

* `guide_coloursteps(even.steps = FALSE)` now draws one rectangle per interval
  instead of many small ones (#5481).

* `draw_key_label()` now better reflects the appearance of labels (#5561).

* `position_stack()` no longer silently removes missing data, which is now
  handled by the geom instead of position (#3532).

* The `minor_breaks` function argument in scales can now also take a function
  with two arguments: the scale's limits and the scale's major breaks (#3583).

* Failing to fit or predict in `stat_smooth()` now gives a warning and omits
  the failed group, instead of throwing an error (@teunbrand, #5352).

* `labeller()` now handles unspecified entries from lookup tables
  (@92amartins, #4599).

* `fortify.default()` now accepts a data-frame-like object granted the object
  exhibits healthy `dim()`, `colnames()`, and `as.data.frame()` behaviours
  (@hpages, #5390).

* `geom_violin()` gains a `bounds` argument analogous to `geom_density()`s
  (@eliocamp, #5493).

* To apply dodging more consistently in violin plots, `stat_ydensity()` now
  has a `drop` argument to keep or discard groups with 1 observation.

* `geom_boxplot()` gains a new argument, `staplewidth` that can draw staples
  at the ends of whiskers (@teunbrand, #5126)

* `geom_boxplot()` gains an `outliers` argument to switch outliers on or off,
  in a manner that does affects the scale range. For hiding outliers that does
  not affect the scale range, you can continue to use `outlier.shape = NA`
  (@teunbrand, #4892).

* Nicer error messages for xlim/ylim arguments in coord-* functions
  (@92amartins, #4601, #5297).

* You can now omit either `xend` or `yend` from `geom_segment()` as only one
  of these is now required. If one is missing, it will be filled from the `x`
  and `y` aesthetics respectively. This makes drawing horizontal or vertical
  segments a little bit more convenient (@teunbrand, #5140).

* When `geom_path()` has aesthetics varying within groups, the `arrow()` is
  applied to groups instead of individual segments (@teunbrand, #4935).

* `geom_text()` and `geom_label()` gained a `size.unit` parameter that set the
  text size to millimetres, points, centimetres, inches or picas
  (@teunbrand, #3799).

* `geom_label()` now uses the `angle` aesthetic (@teunbrand, #2785)

* The `label.padding` argument in `geom_label()` now supports inputs created
  with the `margin()` function (#5030).

* `ScaleContinuous$get_breaks()` now only calls `scales::zero_range()` on limits
  in transformed space, rather than in data space (#5304).

* Scales throw more informative messages (@teunbrand, #4185, #4258)

* `scale_*_manual()` with a named `values` argument now emits a warning when
  none of those names match the values found in the data (@teunbrand, #5298).

* The `name` argument in most scales is now explicitly the first argument
  (#5535)

* The `translate_shape_string()` internal function is now exported for use in
  extensions of point layers (@teunbrand, #5191).

* To improve `width` calculation in bar plots with empty factor levels,
  `resolution()` considers `mapped_discrete` values as having resolution 1
  (@teunbrand, #5211)

* In `theme()`, some elements can be specified with `rel()` to inherit from
  `unit`-class objects in a relative fashion (@teunbrand, #3951).

* `theme()` now supports splicing a list of arguments (#5542).

* In the theme element hierarchy, parent elements that are a strict subclass
  of child elements now confer their subclass upon the children (#5457).

* New `plot.tag.location` in `theme()` can control placement of the plot tag
  in the `"margin"`, `"plot"` or the new `"panel"` option (#4297).

* `coord_munch()` can now close polygon shapes (@teunbrand, #3271)

* Aesthetics listed in `geom_*()` and `stat_*()` layers now point to relevant
  documentation (@teunbrand, #5123).

* The new argument `axes` in `facet_grid()` and `facet_wrap()` controls the
  display of axes at interior panel positions. Additionally, the `axis.labels`
  argument can be used to only draw tick marks or fully labelled axes
  (@teunbrand, #4064).

* `coord_polar()` can have free scales in facets (@teunbrand, #2815).

* The `get_guide_data()` function can be used to extract position and label
  information from the plot (#5004).

* Improve performance of layers without positional scales (@zeehio, #4990)

* More informative error for mismatched
  `direction`/`theme(legend.direction = ...)` arguments (#4364, #4930).

## Bug fixes

* Fixed regression in `guide_legend()` where the `linewidth` key size
  wasn't adapted to the width of the lines (#5160).

* In `guide_bins()`, the title no longer arbitrarily becomes offset from
  the guide when it has long labels.

* `guide_colourbar()` and `guide_coloursteps()` merge properly when one
  of the aesthetics is dropped (#5324).

* When using `geom_dotplot(binaxis = "x")` with a discrete y-variable, dots are
  now stacked from the y-position rather than from 0 (@teunbrand, #5462)

* `stat_count()` treats `x` as unique in the same manner `unique()` does
  (#4609).

* The plot's title, subtitle and caption now obey horizontal text margins
  (#5533).

* Contour functions will not fail when `options("OutDec")` is not `.` (@eliocamp, #5555).

* Lines where `linewidth = NA` are now dropped in `geom_sf()` (#5204).

* `ggsave()` no longer sometimes creates new directories, which is now
  controlled by the new `create.dir` argument (#5489).

* Legend titles no longer take up space if they've been removed by setting
  `legend.title = element_blank()` (@teunbrand, #3587).

* `resolution()` has a small tolerance, preventing spuriously small resolutions
  due to rounding errors (@teunbrand, #2516).

* `stage()` now works correctly, even with aesthetics that do not have scales
  (#5408)

* `stat_ydensity()` with incomplete groups calculates the default `width`
  parameter more stably (@teunbrand, #5396)

* The `size` argument in `annotation_logticks()` has been deprecated in favour
  of the `linewidth` argument (#5292).

* Binned scales now treat `NA`s in limits the same way continuous scales do
  (#5355).

* Binned scales work better with `trans = "reverse"` (#5355).

* Integers are once again valid input to theme arguments that expect numeric
  input (@teunbrand, #5369)

* Legends in `scale_*_manual()` can show `NA` values again when the `values` is
  a named vector (@teunbrand, #5214, #5286).

* Fixed bug in `coord_sf()` where graticule lines didn't obey
  `panel.grid.major`'s linewidth setting (@teunbrand, #5179)

* Fixed bug in `annotation_logticks()` when no suitable tick positions could
  be found (@teunbrand, #5248).

* The default width of `geom_bar()` is now based on panel-wise resolution of
  the data, rather than global resolution (@teunbrand, #4336).

* `stat_align()` is now applied per panel instead of globally, preventing issues
  when facets have different ranges (@teunbrand, #5227).

* A stacking bug in `stat_align()` was fixed (@teunbrand, #5176).

* `stat_contour()` and `stat_contour_filled()` now warn about and remove
  duplicated coordinates (@teunbrand, #5215).

* `guide_coloursteps()` and `guide_bins()` sort breaks (#5152).

## Internal changes

* The `ScaleContinuous$get_breaks()` method no longer censors
  the computed breaks.

* The ggplot object now contains `$layout` which points to the `Layout` ggproto
  object and will be used by the `ggplot_build.ggplot` method. This was exposed
  so that package developers may extend the behaviour of the `Layout` ggproto
  object without needing to develop an entirely new `ggplot_build` method
  (@jtlandis, #5077).

* Guide building is now part of `ggplot_build()` instead of
  `ggplot_gtable()` to allow guides to observe unmapped data (#5483).

* The `titleGrob()` function has been refactored to be faster and less
  complicated.

* The `scales_*()` functions related to managing the `<ScalesList>` class have
  been implemented as methods in the `<ScalesList>` class, rather than stray
  functions (#1310).

# ggplot2 3.4.4

This hotfix release adapts to a change in r-devel's `base::is.atomic()` and
the upcoming retirement of maptools.

* `fortify()` for sp objects (e.g., `SpatialPolygonsDataFrame`) is now deprecated
  and will be removed soon in support of [the upcoming retirement of rgdal, rgeos,
  and maptools](https://r-spatial.org/r/2023/05/15/evolution4.html). In advance
  of the whole removal, `fortify(<SpatialPolygonsDataFrame>, region = ...)`
  no longer works as of this version (@yutannihilation, #5244).

# ggplot2 3.4.3
This hotfix release addresses a version comparison change in r-devel. There are
no user-facing or breaking changes.

# ggplot2 3.4.2
This is a hotfix release anticipating changes in r-devel, but folds in upkeep
changes and a few bug fixes as well.

## Minor improvements

* Various type checks and their messages have been standardised
  (@teunbrand, #4834).

* ggplot2 now uses `scales::DiscreteRange` and `scales::ContinuousRange`, which
  are available to write scale extensions from scratch (@teunbrand, #2710).

* The `layer_data()`, `layer_scales()` and `layer_grob()` now have the default
  `plot = last_plot()` (@teunbrand, #5166).

* The `datetime_scale()` scale constructor is now exported for use in extension
  packages (@teunbrand, #4701).

## Bug fixes

* `update_geom_defaults()` and `update_stat_defaults()` now return properly
  classed objects and have updated docs (@dkahle, #5146).

* For the purposes of checking required or non-missing aesthetics, character
  vectors are no longer considered non-finite (@teunbrand, @4284).

* `annotation_logticks()` skips drawing ticks when the scale range is non-finite
  instead of throwing an error (@teunbrand, #5229).

* Fixed spurious warnings when the `weight` was used in `stat_bin_2d()`,
  `stat_boxplot()`, `stat_contour()`, `stat_bin_hex()` and `stat_quantile()`
  (@teunbrand, #5216).

* To prevent changing the plotting order, `stat_sf()` is now computed per panel
  instead of per group (@teunbrand, #4340).

* Fixed bug in `coord_sf()` where graticule lines didn't obey
  `panel.grid.major`'s linewidth setting (@teunbrand, #5179).

* `geom_text()` drops observations where `angle = NA` instead of throwing an
  error (@teunbrand, #2757).

# ggplot2 3.4.1
This is a small release focusing on fixing regressions in the 3.4.0 release
and minor polishes.

## Breaking changes

* The computed variable `y` in `stat_ecdf()` has been superseded by `ecdf` to
  prevent incorrect scale transformations (@teunbrand, #5113 and #5112).

## New features

* Added `scale_linewidth_manual()` and `scale_linewidth_identity()` to support
  the `linewidth` aesthetic (@teunbrand, #5050).

* `ggsave()` warns when multiple `filename`s are given, and only writes to the
  first file (@teunbrand, #5114).

## Bug fixes

* Fixed a regression in `geom_hex()` where aesthetics were replicated across
  bins (@thomasp85, #5037 and #5044).

* Using two ordered factors as facetting variables in
  `facet_grid(..., as.table = FALSE)` now throws a warning instead of an
  error (@teunbrand, #5109).

* Fixed misbehaviour of `draw_key_boxplot()` and `draw_key_crossbar()` with
  skewed key aspect ratio (@teunbrand, #5082).

* Fixed spurious warning when `weight` aesthetic was used in `stat_smooth()`
  (@teunbrand based on @clauswilke's suggestion, #5053).

* The `lwd` alias is now correctly replaced by `linewidth` instead of `size`
  (@teunbrand based on @clauswilke's suggestion #5051).

* Fixed a regression in `Coord$train_panel_guides()` where names of guides were
  dropped (@maxsutton, #5063).

In binned scales:

* Automatic breaks should no longer be out-of-bounds, and automatic limits are
  adjusted to include breaks (@teunbrand, #5082).

* Zero-range limits no longer throw an error and are treated akin to continuous
  scales with zero-range limits (@teunbrand, #5066).

* The `trans = "date"` and `trans = "time"` transformations were made compatible
  (@teunbrand, #4217).

# ggplot2 3.4.0
This is a minor release focusing on tightening up the internals and ironing out
some inconsistencies in the API. The biggest change is the addition of the
`linewidth` aesthetic that takes of sizing the width of any line from `size`.
This change, while attempting to be as non-breaking as possible, has the
potential to change the look of some of your plots.

Other notable changes is a complete redo of the error and warning messaging in
ggplot2 using the cli package. Messaging is now better contextualised and it
should be easier to identify which layer an error is coming from. Last, we have
now made the switch to using the vctrs package internally which means that
support for vctrs classes as variables should improve, along with some small
gains in rendering speed.

## Breaking changes

* A `linewidth` aesthetic has been introduced and supersedes the `size`
  aesthetic for scaling the width of lines in line based geoms. `size` will
  remain functioning but deprecated for these geoms and it is recommended to
  update all code to reflect the new aesthetic. For geoms that have _both_ point
  sizing and linewidth sizing (`geom_pointrange()` and `geom_sf`) `size` now
  **only** refers to sizing of points which can leads to a visual change in old
  code (@thomasp85, #3672)

* The default line width for polygons in `geom_sf()` have been decreased to 0.2
  to reflect that this is usually used for demarking borders where a thinner
  line is better suited. This change was made since we already induced a
  visual change in `geom_sf()` with the introduction of the `linewidth`
  aesthetic.

* The dot-dot notation (`..var..`) and `stat()`, which have been superseded by
  `after_stat()`, are now formally deprecated (@yutannihilation, #3693).

* `qplot()` is now formally deprecated (@yutannihilation, #3956).

* `stage()` now properly refers to the values without scale transformations for
  the stage of `after_stat`. If your code requires the scaled version of the
  values for some reason, you have to apply the same transformation by yourself,
  e.g. `sqrt()` for `scale_{x,y}_sqrt()` (@yutannihilation and @teunbrand, #4155).

* Use `rlang::hash()` instead of `digest::digest()`. This update may lead to
  changes in the automatic sorting of legends. In order to enforce a specific
  legend order use the `order` argument in the guide. (@thomasp85, #4458)

* referring to `x` in backquoted expressions with `label_bquote()` is no longer
  possible.

* The `ticks.linewidth` and `frame.linewidth` parameters of `guide_colourbar()`
  are now multiplied with `.pt` like elsewhere in ggplot2. It can cause visual
  changes when these arguments are not the defaults and these changes can be
  restored to their previous behaviour by adding `/ .pt` (@teunbrand #4314).

* `scale_*_viridis_b()` now uses the full range of the viridis scales
  (@gregleleu, #4737)

## New features

* `geom_col()` and `geom_bar()` gain a new `just` argument. This is set to `0.5`
  by default; use `just = 0`/`just = 1` to place columns on the left/right
  of the axis breaks.
  (@wurli, #4899)

* `geom_density()` and `stat_density()` now support `bounds` argument
  to estimate density with boundary correction (@echasnovski, #4013).

* ggplot now checks during statistical transformations whether any data
  columns were dropped and warns about this. If stats intend to drop
  data columns they can declare them in the new field `dropped_aes`.
  (@clauswilke, #3250)

* `...` supports `rlang::list2` dynamic dots in all public functions.
  (@mone27, #4764)

* `theme()` now has a `strip.clip` argument, that can be set to `"off"` to
  prevent the clipping of strip text and background borders (@teunbrand, #4118)

* `geom_contour()` now accepts a function in the `breaks` argument
  (@eliocamp, #4652).

## Minor improvements and bug fixes

* Fix a bug in `position_jitter()` where infinity values were dropped (@javlon,
  #4790).

* `geom_linerange()` now respects the `na.rm` argument (#4927, @thomasp85)

* Improve the support for `guide_axis()` on `coord_trans()`
  (@yutannihilation, #3959)

* Added `stat_align()` to align data without common x-coordinates prior to
  stacking. This is now the default stat for `geom_area()` (@thomasp85, #4850)

* Fix a bug in `stat_contour_filled()` where break value differences below a
  certain number of digits would cause the computations to fail (@thomasp85,
  #4874)

* Secondary axis ticks are now positioned more precisely, removing small visual
  artefacts with alignment between grid and ticks (@thomasp85, #3576)

* Improve `stat_function` documentation regarding `xlim` argument.
  (@92amartins, #4474)

* Fix various issues with how `labels`, `breaks`, `limits`, and `show.limits`
  interact in the different binning guides (@thomasp85, #4831)

* Automatic break calculation now squishes the scale limits to the domain
  of the transformation. This allows `scale_{x/y}_sqrt()` to find breaks at 0
  when appropriate (@teunbrand, #980).

* Using multiple modified aesthetics correctly will no longer trigger warnings.
  If used incorrectly, the warning will now report the duplicated aesthetic
  instead of `NA` (@teunbrand, #4707).

* `aes()` now supports the `!!!` operator in its first two arguments
  (#2675). Thanks to @yutannihilation and @teunbrand for draft
  implementations.

* Require rlang >= 1.0.0 (@billybarc, #4797)

* `geom_violin()` no longer issues "collapsing to unique 'x' values" warning
  (@bersbersbers, #4455)

* `annotate()` now documents unsupported geoms (`geom_abline()`, `geom_hline()`
  and `geom_vline()`), and warns when they are requested (@mikmart, #4719)

* `presidential` dataset now includes Trump's presidency (@bkmgit, #4703).

* `position_stack()` now works fully with `geom_text()` (@thomasp85, #4367)

* `geom_tile()` now correctly recognises missing data in `xmin`, `xmax`, `ymin`,
  and `ymax` (@thomasp85 and @sigmapi, #4495)

* `geom_hex()` will now use the binwidth from `stat_bin_hex()` if present,
  instead of deriving it (@thomasp85, #4580)

* `geom_hex()` now works on non-linear coordinate systems (@thomasp85)

* Fixed a bug throwing errors when trying to render an empty plot with secondary
  axes (@thomasp85, #4509)

* Axes are now added correctly in `facet_wrap()` when `as.table = FALSE`
  (@thomasp85, #4553)

* Better compatibility of custom device functions in `ggsave()`
  (@thomasp85, #4539)

* Binning scales are now more resilient to calculated limits that ends up being
  `NaN` after transformations (@thomasp85, #4510)

* Strip padding in `facet_grid()` is now only in effect if
  `strip.placement = "outside"` _and_ an axis is present between the strip and
  the panel (@thomasp85, #4610)

* Aesthetics of length 1 are now recycled to 0 if the length of the data is 0
  (@thomasp85, #4588)

* Setting `size = NA` will no longer cause `guide_legend()` to error
  (@thomasp85, #4559)

* Setting `stroke` to `NA` in `geom_point()` will no longer impair the sizing of
  the points (@thomasp85, #4624)

* `stat_bin_2d()` now correctly recognises the `weight` aesthetic
  (@thomasp85, #4646)

* All geoms now have consistent exposure of linejoin and lineend parameters, and
  the guide keys will now respect these settings (@thomasp85, #4653)

* `geom_sf()` now respects `arrow` parameter for lines (@jakeruss, #4659)

* Updated documentation for `print.ggplot` to reflect that it returns
  the original plot, not the result of `ggplot_build()`. (@r2evans, #4390)

* `scale_*_manual()` no longer displays extra legend keys, or changes their
  order, when a named `values` argument has more items than the data. To display
  all `values` on the legend instead, use
  `scale_*_manual(values = vals, limits = names(vals))`. (@teunbrand, @banfai,
  #4511, #4534)

* Updated documentation for `geom_contour()` to correctly reflect argument
  precedence between `bins` and `binwidth`. (@eliocamp, #4651)

* Dots in `geom_dotplot()` are now correctly aligned to the baseline when
  `stackratio != 1` and `stackdir != "up"` (@mjskay, #4614)

* Key glyphs for `geom_boxplot()`, `geom_crossbar()`, `geom_pointrange()`, and
  `geom_linerange()` are now orientation-aware (@mjskay, #4732)

* Updated documentation for `geom_smooth()` to more clearly describe effects of
  the `fullrange` parameter (@thoolihan, #4399).

# ggplot2 3.3.6
This is a very small release only applying an internal change to comply with
R 4.2 and its deprecation of `default.stringsAsFactors()`. There are no user
facing changes and no breaking changes.

# ggplot2 3.3.5
This is a very small release focusing on fixing a couple of untenable issues
that surfaced with the 3.3.4 release

* Revert changes made in #4434 (apply transform to intercept in `geom_abline()`)
  as it introduced undesirable issues far worse than the bug it fixed
  (@thomasp85, #4514)
* Fixes an issue in `ggsave()` when producing emf/wmf files (@yutannihilation,
  #4521)
* Warn when grDevices specific arguments are passed to ragg devices (@thomasp85,
  #4524)
* Fix an issue where `coord_sf()` was reporting that it is non-linear
  even when data is provided in projected coordinates (@clauswilke, #4527)

# ggplot2 3.3.4
This is a larger patch release fixing a huge number of bugs and introduces a
small selection of feature refinements.

## Features

* Alt-text can now be added to a plot using the `alt` label, i.e
  `+ labs(alt = ...)`. Currently this alt text is not automatically propagated,
  but we plan to integrate into Shiny, RMarkdown, and other tools in the future.
  (@thomasp85, #4477)

* Add support for the BrailleR package for creating descriptions of the plot
  when rendered (@thomasp85, #4459)

* `coord_sf()` now has an argument `default_crs` that specifies the coordinate
  reference system (CRS) for non-sf layers and scale/coord limits. This argument
  defaults to `NULL`, which means non-sf layers are assumed to be in projected
  coordinates, as in prior ggplot2 versions. Setting `default_crs = sf::st_crs(4326)`
  provides a simple way to interpret x and y positions as longitude and latitude,
  regardless of the CRS used by `coord_sf()`. Authors of extension packages
  implementing `stat_sf()`-like functionality are encouraged to look at the source
  code of `stat_sf()`'s `compute_group()` function to see how to provide scale-limit
  hints to `coord_sf()` (@clauswilke, #3659).

* `ggsave()` now uses ragg to render raster output if ragg is available. It also
  handles custom devices that sets a default unit (e.g. `ragg::agg_png`)
  correctly (@thomasp85, #4388)

* `ggsave()` now returns the saved file location invisibly (#3379, @eliocamp).
  Note that, as a side effect, an unofficial hack `<ggplot object> + ggsave()`
  no longer works (#4513).

* The scale arguments `limits`, `breaks`, `minor_breaks`, `labels`, `rescaler`
  and `oob` now accept purrr style lambda notation (@teunbrand, #4427). The same
  is true for `as_labeller()` (and therefore also `labeller()`)
  (@netique, #4188).

* Manual scales now allow named vectors passed to `values` to contain fewer
  elements than existing in the data. Elements not present in values will be set
  to `NA` (@thomasp85, #3451)

* Date and datetime position scales support out-of-bounds (oob) arguments to
  control how limits affect data outside those limits (@teunbrand, #4199).

## Fixes

* Fix a bug that `after_stat()` and `after_scale()` cannot refer to aesthetics
  if it's specified in the plot-global mapping (@yutannihilation, #4260).

* Fix bug in `annotate_logticks()` that would cause an error when used together
  with `coord_flip()` (@thomasp85, #3954)

* Fix a bug in `geom_abline()` that resulted in `intercept` not being subjected
  to the transformation of the y scale (@thomasp85, #3741)

* Extent the range of the line created by `geom_abline()` so that line ending
  is not visible for large linewidths (@thomasp85, #4024)

* Fix bug in `geom_dotplot()` where dots would be positioned wrong with
  `stackgroups = TRUE` (@thomasp85, #1745)

* Fix calculation of confidence interval for locfit smoothing in `geom_smooth()`
  (@topepo, #3806)

* Fix bug in `geom_text()` where `"outward"` and `"inward"` justification for
  some `angle` values was reversed (@aphalo, #4169, #4447)

* `ggsave()` now sets the default background to match the fill value of the
  `plot.background` theme element (@karawoo, #4057)

* It is now deprecated to specify `guides(<scale> = FALSE)` or
  `scale_*(guide = FALSE)` to remove a guide. Please use
  `guides(<scale> = "none")` or `scale_*(guide = "none")` instead
  (@yutannihilation, #4097)

* Fix a bug in `guide_bins()` where keys would disappear if the guide was
  reversed (@thomasp85, #4210)

* Fix bug in `guide_coloursteps()` that would repeat the terminal bins if the
  breaks coincided with the limits of the scale (@thomasp85, #4019)

* Make sure that default labels from default mappings doesn't overwrite default
  labels from explicit mappings (@thomasp85, #2406)

* Fix bug in `labeller()` where parsing was turned off if `.multiline = FALSE`
  (@thomasp85, #4084)

* Make sure `label_bquote()` has access to the calling environment when
  evaluating the labels (@thomasp85, #4141)

* Fix a bug in the layer implementation that introduced a new state after the
  first render which could lead to a different look when rendered the second
  time (@thomasp85, #4204)

* Fix a bug in legend justification where justification was lost of the legend
  dimensions exceeded the available size (@thomasp85, #3635)

* Fix a bug in `position_dodge2()` where `NA` values in thee data would cause an
  error (@thomasp85, #2905)

* Make sure `position_jitter()` creates the same jittering independent of
  whether it is called by name or with constructor (@thomasp85, #2507)

* Fix a bug in `position_jitter()` where different jitters would be applied to
  different position aesthetics of the same axis (@thomasp85, #2941)

* Fix a bug in `qplot()` when supplying `c(NA, NA)` as axis limits
  (@thomasp85, #4027)

* Remove cross-inheritance of default discrete colour/fill scales and check the
  type and aesthetic of function output if `type` is a function
  (@thomasp85, #4149)

* Fix bug in `scale_[x|y]_date()` where custom breaks functions that resulted in
  fractional dates would get misaligned (@thomasp85, #3965)

* Fix bug in `scale_[x|y]_datetime()` where a specified timezone would be
  ignored by the scale (@thomasp85, #4007)

* Fix issue in `sec_axis()` that would throw warnings in the absence of any
  secondary breaks (@thomasp85, #4368)

* `stat_bin()`'s computed variable `width` is now documented (#3522).

* `stat_count()` now computes width based on the full dataset instead of per
  group (@thomasp85, #2047)

* Extended `stat_ecdf()` to calculate the cdf from either x or y instead from y
  only (@jgjl, #4005)

* Fix a bug in `stat_summary_bin()` where one more than the requested number of
  bins would be created (@thomasp85, #3824)

* Only drop groups in `stat_ydensity()` when there are fewer than two data
  points and throw a warning (@andrewwbutler, #4111).

* Fixed a bug in strip assembly when theme has `strip.text = element_blank()`
  and plots are faceted with multi-layered strips (@teunbrand, #4384).

* Using `theme(aspect.ratio = ...)` together with free space in `facet_grid()`
  now correctly throws an error (@thomasp85, #3834)

* Fixed a bug in `labeller()` so that `.default` is passed to `as_labeller()`
  when labellers are specified by naming faceting variables. (@waltersom, #4031)

* Updated style for example code (@rjake, #4092)

* ggplot2 now requires R >= 3.3 (#4247).

* ggplot2 now uses `rlang::check_installed()` to check if a suggested package is
  installed, which will offer to install the package before continuing (#4375,
  @malcolmbarrett)

* Improved error with hint when piping a `ggplot` object into a facet function
  (#4379, @mitchelloharawild).

# ggplot2 3.3.3
This is a small patch release mainly intended to address changes in R and CRAN.
It further changes the licensing model of ggplot2 to an MIT license.

* Update the ggplot2 licence to an MIT license (#4231, #4232, #4233, and #4281)

* Use vdiffr conditionally so ggplot2 can be tested on systems without vdiffr

* Update tests to work with the new `all.equal()` defaults in R >4.0.3

* Fixed a bug that `guide_bins()` mistakenly ignore `override.aes` argument
  (@yutannihilation, #4085).

# ggplot2 3.3.2
This is a small release focusing on fixing regressions introduced in 3.3.1.

* Added an `outside` option to `annotation_logticks()` that places tick marks
  outside of the plot bounds. (#3783, @kbodwin)

* `annotation_raster()` adds support for native rasters. For large rasters,
  native rasters render significantly faster than arrays (@kent37, #3388)

* Facet strips now have dedicated position-dependent theme elements
  (`strip.text.x.top`, `strip.text.x.bottom`, `strip.text.y.left`,
  `strip.text.y.right`) that inherit from `strip.text.x` and `strip.text.y`,
  respectively. As a consequence, some theme stylings now need to be applied to
  the position-dependent elements rather than to the parent elements. This
  change was already introduced in ggplot2 3.3.0 but not listed in the
  changelog. (@thomasp85, #3683)

* Facets now handle layers containing no data (@yutannihilation, #3853).

* A newly added geom `geom_density_2d_filled()` and associated stat
  `stat_density_2d_filled()` can draw filled density contours
  (@clauswilke, #3846).

* A newly added `geom_function()` is now recommended to use in conjunction
  with/instead of `stat_function()`. In addition, `stat_function()` now
  works with transformed y axes, e.g. `scale_y_log10()`, and in plots
  containing no other data or layers (@clauswilke, #3611, #3905, #3983).

* Fixed a bug in `geom_sf()` that caused problems with legend-type
  autodetection (@clauswilke, #3963).

* Support graphics devices that use the `file` argument instead of `fileneame`
  in `ggsave()` (@bwiernik, #3810)

* Default discrete color scales are now configurable through the `options()` of
  `ggplot2.discrete.colour` and `ggplot2.discrete.fill`. When set to a character
  vector of colour codes (or list of character vectors)  with sufficient length,
  these colours are used for the default scale. See `help(scale_colour_discrete)`
  for more details and examples (@cpsievert, #3833).

* Default continuous colour scales (i.e., the `options()`
  `ggplot2.continuous.colour` and `ggplot2.continuous.fill`, which inform the
  `type` argument of `scale_fill_continuous()` and `scale_colour_continuous()`)
  now accept a function, which allows more control over these default
  `continuous_scale()`s (@cpsievert, #3827).

* A bug was fixed in `stat_contour()` when calculating breaks based on
  the `bins` argument (@clauswilke, #3879, #4004).

* Data columns can now contain `Vector` S4 objects, which are widely used in the
  Bioconductor project. (@teunbrand, #3837)

# ggplot2 3.3.1

This is a small release with no code change. It removes all malicious links to a
site that got hijacked from the readme and pkgdown site.

# ggplot2 3.3.0

This is a minor release but does contain a range of substantial new features,
along with the standard bug fixes. The release contains a few visual breaking
changes, along with breaking changes for extension developers due to a shift in
internal representation of the position scales and their axes. No user breaking
changes are included.

This release also adds Dewey Dunnington (@paleolimbot) to the core team.

## Breaking changes
There are no user-facing breaking changes, but a change in some internal
representations that extension developers may have relied on, along with a few
breaking visual changes which may cause visual tests in downstream packages to
fail.

* The `panel_params` field in the `Layout` now contains a list of list of
  `ViewScale` objects, describing the trained coordinate system scales, instead
  of the list object used before. Any extensions that use this field will likely
  break, as will unit tests that checks aspects of this.

* `element_text()` now issues a warning when vectorized arguments are provided,
  as in `colour = c("red", "green", "blue")`. Such use is discouraged and not
  officially supported (@clauswilke, #3492).

* Changed `theme_grey()` setting for legend key so that it creates no border
  (`NA`) rather than drawing a white one. (@annennenne, #3180)

* `geom_ribbon()` now draws separate lines for the upper and lower intervals if
  `colour` is mapped. Similarly, `geom_area()` and `geom_density()` now draw
  the upper lines only in the same case by default. If you want old-style full
  stroking, use `outline.type = "full"` (@yutannihilation, #3503 / @thomasp85, #3708).

## New features

* The evaluation time of aesthetics can now be controlled to a finer degree.
  `after_stat()` supersedes the use of `stat()` and `..var..`-notation, and is
  joined by `after_scale()` to allow for mapping to scaled aesthetic values.
  Remapping of the same aesthetic is now supported with `stage()`, so you can
  map a data variable to a stat aesthetic, and remap the same aesthetic to
  something else after statistical transformation (@thomasp85, #3534)

* All `coord_*()` functions with `xlim` and `ylim` arguments now accept
  vectors with `NA` as a placeholder for the minimum or maximum value
  (e.g., `ylim = c(0, NA)` would zoom the y-axis from 0 to the
  maximum value observed in the data). This mimics the behaviour
  of the `limits` argument in continuous scale functions
  (@paleolimbot, #2907).

* Allowed reversing of discrete scales by re-writing `get_limits()`
  (@AnneLyng, #3115)

* All geoms and stats that had a direction (i.e. where the x and y axes had
  different interpretation), can now freely choose their direction, instead of
  relying on `coord_flip()`. The direction is deduced from the aesthetic
  mapping, but can also be specified directly with the new `orientation`
  argument (@thomasp85, #3506).

* Position guides can now be customized using the new `guide_axis()`, which can
  be passed to position `scale_*()` functions or via `guides()`. The new axis
  guide (`guide_axis()`) comes with arguments `check.overlap` (automatic removal
  of overlapping labels), `angle` (easy rotation of axis labels), and
  `n.dodge` (dodge labels into multiple rows/columns) (@paleolimbot, #3322).

* A new scale type has been added, that allows binning of aesthetics at the
  scale level. It has versions for both position and non-position aesthetics and
  comes with two new guides (`guide_bins` and `guide_coloursteps`)
  (@thomasp85, #3096)

* `scale_x_continuous()` and `scale_y_continuous()` gains an `n.breaks` argument
  guiding the number of automatic generated breaks (@thomasp85, #3102)

* Added `stat_contour_filled()` and `geom_contour_filled()`, which compute
  and draw filled contours of gridded data (@paleolimbot, #3044).
  `geom_contour()` and `stat_contour()` now use the isoband package
  to compute contour lines. The `complete` parameter (which was undocumented
  and has been unused for at least four years) was removed (@paleolimbot, #3044).

* Themes have gained two new parameters, `plot.title.position` and
  `plot.caption.position`, that can be used to customize how plot
  title/subtitle and plot caption are positioned relative to the overall plot
  (@clauswilke, #3252).

## Extensions

* `Geom` now gains a `setup_params()` method in line with the other ggproto
  classes (@thomasp85, #3509)

* The newly added function `register_theme_elements()` now allows developers
  of extension packages to define their own new theme elements and place them
  into the ggplot2 element tree (@clauswilke, #2540).

## Minor improvements and bug fixes

* `coord_trans()` now draws second axes and accepts `xlim`, `ylim`,
  and `expand` arguments to bring it up to feature parity with
  `coord_cartesian()`. The `xtrans` and `ytrans` arguments that were
  deprecated in version 1.0.1 in favour of `x` and `y`
  were removed (@paleolimbot, #2990).

* `coord_trans()` now calculates breaks using the expanded range
  (previously these were calculated using the unexpanded range,
  which resulted in differences between plots made with `coord_trans()`
  and those made with `coord_cartesian()`). The expansion for discrete axes
  in `coord_trans()` was also updated such that it behaves identically
  to that in `coord_cartesian()` (@paleolimbot, #3338).

* `expand_scale()` was deprecated in favour of `expansion()` for setting
  the `expand` argument of `x` and `y` scales (@paleolimbot).

* `geom_abline()`, `geom_hline()`, and `geom_vline()` now issue
  more informative warnings when supplied with set aesthetics
  (i.e., `slope`, `intercept`, `yintercept`, and/or `xintercept`)
  and mapped aesthetics (i.e., `data` and/or `mapping`).

* Fix a bug in `geom_raster()` that squeezed the image when it went outside
  scale limits (#3539, @thomasp85)

* `geom_sf()` now determines the legend type automatically (@microly, #3646).

* `geom_sf()` now removes rows that can't be plotted due to `NA` aesthetics
  (#3546, @thomasp85)

* `geom_sf()` now applies alpha to linestring geometries
  (#3589, @yutannihilation).

* `gg_dep()` was deprecated (@perezp44, #3382).

* Added function `ggplot_add.by()` for lists created with `by()`, allowing such
  lists to be added to ggplot objects (#2734, @Maschette)

* ggplot2 no longer depends on reshape2, which means that it no longer
  (recursively) needs plyr, stringr, or stringi packages.

* Increase the default `nbin` of `guide_colourbar()` to place the ticks more
  precisely (#3508, @yutannihilation).

* `manual_scale()` now matches `values` with the order of `breaks` whenever
  `values` is an unnamed vector. Previously, unnamed `values` would match with
  the limits of the scale and ignore the order of any `breaks` provided. Note
  that this may change the appearance of plots that previously relied on the
  unordered behaviour (#2429, @idno0001).

* `scale_manual_*(limits = ...)` now actually limits the scale (#3262,
  @yutannihilation).

* Fix a bug when `show.legend` is a named logical vector
  (#3461, @yutannihilation).

* Added weight aesthetic option to `stat_density()` and made scaling of
  weights the default (@annennenne, #2902)

* `stat_density2d()` can now take an `adjust` parameter to scale the default
  bandwidth. (#2860, @haleyjeppson)

* `stat_smooth()` uses `REML` by default, if `method = "gam"` and
  `gam`'s method is not specified (@ikosmidis, #2630).

* stacking text when calculating the labels and the y axis with
  `stat_summary()` now works (@ikosmidis, #2709)

* `stat_summary()` and related functions now support rlang-style lambda functions
  (#3568, @dkahle).

* The data mask pronoun, `.data`, is now stripped from default labels.

* Addition of partial themes to plots has been made more predictable;
  stepwise addition of individual partial themes is now equivalent to
  addition of multple theme elements at once (@clauswilke, #3039).

* Facets now don't fail even when some variable in the spec are not available
  in all layers (@yutannihilation, #2963).

# ggplot2 3.2.1

This is a patch release fixing a few regressions introduced in 3.2.0 as well as
fixing some unit tests that broke due to upstream changes.

* `position_stack()` no longer changes the order of the input data. Changes to
  the internal behaviour of `geom_ribbon()` made this reordering problematic
  with ribbons that spanned `y = 0` (#3471)
* Using `qplot()` with a single positional aesthetic will no longer title the
  non-specified scale as `"NULL"` (#3473)
* Fixes unit tests for sf graticule labels caused by changes to sf

# ggplot2 3.2.0

This is a minor release with an emphasis on internal changes to make ggplot2
faster and more consistent. The few interface changes will only affect the
aesthetics of the plot in minor ways, and will only potentially break code of
extension developers if they have relied on internals that have been changed.
This release also sees the addition of Hiroaki Yutani (@yutannihilation) to the
core developer team.

With the release of R 3.6, ggplot2 now requires the R version to be at least 3.2,
as the tidyverse is committed to support 5 major versions of R.

## Breaking changes

* Two patches (#2996 and #3050) fixed minor rendering problems. In most cases,
  the visual changes are so subtle that they are difficult to see with the naked
  eye. However, these changes are detected by the vdiffr package, and therefore
  any package developers who use vdiffr to test for visual correctness of ggplot2
  plots will have to regenerate all reference images.

* In some cases, ggplot2 now produces a warning or an error for code that previously
  produced plot output. In all these cases, the previous plot output was accidental,
  and the plotting code uses the ggplot2 API in a way that would lead to undefined
  behavior. Examples include a missing `group` aesthetic in `geom_boxplot()` (#3316),
  annotations across multiple facets (#3305), and not using aesthetic mappings when
  drawing ribbons with `geom_ribbon()` (#3318).

## New features

* This release includes a range of internal changes that speeds up plot
  generation. None of the changes are user facing and will not break any code,
  but in general ggplot2 should feel much faster. The changes includes, but are
  not limited to:

  - Caching ascent and descent dimensions of text to avoid recalculating it for
    every title.

  - Using a faster data.frame constructor as well as faster indexing into
    data.frames

  - Removing the plyr dependency, replacing plyr functions with faster
    equivalents.

* `geom_polygon()` can now draw polygons with holes using the new `subgroup`
  aesthetic. This functionality requires R 3.6.0 (@thomasp85, #3128)

* Aesthetic mappings now accept functions that return `NULL` (@yutannihilation,
  #2997).

* `stat_function()` now accepts rlang/purrr style anonymous functions for the
  `fun` parameter (@dkahle, #3159).

* `geom_rug()` gains an "outside" option to allow for moving the rug tassels to
  outside the plot area (@njtierney, #3085) and a `length` option to allow for
  changing the length of the rug lines (@daniel-wells, #3109).

* All geoms now take a `key_glyph` paramter that allows users to customize
  how legend keys are drawn (@clauswilke, #3145). In addition, a new key glyph
  `timeseries` is provided to draw nice legends for time series
  (@mitchelloharawild, #3145).

## Extensions

* Layers now have a new member function `setup_layer()` which is called at the
  very beginning of the plot building process and which has access to the
  original input data and the plot object being built. This function allows the
  creation of custom layers that autogenerate aesthetic mappings based on the
  input data or that filter the input data in some form. For the time being, this
  feature is not exported, but it has enabled the development of a new layer type,
  `layer_sf()` (see next item). Other special-purpose layer types may be added
  in the future (@clauswilke, #2872).

* A new layer type `layer_sf()` can auto-detect and auto-map sf geometry
  columns in the data. It should be used by extension developers who are writing
  new sf-based geoms or stats (@clauswilke, #3232).

* `x0` and `y0` are now recognized positional aesthetics so they will get scaled
  if used in extension geoms and stats (@thomasp85, #3168)

* Continuous scale limits now accept functions which accept the default
  limits and return adjusted limits. This makes it possible to write
  a function that e.g. ensures the limits are always a multiple of 100,
  regardless of the data (@econandrew, #2307).

## Minor improvements and bug fixes

* `cut_width()` now accepts `...` to pass further arguments to `base::cut.default()`
   like `cut_number()` and `cut_interval()` already did (@cderv, #3055)

* `coord_map()` now can have axes on the top and right (@karawoo, #3042).

* `coord_polar()` now correctly rescales the secondary axis (@linzi-sg, #3278)

* `coord_sf()`, `coord_map()`, and `coord_polar()` now squash `-Inf` and `Inf`
  into the min and max of the plot (@yutannihilation, #2972).

* `coord_sf()` graticule lines are now drawn in the same thickness as panel grid
  lines in `coord_cartesian()`, and seting panel grid lines to `element_blank()`
  now also works in `coord_sf()`
  (@clauswilke, #2991, #2525).

* `economics` data has been regenerated. This leads to some changes in the
  values of all columns (especially in `psavert`), but more importantly, strips
  the grouping attributes from `economics_long`.

* `element_line()` now fills closed arrows (@yutannihilation, #2924).

* Facet strips on the left side of plots now have clipping turned on, preventing
  text from running out of the strip and borders from looking thicker than for
  other strips (@karawoo, #2772 and #3061).

* ggplot2 now works in Turkish locale (@yutannihilation, #3011).

* Clearer error messages for inappropriate aesthetics (@clairemcwhite, #3060).

* ggplot2 no longer attaches any external packages when using functions that
  depend on packages that are suggested but not imported by ggplot2. The
  affected functions include `geom_hex()`, `stat_binhex()`,
  `stat_summary_hex()`, `geom_quantile()`, `stat_quantile()`, and `map_data()`
  (@clauswilke, #3126).

* `geom_area()` and `geom_ribbon()` now sort the data along the x-axis in the
  `setup_data()` method rather than as part of `draw_group()` (@thomasp85,
  #3023)

* `geom_hline()`, `geom_vline()`, and `geom_abline()` now throw a warning if the
  user supplies both an `xintercept`, `yintercept`, or `slope` value and a
  mapping (@RichardJActon, #2950).

* `geom_rug()` now works with `coord_flip()` (@has2k1, #2987).

* `geom_violin()` no longer throws an error when quantile lines fall outside
  the violin polygon (@thomasp85, #3254).

* `guide_legend()` and `guide_colorbar()` now use appropriate spacing between legend
  key glyphs and legend text even if the legend title is missing (@clauswilke, #2943).

* Default labels are now generated more consistently; e.g., symbols no longer
  get backticks, and long expressions are abbreviated with `...`
  (@yutannihilation, #2981).

* All-`Inf` layers are now ignored for picking the scale (@yutannihilation,
  #3184).

* Diverging Brewer colour palette now use the correct mid-point colour
  (@dariyasydykova, #3072).

* `scale_color_continuous()` now points to `scale_colour_continuous()` so that
  it will handle `type = "viridis"` as the documentation states (@hlendway,
  #3079).

* `scale_shape_identity()` now works correctly with `guide = "legend"`
  (@malcolmbarrett, #3029)

* `scale_continuous` will now draw axis line even if the length of breaks is 0
  (@thomasp85, #3257)

* `stat_bin()` will now error when the number of bins exceeds 1e6 to avoid
  accidentally freezing the user session (@thomasp85).

* `sec_axis()` now places ticks accurately when using nonlinear transformations (@dpseidel, #2978).

* `facet_wrap()` and `facet_grid()` now automatically remove NULL from facet
  specs, and accept empty specs (@yutannihilation, #3070, #2986).

* `stat_bin()` now handles data with only one unique value (@yutannihilation
  #3047).

* `sec_axis()` now accepts functions as well as formulas (@yutannihilation, #3031).

*   New theme elements allowing different ticks lengths for each axis. For instance,
    this can be used to have inwards ticks on the x-axis (`axis.ticks.length.x`) and
    outwards ticks on the y-axis (`axis.ticks.length.y`) (@pank, #2935).

* The arguments of `Stat*$compute_layer()` and `Position*$compute_layer()` are
  now renamed to always match the ones of `Stat$compute_layer()` and
  `Position$compute_layer()` (@yutannihilation, #3202).

* `geom_*()` and `stat_*()` now accepts purrr-style lambda notation
  (@yutannihilation, #3138).

* `geom_tile()` and `geom_rect()` now draw rectangles without notches at the
  corners. The style of the corner can be controlled by `linejoin` parameters
  (@yutannihilation, #3050).

# ggplot2 3.1.0

## Breaking changes

This is a minor release and breaking changes have been kept to a minimum. End users of
ggplot2 are unlikely to encounter any issues. However, there are a few items that developers
of ggplot2 extensions should be aware of. For additional details, see also the discussion
accompanying issue #2890.

*   In non-user-facing internal code (specifically in the `aes()` function and in
    the `aesthetics` argument of scale functions), ggplot2 now always uses the British
    spelling for aesthetics containing the word "colour". When users specify a "color"
    aesthetic it is automatically renamed to "colour". This renaming is also applied
    to non-standard aesthetics that contain the word "color". For example, "point_color"
    is renamed to "point_colour". This convention makes it easier to support both
    British and American spelling for novel, non-standard aesthetics, but it may require
    some adjustment for packages that have previously introduced non-standard color
    aesthetics using American spelling. A new function `standardise_aes_names()` is
    provided in case extension writers need to perform this renaming in their own code
    (@clauswilke, #2649).

*   Functions that generate other functions (closures) now force the arguments that are
    used from the generated functions, to avoid hard-to-catch errors. This may affect
    some users of manual scales (such as `scale_colour_manual()`, `scale_fill_manual()`,
    etc.) who depend on incorrect behavior (@krlmlr, #2807).

*   `Coord` objects now have a function `backtransform_range()` that returns the
    panel range in data coordinates. This change may affect developers of custom coords,
    who now should implement this function. It may also affect developers of custom
    geoms that use the `range()` function. In some applications, `backtransform_range()`
    may be more appropriate (@clauswilke, #2821).


## New features

*   `coord_sf()` has much improved customization of axis tick labels. Labels can now
    be set manually, and there are two new parameters, `label_graticule` and
    `label_axes`, that can be used to specify which graticules to label on which side
    of the plot (@clauswilke, #2846, #2857, #2881).

*   Two new geoms `geom_sf_label()` and `geom_sf_text()` can draw labels and text
    on sf objects. Under the hood, a new `stat_sf_coordinates()` calculates the
    x and y coordinates from the coordinates of the sf geometries. You can customize
    the calculation method via `fun.geometry` argument (@yutannihilation, #2761).


## Minor improvements and fixes

*   `benchplot()` now uses tidy evaluation (@dpseidel, #2699).

*   The error message in `compute_aesthetics()` now only provides the names of
    aesthetics with mismatched lengths, rather than all aesthetics (@karawoo,
    #2853).

*   For faceted plots, data is no longer internally reordered. This makes it
    safer to feed data columns into `aes()` or into parameters of geoms or
    stats. However, doing so remains discouraged (@clauswilke, #2694).

*   `coord_sf()` now also understands the `clip` argument, just like the other
    coords (@clauswilke, #2938).

*   `fortify()` now displays a more informative error message for
    `grouped_df()` objects when dplyr is not installed (@jimhester, #2822).

*   All `geom_*()` now display an informative error message when required
    aesthetics are missing (@dpseidel, #2637 and #2706).

*   `geom_boxplot()` now understands the `width` parameter even when used with
    a non-standard stat, such as `stat_identity()` (@clauswilke, #2893).

*  `geom_hex()` now understands the `size` and `linetype` aesthetics
   (@mikmart, #2488).

*   `geom_hline()`, `geom_vline()`, and `geom_abline()` now work properly
    with `coord_trans()` (@clauswilke, #2149, #2812).

*   `geom_text(..., parse = TRUE)` now correctly renders the expected number of
    items instead of silently dropping items that are empty expressions, e.g.
    the empty string "". If an expression spans multiple lines, we take just
    the first line and drop the rest. This same issue is also fixed for
    `geom_label()` and the axis labels for `geom_sf()` (@slowkow, #2867).

*   `geom_sf()` now respects `lineend`, `linejoin`, and `linemitre` parameters
    for lines and polygons (@alistaire47, #2826).

*   `ggsave()` now exits without creating a new graphics device if previously
    none was open (@clauswilke, #2363).

*   `labs()` now has named arguments `title`, `subtitle`, `caption`, and `tag`.
    Also, `labs()` now accepts tidyeval (@yutannihilation, #2669).

*   `position_nudge()` is now more robust and nudges only in the direction
    requested. This enables, for example, the horizontal nudging of boxplots
    (@clauswilke, #2733).

*   `sec_axis()` and `dup_axis()` now return appropriate breaks for the secondary
    axis when applied to log transformed scales (@dpseidel, #2729).

*   `sec_axis()` now works as expected when used in combination with tidy eval
    (@dpseidel, #2788).

*   `scale_*_date()`, `scale_*_time()` and `scale_*_datetime()` can now display
    a secondary axis that is a __one-to-one__ transformation of the primary axis,
    implemented using the `sec.axis` argument to the scale constructor
    (@dpseidel, #2244).

*   `stat_contour()`, `stat_density2d()`, `stat_bin2d()`,  `stat_binhex()`
    now calculate normalized statistics including `nlevel`, `ndensity`, and
    `ncount`. Also, `stat_density()` now includes the calculated statistic
    `nlevel`, an alias for `scaled`, to better match the syntax of `stat_bin()`
    (@bjreisman, #2679).

# ggplot2 3.0.0

## Breaking changes

*   ggplot2 now supports/uses tidy evaluation (as described below). This is a
    major change and breaks a number of packages; we made this breaking change
    because it is important to make ggplot2 more programmable, and to be more
    consistent with the rest of the tidyverse. The best general (and detailed)
    introduction to tidy evaluation can be found in the meta programming
    chapters in [Advanced R](https://adv-r.hadley.nz).

    The primary developer facing change is that `aes()` now contains
    quosures (expression + environment pairs) rather than symbols, and you'll
    need to take a different approach to extracting the information you need.
    A common symptom of this change are errors "undefined columns selected" or
    "invalid 'type' (list) of argument" (#2610). As in the previous version,
    constants (like `aes(x = 1)` or `aes(colour = "smoothed")`) are stored
    as is.

    In this version of ggplot2, if you need to describe a mapping in a string,
    use `quo_name()` (to generate single-line strings; longer expressions may
    be abbreviated) or `quo_text()` (to generate non-abbreviated strings that
    may span multiple lines). If you do need to extract the value of a variable
    instead use `rlang::eval_tidy()`. You may want to condition on
    `(packageVersion("ggplot2") <= "2.2.1")` so that your code can work with
    both released and development versions of ggplot2.

    We recognise that this is a big change and if you're not already familiar
    with rlang, there's a lot to learn. If you are stuck, or need any help,
    please reach out on <https://forum.posit.co/>.

*   Error: Column `y` must be a 1d atomic vector or a list

    Internally, ggplot2 now uses `as.data.frame(tibble::as_tibble(x))` to
    convert a list into a data frame. This improves ggplot2's support for
    list-columns (needed for sf support), at a small cost: you can no longer
    use matrix-columns. Note that unlike tibble we still allow column vectors
    such as returned by `base::scale()` because of their widespread use.

*   Error: More than one expression parsed

    Previously `aes_string(x = c("a", "b", "c"))` silently returned
    `aes(x = a)`. Now this is a clear error.

*   Error: `data` must be uniquely named but has duplicate columns

    If layer data contains columns with identical names an error will be
    thrown. In earlier versions the first occurring column was chosen silently,
    potentially masking that the wrong data was chosen.

*   Error: Aesthetics must be either length 1 or the same as the data

    Layers are stricter about the columns they will combine into a single
    data frame. Each aesthetic now must be either the same length as the data
    frame or a single value. This makes silent recycling errors much less likely.

*   Error: `coord_*` doesn't support free scales

    Free scales only work with selected coordinate systems; previously you'd
    get an incorrect plot.

*   Error in f(...) : unused argument (range = c(0, 1))

    This is because the `oob` argument to scale has been set to a function
    that only takes a single argument; it needs to take two arguments
    (`x`, and `range`).

*   Error: unused argument (output)

    The function `guide_train()` now has an optional parameter `aesthetic`
    that allows you to override the `aesthetic` setting in the scale.
    To make your code work with the both released and development versions of
    ggplot2 appropriate, add `aesthetic = NULL` to the `guide_train()` method
    signature.

    ```R
    # old
    guide_train.legend <- function(guide, scale) {...}

    # new
    guide_train.legend <- function(guide, scale, aesthetic = NULL) {...}
    ```

    Then, inside the function, replace `scale$aesthetics[1]`,
    `aesthetic %||% scale$aesthetics[1]`. (The %||% operator is defined in the
    rlang package).

    ```R
    # old
    setNames(list(scale$map(breaks)), scale$aesthetics[1])

    # new
    setNames(list(scale$map(breaks)), aesthetic %||% scale$aesthetics[1])
    ```

*   The long-deprecated `subset` argument to `layer()` has been removed.

## Tidy evaluation

* `aes()` now supports quasiquotation so that you can use `!!`, `!!!`,
  and `:=`. This replaces `aes_()` and `aes_string()` which are now
  soft-deprecated (but will remain around for a long time).

* `facet_wrap()` and `facet_grid()` now support `vars()` inputs. Like
  `dplyr::vars()`, this helper quotes its inputs and supports
  quasiquotation. For instance, you can now supply faceting variables
  like this: `facet_wrap(vars(am, cyl))` instead of
  `facet_wrap(~am + cyl)`. Note that the formula interface is not going
  away and will not be deprecated. `vars()` is simply meant to make it
  easier to create functions around `facet_wrap()` and `facet_grid()`.

  The first two arguments of `facet_grid()` become `rows` and `cols`
  and now support `vars()` inputs. Note however that we took special
  care to ensure complete backward compatibility. With this change
  `facet_grid(vars(cyl), vars(am, vs))` is equivalent to
  `facet_grid(cyl ~ am + vs)`, and `facet_grid(cols = vars(am, vs))` is
  equivalent to `facet_grid(. ~ am + vs)`.

  One nice aspect of the new interface is that you can now easily
  supply names: `facet_grid(vars(Cylinder = cyl), labeller =
  label_both)` will give nice label titles to the facets. Of course,
  those names can be unquoted with the usual tidy eval syntax.

### sf

* ggplot2 now has full support for sf with `geom_sf()` and `coord_sf()`:

  ```r
  nc <- sf::st_read(system.file("shape/nc.shp", package = "sf"), quiet = TRUE)
  ggplot(nc) +
    geom_sf(aes(fill = AREA))
  ```
  It supports all simple features, automatically aligns CRS across layers, sets
  up the correct aspect ratio, and draws a graticule.

## New features

* ggplot2 now works on R 3.1 onwards, and uses the
  [vdiffr](https://github.com/r-lib/vdiffr) package for visual testing.

* In most cases, accidentally using `%>%` instead of `+` will generate an
  informative error (#2400).

* New syntax for calculated aesthetics. Instead of using `aes(y = ..count..)`
  you can (and should!) use `aes(y = stat(count))`. `stat()` is a real function
  with documentation which hopefully will make this part of ggplot2 less
  confusing (#2059).

  `stat()` is particularly nice for more complex calculations because you
  only need to specify it once: `aes(y = stat(count / max(count)))`,
  rather than `aes(y = ..count.. / max(..count..))`

* New `tag` label for adding identification tags to plots, typically used for
  labelling a subplot with a letter. Add a tag with `labs(tag = "A")`, style it
  with the `plot.tag` theme element, and control position with the
  `plot.tag.position` theme setting (@thomasp85).

### Layers: geoms, stats, and position adjustments

* `geom_segment()` and `geom_curve()` have a new `arrow.fill` parameter which
  allows you to specify a separate fill colour for closed arrowheads
  (@hrbrmstr and @clauswilke, #2375).

* `geom_point()` and friends can now take shapes as strings instead of integers,
  e.g. `geom_point(shape = "diamond")` (@daniel-barnett, #2075).

* `position_dodge()` gains a `preserve` argument that allows you to control
  whether the `total` width at each `x` value is preserved (the current
  default), or ensure that the width of a `single` element is preserved
  (what many people want) (#1935).

* New `position_dodge2()` provides enhanced dodging for boxplots. Compared to
  `position_dodge()`, `position_dodge2()` compares `xmin` and `xmax` values
  to determine which elements overlap, and spreads overlapping elements evenly
  within the region of overlap. `position_dodge2()` is now the default position
  adjustment for `geom_boxplot()`, because it handles `varwidth = TRUE`, and
  will be considered for other geoms in the future.

  The `padding` parameter adds a small amount of padding between elements
  (@karawoo, #2143) and a `reverse` parameter allows you to reverse the order
  of placement (@karawoo, #2171).

* New `stat_qq_line()` makes it easy to add a simple line to a Q-Q plot, which
  makes it easier to judge the fit of the theoretical distribution
  (@nicksolomon).

### Scales and guides

* Improved support for mapping date/time variables to `alpha`, `size`, `colour`,
  and `fill` aesthetics, including `date_breaks` and `date_labels` arguments
  (@karawoo, #1526), and new `scale_alpha()` variants (@karawoo, #1526).

* Improved support for ordered factors. Ordered factors throw a warning when
  mapped to shape (unordered factors do not), and do not throw warnings when
  mapped to size or alpha (unordered factors do). Viridis is used as the
  default colour and fill scale for ordered factors (@karawoo, #1526).

* The `expand` argument of `scale_*_continuous()` and `scale_*_discrete()`
  now accepts separate expansion values for the lower and upper range
  limits. The expansion limits can be specified using the convenience
  function `expand_scale()`.

  Separate expansion limits may be useful for bar charts, e.g. if one
  wants the bottom of the bars to be flush with the x axis but still
  leave some (automatically calculated amount of) space above them:

    ```r
    ggplot(mtcars) +
        geom_bar(aes(x = factor(cyl))) +
        scale_y_continuous(expand = expand_scale(mult = c(0, .1)))
    ```

  It can also be useful for line charts, e.g. for counts over time,
  where one wants to have a ’hard’ lower limit of y = 0 but leave the
  upper limit unspecified (and perhaps differing between panels), with
  some extra space above the highest point on the line (with symmetrical
  limits, the extra space above the highest point could in some cases
  cause the lower limit to be negative).

  The old syntax for the `expand` argument will, of course, continue
  to work (@huftis, #1669).

* `scale_colour_continuous()` and `scale_colour_gradient()` are now controlled
  by global options `ggplot2.continuous.colour` and `ggplot2.continuous.fill`.
  These can be set to `"gradient"` (the default) or `"viridis"` (@karawoo).

* New `scale_colour_viridis_c()`/`scale_fill_viridis_c()` (continuous) and
  `scale_colour_viridis_d()`/`scale_fill_viridis_d()` (discrete) make it
  easy to use Viridis colour scales (@karawoo, #1526).

* Guides for `geom_text()` now accept custom labels with
  `guide_legend(override.aes = list(label = "foo"))` (@brianwdavis, #2458).

### Margins

* Strips gain margins on all sides by default. This means that to fully justify
  text to the edge of a strip, you will need to also set the margins to 0
  (@karawoo).

* Rotated strip labels now correctly understand `hjust` and `vjust` parameters
  at all angles (@karawoo).

* Strip labels now understand justification relative to the direction of the
  text, meaning that in y facets, the strip text can be placed at either end of
  the strip using `hjust` (@karawoo).

* Legend titles and labels get a little extra space around them, which
  prevents legend titles from overlapping the legend at large font sizes
  (@karawoo, #1881).

## Extension points

* New `autolayer()` S3 generic (@mitchelloharawild, #1974). This is similar
  to `autoplot()` but produces layers rather than complete plots.

* Custom objects can now be added using `+` if a `ggplot_add` method has been
  defined for the class of the object (@thomasp85).

* Theme elements can now be subclassed. Add a `merge_element` method to control
  how properties are inherited from the parent element. Add an `element_grob`
  method to define how elements are rendered into grobs (@thomasp85, #1981).

* Coords have gained new extension mechanisms.

    If you have an existing coord extension, you will need to revise the
    specification of the `train()` method. It is now called
    `setup_panel_params()` (better reflecting what it actually does) and now
    has arguments `scale_x`, and `scale_y` (the x and y scales respectively)
    and `param`, a list of plot specific parameters generated by
    `setup_params()`.

    What was formerly called `scale_details` (in coords), `panel_ranges`
    (in layout) and `panel_scales` (in geoms) are now consistently called
    `panel_params` (#1311). These are parameters of the coord that vary from
    panel to panel.

* `ggplot_build()` and `ggplot_gtable()` are now generics, so ggplot-subclasses
  can define additional behavior during the build stage.

* `guide_train()`, `guide_merge()`, `guide_geom()`, and `guide_gengrob()`
  are now exported as they are needed if you want to design your own guide.
  They are not currently documented; use at your own risk (#2528).

* `scale_type()` generic is now exported and documented. Use this if you
  want to extend ggplot2 to work with a new type of vector.

## Minor bug fixes and improvements

### Faceting

* `facet_grid()` gives a more informative error message if you try to use
  a variable in both rows and cols (#1928).

* `facet_grid()` and `facet_wrap()` both give better error messages if you
  attempt to use an unsupported coord with free scales (#2049).

* `label_parsed()` works once again (#2279).

* You can now style the background of horizontal and vertical strips
  independently with `strip.background.x` and `strip.background.y`
  theme settings (#2249).

### Scales

* `discrete_scale()` documentation now inherits shared definitions from
  `continuous_scale()` (@alistaire47, #2052).

* `guide_colorbar()` shows all colours of the scale (@has2k1, #2343).

* `scale_identity()` once again produces legends by default (#2112).

* Tick marks for secondary axes with strong transformations are more
  accurately placed (@thomasp85, #1992).

* Missing line types now reliably generate missing lines (with standard
  warning) (#2206).

* Legends now ignore set aesthetics that are not length one (#1932).

* All colour and fill scales now have an `aesthetics` argument that can
  be used to set the aesthetic(s) the scale works with. This makes it
  possible to apply a colour scale to both colour and fill aesthetics
  at the same time, via `aesthetics = c("colour", "fill")` (@clauswilke).

* Three new generic scales work with any aesthetic or set of aesthetics:
  `scale_continuous_identity()`, `scale_discrete_identity()`, and
  `scale_discrete_manual()` (@clauswilke).

* `scale_*_gradient2()` now consistently omits points outside limits by
  rescaling after the limits are enforced (@foo-bar-baz-qux, #2230).

### Layers

* `geom_label()` now correctly produces unbordered labels when `label.size`
  is 0, even when saving to PDF (@bfgray3, #2407).

* `layer()` gives considerably better error messages for incorrectly specified
  `geom`, `stat`, or `position` (#2401).

* In all layers that use it, `linemitre` now defaults to 10 (instead of 1)
  to better match base R.

* `geom_boxplot()` now supplies a default value if no `x` aesthetic is present
  (@foo-bar-baz-qux, #2110).

* `geom_density()` drops groups with fewer than two data points and throws a
  warning. For groups with two data points, density values are now calculated
  with `stats::density` (@karawoo, #2127).

* `geom_segment()` now also takes a `linejoin` parameter. This allows more
  control over the appearance of the segments, which is especially useful for
  plotting thick arrows (@Ax3man, #774).

* `geom_smooth()` now reports the formula used when `method = "auto"`
  (@davharris #1951). `geom_smooth()` now orders by the `x` aesthetic, making it
  easier to pass pre-computed values without manual ordering (@izahn, #2028). It
  also now knows it has `ymin` and `ymax` aesthetics (#1939). The legend
  correctly reflects the status of the `se` argument when used with stats
  other than the default (@clauswilke, #1546).

* `geom_tile()` now once again interprets `width` and `height` correctly
  (@malcolmbarrett, #2510).

* `position_jitter()` and `position_jitterdodge()` gain a `seed` argument that
  allows the specification of a random seed for reproducible jittering
  (@krlmlr, #1996 and @slowkow, #2445).

* `stat_density()` has better behaviour if all groups are dropped because they
  are too small (#2282).

* `stat_summary_bin()` now understands the `breaks` parameter (@karawoo, #2214).

* `stat_bin()` now accepts functions for `binwidth`. This allows better binning
  when faceting along variables with different ranges (@botanize).

* `stat_bin()` and `geom_histogram()` now sum correctly when using the `weight`
  aesthetic (@jiho, #1921).

* `stat_bin()` again uses correct scaling for the computed variable `ndensity`
  (@timgoodman, #2324).

* `stat_bin()` and `stat_bin_2d()` now properly handle the `breaks` parameter
  when the scales are transformed (@has2k1, #2366).

* `update_geom_defaults()` and `update_stat_defaults()` allow American
  spelling of aesthetic parameters (@foo-bar-baz-qux, #2299).

* The `show.legend` parameter now accepts a named logical vector to hide/show
  only some aesthetics in the legend (@tutuchan, #1798).

* Layers now silently ignore unknown aesthetics with value `NULL` (#1909).

### Coords

* Clipping to the plot panel is now configurable, through a `clip` argument
  to coordinate systems, e.g. `coord_cartesian(clip = "off")`
  (@clauswilke, #2536).

* Like scales, coordinate systems now give you a message when you're
  replacing an existing coordinate system (#2264).

* `coord_polar()` now draws secondary axis ticks and labels
  (@dylan-stark, #2072), and can draw the radius axis on the right
  (@thomasp85, #2005).

* `coord_trans()` now generates a warning when a transformation generates
  non-finite values (@foo-bar-baz-qux, #2147).

### Themes

* Complete themes now always override all elements of the default theme
  (@has2k1, #2058, #2079).

* Themes now set default grid colour in `panel.grid` rather than individually
  in `panel.grid.major` and `panel.grid.minor` individually. This makes it
  slightly easier to customise the theme (#2352).

* Fixed bug when setting strips to `element_blank()` (@thomasp85).

* Axes positioned on the top and to the right can now customize their ticks and
  lines separately (@thomasp85, #1899).

* Built-in themes gain parameters `base_line_size` and `base_rect_size` which
  control the default sizes of line and rectangle elements (@karawoo, #2176).

* Default themes use `rel()` to set line widths (@baptiste).

* Themes were tweaked for visual consistency and more graceful behavior when
  changing the base font size. All absolute heights or widths were replaced
  with heights or widths that are proportional to the base font size. One
  relative font size was eliminated (@clauswilke).

* The height of descenders is now calculated solely on font metrics and doesn't
  change with the specific letters in the string. This fixes minor alignment
  issues with plot titles, subtitles, and legend titles (#2288, @clauswilke).

### Guides

* `guide_colorbar()` is more configurable: tick marks and color bar frame
  can now by styled with arguments `ticks.colour`, `ticks.linewidth`,
  `frame.colour`, `frame.linewidth`, and `frame.linetype`
  (@clauswilke).

* `guide_colorbar()` now uses `legend.spacing.x` and `legend.spacing.y`
  correctly, and it can handle multi-line titles. Minor tweaks were made to
  `guide_legend()` to make sure the two legend functions behave as similarly as
  possible (@clauswilke, #2397 and #2398).

* The theme elements `legend.title` and `legend.text` now respect the settings
  of `margin`, `hjust`, and `vjust` (@clauswilke, #2465, #1502).

* Non-angle parameters of `label.theme` or `title.theme` can now be set in
  `guide_legend()` and `guide_colorbar()` (@clauswilke, #2544).

### Other

* `fortify()` gains a method for tbls (@karawoo, #2218).

* `ggplot` gains a method for `grouped_df`s that adds a `.group` variable,
  which computes a unique value for each group. Use it with
  `aes(group = .group)` (#2351).

* `ggproto()` produces objects with class `c("ggproto", "gg")`, allowing for
  a more informative error message when adding layers, scales, or other ggproto
  objects (@jrnold, #2056).

* `ggsave()`'s DPI argument now supports 3 string options: "retina" (320
  DPI), "print" (300 DPI), and "screen" (72 DPI) (@foo-bar-baz-qux, #2156).
  `ggsave()` now uses full argument names to avoid partial match warnings
  (#2355), and correctly restores the previous graphics device when several
  graphics devices are open (#2363).

* `print.ggplot()` now returns the original ggplot object, instead of the
  output from `ggplot_build()`. Also, the object returned from
  `ggplot_build()` now has the class `"ggplot_built"` (#2034).

* `map_data()` now works even when purrr is loaded (tidyverse#66).

* New functions `summarise_layout()`, `summarise_coord()`, and
  `summarise_layers()` summarise the layout, coordinate systems, and layers
  of a built ggplot object (#2034, @wch). This provides a tested API that
  (e.g.) shiny can depend on.

* Updated startup messages reflect new resources (#2410, @mine-cetinkaya-rundel).

# ggplot2 2.2.1

* Fix usage of `structure(NULL)` for R-devel compatibility (#1968).

# ggplot2 2.2.0

## Major new features

### Subtitle and caption

Thanks to @hrbrmstr plots now have subtitles and captions, which can be set with
the `subtitle`  and `caption` arguments to `ggtitle()` and `labs()`. You can
control their appearance with the theme settings `plot.caption` and
`plot.subtitle`. The main plot title is now left-aligned to better work better
with a subtitle. The caption is right-aligned (@hrbrmstr).

### Stacking

`position_stack()` and `position_fill()` now sort the stacking order to match
grouping order. This allows you to control the order through grouping, and
ensures that the default legend matches the plot (#1552, #1593). If you want the
opposite order (useful if you have horizontal bars and horizontal legend), you
can request reverse stacking by using `position = position_stack(reverse = TRUE)`
(#1837).

`position_stack()` and `position_fill()` now accepts negative values which will
create stacks extending below the x-axis (#1691).

`position_stack()` and `position_fill()` gain a `vjust` argument which makes it
easy to (e.g.) display labels in the middle of stacked bars (#1821).

### Layers

`geom_col()` was added to complement `geom_bar()` (@hrbrmstr). It uses
`stat="identity"` by default, making the `y` aesthetic mandatory. It does not
support any other `stat_()` and does not provide fallback support for the
`binwidth` parameter. Examples and references in other functions were updated to
demonstrate `geom_col()` usage.

When creating a layer, ggplot2 will warn if you use an unknown aesthetic or an
unknown parameter. Compared to the previous version, this is stricter for
aesthetics (previously there was no message), and less strict for parameters
(previously this threw an error) (#1585).

### Facetting

The facet system, as well as the internal panel class, has been rewritten in
ggproto. Facets are now extendable in the same manner as geoms and stats, as
described in `vignette("extending-ggplot2")`.

We have also added the following new features.

* `facet_grid()` and `facet_wrap()` now allow expressions in their faceting
  formulas (@DanRuderman, #1596).

* When `facet_wrap()` results in an uneven number of panels, axes will now be
  drawn underneath the hanging panels (fixes #1607)

* Strips can now be freely positioned in `facet_wrap()` using the
  `strip.position` argument (deprecates `switch`).

* The relative order of panel, strip, and axis can now be controlled with
  the theme setting `strip.placement` that takes either `inside` (strip between
  panel and axis) or `outside` (strip after axis).

* The theme option `panel.margin` has been deprecated in favour of
  `panel.spacing` to more clearly communicate intent.

### Extensions

Unfortunately there was a major oversight in the construction of ggproto which
lead to extensions capturing the super object at package build time, instead of
at package run time (#1826). This problem has been fixed, but requires
re-installation of all extension packages.

## Scales

* The position of x and y axes can now be changed using the `position` argument
  in `scale_x_*`and `scale_y_*` which can take `top` and `bottom`, and `left`
  and `right` respectively. The themes of top and right axes can be modified
  using the `.top` and `.right` modifiers to `axis.text.*` and `axis.title.*`.

### Continuous scales

* `scale_x_continuous()` and `scale_y_continuous()` can now display a secondary
  axis that is a __one-to-one__ transformation of the primary axis (e.g. degrees
  Celcius to degrees Fahrenheit). The secondary axis will be positioned opposite
  to the primary axis and can be controlled with the `sec.axis` argument to
  the scale constructor.

* Scales worry less about having breaks. If no breaks can be computed, the
  plot will work instead of throwing an uninformative error (#791). This
  is particularly helpful when you have facets with free scales, and not
  all panels contain data.

* Scales now warn when transformation introduces infinite values (#1696).

### Date time

* `scale_*_datetime()` now supports time zones. It will use the timezone
  attached to the variable by default, but can be overridden with the
  `timezone` argument.

* New `scale_x_time()` and `scale_y_time()` generate reasonable default
  breaks and labels for hms vectors (#1752).

### Discrete scales

The treatment of missing values by discrete scales has been thoroughly
overhauled (#1584). The underlying principle is that we can naturally represent
missing values on discrete variables (by treating just like another level), so
by default we should.

This principle applies to:

* character vectors
* factors with implicit NA
* factors with explicit NA

And to all scales (both position and non-position.)

Compared to the previous version of ggplot2, there are three main changes:

1.  `scale_x_discrete()` and `scale_y_discrete()` always show discrete NA,
    regardless of their source

1.  If present, `NA`s are shown in discrete legends.

1.  All discrete scales gain a `na.translate` argument that allows you to
    control whether `NA`s are translated to something that can be visualised,
    or should be left as missing. Note that if you don't translate (i.e.
    `na.translate = FALSE)` the missing values will passed on to the layer,
    which will warning that it's dropping missing values. To suppress the
    warnings, you'll also need to add `na.rm = TRUE` to the layer call.

There were also a number of other smaller changes

* Correctly use scale expansion factors.
* Don't preserve space for dropped levels (#1638).
* Only issue one warning when when asking for too many levels (#1674).
* Unicode labels work better on Windows (#1827).
* Warn when used with only continuous data (#1589)

## Themes

* The `theme()` constructor now has named arguments rather than ellipses. This
  should make autocomplete substantially more useful. The documentation
  (including examples) has been considerably improved.

* Built-in themes are more visually homogeneous, and match `theme_grey` better.
  (@jiho, #1679)

* When computing the height of titles, ggplot2 now includes the height of the
  descenders (i.e. the bits of `g` and `y` that hang beneath the baseline). This
  improves the margins around titles, particularly the y axis label (#1712).
  I have also very slightly increased the inner margins of axis titles, and
  removed the outer margins.

* Theme element inheritance is now easier to work with as modification now
  overrides default `element_blank` elements (#1555, #1557, #1565, #1567)

* Horizontal legends (i.e. legends on the top or bottom) are horizontally
  aligned by default (#1842). Use `legend.box = "vertical"` to switch back
  to the previous behaviour.

* `element_line()` now takes an `arrow` argument to specify arrows at the end of
  lines (#1740)

There were a number of tweaks to the theme elements that control legends:

* `legend.justification` now controls appearance will plotting the legend
  outside of the plot area. For example, you can use
  `theme(legend.justification = "top")` to make the legend align with the
  top of the plot.

* `panel.margin` and `legend.margin` have been renamed to `panel.spacing` and
  `legend.spacing` respectively, to better communicate intent (they only
  affect spacing between legends and panels, not the margins around them)

* `legend.margin` now controls margin around individual legends.

* New `legend.box.background`, `legend.box.spacing`, and `legend.box.margin`
  control the background, spacing, and margin of the legend box (the region
  that contains all legends).

## Bug fixes and minor improvements

* ggplot2 now imports tibble. This ensures that all built-in datasets print
  compactly even if you haven't explicitly loaded tibble or dplyr (#1677).

* Class of aesthetic mapping is preserved when adding `aes()` objects (#1624).

* `+.gg` now works for lists that include data frames.

* `annotation_x()` now works in the absense of global data (#1655)

* `geom_*(show.legend = FALSE)` now works for `guide_colorbar`.

* `geom_boxplot()` gains new `outlier.alpha` (@jonathan-g) and
  `outlier.fill` (@schloerke, #1787) parameters to control the alpha/fill of
   outlier points independently of the alpha of the boxes.

* `position_jitter()` (and hence `geom_jitter()`) now correctly computes
  the jitter width/jitter when supplied by the user (#1775, @has2k1).

* `geom_contour()` more clearly describes what inputs it needs (#1577).

* `geom_curve()` respects the `lineend` parameter (#1852).

* `geom_histogram()` and `stat_bin()` understand the `breaks` parameter once
  more. (#1665). The floating point adjustment for histogram bins is now
  actually used - it was previously inadvertently ignored (#1651).

* `geom_violin()` no longer transforms quantile lines with the alpha aesthetic
  (@mnbram, #1714). It no longer errors when quantiles are requested but data
  have zero range (#1687). When `trim = FALSE` it once again has a nice
  range that allows the density to reach zero (by extending the range 3
  bandwidths to either side of the data) (#1700).

* `geom_dotplot()` works better when faceting and binning on the y-axis.
  (#1618, @has2k1).

* `geom_hexbin()` once again supports `..density..` (@mikebirdgeneau, #1688).

* `geom_step()` gives useful warning if only one data point in layer (#1645).

* `layer()` gains new `check.aes` and `check.param` arguments. These allow
  geom/stat authors to optional suppress checks for known aesthetics/parameters.
  Currently this is used only in `geom_blank()` which powers `expand_limits()`
  (#1795).

* All `stat_*()` display a better error message when required aesthetics are
  missing.

* `stat_bin()` and `stat_summary_hex()` now accept length 1 `binwidth` (#1610)

* `stat_density()` gains new argument `n`, which is passed to underlying function
  `stats::density` ("number of equally spaced points at which the
  density is to be estimated"). (@hbuschme)

* `stat_binhex()` now again returns `count` rather than `value` (#1747)

* `stat_ecdf()` respects `pad` argument (#1646).

* `stat_smooth()` once again informs you about the method it has chosen.
  It also correctly calculates the size of the largest group within facets.

* `x` and `y` scales are now symmetric regarding the list of
  aesthetics they accept: `xmin_final`, `xmax_final`, `xlower`,
  `xmiddle` and `xupper` are now valid `x` aesthetics.

* `Scale` extensions can now override the `make_title` and `make_sec_title`
  methods to let the scale modify the axis/legend titles.

* The random stream is now reset after calling `.onAttach()` (#2409).

# ggplot2 2.1.0

## New features

* When mapping an aesthetic to a constant (e.g.
  `geom_smooth(aes(colour = "loess")))`), the default guide title is the name
  of the aesthetic (i.e. "colour"), not the value (i.e. "loess") (#1431).

* `layer()` now accepts a function as the data argument. The function will be
  applied to the data passed to the `ggplot()` function and must return a
  data.frame (#1527, @thomasp85). This is a more general version of the
  deprecated `subset` argument.

* `theme_update()` now uses the `+` operator instead of `%+replace%`, so that
  unspecified values will no longer be `NULL`ed out. `theme_replace()`
  preserves the old behaviour if desired (@oneillkza, #1519).

* `stat_bin()` has been overhauled to use the same algorithm as ggvis, which
  has been considerably improved thanks to the advice of Randy Prium (@rpruim).
  This includes:

    * Better arguments and a better algorithm for determining the origin.
      You can now specify either `boundary` or the `center` of a bin.
      `origin` has been deprecated in favour of these arguments.

    * `drop` is deprecated in favour of `pad`, which adds extra 0-count bins
      at either end (needed for frequency polygons). `geom_histogram()` defaults
      to `pad = FALSE` which considerably improves the default limits for
      the histogram, especially when the bins are big (#1477).

    * The default algorithm does a (somewhat) better job at picking nice widths
      and origins across a wider range of input data.

    * `bins = n` now gives a histogram with `n` bins, not `n + 1` (#1487).

## Bug fixes

* All `\donttest{}` examples run.

* All `geom_()` and `stat_()` functions now have consistent argument order:
  data + mapping, then geom/stat/position, then `...`, then specific arguments,
  then arguments common to all layers (#1305). This may break code if you were
  previously relying on partial name matching, but in the long-term should make
  ggplot2 easier to use. In particular, you can now set the `n` parameter
  in `geom_density2d()` without it partially matching `na.rm` (#1485).

* For geoms with both `colour` and `fill`, `alpha` once again only affects
  fill (Reverts #1371, #1523). This was causing problems for people.

* `facet_wrap()`/`facet_grid()` works with multiple empty panels of data
  (#1445).

* `facet_wrap()` correctly swaps `nrow` and `ncol` when faceting vertically
  (#1417).

* `ggsave("x.svg")` now uses svglite to produce the svg (#1432).

* `geom_boxplot()` now understands `outlier.color` (#1455).

* `geom_path()` knows that "solid" (not just 1) represents a solid line (#1534).

* `geom_ribbon()` preserves missing values so they correctly generate a
  gap in the ribbon (#1549).

* `geom_tile()` once again accepts `width` and `height` parameters (#1513).
  It uses `draw_key_polygon()` for better a legend, including a coloured
  outline (#1484).

* `layer()` now automatically adds a `na.rm` parameter if none is explicitly
  supplied.

* `position_jitterdodge()` now works on all possible dodge aesthetics,
  e.g. `color`, `linetype` etc. instead of only based on `fill` (@bleutner)

* `position = "nudge"` now works (although it doesn't do anything useful)
  (#1428).

* The default scale for columns of class "AsIs" is now "identity" (#1518).

* `scale_*_discrete()` has better defaults when used with purely continuous
  data (#1542).

* `scale_size()` warns when used with categorical data.

* `scale_size()`, `scale_colour()`, and `scale_fill()` gain date and date-time
  variants (#1526).

* `stat_bin_hex()` and `stat_bin_summary()` now use the same underlying
  algorithm so results are consistent (#1383). `stat_bin_hex()` now accepts
  a `weight` aesthetic. To be consistent with related stats, the output variable
  from `stat_bin_hex()` is now value instead of count.

* `stat_density()` gains a `bw` parameter which makes it easy to get consistent
   smoothing between facets (@jiho)

* `stat-density-2d()` no longer ignores the `h` parameter, and now accepts
  `bins` and `binwidth` parameters to control the number of contours
  (#1448, @has2k1).

* `stat_ecdf()` does a better job of adding padding to -Inf/Inf, and gains
  an argument `pad` to suppress the padding if not needed (#1467).

* `stat_function()` gains an `xlim` parameter (#1528). It once again works
  with discrete x values (#1509).

* `stat_summary()` preserves sorted x order which avoids artefacts when
  display results with `geom_smooth()` (#1520).

* All elements should now inherit correctly for all themes except `theme_void()`.
  (@Katiedaisey, #1555)

* `theme_void()` was completely void of text but facets and legends still
  need labels. They are now visible (@jiho).

* You can once again set legend key and height width to unit arithmetic
  objects (like `2 * unit(1, "cm")`) (#1437).

* Eliminate spurious warning if you have a layer with no data and no aesthetics
  (#1451).

* Removed a superfluous comma in `theme-defaults.r` code (@jschoeley)

* Fixed a compatibility issue with `ggproto` and R versions prior to 3.1.2.
  (#1444)

* Fixed issue where `coord_map()` fails when given an explicit `parameters`
  argument (@tdmcarthur, #1729)

* Fixed issue where `geom_errorbarh()` had a required `x` aesthetic (#1933)

# ggplot2 2.0.0

## Major changes

* ggplot no longer throws an error if your plot has no layers. Instead it
  automatically adds `geom_blank()` (#1246).

* New `cut_width()` is a convenient replacement for the verbose
  `plyr::round_any()`, with the additional benefit of offering finer
  control.

* New `geom_count()` is a convenient alias to `stat_sum()`. Use it when you
  have overlapping points on a scatterplot. `stat_sum()` now defaults to
  using counts instead of proportions.

* New `geom_curve()` adds curved lines, with a similar specification to
  `geom_segment()` (@veraanadi, #1088).

* Date and datetime scales now have `date_breaks`, `date_minor_breaks` and
  `date_labels` arguments so that you never need to use the long
  `scales::date_breaks()` or `scales::date_format()`.

* `geom_bar()` now has it's own stat, distinct from `stat_bin()` which was
  also used by `geom_histogram()`. `geom_bar()` now uses `stat_count()`
  which counts values at each distinct value of x (i.e. it does not bin
  the data first). This can be useful when you want to show exactly which
  values are used in a continuous variable.

* `geom_point()` gains a `stroke` aesthetic which controls the border width of
  shapes 21-25 (#1133, @SeySayux). `size` and `stroke` are additive so a point
  with `size = 5` and `stroke = 5` will have a diameter of 10mm. (#1142)

* New `position_nudge()` allows you to slightly offset labels (or other
  geoms) from their corresponding points (#1109).

* `scale_size()` now maps values to _area_, not radius. Use `scale_radius()`
  if you want the old behaviour (not recommended, except perhaps for lines).

* New `stat_summary_bin()` works like `stat_summary()` but on binned data.
  It's a generalisation of `stat_bin()` that can compute any aggregate,
  not just counts (#1274). Both default to `mean_se()` if no aggregation
  functions are supplied (#1386).

* Layers are now much stricter about their arguments - you will get an error
  if you've supplied an argument that isn't an aesthetic or a parameter.
  This is likely to cause some short-term pain but in the long-term it will make
  it much easier to spot spelling mistakes and other errors (#1293).

    This change does break a handful of geoms/stats that used `...` to pass
    additional arguments on to the underlying computation. Now
    `geom_smooth()`/`stat_smooth()` and `geom_quantile()`/`stat_quantile()`
    use `method.args` instead (#1245, #1289); and `stat_summary()` (#1242),
    `stat_summary_hex()`, and `stat_summary2d()` use `fun.args`.

### Extensibility

There is now an official mechanism for defining Stats, Geoms, and Positions in
other packages. See `vignette("extending-ggplot2")` for details.

* All Geoms, Stats and Positions are now exported, so you can inherit from them
  when making your own objects (#989).

* ggplot2 no longer uses proto or reference classes. Instead, we now use
  ggproto, a new OO system designed specifically for ggplot2. Unlike proto
  and RC, ggproto supports clean cross-package inheritance. Creating a new OO
  system isn't usually the right way to solve a problem, but I'm pretty sure
  it was necessary here. Read more about it in the vignette.

* `aes_()` replaces `aes_q()`. It also supports formulas, so the most concise
  SE version of `aes(carat, price)` is now `aes_(~carat, ~price)`. You may
  want to use this form in packages, as it will avoid spurious `R CMD check`
  warnings about undefined global variables.

### Text

* `geom_text()` has been overhauled to make labelling your data a little
  easier. It:

    * `nudge_x` and `nudge_y` arguments let you offset labels from their
      corresponding points (#1120).

    * `check_overlap = TRUE` provides a simple way to avoid overplotting
      of labels: labels that would otherwise overlap are omitted (#1039).

    * `hjust` and `vjust` can now be character vectors: "left", "center",
      "right", "bottom", "middle", "top". New options include "inward" and
      "outward" which align text towards and away from the center of the plot
      respectively.

* `geom_label()` works like `geom_text()` but draws a rounded rectangle
  underneath each label (#1039). This is useful when you want to label plots
  that are dense with data.

### Deprecated features

* The little used `aes_auto()` has been deprecated.

* `aes_q()` has been replaced with `aes_()` to be consistent with SE versions
  of NSE functions in other packages.

* The `order` aesthetic is officially deprecated. It never really worked, and
  was poorly documented.

* The `stat` and `position` arguments to `qplot()` have been deprecated.
  `qplot()` is designed for quick plots - if you need to specify position
  or stat, use `ggplot()` instead.

* The theme setting `axis.ticks.margin` has been deprecated: now use the margin
  property of `axis.text`.

* `stat_abline()`, `stat_hline()` and `stat_vline()` have been removed:
  these were never suitable for use other than with `geom_abline()` etc
  and were not documented.

* `show_guide` has been renamed to `show.legend`: this more accurately
  reflects what it does (controls appearance of layer in legend), and uses the
  same convention as other ggplot2 arguments (i.e. a `.` between names).
  (Yes, I know that's inconsistent with function names with use `_`, but it's
  too late to change now.)

A number of geoms have been renamed to be internally consistent:

* `stat_binhex()` and `stat_bin2d()` have been renamed to `stat_bin_hex()`
  and `stat_bin_2d()` (#1274). `stat_summary2d()` has been renamed to
  `stat_summary_2d()`, `geom_density2d()`/`stat_density2d()` has been renamed
  to `geom_density_2d()`/`stat_density_2d()`.

* `stat_spoke()` is now `geom_spoke()` since I realised it's a
  reparameterisation of `geom_segment()`.

* `stat_bindot()` has been removed because it's so tightly coupled to
  `geom_dotplot()`. If you happened to use `stat_bindot()`, just change to
  `geom_dotplot()` (#1194).

All defunct functions have been removed.

### Default appearance

* The default `theme_grey()` background colour has been changed from "grey90"
  to "grey92": this makes the background a little less visually prominent.

* Labels and titles have been tweaked for readability:

    * Axes labels are darker.

    * Legend and axis titles are given the same visual treatment.

    * The default font size dropped from 12 to 11. You might be surprised that
      I've made the default text size smaller as it was already hard for
      many people to read. It turns out there was a bug in RStudio (fixed in
      0.99.724), that shrunk the text of all grid based graphics. Once that
      was resolved the defaults seemed too big to my eyes.

    * More spacing between titles and borders.

    * Default margins scale with the theme font size, so the appearance at
      larger font sizes should be considerably improved (#1228).

* `alpha` now affects both fill and colour aesthetics (#1371).

* `element_text()` gains a margins argument which allows you to add additional
  padding around text elements. To help see what's going on use `debug = TRUE`
  to display the text region and anchors.

* The default font size in `geom_text()` has been decreased from 5mm (14 pts)
  to 3.8 mm (11 pts) to match the new default theme sizes.

* A diagonal line is no longer drawn on bar and rectangle legends. Instead, the
  border has been tweaked to be more visible, and more closely match the size of
  line drawn on the plot.

* `geom_pointrange()` and `geom_linerange()` get vertical (not horizontal)
  lines in the legend (#1389).

* The default line `size` for `geom_smooth()` has been increased from 0.5 to 1
  to make it easier to see when overlaid on data.

* `geom_bar()` and `geom_rect()` use a slightly paler shade of grey so they
  aren't so visually heavy.

* `geom_boxplot()` now colours outliers the same way as the boxes.

* `geom_point()` now uses shape 19 instead of 16. This looks much better on
  the default Linux graphics device. (It's very slightly smaller than the old
  point, but it shouldn't affect any graphics significantly)

* Sizes in ggplot2 are measured in mm. Previously they were converted to pts
  (for use in grid) by multiplying by 72 / 25.4. However, grid uses printer's
  points, not Adobe (big pts), so sizes are now correctly multiplied by
  72.27 / 25.4. This is unlikely to noticeably affect display, but it's
  technically correct (<https://youtu.be/hou0lU8WMgo>).

* The default legend will now allocate multiple rows (if vertical) or
  columns (if horizontal) in order to make a legend that is more likely to
  fit on the screen. You can override with the `nrow`/`ncol` arguments
  to `guide_legend()`

    ```R
    p <- ggplot(mpg, aes(displ,hwy, colour = model)) + geom_point()
    p
    p + theme(legend.position = "bottom")
    # Previous behaviour
    p + guides(colour = guide_legend(ncol = 1))
    ```

### New and updated themes

* New `theme_void()` is completely empty. It's useful for plots with non-
  standard coordinates or for drawings (@jiho, #976).

* New `theme_dark()` has a dark background designed to make colours pop out
  (@jiho, #1018)

* `theme_minimal()` became slightly more minimal by removing the axis ticks:
  labels now line up directly beneath grid lines (@tomschloss, #1084)

* New theme setting `panel.ontop` (logical) make it possible to place
  background elements (i.e., gridlines) on top of data. Best used with
  transparent `panel.background` (@noamross. #551).

### Labelling

The facet labelling system was updated with many new features and a
more flexible interface (@lionel-). It now works consistently across
grid and wrap facets. The most important user visible changes are:

* `facet_wrap()` gains a `labeller` option (#25).

* `facet_grid()` and `facet_wrap()` gain a `switch` argument to
  display the facet titles near the axes. When switched, the labels
  become axes subtitles. `switch` can be set to "x", "y" or "both"
  (the latter only for grids) to control which margin is switched.

The labellers (such as `label_value()` or `label_both()`) also get
some new features:

* They now offer the `multi_line` argument to control whether to
  display composite facets (those specified as `~var1 + var2`) on one
  or multiple lines.

* In `label_bquote()` you now refer directly to the names of
  variables. With this change, you can create math expressions that
  depend on more than one variable. This math expression can be
  specified either for the rows or the columns and you can also
  provide different expressions to each margin.

  As a consequence of these changes, referring to `x` in backquoted
  expressions is deprecated.

* Similarly to `label_bquote()`, `labeller()` now take `.rows` and
  `.cols` arguments. In addition, it also takes `.default`.
  `labeller()` is useful to customise how particular variables are
  labelled. The three additional arguments specify how to label the
  variables are not specifically mentioned, respectively for rows,
  columns or both. This makes it especially easy to set up a
  project-wide labeller dispatcher that can be reused across all your
  plots. See the documentation for an example.

* The new labeller `label_context()` adapts to the number of factors
  facetted over. With a single factor, it displays only the values,
  just as before. But with multiple factors in a composite margin
  (e.g. with `~cyl + am`), the labels are passed over to
  `label_both()`. This way the variables names are displayed with the
  values to help identifying them.

On the programming side, the labeller API has been rewritten in order
to offer more control when faceting over multiple factors (e.g. with
formulae such as `~cyl + am`). This also means that if you have
written custom labellers, you will need to update them for this
version of ggplot.

* Previously, a labeller function would take `variable` and `value`
  arguments and return a character vector. Now, they take a data frame
  of character vectors and return a list. The input data frame has one
  column per factor facetted over and each column in the returned list
  becomes one line in the strip label. See documentation for more
  details.

* The labels received by a labeller now contain metadata: their margin
  (in the "type" attribute) and whether they come from a wrap or a
  grid facet (in the "facet" attribute).

* Note that the new `as_labeller()` function operator provides an easy
  way to transform an existing function to a labeller function. The
  existing function just needs to take and return a character vector.

## Documentation

* Improved documentation for `aes()`, `layer()` and much much more.

* I've tried to reduce the use of `...` so that you can see all the
  documentation in one place rather than having to integrate multiple pages.
  In some cases this has involved adding additional arguments to geoms
  to make it more clear what you can do:

    *  `geom_smooth()` gains explicit `method`, `se` and `formula` arguments.

    * `geom_histogram()` gains `binwidth`, `bins`, `origin` and `right`
      arguments.

    * `geom_jitter()` gains `width` and `height` arguments to make it easier
      to control the amount of jittering without using the lengthy
      `position_jitter()` function (#1116)

* Use of `qplot()` in examples has been minimised (#1123, @hrbrmstr). This is
  inline with the 2nd edition of the ggplot2 box, which minimises the use of
  `qplot()` in favour of `ggplot()`.

* Tightly linked geoms and stats (e.g. `geom_boxplot()` and `stat_boxplot()`)
  are now documented in the same file so you can see all the arguments in one
  place. Variations of the same idea (e.g. `geom_path()`, `geom_line()`, and
  `geom_step()`) are also documented together.

* It's now obvious that you can set the `binwidth` parameter for
  `stat_bin_hex()`, `stat_summary_hex()`, `stat_bin_2d()`, and
  `stat_summary_2d()`.

* The internals of positions have been cleaned up considerably. You're unlikely
  to notice any external changes, although the documentation should be a little
  less confusing since positions now don't list parameters they never use.

## Data

* All datasets have class `tbl_df` so if you also use dplyr, you get a better
  print method.

* `economics` has been brought up to date to 2015-04-01.

* New `economics_long` is the economics data in long form.

* New `txhousing` dataset containing information about the Texas housing
  market. Useful for examples that need multiple time series, and for
  demonstrating model+vis methods.

* New `luv_colours` dataset which contains the locations of all
  built-in `colors()` in Luv space.

* `movies` has been moved into its own package, ggplot2movies, because it was
  large and not terribly useful. If you've used the movies dataset, you'll now
  need to explicitly load the package with `library(ggplot2movies)`.

## Bug fixes and minor improvements

* All partially matched arguments and `$` have been been replaced with
  full matches (@jimhester, #1134).

* ggplot2 now exports `alpha()` from the scales package (#1107), and `arrow()`
  and `unit()` from grid (#1225). This means you don't need attach scales/grid
  or do `scales::`/`grid::` for these commonly used functions.

* `aes_string()` now only parses character inputs. This fixes bugs when
  using it with numbers and non default `OutDec` settings (#1045).

* `annotation_custom()` automatically adds a unique id to each grob name,
  making it easier to plot multiple grobs with the same name (e.g. grobs of
  ggplot2 graphics) in the same plot (#1256).

* `borders()` now accepts xlim and ylim arguments for specifying the geographical
  region of interest (@markpayneatwork, #1392).

* `coord_cartesian()` applies the same expansion factor to limits as for scales.
  You can suppress with `expand = FALSE` (#1207).

* `coord_trans()` now works when breaks are suppressed (#1422).

* `cut_number()` gives error message if the number of requested bins can
  be created because there are two few unique values (#1046).

* Character labels in `facet_grid()` are no longer (incorrectly) coerced into
  factors. This caused problems with custom label functions (#1070).

* `facet_wrap()` and `facet_grid()` now allow you to use non-standard
  variable names by surrounding them with backticks (#1067).

* `facet_wrap()` more carefully checks its `nrow` and `ncol` arguments
  to ensure that they're specified correctly (@richierocks, #962)

* `facet_wrap()` gains a `dir` argument to control the direction the
  panels are wrapped in. The default is "h" for horizontal. Use "v" for
  vertical layout (#1260).

* `geom_abline()`, `geom_hline()` and `geom_vline()` have been rewritten to
  have simpler behaviour and be more consistent:

    * `stat_abline()`, `stat_hline()` and `stat_vline()` have been removed:
      these were never suitable for use other than with `geom_abline()` etc
      and were not documented.

    * `geom_abline()`, `geom_vline()` and `geom_hline()` are bound to
      `stat_identity()` and `position_identity()`

    * Intercept parameters can no longer be set to a function.

    * They are all documented in one file, since they are so closely related.

* `geom_bin2d()` will now let you specify one dimension's breaks exactly,
  without touching the other dimension's default breaks at all (#1126).

* `geom_crossbar()` sets grouping correctly so you can display multiple
  crossbars on one plot. It also makes the default `fatten` argument a little
  bigger to make the middle line more obvious (#1125).

* `geom_histogram()` and `geom_smooth()` now only inform you about the
  default values once per layer, rather than once per panel (#1220).

* `geom_pointrange()` gains `fatten` argument so you can control the
  size of the point relative to the size of the line.

* `geom_segment()` annotations were not transforming with scales
  (@BrianDiggs, #859).

* `geom_smooth()` is no longer so chatty. If you want to know what the default
  smoothing method is, look it up in the documentation! (#1247)

* `geom_violin()` now has the ability to draw quantile lines (@DanRuderman).

* `ggplot()` now captures the parent frame to use for evaluation,
  rather than always defaulting to the global environment. This should
  make ggplot more suitable to use in more situations (e.g. with knitr)

* `ggsave()` has been simplified a little to make it easier to maintain.
  It no longer checks that you're printing a ggplot2 object (so now also
  works with any grid grob) (#970), and always requires a filename.
  Parameter `device` now supports character argument to specify which supported
  device to use ('pdf', 'png', 'jpeg', etc.), for when it cannot be correctly
  inferred from the file extension (for example when a temporary filename is
  supplied server side in shiny apps) (@sebkopf, #939). It no longer opens
  a graphics device if one isn't already open - this is annoying when you're
  running from a script (#1326).

* `guide_colorbar()` creates correct legend if only one color (@krlmlr, #943).

* `guide_colorbar()` no longer fails when the legend is empty - previously
  this often masked misspecifications elsewhere in the plot (#967).

* New `layer_data()` function extracts the data used for plotting for a given
  layer. It's mostly useful for testing.

* User supplied `minor_breaks` can now be supplied on the same scale as
  the data, and will be automatically transformed with by scale (#1385).

* You can now suppress the appearance of an axis/legend title (and the space
  that would allocated for it) with `NULL` in the `scale_` function. To
  use the default label, use `waiver()` (#1145).

* Position adjustments no longer warn about potentially varying ranges
  because the problem rarely occurs in practice and there are currently a
  lot of false positives since I don't understand exactly what FP criteria
  I should be testing.

* `scale_fill_grey()` now uses red for missing values. This matches
  `scale_colour_grey()` and makes it obvious where missing values lie.
  Override with `na.value`.

* `scale_*_gradient2()` defaults to using Lab colour space.

* `scale_*_gradientn()` now allows `colours` or `colors` (#1290)

* `scale_y_continuous()` now also transforms the `lower`, `middle` and `upper`
  aesthetics used by `geom_boxplot()`: this only affects
  `geom_boxplot(stat = "identity")` (#1020).

* Legends no longer inherit aesthetics if `inherit.aes` is FALSE (#1267).

* `lims()` makes it easy to set the limits of any axis (#1138).

* `labels = NULL` now works with `guide_legend()` and `guide_colorbar()`.
  (#1175, #1183).

* `override.aes` now works with American aesthetic spelling, e.g. color

* Scales no longer round data points to improve performance of colour
  palettes. Instead the scales package now uses a much faster colour
  interpolation algorithm (#1022).

* `scale_*_brewer()` and `scale_*_distiller()` add new `direction` argument of
  `scales::brewer_pal`, making it easier to change the order of colours
  (@jiho, #1139).

* `scale_x_date()` now clips dates outside the limits in the same way as
  `scale_x_continuous()` (#1090).

* `stat_bin()` gains `bins` arguments, which denotes the number of bins. Now
  you can set `bins=100` instead of `binwidth=0.5`. Note that `breaks` or
  `binwidth` will override it (@tmshn, #1158, #102).

* `stat_boxplot()` warns if a continuous variable is used for the `x` aesthetic
  without also supplying a `group` aesthetic (#992, @krlmlr).

* `stat_summary_2d()` and `stat_bin_2d()` now share exactly the same code for
  determining breaks from `bins`, `binwidth`, and `origin`.

* `stat_summary_2d()` and `stat_bin_2d()` now output in tile/raster compatible
  form instead of rect compatible form.

* Automatically computed breaks do not lead to an error for transformations like
  "probit" where the inverse can map to infinity (#871, @krlmlr)

* `stat_function()` now always evaluates the function on the original scale.
  Previously it computed the function on transformed scales, giving incorrect
  values (@BrianDiggs, #1011).

* `strip_dots` works with anonymous functions within calculated aesthetics
  (e.g. `aes(sapply(..density.., function(x) mean(x))))` (#1154, @NikNakk)

* `theme()` gains `validate = FALSE` parameter to turn off validation, and
  hence store arbitrary additional data in the themes. (@tdhock, #1121)

* Improved the calculation of segments needed to draw the curve representing
  a line when plotted in polar coordinates. In some cases, the last segment
  of a multi-segment line was not drawn (@BrianDiggs, #952)<|MERGE_RESOLUTION|>--- conflicted
+++ resolved
@@ -1,11 +1,8 @@
 # ggplot2 (development version)
 
-<<<<<<< HEAD
 * The `arrow` and `arrow.fill` arguments are now available in 
   `geom_linerange()` and `geom_pointrange()` layers (@teunbrand, #6481).
-=======
 * (internal) `zeroGrob()` now returns a `grid::nullGrob()` (#6390).
->>>>>>> 8b07991e
 * `stat_ydensity()` now only requires the `x` or `y` aesthetic. The other will
   be populated with 0, similar to `stat_boxplot()` (@teunbrand, #6600)
 * Implemented `as.list()` and `S7::convert()` methods for lists and classes in ggplot2 

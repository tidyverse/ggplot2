--- conflicted
+++ resolved
@@ -1,11 +1,10 @@
 # ggplot2 (development version)
 
-<<<<<<< HEAD
 * `geom_hex()` will now use the binwidth from `stat_bin_hex()` if present, 
   instead of deriving it (@thomasp85, #4580)
   
 * `geom_hex()` now works on non-linear coordinate systems (@thomasp85)
-=======
+
 * Axes are now added correctly in `facet_wrap()` when `as.table = FALSE`
   (@thomasp85, #4553)
 
@@ -23,7 +22,6 @@
 
 * Setting `size = NA` will no longer cause `guide_legend()` to error 
   (@thomasp85, #4559)
->>>>>>> bd50a551
 
 * Setting `stroke` to `NA` in `geom_point()` will no longer impair the sizing of
   the points (@thomasp85, #4624)

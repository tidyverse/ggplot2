--- conflicted
+++ resolved
@@ -2,18 +2,13 @@
 
 ### Bug fixes
 
-<<<<<<< HEAD
-* Improved palette fallback mechanism in scales (@teunbrand, #6669).
-=======
 * `geom_text()` and `geom_label()` accept expressions as the `label` aesthetic 
   (@teunbrand, #6638)
->>>>>>> 155ffde9
 * Fixed regression where `draw_key_rect()` stopped using `fill` colours 
   (@mitchelloharawild, #6609).
 * Fixed regression where `scale_{x,y}_*()` threw an error when an expression
   object is set to `labels` argument (@yutannihilation, #6617).
-
-
+* Improved palette fallback mechanism in scales (@teunbrand, #6669).
 * Allow `stat` in `geom_hline`, `geom_vline`, and `geom_abline`. (@sierrajohnson, #6559)
 * `stat_boxplot()` treats `width` as an optional aesthetic (@Yunuuuu, #6575)
 

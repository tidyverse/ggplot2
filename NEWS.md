--- conflicted
+++ resolved
@@ -1,13 +1,11 @@
 # ggplot2 (development version)
 
-<<<<<<< HEAD
 * Secondary axis ticks are now positioned more precisely, removing small visual
   artefacts with alignment between grid and ticks (@thomasp85, #3576)
-=======
+
 * Improve `stat_function` documentation regarding `xlim` argument. (@92amartins, #4474)
 
 * `qplot()` is now formally deprecated (@yutannihilation, #3956).
->>>>>>> c51fa489
 
 * Use `rlang::hash()` instead of `digest::digest()`. This update may lead to 
   changes in the automatic sorting of legends. In order to enforce a specific

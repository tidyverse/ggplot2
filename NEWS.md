--- conflicted
+++ resolved
@@ -1,9 +1,7 @@
 # ggplot2 (development version)
 
-<<<<<<< HEAD
 * Date scales silently coerce <POSIXct> to <Date> and datetime scales silently
   coerce <Date> to <POSIXct> (@laurabrianna, #3533)
-=======
 * New parameters for `geom_label()` (@teunbrand and @steveharoz, #5365):
   * The `linewidth` aesthetic is now applied and replaces the `label.size` 
     argument.
@@ -77,7 +75,6 @@
   (@teunbrand, #6147).
 * The helper function `is.waiver()` is now exported to help extensions to work
   with `waiver()` objects (@arcresu, #6173).
->>>>>>> 1800a9af
 * Date(time) scales now throw appropriate errors when `date_breaks`, 
   `date_minor_breaks` or `date_labels` are not strings (@RodDalBen, #5880)
 * `geom_errorbarh()` is deprecated in favour of 

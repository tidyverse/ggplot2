--- conflicted
+++ resolved
@@ -1,15 +1,13 @@
 # ggplot2 (development version)
 
-<<<<<<< HEAD
 * Strip padding in `facet_grid()` is now only in effect if `strip.placement = "outside"`
   _and_ an axis is present between the strip and the panel (@thomasp85, #4610)
-=======
+
 * Aesthetics of length 1 are now recycled to 0 if the length of the data is 0 
   (@thomasp85, #4588)
 
 * Setting `size = NA` will no longer cause `guide_legend()` to error 
   (@thomasp85, #4559)
->>>>>>> 65d3bfc2
 
 * Setting `stroke` to `NA` in `geom_point()` will no longer impair the sizing of
   the points (@thomasp85, #4624)

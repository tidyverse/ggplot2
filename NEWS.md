# ggplot2 (development version)

<<<<<<< HEAD
* Fix bug in `labeller()` where parsing was turned off if `.multiline = FALSE`
  (@thomasp85, #4084)
=======
* Fix a bug in `qplot()` when supplying `c(NA, NA)` as axis limits 
  (@thomasp85, #4027)
>>>>>>> 10238613

* Fix bug in `geom_dotplot()` where dots would be positioned wrong with 
  `stackgroups = TRUE` (@thomasp85, #1745)

* Make sure position_jitter creates the same jittering independent of whether it
  is called by name or with constructor (@thomasp85, #2507)

* Fix a bug in `position_dodge2()` where `NA` values in thee data would cause an
  error (@thomasp85, #2905)

* Fix a bug in `position_jitter()` where different jitters would be applied to 
  different position aesthetics of the same axis (@thomasp85, #2941)

* `ggsave()` now uses ragg to render raster output if ragg is available 
  (@thomasp85, #4388)
  
* `coord_sf()` now has an argument `default_crs` that specifies the coordinate
  reference system (CRS) for non-sf layers and scale/coord limits. This argument
  defaults to the World Geodetic System 1984 (WGS84), which means x and y positions
  are interpreted as longitude and latitude. This is a potentially breaking change
  for users who use projected coordinates in non-sf layers or in limits. Setting
  `default_crs = NULL` recovers the old behavior. Further, authors of extension
  packages implementing `stat_sf()`-like functionality are encouraged to look at the
  source code of `stat_sf()`'s `compute_group()` function to see how to provide
  scale-limit hints to `coord_sf()` (@clauswilke, #3659).

* `ggsave()` now sets the default background to match the fill value of the
  `plot.background` theme element (@karawoo, #4057)

* Extended `stat_ecdf()` to calculate the cdf from either x or y instead from y only (@jgjl, #4005).

* Fixed a bug in `labeller()` so that `.default` is passed to `as_labeller()`
  when labellers are specified by naming faceting variables. (@waltersom, #4031)
  
* Updated style for example code (@rjake, #4092)

* Only drop groups in `stat_ydensity()` when there are fewer than two data points and throw a warning (@andrewwbutler, #4111).

* It is now deprecated to specify `guides(<scale> = FALSE)` or
  `scale_*(guide = FALSE)` to remove a guide. Please use 
  `guides(<scale> = "none")` or `scale_*(guide = "none")` instead 
  (@yutannihilation, #4094).
  
* Date and datetime position scales support out-of-bounds (oob) arguments to 
  control how limits affect data outside those limits (@teunbrand, #4199).

* `stat_bin()`'s computed variable `width` is now documented (#3522).

* Fixed a bug in strip assembly when theme has `strip.text = element_blank()`
  and plots are faceted with multi-layered strips (@teunbrand, #4384).

* ggplot2 now requires R >= 3.3 (#4247).

* ggplot2 now uses `rlang::check_installed()` to check if a suggested package is
  installed, which will offer to install the package before continuing (#4375, 
  @malcolmbarrett)

* Improved error with hint when piping a `ggplot` object into a facet function
  (#4379, @mitchelloharawild).

* Fix a bug that `after_stat()` and `after_scale()` cannot refer to aesthetics
  if it's specified in the plot-global mapping (@yutannihilation, #4260).

* `ggsave()` now returns the saved file location invisibly (#3379, @eliocamp).

# ggplot2 3.3.3
This is a small patch release mainly intended to address changes in R and CRAN.
It further changes the licensing model of ggplot2 to an MIT license.

* Update the ggplot2 licence to an MIT license (#4231, #4232, #4233, and #4281)

* Use vdiffr conditionally so ggplot2 can be tested on systems without vdiffr

* Update tests to work with the new `all.equal()` defaults in R >4.0.3

* Fixed a bug that `guide_bins()` mistakenly ignore `override.aes` argument
  (@yutannihilation, #4085).

# ggplot2 3.3.2
This is a small release focusing on fixing regressions introduced in 3.3.1.

* Added an `outside` option to `annotation_logticks()` that places tick marks
  outside of the plot bounds. (#3783, @kbodwin)

* `annotation_raster()` adds support for native rasters. For large rasters,
  native rasters render significantly faster than arrays (@kent37, #3388)
  
* Facet strips now have dedicated position-dependent theme elements 
  (`strip.text.x.top`, `strip.text.x.bottom`, `strip.text.y.left`, 
  `strip.text.y.right`) that inherit from `strip.text.x` and `strip.text.y`, 
  respectively. As a consequence, some theme stylings now need to be applied to 
  the position-dependent elements rather than to the parent elements. This 
  change was already introduced in ggplot2 3.3.0 but not listed in the 
  changelog. (@thomasp85, #3683)

* Facets now handle layers containing no data (@yutannihilation, #3853).
  
* A newly added geom `geom_density_2d_filled()` and associated stat 
  `stat_density_2d_filled()` can draw filled density contours
  (@clauswilke, #3846).

* A newly added `geom_function()` is now recommended to use in conjunction
  with/instead of `stat_function()`. In addition, `stat_function()` now
  works with transformed y axes, e.g. `scale_y_log10()`, and in plots
  containing no other data or layers (@clauswilke, #3611, #3905, #3983).

* Fixed a bug in `geom_sf()` that caused problems with legend-type
  autodetection (@clauswilke, #3963).
  
* Support graphics devices that use the `file` argument instead of `fileneame` 
  in `ggsave()` (@bwiernik, #3810)
  
* Default discrete color scales are now configurable through the `options()` of 
  `ggplot2.discrete.colour` and `ggplot2.discrete.fill`. When set to a character 
  vector of colour codes (or list of character vectors)  with sufficient length, 
  these colours are used for the default scale. See `help(scale_colour_discrete)` 
  for more details and examples (@cpsievert, #3833).

* Default continuous colour scales (i.e., the `options()` 
  `ggplot2.continuous.colour` and `ggplot2.continuous.fill`, which inform the 
  `type` argument of `scale_fill_continuous()` and `scale_colour_continuous()`) 
  now accept a function, which allows more control over these default 
  `continuous_scale()`s (@cpsievert, #3827).

* A bug was fixed in `stat_contour()` when calculating breaks based on 
  the `bins` argument (@clauswilke, #3879, #4004).
  
* Data columns can now contain `Vector` S4 objects, which are widely used in the 
  Bioconductor project. (@teunbrand, #3837)

# ggplot2 3.3.1

This is a small release with no code change. It removes all malicious links to a 
site that got hijacked from the readme and pkgdown site.

# ggplot2 3.3.0

This is a minor release but does contain a range of substantial new features, 
along with the standard bug fixes. The release contains a few visual breaking
changes, along with breaking changes for extension developers due to a shift in
internal representation of the position scales and their axes. No user breaking
changes are included.

This release also adds Dewey Dunnington (@paleolimbot) to the core team.

## Breaking changes
There are no user-facing breaking changes, but a change in some internal 
representations that extension developers may have relied on, along with a few 
breaking visual changes which may cause visual tests in downstream packages to 
fail.

* The `panel_params` field in the `Layout` now contains a list of list of 
  `ViewScale` objects, describing the trained coordinate system scales, instead
  of the list object used before. Any extensions that use this field will likely
  break, as will unit tests that checks aspects of this.

* `element_text()` now issues a warning when vectorized arguments are provided, 
  as in `colour = c("red", "green", "blue")`. Such use is discouraged and not 
  officially supported (@clauswilke, #3492).

* Changed `theme_grey()` setting for legend key so that it creates no border 
  (`NA`) rather than drawing a white one. (@annennenne, #3180)

* `geom_ribbon()` now draws separate lines for the upper and lower intervals if
  `colour` is mapped. Similarly, `geom_area()` and `geom_density()` now draw
  the upper lines only in the same case by default. If you want old-style full
  stroking, use `outline.type = "full"` (@yutannihilation, #3503 / @thomasp85, #3708).

## New features

* The evaluation time of aesthetics can now be controlled to a finer degree. 
  `after_stat()` supersedes the use of `stat()` and `..var..`-notation, and is
  joined by `after_scale()` to allow for mapping to scaled aesthetic values. 
  Remapping of the same aesthetic is now supported with `stage()`, so you can 
  map a data variable to a stat aesthetic, and remap the same aesthetic to 
  something else after statistical transformation (@thomasp85, #3534)

* All `coord_*()` functions with `xlim` and `ylim` arguments now accept
  vectors with `NA` as a placeholder for the minimum or maximum value
  (e.g., `ylim = c(0, NA)` would zoom the y-axis from 0 to the 
  maximum value observed in the data). This mimics the behaviour
  of the `limits` argument in continuous scale functions
  (@paleolimbot, #2907).

* Allowed reversing of discrete scales by re-writing `get_limits()` 
  (@AnneLyng, #3115)
  
* All geoms and stats that had a direction (i.e. where the x and y axes had 
  different interpretation), can now freely choose their direction, instead of
  relying on `coord_flip()`. The direction is deduced from the aesthetic 
  mapping, but can also be specified directly with the new `orientation` 
  argument (@thomasp85, #3506).
  
* Position guides can now be customized using the new `guide_axis()`, which can 
  be passed to position `scale_*()` functions or via `guides()`. The new axis 
  guide (`guide_axis()`) comes with arguments `check.overlap` (automatic removal 
  of overlapping labels), `angle` (easy rotation of axis labels), and
  `n.dodge` (dodge labels into multiple rows/columns) (@paleolimbot, #3322).
  
* A new scale type has been added, that allows binning of aesthetics at the 
  scale level. It has versions for both position and non-position aesthetics and
  comes with two new guides (`guide_bins` and `guide_coloursteps`) 
  (@thomasp85, #3096)
  
* `scale_x_continuous()` and `scale_y_continuous()` gains an `n.breaks` argument
  guiding the number of automatic generated breaks (@thomasp85, #3102)

* Added `stat_contour_filled()` and `geom_contour_filled()`, which compute 
  and draw filled contours of gridded data (@paleolimbot, #3044). 
  `geom_contour()` and `stat_contour()` now use the isoband package
  to compute contour lines. The `complete` parameter (which was undocumented
  and has been unused for at least four years) was removed (@paleolimbot, #3044).
  
* Themes have gained two new parameters, `plot.title.position` and 
  `plot.caption.position`, that can be used to customize how plot
  title/subtitle and plot caption are positioned relative to the overall plot
  (@clauswilke, #3252).

## Extensions
  
* `Geom` now gains a `setup_params()` method in line with the other ggproto
  classes (@thomasp85, #3509)

* The newly added function `register_theme_elements()` now allows developers
  of extension packages to define their own new theme elements and place them
  into the ggplot2 element tree (@clauswilke, #2540).

## Minor improvements and bug fixes

* `coord_trans()` now draws second axes and accepts `xlim`, `ylim`,
  and `expand` arguments to bring it up to feature parity with 
  `coord_cartesian()`. The `xtrans` and `ytrans` arguments that were 
  deprecated in version 1.0.1 in favour of `x` and `y` 
  were removed (@paleolimbot, #2990).

* `coord_trans()` now calculates breaks using the expanded range 
  (previously these were calculated using the unexpanded range, 
  which resulted in differences between plots made with `coord_trans()`
  and those made with `coord_cartesian()`). The expansion for discrete axes 
  in `coord_trans()` was also updated such that it behaves identically
  to that in `coord_cartesian()` (@paleolimbot, #3338).

* `expand_scale()` was deprecated in favour of `expansion()` for setting
  the `expand` argument of `x` and `y` scales (@paleolimbot).

* `geom_abline()`, `geom_hline()`, and `geom_vline()` now issue 
  more informative warnings when supplied with set aesthetics
  (i.e., `slope`, `intercept`, `yintercept`, and/or `xintercept`)
  and mapped aesthetics (i.e., `data` and/or `mapping`).

* Fix a bug in `geom_raster()` that squeezed the image when it went outside 
  scale limits (#3539, @thomasp85)

* `geom_sf()` now determines the legend type automatically (@microly, #3646).
  
* `geom_sf()` now removes rows that can't be plotted due to `NA` aesthetics 
  (#3546, @thomasp85)

* `geom_sf()` now applies alpha to linestring geometries 
  (#3589, @yutannihilation).

* `gg_dep()` was deprecated (@perezp44, #3382).

* Added function `ggplot_add.by()` for lists created with `by()`, allowing such
  lists to be added to ggplot objects (#2734, @Maschette)

* ggplot2 no longer depends on reshape2, which means that it no longer 
  (recursively) needs plyr, stringr, or stringi packages.

* Increase the default `nbin` of `guide_colourbar()` to place the ticks more 
  precisely (#3508, @yutannihilation).

* `manual_scale()` now matches `values` with the order of `breaks` whenever
  `values` is an unnamed vector. Previously, unnamed `values` would match with
  the limits of the scale and ignore the order of any `breaks` provided. Note
  that this may change the appearance of plots that previously relied on the
  unordered behaviour (#2429, @idno0001).

* `scale_manual_*(limits = ...)` now actually limits the scale (#3262,
  @yutannihilation).

* Fix a bug when `show.legend` is a named logical vector 
  (#3461, @yutannihilation).

* Added weight aesthetic option to `stat_density()` and made scaling of 
  weights the default (@annennenne, #2902)
  
* `stat_density2d()` can now take an `adjust` parameter to scale the default 
  bandwidth. (#2860, @haleyjeppson)

* `stat_smooth()` uses `REML` by default, if `method = "gam"` and
  `gam`'s method is not specified (@ikosmidis, #2630).

* stacking text when calculating the labels and the y axis with
  `stat_summary()` now works (@ikosmidis, #2709)
  
* `stat_summary()` and related functions now support rlang-style lambda functions
  (#3568, @dkahle).

* The data mask pronoun, `.data`, is now stripped from default labels.

* Addition of partial themes to plots has been made more predictable;
  stepwise addition of individual partial themes is now equivalent to
  addition of multple theme elements at once (@clauswilke, #3039).

* Facets now don't fail even when some variable in the spec are not available
  in all layers (@yutannihilation, #2963).

# ggplot2 3.2.1

This is a patch release fixing a few regressions introduced in 3.2.0 as well as
fixing some unit tests that broke due to upstream changes.

* `position_stack()` no longer changes the order of the input data. Changes to 
  the internal behaviour of `geom_ribbon()` made this reordering problematic 
  with ribbons that spanned `y = 0` (#3471)
* Using `qplot()` with a single positional aesthetic will no longer title the
  non-specified scale as `"NULL"` (#3473)
* Fixes unit tests for sf graticule labels caused by chages to sf

# ggplot2 3.2.0

This is a minor release with an emphasis on internal changes to make ggplot2 
faster and more consistent. The few interface changes will only affect the 
aesthetics of the plot in minor ways, and will only potentially break code of
extension developers if they have relied on internals that have been changed. 
This release also sees the addition of Hiroaki Yutani (@yutannihilation) to the 
core developer team.

With the release of R 3.6, ggplot2 now requires the R version to be at least 3.2,
as the tidyverse is committed to support 5 major versions of R.

## Breaking changes

* Two patches (#2996 and #3050) fixed minor rendering problems. In most cases,
  the visual changes are so subtle that they are difficult to see with the naked
  eye. However, these changes are detected by the vdiffr package, and therefore
  any package developers who use vdiffr to test for visual correctness of ggplot2
  plots will have to regenerate all reference images.
  
* In some cases, ggplot2 now produces a warning or an error for code that previously
  produced plot output. In all these cases, the previous plot output was accidental,
  and the plotting code uses the ggplot2 API in a way that would lead to undefined
  behavior. Examples include a missing `group` aesthetic in `geom_boxplot()` (#3316),
  annotations across multiple facets (#3305), and not using aesthetic mappings when
  drawing ribbons with `geom_ribbon()` (#3318).

## New features

* This release includes a range of internal changes that speeds up plot 
  generation. None of the changes are user facing and will not break any code,
  but in general ggplot2 should feel much faster. The changes includes, but are
  not limited to:
  
  - Caching ascent and descent dimensions of text to avoid recalculating it for
    every title.
  
  - Using a faster data.frame constructor as well as faster indexing into 
    data.frames
    
  - Removing the plyr dependency, replacing plyr functions with faster 
    equivalents.

* `geom_polygon()` can now draw polygons with holes using the new `subgroup` 
  aesthetic. This functionality requires R 3.6.0 (@thomasp85, #3128)

* Aesthetic mappings now accept functions that return `NULL` (@yutannihilation,
  #2997).

* `stat_function()` now accepts rlang/purrr style anonymous functions for the 
  `fun` parameter (@dkahle, #3159).

* `geom_rug()` gains an "outside" option to allow for moving the rug tassels to 
  outside the plot area (@njtierney, #3085) and a `length` option to allow for 
  changing the length of the rug lines (@daniel-wells, #3109). 
  
* All geoms now take a `key_glyph` paramter that allows users to customize
  how legend keys are drawn (@clauswilke, #3145). In addition, a new key glyph
  `timeseries` is provided to draw nice legends for time series
  (@mitchelloharawild, #3145).

## Extensions

* Layers now have a new member function `setup_layer()` which is called at the
  very beginning of the plot building process and which has access to the 
  original input data and the plot object being built. This function allows the 
  creation of custom layers that autogenerate aesthetic mappings based on the 
  input data or that filter the input data in some form. For the time being, this
  feature is not exported, but it has enabled the development of a new layer type,
  `layer_sf()` (see next item). Other special-purpose layer types may be added
  in the future (@clauswilke, #2872).
  
* A new layer type `layer_sf()` can auto-detect and auto-map sf geometry
  columns in the data. It should be used by extension developers who are writing
  new sf-based geoms or stats (@clauswilke, #3232).

* `x0` and `y0` are now recognized positional aesthetics so they will get scaled 
  if used in extension geoms and stats (@thomasp85, #3168)
  
* Continuous scale limits now accept functions which accept the default
  limits and return adjusted limits. This makes it possible to write
  a function that e.g. ensures the limits are always a multiple of 100,
  regardless of the data (@econandrew, #2307).

## Minor improvements and bug fixes

* `cut_width()` now accepts `...` to pass further arguments to `base::cut.default()`
   like `cut_number()` and `cut_interval()` already did (@cderv, #3055)

* `coord_map()` now can have axes on the top and right (@karawoo, #3042).

* `coord_polar()` now correctly rescales the secondary axis (@linzi-sg, #3278)

* `coord_sf()`, `coord_map()`, and `coord_polar()` now squash `-Inf` and `Inf`
  into the min and max of the plot (@yutannihilation, #2972).

* `coord_sf()` graticule lines are now drawn in the same thickness as panel grid 
  lines in `coord_cartesian()`, and seting panel grid lines to `element_blank()` 
  now also works in `coord_sf()` 
  (@clauswilke, #2991, #2525).

* `economics` data has been regenerated. This leads to some changes in the
  values of all columns (especially in `psavert`), but more importantly, strips 
  the grouping attributes from `economics_long`.

* `element_line()` now fills closed arrows (@yutannihilation, #2924).

* Facet strips on the left side of plots now have clipping turned on, preventing
  text from running out of the strip and borders from looking thicker than for
  other strips (@karawoo, #2772 and #3061).

* ggplot2 now works in Turkish locale (@yutannihilation, #3011).

* Clearer error messages for inappropriate aesthetics (@clairemcwhite, #3060).

* ggplot2 no longer attaches any external packages when using functions that 
  depend on packages that are suggested but not imported by ggplot2. The 
  affected functions include `geom_hex()`, `stat_binhex()`, 
  `stat_summary_hex()`, `geom_quantile()`, `stat_quantile()`, and `map_data()` 
  (@clauswilke, #3126).
  
* `geom_area()` and `geom_ribbon()` now sort the data along the x-axis in the 
  `setup_data()` method rather than as part of `draw_group()` (@thomasp85, 
  #3023)

* `geom_hline()`, `geom_vline()`, and `geom_abline()` now throw a warning if the 
  user supplies both an `xintercept`, `yintercept`, or `slope` value and a 
  mapping (@RichardJActon, #2950).

* `geom_rug()` now works with `coord_flip()` (@has2k1, #2987).

* `geom_violin()` no longer throws an error when quantile lines fall outside 
  the violin polygon (@thomasp85, #3254).

* `guide_legend()` and `guide_colorbar()` now use appropriate spacing between legend
  key glyphs and legend text even if the legend title is missing (@clauswilke, #2943).

* Default labels are now generated more consistently; e.g., symbols no longer
  get backticks, and long expressions are abbreviated with `...`
  (@yutannihilation, #2981).

* All-`Inf` layers are now ignored for picking the scale (@yutannihilation, 
  #3184).
  
* Diverging Brewer colour palette now use the correct mid-point colour 
  (@dariyasydykova, #3072).
  
* `scale_color_continuous()` now points to `scale_colour_continuous()` so that 
  it will handle `type = "viridis"` as the documentation states (@hlendway, 
  #3079).

* `scale_shape_identity()` now works correctly with `guide = "legend"` 
  (@malcolmbarrett, #3029)
  
* `scale_continuous` will now draw axis line even if the length of breaks is 0
  (@thomasp85, #3257)

* `stat_bin()` will now error when the number of bins exceeds 1e6 to avoid 
  accidentally freezing the user session (@thomasp85).
  
* `sec_axis()` now places ticks accurately when using nonlinear transformations (@dpseidel, #2978).

* `facet_wrap()` and `facet_grid()` now automatically remove NULL from facet
  specs, and accept empty specs (@yutannihilation, #3070, #2986).

* `stat_bin()` now handles data with only one unique value (@yutannihilation 
  #3047).

* `sec_axis()` now accepts functions as well as formulas (@yutannihilation, #3031).

*   New theme elements allowing different ticks lengths for each axis. For instance,
    this can be used to have inwards ticks on the x-axis (`axis.ticks.length.x`) and
    outwards ticks on the y-axis (`axis.ticks.length.y`) (@pank, #2935).

* The arguments of `Stat*$compute_layer()` and `Position*$compute_layer()` are
  now renamed to always match the ones of `Stat$compute_layer()` and
  `Position$compute_layer()` (@yutannihilation, #3202).

* `geom_*()` and `stat_*()` now accepts purrr-style lambda notation
  (@yutannihilation, #3138).

* `geom_tile()` and `geom_rect()` now draw rectangles without notches at the
  corners. The style of the corner can be controlled by `linejoin` parameters
  (@yutannihilation, #3050).

# ggplot2 3.1.0

## Breaking changes

This is a minor release and breaking changes have been kept to a minimum. End users of 
ggplot2 are unlikely to encounter any issues. However, there are a few items that developers 
of ggplot2 extensions should be aware of. For additional details, see also the discussion 
accompanying issue #2890.

*   In non-user-facing internal code (specifically in the `aes()` function and in
    the `aesthetics` argument of scale functions), ggplot2 now always uses the British
    spelling for aesthetics containing the word "colour". When users specify a "color"
    aesthetic it is automatically renamed to "colour". This renaming is also applied
    to non-standard aesthetics that contain the word "color". For example, "point_color"
    is renamed to "point_colour". This convention makes it easier to support both
    British and American spelling for novel, non-standard aesthetics, but it may require
    some adjustment for packages that have previously introduced non-standard color
    aesthetics using American spelling. A new function `standardise_aes_names()` is
    provided in case extension writers need to perform this renaming in their own code
    (@clauswilke, #2649).

*   Functions that generate other functions (closures) now force the arguments that are
    used from the generated functions, to avoid hard-to-catch errors. This may affect
    some users of manual scales (such as `scale_colour_manual()`, `scale_fill_manual()`,
    etc.) who depend on incorrect behavior (@krlmlr, #2807).
    
*   `Coord` objects now have a function `backtransform_range()` that returns the
    panel range in data coordinates. This change may affect developers of custom coords,
    who now should implement this function. It may also affect developers of custom
    geoms that use the `range()` function. In some applications, `backtransform_range()`
    may be more appropriate (@clauswilke, #2821).


## New features

*   `coord_sf()` has much improved customization of axis tick labels. Labels can now
    be set manually, and there are two new parameters, `label_graticule` and
    `label_axes`, that can be used to specify which graticules to label on which side
    of the plot (@clauswilke, #2846, #2857, #2881).
    
*   Two new geoms `geom_sf_label()` and `geom_sf_text()` can draw labels and text
    on sf objects. Under the hood, a new `stat_sf_coordinates()` calculates the
    x and y coordinates from the coordinates of the sf geometries. You can customize
    the calculation method via `fun.geometry` argument (@yutannihilation, #2761).
    

## Minor improvements and fixes

*   `benchplot()` now uses tidy evaluation (@dpseidel, #2699).

*   The error message in `compute_aesthetics()` now only provides the names of
    aesthetics with mismatched lengths, rather than all aesthetics (@karawoo,
    #2853).

*   For faceted plots, data is no longer internally reordered. This makes it
    safer to feed data columns into `aes()` or into parameters of geoms or
    stats. However, doing so remains discouraged (@clauswilke, #2694).

*   `coord_sf()` now also understands the `clip` argument, just like the other
    coords (@clauswilke, #2938).

*   `fortify()` now displays a more informative error message for
    `grouped_df()` objects when dplyr is not installed (@jimhester, #2822).

*   All `geom_*()` now display an informative error message when required 
    aesthetics are missing (@dpseidel, #2637 and #2706).

*   `geom_boxplot()` now understands the `width` parameter even when used with
    a non-standard stat, such as `stat_identity()` (@clauswilke, #2893).
    
*  `geom_hex()` now understands the `size` and `linetype` aesthetics
   (@mikmart, #2488).
    
*   `geom_hline()`, `geom_vline()`, and `geom_abline()` now work properly
    with `coord_trans()` (@clauswilke, #2149, #2812).
    
*   `geom_text(..., parse = TRUE)` now correctly renders the expected number of
    items instead of silently dropping items that are empty expressions, e.g.
    the empty string "". If an expression spans multiple lines, we take just
    the first line and drop the rest. This same issue is also fixed for
    `geom_label()` and the axis labels for `geom_sf()` (@slowkow, #2867).

*   `geom_sf()` now respects `lineend`, `linejoin`, and `linemitre` parameters 
    for lines and polygons (@alistaire47, #2826).
    
*   `ggsave()` now exits without creating a new graphics device if previously
    none was open (@clauswilke, #2363).

*   `labs()` now has named arguments `title`, `subtitle`, `caption`, and `tag`.
    Also, `labs()` now accepts tidyeval (@yutannihilation, #2669).

*   `position_nudge()` is now more robust and nudges only in the direction
    requested. This enables, for example, the horizontal nudging of boxplots
    (@clauswilke, #2733).

*   `sec_axis()` and `dup_axis()` now return appropriate breaks for the secondary
    axis when applied to log transformed scales (@dpseidel, #2729).

*   `sec_axis()` now works as expected when used in combination with tidy eval
    (@dpseidel, #2788).

*   `scale_*_date()`, `scale_*_time()` and `scale_*_datetime()` can now display 
    a secondary axis that is a __one-to-one__ transformation of the primary axis,
    implemented using the `sec.axis` argument to the scale constructor 
    (@dpseidel, #2244).
    
*   `stat_contour()`, `stat_density2d()`, `stat_bin2d()`,  `stat_binhex()`
    now calculate normalized statistics including `nlevel`, `ndensity`, and
    `ncount`. Also, `stat_density()` now includes the calculated statistic 
    `nlevel`, an alias for `scaled`, to better match the syntax of `stat_bin()`
    (@bjreisman, #2679).

# ggplot2 3.0.0

## Breaking changes

*   ggplot2 now supports/uses tidy evaluation (as described below). This is a 
    major change and breaks a number of packages; we made this breaking change 
    because it is important to make ggplot2 more programmable, and to be more 
    consistent with the rest of the tidyverse. The best general (and detailed)
    introduction to tidy evaluation can be found in the meta programming
    chapters in [Advanced R](https://adv-r.hadley.nz).
    
    The primary developer facing change is that `aes()` now contains 
    quosures (expression + environment pairs) rather than symbols, and you'll 
    need to take a different approach to extracting the information you need. 
    A common symptom of this change are errors "undefined columns selected" or 
    "invalid 'type' (list) of argument" (#2610). As in the previous version,
    constants (like `aes(x = 1)` or `aes(colour = "smoothed")`) are stored
    as is.
    
    In this version of ggplot2, if you need to describe a mapping in a string, 
    use `quo_name()` (to generate single-line strings; longer expressions may 
    be abbreviated) or `quo_text()` (to generate non-abbreviated strings that
    may span multiple lines). If you do need to extract the value of a variable
    instead use `rlang::eval_tidy()`. You may want to condition on 
    `(packageVersion("ggplot2") <= "2.2.1")` so that your code can work with
    both released and development versions of ggplot2.
    
    We recognise that this is a big change and if you're not already familiar
    with rlang, there's a lot to learn. If you are stuck, or need any help,
    please reach out on <https://community.rstudio.com>.

*   Error: Column `y` must be a 1d atomic vector or a list

    Internally, ggplot2 now uses `as.data.frame(tibble::as_tibble(x))` to
    convert a list into a data frame. This improves ggplot2's support for
    list-columns (needed for sf support), at a small cost: you can no longer
    use matrix-columns. Note that unlike tibble we still allow column vectors
    such as returned by `base::scale()` because of their widespread use.

*   Error: More than one expression parsed
  
    Previously `aes_string(x = c("a", "b", "c"))` silently returned 
    `aes(x = a)`. Now this is a clear error.

*   Error: `data` must be uniquely named but has duplicate columns
  
    If layer data contains columns with identical names an error will be 
    thrown. In earlier versions the first occuring column was chosen silently,
    potentially masking that the wrong data was chosen.

*   Error: Aesthetics must be either length 1 or the same as the data
    
    Layers are stricter about the columns they will combine into a single
    data frame. Each aesthetic now must be either the same length as the data
    frame or a single value. This makes silent recycling errors much less likely.

*   Error: `coord_*` doesn't support free scales 
   
    Free scales only work with selected coordinate systems; previously you'd
    get an incorrect plot.

*   Error in f(...) : unused argument (range = c(0, 1))

    This is because the `oob` argument to scale has been set to a function
    that only takes a single argument; it needs to take two arguments
    (`x`, and `range`). 

*   Error: unused argument (output)
  
    The function `guide_train()` now has an optional parameter `aesthetic`
    that allows you to override the `aesthetic` setting in the scale.
    To make your code work with the both released and development versions of 
    ggplot2 appropriate, add `aesthetic = NULL` to the `guide_train()` method
    signature.
    
    ```R
    # old
    guide_train.legend <- function(guide, scale) {...}
    
    # new 
    guide_train.legend <- function(guide, scale, aesthetic = NULL) {...}
    ```
    
    Then, inside the function, replace `scale$aesthetics[1]`,
    `aesthetic %||% scale$aesthetics[1]`. (The %||% operator is defined in the 
    rlang package).
    
    ```R
    # old
    setNames(list(scale$map(breaks)), scale$aesthetics[1])

    # new
    setNames(list(scale$map(breaks)), aesthetic %||% scale$aesthetics[1])
    ```

*   The long-deprecated `subset` argument to `layer()` has been removed.

## Tidy evaluation

* `aes()` now supports quasiquotation so that you can use `!!`, `!!!`,
  and `:=`. This replaces `aes_()` and `aes_string()` which are now
  soft-deprecated (but will remain around for a long time).

* `facet_wrap()` and `facet_grid()` now support `vars()` inputs. Like
  `dplyr::vars()`, this helper quotes its inputs and supports
  quasiquotation. For instance, you can now supply faceting variables
  like this: `facet_wrap(vars(am, cyl))` instead of 
  `facet_wrap(~am + cyl)`. Note that the formula interface is not going 
  away and will not be deprecated. `vars()` is simply meant to make it 
  easier to create functions around `facet_wrap()` and `facet_grid()`.

  The first two arguments of `facet_grid()` become `rows` and `cols`
  and now support `vars()` inputs. Note however that we took special
  care to ensure complete backward compatibility. With this change
  `facet_grid(vars(cyl), vars(am, vs))` is equivalent to
  `facet_grid(cyl ~ am + vs)`, and `facet_grid(cols = vars(am, vs))` is
  equivalent to `facet_grid(. ~ am + vs)`.

  One nice aspect of the new interface is that you can now easily
  supply names: `facet_grid(vars(Cylinder = cyl), labeller =
  label_both)` will give nice label titles to the facets. Of course,
  those names can be unquoted with the usual tidy eval syntax.

### sf

* ggplot2 now has full support for sf with `geom_sf()` and `coord_sf()`:

  ```r
  nc <- sf::st_read(system.file("shape/nc.shp", package = "sf"), quiet = TRUE)
  ggplot(nc) +
    geom_sf(aes(fill = AREA))
  ```
  It supports all simple features, automatically aligns CRS across layers, sets
  up the correct aspect ratio, and draws a graticule.

## New features

* ggplot2 now works on R 3.1 onwards, and uses the 
  [vdiffr](https://github.com/r-lib/vdiffr) package for visual testing.

* In most cases, accidentally using `%>%` instead of `+` will generate an 
  informative error (#2400).

* New syntax for calculated aesthetics. Instead of using `aes(y = ..count..)` 
  you can (and should!) use `aes(y = stat(count))`. `stat()` is a real function 
  with documentation which hopefully will make this part of ggplot2 less 
  confusing (#2059).
  
  `stat()` is particularly nice for more complex calculations because you 
  only need to specify it once: `aes(y = stat(count / max(count)))`,
  rather than `aes(y = ..count.. / max(..count..))`
  
* New `tag` label for adding identification tags to plots, typically used for 
  labelling a subplot with a letter. Add a tag with `labs(tag = "A")`, style it 
  with the `plot.tag` theme element, and control position with the
  `plot.tag.position` theme setting (@thomasp85).

### Layers: geoms, stats, and position adjustments

* `geom_segment()` and `geom_curve()` have a new `arrow.fill` parameter which 
  allows you to specify a separate fill colour for closed arrowheads 
  (@hrbrmstr and @clauswilke, #2375).

* `geom_point()` and friends can now take shapes as strings instead of integers,
  e.g. `geom_point(shape = "diamond")` (@daniel-barnett, #2075).

* `position_dodge()` gains a `preserve` argument that allows you to control
  whether the `total` width at each `x` value is preserved (the current 
  default), or ensure that the width of a `single` element is preserved
  (what many people want) (#1935).

* New `position_dodge2()` provides enhanced dodging for boxplots. Compared to
  `position_dodge()`, `position_dodge2()` compares `xmin` and `xmax` values  
  to determine which elements overlap, and spreads overlapping elements evenly
  within the region of overlap. `position_dodge2()` is now the default position
  adjustment for `geom_boxplot()`, because it handles `varwidth = TRUE`, and 
  will be considered for other geoms in the future.
  
  The `padding` parameter adds a small amount of padding between elements 
  (@karawoo, #2143) and a `reverse` parameter allows you to reverse the order 
  of placement (@karawoo, #2171).
  
* New `stat_qq_line()` makes it easy to add a simple line to a Q-Q plot, which 
  makes it easier to judge the fit of the theoretical distribution 
  (@nicksolomon).

### Scales and guides

* Improved support for mapping date/time variables to `alpha`, `size`, `colour`, 
  and `fill` aesthetics, including `date_breaks` and `date_labels` arguments 
  (@karawoo, #1526), and new `scale_alpha()` variants (@karawoo, #1526).

* Improved support for ordered factors. Ordered factors throw a warning when 
  mapped to shape (unordered factors do not), and do not throw warnings when 
  mapped to size or alpha (unordered factors do). Viridis is used as the 
  default colour and fill scale for ordered factors (@karawoo, #1526).

* The `expand` argument of `scale_*_continuous()` and `scale_*_discrete()`
  now accepts separate expansion values for the lower and upper range
  limits. The expansion limits can be specified using the convenience
  function `expand_scale()`.
  
  Separate expansion limits may be useful for bar charts, e.g. if one
  wants the bottom of the bars to be flush with the x axis but still 
  leave some (automatically calculated amount of) space above them:
  
    ```r
    ggplot(mtcars) +
        geom_bar(aes(x = factor(cyl))) +
        scale_y_continuous(expand = expand_scale(mult = c(0, .1)))
    ```
  
  It can also be useful for line charts, e.g. for counts over time,
  where one wants to have a ’hard’ lower limit of y = 0 but leave the
  upper limit unspecified (and perhaps differing between panels), with
  some extra space above the highest point on the line (with symmetrical 
  limits, the extra space above the highest point could in some cases 
  cause the lower limit to be negative).
  
  The old syntax for the `expand` argument will, of course, continue
  to work (@huftis, #1669).

* `scale_colour_continuous()` and `scale_colour_gradient()` are now controlled 
  by global options `ggplot2.continuous.colour` and `ggplot2.continuous.fill`. 
  These can be set to `"gradient"` (the default) or `"viridis"` (@karawoo).

* New `scale_colour_viridis_c()`/`scale_fill_viridis_c()` (continuous) and
  `scale_colour_viridis_d()`/`scale_fill_viridis_d()` (discrete) make it
  easy to use Viridis colour scales (@karawoo, #1526).

* Guides for `geom_text()` now accept custom labels with 
  `guide_legend(override.aes = list(label = "foo"))` (@brianwdavis, #2458).

### Margins

* Strips gain margins on all sides by default. This means that to fully justify
  text to the edge of a strip, you will need to also set the margins to 0
  (@karawoo).

* Rotated strip labels now correctly understand `hjust` and `vjust` parameters
  at all angles (@karawoo).

* Strip labels now understand justification relative to the direction of the
  text, meaning that in y facets, the strip text can be placed at either end of
  the strip using `hjust` (@karawoo).

* Legend titles and labels get a little extra space around them, which 
  prevents legend titles from overlapping the legend at large font sizes 
  (@karawoo, #1881).

## Extension points

* New `autolayer()` S3 generic (@mitchelloharawild, #1974). This is similar
  to `autoplot()` but produces layers rather than complete plots.

* Custom objects can now be added using `+` if a `ggplot_add` method has been
  defined for the class of the object (@thomasp85).

* Theme elements can now be subclassed. Add a `merge_element` method to control
  how properties are inherited from the parent element. Add an `element_grob` 
  method to define how elements are rendered into grobs (@thomasp85, #1981).

* Coords have gained new extension mechanisms.
  
    If you have an existing coord extension, you will need to revise the
    specification of the `train()` method. It is now called 
    `setup_panel_params()` (better reflecting what it actually does) and now 
    has arguments `scale_x`, and `scale_y` (the x and y scales respectively) 
    and `param`, a list of plot specific parameters generated by 
    `setup_params()`.

    What was formerly called `scale_details` (in coords), `panel_ranges` 
    (in layout) and `panel_scales` (in geoms) are now consistently called
    `panel_params` (#1311). These are parameters of the coord that vary from
    panel to panel.

* `ggplot_build()` and `ggplot_gtable()` are now generics, so ggplot-subclasses 
  can define additional behavior during the build stage.

* `guide_train()`, `guide_merge()`, `guide_geom()`, and `guide_gengrob()`
  are now exported as they are needed if you want to design your own guide.
  They are not currently documented; use at your own risk (#2528).

* `scale_type()` generic is now exported and documented. Use this if you 
  want to extend ggplot2 to work with a new type of vector.

## Minor bug fixes and improvements

### Faceting

* `facet_grid()` gives a more informative error message if you try to use
  a variable in both rows and cols (#1928).

* `facet_grid()` and `facet_wrap()` both give better error messages if you
  attempt to use an unsupported coord with free scales (#2049).

* `label_parsed()` works once again (#2279).

* You can now style the background of horizontal and vertical strips
  independently with `strip.background.x` and `strip.background.y` 
  theme settings (#2249).

### Scales

* `discrete_scale()` documentation now inherits shared definitions from 
  `continuous_scale()` (@alistaire47, #2052).

* `guide_colorbar()` shows all colours of the scale (@has2k1, #2343).

* `scale_identity()` once again produces legends by default (#2112).

* Tick marks for secondary axes with strong transformations are more 
  accurately placed (@thomasp85, #1992).

* Missing line types now reliably generate missing lines (with standard 
  warning) (#2206).

* Legends now ignore set aesthetics that are not length one (#1932).

* All colour and fill scales now have an `aesthetics` argument that can
  be used to set the aesthetic(s) the scale works with. This makes it
  possible to apply a colour scale to both colour and fill aesthetics
  at the same time, via `aesthetics = c("colour", "fill")` (@clauswilke).
  
* Three new generic scales work with any aesthetic or set of aesthetics: 
  `scale_continuous_identity()`, `scale_discrete_identity()`, and
  `scale_discrete_manual()` (@clauswilke).

* `scale_*_gradient2()` now consistently omits points outside limits by 
  rescaling after the limits are enforced (@foo-bar-baz-qux, #2230).

### Layers

* `geom_label()` now correctly produces unbordered labels when `label.size` 
  is 0, even when saving to PDF (@bfgray3, #2407).

* `layer()` gives considerably better error messages for incorrectly specified
  `geom`, `stat`, or `position` (#2401).

* In all layers that use it, `linemitre` now defaults to 10 (instead of 1)
  to better match base R.

* `geom_boxplot()` now supplies a default value if no `x` aesthetic is present
  (@foo-bar-baz-qux, #2110).

* `geom_density()` drops groups with fewer than two data points and throws a
  warning. For groups with two data points, density values are now calculated 
  with `stats::density` (@karawoo, #2127).

* `geom_segment()` now also takes a `linejoin` parameter. This allows more 
  control over the appearance of the segments, which is especially useful for 
  plotting thick arrows (@Ax3man, #774).

* `geom_smooth()` now reports the formula used when `method = "auto"` 
  (@davharris #1951). `geom_smooth()` now orders by the `x` aesthetic, making it 
  easier to pass pre-computed values without manual ordering (@izahn, #2028). It 
  also now knows it has `ymin` and `ymax` aesthetics (#1939). The legend 
  correctly reflects the status of the `se` argument when used with stats 
  other than the default (@clauswilke, #1546).

* `geom_tile()` now once again interprets `width` and `height` correctly 
  (@malcolmbarrett, #2510).

* `position_jitter()` and `position_jitterdodge()` gain a `seed` argument that
  allows the specification of a random seed for reproducible jittering 
  (@krlmlr, #1996 and @slowkow, #2445).

* `stat_density()` has better behaviour if all groups are dropped because they
  are too small (#2282).

* `stat_summary_bin()` now understands the `breaks` parameter (@karawoo, #2214).

* `stat_bin()` now accepts functions for `binwidth`. This allows better binning 
  when faceting along variables with different ranges (@botanize).

* `stat_bin()` and `geom_histogram()` now sum correctly when using the `weight` 
  aesthetic (@jiho, #1921).

* `stat_bin()` again uses correct scaling for the computed variable `ndensity` 
  (@timgoodman, #2324).

* `stat_bin()` and `stat_bin_2d()` now properly handle the `breaks` parameter 
  when the scales are transformed (@has2k1, #2366).

* `update_geom_defaults()` and `update_stat_defaults()` allow American 
  spelling of aesthetic parameters (@foo-bar-baz-qux, #2299).

* The `show.legend` parameter now accepts a named logical vector to hide/show
  only some aesthetics in the legend (@tutuchan, #1798).

* Layers now silently ignore unknown aesthetics with value `NULL` (#1909).

### Coords

* Clipping to the plot panel is now configurable, through a `clip` argument
  to coordinate systems, e.g. `coord_cartesian(clip = "off")` 
  (@clauswilke, #2536).

* Like scales, coordinate systems now give you a message when you're 
  replacing an existing coordinate system (#2264).

* `coord_polar()` now draws secondary axis ticks and labels 
  (@dylan-stark, #2072), and can draw the radius axis on the right 
  (@thomasp85, #2005).

* `coord_trans()` now generates a warning when a transformation generates 
  non-finite values (@foo-bar-baz-qux, #2147).

### Themes

* Complete themes now always override all elements of the default theme
  (@has2k1, #2058, #2079).

* Themes now set default grid colour in `panel.grid` rather than individually
  in `panel.grid.major` and `panel.grid.minor` individually. This makes it 
  slightly easier to customise the theme (#2352).

* Fixed bug when setting strips to `element_blank()` (@thomasp85). 

* Axes positioned on the top and to the right can now customize their ticks and
  lines separately (@thomasp85, #1899).

* Built-in themes gain parameters `base_line_size` and `base_rect_size` which 
  control the default sizes of line and rectangle elements (@karawoo, #2176).

* Default themes use `rel()` to set line widths (@baptiste).

* Themes were tweaked for visual consistency and more graceful behavior when 
  changing the base font size. All absolute heights or widths were replaced 
  with heights or widths that are proportional to the base font size. One 
  relative font size was eliminated (@clauswilke).
  
* The height of descenders is now calculated solely on font metrics and doesn't
  change with the specific letters in the string. This fixes minor alignment 
  issues with plot titles, subtitles, and legend titles (#2288, @clauswilke).

### Guides

* `guide_colorbar()` is more configurable: tick marks and color bar frame
  can now by styled with arguments `ticks.colour`, `ticks.linewidth`, 
  `frame.colour`, `frame.linewidth`, and `frame.linetype`
  (@clauswilke).
  
* `guide_colorbar()` now uses `legend.spacing.x` and `legend.spacing.y` 
  correctly, and it can handle multi-line titles. Minor tweaks were made to 
  `guide_legend()` to make sure the two legend functions behave as similarly as
  possible (@clauswilke, #2397 and #2398).
  
* The theme elements `legend.title` and `legend.text` now respect the settings 
  of `margin`, `hjust`, and `vjust` (@clauswilke, #2465, #1502).

* Non-angle parameters of `label.theme` or `title.theme` can now be set in 
  `guide_legend()` and `guide_colorbar()` (@clauswilke, #2544).

### Other

* `fortify()` gains a method for tbls (@karawoo, #2218).

* `ggplot` gains a method for `grouped_df`s that adds a `.group` variable,
  which computes a unique value for each group. Use it with 
  `aes(group = .group)` (#2351).

* `ggproto()` produces objects with class `c("ggproto", "gg")`, allowing for
  a more informative error message when adding layers, scales, or other ggproto 
  objects (@jrnold, #2056).

* `ggsave()`'s DPI argument now supports 3 string options: "retina" (320
  DPI), "print" (300 DPI), and "screen" (72 DPI) (@foo-bar-baz-qux, #2156).
  `ggsave()` now uses full argument names to avoid partial match warnings 
  (#2355), and correctly restores the previous graphics device when several
  graphics devices are open (#2363).

* `print.ggplot()` now returns the original ggplot object, instead of the 
  output from `ggplot_build()`. Also, the object returned from 
  `ggplot_build()` now has the class `"ggplot_built"` (#2034).

* `map_data()` now works even when purrr is loaded (tidyverse#66).

* New functions `summarise_layout()`, `summarise_coord()`, and 
  `summarise_layers()` summarise the layout, coordinate systems, and layers 
  of a built ggplot object (#2034, @wch). This provides a tested API that 
  (e.g.) shiny can depend on.

* Updated startup messages reflect new resources (#2410, @mine-cetinkaya-rundel).

# ggplot2 2.2.1

* Fix usage of `structure(NULL)` for R-devel compatibility (#1968).

# ggplot2 2.2.0

## Major new features

### Subtitle and caption

Thanks to @hrbrmstr plots now have subtitles and captions, which can be set with 
the `subtitle`  and `caption` arguments to `ggtitle()` and `labs()`. You can 
control their appearance with the theme settings `plot.caption` and 
`plot.subtitle`. The main plot title is now left-aligned to better work better 
with a subtitle. The caption is right-aligned (@hrbrmstr).

### Stacking

`position_stack()` and `position_fill()` now sort the stacking order to match 
grouping order. This allows you to control the order through grouping, and 
ensures that the default legend matches the plot (#1552, #1593). If you want the 
opposite order (useful if you have horizontal bars and horizontal legend), you 
can request reverse stacking by using `position = position_stack(reverse = TRUE)` 
(#1837).
  
`position_stack()` and `position_fill()` now accepts negative values which will 
create stacks extending below the x-axis (#1691).

`position_stack()` and `position_fill()` gain a `vjust` argument which makes it 
easy to (e.g.) display labels in the middle of stacked bars (#1821).

### Layers

`geom_col()` was added to complement `geom_bar()` (@hrbrmstr). It uses 
`stat="identity"` by default, making the `y` aesthetic mandatory. It does not 
support any other `stat_()` and does not provide fallback support for the 
`binwidth` parameter. Examples and references in other functions were updated to
demonstrate `geom_col()` usage. 

When creating a layer, ggplot2 will warn if you use an unknown aesthetic or an 
unknown parameter. Compared to the previous version, this is stricter for 
aesthetics (previously there was no message), and less strict for parameters 
(previously this threw an error) (#1585).

### Facetting

The facet system, as well as the internal panel class, has been rewritten in 
ggproto. Facets are now extendable in the same manner as geoms and stats, as 
described in `vignette("extending-ggplot2")`.

We have also added the following new fatures.
  
* `facet_grid()` and `facet_wrap()` now allow expressions in their faceting 
  formulas (@DanRuderman, #1596).

* When `facet_wrap()` results in an uneven number of panels, axes will now be
  drawn underneath the hanging panels (fixes #1607)

* Strips can now be freely positioned in `facet_wrap()` using the 
  `strip.position` argument (deprecates `switch`).

* The relative order of panel, strip, and axis can now be controlled with 
  the theme setting `strip.placement` that takes either `inside` (strip between 
  panel and axis) or `outside` (strip after axis).

* The theme option `panel.margin` has been deprecated in favour of 
  `panel.spacing` to more clearly communicate intent.

### Extensions

Unfortunately there was a major oversight in the construction of ggproto which 
lead to extensions capturing the super object at package build time, instead of 
at package run time (#1826). This problem has been fixed, but requires 
re-installation of all extension packages.

## Scales

* The position of x and y axes can now be changed using the `position` argument
  in `scale_x_*`and `scale_y_*` which can take `top` and `bottom`, and `left`
  and `right` respectively. The themes of top and right axes can be modified 
  using the `.top` and `.right` modifiers to `axis.text.*` and `axis.title.*`.

### Continuous scales

* `scale_x_continuous()` and `scale_y_continuous()` can now display a secondary 
  axis that is a __one-to-one__ transformation of the primary axis (e.g. degrees 
  Celcius to degrees Fahrenheit). The secondary axis will be positioned opposite 
  to the primary axis and can be controlled with the `sec.axis` argument to 
  the scale constructor.

* Scales worry less about having breaks. If no breaks can be computed, the
  plot will work instead of throwing an uninformative error (#791). This 
  is particularly helpful when you have facets with free scales, and not
  all panels contain data.

* Scales now warn when transformation introduces infinite values (#1696).

### Date time

* `scale_*_datetime()` now supports time zones. It will use the timezone 
  attached to the varaible by default, but can be overridden with the 
  `timezone` argument.

* New `scale_x_time()` and `scale_y_time()` generate reasonable default
  breaks and labels for hms vectors (#1752).

### Discrete scales

The treatment of missing values by discrete scales has been thoroughly 
overhauled (#1584). The underlying principle is that we can naturally represent 
missing values on discrete variables (by treating just like another level), so 
by default we should. 

This principle applies to:

* character vectors
* factors with implicit NA
* factors with explicit NA

And to all scales (both position and non-position.)

Compared to the previous version of ggplot2, there are three main changes:

1.  `scale_x_discrete()` and `scale_y_discrete()` always show discrete NA,
    regardless of their source

1.  If present, `NA`s are shown in discete legends.

1.  All discrete scales gain a `na.translate` argument that allows you to 
    control whether `NA`s are translated to something that can be visualised,
    or should be left as missing. Note that if you don't translate (i.e. 
    `na.translate = FALSE)` the missing values will passed on to the layer, 
    which will warning that it's dropping missing values. To suppress the
    warnings, you'll also need to add `na.rm = TRUE` to the layer call. 

There were also a number of other smaller changes

* Correctly use scale expansion factors.
* Don't preserve space for dropped levels (#1638).
* Only issue one warning when when asking for too many levels (#1674).
* Unicode labels work better on Windows (#1827).
* Warn when used with only continuous data (#1589)

## Themes

* The `theme()` constructor now has named arguments rather than ellipses. This 
  should make autocomplete substantially more useful. The documentation
  (including examples) has been considerably improved.
  
* Built-in themes are more visually homogeneous, and match `theme_grey` better.
  (@jiho, #1679)
  
* When computing the height of titles, ggplot2 now includes the height of the
  descenders (i.e. the bits of `g` and `y` that hang beneath the baseline). This 
  improves the margins around titles, particularly the y axis label (#1712).
  I have also very slightly increased the inner margins of axis titles, and 
  removed the outer margins. 

* Theme element inheritance is now easier to work with as modification now
  overrides default `element_blank` elements (#1555, #1557, #1565, #1567)
  
* Horizontal legends (i.e. legends on the top or bottom) are horizontally
  aligned by default (#1842). Use `legend.box = "vertical"` to switch back
  to the previous behaviour.
  
* `element_line()` now takes an `arrow` argument to specify arrows at the end of
  lines (#1740)

There were a number of tweaks to the theme elements that control legends:
  
* `legend.justification` now controls appearance will plotting the legend
  outside of the plot area. For example, you can use 
  `theme(legend.justification = "top")` to make the legend align with the 
  top of the plot.

* `panel.margin` and `legend.margin` have been renamed to `panel.spacing` and 
  `legend.spacing` respectively, to better communicate intent (they only
  affect spacing between legends and panels, not the margins around them)

* `legend.margin` now controls margin around individual legends.

* New `legend.box.background`, `legend.box.spacing`, and `legend.box.margin`
  control the background, spacing, and margin of the legend box (the region
  that contains all legends).

## Bug fixes and minor improvements

* ggplot2 now imports tibble. This ensures that all built-in datasets print 
  compactly even if you haven't explicitly loaded tibble or dplyr (#1677).

* Class of aesthetic mapping is preserved when adding `aes()` objects (#1624).

* `+.gg` now works for lists that include data frames.

* `annotation_x()` now works in the absense of global data (#1655)

* `geom_*(show.legend = FALSE)` now works for `guide_colorbar`.

* `geom_boxplot()` gains new `outlier.alpha` (@jonathan-g) and 
  `outlier.fill` (@schloerke, #1787) parameters to control the alpha/fill of
   outlier points independently of the alpha of the boxes. 

* `position_jitter()` (and hence `geom_jitter()`) now correctly computes 
  the jitter width/jitter when supplied by the user (#1775, @has2k1).

* `geom_contour()` more clearly describes what inputs it needs (#1577).

* `geom_curve()` respects the `lineend` paramater (#1852).

* `geom_histogram()` and `stat_bin()` understand the `breaks` parameter once 
  more. (#1665). The floating point adjustment for histogram bins is now 
  actually used - it was previously inadvertently ignored (#1651).

* `geom_violin()` no longer transforms quantile lines with the alpha aesthetic
  (@mnbram, #1714). It no longer errors when quantiles are requested but data
  have zero range (#1687). When `trim = FALSE` it once again has a nice 
  range that allows the density to reach zero (by extending the range 3 
  bandwidths to either side of the data) (#1700).

* `geom_dotplot()` works better when faceting and binning on the y-axis. 
  (#1618, @has2k1).
  
* `geom_hexbin()` once again supports `..density..` (@mikebirdgeneau, #1688).

* `geom_step()` gives useful warning if only one data point in layer (#1645).

* `layer()` gains new `check.aes` and `check.param` arguments. These allow
  geom/stat authors to optional suppress checks for known aesthetics/parameters.
  Currently this is used only in `geom_blank()` which powers `expand_limits()` 
  (#1795).

* All `stat_*()` display a better error message when required aesthetics are
  missing.
  
* `stat_bin()` and `stat_summary_hex()` now accept length 1 `binwidth` (#1610)

* `stat_density()` gains new argument `n`, which is passed to underlying function
  `stats::density` ("number of equally spaced points at which the
  density is to be estimated"). (@hbuschme)

* `stat_binhex()` now again returns `count` rather than `value` (#1747)

* `stat_ecdf()` respects `pad` argument (#1646).

* `stat_smooth()` once again informs you about the method it has chosen.
  It also correctly calculates the size of the largest group within facets.

* `x` and `y` scales are now symmetric regarding the list of
  aesthetics they accept: `xmin_final`, `xmax_final`, `xlower`,
  `xmiddle` and `xupper` are now valid `x` aesthetics.

* `Scale` extensions can now override the `make_title` and `make_sec_title` 
  methods to let the scale modify the axis/legend titles.

* The random stream is now reset after calling `.onAttach()` (#2409).

# ggplot2 2.1.0

## New features

* When mapping an aesthetic to a constant (e.g. 
  `geom_smooth(aes(colour = "loess")))`), the default guide title is the name 
  of the aesthetic (i.e. "colour"), not the value (i.e. "loess") (#1431).

* `layer()` now accepts a function as the data argument. The function will be
  applied to the data passed to the `ggplot()` function and must return a
  data.frame (#1527, @thomasp85). This is a more general version of the 
  deprecated `subset` argument.

* `theme_update()` now uses the `+` operator instead of `%+replace%`, so that
  unspecified values will no longer be `NULL`ed out. `theme_replace()`
  preserves the old behaviour if desired (@oneillkza, #1519). 

* `stat_bin()` has been overhauled to use the same algorithm as ggvis, which 
  has been considerably improved thanks to the advice of Randy Prium (@rpruim).
  This includes:
  
    * Better arguments and a better algorithm for determining the origin.
      You can now specify either `boundary` or the `center` of a bin.
      `origin` has been deprecated in favour of these arguments.
      
    * `drop` is deprecated in favour of `pad`, which adds extra 0-count bins
      at either end (needed for frequency polygons). `geom_histogram()` defaults 
      to `pad = FALSE` which considerably improves the default limits for 
      the histogram, especially when the bins are big (#1477).
      
    * The default algorithm does a (somewhat) better job at picking nice widths 
      and origins across a wider range of input data.
      
    * `bins = n` now gives a histogram with `n` bins, not `n + 1` (#1487).

## Bug fixes

* All `\donttest{}` examples run.

* All `geom_()` and `stat_()` functions now have consistent argument order:
  data + mapping, then geom/stat/position, then `...`, then specific arguments, 
  then arguments common to all layers (#1305). This may break code if you were
  previously relying on partial name matching, but in the long-term should make 
  ggplot2 easier to use. In particular, you can now set the `n` parameter
  in `geom_density2d()` without it partially matching `na.rm` (#1485).

* For geoms with both `colour` and `fill`, `alpha` once again only affects
  fill (Reverts #1371, #1523). This was causing problems for people.

* `facet_wrap()`/`facet_grid()` works with multiple empty panels of data 
  (#1445).

* `facet_wrap()` correctly swaps `nrow` and `ncol` when faceting vertically
  (#1417).

* `ggsave("x.svg")` now uses svglite to produce the svg (#1432).

* `geom_boxplot()` now understands `outlier.color` (#1455).

* `geom_path()` knows that "solid" (not just 1) represents a solid line (#1534).

* `geom_ribbon()` preserves missing values so they correctly generate a 
  gap in the ribbon (#1549).

* `geom_tile()` once again accepts `width` and `height` parameters (#1513). 
  It uses `draw_key_polygon()` for better a legend, including a coloured 
  outline (#1484).

* `layer()` now automatically adds a `na.rm` parameter if none is explicitly
  supplied.

* `position_jitterdodge()` now works on all possible dodge aesthetics, 
  e.g. `color`, `linetype` etc. instead of only based on `fill` (@bleutner)

* `position = "nudge"` now works (although it doesn't do anything useful)
  (#1428).

* The default scale for columns of class "AsIs" is now "identity" (#1518).

* `scale_*_discrete()` has better defaults when used with purely continuous
  data (#1542).

* `scale_size()` warns when used with categorical data.

* `scale_size()`, `scale_colour()`, and `scale_fill()` gain date and date-time
  variants (#1526).

* `stat_bin_hex()` and `stat_bin_summary()` now use the same underlying 
  algorithm so results are consistent (#1383). `stat_bin_hex()` now accepts
  a `weight` aesthetic. To be consistent with related stats, the output variable 
  from `stat_bin_hex()` is now value instead of count.

* `stat_density()` gains a `bw` parameter which makes it easy to get consistent 
   smoothing between facets (@jiho)

* `stat-density-2d()` no longer ignores the `h` parameter, and now accepts 
  `bins` and `binwidth` parameters to control the number of contours 
  (#1448, @has2k1).

* `stat_ecdf()` does a better job of adding padding to -Inf/Inf, and gains
  an argument `pad` to suppress the padding if not needed (#1467).

* `stat_function()` gains an `xlim` parameter (#1528). It once again works 
  with discrete x values (#1509).

* `stat_summary()` preserves sorted x order which avoids artefacts when
  display results with `geom_smooth()` (#1520).

* All elements should now inherit correctly for all themes except `theme_void()`.
  (@Katiedaisey, #1555) 

* `theme_void()` was completely void of text but facets and legends still
  need labels. They are now visible (@jiho). 

* You can once again set legend key and height width to unit arithmetic
  objects (like `2 * unit(1, "cm")`) (#1437).

* Eliminate spurious warning if you have a layer with no data and no aesthetics
  (#1451).

* Removed a superfluous comma in `theme-defaults.r` code (@jschoeley)

* Fixed a compatibility issue with `ggproto` and R versions prior to 3.1.2.
  (#1444)

* Fixed issue where `coord_map()` fails when given an explicit `parameters`
  argument (@tdmcarthur, #1729)
  
* Fixed issue where `geom_errorbarh()` had a required `x` aesthetic (#1933)  

# ggplot2 2.0.0

## Major changes

* ggplot no longer throws an error if your plot has no layers. Instead it 
  automatically adds `geom_blank()` (#1246).
  
* New `cut_width()` is a convenient replacement for the verbose
  `plyr::round_any()`, with the additional benefit of offering finer
  control.

* New `geom_count()` is a convenient alias to `stat_sum()`. Use it when you
  have overlapping points on a scatterplot. `stat_sum()` now defaults to 
  using counts instead of proportions.

* New `geom_curve()` adds curved lines, with a similar specification to 
  `geom_segment()` (@veraanadi, #1088).

* Date and datetime scales now have `date_breaks`, `date_minor_breaks` and
  `date_labels` arguments so that you never need to use the long
  `scales::date_breaks()` or `scales::date_format()`.
  
* `geom_bar()` now has it's own stat, distinct from `stat_bin()` which was
  also used by `geom_histogram()`. `geom_bar()` now uses `stat_count()` 
  which counts values at each distinct value of x (i.e. it does not bin
  the data first). This can be useful when you want to show exactly which 
  values are used in a continuous variable.

* `geom_point()` gains a `stroke` aesthetic which controls the border width of 
  shapes 21-25 (#1133, @SeySayux). `size` and `stroke` are additive so a point 
  with `size = 5` and `stroke = 5` will have a diameter of 10mm. (#1142)

* New `position_nudge()` allows you to slightly offset labels (or other 
  geoms) from their corresponding points (#1109).

* `scale_size()` now maps values to _area_, not radius. Use `scale_radius()`
  if you want the old behaviour (not recommended, except perhaps for lines).

* New `stat_summary_bin()` works like `stat_summary()` but on binned data. 
  It's a generalisation of `stat_bin()` that can compute any aggregate,
  not just counts (#1274). Both default to `mean_se()` if no aggregation
  functions are supplied (#1386).

* Layers are now much stricter about their arguments - you will get an error
  if you've supplied an argument that isn't an aesthetic or a parameter.
  This is likely to cause some short-term pain but in the long-term it will make
  it much easier to spot spelling mistakes and other errors (#1293).
  
    This change does break a handful of geoms/stats that used `...` to pass 
    additional arguments on to the underlying computation. Now 
    `geom_smooth()`/`stat_smooth()` and `geom_quantile()`/`stat_quantile()` 
    use `method.args` instead (#1245, #1289); and `stat_summary()` (#1242), 
    `stat_summary_hex()`, and `stat_summary2d()` use `fun.args`.

### Extensibility

There is now an official mechanism for defining Stats, Geoms, and Positions in 
other packages. See `vignette("extending-ggplot2")` for details.

* All Geoms, Stats and Positions are now exported, so you can inherit from them
  when making your own objects (#989).

* ggplot2 no longer uses proto or reference classes. Instead, we now use 
  ggproto, a new OO system designed specifically for ggplot2. Unlike proto
  and RC, ggproto supports clean cross-package inheritance. Creating a new OO
  system isn't usually the right way to solve a problem, but I'm pretty sure
  it was necessary here. Read more about it in the vignette.

* `aes_()` replaces `aes_q()`. It also supports formulas, so the most concise 
  SE version of `aes(carat, price)` is now `aes_(~carat, ~price)`. You may
  want to use this form in packages, as it will avoid spurious `R CMD check` 
  warnings about undefined global variables.

### Text

* `geom_text()` has been overhauled to make labelling your data a little
  easier. It:
  
    * `nudge_x` and `nudge_y` arguments let you offset labels from their
      corresponding points (#1120). 
      
    * `check_overlap = TRUE` provides a simple way to avoid overplotting 
      of labels: labels that would otherwise overlap are omitted (#1039).
      
    * `hjust` and `vjust` can now be character vectors: "left", "center", 
      "right", "bottom", "middle", "top". New options include "inward" and 
      "outward" which align text towards and away from the center of the plot 
      respectively.

* `geom_label()` works like `geom_text()` but draws a rounded rectangle 
  underneath each label (#1039). This is useful when you want to label plots
  that are dense with data.

### Deprecated features

* The little used `aes_auto()` has been deprecated. 

* `aes_q()` has been replaced with `aes_()` to be consistent with SE versions
  of NSE functions in other packages.

* The `order` aesthetic is officially deprecated. It never really worked, and 
  was poorly documented.

* The `stat` and `position` arguments to `qplot()` have been deprecated.
  `qplot()` is designed for quick plots - if you need to specify position
  or stat, use `ggplot()` instead.

* The theme setting `axis.ticks.margin` has been deprecated: now use the margin 
  property of `axis.text`.
  
* `stat_abline()`, `stat_hline()` and `stat_vline()` have been removed:
  these were never suitable for use other than with `geom_abline()` etc
  and were not documented.

* `show_guide` has been renamed to `show.legend`: this more accurately
  reflects what it does (controls appearance of layer in legend), and uses the 
  same convention as other ggplot2 arguments (i.e. a `.` between names).
  (Yes, I know that's inconsistent with function names with use `_`, but it's
  too late to change now.)

A number of geoms have been renamed to be internally consistent:

* `stat_binhex()` and `stat_bin2d()` have been renamed to `stat_bin_hex()` 
  and `stat_bin_2d()` (#1274). `stat_summary2d()` has been renamed to 
  `stat_summary_2d()`, `geom_density2d()`/`stat_density2d()` has been renamed 
  to `geom_density_2d()`/`stat_density_2d()`.

* `stat_spoke()` is now `geom_spoke()` since I realised it's a
  reparameterisation of `geom_segment()`.

* `stat_bindot()` has been removed because it's so tightly coupled to
  `geom_dotplot()`. If you happened to use `stat_bindot()`, just change to
  `geom_dotplot()` (#1194).

All defunct functions have been removed.

### Default appearance

* The default `theme_grey()` background colour has been changed from "grey90" 
  to "grey92": this makes the background a little less visually prominent.

* Labels and titles have been tweaked for readability:

    * Axes labels are darker.
    
    * Legend and axis titles are given the same visual treatment.
    
    * The default font size dropped from 12 to 11. You might be surprised that 
      I've made the default text size smaller as it was already hard for
      many people to read. It turns out there was a bug in RStudio (fixed in 
      0.99.724), that shrunk the text of all grid based graphics. Once that
      was resolved the defaults seemed too big to my eyes.
    
    * More spacing between titles and borders.
    
    * Default margins scale with the theme font size, so the appearance at 
      larger font sizes should be considerably improved (#1228). 

* `alpha` now affects both fill and colour aesthetics (#1371).

* `element_text()` gains a margins argument which allows you to add additional
  padding around text elements. To help see what's going on use `debug = TRUE` 
  to display the text region and anchors.

* The default font size in `geom_text()` has been decreased from 5mm (14 pts)
  to 3.8 mm (11 pts) to match the new default theme sizes.

* A diagonal line is no longer drawn on bar and rectangle legends. Instead, the
  border has been tweaked to be more visible, and more closely match the size of 
  line drawn on the plot.

* `geom_pointrange()` and `geom_linerange()` get vertical (not horizontal)
  lines in the legend (#1389).

* The default line `size` for `geom_smooth()` has been increased from 0.5 to 1 
  to make it easier to see when overlaid on data.
  
* `geom_bar()` and `geom_rect()` use a slightly paler shade of grey so they
  aren't so visually heavy.
  
* `geom_boxplot()` now colours outliers the same way as the boxes.

* `geom_point()` now uses shape 19 instead of 16. This looks much better on 
  the default Linux graphics device. (It's very slightly smaller than the old 
  point, but it shouldn't affect any graphics significantly)

* Sizes in ggplot2 are measured in mm. Previously they were converted to pts 
  (for use in grid) by multiplying by 72 / 25.4. However, grid uses printer's 
  points, not Adobe (big pts), so sizes are now correctly multiplied by 
  72.27 / 25.4. This is unlikely to noticeably affect display, but it's
  technically correct (<https://youtu.be/hou0lU8WMgo>).

* The default legend will now allocate multiple rows (if vertical) or
  columns (if horizontal) in order to make a legend that is more likely to
  fit on the screen. You can override with the `nrow`/`ncol` arguments
  to `guide_legend()`

    ```R
    p <- ggplot(mpg, aes(displ,hwy, colour = model)) + geom_point()
    p
    p + theme(legend.position = "bottom")
    # Previous behaviour
    p + guides(colour = guide_legend(ncol = 1))
    ```

### New and updated themes

* New `theme_void()` is completely empty. It's useful for plots with non-
  standard coordinates or for drawings (@jiho, #976).

* New `theme_dark()` has a dark background designed to make colours pop out
  (@jiho, #1018)

* `theme_minimal()` became slightly more minimal by removing the axis ticks:
  labels now line up directly beneath grid lines (@tomschloss, #1084)

* New theme setting `panel.ontop` (logical) make it possible to place 
  background elements (i.e., gridlines) on top of data. Best used with 
  transparent `panel.background` (@noamross. #551).

### Labelling

The facet labelling system was updated with many new features and a
more flexible interface (@lionel-). It now works consistently across
grid and wrap facets. The most important user visible changes are:

* `facet_wrap()` gains a `labeller` option (#25).

* `facet_grid()` and `facet_wrap()` gain a `switch` argument to
  display the facet titles near the axes. When switched, the labels
  become axes subtitles. `switch` can be set to "x", "y" or "both"
  (the latter only for grids) to control which margin is switched.

The labellers (such as `label_value()` or `label_both()`) also get
some new features:

* They now offer the `multi_line` argument to control whether to
  display composite facets (those specified as `~var1 + var2`) on one
  or multiple lines.

* In `label_bquote()` you now refer directly to the names of
  variables. With this change, you can create math expressions that
  depend on more than one variable. This math expression can be
  specified either for the rows or the columns and you can also
  provide different expressions to each margin.

  As a consequence of these changes, referring to `x` in backquoted
  expressions is deprecated.

* Similarly to `label_bquote()`, `labeller()` now take `.rows` and
  `.cols` arguments. In addition, it also takes `.default`.
  `labeller()` is useful to customise how particular variables are
  labelled. The three additional arguments specify how to label the
  variables are not specifically mentioned, respectively for rows,
  columns or both. This makes it especially easy to set up a
  project-wide labeller dispatcher that can be reused across all your
  plots. See the documentation for an example.

* The new labeller `label_context()` adapts to the number of factors
  facetted over. With a single factor, it displays only the values,
  just as before. But with multiple factors in a composite margin
  (e.g. with `~cyl + am`), the labels are passed over to
  `label_both()`. This way the variables names are displayed with the
  values to help identifying them.

On the programming side, the labeller API has been rewritten in order
to offer more control when faceting over multiple factors (e.g. with
formulae such as `~cyl + am`). This also means that if you have
written custom labellers, you will need to update them for this
version of ggplot.

* Previously, a labeller function would take `variable` and `value`
  arguments and return a character vector. Now, they take a data frame
  of character vectors and return a list. The input data frame has one
  column per factor facetted over and each column in the returned list
  becomes one line in the strip label. See documentation for more
  details.

* The labels received by a labeller now contain metadata: their margin
  (in the "type" attribute) and whether they come from a wrap or a
  grid facet (in the "facet" attribute).

* Note that the new `as_labeller()` function operator provides an easy
  way to transform an existing function to a labeller function. The
  existing function just needs to take and return a character vector.

## Documentation

* Improved documentation for `aes()`, `layer()` and much much more.

* I've tried to reduce the use of `...` so that you can see all the 
  documentation in one place rather than having to integrate multiple pages.
  In some cases this has involved adding additional arguments to geoms
  to make it more clear what you can do:
  
    *  `geom_smooth()` gains explicit `method`, `se` and `formula` arguments.
    
    * `geom_histogram()` gains `binwidth`, `bins`, `origin` and `right` 
      arguments.
      
    * `geom_jitter()` gains `width` and `height` arguments to make it easier
      to control the amount of jittering without using the lengthy 
      `position_jitter()` function (#1116)

* Use of `qplot()` in examples has been minimised (#1123, @hrbrmstr). This is
  inline with the 2nd edition of the ggplot2 box, which minimises the use of 
  `qplot()` in favour of `ggplot()`.

* Tighly linked geoms and stats (e.g. `geom_boxplot()` and `stat_boxplot()`) 
  are now documented in the same file so you can see all the arguments in one
  place. Variations of the same idea (e.g. `geom_path()`, `geom_line()`, and
  `geom_step()`) are also documented together.

* It's now obvious that you can set the `binwidth` parameter for
  `stat_bin_hex()`, `stat_summary_hex()`, `stat_bin_2d()`, and
  `stat_summary_2d()`. 

* The internals of positions have been cleaned up considerably. You're unlikely
  to notice any external changes, although the documentation should be a little
  less confusing since positions now don't list parameters they never use.

## Data

* All datasets have class `tbl_df` so if you also use dplyr, you get a better
  print method.

* `economics` has been brought up to date to 2015-04-01.

* New `economics_long` is the economics data in long form.

* New `txhousing` dataset containing information about the Texas housing
  market. Useful for examples that need multiple time series, and for
  demonstrating model+vis methods.

* New `luv_colours` dataset which contains the locations of all
  built-in `colors()` in Luv space.

* `movies` has been moved into its own package, ggplot2movies, because it was 
  large and not terribly useful. If you've used the movies dataset, you'll now 
  need to explicitly load the package with `library(ggplot2movies)`.

## Bug fixes and minor improvements

* All partially matched arguments and `$` have been been replaced with 
  full matches (@jimhester, #1134).

* ggplot2 now exports `alpha()` from the scales package (#1107), and `arrow()` 
  and `unit()` from grid (#1225). This means you don't need attach scales/grid 
  or do `scales::`/`grid::` for these commonly used functions.

* `aes_string()` now only parses character inputs. This fixes bugs when
  using it with numbers and non default `OutDec` settings (#1045).

* `annotation_custom()` automatically adds a unique id to each grob name,
  making it easier to plot multiple grobs with the same name (e.g. grobs of
  ggplot2 graphics) in the same plot (#1256).

* `borders()` now accepts xlim and ylim arguments for specifying the geographical 
  region of interest (@markpayneatwork, #1392).

* `coord_cartesian()` applies the same expansion factor to limits as for scales. 
  You can suppress with `expand = FALSE` (#1207).

* `coord_trans()` now works when breaks are suppressed (#1422).

* `cut_number()` gives error message if the number of requested bins can
  be created because there are two few unique values (#1046).

* Character labels in `facet_grid()` are no longer (incorrectly) coerced into
  factors. This caused problems with custom label functions (#1070).

* `facet_wrap()` and `facet_grid()` now allow you to use non-standard
  variable names by surrounding them with backticks (#1067).

* `facet_wrap()` more carefully checks its `nrow` and `ncol` arguments
  to ensure that they're specified correctly (@richierocks, #962)

* `facet_wrap()` gains a `dir` argument to control the direction the
  panels are wrapped in. The default is "h" for horizontal. Use "v" for
  vertical layout (#1260).

* `geom_abline()`, `geom_hline()` and `geom_vline()` have been rewritten to
  have simpler behaviour and be more consistent:

    * `stat_abline()`, `stat_hline()` and `stat_vline()` have been removed:
      these were never suitable for use other than with `geom_abline()` etc
      and were not documented.

    * `geom_abline()`, `geom_vline()` and `geom_hline()` are bound to
      `stat_identity()` and `position_identity()`

    * Intercept parameters can no longer be set to a function.

    * They are all documented in one file, since they are so closely related.

* `geom_bin2d()` will now let you specify one dimension's breaks exactly,
  without touching the other dimension's default breaks at all (#1126).

* `geom_crossbar()` sets grouping correctly so you can display multiple
  crossbars on one plot. It also makes the default `fatten` argument a little
  bigger to make the middle line more obvious (#1125).

* `geom_histogram()` and `geom_smooth()` now only inform you about the
  default values once per layer, rather than once per panel (#1220).

* `geom_pointrange()` gains `fatten` argument so you can control the
  size of the point relative to the size of the line.

* `geom_segment()` annotations were not transforming with scales 
  (@BrianDiggs, #859).

* `geom_smooth()` is no longer so chatty. If you want to know what the deafult
  smoothing method is, look it up in the documentation! (#1247)

* `geom_violin()` now has the ability to draw quantile lines (@DanRuderman).

* `ggplot()` now captures the parent frame to use for evaluation,
  rather than always defaulting to the global environment. This should
  make ggplot more suitable to use in more situations (e.g. with knitr)

* `ggsave()` has been simplified a little to make it easier to maintain.
  It no longer checks that you're printing a ggplot2 object (so now also
  works with any grid grob) (#970), and always requires a filename.
  Parameter `device` now supports character argument to specify which supported
  device to use ('pdf', 'png', 'jpeg', etc.), for when it cannot be correctly
  inferred from the file extension (for example when a temporary filename is
  supplied server side in shiny apps) (@sebkopf, #939). It no longer opens
  a graphics device if one isn't already open - this is annoying when you're
  running from a script (#1326).

* `guide_colorbar()` creates correct legend if only one color (@krlmlr, #943).

* `guide_colorbar()` no longer fails when the legend is empty - previously
  this often masked misspecifications elsewhere in the plot (#967).

* New `layer_data()` function extracts the data used for plotting for a given
  layer. It's mostly useful for testing.

* User supplied `minor_breaks` can now be supplied on the same scale as 
  the data, and will be automatically transformed with by scale (#1385).

* You can now suppress the appearance of an axis/legend title (and the space
  that would allocated for it) with `NULL` in the `scale_` function. To
  use the default lable, use `waiver()` (#1145).

* Position adjustments no longer warn about potentially varying ranges
  because the problem rarely occurs in practice and there are currently a
  lot of false positives since I don't understand exactly what FP criteria
  I should be testing.

* `scale_fill_grey()` now uses red for missing values. This matches
  `scale_colour_grey()` and makes it obvious where missing values lie.
  Override with `na.value`.

* `scale_*_gradient2()` defaults to using Lab colour space.

* `scale_*_gradientn()` now allows `colours` or `colors` (#1290)

* `scale_y_continuous()` now also transforms the `lower`, `middle` and `upper`
  aesthetics used by `geom_boxplot()`: this only affects
  `geom_boxplot(stat = "identity")` (#1020).

* Legends no longer inherit aesthetics if `inherit.aes` is FALSE (#1267).

* `lims()` makes it easy to set the limits of any axis (#1138).

* `labels = NULL` now works with `guide_legend()` and `guide_colorbar()`.
  (#1175, #1183).

* `override.aes` now works with American aesthetic spelling, e.g. color

* Scales no longer round data points to improve performance of colour
  palettes. Instead the scales package now uses a much faster colour
  interpolation algorithm (#1022).

* `scale_*_brewer()` and `scale_*_distiller()` add new `direction` argument of 
  `scales::brewer_pal`, making it easier to change the order of colours 
  (@jiho, #1139).

* `scale_x_date()` now clips dates outside the limits in the same way as
  `scale_x_continuous()` (#1090).

* `stat_bin()` gains `bins` arguments, which denotes the number of bins. Now
  you can set `bins=100` instead of `binwidth=0.5`. Note that `breaks` or
  `binwidth` will override it (@tmshn, #1158, #102).

* `stat_boxplot()` warns if a continuous variable is used for the `x` aesthetic
  without also supplying a `group` aesthetic (#992, @krlmlr).

* `stat_summary_2d()` and `stat_bin_2d()` now share exactly the same code for 
  determining breaks from `bins`, `binwidth`, and `origin`. 
  
* `stat_summary_2d()` and `stat_bin_2d()` now output in tile/raster compatible 
  form instead of rect compatible form. 

* Automatically computed breaks do not lead to an error for transformations like
  "probit" where the inverse can map to infinity (#871, @krlmlr)

* `stat_function()` now always evaluates the function on the original scale.
  Previously it computed the function on transformed scales, giving incorrect
  values (@BrianDiggs, #1011).

* `strip_dots` works with anonymous functions within calculated aesthetics 
  (e.g. `aes(sapply(..density.., function(x) mean(x))))` (#1154, @NikNakk)

* `theme()` gains `validate = FALSE` parameter to turn off validation, and 
  hence store arbitrary additional data in the themes. (@tdhock, #1121)

* Improved the calculation of segments needed to draw the curve representing
  a line when plotted in polar coordinates. In some cases, the last segment
  of a multi-segment line was not drawn (@BrianDiggs, #952)<|MERGE_RESOLUTION|>--- conflicted
+++ resolved
@@ -1,12 +1,11 @@
 # ggplot2 (development version)
 
-<<<<<<< HEAD
+
 * Fix bug in `labeller()` where parsing was turned off if `.multiline = FALSE`
   (@thomasp85, #4084)
-=======
+  
 * Fix a bug in `qplot()` when supplying `c(NA, NA)` as axis limits 
   (@thomasp85, #4027)
->>>>>>> 10238613
 
 * Fix bug in `geom_dotplot()` where dots would be positioned wrong with 
   `stackgroups = TRUE` (@thomasp85, #1745)

--- conflicted
+++ resolved
@@ -1,16 +1,13 @@
 # ggplot2 (development version)
 
-<<<<<<< HEAD
 * Fix a bug in legend justification where justification was lost of the legend
   dimensions exceeded the available size (@thomasp85, #3635)
 
 * Fix calculation of confidence interval for locfit smoothing (@topepo, #3806)
 
-=======
 * Fix bug in `scale_[x|y]_date()` where custom breaks functions that resulted in
   fracional dates would get misaligned (@thomasp85, #3965)
   
->>>>>>> 9927d135
 * Fix bug in `scale_[x|y]_datetime()` where a specified timezone would be 
   ignored by the scale (@thomasp85, #4007)
   

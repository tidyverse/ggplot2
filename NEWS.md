# ggplot2 (development version)

<<<<<<< HEAD
=======
* (internal) New `Facet$draw_panel_content()` method for delegating panel 
  assembly (@Yunuuuu, #6406).
* Facet gains a new method `setup_panel_params` to interact with the
  panel_params setted by Coord object (@Yunuuuu, #6397, #6380)
* `position_fill()` avoids stacking observations of zero (@teunbrand, #6338)
* New `layer(layout)` argument to interact with facets (@teunbrand, #3062)
* New `stat_connect()` to connect points via steps or other shapes
  (@teunbrand, #6228)
* Fixed regression with incorrectly drawn gridlines when using `coord_flip()`
  (@teunbrand, #6293).
* Deprecated functions and arguments prior to ggplot2 3.0.0 throw errors instead
  of warnings.
* Functions and arguments that were soft-deprecated up to ggplot2 3.4.0 now
  throw warnings.
* (internal) layer data can be attenuated with parameter attributes
  (@teunbrand, #3175).
* Date scales silently coerce <POSIXct> to <Date> and datetime scales silently
  coerce <Date> to <POSIXct> (@laurabrianna, #3533)
* New parameters for `geom_label()` (@teunbrand and @steveharoz, #5365):
  * The `linewidth` aesthetic is now applied and replaces the `label.size`
    argument.
  * The `linetype` aesthetic is now applied.
  * New `border.colour` argument to set the colour of borders.
  * New `text.colour` argument to set the colour of text.
* New `element_point()` and `element_polygon()` that can be given to
  `theme(point, polygon)` as an extension point (@teunbrand, #6248).
* Turned off fallback for `size` to `linewidth` translation in
  `geom_bar()`/`geom_col()` (#4848).
* `coord_radial()` now displays no axis instead of throwing an error when
  a scale has no breaks (@teunbrand, #6271).
* The `fatten` argument has been deprecated in `geom_boxplot()`,
  `geom_crossbar()` and `geom_pointrange()` (@teunbrand, #4881).
* Axis labels are now preserved better when using `coord_sf(expand = TRUE)` and
  graticule lines are straight but do not meet the edge (@teunbrand, #2985).
* Attempt to boost detail in `coord_polar()` and `coord_radial()` near the
  center (@teunbrand, #5023)
* Scale names, guide titles and aesthetic labels can now accept functions
  (@teunbrand, #4313)
* Binned scales with zero-width data expand the default limits by 0.1
  (@teunbrand, #5066)
* New default `geom_qq_line(geom = "abline")` for better clipping in the
  vertical direction. In addition, `slope` and `intercept` are new computed
  variables in `stat_qq_line()` (@teunbrand, #6087).
* Position adjustments can now have auxiliary aesthetics (@teunbrand).
    * `position_nudge()` gains `nudge_x` and `nudge_y` aesthetics (#3026, #5445).
    * `position_dodge()` gains `order` aesthetic (#3022, #3345)
* More stability for vctrs-based palettes (@teunbrand, #6117).
* Fixed regression in `guide_bins(reverse = TRUE)` (@teunbrand, #6183).
* New function family for setting parts of a theme. For example, you can now use
  `theme_sub_axis(line, text, ticks, ticks.length, line)` as a substitute for
  `theme(axis.line, axis.text, axis.ticks, axis.ticks.length, axis.line)`. This
  should allow slightly terser and more organised theme declarations
  (@teunbrand, #5301).
* `scale_{x/y}_discrete(continuous.limits)` is a new argument to control the
  display range of discrete scales (@teunbrand, #4174, #6259).
* `geom_ribbon()` now appropriately warns about, and removes, missing values
  (@teunbrand, #6243).
* `guide_*()` can now accept two inside legend theme elements:
  `legend.position.inside` and `legend.justification.inside`, allowing inside
  legends to be placed at different positions. Only inside legends with the same
  position and justification will be merged (@Yunuuuu, #6210).
* New stat: `stat_manual()` for arbitrary computations (@teunbrand, #3501)
* Reversal of a dimension, typically 'x' or 'y', is now controlled by the
  `reverse` argument in `coord_cartesian()`, `coord_fixed()`, `coord_radial()`
  and `coord_sf()`. In `coord_radial()`, this replaces the older `direction`
  argument (#4021, @teunbrand).
* `coord_radial()` displays minor gridlines now (@teunbrand).
* (internal) `continuous_scale()` and `binned_scale()` sort the `limits`
  argument internally (@teunbrand).
* Theme margins can have NA-units to inherit from parent elements. The new
  function `margin_part()` has NA-units as default (@teunbrand, #6115)
* New `margin_auto()` specification for theme margins.
* New argument `labs(dictionary)` to label based on variable name rather than
  based on aesthetic (@teunbrand, #5178)
* Fixed bug in out-of-bounds binned breaks (@teunbrand, #6054)
* Binned guides now accept expressions as labels (@teunbrand, #6005)
* (internal) `Scale$get_labels()` format expressions as lists.
* In non-orthogonal coordinate systems (`coord_sf()`, `coord_polar()` and
  `coord_radial()`), using 'AsIs' variables escape transformation when
  both `x` and `y` is an 'AsIs' variable (@teunbrand, #6205).
* The following methods have been deprecated: `fortify.lm()`, `fortify.glht()`,
  `fortify.confint.glht()`, `fortify.summary.glht()` and `fortify.cld()`. It
  is recommend to use `broom::augment()` and `broom::tidy()` instead
  (@teunbrand, #3816).
* Custom and raster annotation now respond to scale transformations, and can
  use AsIs variables for relative placement (@teunbrand based on
  @yutannihilation's prior work, #3120)
* When discrete breaks have names, they'll be used as labels by default
  (@teunbrand, #6147).
* The helper function `is.waiver()` is now exported to help extensions to work
  with `waiver()` objects (@arcresu, #6173).
* Date(time) scales now throw appropriate errors when `date_breaks`,
  `date_minor_breaks` or `date_labels` are not strings (@RodDalBen, #5880)
* `geom_errorbarh()` is deprecated in favour of
  `geom_errorbar(orientation = "y")` (@teunbrand, #5961).
* `geom_contour()` should be able to recognise a rotated grid of points
  (@teunbrand, #4320)
* `geom_boxplot()` gains additional arguments to style the colour, linetype and
  linewidths of the box, whiskers, median line and staples (@teunbrand, #5126)
* `geom_violin()` gains additional arguments to style the colour, linetype and
  linewidths of the quantiles, which replace the now-deprecated `draw_quantiles`
  argument (#5912).
* (breaking) `geom_violin(quantiles)` now has actual quantiles based on
  the data, rather than inferred quantiles based on the computed density. The
  `quantiles` parameter that replaces `draw_quantiles` now belongs to
  `stat_ydensity()` instead of `geom_violin()` (@teunbrand, #4120).
* (internal) Using `after_scale()` in the `Geom*$default_aes()` field is now
  evaluated in the context of data (@teunbrand, #6135)
* Fixed bug where binned scales wouldn't simultaneously accept transformations
  and function-limits (@teunbrand, #6144).
* Fixed bug where the `ggplot2::`-prefix did not work with `stage()`
  (@teunbrand, #6104).
* Built-in `theme_*()` functions now have `ink` and `paper` arguments to control
  foreground and background colours respectively (@teunbrand)
* The `summary()` method for ggplots is now more terse about facets
  (@teunbrand, #5989).
* `guide_bins()`, `guide_colourbar()` and `guide_coloursteps()` gain an `angle`
  argument to overrule theme settings, similar to `guide_axis(angle)`
  (@teunbrand, #4594).
* `coord_*(expand)` can now take a logical vector to control expansion at any
  side of the panel (top, right, bottom, left) (@teunbrand, #6020)
* (Breaking) The defaults for all geoms can be set at one in the theme.
  (@teunbrand based on pioneering work by @dpseidel, #2239)
    * A new `theme(geom)` argument is used to track these defaults.
    * The `element_geom()` function can be used to populate that argument.
    * The `from_theme()` function allows access to the theme default fields from
      inside the `aes()` function.
>>>>>>> 295f5cbf
* Passing empty unmapped aesthetics to layers raises a warning instead of
  throwing an error (@teunbrand, #6009).
* Moved {mgcv} from Imports to Suggests (@teunbrand, #5986)
* New `reset_geom_defaults()` and `reset_stat_defaults()` to restore all geom or
  stat default aesthetics at once (@teunbrand, #5975).
<<<<<<< HEAD
* `facet_wrap()` can have `space = "free_x"` with 1-row layouts and 
=======
* `facet_wrap()` can have `space = "free_x"` with 1-row layouts and
>>>>>>> 295f5cbf
  `space = "free_y"` with 1-column layouts (@teunbrand)
* Secondary axes respect `n.breaks` setting in continuous scales (@teunbrand, #4483).
* Layers can have names (@teunbrand, #4066).
* (internal) improvements to `pal_qualitative()` (@teunbrand, #5013)
* `coord_radial(clip = "on")` clips to the panel area when the graphics device
  supports clipping paths (@teunbrand, #5952).
<<<<<<< HEAD
* (internal) Panel clipping responsibility moved from Facet class to Coord 
  class through new `Coord$draw_panel()` method.
* `theme(strip.clip)` now defaults to `"on"` and is independent of Coord 
  clipping (@teunbrand, 5952).
* (internal) rearranged the code of `Facet$draw_paensl()` method (@teunbrand).
* Axis labels are now justified across facet panels (@teunbrand, #5820)
* Fixed bug in `stat_function()` so x-axis title now produced automatically 
  when no data added. (@phispu, #5647).
* geom_sf now accepts shape names (@sierrajohnson, #5808)
* Added `gg` class to `labs()` (@phispu, #5553).
* Missing values from discrete palettes are no longer translated 
=======
* (internal) Panel clipping responsibility moved from Facet class to Coord
  class through new `Coord$draw_panel()` method.
* `theme(strip.clip)` now defaults to `"on"` and is independent of Coord
  clipping (@teunbrand, 5952).
* (internal) rearranged the code of `Facet$draw_panels()` method (@teunbrand).
* Axis labels are now justified across facet panels (@teunbrand, #5820)
* Fixed bug in `stat_function()` so x-axis title now produced automatically
  when no data added. (@phispu, #5647).
* geom_sf now accepts shape names (@sierrajohnson, #5808)
* Added `gg` class to `labs()` (@phispu, #5553).
* Missing values from discrete palettes are no longer translated
>>>>>>> 295f5cbf
  (@teunbrand, #5929).
* Fixed bug in `facet_grid(margins = TRUE)` when using expresssions
  (@teunbrand, #1864).
* `geom_step()` now supports the `orientation` argument (@teunbrand, #5936).
* `position_dodge()` and `position_jitterdodge()` now have a `reverse` argument
  (@teunbrand, #3610)
* `coord_radial(r.axis.inside)` can now take a numeric value to control
  placement of internally placed radius axes (@teunbrand, #5805).
* (internal) default labels are derived in `ggplot_build()` rather than
  in `ggplot_add.Layer()` (@teunbrand, #5894)
* An attempt is made to use a variable's label attribute as default label
  (@teunbrand, #4631)
* Themes gain an additional `header_family` argument to easily set the font
  for headers and titles (#5886).
* The `plot.subtitle`, `plot.caption` and `plot.tag` theme elements now inherit
  from the root `text` element instead of the `title` element (#5886).
* ggplot2 no longer imports {glue} (@teunbrand, #5986).
* `geom_rect()` can now derive the required corners positions from `x`/`width`
  or `y`/`height` parameterisation (@teunbrand, #5861).
* All position scales now use the same definition of `x` and `y` aesthetics.
  This lets uncommon aesthetics like `xintercept` expand scales as usual.
  (#3342, #4966, @teunbrand)
* Bare numeric values provided to Date or Datetime scales get inversely
  transformed (cast to Date/POSIXct) with a warning (@teunbrand).
* `stat_bin()` now accepts functions for argument `breaks` (@aijordan, #4561)
* (internal) The plot's layout now has a coord parameter that is used to
  prevent setting up identical panel parameters (#5427)
* (internal) rearranged the code of `Facet$draw_panels()` method (@teunbrand).
* `geom_rug()` prints a warning when `na.rm = FALSE`, as per documentation (@pn317, #5905)
* `position_dodge(preserve = "single")` now handles multi-row geoms better,
  such as `geom_violin()` (@teunbrand based on @clauswilke's work, #2801).
* `position_jitterdodge()` now dodges by `group` (@teunbrand, #3656)
* The `arrow.fill` parameter is now applied to more line-based functions:
  `geom_path()`, `geom_line()`, `geom_step()` `geom_function()`, line
   geometries in `geom_sf()` and `element_line()`.
* Fixed bug where binned guides would keep out-of-bounds breaks
  (@teunbrand, #5870).
* The size of the `draw_key_polygon()` glyph now reflects the `linewidth`
  aesthetic (#4852).
* New function `complete_theme()` to replicate how themes are handled during
  plot building (#5801).
* Special getter and setter functions have been renamed for consistency, allowing
  for better tab-completion with `get_*`- and `set_*`-prefixes. The old names
  remain available for backward compatibility (@teunbrand, #5568).

  | New name             | Old name          |
  | -------------------- | ----------------- |
  | `get_theme()`        | `theme_get()`     |
  | `set_theme()`        | `theme_set()`     |
  | `replace_theme()`    | `theme_replace()` |
  | `update_theme()`     | `theme_update()`  |
  | `get_last_plot()`    | `last_plot()`     |
  | `get_layer_data()`   | `layer_data()`    |
  | `get_layer_grob()`   | `layer_grob()`    |
  | `get_panel_scales()` | `layer_scales()`  |

* Discrete scales now support `minor_breaks`. This may only make sense in
  discrete position scales, where it affects the placement of minor ticks
  and minor gridlines (#5434).
* Discrete position scales now expose the `palette` argument, which can be used
  to customise spacings between levels (@teunbrand, #5770).
* The default `se` parameter in layers with `geom = "smooth"` will be `TRUE`
  when the data has `ymin` and `ymax` parameters and `FALSE` if these are
  absent. Note that this does not affect the default of `geom_smooth()` or
  `stat_smooth()` (@teunbrand, #5572).
* The bounded density option in `stat_density()` uses a wider range to
  prevent discontinuities (#5641).
* `geom_raster()` now falls back to rendering as `geom_rect()` when coordinates
  are not Cartesian (#5503).
* `stat_ecdf()` now has an optional `weight` aesthetic (@teunbrand, #5058).
* Position scales combined with `coord_sf()` can now use functions in the
 `breaks` argument. In addition, `n.breaks` works as intended and
 `breaks = NULL` removes grid lines and axes (@teunbrand, #4622).
* (Internal) Applying defaults in `geom_sf()` has moved from the internal
  `sf_grob()` to `GeomSf$use_defaults()` (@teunbrand).
* `facet_wrap()` has new options for the `dir` argument to more precisely
  control panel directions. Internally `dir = "h"` or `dir = "v"` is deprecated
  (@teunbrand, #5212).
* Prevented `facet_wrap(..., drop = FALSE)` from throwing spurious errors when
  a character facetting variable contained `NA`s (@teunbrand, #5485).
* When facets coerce the faceting variables to factors, the 'ordered' class
  is dropped (@teunbrand, #5666).
* `geom_curve()` now appropriately removes missing data instead of throwing
  errors (@teunbrand, #5831).
* `update_geom_defaults()` and `update_stat_defaults()` have a reset mechanism
  when using `new = NULL` and invisible return the previous defaults (#4993).
* Fixed regression in axes where `breaks = NULL` caused the axes to disappear
  instead of just rendering the axis line (@teunbrand, #5816).
* `geom_point()` can be dodged vertically by using
  `position_dodge(..., orientation = "y")` (@teunbrand, #5809).
* Fixed bug where `na.value` was incorrectly mapped to non-`NA` values
  (@teunbrand, #5756).
* Fixed bug in `guide_custom()` that would throw error with `theme_void()`
  (@teunbrand, #5856).
* New helper function `gg_par()` to translate ggplot2's interpretation of
  graphical parameters to {grid}'s interpretation (@teunbrand, #5866).
* `scale_{x/y}_discrete()` can now accept a `sec.axis`. It is recommended to
  only use `dup_axis()` to set custom breaks or labels, as discrete variables
  cannot be transformed (@teunbrand, #3171).
* `stat_density()` has the new computed variable: `wdensity`, which is
  calculated as the density times the sum of weights (@teunbrand, #4176).
* `theme()` gets new `spacing` and `margins` arguments that all other spacings
  and (non-text) margins inherit from (@teunbrand, #5622).
* `geom_ribbon()` can have varying `fill` or `alpha` in linear coordinate
  systems (@teunbrand, #4690).
* `geom_tile()` and `position_jitter()` computes default widths and heights
  per panel instead of per layer (@teunbrand, #5740, #3722).
* The `fill` of the `panel.border` theme setting is ignored and forced to be
  transparent (#5782).
* `stat_align()` skips computation when there is only 1 group and therefore
  alignment is not necessary (#5788).
* `position_stack()` skips computation when all `x` values are unique and
  therefore stacking is not necessary (#5788).
* `width` is implemented as aesthetic instead of parameter in `geom_col()` and
  `geom_bar()` (#3142).
* Fix a bug in `position_jitterdodge()` where different jitters would be applied
  to different position aesthetics of the same axis (@teunbrand, #5818).
* In `stat_bin()`, the default `boundary` is now chosen to better adhere to
  the `nbin` argument (@teunbrand, #5882, #5036)
* `after_stat()` and `after_scale()` throw warnings when the computed aesthetics
  are not of the correct length (#5901).
* `guide_colourbar()` now correctly hands off `position` and `available_aes`
  parameters downstream (@teunbrand, #5930)
* `geom_hline()` and `geom_vline()` now have `position` argument
  (@yutannihilation, #4285).
* New function `get_strip_labels()` to retrieve facet labels (@teunbrand, #4979)
* Fixed bug in `position_dodge2()`'s identification of range overlaps
  (@teunbrand, #5938, #4327).
* Fixed bug where empty discrete scales weren't recognised as such
  (@teunbrand, #5945).
<<<<<<< HEAD
* (internal) The summary function of `stat_summary()` and `stat_summary_bin()` 
  is setup once in total instead of once per group (@teunbrand, #5971)
* `facet_grid(space = "free")` can now be combined with `coord_fixed()` 
  (@teunbrand, #4584).
* `theme_classic()` now has black ticks and text instead of dark gray. In 
  addition, `theme_classic()`'s axis line end is `"square"` (@teunbrand, #5978).
* {tibble} is now suggested instead of imported (@teunbrand, #5986)
* `coord_trans()` renamed to `coord_transform()` (@nmercadeb, #5825).
=======
* (internal) The summary function of `stat_summary()` and `stat_summary_bin()`
  is setup once in total instead of once per group (@teunbrand, #5971)
* `facet_grid(space = "free")` can now be combined with `coord_fixed()`
  (@teunbrand, #4584).
* `theme_classic()` has the following changes (@teunbrand, #5978 & #6320):
    * Axis ticks are now black (`ink`-coloured) instead of dark gray.
    * Axis line ends are now `"square"`.
    * The panel grid is now blank at the `panel.grid` hierarchy level instead of
    the `panel.grid.major` and `panel.grid.minor` levels.
* {tibble} is now suggested instead of imported (@teunbrand, #5986)
* The ellipsis argument is now checked in `fortify()`, `get_alt_text()`,
  `labs()` and several guides (@teunbrand, #3196).
* `stat_summary_bin()` no longer ignores `width` parameter (@teunbrand, #4647).
* Reintroduced `drop` argument to `stat_bin()` (@teunbrand, #3449)
* (internal) removed barriers for using 2D structures as aesthetics
  (@teunbrand, #4189).
* `coord_sf()` no longer errors when dealing with empty graticules (@teunbrand, #6052)
* Added `theme_transparent()` with transparent backgrounds (@topepo).
* New theme elements `palette.{aes}.discrete` and `palette.{aes}.continuous`.
  Theme palettes replace palettes in scales where `palette = NULL`, which is
  the new default in many scales (@teunbrand, #4696).
* `guide_axis()` no longer reserves space for blank ticks
  (@teunbrand, #4722, #6069).
* `geom_abline()` clips to the panel range in the vertical direction too
  (@teunbrand, #6086).
* Added `panel.widths` and `panel.heights` to `theme()` (#5338, @teunbrand).
* Standardised the calculation of `width`, which are now implemented as
  aesthetics (@teunbrand, #2800).
* Stricter check on `register_theme_elements(element_tree)` (@teunbrand, #6162)
* Added `weight` aesthetic for `stat_ellipse()` (@teunbrand, #5272)
* Fixed a bug where the `guide_custom(order)` wasn't working (@teunbrand, #6195)
* All binning stats now use the `boundary`/`center` parametrisation rather
  than `origin`, following in `stat_bin()`'s footsteps (@teunbrand).
* `stat_summary_2d()` and `stat_bin_2d()` now deal with zero-range data
  more elegantly (@teunbrand, #6207).
* Munching in `coord_polar()` and `coord_radial()` now adds more detail,
  particularly for data-points with a low radius near the center
  (@teunbrand, #5023).
* All scales now expose the `aesthetics` parameter (@teunbrand, #5841)
* Staged expressions are handled more gracefully if legends cannot resolve them
  (@teunbrand, #6264).
* New `theme(legend.key.justification)` to control the alignment of legend keys
  (@teunbrand, #3669).
* Added `scale_{x/y}_time(date_breaks, date_minor_breaks, date_labels)`
  (@teunbrand, #4335).
* (internal) `legend.key.width` and `legend.key.height` calculations are no
  longer precomputed before guides are drawn (@teunbrand, #6339)
* `ggsave()` can write a multi-page pdf file when provided with a list of plots
  (@teunbrand, #5093).
* (internal) When `validate_subclass()` fails to find a class directly, it tries
  to retrieve the class via constructor functions (@teunbrand).
* (internal) The ViewScale class has a `make_fixed_copy()` method to permit
  copying trained position scales (#3441).
* `draw_key_rect()` replaces a `NA` fill by the `colour` aesthetic and
  `draw_key_polygon()` has 0 linewidth as internal default (@teunbrand, #5385).
* Improved consistency of curve direction in `geom_curve()` (@teunbrand, #5069)
* `linetype = NA` is now interpreted to mean 'no line' instead of raising errors
  (@teunbrand, #6269).
* The default colour and fill scales have a new `palette` argument
  (@teunbrand, #6064).

# ggplot2 3.5.2

This is a small release focusing on providing infrastructure for other packages
to gracefully prepare for changes in the next major release.

## Improvements

* Standardised test functions for important classes: `is_ggproto()`,
 `is_ggplot()`, `is_mapping()`, `is_layer()`, `is_geom()`, `is_stat()`,
 `is_position()`, `is_coord()`, `is_facet()`, `is_scale()`, `is_guide()`,
 `is_guides()`, `is_margin()`, `is_theme_element()` and `is_theme()`.
* New `get_labs()` function for retrieving completed plot labels
  (@teunbrand, #6008).
* New `get_geom_defaults()` for retrieving resolved default aesthetics.
* A new `ggplot_build()` S3 method for <ggplot_built> classes was added, which
  returns input unaltered (@teunbrand, #5800).
>>>>>>> 295f5cbf

# ggplot2 3.5.1

This is a small release focusing on fixing regressions from 3.5.0 and
documentation updates.

## Bug fixes

* Fixed bug where discrete scales could not map aesthetics only consisting of
  `NA`s (#5623)
* Fixed spurious warnings from `sec_axis()` with `breaks = NULL` (#5713).
* Patterns and gradients are now also enabled in `geom_sf()`
  (@teunbrand, #5716).
* The default behaviour of `resolution()` has been reverted to pre-3.5.0
  behaviour. Whether mapped discrete vectors should be treated as having
  resolution of 1 is controlled by the new `discrete` argument.
* Fixed bug in `guide_bins()` and `guide_coloursteps()` where discrete breaks,
  such as the levels produced by `cut()`, were ordered incorrectly
  (@teunbrand, #5757).

## Improvements

* When facets coerce the faceting variables to factors, the 'ordered' class
  is dropped (@teunbrand, #5666).
* `coord_map()` and `coord_polar()` throw informative warnings when used
  with the guide system (#5707).
* When passing a function to `stat_contour(breaks)`, that function is used to
  calculate the breaks even if `bins` and `binwidth` are missing
  (@teunbrand, #5686).
* `geom_step()` now supports `lineend`, `linejoin` and `linemitre` parameters
  (@teunbrand, #5705).
* Fixed performance loss when the `.data` pronoun is used in `aes()` (#5730).
* Facet evaluation is better at dealing with inherited errors
  (@teunbrand, #5670).
* `stat_bin()` deals with non-finite breaks better (@teunbrand, #5665).
* While axes in `coord_radial()` don't neatly fit the top/right/bottom/left
  organisation, specifying `position = "top"` or `position = "right"`
  in the scale will flip the placement of the radial axis (#5735)
* Theme elements that do not exist now throw warnings instead of errors (#5719).
* Fixed bug in `coord_radial()` where full circles were not treated as such
  (@teunbrand, #5750).
* When legends detect the presence of values in a layer, `NA` is now detected
  if the data contains values outside the given breaks (@teunbrand, #5749).
* `annotate()` now warns about `stat` or `position` arguments (@teunbrand, #5151)
* `guide_coloursteps(even.steps = FALSE)` now works with discrete data that has
  been formatted by `cut()` (@teunbrand, #3877).
* `ggsave()` now offers to install svglite if needed (@eliocamp, #6166).

# ggplot2 3.5.0

This is a minor release that turned out quite beefy. It is focused on
overhauling the guide system: the system responsible for displaying information
from scales in the guise of axes and legends. As part of that overhaul, new
guides have been implemented and existing guides have been refined. The look
and feel of guides has been mostly preserved, but their internals and
styling options have changed drastically.

Briefly summarising other highlights, we also welcome `coord_radial()` as a
successor of  `coord_polar()`. Initial support for newer graphical features,
such as pattern fills has been added. The API has changed how `I()`/`<AsIs>`
vectors interact with the scale system, namely: not at all.

## Breaking changes

* The guide system. As a whole. See 'new features' for more information.
  While the S3 guide generics are still in place, the S3 methods for
  `guide_train()`, `guide_merge()`, `guide_geom()`, `guide_transform()`,
  `guide_gengrob()` have been superseded by the respective ggproto methods.
  In practice, this will mean that `NextMethod()` or sub-classing ggplot2's
  guides with the S3 system will no longer work.

* By default, `guide_legend()` now only draws a key glyph for a layer when
  the value is in the layer's data. To revert to the old behaviour, you
  can still set `show.legend = c({aesthetic} = TRUE)` (@teunbrand, #3648).

* In the `scale_{colour/fill}_gradient2()` and
  `scale_{colour/fill}_steps2()` functions, the `midpoint` argument is
  transformed by the scale transformation (#3198).

* The `legend.key` theme element is set to inherit from the `panel.background`
  theme element. The default themes no longer set the `legend.key` element.
  This causes a visual change with the default `theme_gray()` (#5549).

* The `scale_name` argument in `continuous_scale()`, `discrete_scale()` and
  `binned_scale()` is soft-deprecated. If you have implemented custom scales,
  be advised to double-check that unnamed arguments ends up where they should
  (@teunbrand, #1312).

* The `legend.text.align` and `legend.title.align` arguments in `theme()` are
  deprecated. The `hjust` setting of the `legend.text` and `legend.title`
  elements continues to fulfill the role of text alignment (@teunbrand, #5347).

* 'lines' units in `geom_label()`, often used in the `label.padding` argument,
  are now are relative to the text size. This causes a visual change, but fixes
  a misalignment issue between the textbox and text (@teunbrand, #4753)

* `coord_flip()` has been marked as superseded. The recommended alternative is
  to swap the `x` and `y` aesthetic and/or using the `orientation` argument in
  a layer (@teunbrand, #5130).

* The `trans` argument in scales and secondary axes has been renamed to
  `transform`. The `trans` argument itself is deprecated. To access the
  transformation from the scale, a new `get_transformation()` method is
  added to Scale-classes (#5558).

* Providing a numeric vector to `theme(legend.position)` has been deprecated.
  To set the default legend position inside the plot use
  `theme(legend.position = "inside", legend.position.inside = c(...))` instead.

## New features

* Plot scales now ignore `AsIs` objects constructed with `I(x)`, instead of
  invoking the identity scale. This allows these columns to co-exist with other
  layers that need a non-identity scale for the same aesthetic. Also, it makes
  it easy to specify relative positions (@teunbrand, #5142).

* The `fill` aesthetic in many geoms now accepts grid's patterns and gradients.
  For developers of layer extensions, this feature can be enabled by switching
  from `fill = alpha(fill, alpha)` to `fill = fill_alpha(fill, alpha)` when
  providing fills to `grid::gpar()` (@teunbrand, #3997).

* New function `check_device()` for testing the availability of advanced
  graphics features introduced in R 4.1.0 onward (@teunbrand, #5332).

* `coord_radial()` is a successor to `coord_polar()` with more customisation
  options. `coord_radial()` can:

  * integrate with the new guide system via a dedicated `guide_axis_theta()` to
    display the angle coordinate.
  * in addition to drawing full circles, also draw circle sectors by using the
    `end` argument.
  * avoid data vanishing in the center of the plot by setting the `donut`
    argument.
  * adjust the `angle` aesthetic of layers, such as `geom_text()`, to align
    with the coordinate system using the `rotate_angle` argument.

### The guide system

The guide system encompassing axes and legends, as the last remaining chunk of
ggplot2, has been rewritten to use the `<ggproto>` system instead of the S3
system. This change was a necessary step to officially break open the guide
system for extension package developers. The axes and legends now inherit from
a `<Guide>` class, which makes them extensible in the same manner as geoms,
stats, facets and coords (#3329, @teunbrand)

* The most user-facing change is that the styling of guides is rewired through
  the theme system. Guides now have a `theme` argument that can style
  individual guides, while `theme()` has gained additional arguments to style
  guides. Theme elements declared in the guide override theme elements set
  through the plot. The new theme elements for guides are:
  `legend.key.spacing{.x/.y}`, `legend.frame`, `legend.axis.line`,
  `legend.ticks`, `legend.ticks.length`, `legend.text.position` and
  `legend.title.position`. Previous style options in the arguments of
  `guide_*()` functions are soft-deprecated.

* Unfortunately, we could not fully preserve the function of pre-existing
  guide extensions written in the S3 system. A fallback for these old guides
  is encapsulated in the `<GuideOld>` class, which calls the old S3 generics.
  The S3 methods have been removed as part of cleaning up, so the old guides
  will still work if the S3 methods are reimplemented, but we encourage to
  switch to the new system (#2728).

* The `order` argument of guides now strictly needs to be a length-1
  integer (#4958).

#### Axes

* New `guide_axis_stack()` to combine other axis guides on top of one another.

* New `guide_axis_theta()` to draw an axis in a circular arc in
  `coord_radial()`. The guide can be controlled by adding
  `guides(theta = guide_axis_theta(...))` to a plot.

* New `guide_axis_logticks()` can be used to draw logarithmic tick marks as
  an axis. It supersedes the `annotation_logticks()` function
  (@teunbrand, #5325).

* `guide_axis()` gains a `minor.ticks` argument to draw minor ticks (#4387).

* `guide_axis()` gains a `cap` argument that can be used to trim the
      axis line to extreme breaks (#4907).

* Primary axis titles are now placed at the primary guide, so that
  `guides(x = guide_axis(position = "top"))` will display the title at the
  top by default (#4650).

* The default `vjust` for the `axis.title.y.right` element is now 1 instead of
  0.

* Unknown secondary axis guide positions are now inferred as the opposite
  of the primary axis guide when the latter has a known `position` (#4650).

#### Legends

* New `guide_custom()` function for drawing custom graphical objects (grobs)
  unrelated to scales in legend positions (#5416).

* All legends have acquired a `position` argument, that allows individual guides
  to deviate from the `legend.position` set in the `theme()` function. This
  means that legends can now be placed at multiple sides of the plot (#5488).

* The spacing between legend keys and their labels, in addition to legends
  and their titles, is now controlled by the text's `margin` setting. Not
  specifying margins will automatically add appropriate text margins. To
  control the spacing within a legend between keys, the new
  `legend.key.spacing.{x/y}` argument can be used in `theme()`. This leaves the
  `legend.spacing` theme setting dedicated to solely controlling the spacing
  between different guides (#5455).

* `guide_colourbar()` and `guide_coloursteps()` gain an `alpha` argument to
  set the transparency of the bar (#5085).

* New `display` argument in `guide_colourbar()` supplants the `raster` argument.
  In R 4.1.0 and above, `display = "gradient"` will draw a gradient.

* Legend keys that can draw arrows have their size adjusted for arrows.

* When legend titles are larger than the legend, title justification extends
  to the placement of keys and labels (#1903).

* Glyph drawing functions of the `draw_key_*()` family can now set `"width"`
  and `"height"` attributes (in centimetres) to the produced keys to control
  their displayed size in the legend.

* `coord_sf()` now uses customisable guides provided in the scales or
  `guides()` function (@teunbrand).

## Improvements

* `guide_coloursteps(even.steps = FALSE)` now draws one rectangle per interval
  instead of many small ones (#5481).

* `draw_key_label()` now better reflects the appearance of labels (#5561).

* `position_stack()` no longer silently removes missing data, which is now
  handled by the geom instead of position (#3532).

* The `minor_breaks` function argument in scales can now also take a function
  with two arguments: the scale's limits and the scale's major breaks (#3583).

* Failing to fit or predict in `stat_smooth()` now gives a warning and omits
  the failed group, instead of throwing an error (@teunbrand, #5352).

* `labeller()` now handles unspecified entries from lookup tables
  (@92amartins, #4599).

* `fortify.default()` now accepts a data-frame-like object granted the object
  exhibits healthy `dim()`, `colnames()`, and `as.data.frame()` behaviours
  (@hpages, #5390).

* `geom_violin()` gains a `bounds` argument analogous to `geom_density()`s
  (@eliocamp, #5493).

* To apply dodging more consistently in violin plots, `stat_ydensity()` now
  has a `drop` argument to keep or discard groups with 1 observation.

* `geom_boxplot()` gains a new argument, `staplewidth` that can draw staples
  at the ends of whiskers (@teunbrand, #5126)

* `geom_boxplot()` gains an `outliers` argument to switch outliers on or off,
  in a manner that does affects the scale range. For hiding outliers that does
  not affect the scale range, you can continue to use `outlier.shape = NA`
  (@teunbrand, #4892).

* Nicer error messages for xlim/ylim arguments in coord-* functions
  (@92amartins, #4601, #5297).

* You can now omit either `xend` or `yend` from `geom_segment()` as only one
  of these is now required. If one is missing, it will be filled from the `x`
  and `y` aesthetics respectively. This makes drawing horizontal or vertical
  segments a little bit more convenient (@teunbrand, #5140).

* When `geom_path()` has aesthetics varying within groups, the `arrow()` is
  applied to groups instead of individual segments (@teunbrand, #4935).

* `geom_text()` and `geom_label()` gained a `size.unit` parameter that set the
  text size to millimetres, points, centimetres, inches or picas
  (@teunbrand, #3799).

* `geom_label()` now uses the `angle` aesthetic (@teunbrand, #2785)

* The `label.padding` argument in `geom_label()` now supports inputs created
  with the `margin()` function (#5030).

* `ScaleContinuous$get_breaks()` now only calls `scales::zero_range()` on limits
  in transformed space, rather than in data space (#5304).

* Scales throw more informative messages (@teunbrand, #4185, #4258)

* `scale_*_manual()` with a named `values` argument now emits a warning when
  none of those names match the values found in the data (@teunbrand, #5298).

* The `name` argument in most scales is now explicitly the first argument
  (#5535)

* The `translate_shape_string()` internal function is now exported for use in
  extensions of point layers (@teunbrand, #5191).

* To improve `width` calculation in bar plots with empty factor levels,
  `resolution()` considers `mapped_discrete` values as having resolution 1
  (@teunbrand, #5211)

* In `theme()`, some elements can be specified with `rel()` to inherit from
  `unit`-class objects in a relative fashion (@teunbrand, #3951).

* `theme()` now supports splicing a list of arguments (#5542).

* In the theme element hierarchy, parent elements that are a strict subclass
  of child elements now confer their subclass upon the children (#5457).

* New `plot.tag.location` in `theme()` can control placement of the plot tag
  in the `"margin"`, `"plot"` or the new `"panel"` option (#4297).

* `coord_munch()` can now close polygon shapes (@teunbrand, #3271)

* Aesthetics listed in `geom_*()` and `stat_*()` layers now point to relevant
  documentation (@teunbrand, #5123).

* The new argument `axes` in `facet_grid()` and `facet_wrap()` controls the
  display of axes at interior panel positions. Additionally, the `axis.labels`
  argument can be used to only draw tick marks or fully labelled axes
  (@teunbrand, #4064).

* `coord_polar()` can have free scales in facets (@teunbrand, #2815).

* The `get_guide_data()` function can be used to extract position and label
  information from the plot (#5004).

* Improve performance of layers without positional scales (@zeehio, #4990)

* More informative error for mismatched
  `direction`/`theme(legend.direction = ...)` arguments (#4364, #4930).

## Bug fixes

* Fixed regression in `guide_legend()` where the `linewidth` key size
  wasn't adapted to the width of the lines (#5160).

* In `guide_bins()`, the title no longer arbitrarily becomes offset from
  the guide when it has long labels.

* `guide_colourbar()` and `guide_coloursteps()` merge properly when one
  of the aesthetics is dropped (#5324).

* When using `geom_dotplot(binaxis = "x")` with a discrete y-variable, dots are
  now stacked from the y-position rather than from 0 (@teunbrand, #5462)

* `stat_count()` treats `x` as unique in the same manner `unique()` does
  (#4609).

* The plot's title, subtitle and caption now obey horizontal text margins
  (#5533).

* Contour functions will not fail when `options("OutDec")` is not `.` (@eliocamp, #5555).

* Lines where `linewidth = NA` are now dropped in `geom_sf()` (#5204).

* `ggsave()` no longer sometimes creates new directories, which is now
  controlled by the new `create.dir` argument (#5489).

* Legend titles no longer take up space if they've been removed by setting
  `legend.title = element_blank()` (@teunbrand, #3587).

* `resolution()` has a small tolerance, preventing spuriously small resolutions
  due to rounding errors (@teunbrand, #2516).

* `stage()` now works correctly, even with aesthetics that do not have scales
  (#5408)

* `stat_ydensity()` with incomplete groups calculates the default `width`
  parameter more stably (@teunbrand, #5396)

* The `size` argument in `annotation_logticks()` has been deprecated in favour
  of the `linewidth` argument (#5292).

* Binned scales now treat `NA`s in limits the same way continuous scales do
  (#5355).

* Binned scales work better with `trans = "reverse"` (#5355).

* Integers are once again valid input to theme arguments that expect numeric
  input (@teunbrand, #5369)

* Legends in `scale_*_manual()` can show `NA` values again when the `values` is
  a named vector (@teunbrand, #5214, #5286).

* Fixed bug in `coord_sf()` where graticule lines didn't obey
  `panel.grid.major`'s linewidth setting (@teunbrand, #5179)

* Fixed bug in `annotation_logticks()` when no suitable tick positions could
  be found (@teunbrand, #5248).

* The default width of `geom_bar()` is now based on panel-wise resolution of
  the data, rather than global resolution (@teunbrand, #4336).

* `stat_align()` is now applied per panel instead of globally, preventing issues
  when facets have different ranges (@teunbrand, #5227).

* A stacking bug in `stat_align()` was fixed (@teunbrand, #5176).

* `stat_contour()` and `stat_contour_filled()` now warn about and remove
  duplicated coordinates (@teunbrand, #5215).

* `guide_coloursteps()` and `guide_bins()` sort breaks (#5152).

## Internal changes

* The `ScaleContinuous$get_breaks()` method no longer censors
  the computed breaks.

* The ggplot object now contains `$layout` which points to the `Layout` ggproto
  object and will be used by the `ggplot_build.ggplot` method. This was exposed
  so that package developers may extend the behaviour of the `Layout` ggproto
  object without needing to develop an entirely new `ggplot_build` method
  (@jtlandis, #5077).

* Guide building is now part of `ggplot_build()` instead of
  `ggplot_gtable()` to allow guides to observe unmapped data (#5483).

* The `titleGrob()` function has been refactored to be faster and less
  complicated.

* The `scales_*()` functions related to managing the `<ScalesList>` class have
  been implemented as methods in the `<ScalesList>` class, rather than stray
  functions (#1310).

# ggplot2 3.4.4

This hotfix release adapts to a change in r-devel's `base::is.atomic()` and
the upcoming retirement of maptools.

* `fortify()` for sp objects (e.g., `SpatialPolygonsDataFrame`) is now deprecated
  and will be removed soon in support of [the upcoming retirement of rgdal, rgeos,
  and maptools](https://r-spatial.org/r/2023/05/15/evolution4.html). In advance
  of the whole removal, `fortify(<SpatialPolygonsDataFrame>, region = ...)`
  no longer works as of this version (@yutannihilation, #5244).

# ggplot2 3.4.3
This hotfix release addresses a version comparison change in r-devel. There are
no user-facing or breaking changes.

# ggplot2 3.4.2
This is a hotfix release anticipating changes in r-devel, but folds in upkeep
changes and a few bug fixes as well.

## Minor improvements

* Various type checks and their messages have been standardised
  (@teunbrand, #4834).

* ggplot2 now uses `scales::DiscreteRange` and `scales::ContinuousRange`, which
  are available to write scale extensions from scratch (@teunbrand, #2710).

* The `layer_data()`, `layer_scales()` and `layer_grob()` now have the default
  `plot = last_plot()` (@teunbrand, #5166).

* The `datetime_scale()` scale constructor is now exported for use in extension
  packages (@teunbrand, #4701).

## Bug fixes

* `update_geom_defaults()` and `update_stat_defaults()` now return properly
  classed objects and have updated docs (@dkahle, #5146).

* For the purposes of checking required or non-missing aesthetics, character
  vectors are no longer considered non-finite (@teunbrand, @4284).

* `annotation_logticks()` skips drawing ticks when the scale range is non-finite
  instead of throwing an error (@teunbrand, #5229).

* Fixed spurious warnings when the `weight` was used in `stat_bin_2d()`,
  `stat_boxplot()`, `stat_contour()`, `stat_bin_hex()` and `stat_quantile()`
  (@teunbrand, #5216).

* To prevent changing the plotting order, `stat_sf()` is now computed per panel
  instead of per group (@teunbrand, #4340).

* Fixed bug in `coord_sf()` where graticule lines didn't obey
  `panel.grid.major`'s linewidth setting (@teunbrand, #5179).

* `geom_text()` drops observations where `angle = NA` instead of throwing an
  error (@teunbrand, #2757).

# ggplot2 3.4.1
This is a small release focusing on fixing regressions in the 3.4.0 release
and minor polishes.

## Breaking changes

* The computed variable `y` in `stat_ecdf()` has been superseded by `ecdf` to
  prevent incorrect scale transformations (@teunbrand, #5113 and #5112).

## New features

* Added `scale_linewidth_manual()` and `scale_linewidth_identity()` to support
  the `linewidth` aesthetic (@teunbrand, #5050).

* `ggsave()` warns when multiple `filename`s are given, and only writes to the
  first file (@teunbrand, #5114).

## Bug fixes

* Fixed a regression in `geom_hex()` where aesthetics were replicated across
  bins (@thomasp85, #5037 and #5044).

* Using two ordered factors as facetting variables in
  `facet_grid(..., as.table = FALSE)` now throws a warning instead of an
  error (@teunbrand, #5109).

* Fixed misbehaviour of `draw_key_boxplot()` and `draw_key_crossbar()` with
  skewed key aspect ratio (@teunbrand, #5082).

* Fixed spurious warning when `weight` aesthetic was used in `stat_smooth()`
  (@teunbrand based on @clauswilke's suggestion, #5053).

* The `lwd` alias is now correctly replaced by `linewidth` instead of `size`
  (@teunbrand based on @clauswilke's suggestion #5051).

* Fixed a regression in `Coord$train_panel_guides()` where names of guides were
  dropped (@maxsutton, #5063).

In binned scales:

* Automatic breaks should no longer be out-of-bounds, and automatic limits are
  adjusted to include breaks (@teunbrand, #5082).

* Zero-range limits no longer throw an error and are treated akin to continuous
  scales with zero-range limits (@teunbrand, #5066).

* The `trans = "date"` and `trans = "time"` transformations were made compatible
  (@teunbrand, #4217).

# ggplot2 3.4.0
This is a minor release focusing on tightening up the internals and ironing out
some inconsistencies in the API. The biggest change is the addition of the
`linewidth` aesthetic that takes of sizing the width of any line from `size`.
This change, while attempting to be as non-breaking as possible, has the
potential to change the look of some of your plots.

Other notable changes is a complete redo of the error and warning messaging in
ggplot2 using the cli package. Messaging is now better contextualised and it
should be easier to identify which layer an error is coming from. Last, we have
now made the switch to using the vctrs package internally which means that
support for vctrs classes as variables should improve, along with some small
gains in rendering speed.

## Breaking changes

* A `linewidth` aesthetic has been introduced and supersedes the `size`
  aesthetic for scaling the width of lines in line based geoms. `size` will
  remain functioning but deprecated for these geoms and it is recommended to
  update all code to reflect the new aesthetic. For geoms that have _both_ point
  sizing and linewidth sizing (`geom_pointrange()` and `geom_sf`) `size` now
  **only** refers to sizing of points which can leads to a visual change in old
  code (@thomasp85, #3672)

* The default line width for polygons in `geom_sf()` have been decreased to 0.2
  to reflect that this is usually used for demarking borders where a thinner
  line is better suited. This change was made since we already induced a
  visual change in `geom_sf()` with the introduction of the `linewidth`
  aesthetic.

* The dot-dot notation (`..var..`) and `stat()`, which have been superseded by
  `after_stat()`, are now formally deprecated (@yutannihilation, #3693).

* `qplot()` is now formally deprecated (@yutannihilation, #3956).

* `stage()` now properly refers to the values without scale transformations for
  the stage of `after_stat`. If your code requires the scaled version of the
  values for some reason, you have to apply the same transformation by yourself,
  e.g. `sqrt()` for `scale_{x,y}_sqrt()` (@yutannihilation and @teunbrand, #4155).

* Use `rlang::hash()` instead of `digest::digest()`. This update may lead to
  changes in the automatic sorting of legends. In order to enforce a specific
  legend order use the `order` argument in the guide. (@thomasp85, #4458)

* referring to `x` in backquoted expressions with `label_bquote()` is no longer
  possible.

* The `ticks.linewidth` and `frame.linewidth` parameters of `guide_colourbar()`
  are now multiplied with `.pt` like elsewhere in ggplot2. It can cause visual
  changes when these arguments are not the defaults and these changes can be
  restored to their previous behaviour by adding `/ .pt` (@teunbrand #4314).

* `scale_*_viridis_b()` now uses the full range of the viridis scales
  (@gregleleu, #4737)

## New features

* `geom_col()` and `geom_bar()` gain a new `just` argument. This is set to `0.5`
  by default; use `just = 0`/`just = 1` to place columns on the left/right
  of the axis breaks.
  (@wurli, #4899)

* `geom_density()` and `stat_density()` now support `bounds` argument
  to estimate density with boundary correction (@echasnovski, #4013).

* ggplot now checks during statistical transformations whether any data
  columns were dropped and warns about this. If stats intend to drop
  data columns they can declare them in the new field `dropped_aes`.
  (@clauswilke, #3250)

* `...` supports `rlang::list2` dynamic dots in all public functions.
  (@mone27, #4764)

* `theme()` now has a `strip.clip` argument, that can be set to `"off"` to
  prevent the clipping of strip text and background borders (@teunbrand, #4118)

* `geom_contour()` now accepts a function in the `breaks` argument
  (@eliocamp, #4652).

## Minor improvements and bug fixes

* Fix a bug in `position_jitter()` where infinity values were dropped (@javlon,
  #4790).

* `geom_linerange()` now respects the `na.rm` argument (#4927, @thomasp85)

* Improve the support for `guide_axis()` on `coord_trans()`
  (@yutannihilation, #3959)

* Added `stat_align()` to align data without common x-coordinates prior to
  stacking. This is now the default stat for `geom_area()` (@thomasp85, #4850)

* Fix a bug in `stat_contour_filled()` where break value differences below a
  certain number of digits would cause the computations to fail (@thomasp85,
  #4874)

* Secondary axis ticks are now positioned more precisely, removing small visual
  artefacts with alignment between grid and ticks (@thomasp85, #3576)

* Improve `stat_function` documentation regarding `xlim` argument.
  (@92amartins, #4474)

* Fix various issues with how `labels`, `breaks`, `limits`, and `show.limits`
  interact in the different binning guides (@thomasp85, #4831)

* Automatic break calculation now squishes the scale limits to the domain
  of the transformation. This allows `scale_{x/y}_sqrt()` to find breaks at 0
  when appropriate (@teunbrand, #980).

* Using multiple modified aesthetics correctly will no longer trigger warnings.
  If used incorrectly, the warning will now report the duplicated aesthetic
  instead of `NA` (@teunbrand, #4707).

* `aes()` now supports the `!!!` operator in its first two arguments
  (#2675). Thanks to @yutannihilation and @teunbrand for draft
  implementations.

* Require rlang >= 1.0.0 (@billybarc, #4797)

* `geom_violin()` no longer issues "collapsing to unique 'x' values" warning
  (@bersbersbers, #4455)

* `annotate()` now documents unsupported geoms (`geom_abline()`, `geom_hline()`
  and `geom_vline()`), and warns when they are requested (@mikmart, #4719)

* `presidential` dataset now includes Trump's presidency (@bkmgit, #4703).

* `position_stack()` now works fully with `geom_text()` (@thomasp85, #4367)

* `geom_tile()` now correctly recognises missing data in `xmin`, `xmax`, `ymin`,
  and `ymax` (@thomasp85 and @sigmapi, #4495)

* `geom_hex()` will now use the binwidth from `stat_bin_hex()` if present,
  instead of deriving it (@thomasp85, #4580)

* `geom_hex()` now works on non-linear coordinate systems (@thomasp85)

* Fixed a bug throwing errors when trying to render an empty plot with secondary
  axes (@thomasp85, #4509)

* Axes are now added correctly in `facet_wrap()` when `as.table = FALSE`
  (@thomasp85, #4553)

* Better compatibility of custom device functions in `ggsave()`
  (@thomasp85, #4539)

* Binning scales are now more resilient to calculated limits that ends up being
  `NaN` after transformations (@thomasp85, #4510)

* Strip padding in `facet_grid()` is now only in effect if
  `strip.placement = "outside"` _and_ an axis is present between the strip and
  the panel (@thomasp85, #4610)

* Aesthetics of length 1 are now recycled to 0 if the length of the data is 0
  (@thomasp85, #4588)

* Setting `size = NA` will no longer cause `guide_legend()` to error
  (@thomasp85, #4559)

* Setting `stroke` to `NA` in `geom_point()` will no longer impair the sizing of
  the points (@thomasp85, #4624)

* `stat_bin_2d()` now correctly recognises the `weight` aesthetic
  (@thomasp85, #4646)

* All geoms now have consistent exposure of linejoin and lineend parameters, and
  the guide keys will now respect these settings (@thomasp85, #4653)

* `geom_sf()` now respects `arrow` parameter for lines (@jakeruss, #4659)

* Updated documentation for `print.ggplot` to reflect that it returns
  the original plot, not the result of `ggplot_build()`. (@r2evans, #4390)

* `scale_*_manual()` no longer displays extra legend keys, or changes their
  order, when a named `values` argument has more items than the data. To display
  all `values` on the legend instead, use
  `scale_*_manual(values = vals, limits = names(vals))`. (@teunbrand, @banfai,
  #4511, #4534)

* Updated documentation for `geom_contour()` to correctly reflect argument
  precedence between `bins` and `binwidth`. (@eliocamp, #4651)

* Dots in `geom_dotplot()` are now correctly aligned to the baseline when
  `stackratio != 1` and `stackdir != "up"` (@mjskay, #4614)

* Key glyphs for `geom_boxplot()`, `geom_crossbar()`, `geom_pointrange()`, and
  `geom_linerange()` are now orientation-aware (@mjskay, #4732)

* Updated documentation for `geom_smooth()` to more clearly describe effects of
  the `fullrange` parameter (@thoolihan, #4399).

# ggplot2 3.3.6
This is a very small release only applying an internal change to comply with
R 4.2 and its deprecation of `default.stringsAsFactors()`. There are no user
facing changes and no breaking changes.

# ggplot2 3.3.5
This is a very small release focusing on fixing a couple of untenable issues
that surfaced with the 3.3.4 release

* Revert changes made in #4434 (apply transform to intercept in `geom_abline()`)
  as it introduced undesirable issues far worse than the bug it fixed
  (@thomasp85, #4514)
* Fixes an issue in `ggsave()` when producing emf/wmf files (@yutannihilation,
  #4521)
* Warn when grDevices specific arguments are passed to ragg devices (@thomasp85,
  #4524)
* Fix an issue where `coord_sf()` was reporting that it is non-linear
  even when data is provided in projected coordinates (@clauswilke, #4527)

# ggplot2 3.3.4
This is a larger patch release fixing a huge number of bugs and introduces a
small selection of feature refinements.

## Features

* Alt-text can now be added to a plot using the `alt` label, i.e
  `+ labs(alt = ...)`. Currently this alt text is not automatically propagated,
  but we plan to integrate into Shiny, RMarkdown, and other tools in the future.
  (@thomasp85, #4477)

* Add support for the BrailleR package for creating descriptions of the plot
  when rendered (@thomasp85, #4459)

* `coord_sf()` now has an argument `default_crs` that specifies the coordinate
  reference system (CRS) for non-sf layers and scale/coord limits. This argument
  defaults to `NULL`, which means non-sf layers are assumed to be in projected
  coordinates, as in prior ggplot2 versions. Setting `default_crs = sf::st_crs(4326)`
  provides a simple way to interpret x and y positions as longitude and latitude,
  regardless of the CRS used by `coord_sf()`. Authors of extension packages
  implementing `stat_sf()`-like functionality are encouraged to look at the source
  code of `stat_sf()`'s `compute_group()` function to see how to provide scale-limit
  hints to `coord_sf()` (@clauswilke, #3659).

* `ggsave()` now uses ragg to render raster output if ragg is available. It also
  handles custom devices that sets a default unit (e.g. `ragg::agg_png`)
  correctly (@thomasp85, #4388)

* `ggsave()` now returns the saved file location invisibly (#3379, @eliocamp).
  Note that, as a side effect, an unofficial hack `<ggplot object> + ggsave()`
  no longer works (#4513).

* The scale arguments `limits`, `breaks`, `minor_breaks`, `labels`, `rescaler`
  and `oob` now accept purrr style lambda notation (@teunbrand, #4427). The same
  is true for `as_labeller()` (and therefore also `labeller()`)
  (@netique, #4188).

* Manual scales now allow named vectors passed to `values` to contain fewer
  elements than existing in the data. Elements not present in values will be set
  to `NA` (@thomasp85, #3451)

* Date and datetime position scales support out-of-bounds (oob) arguments to
  control how limits affect data outside those limits (@teunbrand, #4199).

## Fixes

* Fix a bug that `after_stat()` and `after_scale()` cannot refer to aesthetics
  if it's specified in the plot-global mapping (@yutannihilation, #4260).

* Fix bug in `annotate_logticks()` that would cause an error when used together
  with `coord_flip()` (@thomasp85, #3954)

* Fix a bug in `geom_abline()` that resulted in `intercept` not being subjected
  to the transformation of the y scale (@thomasp85, #3741)

* Extent the range of the line created by `geom_abline()` so that line ending
  is not visible for large linewidths (@thomasp85, #4024)

* Fix bug in `geom_dotplot()` where dots would be positioned wrong with
  `stackgroups = TRUE` (@thomasp85, #1745)

* Fix calculation of confidence interval for locfit smoothing in `geom_smooth()`
  (@topepo, #3806)

* Fix bug in `geom_text()` where `"outward"` and `"inward"` justification for
  some `angle` values was reversed (@aphalo, #4169, #4447)

* `ggsave()` now sets the default background to match the fill value of the
  `plot.background` theme element (@karawoo, #4057)

* It is now deprecated to specify `guides(<scale> = FALSE)` or
  `scale_*(guide = FALSE)` to remove a guide. Please use
  `guides(<scale> = "none")` or `scale_*(guide = "none")` instead
  (@yutannihilation, #4097)

* Fix a bug in `guide_bins()` where keys would disappear if the guide was
  reversed (@thomasp85, #4210)

* Fix bug in `guide_coloursteps()` that would repeat the terminal bins if the
  breaks coincided with the limits of the scale (@thomasp85, #4019)

* Make sure that default labels from default mappings doesn't overwrite default
  labels from explicit mappings (@thomasp85, #2406)

* Fix bug in `labeller()` where parsing was turned off if `.multiline = FALSE`
  (@thomasp85, #4084)

* Make sure `label_bquote()` has access to the calling environment when
  evaluating the labels (@thomasp85, #4141)

* Fix a bug in the layer implementation that introduced a new state after the
  first render which could lead to a different look when rendered the second
  time (@thomasp85, #4204)

* Fix a bug in legend justification where justification was lost of the legend
  dimensions exceeded the available size (@thomasp85, #3635)

* Fix a bug in `position_dodge2()` where `NA` values in thee data would cause an
  error (@thomasp85, #2905)

* Make sure `position_jitter()` creates the same jittering independent of
  whether it is called by name or with constructor (@thomasp85, #2507)

* Fix a bug in `position_jitter()` where different jitters would be applied to
  different position aesthetics of the same axis (@thomasp85, #2941)

* Fix a bug in `qplot()` when supplying `c(NA, NA)` as axis limits
  (@thomasp85, #4027)

* Remove cross-inheritance of default discrete colour/fill scales and check the
  type and aesthetic of function output if `type` is a function
  (@thomasp85, #4149)

* Fix bug in `scale_[x|y]_date()` where custom breaks functions that resulted in
  fractional dates would get misaligned (@thomasp85, #3965)

* Fix bug in `scale_[x|y]_datetime()` where a specified timezone would be
  ignored by the scale (@thomasp85, #4007)

* Fix issue in `sec_axis()` that would throw warnings in the absence of any
  secondary breaks (@thomasp85, #4368)

* `stat_bin()`'s computed variable `width` is now documented (#3522).

* `stat_count()` now computes width based on the full dataset instead of per
  group (@thomasp85, #2047)

* Extended `stat_ecdf()` to calculate the cdf from either x or y instead from y
  only (@jgjl, #4005)

* Fix a bug in `stat_summary_bin()` where one more than the requested number of
  bins would be created (@thomasp85, #3824)

* Only drop groups in `stat_ydensity()` when there are fewer than two data
  points and throw a warning (@andrewwbutler, #4111).

* Fixed a bug in strip assembly when theme has `strip.text = element_blank()`
  and plots are faceted with multi-layered strips (@teunbrand, #4384).

* Using `theme(aspect.ratio = ...)` together with free space in `facet_grid()`
  now correctly throws an error (@thomasp85, #3834)

* Fixed a bug in `labeller()` so that `.default` is passed to `as_labeller()`
  when labellers are specified by naming faceting variables. (@waltersom, #4031)

* Updated style for example code (@rjake, #4092)

* ggplot2 now requires R >= 3.3 (#4247).

* ggplot2 now uses `rlang::check_installed()` to check if a suggested package is
  installed, which will offer to install the package before continuing (#4375,
  @malcolmbarrett)

* Improved error with hint when piping a `ggplot` object into a facet function
  (#4379, @mitchelloharawild).

# ggplot2 3.3.3
This is a small patch release mainly intended to address changes in R and CRAN.
It further changes the licensing model of ggplot2 to an MIT license.

* Update the ggplot2 licence to an MIT license (#4231, #4232, #4233, and #4281)

* Use vdiffr conditionally so ggplot2 can be tested on systems without vdiffr

* Update tests to work with the new `all.equal()` defaults in R >4.0.3

* Fixed a bug that `guide_bins()` mistakenly ignore `override.aes` argument
  (@yutannihilation, #4085).

# ggplot2 3.3.2
This is a small release focusing on fixing regressions introduced in 3.3.1.

* Added an `outside` option to `annotation_logticks()` that places tick marks
  outside of the plot bounds. (#3783, @kbodwin)

* `annotation_raster()` adds support for native rasters. For large rasters,
  native rasters render significantly faster than arrays (@kent37, #3388)

* Facet strips now have dedicated position-dependent theme elements
  (`strip.text.x.top`, `strip.text.x.bottom`, `strip.text.y.left`,
  `strip.text.y.right`) that inherit from `strip.text.x` and `strip.text.y`,
  respectively. As a consequence, some theme stylings now need to be applied to
  the position-dependent elements rather than to the parent elements. This
  change was already introduced in ggplot2 3.3.0 but not listed in the
  changelog. (@thomasp85, #3683)

* Facets now handle layers containing no data (@yutannihilation, #3853).

* A newly added geom `geom_density_2d_filled()` and associated stat
  `stat_density_2d_filled()` can draw filled density contours
  (@clauswilke, #3846).

* A newly added `geom_function()` is now recommended to use in conjunction
  with/instead of `stat_function()`. In addition, `stat_function()` now
  works with transformed y axes, e.g. `scale_y_log10()`, and in plots
  containing no other data or layers (@clauswilke, #3611, #3905, #3983).

* Fixed a bug in `geom_sf()` that caused problems with legend-type
  autodetection (@clauswilke, #3963).

* Support graphics devices that use the `file` argument instead of `fileneame`
  in `ggsave()` (@bwiernik, #3810)

* Default discrete color scales are now configurable through the `options()` of
  `ggplot2.discrete.colour` and `ggplot2.discrete.fill`. When set to a character
  vector of colour codes (or list of character vectors)  with sufficient length,
  these colours are used for the default scale. See `help(scale_colour_discrete)`
  for more details and examples (@cpsievert, #3833).

* Default continuous colour scales (i.e., the `options()`
  `ggplot2.continuous.colour` and `ggplot2.continuous.fill`, which inform the
  `type` argument of `scale_fill_continuous()` and `scale_colour_continuous()`)
  now accept a function, which allows more control over these default
  `continuous_scale()`s (@cpsievert, #3827).

* A bug was fixed in `stat_contour()` when calculating breaks based on
  the `bins` argument (@clauswilke, #3879, #4004).

* Data columns can now contain `Vector` S4 objects, which are widely used in the
  Bioconductor project. (@teunbrand, #3837)

# ggplot2 3.3.1

This is a small release with no code change. It removes all malicious links to a
site that got hijacked from the readme and pkgdown site.

# ggplot2 3.3.0

This is a minor release but does contain a range of substantial new features,
along with the standard bug fixes. The release contains a few visual breaking
changes, along with breaking changes for extension developers due to a shift in
internal representation of the position scales and their axes. No user breaking
changes are included.

This release also adds Dewey Dunnington (@paleolimbot) to the core team.

## Breaking changes
There are no user-facing breaking changes, but a change in some internal
representations that extension developers may have relied on, along with a few
breaking visual changes which may cause visual tests in downstream packages to
fail.

* The `panel_params` field in the `Layout` now contains a list of list of
  `ViewScale` objects, describing the trained coordinate system scales, instead
  of the list object used before. Any extensions that use this field will likely
  break, as will unit tests that checks aspects of this.

* `element_text()` now issues a warning when vectorized arguments are provided,
  as in `colour = c("red", "green", "blue")`. Such use is discouraged and not
  officially supported (@clauswilke, #3492).

* Changed `theme_grey()` setting for legend key so that it creates no border
  (`NA`) rather than drawing a white one. (@annennenne, #3180)

* `geom_ribbon()` now draws separate lines for the upper and lower intervals if
  `colour` is mapped. Similarly, `geom_area()` and `geom_density()` now draw
  the upper lines only in the same case by default. If you want old-style full
  stroking, use `outline.type = "full"` (@yutannihilation, #3503 / @thomasp85, #3708).

## New features

* The evaluation time of aesthetics can now be controlled to a finer degree.
  `after_stat()` supersedes the use of `stat()` and `..var..`-notation, and is
  joined by `after_scale()` to allow for mapping to scaled aesthetic values.
  Remapping of the same aesthetic is now supported with `stage()`, so you can
  map a data variable to a stat aesthetic, and remap the same aesthetic to
  something else after statistical transformation (@thomasp85, #3534)

* All `coord_*()` functions with `xlim` and `ylim` arguments now accept
  vectors with `NA` as a placeholder for the minimum or maximum value
  (e.g., `ylim = c(0, NA)` would zoom the y-axis from 0 to the
  maximum value observed in the data). This mimics the behaviour
  of the `limits` argument in continuous scale functions
  (@paleolimbot, #2907).

* Allowed reversing of discrete scales by re-writing `get_limits()`
  (@AnneLyng, #3115)

* All geoms and stats that had a direction (i.e. where the x and y axes had
  different interpretation), can now freely choose their direction, instead of
  relying on `coord_flip()`. The direction is deduced from the aesthetic
  mapping, but can also be specified directly with the new `orientation`
  argument (@thomasp85, #3506).

* Position guides can now be customized using the new `guide_axis()`, which can
  be passed to position `scale_*()` functions or via `guides()`. The new axis
  guide (`guide_axis()`) comes with arguments `check.overlap` (automatic removal
  of overlapping labels), `angle` (easy rotation of axis labels), and
  `n.dodge` (dodge labels into multiple rows/columns) (@paleolimbot, #3322).

* A new scale type has been added, that allows binning of aesthetics at the
  scale level. It has versions for both position and non-position aesthetics and
  comes with two new guides (`guide_bins` and `guide_coloursteps`)
  (@thomasp85, #3096)

* `scale_x_continuous()` and `scale_y_continuous()` gains an `n.breaks` argument
  guiding the number of automatic generated breaks (@thomasp85, #3102)

* Added `stat_contour_filled()` and `geom_contour_filled()`, which compute
  and draw filled contours of gridded data (@paleolimbot, #3044).
  `geom_contour()` and `stat_contour()` now use the isoband package
  to compute contour lines. The `complete` parameter (which was undocumented
  and has been unused for at least four years) was removed (@paleolimbot, #3044).

* Themes have gained two new parameters, `plot.title.position` and
  `plot.caption.position`, that can be used to customize how plot
  title/subtitle and plot caption are positioned relative to the overall plot
  (@clauswilke, #3252).

## Extensions

* `Geom` now gains a `setup_params()` method in line with the other ggproto
  classes (@thomasp85, #3509)

* The newly added function `register_theme_elements()` now allows developers
  of extension packages to define their own new theme elements and place them
  into the ggplot2 element tree (@clauswilke, #2540).

## Minor improvements and bug fixes

* `coord_trans()` now draws second axes and accepts `xlim`, `ylim`,
  and `expand` arguments to bring it up to feature parity with
  `coord_cartesian()`. The `xtrans` and `ytrans` arguments that were
  deprecated in version 1.0.1 in favour of `x` and `y`
  were removed (@paleolimbot, #2990).

* `coord_trans()` now calculates breaks using the expanded range
  (previously these were calculated using the unexpanded range,
  which resulted in differences between plots made with `coord_trans()`
  and those made with `coord_cartesian()`). The expansion for discrete axes
  in `coord_trans()` was also updated such that it behaves identically
  to that in `coord_cartesian()` (@paleolimbot, #3338).

* `expand_scale()` was deprecated in favour of `expansion()` for setting
  the `expand` argument of `x` and `y` scales (@paleolimbot).

* `geom_abline()`, `geom_hline()`, and `geom_vline()` now issue
  more informative warnings when supplied with set aesthetics
  (i.e., `slope`, `intercept`, `yintercept`, and/or `xintercept`)
  and mapped aesthetics (i.e., `data` and/or `mapping`).

* Fix a bug in `geom_raster()` that squeezed the image when it went outside
  scale limits (#3539, @thomasp85)

* `geom_sf()` now determines the legend type automatically (@microly, #3646).

* `geom_sf()` now removes rows that can't be plotted due to `NA` aesthetics
  (#3546, @thomasp85)

* `geom_sf()` now applies alpha to linestring geometries
  (#3589, @yutannihilation).

* `gg_dep()` was deprecated (@perezp44, #3382).

* Added function `ggplot_add.by()` for lists created with `by()`, allowing such
  lists to be added to ggplot objects (#2734, @Maschette)

* ggplot2 no longer depends on reshape2, which means that it no longer
  (recursively) needs plyr, stringr, or stringi packages.

* Increase the default `nbin` of `guide_colourbar()` to place the ticks more
  precisely (#3508, @yutannihilation).

* `manual_scale()` now matches `values` with the order of `breaks` whenever
  `values` is an unnamed vector. Previously, unnamed `values` would match with
  the limits of the scale and ignore the order of any `breaks` provided. Note
  that this may change the appearance of plots that previously relied on the
  unordered behaviour (#2429, @idno0001).

* `scale_manual_*(limits = ...)` now actually limits the scale (#3262,
  @yutannihilation).

* Fix a bug when `show.legend` is a named logical vector
  (#3461, @yutannihilation).

* Added weight aesthetic option to `stat_density()` and made scaling of
  weights the default (@annennenne, #2902)

* `stat_density2d()` can now take an `adjust` parameter to scale the default
  bandwidth. (#2860, @haleyjeppson)

* `stat_smooth()` uses `REML` by default, if `method = "gam"` and
  `gam`'s method is not specified (@ikosmidis, #2630).

* stacking text when calculating the labels and the y axis with
  `stat_summary()` now works (@ikosmidis, #2709)

* `stat_summary()` and related functions now support rlang-style lambda functions
  (#3568, @dkahle).

* The data mask pronoun, `.data`, is now stripped from default labels.

* Addition of partial themes to plots has been made more predictable;
  stepwise addition of individual partial themes is now equivalent to
  addition of multple theme elements at once (@clauswilke, #3039).

* Facets now don't fail even when some variable in the spec are not available
  in all layers (@yutannihilation, #2963).

# ggplot2 3.2.1

This is a patch release fixing a few regressions introduced in 3.2.0 as well as
fixing some unit tests that broke due to upstream changes.

* `position_stack()` no longer changes the order of the input data. Changes to
  the internal behaviour of `geom_ribbon()` made this reordering problematic
  with ribbons that spanned `y = 0` (#3471)
* Using `qplot()` with a single positional aesthetic will no longer title the
  non-specified scale as `"NULL"` (#3473)
* Fixes unit tests for sf graticule labels caused by changes to sf

# ggplot2 3.2.0

This is a minor release with an emphasis on internal changes to make ggplot2
faster and more consistent. The few interface changes will only affect the
aesthetics of the plot in minor ways, and will only potentially break code of
extension developers if they have relied on internals that have been changed.
This release also sees the addition of Hiroaki Yutani (@yutannihilation) to the
core developer team.

With the release of R 3.6, ggplot2 now requires the R version to be at least 3.2,
as the tidyverse is committed to support 5 major versions of R.

## Breaking changes

* Two patches (#2996 and #3050) fixed minor rendering problems. In most cases,
  the visual changes are so subtle that they are difficult to see with the naked
  eye. However, these changes are detected by the vdiffr package, and therefore
  any package developers who use vdiffr to test for visual correctness of ggplot2
  plots will have to regenerate all reference images.

* In some cases, ggplot2 now produces a warning or an error for code that previously
  produced plot output. In all these cases, the previous plot output was accidental,
  and the plotting code uses the ggplot2 API in a way that would lead to undefined
  behavior. Examples include a missing `group` aesthetic in `geom_boxplot()` (#3316),
  annotations across multiple facets (#3305), and not using aesthetic mappings when
  drawing ribbons with `geom_ribbon()` (#3318).

## New features

* This release includes a range of internal changes that speeds up plot
  generation. None of the changes are user facing and will not break any code,
  but in general ggplot2 should feel much faster. The changes includes, but are
  not limited to:

  - Caching ascent and descent dimensions of text to avoid recalculating it for
    every title.

  - Using a faster data.frame constructor as well as faster indexing into
    data.frames

  - Removing the plyr dependency, replacing plyr functions with faster
    equivalents.

* `geom_polygon()` can now draw polygons with holes using the new `subgroup`
  aesthetic. This functionality requires R 3.6.0 (@thomasp85, #3128)

* Aesthetic mappings now accept functions that return `NULL` (@yutannihilation,
  #2997).

* `stat_function()` now accepts rlang/purrr style anonymous functions for the
  `fun` parameter (@dkahle, #3159).

* `geom_rug()` gains an "outside" option to allow for moving the rug tassels to
  outside the plot area (@njtierney, #3085) and a `length` option to allow for
  changing the length of the rug lines (@daniel-wells, #3109).

* All geoms now take a `key_glyph` paramter that allows users to customize
  how legend keys are drawn (@clauswilke, #3145). In addition, a new key glyph
  `timeseries` is provided to draw nice legends for time series
  (@mitchelloharawild, #3145).

## Extensions

* Layers now have a new member function `setup_layer()` which is called at the
  very beginning of the plot building process and which has access to the
  original input data and the plot object being built. This function allows the
  creation of custom layers that autogenerate aesthetic mappings based on the
  input data or that filter the input data in some form. For the time being, this
  feature is not exported, but it has enabled the development of a new layer type,
  `layer_sf()` (see next item). Other special-purpose layer types may be added
  in the future (@clauswilke, #2872).

* A new layer type `layer_sf()` can auto-detect and auto-map sf geometry
  columns in the data. It should be used by extension developers who are writing
  new sf-based geoms or stats (@clauswilke, #3232).

* `x0` and `y0` are now recognized positional aesthetics so they will get scaled
  if used in extension geoms and stats (@thomasp85, #3168)

* Continuous scale limits now accept functions which accept the default
  limits and return adjusted limits. This makes it possible to write
  a function that e.g. ensures the limits are always a multiple of 100,
  regardless of the data (@econandrew, #2307).

## Minor improvements and bug fixes

* `cut_width()` now accepts `...` to pass further arguments to `base::cut.default()`
   like `cut_number()` and `cut_interval()` already did (@cderv, #3055)

* `coord_map()` now can have axes on the top and right (@karawoo, #3042).

* `coord_polar()` now correctly rescales the secondary axis (@linzi-sg, #3278)

* `coord_sf()`, `coord_map()`, and `coord_polar()` now squash `-Inf` and `Inf`
  into the min and max of the plot (@yutannihilation, #2972).

* `coord_sf()` graticule lines are now drawn in the same thickness as panel grid
  lines in `coord_cartesian()`, and seting panel grid lines to `element_blank()`
  now also works in `coord_sf()`
  (@clauswilke, #2991, #2525).

* `economics` data has been regenerated. This leads to some changes in the
  values of all columns (especially in `psavert`), but more importantly, strips
  the grouping attributes from `economics_long`.

* `element_line()` now fills closed arrows (@yutannihilation, #2924).

* Facet strips on the left side of plots now have clipping turned on, preventing
  text from running out of the strip and borders from looking thicker than for
  other strips (@karawoo, #2772 and #3061).

* ggplot2 now works in Turkish locale (@yutannihilation, #3011).

* Clearer error messages for inappropriate aesthetics (@clairemcwhite, #3060).

* ggplot2 no longer attaches any external packages when using functions that
  depend on packages that are suggested but not imported by ggplot2. The
  affected functions include `geom_hex()`, `stat_binhex()`,
  `stat_summary_hex()`, `geom_quantile()`, `stat_quantile()`, and `map_data()`
  (@clauswilke, #3126).

* `geom_area()` and `geom_ribbon()` now sort the data along the x-axis in the
  `setup_data()` method rather than as part of `draw_group()` (@thomasp85,
  #3023)

* `geom_hline()`, `geom_vline()`, and `geom_abline()` now throw a warning if the
  user supplies both an `xintercept`, `yintercept`, or `slope` value and a
  mapping (@RichardJActon, #2950).

* `geom_rug()` now works with `coord_flip()` (@has2k1, #2987).

* `geom_violin()` no longer throws an error when quantile lines fall outside
  the violin polygon (@thomasp85, #3254).

* `guide_legend()` and `guide_colorbar()` now use appropriate spacing between legend
  key glyphs and legend text even if the legend title is missing (@clauswilke, #2943).

* Default labels are now generated more consistently; e.g., symbols no longer
  get backticks, and long expressions are abbreviated with `...`
  (@yutannihilation, #2981).

* All-`Inf` layers are now ignored for picking the scale (@yutannihilation,
  #3184).

* Diverging Brewer colour palette now use the correct mid-point colour
  (@dariyasydykova, #3072).

* `scale_color_continuous()` now points to `scale_colour_continuous()` so that
  it will handle `type = "viridis"` as the documentation states (@hlendway,
  #3079).

* `scale_shape_identity()` now works correctly with `guide = "legend"`
  (@malcolmbarrett, #3029)

* `scale_continuous` will now draw axis line even if the length of breaks is 0
  (@thomasp85, #3257)

* `stat_bin()` will now error when the number of bins exceeds 1e6 to avoid
  accidentally freezing the user session (@thomasp85).

* `sec_axis()` now places ticks accurately when using nonlinear transformations (@dpseidel, #2978).

* `facet_wrap()` and `facet_grid()` now automatically remove NULL from facet
  specs, and accept empty specs (@yutannihilation, #3070, #2986).

* `stat_bin()` now handles data with only one unique value (@yutannihilation
  #3047).

* `sec_axis()` now accepts functions as well as formulas (@yutannihilation, #3031).

*   New theme elements allowing different ticks lengths for each axis. For instance,
    this can be used to have inwards ticks on the x-axis (`axis.ticks.length.x`) and
    outwards ticks on the y-axis (`axis.ticks.length.y`) (@pank, #2935).

* The arguments of `Stat*$compute_layer()` and `Position*$compute_layer()` are
  now renamed to always match the ones of `Stat$compute_layer()` and
  `Position$compute_layer()` (@yutannihilation, #3202).

* `geom_*()` and `stat_*()` now accepts purrr-style lambda notation
  (@yutannihilation, #3138).

* `geom_tile()` and `geom_rect()` now draw rectangles without notches at the
  corners. The style of the corner can be controlled by `linejoin` parameters
  (@yutannihilation, #3050).

# ggplot2 3.1.0

## Breaking changes

This is a minor release and breaking changes have been kept to a minimum. End users of
ggplot2 are unlikely to encounter any issues. However, there are a few items that developers
of ggplot2 extensions should be aware of. For additional details, see also the discussion
accompanying issue #2890.

*   In non-user-facing internal code (specifically in the `aes()` function and in
    the `aesthetics` argument of scale functions), ggplot2 now always uses the British
    spelling for aesthetics containing the word "colour". When users specify a "color"
    aesthetic it is automatically renamed to "colour". This renaming is also applied
    to non-standard aesthetics that contain the word "color". For example, "point_color"
    is renamed to "point_colour". This convention makes it easier to support both
    British and American spelling for novel, non-standard aesthetics, but it may require
    some adjustment for packages that have previously introduced non-standard color
    aesthetics using American spelling. A new function `standardise_aes_names()` is
    provided in case extension writers need to perform this renaming in their own code
    (@clauswilke, #2649).

*   Functions that generate other functions (closures) now force the arguments that are
    used from the generated functions, to avoid hard-to-catch errors. This may affect
    some users of manual scales (such as `scale_colour_manual()`, `scale_fill_manual()`,
    etc.) who depend on incorrect behavior (@krlmlr, #2807).

*   `Coord` objects now have a function `backtransform_range()` that returns the
    panel range in data coordinates. This change may affect developers of custom coords,
    who now should implement this function. It may also affect developers of custom
    geoms that use the `range()` function. In some applications, `backtransform_range()`
    may be more appropriate (@clauswilke, #2821).


## New features

*   `coord_sf()` has much improved customization of axis tick labels. Labels can now
    be set manually, and there are two new parameters, `label_graticule` and
    `label_axes`, that can be used to specify which graticules to label on which side
    of the plot (@clauswilke, #2846, #2857, #2881).

*   Two new geoms `geom_sf_label()` and `geom_sf_text()` can draw labels and text
    on sf objects. Under the hood, a new `stat_sf_coordinates()` calculates the
    x and y coordinates from the coordinates of the sf geometries. You can customize
    the calculation method via `fun.geometry` argument (@yutannihilation, #2761).


## Minor improvements and fixes

*   `benchplot()` now uses tidy evaluation (@dpseidel, #2699).

*   The error message in `compute_aesthetics()` now only provides the names of
    aesthetics with mismatched lengths, rather than all aesthetics (@karawoo,
    #2853).

*   For faceted plots, data is no longer internally reordered. This makes it
    safer to feed data columns into `aes()` or into parameters of geoms or
    stats. However, doing so remains discouraged (@clauswilke, #2694).

*   `coord_sf()` now also understands the `clip` argument, just like the other
    coords (@clauswilke, #2938).

*   `fortify()` now displays a more informative error message for
    `grouped_df()` objects when dplyr is not installed (@jimhester, #2822).

*   All `geom_*()` now display an informative error message when required
    aesthetics are missing (@dpseidel, #2637 and #2706).

*   `geom_boxplot()` now understands the `width` parameter even when used with
    a non-standard stat, such as `stat_identity()` (@clauswilke, #2893).

*  `geom_hex()` now understands the `size` and `linetype` aesthetics
   (@mikmart, #2488).

*   `geom_hline()`, `geom_vline()`, and `geom_abline()` now work properly
    with `coord_trans()` (@clauswilke, #2149, #2812).

*   `geom_text(..., parse = TRUE)` now correctly renders the expected number of
    items instead of silently dropping items that are empty expressions, e.g.
    the empty string "". If an expression spans multiple lines, we take just
    the first line and drop the rest. This same issue is also fixed for
    `geom_label()` and the axis labels for `geom_sf()` (@slowkow, #2867).

*   `geom_sf()` now respects `lineend`, `linejoin`, and `linemitre` parameters
    for lines and polygons (@alistaire47, #2826).

*   `ggsave()` now exits without creating a new graphics device if previously
    none was open (@clauswilke, #2363).

*   `labs()` now has named arguments `title`, `subtitle`, `caption`, and `tag`.
    Also, `labs()` now accepts tidyeval (@yutannihilation, #2669).

*   `position_nudge()` is now more robust and nudges only in the direction
    requested. This enables, for example, the horizontal nudging of boxplots
    (@clauswilke, #2733).

*   `sec_axis()` and `dup_axis()` now return appropriate breaks for the secondary
    axis when applied to log transformed scales (@dpseidel, #2729).

*   `sec_axis()` now works as expected when used in combination with tidy eval
    (@dpseidel, #2788).

*   `scale_*_date()`, `scale_*_time()` and `scale_*_datetime()` can now display
    a secondary axis that is a __one-to-one__ transformation of the primary axis,
    implemented using the `sec.axis` argument to the scale constructor
    (@dpseidel, #2244).

*   `stat_contour()`, `stat_density2d()`, `stat_bin2d()`,  `stat_binhex()`
    now calculate normalized statistics including `nlevel`, `ndensity`, and
    `ncount`. Also, `stat_density()` now includes the calculated statistic
    `nlevel`, an alias for `scaled`, to better match the syntax of `stat_bin()`
    (@bjreisman, #2679).

# ggplot2 3.0.0

## Breaking changes

*   ggplot2 now supports/uses tidy evaluation (as described below). This is a
    major change and breaks a number of packages; we made this breaking change
    because it is important to make ggplot2 more programmable, and to be more
    consistent with the rest of the tidyverse. The best general (and detailed)
    introduction to tidy evaluation can be found in the meta programming
    chapters in [Advanced R](https://adv-r.hadley.nz).

    The primary developer facing change is that `aes()` now contains
    quosures (expression + environment pairs) rather than symbols, and you'll
    need to take a different approach to extracting the information you need.
    A common symptom of this change are errors "undefined columns selected" or
    "invalid 'type' (list) of argument" (#2610). As in the previous version,
    constants (like `aes(x = 1)` or `aes(colour = "smoothed")`) are stored
    as is.

    In this version of ggplot2, if you need to describe a mapping in a string,
    use `quo_name()` (to generate single-line strings; longer expressions may
    be abbreviated) or `quo_text()` (to generate non-abbreviated strings that
    may span multiple lines). If you do need to extract the value of a variable
    instead use `rlang::eval_tidy()`. You may want to condition on
    `(packageVersion("ggplot2") <= "2.2.1")` so that your code can work with
    both released and development versions of ggplot2.

    We recognise that this is a big change and if you're not already familiar
    with rlang, there's a lot to learn. If you are stuck, or need any help,
    please reach out on <https://forum.posit.co/>.

*   Error: Column `y` must be a 1d atomic vector or a list

    Internally, ggplot2 now uses `as.data.frame(tibble::as_tibble(x))` to
    convert a list into a data frame. This improves ggplot2's support for
    list-columns (needed for sf support), at a small cost: you can no longer
    use matrix-columns. Note that unlike tibble we still allow column vectors
    such as returned by `base::scale()` because of their widespread use.

*   Error: More than one expression parsed

    Previously `aes_string(x = c("a", "b", "c"))` silently returned
    `aes(x = a)`. Now this is a clear error.

*   Error: `data` must be uniquely named but has duplicate columns

    If layer data contains columns with identical names an error will be
    thrown. In earlier versions the first occurring column was chosen silently,
    potentially masking that the wrong data was chosen.

*   Error: Aesthetics must be either length 1 or the same as the data

    Layers are stricter about the columns they will combine into a single
    data frame. Each aesthetic now must be either the same length as the data
    frame or a single value. This makes silent recycling errors much less likely.

*   Error: `coord_*` doesn't support free scales

    Free scales only work with selected coordinate systems; previously you'd
    get an incorrect plot.

*   Error in f(...) : unused argument (range = c(0, 1))

    This is because the `oob` argument to scale has been set to a function
    that only takes a single argument; it needs to take two arguments
    (`x`, and `range`).

*   Error: unused argument (output)

    The function `guide_train()` now has an optional parameter `aesthetic`
    that allows you to override the `aesthetic` setting in the scale.
    To make your code work with the both released and development versions of
    ggplot2 appropriate, add `aesthetic = NULL` to the `guide_train()` method
    signature.

    ```R
    # old
    guide_train.legend <- function(guide, scale) {...}

    # new
    guide_train.legend <- function(guide, scale, aesthetic = NULL) {...}
    ```

    Then, inside the function, replace `scale$aesthetics[1]`,
    `aesthetic %||% scale$aesthetics[1]`. (The %||% operator is defined in the
    rlang package).

    ```R
    # old
    setNames(list(scale$map(breaks)), scale$aesthetics[1])

    # new
    setNames(list(scale$map(breaks)), aesthetic %||% scale$aesthetics[1])
    ```

*   The long-deprecated `subset` argument to `layer()` has been removed.

## Tidy evaluation

* `aes()` now supports quasiquotation so that you can use `!!`, `!!!`,
  and `:=`. This replaces `aes_()` and `aes_string()` which are now
  soft-deprecated (but will remain around for a long time).

* `facet_wrap()` and `facet_grid()` now support `vars()` inputs. Like
  `dplyr::vars()`, this helper quotes its inputs and supports
  quasiquotation. For instance, you can now supply faceting variables
  like this: `facet_wrap(vars(am, cyl))` instead of
  `facet_wrap(~am + cyl)`. Note that the formula interface is not going
  away and will not be deprecated. `vars()` is simply meant to make it
  easier to create functions around `facet_wrap()` and `facet_grid()`.

  The first two arguments of `facet_grid()` become `rows` and `cols`
  and now support `vars()` inputs. Note however that we took special
  care to ensure complete backward compatibility. With this change
  `facet_grid(vars(cyl), vars(am, vs))` is equivalent to
  `facet_grid(cyl ~ am + vs)`, and `facet_grid(cols = vars(am, vs))` is
  equivalent to `facet_grid(. ~ am + vs)`.

  One nice aspect of the new interface is that you can now easily
  supply names: `facet_grid(vars(Cylinder = cyl), labeller =
  label_both)` will give nice label titles to the facets. Of course,
  those names can be unquoted with the usual tidy eval syntax.

### sf

* ggplot2 now has full support for sf with `geom_sf()` and `coord_sf()`:

  ```r
  nc <- sf::st_read(system.file("shape/nc.shp", package = "sf"), quiet = TRUE)
  ggplot(nc) +
    geom_sf(aes(fill = AREA))
  ```
  It supports all simple features, automatically aligns CRS across layers, sets
  up the correct aspect ratio, and draws a graticule.

## New features

* ggplot2 now works on R 3.1 onwards, and uses the
  [vdiffr](https://github.com/r-lib/vdiffr) package for visual testing.

* In most cases, accidentally using `%>%` instead of `+` will generate an
  informative error (#2400).

* New syntax for calculated aesthetics. Instead of using `aes(y = ..count..)`
  you can (and should!) use `aes(y = stat(count))`. `stat()` is a real function
  with documentation which hopefully will make this part of ggplot2 less
  confusing (#2059).

  `stat()` is particularly nice for more complex calculations because you
  only need to specify it once: `aes(y = stat(count / max(count)))`,
  rather than `aes(y = ..count.. / max(..count..))`

* New `tag` label for adding identification tags to plots, typically used for
  labelling a subplot with a letter. Add a tag with `labs(tag = "A")`, style it
  with the `plot.tag` theme element, and control position with the
  `plot.tag.position` theme setting (@thomasp85).

### Layers: geoms, stats, and position adjustments

* `geom_segment()` and `geom_curve()` have a new `arrow.fill` parameter which
  allows you to specify a separate fill colour for closed arrowheads
  (@hrbrmstr and @clauswilke, #2375).

* `geom_point()` and friends can now take shapes as strings instead of integers,
  e.g. `geom_point(shape = "diamond")` (@daniel-barnett, #2075).

* `position_dodge()` gains a `preserve` argument that allows you to control
  whether the `total` width at each `x` value is preserved (the current
  default), or ensure that the width of a `single` element is preserved
  (what many people want) (#1935).

* New `position_dodge2()` provides enhanced dodging for boxplots. Compared to
  `position_dodge()`, `position_dodge2()` compares `xmin` and `xmax` values
  to determine which elements overlap, and spreads overlapping elements evenly
  within the region of overlap. `position_dodge2()` is now the default position
  adjustment for `geom_boxplot()`, because it handles `varwidth = TRUE`, and
  will be considered for other geoms in the future.

  The `padding` parameter adds a small amount of padding between elements
  (@karawoo, #2143) and a `reverse` parameter allows you to reverse the order
  of placement (@karawoo, #2171).

* New `stat_qq_line()` makes it easy to add a simple line to a Q-Q plot, which
  makes it easier to judge the fit of the theoretical distribution
  (@nicksolomon).

### Scales and guides

* Improved support for mapping date/time variables to `alpha`, `size`, `colour`,
  and `fill` aesthetics, including `date_breaks` and `date_labels` arguments
  (@karawoo, #1526), and new `scale_alpha()` variants (@karawoo, #1526).

* Improved support for ordered factors. Ordered factors throw a warning when
  mapped to shape (unordered factors do not), and do not throw warnings when
  mapped to size or alpha (unordered factors do). Viridis is used as the
  default colour and fill scale for ordered factors (@karawoo, #1526).

* The `expand` argument of `scale_*_continuous()` and `scale_*_discrete()`
  now accepts separate expansion values for the lower and upper range
  limits. The expansion limits can be specified using the convenience
  function `expand_scale()`.

  Separate expansion limits may be useful for bar charts, e.g. if one
  wants the bottom of the bars to be flush with the x axis but still
  leave some (automatically calculated amount of) space above them:

    ```r
    ggplot(mtcars) +
        geom_bar(aes(x = factor(cyl))) +
        scale_y_continuous(expand = expand_scale(mult = c(0, .1)))
    ```

  It can also be useful for line charts, e.g. for counts over time,
  where one wants to have a ’hard’ lower limit of y = 0 but leave the
  upper limit unspecified (and perhaps differing between panels), with
  some extra space above the highest point on the line (with symmetrical
  limits, the extra space above the highest point could in some cases
  cause the lower limit to be negative).

  The old syntax for the `expand` argument will, of course, continue
  to work (@huftis, #1669).

* `scale_colour_continuous()` and `scale_colour_gradient()` are now controlled
  by global options `ggplot2.continuous.colour` and `ggplot2.continuous.fill`.
  These can be set to `"gradient"` (the default) or `"viridis"` (@karawoo).

* New `scale_colour_viridis_c()`/`scale_fill_viridis_c()` (continuous) and
  `scale_colour_viridis_d()`/`scale_fill_viridis_d()` (discrete) make it
  easy to use Viridis colour scales (@karawoo, #1526).

* Guides for `geom_text()` now accept custom labels with
  `guide_legend(override.aes = list(label = "foo"))` (@brianwdavis, #2458).

### Margins

* Strips gain margins on all sides by default. This means that to fully justify
  text to the edge of a strip, you will need to also set the margins to 0
  (@karawoo).

* Rotated strip labels now correctly understand `hjust` and `vjust` parameters
  at all angles (@karawoo).

* Strip labels now understand justification relative to the direction of the
  text, meaning that in y facets, the strip text can be placed at either end of
  the strip using `hjust` (@karawoo).

* Legend titles and labels get a little extra space around them, which
  prevents legend titles from overlapping the legend at large font sizes
  (@karawoo, #1881).

## Extension points

* New `autolayer()` S3 generic (@mitchelloharawild, #1974). This is similar
  to `autoplot()` but produces layers rather than complete plots.

* Custom objects can now be added using `+` if a `ggplot_add` method has been
  defined for the class of the object (@thomasp85).

* Theme elements can now be subclassed. Add a `merge_element` method to control
  how properties are inherited from the parent element. Add an `element_grob`
  method to define how elements are rendered into grobs (@thomasp85, #1981).

* Coords have gained new extension mechanisms.

    If you have an existing coord extension, you will need to revise the
    specification of the `train()` method. It is now called
    `setup_panel_params()` (better reflecting what it actually does) and now
    has arguments `scale_x`, and `scale_y` (the x and y scales respectively)
    and `param`, a list of plot specific parameters generated by
    `setup_params()`.

    What was formerly called `scale_details` (in coords), `panel_ranges`
    (in layout) and `panel_scales` (in geoms) are now consistently called
    `panel_params` (#1311). These are parameters of the coord that vary from
    panel to panel.

* `ggplot_build()` and `ggplot_gtable()` are now generics, so ggplot-subclasses
  can define additional behavior during the build stage.

* `guide_train()`, `guide_merge()`, `guide_geom()`, and `guide_gengrob()`
  are now exported as they are needed if you want to design your own guide.
  They are not currently documented; use at your own risk (#2528).

* `scale_type()` generic is now exported and documented. Use this if you
  want to extend ggplot2 to work with a new type of vector.

## Minor bug fixes and improvements

### Faceting

* `facet_grid()` gives a more informative error message if you try to use
  a variable in both rows and cols (#1928).

* `facet_grid()` and `facet_wrap()` both give better error messages if you
  attempt to use an unsupported coord with free scales (#2049).

* `label_parsed()` works once again (#2279).

* You can now style the background of horizontal and vertical strips
  independently with `strip.background.x` and `strip.background.y`
  theme settings (#2249).

### Scales

* `discrete_scale()` documentation now inherits shared definitions from
  `continuous_scale()` (@alistaire47, #2052).

* `guide_colorbar()` shows all colours of the scale (@has2k1, #2343).

* `scale_identity()` once again produces legends by default (#2112).

* Tick marks for secondary axes with strong transformations are more
  accurately placed (@thomasp85, #1992).

* Missing line types now reliably generate missing lines (with standard
  warning) (#2206).

* Legends now ignore set aesthetics that are not length one (#1932).

* All colour and fill scales now have an `aesthetics` argument that can
  be used to set the aesthetic(s) the scale works with. This makes it
  possible to apply a colour scale to both colour and fill aesthetics
  at the same time, via `aesthetics = c("colour", "fill")` (@clauswilke).

* Three new generic scales work with any aesthetic or set of aesthetics:
  `scale_continuous_identity()`, `scale_discrete_identity()`, and
  `scale_discrete_manual()` (@clauswilke).

* `scale_*_gradient2()` now consistently omits points outside limits by
  rescaling after the limits are enforced (@foo-bar-baz-qux, #2230).

### Layers

* `geom_label()` now correctly produces unbordered labels when `label.size`
  is 0, even when saving to PDF (@bfgray3, #2407).

* `layer()` gives considerably better error messages for incorrectly specified
  `geom`, `stat`, or `position` (#2401).

* In all layers that use it, `linemitre` now defaults to 10 (instead of 1)
  to better match base R.

* `geom_boxplot()` now supplies a default value if no `x` aesthetic is present
  (@foo-bar-baz-qux, #2110).

* `geom_density()` drops groups with fewer than two data points and throws a
  warning. For groups with two data points, density values are now calculated
  with `stats::density` (@karawoo, #2127).

* `geom_segment()` now also takes a `linejoin` parameter. This allows more
  control over the appearance of the segments, which is especially useful for
  plotting thick arrows (@Ax3man, #774).

* `geom_smooth()` now reports the formula used when `method = "auto"`
  (@davharris #1951). `geom_smooth()` now orders by the `x` aesthetic, making it
  easier to pass pre-computed values without manual ordering (@izahn, #2028). It
  also now knows it has `ymin` and `ymax` aesthetics (#1939). The legend
  correctly reflects the status of the `se` argument when used with stats
  other than the default (@clauswilke, #1546).

* `geom_tile()` now once again interprets `width` and `height` correctly
  (@malcolmbarrett, #2510).

* `position_jitter()` and `position_jitterdodge()` gain a `seed` argument that
  allows the specification of a random seed for reproducible jittering
  (@krlmlr, #1996 and @slowkow, #2445).

* `stat_density()` has better behaviour if all groups are dropped because they
  are too small (#2282).

* `stat_summary_bin()` now understands the `breaks` parameter (@karawoo, #2214).

* `stat_bin()` now accepts functions for `binwidth`. This allows better binning
  when faceting along variables with different ranges (@botanize).

* `stat_bin()` and `geom_histogram()` now sum correctly when using the `weight`
  aesthetic (@jiho, #1921).

* `stat_bin()` again uses correct scaling for the computed variable `ndensity`
  (@timgoodman, #2324).

* `stat_bin()` and `stat_bin_2d()` now properly handle the `breaks` parameter
  when the scales are transformed (@has2k1, #2366).

* `update_geom_defaults()` and `update_stat_defaults()` allow American
  spelling of aesthetic parameters (@foo-bar-baz-qux, #2299).

* The `show.legend` parameter now accepts a named logical vector to hide/show
  only some aesthetics in the legend (@tutuchan, #1798).

* Layers now silently ignore unknown aesthetics with value `NULL` (#1909).

### Coords

* Clipping to the plot panel is now configurable, through a `clip` argument
  to coordinate systems, e.g. `coord_cartesian(clip = "off")`
  (@clauswilke, #2536).

* Like scales, coordinate systems now give you a message when you're
  replacing an existing coordinate system (#2264).

* `coord_polar()` now draws secondary axis ticks and labels
  (@dylan-stark, #2072), and can draw the radius axis on the right
  (@thomasp85, #2005).

* `coord_trans()` now generates a warning when a transformation generates
  non-finite values (@foo-bar-baz-qux, #2147).

### Themes

* Complete themes now always override all elements of the default theme
  (@has2k1, #2058, #2079).

* Themes now set default grid colour in `panel.grid` rather than individually
  in `panel.grid.major` and `panel.grid.minor` individually. This makes it
  slightly easier to customise the theme (#2352).

* Fixed bug when setting strips to `element_blank()` (@thomasp85).

* Axes positioned on the top and to the right can now customize their ticks and
  lines separately (@thomasp85, #1899).

* Built-in themes gain parameters `base_line_size` and `base_rect_size` which
  control the default sizes of line and rectangle elements (@karawoo, #2176).

* Default themes use `rel()` to set line widths (@baptiste).

* Themes were tweaked for visual consistency and more graceful behavior when
  changing the base font size. All absolute heights or widths were replaced
  with heights or widths that are proportional to the base font size. One
  relative font size was eliminated (@clauswilke).

* The height of descenders is now calculated solely on font metrics and doesn't
  change with the specific letters in the string. This fixes minor alignment
  issues with plot titles, subtitles, and legend titles (#2288, @clauswilke).

### Guides

* `guide_colorbar()` is more configurable: tick marks and color bar frame
  can now by styled with arguments `ticks.colour`, `ticks.linewidth`,
  `frame.colour`, `frame.linewidth`, and `frame.linetype`
  (@clauswilke).

* `guide_colorbar()` now uses `legend.spacing.x` and `legend.spacing.y`
  correctly, and it can handle multi-line titles. Minor tweaks were made to
  `guide_legend()` to make sure the two legend functions behave as similarly as
  possible (@clauswilke, #2397 and #2398).

* The theme elements `legend.title` and `legend.text` now respect the settings
  of `margin`, `hjust`, and `vjust` (@clauswilke, #2465, #1502).

* Non-angle parameters of `label.theme` or `title.theme` can now be set in
  `guide_legend()` and `guide_colorbar()` (@clauswilke, #2544).

### Other

* `fortify()` gains a method for tbls (@karawoo, #2218).

* `ggplot` gains a method for `grouped_df`s that adds a `.group` variable,
  which computes a unique value for each group. Use it with
  `aes(group = .group)` (#2351).

* `ggproto()` produces objects with class `c("ggproto", "gg")`, allowing for
  a more informative error message when adding layers, scales, or other ggproto
  objects (@jrnold, #2056).

* `ggsave()`'s DPI argument now supports 3 string options: "retina" (320
  DPI), "print" (300 DPI), and "screen" (72 DPI) (@foo-bar-baz-qux, #2156).
  `ggsave()` now uses full argument names to avoid partial match warnings
  (#2355), and correctly restores the previous graphics device when several
  graphics devices are open (#2363).

* `print.ggplot()` now returns the original ggplot object, instead of the
  output from `ggplot_build()`. Also, the object returned from
  `ggplot_build()` now has the class `"ggplot_built"` (#2034).

* `map_data()` now works even when purrr is loaded (tidyverse#66).

* New functions `summarise_layout()`, `summarise_coord()`, and
  `summarise_layers()` summarise the layout, coordinate systems, and layers
  of a built ggplot object (#2034, @wch). This provides a tested API that
  (e.g.) shiny can depend on.

* Updated startup messages reflect new resources (#2410, @mine-cetinkaya-rundel).

# ggplot2 2.2.1

* Fix usage of `structure(NULL)` for R-devel compatibility (#1968).

# ggplot2 2.2.0

## Major new features

### Subtitle and caption

Thanks to @hrbrmstr plots now have subtitles and captions, which can be set with
the `subtitle`  and `caption` arguments to `ggtitle()` and `labs()`. You can
control their appearance with the theme settings `plot.caption` and
`plot.subtitle`. The main plot title is now left-aligned to better work better
with a subtitle. The caption is right-aligned (@hrbrmstr).

### Stacking

`position_stack()` and `position_fill()` now sort the stacking order to match
grouping order. This allows you to control the order through grouping, and
ensures that the default legend matches the plot (#1552, #1593). If you want the
opposite order (useful if you have horizontal bars and horizontal legend), you
can request reverse stacking by using `position = position_stack(reverse = TRUE)`
(#1837).

`position_stack()` and `position_fill()` now accepts negative values which will
create stacks extending below the x-axis (#1691).

`position_stack()` and `position_fill()` gain a `vjust` argument which makes it
easy to (e.g.) display labels in the middle of stacked bars (#1821).

### Layers

`geom_col()` was added to complement `geom_bar()` (@hrbrmstr). It uses
`stat="identity"` by default, making the `y` aesthetic mandatory. It does not
support any other `stat_()` and does not provide fallback support for the
`binwidth` parameter. Examples and references in other functions were updated to
demonstrate `geom_col()` usage.

When creating a layer, ggplot2 will warn if you use an unknown aesthetic or an
unknown parameter. Compared to the previous version, this is stricter for
aesthetics (previously there was no message), and less strict for parameters
(previously this threw an error) (#1585).

### Facetting

The facet system, as well as the internal panel class, has been rewritten in
ggproto. Facets are now extendable in the same manner as geoms and stats, as
described in `vignette("extending-ggplot2")`.

We have also added the following new features.

* `facet_grid()` and `facet_wrap()` now allow expressions in their faceting
  formulas (@DanRuderman, #1596).

* When `facet_wrap()` results in an uneven number of panels, axes will now be
  drawn underneath the hanging panels (fixes #1607)

* Strips can now be freely positioned in `facet_wrap()` using the
  `strip.position` argument (deprecates `switch`).

* The relative order of panel, strip, and axis can now be controlled with
  the theme setting `strip.placement` that takes either `inside` (strip between
  panel and axis) or `outside` (strip after axis).

* The theme option `panel.margin` has been deprecated in favour of
  `panel.spacing` to more clearly communicate intent.

### Extensions

Unfortunately there was a major oversight in the construction of ggproto which
lead to extensions capturing the super object at package build time, instead of
at package run time (#1826). This problem has been fixed, but requires
re-installation of all extension packages.

## Scales

* The position of x and y axes can now be changed using the `position` argument
  in `scale_x_*`and `scale_y_*` which can take `top` and `bottom`, and `left`
  and `right` respectively. The themes of top and right axes can be modified
  using the `.top` and `.right` modifiers to `axis.text.*` and `axis.title.*`.

### Continuous scales

* `scale_x_continuous()` and `scale_y_continuous()` can now display a secondary
  axis that is a __one-to-one__ transformation of the primary axis (e.g. degrees
  Celcius to degrees Fahrenheit). The secondary axis will be positioned opposite
  to the primary axis and can be controlled with the `sec.axis` argument to
  the scale constructor.

* Scales worry less about having breaks. If no breaks can be computed, the
  plot will work instead of throwing an uninformative error (#791). This
  is particularly helpful when you have facets with free scales, and not
  all panels contain data.

* Scales now warn when transformation introduces infinite values (#1696).

### Date time

* `scale_*_datetime()` now supports time zones. It will use the timezone
  attached to the variable by default, but can be overridden with the
  `timezone` argument.

* New `scale_x_time()` and `scale_y_time()` generate reasonable default
  breaks and labels for hms vectors (#1752).

### Discrete scales

The treatment of missing values by discrete scales has been thoroughly
overhauled (#1584). The underlying principle is that we can naturally represent
missing values on discrete variables (by treating just like another level), so
by default we should.

This principle applies to:

* character vectors
* factors with implicit NA
* factors with explicit NA

And to all scales (both position and non-position.)

Compared to the previous version of ggplot2, there are three main changes:

1.  `scale_x_discrete()` and `scale_y_discrete()` always show discrete NA,
    regardless of their source

1.  If present, `NA`s are shown in discrete legends.

1.  All discrete scales gain a `na.translate` argument that allows you to
    control whether `NA`s are translated to something that can be visualised,
    or should be left as missing. Note that if you don't translate (i.e.
    `na.translate = FALSE)` the missing values will passed on to the layer,
    which will warning that it's dropping missing values. To suppress the
    warnings, you'll also need to add `na.rm = TRUE` to the layer call.

There were also a number of other smaller changes

* Correctly use scale expansion factors.
* Don't preserve space for dropped levels (#1638).
* Only issue one warning when when asking for too many levels (#1674).
* Unicode labels work better on Windows (#1827).
* Warn when used with only continuous data (#1589)

## Themes

* The `theme()` constructor now has named arguments rather than ellipses. This
  should make autocomplete substantially more useful. The documentation
  (including examples) has been considerably improved.

* Built-in themes are more visually homogeneous, and match `theme_grey` better.
  (@jiho, #1679)

* When computing the height of titles, ggplot2 now includes the height of the
  descenders (i.e. the bits of `g` and `y` that hang beneath the baseline). This
  improves the margins around titles, particularly the y axis label (#1712).
  I have also very slightly increased the inner margins of axis titles, and
  removed the outer margins.

* Theme element inheritance is now easier to work with as modification now
  overrides default `element_blank` elements (#1555, #1557, #1565, #1567)

* Horizontal legends (i.e. legends on the top or bottom) are horizontally
  aligned by default (#1842). Use `legend.box = "vertical"` to switch back
  to the previous behaviour.

* `element_line()` now takes an `arrow` argument to specify arrows at the end of
  lines (#1740)

There were a number of tweaks to the theme elements that control legends:

* `legend.justification` now controls appearance will plotting the legend
  outside of the plot area. For example, you can use
  `theme(legend.justification = "top")` to make the legend align with the
  top of the plot.

* `panel.margin` and `legend.margin` have been renamed to `panel.spacing` and
  `legend.spacing` respectively, to better communicate intent (they only
  affect spacing between legends and panels, not the margins around them)

* `legend.margin` now controls margin around individual legends.

* New `legend.box.background`, `legend.box.spacing`, and `legend.box.margin`
  control the background, spacing, and margin of the legend box (the region
  that contains all legends).

## Bug fixes and minor improvements

* ggplot2 now imports tibble. This ensures that all built-in datasets print
  compactly even if you haven't explicitly loaded tibble or dplyr (#1677).

* Class of aesthetic mapping is preserved when adding `aes()` objects (#1624).

* `+.gg` now works for lists that include data frames.

* `annotation_x()` now works in the absense of global data (#1655)

* `geom_*(show.legend = FALSE)` now works for `guide_colorbar`.

* `geom_boxplot()` gains new `outlier.alpha` (@jonathan-g) and
  `outlier.fill` (@schloerke, #1787) parameters to control the alpha/fill of
   outlier points independently of the alpha of the boxes.

* `position_jitter()` (and hence `geom_jitter()`) now correctly computes
  the jitter width/jitter when supplied by the user (#1775, @has2k1).

* `geom_contour()` more clearly describes what inputs it needs (#1577).

* `geom_curve()` respects the `lineend` parameter (#1852).

* `geom_histogram()` and `stat_bin()` understand the `breaks` parameter once
  more. (#1665). The floating point adjustment for histogram bins is now
  actually used - it was previously inadvertently ignored (#1651).

* `geom_violin()` no longer transforms quantile lines with the alpha aesthetic
  (@mnbram, #1714). It no longer errors when quantiles are requested but data
  have zero range (#1687). When `trim = FALSE` it once again has a nice
  range that allows the density to reach zero (by extending the range 3
  bandwidths to either side of the data) (#1700).

* `geom_dotplot()` works better when faceting and binning on the y-axis.
  (#1618, @has2k1).

* `geom_hexbin()` once again supports `..density..` (@mikebirdgeneau, #1688).

* `geom_step()` gives useful warning if only one data point in layer (#1645).

* `layer()` gains new `check.aes` and `check.param` arguments. These allow
  geom/stat authors to optional suppress checks for known aesthetics/parameters.
  Currently this is used only in `geom_blank()` which powers `expand_limits()`
  (#1795).

* All `stat_*()` display a better error message when required aesthetics are
  missing.

* `stat_bin()` and `stat_summary_hex()` now accept length 1 `binwidth` (#1610)

* `stat_density()` gains new argument `n`, which is passed to underlying function
  `stats::density` ("number of equally spaced points at which the
  density is to be estimated"). (@hbuschme)

* `stat_binhex()` now again returns `count` rather than `value` (#1747)

* `stat_ecdf()` respects `pad` argument (#1646).

* `stat_smooth()` once again informs you about the method it has chosen.
  It also correctly calculates the size of the largest group within facets.

* `x` and `y` scales are now symmetric regarding the list of
  aesthetics they accept: `xmin_final`, `xmax_final`, `xlower`,
  `xmiddle` and `xupper` are now valid `x` aesthetics.

* `Scale` extensions can now override the `make_title` and `make_sec_title`
  methods to let the scale modify the axis/legend titles.

* The random stream is now reset after calling `.onAttach()` (#2409).

# ggplot2 2.1.0

## New features

* When mapping an aesthetic to a constant (e.g.
  `geom_smooth(aes(colour = "loess")))`), the default guide title is the name
  of the aesthetic (i.e. "colour"), not the value (i.e. "loess") (#1431).

* `layer()` now accepts a function as the data argument. The function will be
  applied to the data passed to the `ggplot()` function and must return a
  data.frame (#1527, @thomasp85). This is a more general version of the
  deprecated `subset` argument.

* `theme_update()` now uses the `+` operator instead of `%+replace%`, so that
  unspecified values will no longer be `NULL`ed out. `theme_replace()`
  preserves the old behaviour if desired (@oneillkza, #1519).

* `stat_bin()` has been overhauled to use the same algorithm as ggvis, which
  has been considerably improved thanks to the advice of Randy Prium (@rpruim).
  This includes:

    * Better arguments and a better algorithm for determining the origin.
      You can now specify either `boundary` or the `center` of a bin.
      `origin` has been deprecated in favour of these arguments.

    * `drop` is deprecated in favour of `pad`, which adds extra 0-count bins
      at either end (needed for frequency polygons). `geom_histogram()` defaults
      to `pad = FALSE` which considerably improves the default limits for
      the histogram, especially when the bins are big (#1477).

    * The default algorithm does a (somewhat) better job at picking nice widths
      and origins across a wider range of input data.

    * `bins = n` now gives a histogram with `n` bins, not `n + 1` (#1487).

## Bug fixes

* All `\donttest{}` examples run.

* All `geom_()` and `stat_()` functions now have consistent argument order:
  data + mapping, then geom/stat/position, then `...`, then specific arguments,
  then arguments common to all layers (#1305). This may break code if you were
  previously relying on partial name matching, but in the long-term should make
  ggplot2 easier to use. In particular, you can now set the `n` parameter
  in `geom_density2d()` without it partially matching `na.rm` (#1485).

* For geoms with both `colour` and `fill`, `alpha` once again only affects
  fill (Reverts #1371, #1523). This was causing problems for people.

* `facet_wrap()`/`facet_grid()` works with multiple empty panels of data
  (#1445).

* `facet_wrap()` correctly swaps `nrow` and `ncol` when faceting vertically
  (#1417).

* `ggsave("x.svg")` now uses svglite to produce the svg (#1432).

* `geom_boxplot()` now understands `outlier.color` (#1455).

* `geom_path()` knows that "solid" (not just 1) represents a solid line (#1534).

* `geom_ribbon()` preserves missing values so they correctly generate a
  gap in the ribbon (#1549).

* `geom_tile()` once again accepts `width` and `height` parameters (#1513).
  It uses `draw_key_polygon()` for better a legend, including a coloured
  outline (#1484).

* `layer()` now automatically adds a `na.rm` parameter if none is explicitly
  supplied.

* `position_jitterdodge()` now works on all possible dodge aesthetics,
  e.g. `color`, `linetype` etc. instead of only based on `fill` (@bleutner)

* `position = "nudge"` now works (although it doesn't do anything useful)
  (#1428).

* The default scale for columns of class "AsIs" is now "identity" (#1518).

* `scale_*_discrete()` has better defaults when used with purely continuous
  data (#1542).

* `scale_size()` warns when used with categorical data.

* `scale_size()`, `scale_colour()`, and `scale_fill()` gain date and date-time
  variants (#1526).

* `stat_bin_hex()` and `stat_bin_summary()` now use the same underlying
  algorithm so results are consistent (#1383). `stat_bin_hex()` now accepts
  a `weight` aesthetic. To be consistent with related stats, the output variable
  from `stat_bin_hex()` is now value instead of count.

* `stat_density()` gains a `bw` parameter which makes it easy to get consistent
   smoothing between facets (@jiho)

* `stat-density-2d()` no longer ignores the `h` parameter, and now accepts
  `bins` and `binwidth` parameters to control the number of contours
  (#1448, @has2k1).

* `stat_ecdf()` does a better job of adding padding to -Inf/Inf, and gains
  an argument `pad` to suppress the padding if not needed (#1467).

* `stat_function()` gains an `xlim` parameter (#1528). It once again works
  with discrete x values (#1509).

* `stat_summary()` preserves sorted x order which avoids artefacts when
  display results with `geom_smooth()` (#1520).

* All elements should now inherit correctly for all themes except `theme_void()`.
  (@Katiedaisey, #1555)

* `theme_void()` was completely void of text but facets and legends still
  need labels. They are now visible (@jiho).

* You can once again set legend key and height width to unit arithmetic
  objects (like `2 * unit(1, "cm")`) (#1437).

* Eliminate spurious warning if you have a layer with no data and no aesthetics
  (#1451).

* Removed a superfluous comma in `theme-defaults.r` code (@jschoeley)

* Fixed a compatibility issue with `ggproto` and R versions prior to 3.1.2.
  (#1444)

* Fixed issue where `coord_map()` fails when given an explicit `parameters`
  argument (@tdmcarthur, #1729)

* Fixed issue where `geom_errorbarh()` had a required `x` aesthetic (#1933)

# ggplot2 2.0.0

## Major changes

* ggplot no longer throws an error if your plot has no layers. Instead it
  automatically adds `geom_blank()` (#1246).

* New `cut_width()` is a convenient replacement for the verbose
  `plyr::round_any()`, with the additional benefit of offering finer
  control.

* New `geom_count()` is a convenient alias to `stat_sum()`. Use it when you
  have overlapping points on a scatterplot. `stat_sum()` now defaults to
  using counts instead of proportions.

* New `geom_curve()` adds curved lines, with a similar specification to
  `geom_segment()` (@veraanadi, #1088).

* Date and datetime scales now have `date_breaks`, `date_minor_breaks` and
  `date_labels` arguments so that you never need to use the long
  `scales::date_breaks()` or `scales::date_format()`.

* `geom_bar()` now has it's own stat, distinct from `stat_bin()` which was
  also used by `geom_histogram()`. `geom_bar()` now uses `stat_count()`
  which counts values at each distinct value of x (i.e. it does not bin
  the data first). This can be useful when you want to show exactly which
  values are used in a continuous variable.

* `geom_point()` gains a `stroke` aesthetic which controls the border width of
  shapes 21-25 (#1133, @SeySayux). `size` and `stroke` are additive so a point
  with `size = 5` and `stroke = 5` will have a diameter of 10mm. (#1142)

* New `position_nudge()` allows you to slightly offset labels (or other
  geoms) from their corresponding points (#1109).

* `scale_size()` now maps values to _area_, not radius. Use `scale_radius()`
  if you want the old behaviour (not recommended, except perhaps for lines).

* New `stat_summary_bin()` works like `stat_summary()` but on binned data.
  It's a generalisation of `stat_bin()` that can compute any aggregate,
  not just counts (#1274). Both default to `mean_se()` if no aggregation
  functions are supplied (#1386).

* Layers are now much stricter about their arguments - you will get an error
  if you've supplied an argument that isn't an aesthetic or a parameter.
  This is likely to cause some short-term pain but in the long-term it will make
  it much easier to spot spelling mistakes and other errors (#1293).

    This change does break a handful of geoms/stats that used `...` to pass
    additional arguments on to the underlying computation. Now
    `geom_smooth()`/`stat_smooth()` and `geom_quantile()`/`stat_quantile()`
    use `method.args` instead (#1245, #1289); and `stat_summary()` (#1242),
    `stat_summary_hex()`, and `stat_summary2d()` use `fun.args`.

### Extensibility

There is now an official mechanism for defining Stats, Geoms, and Positions in
other packages. See `vignette("extending-ggplot2")` for details.

* All Geoms, Stats and Positions are now exported, so you can inherit from them
  when making your own objects (#989).

* ggplot2 no longer uses proto or reference classes. Instead, we now use
  ggproto, a new OO system designed specifically for ggplot2. Unlike proto
  and RC, ggproto supports clean cross-package inheritance. Creating a new OO
  system isn't usually the right way to solve a problem, but I'm pretty sure
  it was necessary here. Read more about it in the vignette.

* `aes_()` replaces `aes_q()`. It also supports formulas, so the most concise
  SE version of `aes(carat, price)` is now `aes_(~carat, ~price)`. You may
  want to use this form in packages, as it will avoid spurious `R CMD check`
  warnings about undefined global variables.

### Text

* `geom_text()` has been overhauled to make labelling your data a little
  easier. It:

    * `nudge_x` and `nudge_y` arguments let you offset labels from their
      corresponding points (#1120).

    * `check_overlap = TRUE` provides a simple way to avoid overplotting
      of labels: labels that would otherwise overlap are omitted (#1039).

    * `hjust` and `vjust` can now be character vectors: "left", "center",
      "right", "bottom", "middle", "top". New options include "inward" and
      "outward" which align text towards and away from the center of the plot
      respectively.

* `geom_label()` works like `geom_text()` but draws a rounded rectangle
  underneath each label (#1039). This is useful when you want to label plots
  that are dense with data.

### Deprecated features

* The little used `aes_auto()` has been deprecated.

* `aes_q()` has been replaced with `aes_()` to be consistent with SE versions
  of NSE functions in other packages.

* The `order` aesthetic is officially deprecated. It never really worked, and
  was poorly documented.

* The `stat` and `position` arguments to `qplot()` have been deprecated.
  `qplot()` is designed for quick plots - if you need to specify position
  or stat, use `ggplot()` instead.

* The theme setting `axis.ticks.margin` has been deprecated: now use the margin
  property of `axis.text`.

* `stat_abline()`, `stat_hline()` and `stat_vline()` have been removed:
  these were never suitable for use other than with `geom_abline()` etc
  and were not documented.

* `show_guide` has been renamed to `show.legend`: this more accurately
  reflects what it does (controls appearance of layer in legend), and uses the
  same convention as other ggplot2 arguments (i.e. a `.` between names).
  (Yes, I know that's inconsistent with function names with use `_`, but it's
  too late to change now.)

A number of geoms have been renamed to be internally consistent:

* `stat_binhex()` and `stat_bin2d()` have been renamed to `stat_bin_hex()`
  and `stat_bin_2d()` (#1274). `stat_summary2d()` has been renamed to
  `stat_summary_2d()`, `geom_density2d()`/`stat_density2d()` has been renamed
  to `geom_density_2d()`/`stat_density_2d()`.

* `stat_spoke()` is now `geom_spoke()` since I realised it's a
  reparameterisation of `geom_segment()`.

* `stat_bindot()` has been removed because it's so tightly coupled to
  `geom_dotplot()`. If you happened to use `stat_bindot()`, just change to
  `geom_dotplot()` (#1194).

All defunct functions have been removed.

### Default appearance

* The default `theme_grey()` background colour has been changed from "grey90"
  to "grey92": this makes the background a little less visually prominent.

* Labels and titles have been tweaked for readability:

    * Axes labels are darker.

    * Legend and axis titles are given the same visual treatment.

    * The default font size dropped from 12 to 11. You might be surprised that
      I've made the default text size smaller as it was already hard for
      many people to read. It turns out there was a bug in RStudio (fixed in
      0.99.724), that shrunk the text of all grid based graphics. Once that
      was resolved the defaults seemed too big to my eyes.

    * More spacing between titles and borders.

    * Default margins scale with the theme font size, so the appearance at
      larger font sizes should be considerably improved (#1228).

* `alpha` now affects both fill and colour aesthetics (#1371).

* `element_text()` gains a margins argument which allows you to add additional
  padding around text elements. To help see what's going on use `debug = TRUE`
  to display the text region and anchors.

* The default font size in `geom_text()` has been decreased from 5mm (14 pts)
  to 3.8 mm (11 pts) to match the new default theme sizes.

* A diagonal line is no longer drawn on bar and rectangle legends. Instead, the
  border has been tweaked to be more visible, and more closely match the size of
  line drawn on the plot.

* `geom_pointrange()` and `geom_linerange()` get vertical (not horizontal)
  lines in the legend (#1389).

* The default line `size` for `geom_smooth()` has been increased from 0.5 to 1
  to make it easier to see when overlaid on data.

* `geom_bar()` and `geom_rect()` use a slightly paler shade of grey so they
  aren't so visually heavy.

* `geom_boxplot()` now colours outliers the same way as the boxes.

* `geom_point()` now uses shape 19 instead of 16. This looks much better on
  the default Linux graphics device. (It's very slightly smaller than the old
  point, but it shouldn't affect any graphics significantly)

* Sizes in ggplot2 are measured in mm. Previously they were converted to pts
  (for use in grid) by multiplying by 72 / 25.4. However, grid uses printer's
  points, not Adobe (big pts), so sizes are now correctly multiplied by
  72.27 / 25.4. This is unlikely to noticeably affect display, but it's
  technically correct (<https://youtu.be/hou0lU8WMgo>).

* The default legend will now allocate multiple rows (if vertical) or
  columns (if horizontal) in order to make a legend that is more likely to
  fit on the screen. You can override with the `nrow`/`ncol` arguments
  to `guide_legend()`

    ```R
    p <- ggplot(mpg, aes(displ,hwy, colour = model)) + geom_point()
    p
    p + theme(legend.position = "bottom")
    # Previous behaviour
    p + guides(colour = guide_legend(ncol = 1))
    ```

### New and updated themes

* New `theme_void()` is completely empty. It's useful for plots with non-
  standard coordinates or for drawings (@jiho, #976).

* New `theme_dark()` has a dark background designed to make colours pop out
  (@jiho, #1018)

* `theme_minimal()` became slightly more minimal by removing the axis ticks:
  labels now line up directly beneath grid lines (@tomschloss, #1084)

* New theme setting `panel.ontop` (logical) make it possible to place
  background elements (i.e., gridlines) on top of data. Best used with
  transparent `panel.background` (@noamross. #551).

### Labelling

The facet labelling system was updated with many new features and a
more flexible interface (@lionel-). It now works consistently across
grid and wrap facets. The most important user visible changes are:

* `facet_wrap()` gains a `labeller` option (#25).

* `facet_grid()` and `facet_wrap()` gain a `switch` argument to
  display the facet titles near the axes. When switched, the labels
  become axes subtitles. `switch` can be set to "x", "y" or "both"
  (the latter only for grids) to control which margin is switched.

The labellers (such as `label_value()` or `label_both()`) also get
some new features:

* They now offer the `multi_line` argument to control whether to
  display composite facets (those specified as `~var1 + var2`) on one
  or multiple lines.

* In `label_bquote()` you now refer directly to the names of
  variables. With this change, you can create math expressions that
  depend on more than one variable. This math expression can be
  specified either for the rows or the columns and you can also
  provide different expressions to each margin.

  As a consequence of these changes, referring to `x` in backquoted
  expressions is deprecated.

* Similarly to `label_bquote()`, `labeller()` now take `.rows` and
  `.cols` arguments. In addition, it also takes `.default`.
  `labeller()` is useful to customise how particular variables are
  labelled. The three additional arguments specify how to label the
  variables are not specifically mentioned, respectively for rows,
  columns or both. This makes it especially easy to set up a
  project-wide labeller dispatcher that can be reused across all your
  plots. See the documentation for an example.

* The new labeller `label_context()` adapts to the number of factors
  facetted over. With a single factor, it displays only the values,
  just as before. But with multiple factors in a composite margin
  (e.g. with `~cyl + am`), the labels are passed over to
  `label_both()`. This way the variables names are displayed with the
  values to help identifying them.

On the programming side, the labeller API has been rewritten in order
to offer more control when faceting over multiple factors (e.g. with
formulae such as `~cyl + am`). This also means that if you have
written custom labellers, you will need to update them for this
version of ggplot.

* Previously, a labeller function would take `variable` and `value`
  arguments and return a character vector. Now, they take a data frame
  of character vectors and return a list. The input data frame has one
  column per factor facetted over and each column in the returned list
  becomes one line in the strip label. See documentation for more
  details.

* The labels received by a labeller now contain metadata: their margin
  (in the "type" attribute) and whether they come from a wrap or a
  grid facet (in the "facet" attribute).

* Note that the new `as_labeller()` function operator provides an easy
  way to transform an existing function to a labeller function. The
  existing function just needs to take and return a character vector.

## Documentation

* Improved documentation for `aes()`, `layer()` and much much more.

* I've tried to reduce the use of `...` so that you can see all the
  documentation in one place rather than having to integrate multiple pages.
  In some cases this has involved adding additional arguments to geoms
  to make it more clear what you can do:

    *  `geom_smooth()` gains explicit `method`, `se` and `formula` arguments.

    * `geom_histogram()` gains `binwidth`, `bins`, `origin` and `right`
      arguments.

    * `geom_jitter()` gains `width` and `height` arguments to make it easier
      to control the amount of jittering without using the lengthy
      `position_jitter()` function (#1116)

* Use of `qplot()` in examples has been minimised (#1123, @hrbrmstr). This is
  inline with the 2nd edition of the ggplot2 box, which minimises the use of
  `qplot()` in favour of `ggplot()`.

* Tightly linked geoms and stats (e.g. `geom_boxplot()` and `stat_boxplot()`)
  are now documented in the same file so you can see all the arguments in one
  place. Variations of the same idea (e.g. `geom_path()`, `geom_line()`, and
  `geom_step()`) are also documented together.

* It's now obvious that you can set the `binwidth` parameter for
  `stat_bin_hex()`, `stat_summary_hex()`, `stat_bin_2d()`, and
  `stat_summary_2d()`.

* The internals of positions have been cleaned up considerably. You're unlikely
  to notice any external changes, although the documentation should be a little
  less confusing since positions now don't list parameters they never use.

## Data

* All datasets have class `tbl_df` so if you also use dplyr, you get a better
  print method.

* `economics` has been brought up to date to 2015-04-01.

* New `economics_long` is the economics data in long form.

* New `txhousing` dataset containing information about the Texas housing
  market. Useful for examples that need multiple time series, and for
  demonstrating model+vis methods.

* New `luv_colours` dataset which contains the locations of all
  built-in `colors()` in Luv space.

* `movies` has been moved into its own package, ggplot2movies, because it was
  large and not terribly useful. If you've used the movies dataset, you'll now
  need to explicitly load the package with `library(ggplot2movies)`.

## Bug fixes and minor improvements

* All partially matched arguments and `$` have been been replaced with
  full matches (@jimhester, #1134).

* ggplot2 now exports `alpha()` from the scales package (#1107), and `arrow()`
  and `unit()` from grid (#1225). This means you don't need attach scales/grid
  or do `scales::`/`grid::` for these commonly used functions.

* `aes_string()` now only parses character inputs. This fixes bugs when
  using it with numbers and non default `OutDec` settings (#1045).

* `annotation_custom()` automatically adds a unique id to each grob name,
  making it easier to plot multiple grobs with the same name (e.g. grobs of
  ggplot2 graphics) in the same plot (#1256).

* `borders()` now accepts xlim and ylim arguments for specifying the geographical
  region of interest (@markpayneatwork, #1392).

* `coord_cartesian()` applies the same expansion factor to limits as for scales.
  You can suppress with `expand = FALSE` (#1207).

* `coord_trans()` now works when breaks are suppressed (#1422).

* `cut_number()` gives error message if the number of requested bins can
  be created because there are two few unique values (#1046).

* Character labels in `facet_grid()` are no longer (incorrectly) coerced into
  factors. This caused problems with custom label functions (#1070).

* `facet_wrap()` and `facet_grid()` now allow you to use non-standard
  variable names by surrounding them with backticks (#1067).

* `facet_wrap()` more carefully checks its `nrow` and `ncol` arguments
  to ensure that they're specified correctly (@richierocks, #962)

* `facet_wrap()` gains a `dir` argument to control the direction the
  panels are wrapped in. The default is "h" for horizontal. Use "v" for
  vertical layout (#1260).

* `geom_abline()`, `geom_hline()` and `geom_vline()` have been rewritten to
  have simpler behaviour and be more consistent:

    * `stat_abline()`, `stat_hline()` and `stat_vline()` have been removed:
      these were never suitable for use other than with `geom_abline()` etc
      and were not documented.

    * `geom_abline()`, `geom_vline()` and `geom_hline()` are bound to
      `stat_identity()` and `position_identity()`

    * Intercept parameters can no longer be set to a function.

    * They are all documented in one file, since they are so closely related.

* `geom_bin2d()` will now let you specify one dimension's breaks exactly,
  without touching the other dimension's default breaks at all (#1126).

* `geom_crossbar()` sets grouping correctly so you can display multiple
  crossbars on one plot. It also makes the default `fatten` argument a little
  bigger to make the middle line more obvious (#1125).

* `geom_histogram()` and `geom_smooth()` now only inform you about the
  default values once per layer, rather than once per panel (#1220).

* `geom_pointrange()` gains `fatten` argument so you can control the
  size of the point relative to the size of the line.

* `geom_segment()` annotations were not transforming with scales
  (@BrianDiggs, #859).

* `geom_smooth()` is no longer so chatty. If you want to know what the default
  smoothing method is, look it up in the documentation! (#1247)

* `geom_violin()` now has the ability to draw quantile lines (@DanRuderman).

* `ggplot()` now captures the parent frame to use for evaluation,
  rather than always defaulting to the global environment. This should
  make ggplot more suitable to use in more situations (e.g. with knitr)

* `ggsave()` has been simplified a little to make it easier to maintain.
  It no longer checks that you're printing a ggplot2 object (so now also
  works with any grid grob) (#970), and always requires a filename.
  Parameter `device` now supports character argument to specify which supported
  device to use ('pdf', 'png', 'jpeg', etc.), for when it cannot be correctly
  inferred from the file extension (for example when a temporary filename is
  supplied server side in shiny apps) (@sebkopf, #939). It no longer opens
  a graphics device if one isn't already open - this is annoying when you're
  running from a script (#1326).

* `guide_colorbar()` creates correct legend if only one color (@krlmlr, #943).

* `guide_colorbar()` no longer fails when the legend is empty - previously
  this often masked misspecifications elsewhere in the plot (#967).

* New `layer_data()` function extracts the data used for plotting for a given
  layer. It's mostly useful for testing.

* User supplied `minor_breaks` can now be supplied on the same scale as
  the data, and will be automatically transformed with by scale (#1385).

* You can now suppress the appearance of an axis/legend title (and the space
  that would allocated for it) with `NULL` in the `scale_` function. To
  use the default label, use `waiver()` (#1145).

* Position adjustments no longer warn about potentially varying ranges
  because the problem rarely occurs in practice and there are currently a
  lot of false positives since I don't understand exactly what FP criteria
  I should be testing.

* `scale_fill_grey()` now uses red for missing values. This matches
  `scale_colour_grey()` and makes it obvious where missing values lie.
  Override with `na.value`.

* `scale_*_gradient2()` defaults to using Lab colour space.

* `scale_*_gradientn()` now allows `colours` or `colors` (#1290)

* `scale_y_continuous()` now also transforms the `lower`, `middle` and `upper`
  aesthetics used by `geom_boxplot()`: this only affects
  `geom_boxplot(stat = "identity")` (#1020).

* Legends no longer inherit aesthetics if `inherit.aes` is FALSE (#1267).

* `lims()` makes it easy to set the limits of any axis (#1138).

* `labels = NULL` now works with `guide_legend()` and `guide_colorbar()`.
  (#1175, #1183).

* `override.aes` now works with American aesthetic spelling, e.g. color

* Scales no longer round data points to improve performance of colour
  palettes. Instead the scales package now uses a much faster colour
  interpolation algorithm (#1022).

* `scale_*_brewer()` and `scale_*_distiller()` add new `direction` argument of
  `scales::brewer_pal`, making it easier to change the order of colours
  (@jiho, #1139).

* `scale_x_date()` now clips dates outside the limits in the same way as
  `scale_x_continuous()` (#1090).

* `stat_bin()` gains `bins` arguments, which denotes the number of bins. Now
  you can set `bins=100` instead of `binwidth=0.5`. Note that `breaks` or
  `binwidth` will override it (@tmshn, #1158, #102).

* `stat_boxplot()` warns if a continuous variable is used for the `x` aesthetic
  without also supplying a `group` aesthetic (#992, @krlmlr).

* `stat_summary_2d()` and `stat_bin_2d()` now share exactly the same code for
  determining breaks from `bins`, `binwidth`, and `origin`.

* `stat_summary_2d()` and `stat_bin_2d()` now output in tile/raster compatible
  form instead of rect compatible form.

* Automatically computed breaks do not lead to an error for transformations like
  "probit" where the inverse can map to infinity (#871, @krlmlr)

* `stat_function()` now always evaluates the function on the original scale.
  Previously it computed the function on transformed scales, giving incorrect
  values (@BrianDiggs, #1011).

* `strip_dots` works with anonymous functions within calculated aesthetics
  (e.g. `aes(sapply(..density.., function(x) mean(x))))` (#1154, @NikNakk)

* `theme()` gains `validate = FALSE` parameter to turn off validation, and
  hence store arbitrary additional data in the themes. (@tdhock, #1121)

* Improved the calculation of segments needed to draw the curve representing
  a line when plotted in polar coordinates. In some cases, the last segment
  of a multi-segment line was not drawn (@BrianDiggs, #952)<|MERGE_RESOLUTION|>--- conflicted
+++ resolved
@@ -1,7 +1,5 @@
 # ggplot2 (development version)
 
-<<<<<<< HEAD
-=======
 * (internal) New `Facet$draw_panel_content()` method for delegating panel 
   assembly (@Yunuuuu, #6406).
 * Facet gains a new method `setup_panel_params` to interact with the
@@ -129,24 +127,19 @@
     * The `element_geom()` function can be used to populate that argument.
     * The `from_theme()` function allows access to the theme default fields from
       inside the `aes()` function.
->>>>>>> 295f5cbf
 * Passing empty unmapped aesthetics to layers raises a warning instead of
   throwing an error (@teunbrand, #6009).
 * Moved {mgcv} from Imports to Suggests (@teunbrand, #5986)
 * New `reset_geom_defaults()` and `reset_stat_defaults()` to restore all geom or
   stat default aesthetics at once (@teunbrand, #5975).
-<<<<<<< HEAD
 * `facet_wrap()` can have `space = "free_x"` with 1-row layouts and 
-=======
 * `facet_wrap()` can have `space = "free_x"` with 1-row layouts and
->>>>>>> 295f5cbf
   `space = "free_y"` with 1-column layouts (@teunbrand)
 * Secondary axes respect `n.breaks` setting in continuous scales (@teunbrand, #4483).
 * Layers can have names (@teunbrand, #4066).
 * (internal) improvements to `pal_qualitative()` (@teunbrand, #5013)
 * `coord_radial(clip = "on")` clips to the panel area when the graphics device
   supports clipping paths (@teunbrand, #5952).
-<<<<<<< HEAD
 * (internal) Panel clipping responsibility moved from Facet class to Coord 
   class through new `Coord$draw_panel()` method.
 * `theme(strip.clip)` now defaults to `"on"` and is independent of Coord 
@@ -158,7 +151,6 @@
 * geom_sf now accepts shape names (@sierrajohnson, #5808)
 * Added `gg` class to `labs()` (@phispu, #5553).
 * Missing values from discrete palettes are no longer translated 
-=======
 * (internal) Panel clipping responsibility moved from Facet class to Coord
   class through new `Coord$draw_panel()` method.
 * `theme(strip.clip)` now defaults to `"on"` and is independent of Coord
@@ -170,7 +162,6 @@
 * geom_sf now accepts shape names (@sierrajohnson, #5808)
 * Added `gg` class to `labs()` (@phispu, #5553).
 * Missing values from discrete palettes are no longer translated
->>>>>>> 295f5cbf
   (@teunbrand, #5929).
 * Fixed bug in `facet_grid(margins = TRUE)` when using expresssions
   (@teunbrand, #1864).
@@ -301,7 +292,6 @@
   (@teunbrand, #5938, #4327).
 * Fixed bug where empty discrete scales weren't recognised as such
   (@teunbrand, #5945).
-<<<<<<< HEAD
 * (internal) The summary function of `stat_summary()` and `stat_summary_bin()` 
   is setup once in total instead of once per group (@teunbrand, #5971)
 * `facet_grid(space = "free")` can now be combined with `coord_fixed()` 
@@ -310,7 +300,6 @@
   addition, `theme_classic()`'s axis line end is `"square"` (@teunbrand, #5978).
 * {tibble} is now suggested instead of imported (@teunbrand, #5986)
 * `coord_trans()` renamed to `coord_transform()` (@nmercadeb, #5825).
-=======
 * (internal) The summary function of `stat_summary()` and `stat_summary_bin()`
   is setup once in total instead of once per group (@teunbrand, #5971)
 * `facet_grid(space = "free")` can now be combined with `coord_fixed()`
@@ -388,7 +377,6 @@
 * New `get_geom_defaults()` for retrieving resolved default aesthetics.
 * A new `ggplot_build()` S3 method for <ggplot_built> classes was added, which
   returns input unaltered (@teunbrand, #5800).
->>>>>>> 295f5cbf
 
 # ggplot2 3.5.1
 

--- conflicted
+++ resolved
@@ -1,15 +1,12 @@
 # ggplot2 (development version)
 
-<<<<<<< HEAD
 * (internal) layer data can be attenuated with parameter attributes 
   (@teunbrand, #3175).
-=======
 * New argument `labs(dictionary)` to label based on variable name rather than 
   based on aesthetic (@teunbrand, #5178)
 * Fixed bug in out-of-bounds binned breaks (@teunbrand, #6054)
 * Binned guides now accept expressions as labels (@teunbrand, #6005)
 * (internal) `Scale$get_labels()` format expressions as lists.
->>>>>>> 4af509ef
 * In non-orthogonal coordinate systems (`coord_sf()`, `coord_polar()` and 
   `coord_radial()`), using 'AsIs' variables escape transformation when
   both `x` and `y` is an 'AsIs' variable (@teunbrand, #6205).

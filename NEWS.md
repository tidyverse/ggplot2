--- conflicted
+++ resolved
@@ -1,11 +1,10 @@
 # ggplot2 (development version)
 
-<<<<<<< HEAD
 * The new argument `axes` in `facet_grid()` and `facet_wrap()` controls the
   display of axes at interior panel positions. Additionally, the `axis_labels`
   argument can be used to only draw tick marks or fully labelled axes 
   (@teunbrand, #4064).
-=======
+
 * `guide_*()` functions get a new `theme` argument to style individual guides.
   The `theme()` function has gained additional arguments for styling guides:
   `legend.key.spacing{.x/.y}`, `legend.frame`, `legend.axis.line`, 
@@ -13,7 +12,6 @@
   `legend.title.position`. Previous style arguments in the `guide_*()` functions 
   have been soft-deprecated.
   
->>>>>>> 8e1c0853
 * When legend titles are larger than the legend, title justification extends
   to the placement of keys and labels (#1903).
 

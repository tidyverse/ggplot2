--- conflicted
+++ resolved
@@ -1,12 +1,11 @@
 # ggplot2 (development version)
 
-<<<<<<< HEAD
 * The `minor_breaks` function argument in scales can now take a function with
   two arguments: the scale's limits and the scale's major breaks (#3583).
   
 * (internal) The `ScaleContinuous$get_breaks()` method no longer censors
   the computed breaks.
-=======
+
 * Plot scales now ignore `AsIs` objects constructed with `I(x)`, instead of
   invoking the identity scale. This allows these columns to co-exist with other
   layers that need a non-identity scale for the same aesthetic. Also, it makes
@@ -16,7 +15,6 @@
   For developers of layer extensions, this feature can be enabled by switching 
   from `fill = alpha(fill, alpha)` to `fill = fill_alpha(fill, alpha)` when 
   providing fills to `grid::gpar()` (@teunbrand, #3997).
->>>>>>> dad8a4b9
 
 * The plot's title, subtitle and caption now obey horizontal text margins
   (#5533).

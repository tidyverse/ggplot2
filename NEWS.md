--- conflicted
+++ resolved
@@ -1,10 +1,8 @@
 # ggplot2 (development version)
 
-<<<<<<< HEAD
 * The `get_guide_data()` function can be used to extract position and label
   information from the plot (#5004).
   
-=======
 * When using `geom_dotplot(binaxis = "x")` with a discrete y-variable, dots are
   now stacked from the y-position rather than from 0 (@teunbrand, #5462)
 
@@ -23,7 +21,6 @@
 
 * Legend keys that can draw arrows have their size adjusted for arrows.
 
->>>>>>> 4d7e202d
 * The `trans` argument in scales and secondary axes has been renamed to 
   `transform`. The `trans` argument itself is deprecated. To access the
   transformation from the scale, a new `get_transformation()` method is 

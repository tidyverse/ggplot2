# ggplot2 (development version)

<<<<<<< HEAD
* `stat_align()` is now applied per panel instead of globally, preventing issues
  when facets have different ranges (@teunbrand, #5227).
* A stacking bug in `stat_align()` was fixed (@teunbrand, #5176).
=======
* `stat_contour()` and `stat_contour_filled()` now warn about and remove
  duplicated coordinates (@teunbrand, #5215).
>>>>>>> 3cffe340
* `annotation_logticks()` skips drawing ticks when the scale range is non-finite
  instead of throwing an error (@teunbrand, #5229).
* Fixed spurious warnings when the `weight` was used in `stat_bin_2d()`, 
  `stat_boxplot()`, `stat_contour()`, `stat_bin_hex()` and `stat_quantile()`
  (@teunbrand, #5216).
* Various type checks and their messages have been standardised 
  (@teunbrand, #4834).
* The `layer_data()`, `layer_scales()` and `layer_grob()` now have the default
  `plot = last_plot()` (@teunbrand, #5166).
* To prevent changing the plotting order, `stat_sf()` is now computed per panel 
  instead of per group (@teunbrand, #4340).
* ggplot2 now uses `scales::DiscreteRange` and `scales::ContinuousRange`, which
  are available to write scale extensions from scratch (@teunbrand, #2710).
* For the purposes of checking required or non-missing aesthetics, character 
  vectors are no longer considered non-finite (@teunbrand, @4284).
* Fixed bug in `coord_sf()` where graticule lines didn't obey 
  `panel.grid.major`'s linewidth setting (@teunbrand, #5179)
* The `datetime_scale()` scale constructor is now exported for use in extension
  packages (@teunbrand, #4701).
* `geom_text()` drops observations where `angle = NA` instead of throwing an
  error (@teunbrand, #2757).
* `update_geom_defaults()` and `update_stat_defaults()` now return properly 
  classed objects and have updated docs (@dkahle, #5146)
  
# ggplot2 3.4.1
This is a small release focusing on fixing regressions in the 3.4.0 release
and minor polishes.

## Breaking changes

* The computed variable `y` in `stat_ecdf()` has been superseded by `ecdf` to 
  prevent incorrect scale transformations (@teunbrand, #5113 and #5112).
  
## New features

* Added `scale_linewidth_manual()` and `scale_linewidth_identity()` to support
  the `linewidth` aesthetic (@teunbrand, #5050).
  
* `ggsave()` warns when multiple `filename`s are given, and only writes to the
  first file (@teunbrand, #5114).

## Bug fixes

* Fixed a regression in `geom_hex()` where aesthetics were replicated across 
  bins (@thomasp85, #5037 and #5044).
  
* Using two ordered factors as facetting variables in 
  `facet_grid(..., as.table = FALSE)` now throws a warning instead of an
  error (@teunbrand, #5109).
  
* Fixed misbehaviour of `draw_key_boxplot()` and `draw_key_crossbar()` with 
  skewed key aspect ratio (@teunbrand, #5082).
  
* Fixed spurious warning when `weight` aesthetic was used in `stat_smooth()` 
  (@teunbrand based on @clauswilke's suggestion, #5053).
  
* The `lwd` alias is now correctly replaced by `linewidth` instead of `size` 
  (@teunbrand based on @clauswilke's suggestion #5051).
  
* Fixed a regression in `Coord$train_panel_guides()` where names of guides were 
  dropped (@maxsutton, #5063).

In binned scales:

* Automatic breaks should no longer be out-of-bounds, and automatic limits are
  adjusted to include breaks (@teunbrand, #5082).
  
* Zero-range limits no longer throw an error and are treated akin to continuous
  scales with zero-range limits (@teunbrand, #5066).
  
* The `trans = "date"` and `trans = "time"` transformations were made compatible
  (@teunbrand, #4217).

# ggplot2 3.4.0
This is a minor release focusing on tightening up the internals and ironing out
some inconsistencies in the API. The biggest change is the addition of the 
`linewidth` aesthetic that takes of sizing the width of any line from `size`. 
This change, while attempting to be as non-breaking as possible, has the 
potential to change the look of some of your plots.

Other notable changes is a complete redo of the error and warning messaging in
ggplot2 using the cli package. Messaging is now better contextualised and it 
should be easier to identify which layer an error is coming from. Last, we have
now made the switch to using the vctrs package internally which means that 
support for vctrs classes as variables should improve, along with some small 
gains in rendering speed.

## Breaking changes

* A `linewidth` aesthetic has been introduced and supersedes the `size` 
  aesthetic for scaling the width of lines in line based geoms. `size` will 
  remain functioning but deprecated for these geoms and it is recommended to 
  update all code to reflect the new aesthetic. For geoms that have _both_ point 
  sizing and linewidth sizing (`geom_pointrange()` and `geom_sf`) `size` now 
  **only** refers to sizing of points which can leads to a visual change in old
  code (@thomasp85, #3672)
  
* The default line width for polygons in `geom_sf()` have been decreased to 0.2 
  to reflect that this is usually used for demarking borders where a thinner 
  line is better suited. This change was made since we already induced a 
  visual change in `geom_sf()` with the introduction of the `linewidth` 
  aesthetic.
  
* The dot-dot notation (`..var..`) and `stat()`, which have been superseded by
  `after_stat()`, are now formally deprecated (@yutannihilation, #3693).

* `qplot()` is now formally deprecated (@yutannihilation, #3956).

* `stage()` now properly refers to the values without scale transformations for
  the stage of `after_stat`. If your code requires the scaled version of the
  values for some reason, you have to apply the same transformation by yourself,
  e.g. `sqrt()` for `scale_{x,y}_sqrt()` (@yutannihilation and @teunbrand, #4155).

* Use `rlang::hash()` instead of `digest::digest()`. This update may lead to 
  changes in the automatic sorting of legends. In order to enforce a specific
  legend order use the `order` argument in the guide. (@thomasp85, #4458)

* referring to `x` in backquoted expressions with `label_bquote()` is no longer
  possible.

* The `ticks.linewidth` and `frame.linewidth` parameters of `guide_colourbar()`
  are now multiplied with `.pt` like elsewhere in ggplot2. It can cause visual
  changes when these arguments are not the defaults and these changes can be 
  restored to their previous behaviour by adding `/ .pt` (@teunbrand #4314).

* `scale_*_viridis_b()` now uses the full range of the viridis scales 
  (@gregleleu, #4737)

## New features

* `geom_col()` and `geom_bar()` gain a new `just` argument. This is set to `0.5`
  by default; use `just = 0`/`just = 1` to place columns on the left/right
  of the axis breaks.
  (@wurli, #4899)

* `geom_density()` and `stat_density()` now support `bounds` argument
  to estimate density with boundary correction (@echasnovski, #4013).

* ggplot now checks during statistical transformations whether any data 
  columns were dropped and warns about this. If stats intend to drop
  data columns they can declare them in the new field `dropped_aes`.
  (@clauswilke, #3250)

* `...` supports `rlang::list2` dynamic dots in all public functions. 
  (@mone27, #4764) 

* `theme()` now has a `strip.clip` argument, that can be set to `"off"` to 
  prevent the clipping of strip text and background borders (@teunbrand, #4118)
  
* `geom_contour()` now accepts a function in the `breaks` argument 
  (@eliocamp, #4652).

## Minor improvements and bug fixes

* Fix a bug in `position_jitter()` where infinity values were dropped (@javlon,
  #4790).

* `geom_linerange()` now respects the `na.rm` argument (#4927, @thomasp85)

* Improve the support for `guide_axis()` on `coord_trans()` 
  (@yutannihilation, #3959)
  
* Added `stat_align()` to align data without common x-coordinates prior to
  stacking. This is now the default stat for `geom_area()` (@thomasp85, #4850)

* Fix a bug in `stat_contour_filled()` where break value differences below a 
  certain number of digits would cause the computations to fail (@thomasp85, 
  #4874)

* Secondary axis ticks are now positioned more precisely, removing small visual
  artefacts with alignment between grid and ticks (@thomasp85, #3576)

* Improve `stat_function` documentation regarding `xlim` argument. 
  (@92amartins, #4474)

* Fix various issues with how `labels`, `breaks`, `limits`, and `show.limits`
  interact in the different binning guides (@thomasp85, #4831)

* Automatic break calculation now squishes the scale limits to the domain
  of the transformation. This allows `scale_{x/y}_sqrt()` to find breaks at 0   
  when appropriate (@teunbrand, #980).

* Using multiple modified aesthetics correctly will no longer trigger warnings. 
  If used incorrectly, the warning will now report the duplicated aesthetic 
  instead of `NA` (@teunbrand, #4707).

* `aes()` now supports the `!!!` operator in its first two arguments
  (#2675). Thanks to @yutannihilation and @teunbrand for draft
  implementations.

* Require rlang >= 1.0.0 (@billybarc, #4797)

* `geom_violin()` no longer issues "collapsing to unique 'x' values" warning
  (@bersbersbers, #4455)

* `annotate()` now documents unsupported geoms (`geom_abline()`, `geom_hline()`
  and `geom_vline()`), and warns when they are requested (@mikmart, #4719)

* `presidential` dataset now includes Trump's presidency (@bkmgit, #4703).

* `position_stack()` now works fully with `geom_text()` (@thomasp85, #4367)

* `geom_tile()` now correctly recognises missing data in `xmin`, `xmax`, `ymin`,
  and `ymax` (@thomasp85 and @sigmapi, #4495)

* `geom_hex()` will now use the binwidth from `stat_bin_hex()` if present, 
  instead of deriving it (@thomasp85, #4580)
  
* `geom_hex()` now works on non-linear coordinate systems (@thomasp85)

* Fixed a bug throwing errors when trying to render an empty plot with secondary
  axes (@thomasp85, #4509)

* Axes are now added correctly in `facet_wrap()` when `as.table = FALSE`
  (@thomasp85, #4553)

* Better compatibility of custom device functions in `ggsave()` 
  (@thomasp85, #4539)

* Binning scales are now more resilient to calculated limits that ends up being
  `NaN` after transformations (@thomasp85, #4510)

* Strip padding in `facet_grid()` is now only in effect if 
  `strip.placement = "outside"` _and_ an axis is present between the strip and 
  the panel (@thomasp85, #4610)

* Aesthetics of length 1 are now recycled to 0 if the length of the data is 0 
  (@thomasp85, #4588)

* Setting `size = NA` will no longer cause `guide_legend()` to error 
  (@thomasp85, #4559)

* Setting `stroke` to `NA` in `geom_point()` will no longer impair the sizing of
  the points (@thomasp85, #4624)

* `stat_bin_2d()` now correctly recognises the `weight` aesthetic 
  (@thomasp85, #4646)
  
* All geoms now have consistent exposure of linejoin and lineend parameters, and
  the guide keys will now respect these settings (@thomasp85, #4653)

* `geom_sf()` now respects `arrow` parameter for lines (@jakeruss, #4659)

* Updated documentation for `print.ggplot` to reflect that it returns
  the original plot, not the result of `ggplot_build()`. (@r2evans, #4390)

* `scale_*_manual()` no longer displays extra legend keys, or changes their 
  order, when a named `values` argument has more items than the data. To display
  all `values` on the legend instead, use
  `scale_*_manual(values = vals, limits = names(vals))`. (@teunbrand, @banfai, 
  #4511, #4534)

* Updated documentation for `geom_contour()` to correctly reflect argument 
  precedence between `bins` and `binwidth`. (@eliocamp, #4651)

* Dots in `geom_dotplot()` are now correctly aligned to the baseline when
  `stackratio != 1` and `stackdir != "up"` (@mjskay, #4614)

* Key glyphs for `geom_boxplot()`, `geom_crossbar()`, `geom_pointrange()`, and
  `geom_linerange()` are now orientation-aware (@mjskay, #4732)
  
* Updated documentation for `geom_smooth()` to more clearly describe effects of 
  the `fullrange` parameter (@thoolihan, #4399).

# ggplot2 3.3.6
This is a very small release only applying an internal change to comply with 
R 4.2 and its deprecation of `default.stringsAsFactors()`. There are no user
facing changes and no breaking changes.

# ggplot2 3.3.5
This is a very small release focusing on fixing a couple of untenable issues 
that surfaced with the 3.3.4 release

* Revert changes made in #4434 (apply transform to intercept in `geom_abline()`) 
  as it introduced undesirable issues far worse than the bug it fixed 
  (@thomasp85, #4514)
* Fixes an issue in `ggsave()` when producing emf/wmf files (@yutannihilation, 
  #4521)
* Warn when grDevices specific arguments are passed to ragg devices (@thomasp85, 
  #4524)
* Fix an issue where `coord_sf()` was reporting that it is non-linear
  even when data is provided in projected coordinates (@clauswilke, #4527)

# ggplot2 3.3.4
This is a larger patch release fixing a huge number of bugs and introduces a 
small selection of feature refinements.

## Features

* Alt-text can now be added to a plot using the `alt` label, i.e 
  `+ labs(alt = ...)`. Currently this alt text is not automatically propagated, 
  but we plan to integrate into Shiny, RMarkdown, and other tools in the future. 
  (@thomasp85, #4477)

* Add support for the BrailleR package for creating descriptions of the plot
  when rendered (@thomasp85, #4459)
  
* `coord_sf()` now has an argument `default_crs` that specifies the coordinate
  reference system (CRS) for non-sf layers and scale/coord limits. This argument
  defaults to `NULL`, which means non-sf layers are assumed to be in projected
  coordinates, as in prior ggplot2 versions. Setting `default_crs = sf::st_crs(4326)`
  provides a simple way to interpret x and y positions as longitude and latitude,
  regardless of the CRS used by `coord_sf()`. Authors of extension packages
  implementing `stat_sf()`-like functionality are encouraged to look at the source
  code of `stat_sf()`'s `compute_group()` function to see how to provide scale-limit
  hints to `coord_sf()` (@clauswilke, #3659).

* `ggsave()` now uses ragg to render raster output if ragg is available. It also
  handles custom devices that sets a default unit (e.g. `ragg::agg_png`) 
  correctly (@thomasp85, #4388)

* `ggsave()` now returns the saved file location invisibly (#3379, @eliocamp).
  Note that, as a side effect, an unofficial hack `<ggplot object> + ggsave()`
  no longer works (#4513).

* The scale arguments `limits`, `breaks`, `minor_breaks`, `labels`, `rescaler`
  and `oob` now accept purrr style lambda notation (@teunbrand, #4427). The same 
  is true for `as_labeller()` (and therefore also `labeller()`) 
  (@netique, #4188).

* Manual scales now allow named vectors passed to `values` to contain fewer 
  elements than existing in the data. Elements not present in values will be set
  to `NA` (@thomasp85, #3451)
  
* Date and datetime position scales support out-of-bounds (oob) arguments to 
  control how limits affect data outside those limits (@teunbrand, #4199).
  
## Fixes

* Fix a bug that `after_stat()` and `after_scale()` cannot refer to aesthetics
  if it's specified in the plot-global mapping (@yutannihilation, #4260).
  
* Fix bug in `annotate_logticks()` that would cause an error when used together
  with `coord_flip()` (@thomasp85, #3954)
  
* Fix a bug in `geom_abline()` that resulted in `intercept` not being subjected
  to the transformation of the y scale (@thomasp85, #3741)
  
* Extent the range of the line created by `geom_abline()` so that line ending
  is not visible for large linewidths (@thomasp85, #4024)

* Fix bug in `geom_dotplot()` where dots would be positioned wrong with 
  `stackgroups = TRUE` (@thomasp85, #1745)

* Fix calculation of confidence interval for locfit smoothing in `geom_smooth()`
  (@topepo, #3806)
  
* Fix bug in `geom_text()` where `"outward"` and `"inward"` justification for 
  some `angle` values was reversed (@aphalo, #4169, #4447)

* `ggsave()` now sets the default background to match the fill value of the
  `plot.background` theme element (@karawoo, #4057)

* It is now deprecated to specify `guides(<scale> = FALSE)` or
  `scale_*(guide = FALSE)` to remove a guide. Please use 
  `guides(<scale> = "none")` or `scale_*(guide = "none")` instead 
  (@yutannihilation, #4097)
  
* Fix a bug in `guide_bins()` where keys would disappear if the guide was 
  reversed (@thomasp85, #4210)
  
* Fix bug in `guide_coloursteps()` that would repeat the terminal bins if the
  breaks coincided with the limits of the scale (@thomasp85, #4019)

* Make sure that default labels from default mappings doesn't overwrite default
  labels from explicit mappings (@thomasp85, #2406)

* Fix bug in `labeller()` where parsing was turned off if `.multiline = FALSE`
  (@thomasp85, #4084)
  
* Make sure `label_bquote()` has access to the calling environment when 
  evaluating the labels (@thomasp85, #4141)

* Fix a bug in the layer implementation that introduced a new state after the 
  first render which could lead to a different look when rendered the second 
  time (@thomasp85, #4204)

* Fix a bug in legend justification where justification was lost of the legend
  dimensions exceeded the available size (@thomasp85, #3635)

* Fix a bug in `position_dodge2()` where `NA` values in thee data would cause an
  error (@thomasp85, #2905)

* Make sure `position_jitter()` creates the same jittering independent of 
  whether it is called by name or with constructor (@thomasp85, #2507)

* Fix a bug in `position_jitter()` where different jitters would be applied to 
  different position aesthetics of the same axis (@thomasp85, #2941)
  
* Fix a bug in `qplot()` when supplying `c(NA, NA)` as axis limits 
  (@thomasp85, #4027)
  
* Remove cross-inheritance of default discrete colour/fill scales and check the
  type and aesthetic of function output if `type` is a function 
  (@thomasp85, #4149)

* Fix bug in `scale_[x|y]_date()` where custom breaks functions that resulted in
  fracional dates would get misaligned (@thomasp85, #3965)
  
* Fix bug in `scale_[x|y]_datetime()` where a specified timezone would be 
  ignored by the scale (@thomasp85, #4007)
  
* Fix issue in `sec_axis()` that would throw warnings in the absence of any 
  secondary breaks (@thomasp85, #4368)

* `stat_bin()`'s computed variable `width` is now documented (#3522).
  
* `stat_count()` now computes width based on the full dataset instead of per 
  group (@thomasp85, #2047)

* Extended `stat_ecdf()` to calculate the cdf from either x or y instead from y 
  only (@jgjl, #4005)
  
* Fix a bug in `stat_summary_bin()` where one more than the requested number of
  bins would be created (@thomasp85, #3824)

* Only drop groups in `stat_ydensity()` when there are fewer than two data 
  points and throw a warning (@andrewwbutler, #4111).

* Fixed a bug in strip assembly when theme has `strip.text = element_blank()`
  and plots are faceted with multi-layered strips (@teunbrand, #4384).
  
* Using `theme(aspect.ratio = ...)` together with free space in `facet_grid()`
  now crrectly throws an error (@thomasp85, #3834)

* Fixed a bug in `labeller()` so that `.default` is passed to `as_labeller()`
  when labellers are specified by naming faceting variables. (@waltersom, #4031)
  
* Updated style for example code (@rjake, #4092)

* ggplot2 now requires R >= 3.3 (#4247).

* ggplot2 now uses `rlang::check_installed()` to check if a suggested package is
  installed, which will offer to install the package before continuing (#4375, 
  @malcolmbarrett)

* Improved error with hint when piping a `ggplot` object into a facet function
  (#4379, @mitchelloharawild).

# ggplot2 3.3.3
This is a small patch release mainly intended to address changes in R and CRAN.
It further changes the licensing model of ggplot2 to an MIT license.

* Update the ggplot2 licence to an MIT license (#4231, #4232, #4233, and #4281)

* Use vdiffr conditionally so ggplot2 can be tested on systems without vdiffr

* Update tests to work with the new `all.equal()` defaults in R >4.0.3

* Fixed a bug that `guide_bins()` mistakenly ignore `override.aes` argument
  (@yutannihilation, #4085).

# ggplot2 3.3.2
This is a small release focusing on fixing regressions introduced in 3.3.1.

* Added an `outside` option to `annotation_logticks()` that places tick marks
  outside of the plot bounds. (#3783, @kbodwin)

* `annotation_raster()` adds support for native rasters. For large rasters,
  native rasters render significantly faster than arrays (@kent37, #3388)
  
* Facet strips now have dedicated position-dependent theme elements 
  (`strip.text.x.top`, `strip.text.x.bottom`, `strip.text.y.left`, 
  `strip.text.y.right`) that inherit from `strip.text.x` and `strip.text.y`, 
  respectively. As a consequence, some theme stylings now need to be applied to 
  the position-dependent elements rather than to the parent elements. This 
  change was already introduced in ggplot2 3.3.0 but not listed in the 
  changelog. (@thomasp85, #3683)

* Facets now handle layers containing no data (@yutannihilation, #3853).
  
* A newly added geom `geom_density_2d_filled()` and associated stat 
  `stat_density_2d_filled()` can draw filled density contours
  (@clauswilke, #3846).

* A newly added `geom_function()` is now recommended to use in conjunction
  with/instead of `stat_function()`. In addition, `stat_function()` now
  works with transformed y axes, e.g. `scale_y_log10()`, and in plots
  containing no other data or layers (@clauswilke, #3611, #3905, #3983).

* Fixed a bug in `geom_sf()` that caused problems with legend-type
  autodetection (@clauswilke, #3963).
  
* Support graphics devices that use the `file` argument instead of `fileneame` 
  in `ggsave()` (@bwiernik, #3810)
  
* Default discrete color scales are now configurable through the `options()` of 
  `ggplot2.discrete.colour` and `ggplot2.discrete.fill`. When set to a character 
  vector of colour codes (or list of character vectors)  with sufficient length, 
  these colours are used for the default scale. See `help(scale_colour_discrete)` 
  for more details and examples (@cpsievert, #3833).

* Default continuous colour scales (i.e., the `options()` 
  `ggplot2.continuous.colour` and `ggplot2.continuous.fill`, which inform the 
  `type` argument of `scale_fill_continuous()` and `scale_colour_continuous()`) 
  now accept a function, which allows more control over these default 
  `continuous_scale()`s (@cpsievert, #3827).

* A bug was fixed in `stat_contour()` when calculating breaks based on 
  the `bins` argument (@clauswilke, #3879, #4004).
  
* Data columns can now contain `Vector` S4 objects, which are widely used in the 
  Bioconductor project. (@teunbrand, #3837)

# ggplot2 3.3.1

This is a small release with no code change. It removes all malicious links to a 
site that got hijacked from the readme and pkgdown site.

# ggplot2 3.3.0

This is a minor release but does contain a range of substantial new features, 
along with the standard bug fixes. The release contains a few visual breaking
changes, along with breaking changes for extension developers due to a shift in
internal representation of the position scales and their axes. No user breaking
changes are included.

This release also adds Dewey Dunnington (@paleolimbot) to the core team.

## Breaking changes
There are no user-facing breaking changes, but a change in some internal 
representations that extension developers may have relied on, along with a few 
breaking visual changes which may cause visual tests in downstream packages to 
fail.

* The `panel_params` field in the `Layout` now contains a list of list of 
  `ViewScale` objects, describing the trained coordinate system scales, instead
  of the list object used before. Any extensions that use this field will likely
  break, as will unit tests that checks aspects of this.

* `element_text()` now issues a warning when vectorized arguments are provided, 
  as in `colour = c("red", "green", "blue")`. Such use is discouraged and not 
  officially supported (@clauswilke, #3492).

* Changed `theme_grey()` setting for legend key so that it creates no border 
  (`NA`) rather than drawing a white one. (@annennenne, #3180)

* `geom_ribbon()` now draws separate lines for the upper and lower intervals if
  `colour` is mapped. Similarly, `geom_area()` and `geom_density()` now draw
  the upper lines only in the same case by default. If you want old-style full
  stroking, use `outline.type = "full"` (@yutannihilation, #3503 / @thomasp85, #3708).

## New features

* The evaluation time of aesthetics can now be controlled to a finer degree. 
  `after_stat()` supersedes the use of `stat()` and `..var..`-notation, and is
  joined by `after_scale()` to allow for mapping to scaled aesthetic values. 
  Remapping of the same aesthetic is now supported with `stage()`, so you can 
  map a data variable to a stat aesthetic, and remap the same aesthetic to 
  something else after statistical transformation (@thomasp85, #3534)

* All `coord_*()` functions with `xlim` and `ylim` arguments now accept
  vectors with `NA` as a placeholder for the minimum or maximum value
  (e.g., `ylim = c(0, NA)` would zoom the y-axis from 0 to the 
  maximum value observed in the data). This mimics the behaviour
  of the `limits` argument in continuous scale functions
  (@paleolimbot, #2907).

* Allowed reversing of discrete scales by re-writing `get_limits()` 
  (@AnneLyng, #3115)
  
* All geoms and stats that had a direction (i.e. where the x and y axes had 
  different interpretation), can now freely choose their direction, instead of
  relying on `coord_flip()`. The direction is deduced from the aesthetic 
  mapping, but can also be specified directly with the new `orientation` 
  argument (@thomasp85, #3506).
  
* Position guides can now be customized using the new `guide_axis()`, which can 
  be passed to position `scale_*()` functions or via `guides()`. The new axis 
  guide (`guide_axis()`) comes with arguments `check.overlap` (automatic removal 
  of overlapping labels), `angle` (easy rotation of axis labels), and
  `n.dodge` (dodge labels into multiple rows/columns) (@paleolimbot, #3322).
  
* A new scale type has been added, that allows binning of aesthetics at the 
  scale level. It has versions for both position and non-position aesthetics and
  comes with two new guides (`guide_bins` and `guide_coloursteps`) 
  (@thomasp85, #3096)
  
* `scale_x_continuous()` and `scale_y_continuous()` gains an `n.breaks` argument
  guiding the number of automatic generated breaks (@thomasp85, #3102)

* Added `stat_contour_filled()` and `geom_contour_filled()`, which compute 
  and draw filled contours of gridded data (@paleolimbot, #3044). 
  `geom_contour()` and `stat_contour()` now use the isoband package
  to compute contour lines. The `complete` parameter (which was undocumented
  and has been unused for at least four years) was removed (@paleolimbot, #3044).
  
* Themes have gained two new parameters, `plot.title.position` and 
  `plot.caption.position`, that can be used to customize how plot
  title/subtitle and plot caption are positioned relative to the overall plot
  (@clauswilke, #3252).

## Extensions
  
* `Geom` now gains a `setup_params()` method in line with the other ggproto
  classes (@thomasp85, #3509)

* The newly added function `register_theme_elements()` now allows developers
  of extension packages to define their own new theme elements and place them
  into the ggplot2 element tree (@clauswilke, #2540).

## Minor improvements and bug fixes

* `coord_trans()` now draws second axes and accepts `xlim`, `ylim`,
  and `expand` arguments to bring it up to feature parity with 
  `coord_cartesian()`. The `xtrans` and `ytrans` arguments that were 
  deprecated in version 1.0.1 in favour of `x` and `y` 
  were removed (@paleolimbot, #2990).

* `coord_trans()` now calculates breaks using the expanded range 
  (previously these were calculated using the unexpanded range, 
  which resulted in differences between plots made with `coord_trans()`
  and those made with `coord_cartesian()`). The expansion for discrete axes 
  in `coord_trans()` was also updated such that it behaves identically
  to that in `coord_cartesian()` (@paleolimbot, #3338).

* `expand_scale()` was deprecated in favour of `expansion()` for setting
  the `expand` argument of `x` and `y` scales (@paleolimbot).

* `geom_abline()`, `geom_hline()`, and `geom_vline()` now issue 
  more informative warnings when supplied with set aesthetics
  (i.e., `slope`, `intercept`, `yintercept`, and/or `xintercept`)
  and mapped aesthetics (i.e., `data` and/or `mapping`).

* Fix a bug in `geom_raster()` that squeezed the image when it went outside 
  scale limits (#3539, @thomasp85)

* `geom_sf()` now determines the legend type automatically (@microly, #3646).
  
* `geom_sf()` now removes rows that can't be plotted due to `NA` aesthetics 
  (#3546, @thomasp85)

* `geom_sf()` now applies alpha to linestring geometries 
  (#3589, @yutannihilation).

* `gg_dep()` was deprecated (@perezp44, #3382).

* Added function `ggplot_add.by()` for lists created with `by()`, allowing such
  lists to be added to ggplot objects (#2734, @Maschette)

* ggplot2 no longer depends on reshape2, which means that it no longer 
  (recursively) needs plyr, stringr, or stringi packages.

* Increase the default `nbin` of `guide_colourbar()` to place the ticks more 
  precisely (#3508, @yutannihilation).

* `manual_scale()` now matches `values` with the order of `breaks` whenever
  `values` is an unnamed vector. Previously, unnamed `values` would match with
  the limits of the scale and ignore the order of any `breaks` provided. Note
  that this may change the appearance of plots that previously relied on the
  unordered behaviour (#2429, @idno0001).

* `scale_manual_*(limits = ...)` now actually limits the scale (#3262,
  @yutannihilation).

* Fix a bug when `show.legend` is a named logical vector 
  (#3461, @yutannihilation).

* Added weight aesthetic option to `stat_density()` and made scaling of 
  weights the default (@annennenne, #2902)
  
* `stat_density2d()` can now take an `adjust` parameter to scale the default 
  bandwidth. (#2860, @haleyjeppson)

* `stat_smooth()` uses `REML` by default, if `method = "gam"` and
  `gam`'s method is not specified (@ikosmidis, #2630).

* stacking text when calculating the labels and the y axis with
  `stat_summary()` now works (@ikosmidis, #2709)
  
* `stat_summary()` and related functions now support rlang-style lambda functions
  (#3568, @dkahle).

* The data mask pronoun, `.data`, is now stripped from default labels.

* Addition of partial themes to plots has been made more predictable;
  stepwise addition of individual partial themes is now equivalent to
  addition of multple theme elements at once (@clauswilke, #3039).

* Facets now don't fail even when some variable in the spec are not available
  in all layers (@yutannihilation, #2963).

# ggplot2 3.2.1

This is a patch release fixing a few regressions introduced in 3.2.0 as well as
fixing some unit tests that broke due to upstream changes.

* `position_stack()` no longer changes the order of the input data. Changes to 
  the internal behaviour of `geom_ribbon()` made this reordering problematic 
  with ribbons that spanned `y = 0` (#3471)
* Using `qplot()` with a single positional aesthetic will no longer title the
  non-specified scale as `"NULL"` (#3473)
* Fixes unit tests for sf graticule labels caused by chages to sf

# ggplot2 3.2.0

This is a minor release with an emphasis on internal changes to make ggplot2 
faster and more consistent. The few interface changes will only affect the 
aesthetics of the plot in minor ways, and will only potentially break code of
extension developers if they have relied on internals that have been changed. 
This release also sees the addition of Hiroaki Yutani (@yutannihilation) to the 
core developer team.

With the release of R 3.6, ggplot2 now requires the R version to be at least 3.2,
as the tidyverse is committed to support 5 major versions of R.

## Breaking changes

* Two patches (#2996 and #3050) fixed minor rendering problems. In most cases,
  the visual changes are so subtle that they are difficult to see with the naked
  eye. However, these changes are detected by the vdiffr package, and therefore
  any package developers who use vdiffr to test for visual correctness of ggplot2
  plots will have to regenerate all reference images.
  
* In some cases, ggplot2 now produces a warning or an error for code that previously
  produced plot output. In all these cases, the previous plot output was accidental,
  and the plotting code uses the ggplot2 API in a way that would lead to undefined
  behavior. Examples include a missing `group` aesthetic in `geom_boxplot()` (#3316),
  annotations across multiple facets (#3305), and not using aesthetic mappings when
  drawing ribbons with `geom_ribbon()` (#3318).

## New features

* This release includes a range of internal changes that speeds up plot 
  generation. None of the changes are user facing and will not break any code,
  but in general ggplot2 should feel much faster. The changes includes, but are
  not limited to:
  
  - Caching ascent and descent dimensions of text to avoid recalculating it for
    every title.
  
  - Using a faster data.frame constructor as well as faster indexing into 
    data.frames
    
  - Removing the plyr dependency, replacing plyr functions with faster 
    equivalents.

* `geom_polygon()` can now draw polygons with holes using the new `subgroup` 
  aesthetic. This functionality requires R 3.6.0 (@thomasp85, #3128)

* Aesthetic mappings now accept functions that return `NULL` (@yutannihilation,
  #2997).

* `stat_function()` now accepts rlang/purrr style anonymous functions for the 
  `fun` parameter (@dkahle, #3159).

* `geom_rug()` gains an "outside" option to allow for moving the rug tassels to 
  outside the plot area (@njtierney, #3085) and a `length` option to allow for 
  changing the length of the rug lines (@daniel-wells, #3109). 
  
* All geoms now take a `key_glyph` paramter that allows users to customize
  how legend keys are drawn (@clauswilke, #3145). In addition, a new key glyph
  `timeseries` is provided to draw nice legends for time series
  (@mitchelloharawild, #3145).

## Extensions

* Layers now have a new member function `setup_layer()` which is called at the
  very beginning of the plot building process and which has access to the 
  original input data and the plot object being built. This function allows the 
  creation of custom layers that autogenerate aesthetic mappings based on the 
  input data or that filter the input data in some form. For the time being, this
  feature is not exported, but it has enabled the development of a new layer type,
  `layer_sf()` (see next item). Other special-purpose layer types may be added
  in the future (@clauswilke, #2872).
  
* A new layer type `layer_sf()` can auto-detect and auto-map sf geometry
  columns in the data. It should be used by extension developers who are writing
  new sf-based geoms or stats (@clauswilke, #3232).

* `x0` and `y0` are now recognized positional aesthetics so they will get scaled 
  if used in extension geoms and stats (@thomasp85, #3168)
  
* Continuous scale limits now accept functions which accept the default
  limits and return adjusted limits. This makes it possible to write
  a function that e.g. ensures the limits are always a multiple of 100,
  regardless of the data (@econandrew, #2307).

## Minor improvements and bug fixes

* `cut_width()` now accepts `...` to pass further arguments to `base::cut.default()`
   like `cut_number()` and `cut_interval()` already did (@cderv, #3055)

* `coord_map()` now can have axes on the top and right (@karawoo, #3042).

* `coord_polar()` now correctly rescales the secondary axis (@linzi-sg, #3278)

* `coord_sf()`, `coord_map()`, and `coord_polar()` now squash `-Inf` and `Inf`
  into the min and max of the plot (@yutannihilation, #2972).

* `coord_sf()` graticule lines are now drawn in the same thickness as panel grid 
  lines in `coord_cartesian()`, and seting panel grid lines to `element_blank()` 
  now also works in `coord_sf()` 
  (@clauswilke, #2991, #2525).

* `economics` data has been regenerated. This leads to some changes in the
  values of all columns (especially in `psavert`), but more importantly, strips 
  the grouping attributes from `economics_long`.

* `element_line()` now fills closed arrows (@yutannihilation, #2924).

* Facet strips on the left side of plots now have clipping turned on, preventing
  text from running out of the strip and borders from looking thicker than for
  other strips (@karawoo, #2772 and #3061).

* ggplot2 now works in Turkish locale (@yutannihilation, #3011).

* Clearer error messages for inappropriate aesthetics (@clairemcwhite, #3060).

* ggplot2 no longer attaches any external packages when using functions that 
  depend on packages that are suggested but not imported by ggplot2. The 
  affected functions include `geom_hex()`, `stat_binhex()`, 
  `stat_summary_hex()`, `geom_quantile()`, `stat_quantile()`, and `map_data()` 
  (@clauswilke, #3126).
  
* `geom_area()` and `geom_ribbon()` now sort the data along the x-axis in the 
  `setup_data()` method rather than as part of `draw_group()` (@thomasp85, 
  #3023)

* `geom_hline()`, `geom_vline()`, and `geom_abline()` now throw a warning if the 
  user supplies both an `xintercept`, `yintercept`, or `slope` value and a 
  mapping (@RichardJActon, #2950).

* `geom_rug()` now works with `coord_flip()` (@has2k1, #2987).

* `geom_violin()` no longer throws an error when quantile lines fall outside 
  the violin polygon (@thomasp85, #3254).

* `guide_legend()` and `guide_colorbar()` now use appropriate spacing between legend
  key glyphs and legend text even if the legend title is missing (@clauswilke, #2943).

* Default labels are now generated more consistently; e.g., symbols no longer
  get backticks, and long expressions are abbreviated with `...`
  (@yutannihilation, #2981).

* All-`Inf` layers are now ignored for picking the scale (@yutannihilation, 
  #3184).
  
* Diverging Brewer colour palette now use the correct mid-point colour 
  (@dariyasydykova, #3072).
  
* `scale_color_continuous()` now points to `scale_colour_continuous()` so that 
  it will handle `type = "viridis"` as the documentation states (@hlendway, 
  #3079).

* `scale_shape_identity()` now works correctly with `guide = "legend"` 
  (@malcolmbarrett, #3029)
  
* `scale_continuous` will now draw axis line even if the length of breaks is 0
  (@thomasp85, #3257)

* `stat_bin()` will now error when the number of bins exceeds 1e6 to avoid 
  accidentally freezing the user session (@thomasp85).
  
* `sec_axis()` now places ticks accurately when using nonlinear transformations (@dpseidel, #2978).

* `facet_wrap()` and `facet_grid()` now automatically remove NULL from facet
  specs, and accept empty specs (@yutannihilation, #3070, #2986).

* `stat_bin()` now handles data with only one unique value (@yutannihilation 
  #3047).

* `sec_axis()` now accepts functions as well as formulas (@yutannihilation, #3031).

*   New theme elements allowing different ticks lengths for each axis. For instance,
    this can be used to have inwards ticks on the x-axis (`axis.ticks.length.x`) and
    outwards ticks on the y-axis (`axis.ticks.length.y`) (@pank, #2935).

* The arguments of `Stat*$compute_layer()` and `Position*$compute_layer()` are
  now renamed to always match the ones of `Stat$compute_layer()` and
  `Position$compute_layer()` (@yutannihilation, #3202).

* `geom_*()` and `stat_*()` now accepts purrr-style lambda notation
  (@yutannihilation, #3138).

* `geom_tile()` and `geom_rect()` now draw rectangles without notches at the
  corners. The style of the corner can be controlled by `linejoin` parameters
  (@yutannihilation, #3050).

# ggplot2 3.1.0

## Breaking changes

This is a minor release and breaking changes have been kept to a minimum. End users of 
ggplot2 are unlikely to encounter any issues. However, there are a few items that developers 
of ggplot2 extensions should be aware of. For additional details, see also the discussion 
accompanying issue #2890.

*   In non-user-facing internal code (specifically in the `aes()` function and in
    the `aesthetics` argument of scale functions), ggplot2 now always uses the British
    spelling for aesthetics containing the word "colour". When users specify a "color"
    aesthetic it is automatically renamed to "colour". This renaming is also applied
    to non-standard aesthetics that contain the word "color". For example, "point_color"
    is renamed to "point_colour". This convention makes it easier to support both
    British and American spelling for novel, non-standard aesthetics, but it may require
    some adjustment for packages that have previously introduced non-standard color
    aesthetics using American spelling. A new function `standardise_aes_names()` is
    provided in case extension writers need to perform this renaming in their own code
    (@clauswilke, #2649).

*   Functions that generate other functions (closures) now force the arguments that are
    used from the generated functions, to avoid hard-to-catch errors. This may affect
    some users of manual scales (such as `scale_colour_manual()`, `scale_fill_manual()`,
    etc.) who depend on incorrect behavior (@krlmlr, #2807).
    
*   `Coord` objects now have a function `backtransform_range()` that returns the
    panel range in data coordinates. This change may affect developers of custom coords,
    who now should implement this function. It may also affect developers of custom
    geoms that use the `range()` function. In some applications, `backtransform_range()`
    may be more appropriate (@clauswilke, #2821).


## New features

*   `coord_sf()` has much improved customization of axis tick labels. Labels can now
    be set manually, and there are two new parameters, `label_graticule` and
    `label_axes`, that can be used to specify which graticules to label on which side
    of the plot (@clauswilke, #2846, #2857, #2881).
    
*   Two new geoms `geom_sf_label()` and `geom_sf_text()` can draw labels and text
    on sf objects. Under the hood, a new `stat_sf_coordinates()` calculates the
    x and y coordinates from the coordinates of the sf geometries. You can customize
    the calculation method via `fun.geometry` argument (@yutannihilation, #2761).
    

## Minor improvements and fixes

*   `benchplot()` now uses tidy evaluation (@dpseidel, #2699).

*   The error message in `compute_aesthetics()` now only provides the names of
    aesthetics with mismatched lengths, rather than all aesthetics (@karawoo,
    #2853).

*   For faceted plots, data is no longer internally reordered. This makes it
    safer to feed data columns into `aes()` or into parameters of geoms or
    stats. However, doing so remains discouraged (@clauswilke, #2694).

*   `coord_sf()` now also understands the `clip` argument, just like the other
    coords (@clauswilke, #2938).

*   `fortify()` now displays a more informative error message for
    `grouped_df()` objects when dplyr is not installed (@jimhester, #2822).

*   All `geom_*()` now display an informative error message when required 
    aesthetics are missing (@dpseidel, #2637 and #2706).

*   `geom_boxplot()` now understands the `width` parameter even when used with
    a non-standard stat, such as `stat_identity()` (@clauswilke, #2893).
    
*  `geom_hex()` now understands the `size` and `linetype` aesthetics
   (@mikmart, #2488).
    
*   `geom_hline()`, `geom_vline()`, and `geom_abline()` now work properly
    with `coord_trans()` (@clauswilke, #2149, #2812).
    
*   `geom_text(..., parse = TRUE)` now correctly renders the expected number of
    items instead of silently dropping items that are empty expressions, e.g.
    the empty string "". If an expression spans multiple lines, we take just
    the first line and drop the rest. This same issue is also fixed for
    `geom_label()` and the axis labels for `geom_sf()` (@slowkow, #2867).

*   `geom_sf()` now respects `lineend`, `linejoin`, and `linemitre` parameters 
    for lines and polygons (@alistaire47, #2826).
    
*   `ggsave()` now exits without creating a new graphics device if previously
    none was open (@clauswilke, #2363).

*   `labs()` now has named arguments `title`, `subtitle`, `caption`, and `tag`.
    Also, `labs()` now accepts tidyeval (@yutannihilation, #2669).

*   `position_nudge()` is now more robust and nudges only in the direction
    requested. This enables, for example, the horizontal nudging of boxplots
    (@clauswilke, #2733).

*   `sec_axis()` and `dup_axis()` now return appropriate breaks for the secondary
    axis when applied to log transformed scales (@dpseidel, #2729).

*   `sec_axis()` now works as expected when used in combination with tidy eval
    (@dpseidel, #2788).

*   `scale_*_date()`, `scale_*_time()` and `scale_*_datetime()` can now display 
    a secondary axis that is a __one-to-one__ transformation of the primary axis,
    implemented using the `sec.axis` argument to the scale constructor 
    (@dpseidel, #2244).
    
*   `stat_contour()`, `stat_density2d()`, `stat_bin2d()`,  `stat_binhex()`
    now calculate normalized statistics including `nlevel`, `ndensity`, and
    `ncount`. Also, `stat_density()` now includes the calculated statistic 
    `nlevel`, an alias for `scaled`, to better match the syntax of `stat_bin()`
    (@bjreisman, #2679).

# ggplot2 3.0.0

## Breaking changes

*   ggplot2 now supports/uses tidy evaluation (as described below). This is a 
    major change and breaks a number of packages; we made this breaking change 
    because it is important to make ggplot2 more programmable, and to be more 
    consistent with the rest of the tidyverse. The best general (and detailed)
    introduction to tidy evaluation can be found in the meta programming
    chapters in [Advanced R](https://adv-r.hadley.nz).
    
    The primary developer facing change is that `aes()` now contains 
    quosures (expression + environment pairs) rather than symbols, and you'll 
    need to take a different approach to extracting the information you need. 
    A common symptom of this change are errors "undefined columns selected" or 
    "invalid 'type' (list) of argument" (#2610). As in the previous version,
    constants (like `aes(x = 1)` or `aes(colour = "smoothed")`) are stored
    as is.
    
    In this version of ggplot2, if you need to describe a mapping in a string, 
    use `quo_name()` (to generate single-line strings; longer expressions may 
    be abbreviated) or `quo_text()` (to generate non-abbreviated strings that
    may span multiple lines). If you do need to extract the value of a variable
    instead use `rlang::eval_tidy()`. You may want to condition on 
    `(packageVersion("ggplot2") <= "2.2.1")` so that your code can work with
    both released and development versions of ggplot2.
    
    We recognise that this is a big change and if you're not already familiar
    with rlang, there's a lot to learn. If you are stuck, or need any help,
    please reach out on <https://community.rstudio.com>.

*   Error: Column `y` must be a 1d atomic vector or a list

    Internally, ggplot2 now uses `as.data.frame(tibble::as_tibble(x))` to
    convert a list into a data frame. This improves ggplot2's support for
    list-columns (needed for sf support), at a small cost: you can no longer
    use matrix-columns. Note that unlike tibble we still allow column vectors
    such as returned by `base::scale()` because of their widespread use.

*   Error: More than one expression parsed
  
    Previously `aes_string(x = c("a", "b", "c"))` silently returned 
    `aes(x = a)`. Now this is a clear error.

*   Error: `data` must be uniquely named but has duplicate columns
  
    If layer data contains columns with identical names an error will be 
    thrown. In earlier versions the first occuring column was chosen silently,
    potentially masking that the wrong data was chosen.

*   Error: Aesthetics must be either length 1 or the same as the data
    
    Layers are stricter about the columns they will combine into a single
    data frame. Each aesthetic now must be either the same length as the data
    frame or a single value. This makes silent recycling errors much less likely.

*   Error: `coord_*` doesn't support free scales 
   
    Free scales only work with selected coordinate systems; previously you'd
    get an incorrect plot.

*   Error in f(...) : unused argument (range = c(0, 1))

    This is because the `oob` argument to scale has been set to a function
    that only takes a single argument; it needs to take two arguments
    (`x`, and `range`). 

*   Error: unused argument (output)
  
    The function `guide_train()` now has an optional parameter `aesthetic`
    that allows you to override the `aesthetic` setting in the scale.
    To make your code work with the both released and development versions of 
    ggplot2 appropriate, add `aesthetic = NULL` to the `guide_train()` method
    signature.
    
    ```R
    # old
    guide_train.legend <- function(guide, scale) {...}
    
    # new 
    guide_train.legend <- function(guide, scale, aesthetic = NULL) {...}
    ```
    
    Then, inside the function, replace `scale$aesthetics[1]`,
    `aesthetic %||% scale$aesthetics[1]`. (The %||% operator is defined in the 
    rlang package).
    
    ```R
    # old
    setNames(list(scale$map(breaks)), scale$aesthetics[1])

    # new
    setNames(list(scale$map(breaks)), aesthetic %||% scale$aesthetics[1])
    ```

*   The long-deprecated `subset` argument to `layer()` has been removed.

## Tidy evaluation

* `aes()` now supports quasiquotation so that you can use `!!`, `!!!`,
  and `:=`. This replaces `aes_()` and `aes_string()` which are now
  soft-deprecated (but will remain around for a long time).

* `facet_wrap()` and `facet_grid()` now support `vars()` inputs. Like
  `dplyr::vars()`, this helper quotes its inputs and supports
  quasiquotation. For instance, you can now supply faceting variables
  like this: `facet_wrap(vars(am, cyl))` instead of 
  `facet_wrap(~am + cyl)`. Note that the formula interface is not going 
  away and will not be deprecated. `vars()` is simply meant to make it 
  easier to create functions around `facet_wrap()` and `facet_grid()`.

  The first two arguments of `facet_grid()` become `rows` and `cols`
  and now support `vars()` inputs. Note however that we took special
  care to ensure complete backward compatibility. With this change
  `facet_grid(vars(cyl), vars(am, vs))` is equivalent to
  `facet_grid(cyl ~ am + vs)`, and `facet_grid(cols = vars(am, vs))` is
  equivalent to `facet_grid(. ~ am + vs)`.

  One nice aspect of the new interface is that you can now easily
  supply names: `facet_grid(vars(Cylinder = cyl), labeller =
  label_both)` will give nice label titles to the facets. Of course,
  those names can be unquoted with the usual tidy eval syntax.

### sf

* ggplot2 now has full support for sf with `geom_sf()` and `coord_sf()`:

  ```r
  nc <- sf::st_read(system.file("shape/nc.shp", package = "sf"), quiet = TRUE)
  ggplot(nc) +
    geom_sf(aes(fill = AREA))
  ```
  It supports all simple features, automatically aligns CRS across layers, sets
  up the correct aspect ratio, and draws a graticule.

## New features

* ggplot2 now works on R 3.1 onwards, and uses the 
  [vdiffr](https://github.com/r-lib/vdiffr) package for visual testing.

* In most cases, accidentally using `%>%` instead of `+` will generate an 
  informative error (#2400).

* New syntax for calculated aesthetics. Instead of using `aes(y = ..count..)` 
  you can (and should!) use `aes(y = stat(count))`. `stat()` is a real function 
  with documentation which hopefully will make this part of ggplot2 less 
  confusing (#2059).
  
  `stat()` is particularly nice for more complex calculations because you 
  only need to specify it once: `aes(y = stat(count / max(count)))`,
  rather than `aes(y = ..count.. / max(..count..))`
  
* New `tag` label for adding identification tags to plots, typically used for 
  labelling a subplot with a letter. Add a tag with `labs(tag = "A")`, style it 
  with the `plot.tag` theme element, and control position with the
  `plot.tag.position` theme setting (@thomasp85).

### Layers: geoms, stats, and position adjustments

* `geom_segment()` and `geom_curve()` have a new `arrow.fill` parameter which 
  allows you to specify a separate fill colour for closed arrowheads 
  (@hrbrmstr and @clauswilke, #2375).

* `geom_point()` and friends can now take shapes as strings instead of integers,
  e.g. `geom_point(shape = "diamond")` (@daniel-barnett, #2075).

* `position_dodge()` gains a `preserve` argument that allows you to control
  whether the `total` width at each `x` value is preserved (the current 
  default), or ensure that the width of a `single` element is preserved
  (what many people want) (#1935).

* New `position_dodge2()` provides enhanced dodging for boxplots. Compared to
  `position_dodge()`, `position_dodge2()` compares `xmin` and `xmax` values  
  to determine which elements overlap, and spreads overlapping elements evenly
  within the region of overlap. `position_dodge2()` is now the default position
  adjustment for `geom_boxplot()`, because it handles `varwidth = TRUE`, and 
  will be considered for other geoms in the future.
  
  The `padding` parameter adds a small amount of padding between elements 
  (@karawoo, #2143) and a `reverse` parameter allows you to reverse the order 
  of placement (@karawoo, #2171).
  
* New `stat_qq_line()` makes it easy to add a simple line to a Q-Q plot, which 
  makes it easier to judge the fit of the theoretical distribution 
  (@nicksolomon).

### Scales and guides

* Improved support for mapping date/time variables to `alpha`, `size`, `colour`, 
  and `fill` aesthetics, including `date_breaks` and `date_labels` arguments 
  (@karawoo, #1526), and new `scale_alpha()` variants (@karawoo, #1526).

* Improved support for ordered factors. Ordered factors throw a warning when 
  mapped to shape (unordered factors do not), and do not throw warnings when 
  mapped to size or alpha (unordered factors do). Viridis is used as the 
  default colour and fill scale for ordered factors (@karawoo, #1526).

* The `expand` argument of `scale_*_continuous()` and `scale_*_discrete()`
  now accepts separate expansion values for the lower and upper range
  limits. The expansion limits can be specified using the convenience
  function `expand_scale()`.
  
  Separate expansion limits may be useful for bar charts, e.g. if one
  wants the bottom of the bars to be flush with the x axis but still 
  leave some (automatically calculated amount of) space above them:
  
    ```r
    ggplot(mtcars) +
        geom_bar(aes(x = factor(cyl))) +
        scale_y_continuous(expand = expand_scale(mult = c(0, .1)))
    ```
  
  It can also be useful for line charts, e.g. for counts over time,
  where one wants to have a ’hard’ lower limit of y = 0 but leave the
  upper limit unspecified (and perhaps differing between panels), with
  some extra space above the highest point on the line (with symmetrical 
  limits, the extra space above the highest point could in some cases 
  cause the lower limit to be negative).
  
  The old syntax for the `expand` argument will, of course, continue
  to work (@huftis, #1669).

* `scale_colour_continuous()` and `scale_colour_gradient()` are now controlled 
  by global options `ggplot2.continuous.colour` and `ggplot2.continuous.fill`. 
  These can be set to `"gradient"` (the default) or `"viridis"` (@karawoo).

* New `scale_colour_viridis_c()`/`scale_fill_viridis_c()` (continuous) and
  `scale_colour_viridis_d()`/`scale_fill_viridis_d()` (discrete) make it
  easy to use Viridis colour scales (@karawoo, #1526).

* Guides for `geom_text()` now accept custom labels with 
  `guide_legend(override.aes = list(label = "foo"))` (@brianwdavis, #2458).

### Margins

* Strips gain margins on all sides by default. This means that to fully justify
  text to the edge of a strip, you will need to also set the margins to 0
  (@karawoo).

* Rotated strip labels now correctly understand `hjust` and `vjust` parameters
  at all angles (@karawoo).

* Strip labels now understand justification relative to the direction of the
  text, meaning that in y facets, the strip text can be placed at either end of
  the strip using `hjust` (@karawoo).

* Legend titles and labels get a little extra space around them, which 
  prevents legend titles from overlapping the legend at large font sizes 
  (@karawoo, #1881).

## Extension points

* New `autolayer()` S3 generic (@mitchelloharawild, #1974). This is similar
  to `autoplot()` but produces layers rather than complete plots.

* Custom objects can now be added using `+` if a `ggplot_add` method has been
  defined for the class of the object (@thomasp85).

* Theme elements can now be subclassed. Add a `merge_element` method to control
  how properties are inherited from the parent element. Add an `element_grob` 
  method to define how elements are rendered into grobs (@thomasp85, #1981).

* Coords have gained new extension mechanisms.
  
    If you have an existing coord extension, you will need to revise the
    specification of the `train()` method. It is now called 
    `setup_panel_params()` (better reflecting what it actually does) and now 
    has arguments `scale_x`, and `scale_y` (the x and y scales respectively) 
    and `param`, a list of plot specific parameters generated by 
    `setup_params()`.

    What was formerly called `scale_details` (in coords), `panel_ranges` 
    (in layout) and `panel_scales` (in geoms) are now consistently called
    `panel_params` (#1311). These are parameters of the coord that vary from
    panel to panel.

* `ggplot_build()` and `ggplot_gtable()` are now generics, so ggplot-subclasses 
  can define additional behavior during the build stage.

* `guide_train()`, `guide_merge()`, `guide_geom()`, and `guide_gengrob()`
  are now exported as they are needed if you want to design your own guide.
  They are not currently documented; use at your own risk (#2528).

* `scale_type()` generic is now exported and documented. Use this if you 
  want to extend ggplot2 to work with a new type of vector.

## Minor bug fixes and improvements

### Faceting

* `facet_grid()` gives a more informative error message if you try to use
  a variable in both rows and cols (#1928).

* `facet_grid()` and `facet_wrap()` both give better error messages if you
  attempt to use an unsupported coord with free scales (#2049).

* `label_parsed()` works once again (#2279).

* You can now style the background of horizontal and vertical strips
  independently with `strip.background.x` and `strip.background.y` 
  theme settings (#2249).

### Scales

* `discrete_scale()` documentation now inherits shared definitions from 
  `continuous_scale()` (@alistaire47, #2052).

* `guide_colorbar()` shows all colours of the scale (@has2k1, #2343).

* `scale_identity()` once again produces legends by default (#2112).

* Tick marks for secondary axes with strong transformations are more 
  accurately placed (@thomasp85, #1992).

* Missing line types now reliably generate missing lines (with standard 
  warning) (#2206).

* Legends now ignore set aesthetics that are not length one (#1932).

* All colour and fill scales now have an `aesthetics` argument that can
  be used to set the aesthetic(s) the scale works with. This makes it
  possible to apply a colour scale to both colour and fill aesthetics
  at the same time, via `aesthetics = c("colour", "fill")` (@clauswilke).
  
* Three new generic scales work with any aesthetic or set of aesthetics: 
  `scale_continuous_identity()`, `scale_discrete_identity()`, and
  `scale_discrete_manual()` (@clauswilke).

* `scale_*_gradient2()` now consistently omits points outside limits by 
  rescaling after the limits are enforced (@foo-bar-baz-qux, #2230).

### Layers

* `geom_label()` now correctly produces unbordered labels when `label.size` 
  is 0, even when saving to PDF (@bfgray3, #2407).

* `layer()` gives considerably better error messages for incorrectly specified
  `geom`, `stat`, or `position` (#2401).

* In all layers that use it, `linemitre` now defaults to 10 (instead of 1)
  to better match base R.

* `geom_boxplot()` now supplies a default value if no `x` aesthetic is present
  (@foo-bar-baz-qux, #2110).

* `geom_density()` drops groups with fewer than two data points and throws a
  warning. For groups with two data points, density values are now calculated 
  with `stats::density` (@karawoo, #2127).

* `geom_segment()` now also takes a `linejoin` parameter. This allows more 
  control over the appearance of the segments, which is especially useful for 
  plotting thick arrows (@Ax3man, #774).

* `geom_smooth()` now reports the formula used when `method = "auto"` 
  (@davharris #1951). `geom_smooth()` now orders by the `x` aesthetic, making it 
  easier to pass pre-computed values without manual ordering (@izahn, #2028). It 
  also now knows it has `ymin` and `ymax` aesthetics (#1939). The legend 
  correctly reflects the status of the `se` argument when used with stats 
  other than the default (@clauswilke, #1546).

* `geom_tile()` now once again interprets `width` and `height` correctly 
  (@malcolmbarrett, #2510).

* `position_jitter()` and `position_jitterdodge()` gain a `seed` argument that
  allows the specification of a random seed for reproducible jittering 
  (@krlmlr, #1996 and @slowkow, #2445).

* `stat_density()` has better behaviour if all groups are dropped because they
  are too small (#2282).

* `stat_summary_bin()` now understands the `breaks` parameter (@karawoo, #2214).

* `stat_bin()` now accepts functions for `binwidth`. This allows better binning 
  when faceting along variables with different ranges (@botanize).

* `stat_bin()` and `geom_histogram()` now sum correctly when using the `weight` 
  aesthetic (@jiho, #1921).

* `stat_bin()` again uses correct scaling for the computed variable `ndensity` 
  (@timgoodman, #2324).

* `stat_bin()` and `stat_bin_2d()` now properly handle the `breaks` parameter 
  when the scales are transformed (@has2k1, #2366).

* `update_geom_defaults()` and `update_stat_defaults()` allow American 
  spelling of aesthetic parameters (@foo-bar-baz-qux, #2299).

* The `show.legend` parameter now accepts a named logical vector to hide/show
  only some aesthetics in the legend (@tutuchan, #1798).

* Layers now silently ignore unknown aesthetics with value `NULL` (#1909).

### Coords

* Clipping to the plot panel is now configurable, through a `clip` argument
  to coordinate systems, e.g. `coord_cartesian(clip = "off")` 
  (@clauswilke, #2536).

* Like scales, coordinate systems now give you a message when you're 
  replacing an existing coordinate system (#2264).

* `coord_polar()` now draws secondary axis ticks and labels 
  (@dylan-stark, #2072), and can draw the radius axis on the right 
  (@thomasp85, #2005).

* `coord_trans()` now generates a warning when a transformation generates 
  non-finite values (@foo-bar-baz-qux, #2147).

### Themes

* Complete themes now always override all elements of the default theme
  (@has2k1, #2058, #2079).

* Themes now set default grid colour in `panel.grid` rather than individually
  in `panel.grid.major` and `panel.grid.minor` individually. This makes it 
  slightly easier to customise the theme (#2352).

* Fixed bug when setting strips to `element_blank()` (@thomasp85). 

* Axes positioned on the top and to the right can now customize their ticks and
  lines separately (@thomasp85, #1899).

* Built-in themes gain parameters `base_line_size` and `base_rect_size` which 
  control the default sizes of line and rectangle elements (@karawoo, #2176).

* Default themes use `rel()` to set line widths (@baptiste).

* Themes were tweaked for visual consistency and more graceful behavior when 
  changing the base font size. All absolute heights or widths were replaced 
  with heights or widths that are proportional to the base font size. One 
  relative font size was eliminated (@clauswilke).
  
* The height of descenders is now calculated solely on font metrics and doesn't
  change with the specific letters in the string. This fixes minor alignment 
  issues with plot titles, subtitles, and legend titles (#2288, @clauswilke).

### Guides

* `guide_colorbar()` is more configurable: tick marks and color bar frame
  can now by styled with arguments `ticks.colour`, `ticks.linewidth`, 
  `frame.colour`, `frame.linewidth`, and `frame.linetype`
  (@clauswilke).
  
* `guide_colorbar()` now uses `legend.spacing.x` and `legend.spacing.y` 
  correctly, and it can handle multi-line titles. Minor tweaks were made to 
  `guide_legend()` to make sure the two legend functions behave as similarly as
  possible (@clauswilke, #2397 and #2398).
  
* The theme elements `legend.title` and `legend.text` now respect the settings 
  of `margin`, `hjust`, and `vjust` (@clauswilke, #2465, #1502).

* Non-angle parameters of `label.theme` or `title.theme` can now be set in 
  `guide_legend()` and `guide_colorbar()` (@clauswilke, #2544).

### Other

* `fortify()` gains a method for tbls (@karawoo, #2218).

* `ggplot` gains a method for `grouped_df`s that adds a `.group` variable,
  which computes a unique value for each group. Use it with 
  `aes(group = .group)` (#2351).

* `ggproto()` produces objects with class `c("ggproto", "gg")`, allowing for
  a more informative error message when adding layers, scales, or other ggproto 
  objects (@jrnold, #2056).

* `ggsave()`'s DPI argument now supports 3 string options: "retina" (320
  DPI), "print" (300 DPI), and "screen" (72 DPI) (@foo-bar-baz-qux, #2156).
  `ggsave()` now uses full argument names to avoid partial match warnings 
  (#2355), and correctly restores the previous graphics device when several
  graphics devices are open (#2363).

* `print.ggplot()` now returns the original ggplot object, instead of the 
  output from `ggplot_build()`. Also, the object returned from 
  `ggplot_build()` now has the class `"ggplot_built"` (#2034).

* `map_data()` now works even when purrr is loaded (tidyverse#66).

* New functions `summarise_layout()`, `summarise_coord()`, and 
  `summarise_layers()` summarise the layout, coordinate systems, and layers 
  of a built ggplot object (#2034, @wch). This provides a tested API that 
  (e.g.) shiny can depend on.

* Updated startup messages reflect new resources (#2410, @mine-cetinkaya-rundel).

# ggplot2 2.2.1

* Fix usage of `structure(NULL)` for R-devel compatibility (#1968).

# ggplot2 2.2.0

## Major new features

### Subtitle and caption

Thanks to @hrbrmstr plots now have subtitles and captions, which can be set with 
the `subtitle`  and `caption` arguments to `ggtitle()` and `labs()`. You can 
control their appearance with the theme settings `plot.caption` and 
`plot.subtitle`. The main plot title is now left-aligned to better work better 
with a subtitle. The caption is right-aligned (@hrbrmstr).

### Stacking

`position_stack()` and `position_fill()` now sort the stacking order to match 
grouping order. This allows you to control the order through grouping, and 
ensures that the default legend matches the plot (#1552, #1593). If you want the 
opposite order (useful if you have horizontal bars and horizontal legend), you 
can request reverse stacking by using `position = position_stack(reverse = TRUE)` 
(#1837).
  
`position_stack()` and `position_fill()` now accepts negative values which will 
create stacks extending below the x-axis (#1691).

`position_stack()` and `position_fill()` gain a `vjust` argument which makes it 
easy to (e.g.) display labels in the middle of stacked bars (#1821).

### Layers

`geom_col()` was added to complement `geom_bar()` (@hrbrmstr). It uses 
`stat="identity"` by default, making the `y` aesthetic mandatory. It does not 
support any other `stat_()` and does not provide fallback support for the 
`binwidth` parameter. Examples and references in other functions were updated to
demonstrate `geom_col()` usage. 

When creating a layer, ggplot2 will warn if you use an unknown aesthetic or an 
unknown parameter. Compared to the previous version, this is stricter for 
aesthetics (previously there was no message), and less strict for parameters 
(previously this threw an error) (#1585).

### Facetting

The facet system, as well as the internal panel class, has been rewritten in 
ggproto. Facets are now extendable in the same manner as geoms and stats, as 
described in `vignette("extending-ggplot2")`.

We have also added the following new fatures.
  
* `facet_grid()` and `facet_wrap()` now allow expressions in their faceting 
  formulas (@DanRuderman, #1596).

* When `facet_wrap()` results in an uneven number of panels, axes will now be
  drawn underneath the hanging panels (fixes #1607)

* Strips can now be freely positioned in `facet_wrap()` using the 
  `strip.position` argument (deprecates `switch`).

* The relative order of panel, strip, and axis can now be controlled with 
  the theme setting `strip.placement` that takes either `inside` (strip between 
  panel and axis) or `outside` (strip after axis).

* The theme option `panel.margin` has been deprecated in favour of 
  `panel.spacing` to more clearly communicate intent.

### Extensions

Unfortunately there was a major oversight in the construction of ggproto which 
lead to extensions capturing the super object at package build time, instead of 
at package run time (#1826). This problem has been fixed, but requires 
re-installation of all extension packages.

## Scales

* The position of x and y axes can now be changed using the `position` argument
  in `scale_x_*`and `scale_y_*` which can take `top` and `bottom`, and `left`
  and `right` respectively. The themes of top and right axes can be modified 
  using the `.top` and `.right` modifiers to `axis.text.*` and `axis.title.*`.

### Continuous scales

* `scale_x_continuous()` and `scale_y_continuous()` can now display a secondary 
  axis that is a __one-to-one__ transformation of the primary axis (e.g. degrees 
  Celcius to degrees Fahrenheit). The secondary axis will be positioned opposite 
  to the primary axis and can be controlled with the `sec.axis` argument to 
  the scale constructor.

* Scales worry less about having breaks. If no breaks can be computed, the
  plot will work instead of throwing an uninformative error (#791). This 
  is particularly helpful when you have facets with free scales, and not
  all panels contain data.

* Scales now warn when transformation introduces infinite values (#1696).

### Date time

* `scale_*_datetime()` now supports time zones. It will use the timezone 
  attached to the varaible by default, but can be overridden with the 
  `timezone` argument.

* New `scale_x_time()` and `scale_y_time()` generate reasonable default
  breaks and labels for hms vectors (#1752).

### Discrete scales

The treatment of missing values by discrete scales has been thoroughly 
overhauled (#1584). The underlying principle is that we can naturally represent 
missing values on discrete variables (by treating just like another level), so 
by default we should. 

This principle applies to:

* character vectors
* factors with implicit NA
* factors with explicit NA

And to all scales (both position and non-position.)

Compared to the previous version of ggplot2, there are three main changes:

1.  `scale_x_discrete()` and `scale_y_discrete()` always show discrete NA,
    regardless of their source

1.  If present, `NA`s are shown in discete legends.

1.  All discrete scales gain a `na.translate` argument that allows you to 
    control whether `NA`s are translated to something that can be visualised,
    or should be left as missing. Note that if you don't translate (i.e. 
    `na.translate = FALSE)` the missing values will passed on to the layer, 
    which will warning that it's dropping missing values. To suppress the
    warnings, you'll also need to add `na.rm = TRUE` to the layer call. 

There were also a number of other smaller changes

* Correctly use scale expansion factors.
* Don't preserve space for dropped levels (#1638).
* Only issue one warning when when asking for too many levels (#1674).
* Unicode labels work better on Windows (#1827).
* Warn when used with only continuous data (#1589)

## Themes

* The `theme()` constructor now has named arguments rather than ellipses. This 
  should make autocomplete substantially more useful. The documentation
  (including examples) has been considerably improved.
  
* Built-in themes are more visually homogeneous, and match `theme_grey` better.
  (@jiho, #1679)
  
* When computing the height of titles, ggplot2 now includes the height of the
  descenders (i.e. the bits of `g` and `y` that hang beneath the baseline). This 
  improves the margins around titles, particularly the y axis label (#1712).
  I have also very slightly increased the inner margins of axis titles, and 
  removed the outer margins. 

* Theme element inheritance is now easier to work with as modification now
  overrides default `element_blank` elements (#1555, #1557, #1565, #1567)
  
* Horizontal legends (i.e. legends on the top or bottom) are horizontally
  aligned by default (#1842). Use `legend.box = "vertical"` to switch back
  to the previous behaviour.
  
* `element_line()` now takes an `arrow` argument to specify arrows at the end of
  lines (#1740)

There were a number of tweaks to the theme elements that control legends:
  
* `legend.justification` now controls appearance will plotting the legend
  outside of the plot area. For example, you can use 
  `theme(legend.justification = "top")` to make the legend align with the 
  top of the plot.

* `panel.margin` and `legend.margin` have been renamed to `panel.spacing` and 
  `legend.spacing` respectively, to better communicate intent (they only
  affect spacing between legends and panels, not the margins around them)

* `legend.margin` now controls margin around individual legends.

* New `legend.box.background`, `legend.box.spacing`, and `legend.box.margin`
  control the background, spacing, and margin of the legend box (the region
  that contains all legends).

## Bug fixes and minor improvements

* ggplot2 now imports tibble. This ensures that all built-in datasets print 
  compactly even if you haven't explicitly loaded tibble or dplyr (#1677).

* Class of aesthetic mapping is preserved when adding `aes()` objects (#1624).

* `+.gg` now works for lists that include data frames.

* `annotation_x()` now works in the absense of global data (#1655)

* `geom_*(show.legend = FALSE)` now works for `guide_colorbar`.

* `geom_boxplot()` gains new `outlier.alpha` (@jonathan-g) and 
  `outlier.fill` (@schloerke, #1787) parameters to control the alpha/fill of
   outlier points independently of the alpha of the boxes. 

* `position_jitter()` (and hence `geom_jitter()`) now correctly computes 
  the jitter width/jitter when supplied by the user (#1775, @has2k1).

* `geom_contour()` more clearly describes what inputs it needs (#1577).

* `geom_curve()` respects the `lineend` paramater (#1852).

* `geom_histogram()` and `stat_bin()` understand the `breaks` parameter once 
  more. (#1665). The floating point adjustment for histogram bins is now 
  actually used - it was previously inadvertently ignored (#1651).

* `geom_violin()` no longer transforms quantile lines with the alpha aesthetic
  (@mnbram, #1714). It no longer errors when quantiles are requested but data
  have zero range (#1687). When `trim = FALSE` it once again has a nice 
  range that allows the density to reach zero (by extending the range 3 
  bandwidths to either side of the data) (#1700).

* `geom_dotplot()` works better when faceting and binning on the y-axis. 
  (#1618, @has2k1).
  
* `geom_hexbin()` once again supports `..density..` (@mikebirdgeneau, #1688).

* `geom_step()` gives useful warning if only one data point in layer (#1645).

* `layer()` gains new `check.aes` and `check.param` arguments. These allow
  geom/stat authors to optional suppress checks for known aesthetics/parameters.
  Currently this is used only in `geom_blank()` which powers `expand_limits()` 
  (#1795).

* All `stat_*()` display a better error message when required aesthetics are
  missing.
  
* `stat_bin()` and `stat_summary_hex()` now accept length 1 `binwidth` (#1610)

* `stat_density()` gains new argument `n`, which is passed to underlying function
  `stats::density` ("number of equally spaced points at which the
  density is to be estimated"). (@hbuschme)

* `stat_binhex()` now again returns `count` rather than `value` (#1747)

* `stat_ecdf()` respects `pad` argument (#1646).

* `stat_smooth()` once again informs you about the method it has chosen.
  It also correctly calculates the size of the largest group within facets.

* `x` and `y` scales are now symmetric regarding the list of
  aesthetics they accept: `xmin_final`, `xmax_final`, `xlower`,
  `xmiddle` and `xupper` are now valid `x` aesthetics.

* `Scale` extensions can now override the `make_title` and `make_sec_title` 
  methods to let the scale modify the axis/legend titles.

* The random stream is now reset after calling `.onAttach()` (#2409).

# ggplot2 2.1.0

## New features

* When mapping an aesthetic to a constant (e.g. 
  `geom_smooth(aes(colour = "loess")))`), the default guide title is the name 
  of the aesthetic (i.e. "colour"), not the value (i.e. "loess") (#1431).

* `layer()` now accepts a function as the data argument. The function will be
  applied to the data passed to the `ggplot()` function and must return a
  data.frame (#1527, @thomasp85). This is a more general version of the 
  deprecated `subset` argument.

* `theme_update()` now uses the `+` operator instead of `%+replace%`, so that
  unspecified values will no longer be `NULL`ed out. `theme_replace()`
  preserves the old behaviour if desired (@oneillkza, #1519). 

* `stat_bin()` has been overhauled to use the same algorithm as ggvis, which 
  has been considerably improved thanks to the advice of Randy Prium (@rpruim).
  This includes:
  
    * Better arguments and a better algorithm for determining the origin.
      You can now specify either `boundary` or the `center` of a bin.
      `origin` has been deprecated in favour of these arguments.
      
    * `drop` is deprecated in favour of `pad`, which adds extra 0-count bins
      at either end (needed for frequency polygons). `geom_histogram()` defaults 
      to `pad = FALSE` which considerably improves the default limits for 
      the histogram, especially when the bins are big (#1477).
      
    * The default algorithm does a (somewhat) better job at picking nice widths 
      and origins across a wider range of input data.
      
    * `bins = n` now gives a histogram with `n` bins, not `n + 1` (#1487).

## Bug fixes

* All `\donttest{}` examples run.

* All `geom_()` and `stat_()` functions now have consistent argument order:
  data + mapping, then geom/stat/position, then `...`, then specific arguments, 
  then arguments common to all layers (#1305). This may break code if you were
  previously relying on partial name matching, but in the long-term should make 
  ggplot2 easier to use. In particular, you can now set the `n` parameter
  in `geom_density2d()` without it partially matching `na.rm` (#1485).

* For geoms with both `colour` and `fill`, `alpha` once again only affects
  fill (Reverts #1371, #1523). This was causing problems for people.

* `facet_wrap()`/`facet_grid()` works with multiple empty panels of data 
  (#1445).

* `facet_wrap()` correctly swaps `nrow` and `ncol` when faceting vertically
  (#1417).

* `ggsave("x.svg")` now uses svglite to produce the svg (#1432).

* `geom_boxplot()` now understands `outlier.color` (#1455).

* `geom_path()` knows that "solid" (not just 1) represents a solid line (#1534).

* `geom_ribbon()` preserves missing values so they correctly generate a 
  gap in the ribbon (#1549).

* `geom_tile()` once again accepts `width` and `height` parameters (#1513). 
  It uses `draw_key_polygon()` for better a legend, including a coloured 
  outline (#1484).

* `layer()` now automatically adds a `na.rm` parameter if none is explicitly
  supplied.

* `position_jitterdodge()` now works on all possible dodge aesthetics, 
  e.g. `color`, `linetype` etc. instead of only based on `fill` (@bleutner)

* `position = "nudge"` now works (although it doesn't do anything useful)
  (#1428).

* The default scale for columns of class "AsIs" is now "identity" (#1518).

* `scale_*_discrete()` has better defaults when used with purely continuous
  data (#1542).

* `scale_size()` warns when used with categorical data.

* `scale_size()`, `scale_colour()`, and `scale_fill()` gain date and date-time
  variants (#1526).

* `stat_bin_hex()` and `stat_bin_summary()` now use the same underlying 
  algorithm so results are consistent (#1383). `stat_bin_hex()` now accepts
  a `weight` aesthetic. To be consistent with related stats, the output variable 
  from `stat_bin_hex()` is now value instead of count.

* `stat_density()` gains a `bw` parameter which makes it easy to get consistent 
   smoothing between facets (@jiho)

* `stat-density-2d()` no longer ignores the `h` parameter, and now accepts 
  `bins` and `binwidth` parameters to control the number of contours 
  (#1448, @has2k1).

* `stat_ecdf()` does a better job of adding padding to -Inf/Inf, and gains
  an argument `pad` to suppress the padding if not needed (#1467).

* `stat_function()` gains an `xlim` parameter (#1528). It once again works 
  with discrete x values (#1509).

* `stat_summary()` preserves sorted x order which avoids artefacts when
  display results with `geom_smooth()` (#1520).

* All elements should now inherit correctly for all themes except `theme_void()`.
  (@Katiedaisey, #1555) 

* `theme_void()` was completely void of text but facets and legends still
  need labels. They are now visible (@jiho). 

* You can once again set legend key and height width to unit arithmetic
  objects (like `2 * unit(1, "cm")`) (#1437).

* Eliminate spurious warning if you have a layer with no data and no aesthetics
  (#1451).

* Removed a superfluous comma in `theme-defaults.r` code (@jschoeley)

* Fixed a compatibility issue with `ggproto` and R versions prior to 3.1.2.
  (#1444)

* Fixed issue where `coord_map()` fails when given an explicit `parameters`
  argument (@tdmcarthur, #1729)
  
* Fixed issue where `geom_errorbarh()` had a required `x` aesthetic (#1933)  

# ggplot2 2.0.0

## Major changes

* ggplot no longer throws an error if your plot has no layers. Instead it 
  automatically adds `geom_blank()` (#1246).
  
* New `cut_width()` is a convenient replacement for the verbose
  `plyr::round_any()`, with the additional benefit of offering finer
  control.

* New `geom_count()` is a convenient alias to `stat_sum()`. Use it when you
  have overlapping points on a scatterplot. `stat_sum()` now defaults to 
  using counts instead of proportions.

* New `geom_curve()` adds curved lines, with a similar specification to 
  `geom_segment()` (@veraanadi, #1088).

* Date and datetime scales now have `date_breaks`, `date_minor_breaks` and
  `date_labels` arguments so that you never need to use the long
  `scales::date_breaks()` or `scales::date_format()`.
  
* `geom_bar()` now has it's own stat, distinct from `stat_bin()` which was
  also used by `geom_histogram()`. `geom_bar()` now uses `stat_count()` 
  which counts values at each distinct value of x (i.e. it does not bin
  the data first). This can be useful when you want to show exactly which 
  values are used in a continuous variable.

* `geom_point()` gains a `stroke` aesthetic which controls the border width of 
  shapes 21-25 (#1133, @SeySayux). `size` and `stroke` are additive so a point 
  with `size = 5` and `stroke = 5` will have a diameter of 10mm. (#1142)

* New `position_nudge()` allows you to slightly offset labels (or other 
  geoms) from their corresponding points (#1109).

* `scale_size()` now maps values to _area_, not radius. Use `scale_radius()`
  if you want the old behaviour (not recommended, except perhaps for lines).

* New `stat_summary_bin()` works like `stat_summary()` but on binned data. 
  It's a generalisation of `stat_bin()` that can compute any aggregate,
  not just counts (#1274). Both default to `mean_se()` if no aggregation
  functions are supplied (#1386).

* Layers are now much stricter about their arguments - you will get an error
  if you've supplied an argument that isn't an aesthetic or a parameter.
  This is likely to cause some short-term pain but in the long-term it will make
  it much easier to spot spelling mistakes and other errors (#1293).
  
    This change does break a handful of geoms/stats that used `...` to pass 
    additional arguments on to the underlying computation. Now 
    `geom_smooth()`/`stat_smooth()` and `geom_quantile()`/`stat_quantile()` 
    use `method.args` instead (#1245, #1289); and `stat_summary()` (#1242), 
    `stat_summary_hex()`, and `stat_summary2d()` use `fun.args`.

### Extensibility

There is now an official mechanism for defining Stats, Geoms, and Positions in 
other packages. See `vignette("extending-ggplot2")` for details.

* All Geoms, Stats and Positions are now exported, so you can inherit from them
  when making your own objects (#989).

* ggplot2 no longer uses proto or reference classes. Instead, we now use 
  ggproto, a new OO system designed specifically for ggplot2. Unlike proto
  and RC, ggproto supports clean cross-package inheritance. Creating a new OO
  system isn't usually the right way to solve a problem, but I'm pretty sure
  it was necessary here. Read more about it in the vignette.

* `aes_()` replaces `aes_q()`. It also supports formulas, so the most concise 
  SE version of `aes(carat, price)` is now `aes_(~carat, ~price)`. You may
  want to use this form in packages, as it will avoid spurious `R CMD check` 
  warnings about undefined global variables.

### Text

* `geom_text()` has been overhauled to make labelling your data a little
  easier. It:
  
    * `nudge_x` and `nudge_y` arguments let you offset labels from their
      corresponding points (#1120). 
      
    * `check_overlap = TRUE` provides a simple way to avoid overplotting 
      of labels: labels that would otherwise overlap are omitted (#1039).
      
    * `hjust` and `vjust` can now be character vectors: "left", "center", 
      "right", "bottom", "middle", "top". New options include "inward" and 
      "outward" which align text towards and away from the center of the plot 
      respectively.

* `geom_label()` works like `geom_text()` but draws a rounded rectangle 
  underneath each label (#1039). This is useful when you want to label plots
  that are dense with data.

### Deprecated features

* The little used `aes_auto()` has been deprecated. 

* `aes_q()` has been replaced with `aes_()` to be consistent with SE versions
  of NSE functions in other packages.

* The `order` aesthetic is officially deprecated. It never really worked, and 
  was poorly documented.

* The `stat` and `position` arguments to `qplot()` have been deprecated.
  `qplot()` is designed for quick plots - if you need to specify position
  or stat, use `ggplot()` instead.

* The theme setting `axis.ticks.margin` has been deprecated: now use the margin 
  property of `axis.text`.
  
* `stat_abline()`, `stat_hline()` and `stat_vline()` have been removed:
  these were never suitable for use other than with `geom_abline()` etc
  and were not documented.

* `show_guide` has been renamed to `show.legend`: this more accurately
  reflects what it does (controls appearance of layer in legend), and uses the 
  same convention as other ggplot2 arguments (i.e. a `.` between names).
  (Yes, I know that's inconsistent with function names with use `_`, but it's
  too late to change now.)

A number of geoms have been renamed to be internally consistent:

* `stat_binhex()` and `stat_bin2d()` have been renamed to `stat_bin_hex()` 
  and `stat_bin_2d()` (#1274). `stat_summary2d()` has been renamed to 
  `stat_summary_2d()`, `geom_density2d()`/`stat_density2d()` has been renamed 
  to `geom_density_2d()`/`stat_density_2d()`.

* `stat_spoke()` is now `geom_spoke()` since I realised it's a
  reparameterisation of `geom_segment()`.

* `stat_bindot()` has been removed because it's so tightly coupled to
  `geom_dotplot()`. If you happened to use `stat_bindot()`, just change to
  `geom_dotplot()` (#1194).

All defunct functions have been removed.

### Default appearance

* The default `theme_grey()` background colour has been changed from "grey90" 
  to "grey92": this makes the background a little less visually prominent.

* Labels and titles have been tweaked for readability:

    * Axes labels are darker.
    
    * Legend and axis titles are given the same visual treatment.
    
    * The default font size dropped from 12 to 11. You might be surprised that 
      I've made the default text size smaller as it was already hard for
      many people to read. It turns out there was a bug in RStudio (fixed in 
      0.99.724), that shrunk the text of all grid based graphics. Once that
      was resolved the defaults seemed too big to my eyes.
    
    * More spacing between titles and borders.
    
    * Default margins scale with the theme font size, so the appearance at 
      larger font sizes should be considerably improved (#1228). 

* `alpha` now affects both fill and colour aesthetics (#1371).

* `element_text()` gains a margins argument which allows you to add additional
  padding around text elements. To help see what's going on use `debug = TRUE` 
  to display the text region and anchors.

* The default font size in `geom_text()` has been decreased from 5mm (14 pts)
  to 3.8 mm (11 pts) to match the new default theme sizes.

* A diagonal line is no longer drawn on bar and rectangle legends. Instead, the
  border has been tweaked to be more visible, and more closely match the size of 
  line drawn on the plot.

* `geom_pointrange()` and `geom_linerange()` get vertical (not horizontal)
  lines in the legend (#1389).

* The default line `size` for `geom_smooth()` has been increased from 0.5 to 1 
  to make it easier to see when overlaid on data.
  
* `geom_bar()` and `geom_rect()` use a slightly paler shade of grey so they
  aren't so visually heavy.
  
* `geom_boxplot()` now colours outliers the same way as the boxes.

* `geom_point()` now uses shape 19 instead of 16. This looks much better on 
  the default Linux graphics device. (It's very slightly smaller than the old 
  point, but it shouldn't affect any graphics significantly)

* Sizes in ggplot2 are measured in mm. Previously they were converted to pts 
  (for use in grid) by multiplying by 72 / 25.4. However, grid uses printer's 
  points, not Adobe (big pts), so sizes are now correctly multiplied by 
  72.27 / 25.4. This is unlikely to noticeably affect display, but it's
  technically correct (<https://youtu.be/hou0lU8WMgo>).

* The default legend will now allocate multiple rows (if vertical) or
  columns (if horizontal) in order to make a legend that is more likely to
  fit on the screen. You can override with the `nrow`/`ncol` arguments
  to `guide_legend()`

    ```R
    p <- ggplot(mpg, aes(displ,hwy, colour = model)) + geom_point()
    p
    p + theme(legend.position = "bottom")
    # Previous behaviour
    p + guides(colour = guide_legend(ncol = 1))
    ```

### New and updated themes

* New `theme_void()` is completely empty. It's useful for plots with non-
  standard coordinates or for drawings (@jiho, #976).

* New `theme_dark()` has a dark background designed to make colours pop out
  (@jiho, #1018)

* `theme_minimal()` became slightly more minimal by removing the axis ticks:
  labels now line up directly beneath grid lines (@tomschloss, #1084)

* New theme setting `panel.ontop` (logical) make it possible to place 
  background elements (i.e., gridlines) on top of data. Best used with 
  transparent `panel.background` (@noamross. #551).

### Labelling

The facet labelling system was updated with many new features and a
more flexible interface (@lionel-). It now works consistently across
grid and wrap facets. The most important user visible changes are:

* `facet_wrap()` gains a `labeller` option (#25).

* `facet_grid()` and `facet_wrap()` gain a `switch` argument to
  display the facet titles near the axes. When switched, the labels
  become axes subtitles. `switch` can be set to "x", "y" or "both"
  (the latter only for grids) to control which margin is switched.

The labellers (such as `label_value()` or `label_both()`) also get
some new features:

* They now offer the `multi_line` argument to control whether to
  display composite facets (those specified as `~var1 + var2`) on one
  or multiple lines.

* In `label_bquote()` you now refer directly to the names of
  variables. With this change, you can create math expressions that
  depend on more than one variable. This math expression can be
  specified either for the rows or the columns and you can also
  provide different expressions to each margin.

  As a consequence of these changes, referring to `x` in backquoted
  expressions is deprecated.

* Similarly to `label_bquote()`, `labeller()` now take `.rows` and
  `.cols` arguments. In addition, it also takes `.default`.
  `labeller()` is useful to customise how particular variables are
  labelled. The three additional arguments specify how to label the
  variables are not specifically mentioned, respectively for rows,
  columns or both. This makes it especially easy to set up a
  project-wide labeller dispatcher that can be reused across all your
  plots. See the documentation for an example.

* The new labeller `label_context()` adapts to the number of factors
  facetted over. With a single factor, it displays only the values,
  just as before. But with multiple factors in a composite margin
  (e.g. with `~cyl + am`), the labels are passed over to
  `label_both()`. This way the variables names are displayed with the
  values to help identifying them.

On the programming side, the labeller API has been rewritten in order
to offer more control when faceting over multiple factors (e.g. with
formulae such as `~cyl + am`). This also means that if you have
written custom labellers, you will need to update them for this
version of ggplot.

* Previously, a labeller function would take `variable` and `value`
  arguments and return a character vector. Now, they take a data frame
  of character vectors and return a list. The input data frame has one
  column per factor facetted over and each column in the returned list
  becomes one line in the strip label. See documentation for more
  details.

* The labels received by a labeller now contain metadata: their margin
  (in the "type" attribute) and whether they come from a wrap or a
  grid facet (in the "facet" attribute).

* Note that the new `as_labeller()` function operator provides an easy
  way to transform an existing function to a labeller function. The
  existing function just needs to take and return a character vector.

## Documentation

* Improved documentation for `aes()`, `layer()` and much much more.

* I've tried to reduce the use of `...` so that you can see all the 
  documentation in one place rather than having to integrate multiple pages.
  In some cases this has involved adding additional arguments to geoms
  to make it more clear what you can do:
  
    *  `geom_smooth()` gains explicit `method`, `se` and `formula` arguments.
    
    * `geom_histogram()` gains `binwidth`, `bins`, `origin` and `right` 
      arguments.
      
    * `geom_jitter()` gains `width` and `height` arguments to make it easier
      to control the amount of jittering without using the lengthy 
      `position_jitter()` function (#1116)

* Use of `qplot()` in examples has been minimised (#1123, @hrbrmstr). This is
  inline with the 2nd edition of the ggplot2 box, which minimises the use of 
  `qplot()` in favour of `ggplot()`.

* Tighly linked geoms and stats (e.g. `geom_boxplot()` and `stat_boxplot()`) 
  are now documented in the same file so you can see all the arguments in one
  place. Variations of the same idea (e.g. `geom_path()`, `geom_line()`, and
  `geom_step()`) are also documented together.

* It's now obvious that you can set the `binwidth` parameter for
  `stat_bin_hex()`, `stat_summary_hex()`, `stat_bin_2d()`, and
  `stat_summary_2d()`. 

* The internals of positions have been cleaned up considerably. You're unlikely
  to notice any external changes, although the documentation should be a little
  less confusing since positions now don't list parameters they never use.

## Data

* All datasets have class `tbl_df` so if you also use dplyr, you get a better
  print method.

* `economics` has been brought up to date to 2015-04-01.

* New `economics_long` is the economics data in long form.

* New `txhousing` dataset containing information about the Texas housing
  market. Useful for examples that need multiple time series, and for
  demonstrating model+vis methods.

* New `luv_colours` dataset which contains the locations of all
  built-in `colors()` in Luv space.

* `movies` has been moved into its own package, ggplot2movies, because it was 
  large and not terribly useful. If you've used the movies dataset, you'll now 
  need to explicitly load the package with `library(ggplot2movies)`.

## Bug fixes and minor improvements

* All partially matched arguments and `$` have been been replaced with 
  full matches (@jimhester, #1134).

* ggplot2 now exports `alpha()` from the scales package (#1107), and `arrow()` 
  and `unit()` from grid (#1225). This means you don't need attach scales/grid 
  or do `scales::`/`grid::` for these commonly used functions.

* `aes_string()` now only parses character inputs. This fixes bugs when
  using it with numbers and non default `OutDec` settings (#1045).

* `annotation_custom()` automatically adds a unique id to each grob name,
  making it easier to plot multiple grobs with the same name (e.g. grobs of
  ggplot2 graphics) in the same plot (#1256).

* `borders()` now accepts xlim and ylim arguments for specifying the geographical 
  region of interest (@markpayneatwork, #1392).

* `coord_cartesian()` applies the same expansion factor to limits as for scales. 
  You can suppress with `expand = FALSE` (#1207).

* `coord_trans()` now works when breaks are suppressed (#1422).

* `cut_number()` gives error message if the number of requested bins can
  be created because there are two few unique values (#1046).

* Character labels in `facet_grid()` are no longer (incorrectly) coerced into
  factors. This caused problems with custom label functions (#1070).

* `facet_wrap()` and `facet_grid()` now allow you to use non-standard
  variable names by surrounding them with backticks (#1067).

* `facet_wrap()` more carefully checks its `nrow` and `ncol` arguments
  to ensure that they're specified correctly (@richierocks, #962)

* `facet_wrap()` gains a `dir` argument to control the direction the
  panels are wrapped in. The default is "h" for horizontal. Use "v" for
  vertical layout (#1260).

* `geom_abline()`, `geom_hline()` and `geom_vline()` have been rewritten to
  have simpler behaviour and be more consistent:

    * `stat_abline()`, `stat_hline()` and `stat_vline()` have been removed:
      these were never suitable for use other than with `geom_abline()` etc
      and were not documented.

    * `geom_abline()`, `geom_vline()` and `geom_hline()` are bound to
      `stat_identity()` and `position_identity()`

    * Intercept parameters can no longer be set to a function.

    * They are all documented in one file, since they are so closely related.

* `geom_bin2d()` will now let you specify one dimension's breaks exactly,
  without touching the other dimension's default breaks at all (#1126).

* `geom_crossbar()` sets grouping correctly so you can display multiple
  crossbars on one plot. It also makes the default `fatten` argument a little
  bigger to make the middle line more obvious (#1125).

* `geom_histogram()` and `geom_smooth()` now only inform you about the
  default values once per layer, rather than once per panel (#1220).

* `geom_pointrange()` gains `fatten` argument so you can control the
  size of the point relative to the size of the line.

* `geom_segment()` annotations were not transforming with scales 
  (@BrianDiggs, #859).

* `geom_smooth()` is no longer so chatty. If you want to know what the deafult
  smoothing method is, look it up in the documentation! (#1247)

* `geom_violin()` now has the ability to draw quantile lines (@DanRuderman).

* `ggplot()` now captures the parent frame to use for evaluation,
  rather than always defaulting to the global environment. This should
  make ggplot more suitable to use in more situations (e.g. with knitr)

* `ggsave()` has been simplified a little to make it easier to maintain.
  It no longer checks that you're printing a ggplot2 object (so now also
  works with any grid grob) (#970), and always requires a filename.
  Parameter `device` now supports character argument to specify which supported
  device to use ('pdf', 'png', 'jpeg', etc.), for when it cannot be correctly
  inferred from the file extension (for example when a temporary filename is
  supplied server side in shiny apps) (@sebkopf, #939). It no longer opens
  a graphics device if one isn't already open - this is annoying when you're
  running from a script (#1326).

* `guide_colorbar()` creates correct legend if only one color (@krlmlr, #943).

* `guide_colorbar()` no longer fails when the legend is empty - previously
  this often masked misspecifications elsewhere in the plot (#967).

* New `layer_data()` function extracts the data used for plotting for a given
  layer. It's mostly useful for testing.

* User supplied `minor_breaks` can now be supplied on the same scale as 
  the data, and will be automatically transformed with by scale (#1385).

* You can now suppress the appearance of an axis/legend title (and the space
  that would allocated for it) with `NULL` in the `scale_` function. To
  use the default lable, use `waiver()` (#1145).

* Position adjustments no longer warn about potentially varying ranges
  because the problem rarely occurs in practice and there are currently a
  lot of false positives since I don't understand exactly what FP criteria
  I should be testing.

* `scale_fill_grey()` now uses red for missing values. This matches
  `scale_colour_grey()` and makes it obvious where missing values lie.
  Override with `na.value`.

* `scale_*_gradient2()` defaults to using Lab colour space.

* `scale_*_gradientn()` now allows `colours` or `colors` (#1290)

* `scale_y_continuous()` now also transforms the `lower`, `middle` and `upper`
  aesthetics used by `geom_boxplot()`: this only affects
  `geom_boxplot(stat = "identity")` (#1020).

* Legends no longer inherit aesthetics if `inherit.aes` is FALSE (#1267).

* `lims()` makes it easy to set the limits of any axis (#1138).

* `labels = NULL` now works with `guide_legend()` and `guide_colorbar()`.
  (#1175, #1183).

* `override.aes` now works with American aesthetic spelling, e.g. color

* Scales no longer round data points to improve performance of colour
  palettes. Instead the scales package now uses a much faster colour
  interpolation algorithm (#1022).

* `scale_*_brewer()` and `scale_*_distiller()` add new `direction` argument of 
  `scales::brewer_pal`, making it easier to change the order of colours 
  (@jiho, #1139).

* `scale_x_date()` now clips dates outside the limits in the same way as
  `scale_x_continuous()` (#1090).

* `stat_bin()` gains `bins` arguments, which denotes the number of bins. Now
  you can set `bins=100` instead of `binwidth=0.5`. Note that `breaks` or
  `binwidth` will override it (@tmshn, #1158, #102).

* `stat_boxplot()` warns if a continuous variable is used for the `x` aesthetic
  without also supplying a `group` aesthetic (#992, @krlmlr).

* `stat_summary_2d()` and `stat_bin_2d()` now share exactly the same code for 
  determining breaks from `bins`, `binwidth`, and `origin`. 
  
* `stat_summary_2d()` and `stat_bin_2d()` now output in tile/raster compatible 
  form instead of rect compatible form. 

* Automatically computed breaks do not lead to an error for transformations like
  "probit" where the inverse can map to infinity (#871, @krlmlr)

* `stat_function()` now always evaluates the function on the original scale.
  Previously it computed the function on transformed scales, giving incorrect
  values (@BrianDiggs, #1011).

* `strip_dots` works with anonymous functions within calculated aesthetics 
  (e.g. `aes(sapply(..density.., function(x) mean(x))))` (#1154, @NikNakk)

* `theme()` gains `validate = FALSE` parameter to turn off validation, and 
  hence store arbitrary additional data in the themes. (@tdhock, #1121)

* Improved the calculation of segments needed to draw the curve representing
  a line when plotted in polar coordinates. In some cases, the last segment
  of a multi-segment line was not drawn (@BrianDiggs, #952)<|MERGE_RESOLUTION|>--- conflicted
+++ resolved
@@ -1,13 +1,10 @@
 # ggplot2 (development version)
 
-<<<<<<< HEAD
 * `stat_align()` is now applied per panel instead of globally, preventing issues
   when facets have different ranges (@teunbrand, #5227).
 * A stacking bug in `stat_align()` was fixed (@teunbrand, #5176).
-=======
 * `stat_contour()` and `stat_contour_filled()` now warn about and remove
   duplicated coordinates (@teunbrand, #5215).
->>>>>>> 3cffe340
 * `annotation_logticks()` skips drawing ticks when the scale range is non-finite
   instead of throwing an error (@teunbrand, #5229).
 * Fixed spurious warnings when the `weight` was used in `stat_bin_2d()`, 

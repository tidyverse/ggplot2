# ggplot2 (development version)

<<<<<<< HEAD
* Added `panel.widths` and `panel.heights` to `theme()` (#5338, @teunbrand).
=======
* The `summary()` method for ggplots is now more terse about facets 
  (@teunbrand, #5989).
>>>>>>> 2bd8cd53
* `guide_bins()`, `guide_colourbar()` and `guide_coloursteps()` gain an `angle`
  argument to overrule theme settings, similar to `guide_axis(angle)` 
  (@teunbrand, #4594).
* `coord_*(expand)` can now take a logical vector to control expansion at any
  side of the panel (top, right, bottom, left) (@teunbrand, #6020)
* (Breaking) The defaults for all geoms can be set at one in the theme. 
  (@teunbrand based on pioneering work by @dpseidel, #2239)
    * A new `theme(geom)` argument is used to track these defaults.
    * The `element_geom()` function can be used to populate that argument.
    * The `from_theme()` function allows access to the theme default fields from
      inside the `aes()` function.
* Passing empty unmapped aesthetics to layers raises a warning instead of
  throwing an error (@teunbrand, #6009).
* Moved {mgcv} from Imports to Suggests (@teunbrand, #5986)
* New `reset_geom_defaults()` and `reset_stat_defaults()` to restore all geom or
  stat default aesthetics at once (@teunbrand, #5975).
* `facet_wrap()` can have `space = "free_x"` with 1-row layouts and 
  `space = "free_y"` with 1-column layouts (@teunbrand)
* Secondary axes respect `n.breaks` setting in continuous scales (@teunbrand, #4483).
* Layers can have names (@teunbrand, #4066).
* (internal) improvements to `pal_qualitative()` (@teunbrand, #5013)
* `coord_radial(clip = "on")` clips to the panel area when the graphics device
  supports clipping paths (@teunbrand, #5952).
* (internal) Panel clipping responsibility moved from Facet class to Coord 
  class through new `Coord$draw_panel()` method.
* `theme(strip.clip)` now defaults to `"on"` and is independent of Coord 
  clipping (@teunbrand, 5952).
* (internal) rearranged the code of `Facet$draw_panels()` method (@teunbrand).
* Axis labels are now justified across facet panels (@teunbrand, #5820)
* Fixed bug in `stat_function()` so x-axis title now produced automatically 
  when no data added. (@phispu, #5647).
* geom_sf now accepts shape names (@sierrajohnson, #5808)
* Added `gg` class to `labs()` (@phispu, #5553).
* Missing values from discrete palettes are no longer translated 
  (@teunbrand, #5929).
* Fixed bug in `facet_grid(margins = TRUE)` when using expresssions 
  (@teunbrand, #1864).
* `geom_step()` now supports the `orientation` argument (@teunbrand, #5936).
* `position_dodge()` and `position_jitterdodge()` now have a `reverse` argument 
  (@teunbrand, #3610)
* `coord_radial(r.axis.inside)` can now take a numeric value to control 
  placement of internally placed radius axes (@teunbrand, #5805).
* (internal) default labels are derived in `ggplot_build()` rather than
  in `ggplot_add.Layer()` (@teunbrand, #5894)
* An attempt is made to use a variable's label attribute as default label 
  (@teunbrand, #4631)
* Themes gain an additional `header_family` argument to easily set the font
  for headers and titles (#5886).
* The `plot.subtitle`, `plot.caption` and `plot.tag` theme elements now inherit 
  from the root `text` element instead of the `title` element (#5886).
* ggplot2 no longer imports {glue} (@teunbrand, #5986).
* `geom_rect()` can now derive the required corners positions from `x`/`width`
  or `y`/`height` parameterisation (@teunbrand, #5861).
* All position scales now use the same definition of `x` and `y` aesthetics.
  This lets uncommon aesthetics like `xintercept` expand scales as usual.
  (#3342, #4966, @teunbrand)
* Bare numeric values provided to Date or Datetime scales get inversely 
  transformed (cast to Date/POSIXct) with a warning (@teunbrand).
* `stat_bin()` now accepts functions for argument `breaks` (@aijordan, #4561)
* (internal) The plot's layout now has a coord parameter that is used to 
  prevent setting up identical panel parameters (#5427)
* (internal) rearranged the code of `Facet$draw_panels()` method (@teunbrand).
* `geom_rug()` prints a warning when `na.rm = FALSE`, as per documentation (@pn317, #5905)
* `position_dodge(preserve = "single")` now handles multi-row geoms better,
  such as `geom_violin()` (@teunbrand based on @clauswilke's work, #2801).
* `position_jitterdodge()` now dodges by `group` (@teunbrand, #3656)
* The `arrow.fill` parameter is now applied to more line-based functions: 
  `geom_path()`, `geom_line()`, `geom_step()` `geom_function()`, line 
   geometries in `geom_sf()` and `element_line()`.
* Fixed bug where binned guides would keep out-of-bounds breaks 
  (@teunbrand, #5870).
* The size of the `draw_key_polygon()` glyph now reflects the `linewidth` 
  aesthetic (#4852).
* New function `complete_theme()` to replicate how themes are handled during
  plot building (#5801).
* Special getter and setter functions have been renamed for consistency, allowing
  for better tab-completion with `get_*`- and `set_*`-prefixes. The old names 
  remain available for backward compatibility (@teunbrand, #5568).
  
  | New name             | Old name          |
  | -------------------- | ----------------- |
  | `get_theme()`        | `theme_get()`     |
  | `set_theme()`        | `theme_set()`     |
  | `replace_theme()`    | `theme_replace()` |
  | `update_theme()`     | `theme_update()`  |
  | `get_last_plot()`    | `last_plot()`     |
  | `get_layer_data()`   | `layer_data()`    |
  | `get_layer_grob()`   | `layer_grob()`    |
  | `get_panel_scales()` | `layer_scales()`  |

* Discrete scales now support `minor_breaks`. This may only make sense in
  discrete position scales, where it affects the placement of minor ticks
  and minor gridlines (#5434).
* Discrete position scales now expose the `palette` argument, which can be used 
  to customise spacings between levels (@teunbrand, #5770).
* The default `se` parameter in layers with `geom = "smooth"` will be `TRUE` 
  when the data has `ymin` and `ymax` parameters and `FALSE` if these are 
  absent. Note that this does not affect the default of `geom_smooth()` or
  `stat_smooth()` (@teunbrand, #5572).
* The bounded density option in `stat_density()` uses a wider range to
  prevent discontinuities (#5641).
* `geom_raster()` now falls back to rendering as `geom_rect()` when coordinates
  are not Cartesian (#5503).
* `stat_ecdf()` now has an optional `weight` aesthetic (@teunbrand, #5058).
* Position scales combined with `coord_sf()` can now use functions in the 
 `breaks` argument. In addition, `n.breaks` works as intended and 
 `breaks = NULL` removes grid lines and axes (@teunbrand, #4622).
* (Internal) Applying defaults in `geom_sf()` has moved from the internal 
  `sf_grob()` to `GeomSf$use_defaults()` (@teunbrand).
* `facet_wrap()` has new options for the `dir` argument to more precisely
  control panel directions. Internally `dir = "h"` or `dir = "v"` is deprecated 
  (@teunbrand, #5212).
* Prevented `facet_wrap(..., drop = FALSE)` from throwing spurious errors when
  a character facetting variable contained `NA`s (@teunbrand, #5485).
* When facets coerce the faceting variables to factors, the 'ordered' class
  is dropped (@teunbrand, #5666).
* `geom_curve()` now appropriately removes missing data instead of throwing
  errors (@teunbrand, #5831).
* `update_geom_defaults()` and `update_stat_defaults()` have a reset mechanism
  when using `new = NULL` and invisible return the previous defaults (#4993).
* Fixed regression in axes where `breaks = NULL` caused the axes to disappear
  instead of just rendering the axis line (@teunbrand, #5816).
* `geom_point()` can be dodged vertically by using 
  `position_dodge(..., orientation = "y")` (@teunbrand, #5809).
* Fixed bug where `na.value` was incorrectly mapped to non-`NA` values 
  (@teunbrand, #5756).
* Fixed bug in `guide_custom()` that would throw error with `theme_void()` 
  (@teunbrand, #5856).
* New helper function `gg_par()` to translate ggplot2's interpretation of 
  graphical parameters to {grid}'s interpretation (@teunbrand, #5866).
* `scale_{x/y}_discrete()` can now accept a `sec.axis`. It is recommended to
  only use `dup_axis()` to set custom breaks or labels, as discrete variables 
  cannot be transformed (@teunbrand, #3171).
* `stat_density()` has the new computed variable: `wdensity`, which is
  calculated as the density times the sum of weights (@teunbrand, #4176).
* `theme()` gets new `spacing` and `margins` arguments that all other spacings
  and (non-text) margins inherit from (@teunbrand, #5622).
* `geom_ribbon()` can have varying `fill` or `alpha` in linear coordinate
  systems (@teunbrand, #4690).
* `geom_tile()` computes default widths and heights per panel instead of
  per layer (@teunbrand, #5740).
* The `fill` of the `panel.border` theme setting is ignored and forced to be
  transparent (#5782).
* `stat_align()` skips computation when there is only 1 group and therefore
  alignment is not necessary (#5788).
* `position_stack()` skips computation when all `x` values are unique and 
  therefore stacking is not necessary (#5788).
* A new `ggplot_build()` S3 method for <ggplot_built> classes was added, which
  returns input unaltered (@teunbrand, #5800).
* `width` is implemented as aesthetic instead of parameter in `geom_col()` and
  `geom_bar()` (#3142).
* Fix a bug in `position_jitterdodge()` where different jitters would be applied
  to different position aesthetics of the same axis (@teunbrand, #5818).
* In `stat_bin()`, the default `boundary` is now chosen to better adhere to 
  the `nbin` argument (@teunbrand, #5882, #5036)
* `after_stat()` and `after_scale()` throw warnings when the computed aesthetics
  are not of the correct length (#5901).
* `guide_colourbar()` now correctly hands off `position` and `available_aes`
  parameters downstream (@teunbrand, #5930)
* `geom_hline()` and `geom_vline()` now have `position` argument
  (@yutannihilation, #4285).
* New function `get_strip_labels()` to retrieve facet labels (@teunbrand, #4979)
* Fixed bug in `position_dodge2()`'s identification of range overlaps 
  (@teunbrand, #5938, #4327).
* Fixed bug where empty discrete scales weren't recognised as such 
  (@teunbrand, #5945).
* (internal) The summary function of `stat_summary()` and `stat_summary_bin()` 
  is setup once in total instead of once per group (@teunbrand, #5971)
* `facet_grid(space = "free")` can now be combined with `coord_fixed()` 
  (@teunbrand, #4584).
* `theme_classic()` now has black ticks and text instead of dark gray. In 
  addition, `theme_classic()`'s axis line end is `"square"` (@teunbrand, #5978).
* {tibble} is now suggested instead of imported (@teunbrand, #5986)
* The ellipsis argument is now checked in `fortify()`, `get_alt_text()`, 
  `labs()` and several guides (@teunbrand, #3196).
* `stat_summary_bin()` no longer ignores `width` parameter (@teunbrand, #4647).

# ggplot2 3.5.1

This is a small release focusing on fixing regressions from 3.5.0 and 
documentation updates.

## Bug fixes

* Fixed bug where discrete scales could not map aesthetics only consisting of
  `NA`s (#5623)
* Fixed spurious warnings from `sec_axis()` with `breaks = NULL` (#5713).
* Patterns and gradients are now also enabled in `geom_sf()` 
  (@teunbrand, #5716).
* The default behaviour of `resolution()` has been reverted to pre-3.5.0 
  behaviour. Whether mapped discrete vectors should be treated as having 
  resolution of 1 is controlled by the new `discrete` argument.
* Fixed bug in `guide_bins()` and `guide_coloursteps()` where discrete breaks,
  such as the levels produced by `cut()`, were ordered incorrectly 
  (@teunbrand, #5757).
  
## Improvements

* When facets coerce the faceting variables to factors, the 'ordered' class
  is dropped (@teunbrand, #5666).
* `coord_map()` and `coord_polar()` throw informative warnings when used
  with the guide system (#5707).
* When passing a function to `stat_contour(breaks)`, that function is used to
  calculate the breaks even if `bins` and `binwidth` are missing 
  (@teunbrand, #5686).
* `geom_step()` now supports `lineend`, `linejoin` and `linemitre` parameters 
  (@teunbrand, #5705).
* Fixed performance loss when the `.data` pronoun is used in `aes()` (#5730).
* Facet evaluation is better at dealing with inherited errors 
  (@teunbrand, #5670).
* `stat_bin()` deals with non-finite breaks better (@teunbrand, #5665).
* While axes in `coord_radial()` don't neatly fit the top/right/bottom/left
  organisation, specifying `position = "top"` or `position = "right"` 
  in the scale will flip the placement of the radial axis (#5735)
* Theme elements that do not exist now throw warnings instead of errors (#5719).
* Fixed bug in `coord_radial()` where full circles were not treated as such 
  (@teunbrand, #5750).
* When legends detect the presence of values in a layer, `NA` is now detected
  if the data contains values outside the given breaks (@teunbrand, #5749).
* `annotate()` now warns about `stat` or `position` arguments (@teunbrand, #5151)
* `guide_coloursteps(even.steps = FALSE)` now works with discrete data that has 
  been formatted by `cut()` (@teunbrand, #3877).

# ggplot2 3.5.0

This is a minor release that turned out quite beefy. It is focused on 
overhauling the guide system: the system responsible for displaying information 
from scales in the guise of axes and legends. As part of that overhaul, new 
guides have been implemented and existing guides have been refined. The look 
and feel of guides has been mostly preserved, but their internals and 
styling options have changed drastically.

Briefly summarising other highlights, we also welcome `coord_radial()` as a 
successor of  `coord_polar()`. Initial support for newer graphical features, 
such as pattern fills has been added. The API has changed how `I()`/`<AsIs>` 
vectors interact with the scale system, namely: not at all. 

## Breaking changes

* The guide system. As a whole. See 'new features' for more information. 
  While the S3 guide generics are still in place, the S3 methods for 
  `guide_train()`, `guide_merge()`, `guide_geom()`, `guide_transform()`,
  `guide_gengrob()` have been superseded by the respective ggproto methods.
  In practice, this will mean that `NextMethod()` or sub-classing ggplot2's
  guides with the S3 system will no longer work.
  
* By default, `guide_legend()` now only draws a key glyph for a layer when
  the value is in the layer's data. To revert to the old behaviour, you
  can still set `show.legend = c({aesthetic} = TRUE)` (@teunbrand, #3648).

* In the `scale_{colour/fill}_gradient2()` and 
  `scale_{colour/fill}_steps2()` functions, the `midpoint` argument is 
  transformed by the scale transformation (#3198).
  
* The `legend.key` theme element is set to inherit from the `panel.background`
  theme element. The default themes no longer set the `legend.key` element.
  This causes a visual change with the default `theme_gray()` (#5549).
  
* The `scale_name` argument in `continuous_scale()`, `discrete_scale()` and
  `binned_scale()` is soft-deprecated. If you have implemented custom scales,
  be advised to double-check that unnamed arguments ends up where they should 
  (@teunbrand, #1312).  
  
* The `legend.text.align` and `legend.title.align` arguments in `theme()` are 
  deprecated. The `hjust` setting of the `legend.text` and `legend.title` 
  elements continues to fulfill the role of text alignment (@teunbrand, #5347).
  
* 'lines' units in `geom_label()`, often used in the `label.padding` argument, 
  are now are relative to the text size. This causes a visual change, but fixes 
  a misalignment issue between the textbox and text (@teunbrand, #4753)
  
* `coord_flip()` has been marked as superseded. The recommended alternative is
  to swap the `x` and `y` aesthetic and/or using the `orientation` argument in
  a layer (@teunbrand, #5130).
  
* The `trans` argument in scales and secondary axes has been renamed to 
  `transform`. The `trans` argument itself is deprecated. To access the
  transformation from the scale, a new `get_transformation()` method is 
  added to Scale-classes (#5558).
  
* Providing a numeric vector to `theme(legend.position)` has been deprecated.
  To set the default legend position inside the plot use 
  `theme(legend.position = "inside", legend.position.inside = c(...))` instead.

## New features

* Plot scales now ignore `AsIs` objects constructed with `I(x)`, instead of
  invoking the identity scale. This allows these columns to co-exist with other
  layers that need a non-identity scale for the same aesthetic. Also, it makes
  it easy to specify relative positions (@teunbrand, #5142).
  
* The `fill` aesthetic in many geoms now accepts grid's patterns and gradients.
  For developers of layer extensions, this feature can be enabled by switching 
  from `fill = alpha(fill, alpha)` to `fill = fill_alpha(fill, alpha)` when 
  providing fills to `grid::gpar()` (@teunbrand, #3997).
  
* New function `check_device()` for testing the availability of advanced 
  graphics features introduced in R 4.1.0 onward (@teunbrand, #5332).
  
* `coord_radial()` is a successor to `coord_polar()` with more customisation 
  options. `coord_radial()` can:
  
  * integrate with the new guide system via a dedicated `guide_axis_theta()` to
    display the angle coordinate.
  * in addition to drawing full circles, also draw circle sectors by using the 
    `end` argument.
  * avoid data vanishing in the center of the plot by setting the `donut` 
    argument.
  * adjust the `angle` aesthetic of layers, such as `geom_text()`, to align 
    with the coordinate system using the `rotate_angle` argument.
    
### The guide system

The guide system encompassing axes and legends, as the last remaining chunk of 
ggplot2, has been rewritten to use the `<ggproto>` system instead of the S3 
system. This change was a necessary step to officially break open the guide 
system for extension package developers. The axes and legends now inherit from 
a `<Guide>` class, which makes them extensible in the same manner as geoms, 
stats, facets and coords (#3329, @teunbrand)

* The most user-facing change is that the styling of guides is rewired through
  the theme system. Guides now have a `theme` argument that can style 
  individual guides, while `theme()` has gained additional arguments to style
  guides. Theme elements declared in the guide override theme elements set
  through the plot. The new theme elements for guides are: 
  `legend.key.spacing{.x/.y}`, `legend.frame`, `legend.axis.line`, 
  `legend.ticks`, `legend.ticks.length`, `legend.text.position` and 
  `legend.title.position`. Previous style options in the arguments of 
  `guide_*()` functions are soft-deprecated.

* Unfortunately, we could not fully preserve the function of pre-existing
  guide extensions written in the S3 system. A fallback for these old guides
  is encapsulated in the `<GuideOld>` class, which calls the old S3 generics.
  The S3 methods have been removed as part of cleaning up, so the old guides
  will still work if the S3 methods are reimplemented, but we encourage to
  switch to the new system (#2728).
  
* The `order` argument of guides now strictly needs to be a length-1 
  integer (#4958).
  
#### Axes

* New `guide_axis_stack()` to combine other axis guides on top of one another.

* New `guide_axis_theta()` to draw an axis in a circular arc in 
  `coord_radial()`. The guide can be controlled by adding 
  `guides(theta = guide_axis_theta(...))` to a plot.

* New `guide_axis_logticks()` can be used to draw logarithmic tick marks as
  an axis. It supersedes the `annotation_logticks()` function 
  (@teunbrand, #5325).

* `guide_axis()` gains a `minor.ticks` argument to draw minor ticks (#4387).

* `guide_axis()` gains a `cap` argument that can be used to trim the
      axis line to extreme breaks (#4907).

* Primary axis titles are now placed at the primary guide, so that
  `guides(x = guide_axis(position = "top"))` will display the title at the
  top by default (#4650).
  
* The default `vjust` for the `axis.title.y.right` element is now 1 instead of
  0.
  
* Unknown secondary axis guide positions are now inferred as the opposite 
  of the primary axis guide when the latter has a known `position` (#4650).
  
#### Legends

* New `guide_custom()` function for drawing custom graphical objects (grobs)
  unrelated to scales in legend positions (#5416).
  
* All legends have acquired a `position` argument, that allows individual guides
  to deviate from the `legend.position` set in the `theme()` function. This
  means that legends can now be placed at multiple sides of the plot (#5488).
  
* The spacing between legend keys and their labels, in addition to legends
  and their titles, is now controlled by the text's `margin` setting. Not
  specifying margins will automatically add appropriate text margins. To
  control the spacing within a legend between keys, the new 
  `legend.key.spacing.{x/y}` argument can be used in `theme()`. This leaves the 
  `legend.spacing` theme setting dedicated to solely controlling the spacing 
  between different guides (#5455).
  
* `guide_colourbar()` and `guide_coloursteps()` gain an `alpha` argument to
  set the transparency of the bar (#5085).

* New `display` argument in `guide_colourbar()` supplants the `raster` argument.
  In R 4.1.0 and above, `display = "gradient"` will draw a gradient.
  
* Legend keys that can draw arrows have their size adjusted for arrows.

* When legend titles are larger than the legend, title justification extends
  to the placement of keys and labels (#1903).

* Glyph drawing functions of the `draw_key_*()` family can now set `"width"`
  and `"height"` attributes (in centimetres) to the produced keys to control
  their displayed size in the legend.
  
* `coord_sf()` now uses customisable guides provided in the scales or 
  `guides()` function (@teunbrand).

## Improvements

* `guide_coloursteps(even.steps = FALSE)` now draws one rectangle per interval
  instead of many small ones (#5481).

* `draw_key_label()` now better reflects the appearance of labels (#5561).

* `position_stack()` no longer silently removes missing data, which is now
  handled by the geom instead of position (#3532).
  
* The `minor_breaks` function argument in scales can now also take a function 
  with two arguments: the scale's limits and the scale's major breaks (#3583).
  
* Failing to fit or predict in `stat_smooth()` now gives a warning and omits
  the failed group, instead of throwing an error (@teunbrand, #5352).
  
* `labeller()` now handles unspecified entries from lookup tables
  (@92amartins, #4599).
  
* `fortify.default()` now accepts a data-frame-like object granted the object
  exhibits healthy `dim()`, `colnames()`, and `as.data.frame()` behaviours
  (@hpages, #5390).

* `geom_violin()` gains a `bounds` argument analogous to `geom_density()`s 
  (@eliocamp, #5493).

* To apply dodging more consistently in violin plots, `stat_ydensity()` now
  has a `drop` argument to keep or discard groups with 1 observation.
  
* `geom_boxplot()` gains a new argument, `staplewidth` that can draw staples
  at the ends of whiskers (@teunbrand, #5126)
  
* `geom_boxplot()` gains an `outliers` argument to switch outliers on or off,
  in a manner that does affects the scale range. For hiding outliers that does
  not affect the scale range, you can continue to use `outlier.shape = NA` 
  (@teunbrand, #4892).
  
* Nicer error messages for xlim/ylim arguments in coord-* functions
  (@92amartins, #4601, #5297).

* You can now omit either `xend` or `yend` from `geom_segment()` as only one
  of these is now required. If one is missing, it will be filled from the `x`
  and `y` aesthetics respectively. This makes drawing horizontal or vertical
  segments a little bit more convenient (@teunbrand, #5140).
  
* When `geom_path()` has aesthetics varying within groups, the `arrow()` is
  applied to groups instead of individual segments (@teunbrand, #4935).
  
* `geom_text()` and `geom_label()` gained a `size.unit` parameter that set the 
  text size to millimetres, points, centimetres, inches or picas 
  (@teunbrand, #3799).
  
* `geom_label()` now uses the `angle` aesthetic (@teunbrand, #2785)

* The `label.padding` argument in `geom_label()` now supports inputs created
  with the `margin()` function (#5030).
  
* `ScaleContinuous$get_breaks()` now only calls `scales::zero_range()` on limits
  in transformed space, rather than in data space (#5304).
  
* Scales throw more informative messages (@teunbrand, #4185, #4258)
  
* `scale_*_manual()` with a named `values` argument now emits a warning when
  none of those names match the values found in the data (@teunbrand, #5298).
  
* The `name` argument in most scales is now explicitly the first argument 
  (#5535)
  
* The `translate_shape_string()` internal function is now exported for use in
  extensions of point layers (@teunbrand, #5191).
  
* To improve `width` calculation in bar plots with empty factor levels, 
  `resolution()` considers `mapped_discrete` values as having resolution 1 
  (@teunbrand, #5211)
  
* In `theme()`, some elements can be specified with `rel()` to inherit from
  `unit`-class objects in a relative fashion (@teunbrand, #3951).
  
* `theme()` now supports splicing a list of arguments (#5542).

* In the theme element hierarchy, parent elements that are a strict subclass
  of child elements now confer their subclass upon the children (#5457).
  
* New `plot.tag.location` in `theme()` can control placement of the plot tag
  in the `"margin"`, `"plot"` or the new `"panel"` option (#4297).
  
* `coord_munch()` can now close polygon shapes (@teunbrand, #3271)
  
* Aesthetics listed in `geom_*()` and `stat_*()` layers now point to relevant
  documentation (@teunbrand, #5123).
  
* The new argument `axes` in `facet_grid()` and `facet_wrap()` controls the
  display of axes at interior panel positions. Additionally, the `axis.labels`
  argument can be used to only draw tick marks or fully labelled axes 
  (@teunbrand, #4064).
  
* `coord_polar()` can have free scales in facets (@teunbrand, #2815).

* The `get_guide_data()` function can be used to extract position and label
  information from the plot (#5004).
  
* Improve performance of layers without positional scales (@zeehio, #4990)

* More informative error for mismatched 
  `direction`/`theme(legend.direction = ...)` arguments (#4364, #4930).

## Bug fixes

* Fixed regression in `guide_legend()` where the `linewidth` key size
  wasn't adapted to the width of the lines (#5160).

* In `guide_bins()`, the title no longer arbitrarily becomes offset from
  the guide when it has long labels.
  
* `guide_colourbar()` and `guide_coloursteps()` merge properly when one
  of the aesthetics is dropped (#5324).

* When using `geom_dotplot(binaxis = "x")` with a discrete y-variable, dots are
  now stacked from the y-position rather than from 0 (@teunbrand, #5462)
  
* `stat_count()` treats `x` as unique in the same manner `unique()` does 
  (#4609).
  
* The plot's title, subtitle and caption now obey horizontal text margins
  (#5533).
  
* Contour functions will not fail when `options("OutDec")` is not `.` (@eliocamp, #5555).

* Lines where `linewidth = NA` are now dropped in `geom_sf()` (#5204).

* `ggsave()` no longer sometimes creates new directories, which is now 
  controlled by the new `create.dir` argument (#5489).
  
* Legend titles no longer take up space if they've been removed by setting 
  `legend.title = element_blank()` (@teunbrand, #3587).
  
* `resolution()` has a small tolerance, preventing spuriously small resolutions 
  due to rounding errors (@teunbrand, #2516).
  
* `stage()` now works correctly, even with aesthetics that do not have scales 
  (#5408)
  
* `stat_ydensity()` with incomplete groups calculates the default `width` 
  parameter more stably (@teunbrand, #5396)
  
* The `size` argument in `annotation_logticks()` has been deprecated in favour
  of the `linewidth` argument (#5292).
  
* Binned scales now treat `NA`s in limits the same way continuous scales do 
  (#5355).

* Binned scales work better with `trans = "reverse"` (#5355).

* Integers are once again valid input to theme arguments that expect numeric
  input (@teunbrand, #5369)
  
* Legends in `scale_*_manual()` can show `NA` values again when the `values` is
  a named vector (@teunbrand, #5214, #5286).
  
* Fixed bug in `coord_sf()` where graticule lines didn't obey 
  `panel.grid.major`'s linewidth setting (@teunbrand, #5179)
  
* Fixed bug in `annotation_logticks()` when no suitable tick positions could
  be found (@teunbrand, #5248).
  
* The default width of `geom_bar()` is now based on panel-wise resolution of
  the data, rather than global resolution (@teunbrand, #4336).
  
* `stat_align()` is now applied per panel instead of globally, preventing issues
  when facets have different ranges (@teunbrand, #5227).
  
* A stacking bug in `stat_align()` was fixed (@teunbrand, #5176).

* `stat_contour()` and `stat_contour_filled()` now warn about and remove
  duplicated coordinates (@teunbrand, #5215).
  
* `guide_coloursteps()` and `guide_bins()` sort breaks (#5152). 
  
## Internal changes
  
* The `ScaleContinuous$get_breaks()` method no longer censors
  the computed breaks.
  
* The ggplot object now contains `$layout` which points to the `Layout` ggproto
  object and will be used by the `ggplot_build.ggplot` method. This was exposed
  so that package developers may extend the behaviour of the `Layout` ggproto 
  object without needing to develop an entirely new `ggplot_build` method 
  (@jtlandis, #5077).
  
* Guide building is now part of `ggplot_build()` instead of 
  `ggplot_gtable()` to allow guides to observe unmapped data (#5483).
  
* The `titleGrob()` function has been refactored to be faster and less
  complicated.

* The `scales_*()` functions related to managing the `<ScalesList>` class have
  been implemented as methods in the `<ScalesList>` class, rather than stray
  functions (#1310).
  
# ggplot2 3.4.4

This hotfix release adapts to a change in r-devel's `base::is.atomic()` and 
the upcoming retirement of maptools.

* `fortify()` for sp objects (e.g., `SpatialPolygonsDataFrame`) is now deprecated
  and will be removed soon in support of [the upcoming retirement of rgdal, rgeos,
  and maptools](https://r-spatial.org/r/2023/05/15/evolution4.html). In advance
  of the whole removal, `fortify(<SpatialPolygonsDataFrame>, region = ...)`
  no longer works as of this version (@yutannihilation, #5244).

# ggplot2 3.4.3
This hotfix release addresses a version comparison change in r-devel. There are
no user-facing or breaking changes.

# ggplot2 3.4.2
This is a hotfix release anticipating changes in r-devel, but folds in upkeep
changes and a few bug fixes as well.

## Minor improvements

* Various type checks and their messages have been standardised 
  (@teunbrand, #4834).
  
* ggplot2 now uses `scales::DiscreteRange` and `scales::ContinuousRange`, which
  are available to write scale extensions from scratch (@teunbrand, #2710).
  
* The `layer_data()`, `layer_scales()` and `layer_grob()` now have the default
  `plot = last_plot()` (@teunbrand, #5166).
  
* The `datetime_scale()` scale constructor is now exported for use in extension
  packages (@teunbrand, #4701).
  
## Bug fixes

* `update_geom_defaults()` and `update_stat_defaults()` now return properly 
  classed objects and have updated docs (@dkahle, #5146).

* For the purposes of checking required or non-missing aesthetics, character 
  vectors are no longer considered non-finite (@teunbrand, @4284).

* `annotation_logticks()` skips drawing ticks when the scale range is non-finite
  instead of throwing an error (@teunbrand, #5229).
  
* Fixed spurious warnings when the `weight` was used in `stat_bin_2d()`, 
  `stat_boxplot()`, `stat_contour()`, `stat_bin_hex()` and `stat_quantile()`
  (@teunbrand, #5216).

* To prevent changing the plotting order, `stat_sf()` is now computed per panel 
  instead of per group (@teunbrand, #4340).

* Fixed bug in `coord_sf()` where graticule lines didn't obey 
  `panel.grid.major`'s linewidth setting (@teunbrand, #5179).

* `geom_text()` drops observations where `angle = NA` instead of throwing an
  error (@teunbrand, #2757).
  
# ggplot2 3.4.1
This is a small release focusing on fixing regressions in the 3.4.0 release
and minor polishes.

## Breaking changes

* The computed variable `y` in `stat_ecdf()` has been superseded by `ecdf` to 
  prevent incorrect scale transformations (@teunbrand, #5113 and #5112).
  
## New features

* Added `scale_linewidth_manual()` and `scale_linewidth_identity()` to support
  the `linewidth` aesthetic (@teunbrand, #5050).
  
* `ggsave()` warns when multiple `filename`s are given, and only writes to the
  first file (@teunbrand, #5114).

## Bug fixes

* Fixed a regression in `geom_hex()` where aesthetics were replicated across 
  bins (@thomasp85, #5037 and #5044).
  
* Using two ordered factors as facetting variables in 
  `facet_grid(..., as.table = FALSE)` now throws a warning instead of an
  error (@teunbrand, #5109).
  
* Fixed misbehaviour of `draw_key_boxplot()` and `draw_key_crossbar()` with 
  skewed key aspect ratio (@teunbrand, #5082).
  
* Fixed spurious warning when `weight` aesthetic was used in `stat_smooth()` 
  (@teunbrand based on @clauswilke's suggestion, #5053).
  
* The `lwd` alias is now correctly replaced by `linewidth` instead of `size` 
  (@teunbrand based on @clauswilke's suggestion #5051).
  
* Fixed a regression in `Coord$train_panel_guides()` where names of guides were 
  dropped (@maxsutton, #5063).

In binned scales:

* Automatic breaks should no longer be out-of-bounds, and automatic limits are
  adjusted to include breaks (@teunbrand, #5082).
  
* Zero-range limits no longer throw an error and are treated akin to continuous
  scales with zero-range limits (@teunbrand, #5066).
  
* The `trans = "date"` and `trans = "time"` transformations were made compatible
  (@teunbrand, #4217).

# ggplot2 3.4.0
This is a minor release focusing on tightening up the internals and ironing out
some inconsistencies in the API. The biggest change is the addition of the 
`linewidth` aesthetic that takes of sizing the width of any line from `size`. 
This change, while attempting to be as non-breaking as possible, has the 
potential to change the look of some of your plots.

Other notable changes is a complete redo of the error and warning messaging in
ggplot2 using the cli package. Messaging is now better contextualised and it 
should be easier to identify which layer an error is coming from. Last, we have
now made the switch to using the vctrs package internally which means that 
support for vctrs classes as variables should improve, along with some small 
gains in rendering speed.

## Breaking changes

* A `linewidth` aesthetic has been introduced and supersedes the `size` 
  aesthetic for scaling the width of lines in line based geoms. `size` will 
  remain functioning but deprecated for these geoms and it is recommended to 
  update all code to reflect the new aesthetic. For geoms that have _both_ point 
  sizing and linewidth sizing (`geom_pointrange()` and `geom_sf`) `size` now 
  **only** refers to sizing of points which can leads to a visual change in old
  code (@thomasp85, #3672)
  
* The default line width for polygons in `geom_sf()` have been decreased to 0.2 
  to reflect that this is usually used for demarking borders where a thinner 
  line is better suited. This change was made since we already induced a 
  visual change in `geom_sf()` with the introduction of the `linewidth` 
  aesthetic.
  
* The dot-dot notation (`..var..`) and `stat()`, which have been superseded by
  `after_stat()`, are now formally deprecated (@yutannihilation, #3693).

* `qplot()` is now formally deprecated (@yutannihilation, #3956).

* `stage()` now properly refers to the values without scale transformations for
  the stage of `after_stat`. If your code requires the scaled version of the
  values for some reason, you have to apply the same transformation by yourself,
  e.g. `sqrt()` for `scale_{x,y}_sqrt()` (@yutannihilation and @teunbrand, #4155).

* Use `rlang::hash()` instead of `digest::digest()`. This update may lead to 
  changes in the automatic sorting of legends. In order to enforce a specific
  legend order use the `order` argument in the guide. (@thomasp85, #4458)

* referring to `x` in backquoted expressions with `label_bquote()` is no longer
  possible.

* The `ticks.linewidth` and `frame.linewidth` parameters of `guide_colourbar()`
  are now multiplied with `.pt` like elsewhere in ggplot2. It can cause visual
  changes when these arguments are not the defaults and these changes can be 
  restored to their previous behaviour by adding `/ .pt` (@teunbrand #4314).

* `scale_*_viridis_b()` now uses the full range of the viridis scales 
  (@gregleleu, #4737)

## New features

* `geom_col()` and `geom_bar()` gain a new `just` argument. This is set to `0.5`
  by default; use `just = 0`/`just = 1` to place columns on the left/right
  of the axis breaks.
  (@wurli, #4899)

* `geom_density()` and `stat_density()` now support `bounds` argument
  to estimate density with boundary correction (@echasnovski, #4013).

* ggplot now checks during statistical transformations whether any data 
  columns were dropped and warns about this. If stats intend to drop
  data columns they can declare them in the new field `dropped_aes`.
  (@clauswilke, #3250)

* `...` supports `rlang::list2` dynamic dots in all public functions. 
  (@mone27, #4764) 

* `theme()` now has a `strip.clip` argument, that can be set to `"off"` to 
  prevent the clipping of strip text and background borders (@teunbrand, #4118)
  
* `geom_contour()` now accepts a function in the `breaks` argument 
  (@eliocamp, #4652).

## Minor improvements and bug fixes

* Fix a bug in `position_jitter()` where infinity values were dropped (@javlon,
  #4790).

* `geom_linerange()` now respects the `na.rm` argument (#4927, @thomasp85)

* Improve the support for `guide_axis()` on `coord_trans()` 
  (@yutannihilation, #3959)
  
* Added `stat_align()` to align data without common x-coordinates prior to
  stacking. This is now the default stat for `geom_area()` (@thomasp85, #4850)

* Fix a bug in `stat_contour_filled()` where break value differences below a 
  certain number of digits would cause the computations to fail (@thomasp85, 
  #4874)

* Secondary axis ticks are now positioned more precisely, removing small visual
  artefacts with alignment between grid and ticks (@thomasp85, #3576)

* Improve `stat_function` documentation regarding `xlim` argument. 
  (@92amartins, #4474)

* Fix various issues with how `labels`, `breaks`, `limits`, and `show.limits`
  interact in the different binning guides (@thomasp85, #4831)

* Automatic break calculation now squishes the scale limits to the domain
  of the transformation. This allows `scale_{x/y}_sqrt()` to find breaks at 0   
  when appropriate (@teunbrand, #980).

* Using multiple modified aesthetics correctly will no longer trigger warnings. 
  If used incorrectly, the warning will now report the duplicated aesthetic 
  instead of `NA` (@teunbrand, #4707).

* `aes()` now supports the `!!!` operator in its first two arguments
  (#2675). Thanks to @yutannihilation and @teunbrand for draft
  implementations.

* Require rlang >= 1.0.0 (@billybarc, #4797)

* `geom_violin()` no longer issues "collapsing to unique 'x' values" warning
  (@bersbersbers, #4455)

* `annotate()` now documents unsupported geoms (`geom_abline()`, `geom_hline()`
  and `geom_vline()`), and warns when they are requested (@mikmart, #4719)

* `presidential` dataset now includes Trump's presidency (@bkmgit, #4703).

* `position_stack()` now works fully with `geom_text()` (@thomasp85, #4367)

* `geom_tile()` now correctly recognises missing data in `xmin`, `xmax`, `ymin`,
  and `ymax` (@thomasp85 and @sigmapi, #4495)

* `geom_hex()` will now use the binwidth from `stat_bin_hex()` if present, 
  instead of deriving it (@thomasp85, #4580)
  
* `geom_hex()` now works on non-linear coordinate systems (@thomasp85)

* Fixed a bug throwing errors when trying to render an empty plot with secondary
  axes (@thomasp85, #4509)

* Axes are now added correctly in `facet_wrap()` when `as.table = FALSE`
  (@thomasp85, #4553)

* Better compatibility of custom device functions in `ggsave()` 
  (@thomasp85, #4539)

* Binning scales are now more resilient to calculated limits that ends up being
  `NaN` after transformations (@thomasp85, #4510)

* Strip padding in `facet_grid()` is now only in effect if 
  `strip.placement = "outside"` _and_ an axis is present between the strip and 
  the panel (@thomasp85, #4610)

* Aesthetics of length 1 are now recycled to 0 if the length of the data is 0 
  (@thomasp85, #4588)

* Setting `size = NA` will no longer cause `guide_legend()` to error 
  (@thomasp85, #4559)

* Setting `stroke` to `NA` in `geom_point()` will no longer impair the sizing of
  the points (@thomasp85, #4624)

* `stat_bin_2d()` now correctly recognises the `weight` aesthetic 
  (@thomasp85, #4646)
  
* All geoms now have consistent exposure of linejoin and lineend parameters, and
  the guide keys will now respect these settings (@thomasp85, #4653)

* `geom_sf()` now respects `arrow` parameter for lines (@jakeruss, #4659)

* Updated documentation for `print.ggplot` to reflect that it returns
  the original plot, not the result of `ggplot_build()`. (@r2evans, #4390)

* `scale_*_manual()` no longer displays extra legend keys, or changes their 
  order, when a named `values` argument has more items than the data. To display
  all `values` on the legend instead, use
  `scale_*_manual(values = vals, limits = names(vals))`. (@teunbrand, @banfai, 
  #4511, #4534)

* Updated documentation for `geom_contour()` to correctly reflect argument 
  precedence between `bins` and `binwidth`. (@eliocamp, #4651)

* Dots in `geom_dotplot()` are now correctly aligned to the baseline when
  `stackratio != 1` and `stackdir != "up"` (@mjskay, #4614)

* Key glyphs for `geom_boxplot()`, `geom_crossbar()`, `geom_pointrange()`, and
  `geom_linerange()` are now orientation-aware (@mjskay, #4732)
  
* Updated documentation for `geom_smooth()` to more clearly describe effects of 
  the `fullrange` parameter (@thoolihan, #4399).

# ggplot2 3.3.6
This is a very small release only applying an internal change to comply with 
R 4.2 and its deprecation of `default.stringsAsFactors()`. There are no user
facing changes and no breaking changes.

# ggplot2 3.3.5
This is a very small release focusing on fixing a couple of untenable issues 
that surfaced with the 3.3.4 release

* Revert changes made in #4434 (apply transform to intercept in `geom_abline()`) 
  as it introduced undesirable issues far worse than the bug it fixed 
  (@thomasp85, #4514)
* Fixes an issue in `ggsave()` when producing emf/wmf files (@yutannihilation, 
  #4521)
* Warn when grDevices specific arguments are passed to ragg devices (@thomasp85, 
  #4524)
* Fix an issue where `coord_sf()` was reporting that it is non-linear
  even when data is provided in projected coordinates (@clauswilke, #4527)

# ggplot2 3.3.4
This is a larger patch release fixing a huge number of bugs and introduces a 
small selection of feature refinements.

## Features

* Alt-text can now be added to a plot using the `alt` label, i.e 
  `+ labs(alt = ...)`. Currently this alt text is not automatically propagated, 
  but we plan to integrate into Shiny, RMarkdown, and other tools in the future. 
  (@thomasp85, #4477)

* Add support for the BrailleR package for creating descriptions of the plot
  when rendered (@thomasp85, #4459)
  
* `coord_sf()` now has an argument `default_crs` that specifies the coordinate
  reference system (CRS) for non-sf layers and scale/coord limits. This argument
  defaults to `NULL`, which means non-sf layers are assumed to be in projected
  coordinates, as in prior ggplot2 versions. Setting `default_crs = sf::st_crs(4326)`
  provides a simple way to interpret x and y positions as longitude and latitude,
  regardless of the CRS used by `coord_sf()`. Authors of extension packages
  implementing `stat_sf()`-like functionality are encouraged to look at the source
  code of `stat_sf()`'s `compute_group()` function to see how to provide scale-limit
  hints to `coord_sf()` (@clauswilke, #3659).

* `ggsave()` now uses ragg to render raster output if ragg is available. It also
  handles custom devices that sets a default unit (e.g. `ragg::agg_png`) 
  correctly (@thomasp85, #4388)

* `ggsave()` now returns the saved file location invisibly (#3379, @eliocamp).
  Note that, as a side effect, an unofficial hack `<ggplot object> + ggsave()`
  no longer works (#4513).

* The scale arguments `limits`, `breaks`, `minor_breaks`, `labels`, `rescaler`
  and `oob` now accept purrr style lambda notation (@teunbrand, #4427). The same 
  is true for `as_labeller()` (and therefore also `labeller()`) 
  (@netique, #4188).

* Manual scales now allow named vectors passed to `values` to contain fewer 
  elements than existing in the data. Elements not present in values will be set
  to `NA` (@thomasp85, #3451)
  
* Date and datetime position scales support out-of-bounds (oob) arguments to 
  control how limits affect data outside those limits (@teunbrand, #4199).
  
## Fixes

* Fix a bug that `after_stat()` and `after_scale()` cannot refer to aesthetics
  if it's specified in the plot-global mapping (@yutannihilation, #4260).
  
* Fix bug in `annotate_logticks()` that would cause an error when used together
  with `coord_flip()` (@thomasp85, #3954)
  
* Fix a bug in `geom_abline()` that resulted in `intercept` not being subjected
  to the transformation of the y scale (@thomasp85, #3741)
  
* Extent the range of the line created by `geom_abline()` so that line ending
  is not visible for large linewidths (@thomasp85, #4024)

* Fix bug in `geom_dotplot()` where dots would be positioned wrong with 
  `stackgroups = TRUE` (@thomasp85, #1745)

* Fix calculation of confidence interval for locfit smoothing in `geom_smooth()`
  (@topepo, #3806)
  
* Fix bug in `geom_text()` where `"outward"` and `"inward"` justification for 
  some `angle` values was reversed (@aphalo, #4169, #4447)

* `ggsave()` now sets the default background to match the fill value of the
  `plot.background` theme element (@karawoo, #4057)

* It is now deprecated to specify `guides(<scale> = FALSE)` or
  `scale_*(guide = FALSE)` to remove a guide. Please use 
  `guides(<scale> = "none")` or `scale_*(guide = "none")` instead 
  (@yutannihilation, #4097)
  
* Fix a bug in `guide_bins()` where keys would disappear if the guide was 
  reversed (@thomasp85, #4210)
  
* Fix bug in `guide_coloursteps()` that would repeat the terminal bins if the
  breaks coincided with the limits of the scale (@thomasp85, #4019)

* Make sure that default labels from default mappings doesn't overwrite default
  labels from explicit mappings (@thomasp85, #2406)

* Fix bug in `labeller()` where parsing was turned off if `.multiline = FALSE`
  (@thomasp85, #4084)
  
* Make sure `label_bquote()` has access to the calling environment when 
  evaluating the labels (@thomasp85, #4141)

* Fix a bug in the layer implementation that introduced a new state after the 
  first render which could lead to a different look when rendered the second 
  time (@thomasp85, #4204)

* Fix a bug in legend justification where justification was lost of the legend
  dimensions exceeded the available size (@thomasp85, #3635)

* Fix a bug in `position_dodge2()` where `NA` values in thee data would cause an
  error (@thomasp85, #2905)

* Make sure `position_jitter()` creates the same jittering independent of 
  whether it is called by name or with constructor (@thomasp85, #2507)

* Fix a bug in `position_jitter()` where different jitters would be applied to 
  different position aesthetics of the same axis (@thomasp85, #2941)
  
* Fix a bug in `qplot()` when supplying `c(NA, NA)` as axis limits 
  (@thomasp85, #4027)
  
* Remove cross-inheritance of default discrete colour/fill scales and check the
  type and aesthetic of function output if `type` is a function 
  (@thomasp85, #4149)

* Fix bug in `scale_[x|y]_date()` where custom breaks functions that resulted in
  fractional dates would get misaligned (@thomasp85, #3965)
  
* Fix bug in `scale_[x|y]_datetime()` where a specified timezone would be 
  ignored by the scale (@thomasp85, #4007)
  
* Fix issue in `sec_axis()` that would throw warnings in the absence of any 
  secondary breaks (@thomasp85, #4368)

* `stat_bin()`'s computed variable `width` is now documented (#3522).
  
* `stat_count()` now computes width based on the full dataset instead of per 
  group (@thomasp85, #2047)

* Extended `stat_ecdf()` to calculate the cdf from either x or y instead from y 
  only (@jgjl, #4005)
  
* Fix a bug in `stat_summary_bin()` where one more than the requested number of
  bins would be created (@thomasp85, #3824)

* Only drop groups in `stat_ydensity()` when there are fewer than two data 
  points and throw a warning (@andrewwbutler, #4111).

* Fixed a bug in strip assembly when theme has `strip.text = element_blank()`
  and plots are faceted with multi-layered strips (@teunbrand, #4384).
  
* Using `theme(aspect.ratio = ...)` together with free space in `facet_grid()`
  now correctly throws an error (@thomasp85, #3834)

* Fixed a bug in `labeller()` so that `.default` is passed to `as_labeller()`
  when labellers are specified by naming faceting variables. (@waltersom, #4031)
  
* Updated style for example code (@rjake, #4092)

* ggplot2 now requires R >= 3.3 (#4247).

* ggplot2 now uses `rlang::check_installed()` to check if a suggested package is
  installed, which will offer to install the package before continuing (#4375, 
  @malcolmbarrett)

* Improved error with hint when piping a `ggplot` object into a facet function
  (#4379, @mitchelloharawild).

# ggplot2 3.3.3
This is a small patch release mainly intended to address changes in R and CRAN.
It further changes the licensing model of ggplot2 to an MIT license.

* Update the ggplot2 licence to an MIT license (#4231, #4232, #4233, and #4281)

* Use vdiffr conditionally so ggplot2 can be tested on systems without vdiffr

* Update tests to work with the new `all.equal()` defaults in R >4.0.3

* Fixed a bug that `guide_bins()` mistakenly ignore `override.aes` argument
  (@yutannihilation, #4085).

# ggplot2 3.3.2
This is a small release focusing on fixing regressions introduced in 3.3.1.

* Added an `outside` option to `annotation_logticks()` that places tick marks
  outside of the plot bounds. (#3783, @kbodwin)

* `annotation_raster()` adds support for native rasters. For large rasters,
  native rasters render significantly faster than arrays (@kent37, #3388)
  
* Facet strips now have dedicated position-dependent theme elements 
  (`strip.text.x.top`, `strip.text.x.bottom`, `strip.text.y.left`, 
  `strip.text.y.right`) that inherit from `strip.text.x` and `strip.text.y`, 
  respectively. As a consequence, some theme stylings now need to be applied to 
  the position-dependent elements rather than to the parent elements. This 
  change was already introduced in ggplot2 3.3.0 but not listed in the 
  changelog. (@thomasp85, #3683)

* Facets now handle layers containing no data (@yutannihilation, #3853).
  
* A newly added geom `geom_density_2d_filled()` and associated stat 
  `stat_density_2d_filled()` can draw filled density contours
  (@clauswilke, #3846).

* A newly added `geom_function()` is now recommended to use in conjunction
  with/instead of `stat_function()`. In addition, `stat_function()` now
  works with transformed y axes, e.g. `scale_y_log10()`, and in plots
  containing no other data or layers (@clauswilke, #3611, #3905, #3983).

* Fixed a bug in `geom_sf()` that caused problems with legend-type
  autodetection (@clauswilke, #3963).
  
* Support graphics devices that use the `file` argument instead of `fileneame` 
  in `ggsave()` (@bwiernik, #3810)
  
* Default discrete color scales are now configurable through the `options()` of 
  `ggplot2.discrete.colour` and `ggplot2.discrete.fill`. When set to a character 
  vector of colour codes (or list of character vectors)  with sufficient length, 
  these colours are used for the default scale. See `help(scale_colour_discrete)` 
  for more details and examples (@cpsievert, #3833).

* Default continuous colour scales (i.e., the `options()` 
  `ggplot2.continuous.colour` and `ggplot2.continuous.fill`, which inform the 
  `type` argument of `scale_fill_continuous()` and `scale_colour_continuous()`) 
  now accept a function, which allows more control over these default 
  `continuous_scale()`s (@cpsievert, #3827).

* A bug was fixed in `stat_contour()` when calculating breaks based on 
  the `bins` argument (@clauswilke, #3879, #4004).
  
* Data columns can now contain `Vector` S4 objects, which are widely used in the 
  Bioconductor project. (@teunbrand, #3837)

# ggplot2 3.3.1

This is a small release with no code change. It removes all malicious links to a 
site that got hijacked from the readme and pkgdown site.

# ggplot2 3.3.0

This is a minor release but does contain a range of substantial new features, 
along with the standard bug fixes. The release contains a few visual breaking
changes, along with breaking changes for extension developers due to a shift in
internal representation of the position scales and their axes. No user breaking
changes are included.

This release also adds Dewey Dunnington (@paleolimbot) to the core team.

## Breaking changes
There are no user-facing breaking changes, but a change in some internal 
representations that extension developers may have relied on, along with a few 
breaking visual changes which may cause visual tests in downstream packages to 
fail.

* The `panel_params` field in the `Layout` now contains a list of list of 
  `ViewScale` objects, describing the trained coordinate system scales, instead
  of the list object used before. Any extensions that use this field will likely
  break, as will unit tests that checks aspects of this.

* `element_text()` now issues a warning when vectorized arguments are provided, 
  as in `colour = c("red", "green", "blue")`. Such use is discouraged and not 
  officially supported (@clauswilke, #3492).

* Changed `theme_grey()` setting for legend key so that it creates no border 
  (`NA`) rather than drawing a white one. (@annennenne, #3180)

* `geom_ribbon()` now draws separate lines for the upper and lower intervals if
  `colour` is mapped. Similarly, `geom_area()` and `geom_density()` now draw
  the upper lines only in the same case by default. If you want old-style full
  stroking, use `outline.type = "full"` (@yutannihilation, #3503 / @thomasp85, #3708).

## New features

* The evaluation time of aesthetics can now be controlled to a finer degree. 
  `after_stat()` supersedes the use of `stat()` and `..var..`-notation, and is
  joined by `after_scale()` to allow for mapping to scaled aesthetic values. 
  Remapping of the same aesthetic is now supported with `stage()`, so you can 
  map a data variable to a stat aesthetic, and remap the same aesthetic to 
  something else after statistical transformation (@thomasp85, #3534)

* All `coord_*()` functions with `xlim` and `ylim` arguments now accept
  vectors with `NA` as a placeholder for the minimum or maximum value
  (e.g., `ylim = c(0, NA)` would zoom the y-axis from 0 to the 
  maximum value observed in the data). This mimics the behaviour
  of the `limits` argument in continuous scale functions
  (@paleolimbot, #2907).

* Allowed reversing of discrete scales by re-writing `get_limits()` 
  (@AnneLyng, #3115)
  
* All geoms and stats that had a direction (i.e. where the x and y axes had 
  different interpretation), can now freely choose their direction, instead of
  relying on `coord_flip()`. The direction is deduced from the aesthetic 
  mapping, but can also be specified directly with the new `orientation` 
  argument (@thomasp85, #3506).
  
* Position guides can now be customized using the new `guide_axis()`, which can 
  be passed to position `scale_*()` functions or via `guides()`. The new axis 
  guide (`guide_axis()`) comes with arguments `check.overlap` (automatic removal 
  of overlapping labels), `angle` (easy rotation of axis labels), and
  `n.dodge` (dodge labels into multiple rows/columns) (@paleolimbot, #3322).
  
* A new scale type has been added, that allows binning of aesthetics at the 
  scale level. It has versions for both position and non-position aesthetics and
  comes with two new guides (`guide_bins` and `guide_coloursteps`) 
  (@thomasp85, #3096)
  
* `scale_x_continuous()` and `scale_y_continuous()` gains an `n.breaks` argument
  guiding the number of automatic generated breaks (@thomasp85, #3102)

* Added `stat_contour_filled()` and `geom_contour_filled()`, which compute 
  and draw filled contours of gridded data (@paleolimbot, #3044). 
  `geom_contour()` and `stat_contour()` now use the isoband package
  to compute contour lines. The `complete` parameter (which was undocumented
  and has been unused for at least four years) was removed (@paleolimbot, #3044).
  
* Themes have gained two new parameters, `plot.title.position` and 
  `plot.caption.position`, that can be used to customize how plot
  title/subtitle and plot caption are positioned relative to the overall plot
  (@clauswilke, #3252).

## Extensions
  
* `Geom` now gains a `setup_params()` method in line with the other ggproto
  classes (@thomasp85, #3509)

* The newly added function `register_theme_elements()` now allows developers
  of extension packages to define their own new theme elements and place them
  into the ggplot2 element tree (@clauswilke, #2540).

## Minor improvements and bug fixes

* `coord_trans()` now draws second axes and accepts `xlim`, `ylim`,
  and `expand` arguments to bring it up to feature parity with 
  `coord_cartesian()`. The `xtrans` and `ytrans` arguments that were 
  deprecated in version 1.0.1 in favour of `x` and `y` 
  were removed (@paleolimbot, #2990).

* `coord_trans()` now calculates breaks using the expanded range 
  (previously these were calculated using the unexpanded range, 
  which resulted in differences between plots made with `coord_trans()`
  and those made with `coord_cartesian()`). The expansion for discrete axes 
  in `coord_trans()` was also updated such that it behaves identically
  to that in `coord_cartesian()` (@paleolimbot, #3338).

* `expand_scale()` was deprecated in favour of `expansion()` for setting
  the `expand` argument of `x` and `y` scales (@paleolimbot).

* `geom_abline()`, `geom_hline()`, and `geom_vline()` now issue 
  more informative warnings when supplied with set aesthetics
  (i.e., `slope`, `intercept`, `yintercept`, and/or `xintercept`)
  and mapped aesthetics (i.e., `data` and/or `mapping`).

* Fix a bug in `geom_raster()` that squeezed the image when it went outside 
  scale limits (#3539, @thomasp85)

* `geom_sf()` now determines the legend type automatically (@microly, #3646).
  
* `geom_sf()` now removes rows that can't be plotted due to `NA` aesthetics 
  (#3546, @thomasp85)

* `geom_sf()` now applies alpha to linestring geometries 
  (#3589, @yutannihilation).

* `gg_dep()` was deprecated (@perezp44, #3382).

* Added function `ggplot_add.by()` for lists created with `by()`, allowing such
  lists to be added to ggplot objects (#2734, @Maschette)

* ggplot2 no longer depends on reshape2, which means that it no longer 
  (recursively) needs plyr, stringr, or stringi packages.

* Increase the default `nbin` of `guide_colourbar()` to place the ticks more 
  precisely (#3508, @yutannihilation).

* `manual_scale()` now matches `values` with the order of `breaks` whenever
  `values` is an unnamed vector. Previously, unnamed `values` would match with
  the limits of the scale and ignore the order of any `breaks` provided. Note
  that this may change the appearance of plots that previously relied on the
  unordered behaviour (#2429, @idno0001).

* `scale_manual_*(limits = ...)` now actually limits the scale (#3262,
  @yutannihilation).

* Fix a bug when `show.legend` is a named logical vector 
  (#3461, @yutannihilation).

* Added weight aesthetic option to `stat_density()` and made scaling of 
  weights the default (@annennenne, #2902)
  
* `stat_density2d()` can now take an `adjust` parameter to scale the default 
  bandwidth. (#2860, @haleyjeppson)

* `stat_smooth()` uses `REML` by default, if `method = "gam"` and
  `gam`'s method is not specified (@ikosmidis, #2630).

* stacking text when calculating the labels and the y axis with
  `stat_summary()` now works (@ikosmidis, #2709)
  
* `stat_summary()` and related functions now support rlang-style lambda functions
  (#3568, @dkahle).

* The data mask pronoun, `.data`, is now stripped from default labels.

* Addition of partial themes to plots has been made more predictable;
  stepwise addition of individual partial themes is now equivalent to
  addition of multple theme elements at once (@clauswilke, #3039).

* Facets now don't fail even when some variable in the spec are not available
  in all layers (@yutannihilation, #2963).

# ggplot2 3.2.1

This is a patch release fixing a few regressions introduced in 3.2.0 as well as
fixing some unit tests that broke due to upstream changes.

* `position_stack()` no longer changes the order of the input data. Changes to 
  the internal behaviour of `geom_ribbon()` made this reordering problematic 
  with ribbons that spanned `y = 0` (#3471)
* Using `qplot()` with a single positional aesthetic will no longer title the
  non-specified scale as `"NULL"` (#3473)
* Fixes unit tests for sf graticule labels caused by changes to sf

# ggplot2 3.2.0

This is a minor release with an emphasis on internal changes to make ggplot2 
faster and more consistent. The few interface changes will only affect the 
aesthetics of the plot in minor ways, and will only potentially break code of
extension developers if they have relied on internals that have been changed. 
This release also sees the addition of Hiroaki Yutani (@yutannihilation) to the 
core developer team.

With the release of R 3.6, ggplot2 now requires the R version to be at least 3.2,
as the tidyverse is committed to support 5 major versions of R.

## Breaking changes

* Two patches (#2996 and #3050) fixed minor rendering problems. In most cases,
  the visual changes are so subtle that they are difficult to see with the naked
  eye. However, these changes are detected by the vdiffr package, and therefore
  any package developers who use vdiffr to test for visual correctness of ggplot2
  plots will have to regenerate all reference images.
  
* In some cases, ggplot2 now produces a warning or an error for code that previously
  produced plot output. In all these cases, the previous plot output was accidental,
  and the plotting code uses the ggplot2 API in a way that would lead to undefined
  behavior. Examples include a missing `group` aesthetic in `geom_boxplot()` (#3316),
  annotations across multiple facets (#3305), and not using aesthetic mappings when
  drawing ribbons with `geom_ribbon()` (#3318).

## New features

* This release includes a range of internal changes that speeds up plot 
  generation. None of the changes are user facing and will not break any code,
  but in general ggplot2 should feel much faster. The changes includes, but are
  not limited to:
  
  - Caching ascent and descent dimensions of text to avoid recalculating it for
    every title.
  
  - Using a faster data.frame constructor as well as faster indexing into 
    data.frames
    
  - Removing the plyr dependency, replacing plyr functions with faster 
    equivalents.

* `geom_polygon()` can now draw polygons with holes using the new `subgroup` 
  aesthetic. This functionality requires R 3.6.0 (@thomasp85, #3128)

* Aesthetic mappings now accept functions that return `NULL` (@yutannihilation,
  #2997).

* `stat_function()` now accepts rlang/purrr style anonymous functions for the 
  `fun` parameter (@dkahle, #3159).

* `geom_rug()` gains an "outside" option to allow for moving the rug tassels to 
  outside the plot area (@njtierney, #3085) and a `length` option to allow for 
  changing the length of the rug lines (@daniel-wells, #3109). 
  
* All geoms now take a `key_glyph` paramter that allows users to customize
  how legend keys are drawn (@clauswilke, #3145). In addition, a new key glyph
  `timeseries` is provided to draw nice legends for time series
  (@mitchelloharawild, #3145).

## Extensions

* Layers now have a new member function `setup_layer()` which is called at the
  very beginning of the plot building process and which has access to the 
  original input data and the plot object being built. This function allows the 
  creation of custom layers that autogenerate aesthetic mappings based on the 
  input data or that filter the input data in some form. For the time being, this
  feature is not exported, but it has enabled the development of a new layer type,
  `layer_sf()` (see next item). Other special-purpose layer types may be added
  in the future (@clauswilke, #2872).
  
* A new layer type `layer_sf()` can auto-detect and auto-map sf geometry
  columns in the data. It should be used by extension developers who are writing
  new sf-based geoms or stats (@clauswilke, #3232).

* `x0` and `y0` are now recognized positional aesthetics so they will get scaled 
  if used in extension geoms and stats (@thomasp85, #3168)
  
* Continuous scale limits now accept functions which accept the default
  limits and return adjusted limits. This makes it possible to write
  a function that e.g. ensures the limits are always a multiple of 100,
  regardless of the data (@econandrew, #2307).

## Minor improvements and bug fixes

* `cut_width()` now accepts `...` to pass further arguments to `base::cut.default()`
   like `cut_number()` and `cut_interval()` already did (@cderv, #3055)

* `coord_map()` now can have axes on the top and right (@karawoo, #3042).

* `coord_polar()` now correctly rescales the secondary axis (@linzi-sg, #3278)

* `coord_sf()`, `coord_map()`, and `coord_polar()` now squash `-Inf` and `Inf`
  into the min and max of the plot (@yutannihilation, #2972).

* `coord_sf()` graticule lines are now drawn in the same thickness as panel grid 
  lines in `coord_cartesian()`, and seting panel grid lines to `element_blank()` 
  now also works in `coord_sf()` 
  (@clauswilke, #2991, #2525).

* `economics` data has been regenerated. This leads to some changes in the
  values of all columns (especially in `psavert`), but more importantly, strips 
  the grouping attributes from `economics_long`.

* `element_line()` now fills closed arrows (@yutannihilation, #2924).

* Facet strips on the left side of plots now have clipping turned on, preventing
  text from running out of the strip and borders from looking thicker than for
  other strips (@karawoo, #2772 and #3061).

* ggplot2 now works in Turkish locale (@yutannihilation, #3011).

* Clearer error messages for inappropriate aesthetics (@clairemcwhite, #3060).

* ggplot2 no longer attaches any external packages when using functions that 
  depend on packages that are suggested but not imported by ggplot2. The 
  affected functions include `geom_hex()`, `stat_binhex()`, 
  `stat_summary_hex()`, `geom_quantile()`, `stat_quantile()`, and `map_data()` 
  (@clauswilke, #3126).
  
* `geom_area()` and `geom_ribbon()` now sort the data along the x-axis in the 
  `setup_data()` method rather than as part of `draw_group()` (@thomasp85, 
  #3023)

* `geom_hline()`, `geom_vline()`, and `geom_abline()` now throw a warning if the 
  user supplies both an `xintercept`, `yintercept`, or `slope` value and a 
  mapping (@RichardJActon, #2950).

* `geom_rug()` now works with `coord_flip()` (@has2k1, #2987).

* `geom_violin()` no longer throws an error when quantile lines fall outside 
  the violin polygon (@thomasp85, #3254).

* `guide_legend()` and `guide_colorbar()` now use appropriate spacing between legend
  key glyphs and legend text even if the legend title is missing (@clauswilke, #2943).

* Default labels are now generated more consistently; e.g., symbols no longer
  get backticks, and long expressions are abbreviated with `...`
  (@yutannihilation, #2981).

* All-`Inf` layers are now ignored for picking the scale (@yutannihilation, 
  #3184).
  
* Diverging Brewer colour palette now use the correct mid-point colour 
  (@dariyasydykova, #3072).
  
* `scale_color_continuous()` now points to `scale_colour_continuous()` so that 
  it will handle `type = "viridis"` as the documentation states (@hlendway, 
  #3079).

* `scale_shape_identity()` now works correctly with `guide = "legend"` 
  (@malcolmbarrett, #3029)
  
* `scale_continuous` will now draw axis line even if the length of breaks is 0
  (@thomasp85, #3257)

* `stat_bin()` will now error when the number of bins exceeds 1e6 to avoid 
  accidentally freezing the user session (@thomasp85).
  
* `sec_axis()` now places ticks accurately when using nonlinear transformations (@dpseidel, #2978).

* `facet_wrap()` and `facet_grid()` now automatically remove NULL from facet
  specs, and accept empty specs (@yutannihilation, #3070, #2986).

* `stat_bin()` now handles data with only one unique value (@yutannihilation 
  #3047).

* `sec_axis()` now accepts functions as well as formulas (@yutannihilation, #3031).

*   New theme elements allowing different ticks lengths for each axis. For instance,
    this can be used to have inwards ticks on the x-axis (`axis.ticks.length.x`) and
    outwards ticks on the y-axis (`axis.ticks.length.y`) (@pank, #2935).

* The arguments of `Stat*$compute_layer()` and `Position*$compute_layer()` are
  now renamed to always match the ones of `Stat$compute_layer()` and
  `Position$compute_layer()` (@yutannihilation, #3202).

* `geom_*()` and `stat_*()` now accepts purrr-style lambda notation
  (@yutannihilation, #3138).

* `geom_tile()` and `geom_rect()` now draw rectangles without notches at the
  corners. The style of the corner can be controlled by `linejoin` parameters
  (@yutannihilation, #3050).

# ggplot2 3.1.0

## Breaking changes

This is a minor release and breaking changes have been kept to a minimum. End users of 
ggplot2 are unlikely to encounter any issues. However, there are a few items that developers 
of ggplot2 extensions should be aware of. For additional details, see also the discussion 
accompanying issue #2890.

*   In non-user-facing internal code (specifically in the `aes()` function and in
    the `aesthetics` argument of scale functions), ggplot2 now always uses the British
    spelling for aesthetics containing the word "colour". When users specify a "color"
    aesthetic it is automatically renamed to "colour". This renaming is also applied
    to non-standard aesthetics that contain the word "color". For example, "point_color"
    is renamed to "point_colour". This convention makes it easier to support both
    British and American spelling for novel, non-standard aesthetics, but it may require
    some adjustment for packages that have previously introduced non-standard color
    aesthetics using American spelling. A new function `standardise_aes_names()` is
    provided in case extension writers need to perform this renaming in their own code
    (@clauswilke, #2649).

*   Functions that generate other functions (closures) now force the arguments that are
    used from the generated functions, to avoid hard-to-catch errors. This may affect
    some users of manual scales (such as `scale_colour_manual()`, `scale_fill_manual()`,
    etc.) who depend on incorrect behavior (@krlmlr, #2807).
    
*   `Coord` objects now have a function `backtransform_range()` that returns the
    panel range in data coordinates. This change may affect developers of custom coords,
    who now should implement this function. It may also affect developers of custom
    geoms that use the `range()` function. In some applications, `backtransform_range()`
    may be more appropriate (@clauswilke, #2821).


## New features

*   `coord_sf()` has much improved customization of axis tick labels. Labels can now
    be set manually, and there are two new parameters, `label_graticule` and
    `label_axes`, that can be used to specify which graticules to label on which side
    of the plot (@clauswilke, #2846, #2857, #2881).
    
*   Two new geoms `geom_sf_label()` and `geom_sf_text()` can draw labels and text
    on sf objects. Under the hood, a new `stat_sf_coordinates()` calculates the
    x and y coordinates from the coordinates of the sf geometries. You can customize
    the calculation method via `fun.geometry` argument (@yutannihilation, #2761).
    

## Minor improvements and fixes

*   `benchplot()` now uses tidy evaluation (@dpseidel, #2699).

*   The error message in `compute_aesthetics()` now only provides the names of
    aesthetics with mismatched lengths, rather than all aesthetics (@karawoo,
    #2853).

*   For faceted plots, data is no longer internally reordered. This makes it
    safer to feed data columns into `aes()` or into parameters of geoms or
    stats. However, doing so remains discouraged (@clauswilke, #2694).

*   `coord_sf()` now also understands the `clip` argument, just like the other
    coords (@clauswilke, #2938).

*   `fortify()` now displays a more informative error message for
    `grouped_df()` objects when dplyr is not installed (@jimhester, #2822).

*   All `geom_*()` now display an informative error message when required 
    aesthetics are missing (@dpseidel, #2637 and #2706).

*   `geom_boxplot()` now understands the `width` parameter even when used with
    a non-standard stat, such as `stat_identity()` (@clauswilke, #2893).
    
*  `geom_hex()` now understands the `size` and `linetype` aesthetics
   (@mikmart, #2488).
    
*   `geom_hline()`, `geom_vline()`, and `geom_abline()` now work properly
    with `coord_trans()` (@clauswilke, #2149, #2812).
    
*   `geom_text(..., parse = TRUE)` now correctly renders the expected number of
    items instead of silently dropping items that are empty expressions, e.g.
    the empty string "". If an expression spans multiple lines, we take just
    the first line and drop the rest. This same issue is also fixed for
    `geom_label()` and the axis labels for `geom_sf()` (@slowkow, #2867).

*   `geom_sf()` now respects `lineend`, `linejoin`, and `linemitre` parameters 
    for lines and polygons (@alistaire47, #2826).
    
*   `ggsave()` now exits without creating a new graphics device if previously
    none was open (@clauswilke, #2363).

*   `labs()` now has named arguments `title`, `subtitle`, `caption`, and `tag`.
    Also, `labs()` now accepts tidyeval (@yutannihilation, #2669).

*   `position_nudge()` is now more robust and nudges only in the direction
    requested. This enables, for example, the horizontal nudging of boxplots
    (@clauswilke, #2733).

*   `sec_axis()` and `dup_axis()` now return appropriate breaks for the secondary
    axis when applied to log transformed scales (@dpseidel, #2729).

*   `sec_axis()` now works as expected when used in combination with tidy eval
    (@dpseidel, #2788).

*   `scale_*_date()`, `scale_*_time()` and `scale_*_datetime()` can now display 
    a secondary axis that is a __one-to-one__ transformation of the primary axis,
    implemented using the `sec.axis` argument to the scale constructor 
    (@dpseidel, #2244).
    
*   `stat_contour()`, `stat_density2d()`, `stat_bin2d()`,  `stat_binhex()`
    now calculate normalized statistics including `nlevel`, `ndensity`, and
    `ncount`. Also, `stat_density()` now includes the calculated statistic 
    `nlevel`, an alias for `scaled`, to better match the syntax of `stat_bin()`
    (@bjreisman, #2679).

# ggplot2 3.0.0

## Breaking changes

*   ggplot2 now supports/uses tidy evaluation (as described below). This is a 
    major change and breaks a number of packages; we made this breaking change 
    because it is important to make ggplot2 more programmable, and to be more 
    consistent with the rest of the tidyverse. The best general (and detailed)
    introduction to tidy evaluation can be found in the meta programming
    chapters in [Advanced R](https://adv-r.hadley.nz).
    
    The primary developer facing change is that `aes()` now contains 
    quosures (expression + environment pairs) rather than symbols, and you'll 
    need to take a different approach to extracting the information you need. 
    A common symptom of this change are errors "undefined columns selected" or 
    "invalid 'type' (list) of argument" (#2610). As in the previous version,
    constants (like `aes(x = 1)` or `aes(colour = "smoothed")`) are stored
    as is.
    
    In this version of ggplot2, if you need to describe a mapping in a string, 
    use `quo_name()` (to generate single-line strings; longer expressions may 
    be abbreviated) or `quo_text()` (to generate non-abbreviated strings that
    may span multiple lines). If you do need to extract the value of a variable
    instead use `rlang::eval_tidy()`. You may want to condition on 
    `(packageVersion("ggplot2") <= "2.2.1")` so that your code can work with
    both released and development versions of ggplot2.
    
    We recognise that this is a big change and if you're not already familiar
    with rlang, there's a lot to learn. If you are stuck, or need any help,
    please reach out on <https://forum.posit.co/>.

*   Error: Column `y` must be a 1d atomic vector or a list

    Internally, ggplot2 now uses `as.data.frame(tibble::as_tibble(x))` to
    convert a list into a data frame. This improves ggplot2's support for
    list-columns (needed for sf support), at a small cost: you can no longer
    use matrix-columns. Note that unlike tibble we still allow column vectors
    such as returned by `base::scale()` because of their widespread use.

*   Error: More than one expression parsed
  
    Previously `aes_string(x = c("a", "b", "c"))` silently returned 
    `aes(x = a)`. Now this is a clear error.

*   Error: `data` must be uniquely named but has duplicate columns
  
    If layer data contains columns with identical names an error will be 
    thrown. In earlier versions the first occurring column was chosen silently,
    potentially masking that the wrong data was chosen.

*   Error: Aesthetics must be either length 1 or the same as the data
    
    Layers are stricter about the columns they will combine into a single
    data frame. Each aesthetic now must be either the same length as the data
    frame or a single value. This makes silent recycling errors much less likely.

*   Error: `coord_*` doesn't support free scales 
   
    Free scales only work with selected coordinate systems; previously you'd
    get an incorrect plot.

*   Error in f(...) : unused argument (range = c(0, 1))

    This is because the `oob` argument to scale has been set to a function
    that only takes a single argument; it needs to take two arguments
    (`x`, and `range`). 

*   Error: unused argument (output)
  
    The function `guide_train()` now has an optional parameter `aesthetic`
    that allows you to override the `aesthetic` setting in the scale.
    To make your code work with the both released and development versions of 
    ggplot2 appropriate, add `aesthetic = NULL` to the `guide_train()` method
    signature.
    
    ```R
    # old
    guide_train.legend <- function(guide, scale) {...}
    
    # new 
    guide_train.legend <- function(guide, scale, aesthetic = NULL) {...}
    ```
    
    Then, inside the function, replace `scale$aesthetics[1]`,
    `aesthetic %||% scale$aesthetics[1]`. (The %||% operator is defined in the 
    rlang package).
    
    ```R
    # old
    setNames(list(scale$map(breaks)), scale$aesthetics[1])

    # new
    setNames(list(scale$map(breaks)), aesthetic %||% scale$aesthetics[1])
    ```

*   The long-deprecated `subset` argument to `layer()` has been removed.

## Tidy evaluation

* `aes()` now supports quasiquotation so that you can use `!!`, `!!!`,
  and `:=`. This replaces `aes_()` and `aes_string()` which are now
  soft-deprecated (but will remain around for a long time).

* `facet_wrap()` and `facet_grid()` now support `vars()` inputs. Like
  `dplyr::vars()`, this helper quotes its inputs and supports
  quasiquotation. For instance, you can now supply faceting variables
  like this: `facet_wrap(vars(am, cyl))` instead of 
  `facet_wrap(~am + cyl)`. Note that the formula interface is not going 
  away and will not be deprecated. `vars()` is simply meant to make it 
  easier to create functions around `facet_wrap()` and `facet_grid()`.

  The first two arguments of `facet_grid()` become `rows` and `cols`
  and now support `vars()` inputs. Note however that we took special
  care to ensure complete backward compatibility. With this change
  `facet_grid(vars(cyl), vars(am, vs))` is equivalent to
  `facet_grid(cyl ~ am + vs)`, and `facet_grid(cols = vars(am, vs))` is
  equivalent to `facet_grid(. ~ am + vs)`.

  One nice aspect of the new interface is that you can now easily
  supply names: `facet_grid(vars(Cylinder = cyl), labeller =
  label_both)` will give nice label titles to the facets. Of course,
  those names can be unquoted with the usual tidy eval syntax.

### sf

* ggplot2 now has full support for sf with `geom_sf()` and `coord_sf()`:

  ```r
  nc <- sf::st_read(system.file("shape/nc.shp", package = "sf"), quiet = TRUE)
  ggplot(nc) +
    geom_sf(aes(fill = AREA))
  ```
  It supports all simple features, automatically aligns CRS across layers, sets
  up the correct aspect ratio, and draws a graticule.

## New features

* ggplot2 now works on R 3.1 onwards, and uses the 
  [vdiffr](https://github.com/r-lib/vdiffr) package for visual testing.

* In most cases, accidentally using `%>%` instead of `+` will generate an 
  informative error (#2400).

* New syntax for calculated aesthetics. Instead of using `aes(y = ..count..)` 
  you can (and should!) use `aes(y = stat(count))`. `stat()` is a real function 
  with documentation which hopefully will make this part of ggplot2 less 
  confusing (#2059).
  
  `stat()` is particularly nice for more complex calculations because you 
  only need to specify it once: `aes(y = stat(count / max(count)))`,
  rather than `aes(y = ..count.. / max(..count..))`
  
* New `tag` label for adding identification tags to plots, typically used for 
  labelling a subplot with a letter. Add a tag with `labs(tag = "A")`, style it 
  with the `plot.tag` theme element, and control position with the
  `plot.tag.position` theme setting (@thomasp85).

### Layers: geoms, stats, and position adjustments

* `geom_segment()` and `geom_curve()` have a new `arrow.fill` parameter which 
  allows you to specify a separate fill colour for closed arrowheads 
  (@hrbrmstr and @clauswilke, #2375).

* `geom_point()` and friends can now take shapes as strings instead of integers,
  e.g. `geom_point(shape = "diamond")` (@daniel-barnett, #2075).

* `position_dodge()` gains a `preserve` argument that allows you to control
  whether the `total` width at each `x` value is preserved (the current 
  default), or ensure that the width of a `single` element is preserved
  (what many people want) (#1935).

* New `position_dodge2()` provides enhanced dodging for boxplots. Compared to
  `position_dodge()`, `position_dodge2()` compares `xmin` and `xmax` values  
  to determine which elements overlap, and spreads overlapping elements evenly
  within the region of overlap. `position_dodge2()` is now the default position
  adjustment for `geom_boxplot()`, because it handles `varwidth = TRUE`, and 
  will be considered for other geoms in the future.
  
  The `padding` parameter adds a small amount of padding between elements 
  (@karawoo, #2143) and a `reverse` parameter allows you to reverse the order 
  of placement (@karawoo, #2171).
  
* New `stat_qq_line()` makes it easy to add a simple line to a Q-Q plot, which 
  makes it easier to judge the fit of the theoretical distribution 
  (@nicksolomon).

### Scales and guides

* Improved support for mapping date/time variables to `alpha`, `size`, `colour`, 
  and `fill` aesthetics, including `date_breaks` and `date_labels` arguments 
  (@karawoo, #1526), and new `scale_alpha()` variants (@karawoo, #1526).

* Improved support for ordered factors. Ordered factors throw a warning when 
  mapped to shape (unordered factors do not), and do not throw warnings when 
  mapped to size or alpha (unordered factors do). Viridis is used as the 
  default colour and fill scale for ordered factors (@karawoo, #1526).

* The `expand` argument of `scale_*_continuous()` and `scale_*_discrete()`
  now accepts separate expansion values for the lower and upper range
  limits. The expansion limits can be specified using the convenience
  function `expand_scale()`.
  
  Separate expansion limits may be useful for bar charts, e.g. if one
  wants the bottom of the bars to be flush with the x axis but still 
  leave some (automatically calculated amount of) space above them:
  
    ```r
    ggplot(mtcars) +
        geom_bar(aes(x = factor(cyl))) +
        scale_y_continuous(expand = expand_scale(mult = c(0, .1)))
    ```
  
  It can also be useful for line charts, e.g. for counts over time,
  where one wants to have a ’hard’ lower limit of y = 0 but leave the
  upper limit unspecified (and perhaps differing between panels), with
  some extra space above the highest point on the line (with symmetrical 
  limits, the extra space above the highest point could in some cases 
  cause the lower limit to be negative).
  
  The old syntax for the `expand` argument will, of course, continue
  to work (@huftis, #1669).

* `scale_colour_continuous()` and `scale_colour_gradient()` are now controlled 
  by global options `ggplot2.continuous.colour` and `ggplot2.continuous.fill`. 
  These can be set to `"gradient"` (the default) or `"viridis"` (@karawoo).

* New `scale_colour_viridis_c()`/`scale_fill_viridis_c()` (continuous) and
  `scale_colour_viridis_d()`/`scale_fill_viridis_d()` (discrete) make it
  easy to use Viridis colour scales (@karawoo, #1526).

* Guides for `geom_text()` now accept custom labels with 
  `guide_legend(override.aes = list(label = "foo"))` (@brianwdavis, #2458).

### Margins

* Strips gain margins on all sides by default. This means that to fully justify
  text to the edge of a strip, you will need to also set the margins to 0
  (@karawoo).

* Rotated strip labels now correctly understand `hjust` and `vjust` parameters
  at all angles (@karawoo).

* Strip labels now understand justification relative to the direction of the
  text, meaning that in y facets, the strip text can be placed at either end of
  the strip using `hjust` (@karawoo).

* Legend titles and labels get a little extra space around them, which 
  prevents legend titles from overlapping the legend at large font sizes 
  (@karawoo, #1881).

## Extension points

* New `autolayer()` S3 generic (@mitchelloharawild, #1974). This is similar
  to `autoplot()` but produces layers rather than complete plots.

* Custom objects can now be added using `+` if a `ggplot_add` method has been
  defined for the class of the object (@thomasp85).

* Theme elements can now be subclassed. Add a `merge_element` method to control
  how properties are inherited from the parent element. Add an `element_grob` 
  method to define how elements are rendered into grobs (@thomasp85, #1981).

* Coords have gained new extension mechanisms.
  
    If you have an existing coord extension, you will need to revise the
    specification of the `train()` method. It is now called 
    `setup_panel_params()` (better reflecting what it actually does) and now 
    has arguments `scale_x`, and `scale_y` (the x and y scales respectively) 
    and `param`, a list of plot specific parameters generated by 
    `setup_params()`.

    What was formerly called `scale_details` (in coords), `panel_ranges` 
    (in layout) and `panel_scales` (in geoms) are now consistently called
    `panel_params` (#1311). These are parameters of the coord that vary from
    panel to panel.

* `ggplot_build()` and `ggplot_gtable()` are now generics, so ggplot-subclasses 
  can define additional behavior during the build stage.

* `guide_train()`, `guide_merge()`, `guide_geom()`, and `guide_gengrob()`
  are now exported as they are needed if you want to design your own guide.
  They are not currently documented; use at your own risk (#2528).

* `scale_type()` generic is now exported and documented. Use this if you 
  want to extend ggplot2 to work with a new type of vector.

## Minor bug fixes and improvements

### Faceting

* `facet_grid()` gives a more informative error message if you try to use
  a variable in both rows and cols (#1928).

* `facet_grid()` and `facet_wrap()` both give better error messages if you
  attempt to use an unsupported coord with free scales (#2049).

* `label_parsed()` works once again (#2279).

* You can now style the background of horizontal and vertical strips
  independently with `strip.background.x` and `strip.background.y` 
  theme settings (#2249).

### Scales

* `discrete_scale()` documentation now inherits shared definitions from 
  `continuous_scale()` (@alistaire47, #2052).

* `guide_colorbar()` shows all colours of the scale (@has2k1, #2343).

* `scale_identity()` once again produces legends by default (#2112).

* Tick marks for secondary axes with strong transformations are more 
  accurately placed (@thomasp85, #1992).

* Missing line types now reliably generate missing lines (with standard 
  warning) (#2206).

* Legends now ignore set aesthetics that are not length one (#1932).

* All colour and fill scales now have an `aesthetics` argument that can
  be used to set the aesthetic(s) the scale works with. This makes it
  possible to apply a colour scale to both colour and fill aesthetics
  at the same time, via `aesthetics = c("colour", "fill")` (@clauswilke).
  
* Three new generic scales work with any aesthetic or set of aesthetics: 
  `scale_continuous_identity()`, `scale_discrete_identity()`, and
  `scale_discrete_manual()` (@clauswilke).

* `scale_*_gradient2()` now consistently omits points outside limits by 
  rescaling after the limits are enforced (@foo-bar-baz-qux, #2230).

### Layers

* `geom_label()` now correctly produces unbordered labels when `label.size` 
  is 0, even when saving to PDF (@bfgray3, #2407).

* `layer()` gives considerably better error messages for incorrectly specified
  `geom`, `stat`, or `position` (#2401).

* In all layers that use it, `linemitre` now defaults to 10 (instead of 1)
  to better match base R.

* `geom_boxplot()` now supplies a default value if no `x` aesthetic is present
  (@foo-bar-baz-qux, #2110).

* `geom_density()` drops groups with fewer than two data points and throws a
  warning. For groups with two data points, density values are now calculated 
  with `stats::density` (@karawoo, #2127).

* `geom_segment()` now also takes a `linejoin` parameter. This allows more 
  control over the appearance of the segments, which is especially useful for 
  plotting thick arrows (@Ax3man, #774).

* `geom_smooth()` now reports the formula used when `method = "auto"` 
  (@davharris #1951). `geom_smooth()` now orders by the `x` aesthetic, making it 
  easier to pass pre-computed values without manual ordering (@izahn, #2028). It 
  also now knows it has `ymin` and `ymax` aesthetics (#1939). The legend 
  correctly reflects the status of the `se` argument when used with stats 
  other than the default (@clauswilke, #1546).

* `geom_tile()` now once again interprets `width` and `height` correctly 
  (@malcolmbarrett, #2510).

* `position_jitter()` and `position_jitterdodge()` gain a `seed` argument that
  allows the specification of a random seed for reproducible jittering 
  (@krlmlr, #1996 and @slowkow, #2445).

* `stat_density()` has better behaviour if all groups are dropped because they
  are too small (#2282).

* `stat_summary_bin()` now understands the `breaks` parameter (@karawoo, #2214).

* `stat_bin()` now accepts functions for `binwidth`. This allows better binning 
  when faceting along variables with different ranges (@botanize).

* `stat_bin()` and `geom_histogram()` now sum correctly when using the `weight` 
  aesthetic (@jiho, #1921).

* `stat_bin()` again uses correct scaling for the computed variable `ndensity` 
  (@timgoodman, #2324).

* `stat_bin()` and `stat_bin_2d()` now properly handle the `breaks` parameter 
  when the scales are transformed (@has2k1, #2366).

* `update_geom_defaults()` and `update_stat_defaults()` allow American 
  spelling of aesthetic parameters (@foo-bar-baz-qux, #2299).

* The `show.legend` parameter now accepts a named logical vector to hide/show
  only some aesthetics in the legend (@tutuchan, #1798).

* Layers now silently ignore unknown aesthetics with value `NULL` (#1909).

### Coords

* Clipping to the plot panel is now configurable, through a `clip` argument
  to coordinate systems, e.g. `coord_cartesian(clip = "off")` 
  (@clauswilke, #2536).

* Like scales, coordinate systems now give you a message when you're 
  replacing an existing coordinate system (#2264).

* `coord_polar()` now draws secondary axis ticks and labels 
  (@dylan-stark, #2072), and can draw the radius axis on the right 
  (@thomasp85, #2005).

* `coord_trans()` now generates a warning when a transformation generates 
  non-finite values (@foo-bar-baz-qux, #2147).

### Themes

* Complete themes now always override all elements of the default theme
  (@has2k1, #2058, #2079).

* Themes now set default grid colour in `panel.grid` rather than individually
  in `panel.grid.major` and `panel.grid.minor` individually. This makes it 
  slightly easier to customise the theme (#2352).

* Fixed bug when setting strips to `element_blank()` (@thomasp85). 

* Axes positioned on the top and to the right can now customize their ticks and
  lines separately (@thomasp85, #1899).

* Built-in themes gain parameters `base_line_size` and `base_rect_size` which 
  control the default sizes of line and rectangle elements (@karawoo, #2176).

* Default themes use `rel()` to set line widths (@baptiste).

* Themes were tweaked for visual consistency and more graceful behavior when 
  changing the base font size. All absolute heights or widths were replaced 
  with heights or widths that are proportional to the base font size. One 
  relative font size was eliminated (@clauswilke).
  
* The height of descenders is now calculated solely on font metrics and doesn't
  change with the specific letters in the string. This fixes minor alignment 
  issues with plot titles, subtitles, and legend titles (#2288, @clauswilke).

### Guides

* `guide_colorbar()` is more configurable: tick marks and color bar frame
  can now by styled with arguments `ticks.colour`, `ticks.linewidth`, 
  `frame.colour`, `frame.linewidth`, and `frame.linetype`
  (@clauswilke).
  
* `guide_colorbar()` now uses `legend.spacing.x` and `legend.spacing.y` 
  correctly, and it can handle multi-line titles. Minor tweaks were made to 
  `guide_legend()` to make sure the two legend functions behave as similarly as
  possible (@clauswilke, #2397 and #2398).
  
* The theme elements `legend.title` and `legend.text` now respect the settings 
  of `margin`, `hjust`, and `vjust` (@clauswilke, #2465, #1502).

* Non-angle parameters of `label.theme` or `title.theme` can now be set in 
  `guide_legend()` and `guide_colorbar()` (@clauswilke, #2544).

### Other

* `fortify()` gains a method for tbls (@karawoo, #2218).

* `ggplot` gains a method for `grouped_df`s that adds a `.group` variable,
  which computes a unique value for each group. Use it with 
  `aes(group = .group)` (#2351).

* `ggproto()` produces objects with class `c("ggproto", "gg")`, allowing for
  a more informative error message when adding layers, scales, or other ggproto 
  objects (@jrnold, #2056).

* `ggsave()`'s DPI argument now supports 3 string options: "retina" (320
  DPI), "print" (300 DPI), and "screen" (72 DPI) (@foo-bar-baz-qux, #2156).
  `ggsave()` now uses full argument names to avoid partial match warnings 
  (#2355), and correctly restores the previous graphics device when several
  graphics devices are open (#2363).

* `print.ggplot()` now returns the original ggplot object, instead of the 
  output from `ggplot_build()`. Also, the object returned from 
  `ggplot_build()` now has the class `"ggplot_built"` (#2034).

* `map_data()` now works even when purrr is loaded (tidyverse#66).

* New functions `summarise_layout()`, `summarise_coord()`, and 
  `summarise_layers()` summarise the layout, coordinate systems, and layers 
  of a built ggplot object (#2034, @wch). This provides a tested API that 
  (e.g.) shiny can depend on.

* Updated startup messages reflect new resources (#2410, @mine-cetinkaya-rundel).

# ggplot2 2.2.1

* Fix usage of `structure(NULL)` for R-devel compatibility (#1968).

# ggplot2 2.2.0

## Major new features

### Subtitle and caption

Thanks to @hrbrmstr plots now have subtitles and captions, which can be set with 
the `subtitle`  and `caption` arguments to `ggtitle()` and `labs()`. You can 
control their appearance with the theme settings `plot.caption` and 
`plot.subtitle`. The main plot title is now left-aligned to better work better 
with a subtitle. The caption is right-aligned (@hrbrmstr).

### Stacking

`position_stack()` and `position_fill()` now sort the stacking order to match 
grouping order. This allows you to control the order through grouping, and 
ensures that the default legend matches the plot (#1552, #1593). If you want the 
opposite order (useful if you have horizontal bars and horizontal legend), you 
can request reverse stacking by using `position = position_stack(reverse = TRUE)` 
(#1837).
  
`position_stack()` and `position_fill()` now accepts negative values which will 
create stacks extending below the x-axis (#1691).

`position_stack()` and `position_fill()` gain a `vjust` argument which makes it 
easy to (e.g.) display labels in the middle of stacked bars (#1821).

### Layers

`geom_col()` was added to complement `geom_bar()` (@hrbrmstr). It uses 
`stat="identity"` by default, making the `y` aesthetic mandatory. It does not 
support any other `stat_()` and does not provide fallback support for the 
`binwidth` parameter. Examples and references in other functions were updated to
demonstrate `geom_col()` usage. 

When creating a layer, ggplot2 will warn if you use an unknown aesthetic or an 
unknown parameter. Compared to the previous version, this is stricter for 
aesthetics (previously there was no message), and less strict for parameters 
(previously this threw an error) (#1585).

### Facetting

The facet system, as well as the internal panel class, has been rewritten in 
ggproto. Facets are now extendable in the same manner as geoms and stats, as 
described in `vignette("extending-ggplot2")`.

We have also added the following new features.
  
* `facet_grid()` and `facet_wrap()` now allow expressions in their faceting 
  formulas (@DanRuderman, #1596).

* When `facet_wrap()` results in an uneven number of panels, axes will now be
  drawn underneath the hanging panels (fixes #1607)

* Strips can now be freely positioned in `facet_wrap()` using the 
  `strip.position` argument (deprecates `switch`).

* The relative order of panel, strip, and axis can now be controlled with 
  the theme setting `strip.placement` that takes either `inside` (strip between 
  panel and axis) or `outside` (strip after axis).

* The theme option `panel.margin` has been deprecated in favour of 
  `panel.spacing` to more clearly communicate intent.

### Extensions

Unfortunately there was a major oversight in the construction of ggproto which 
lead to extensions capturing the super object at package build time, instead of 
at package run time (#1826). This problem has been fixed, but requires 
re-installation of all extension packages.

## Scales

* The position of x and y axes can now be changed using the `position` argument
  in `scale_x_*`and `scale_y_*` which can take `top` and `bottom`, and `left`
  and `right` respectively. The themes of top and right axes can be modified 
  using the `.top` and `.right` modifiers to `axis.text.*` and `axis.title.*`.

### Continuous scales

* `scale_x_continuous()` and `scale_y_continuous()` can now display a secondary 
  axis that is a __one-to-one__ transformation of the primary axis (e.g. degrees 
  Celcius to degrees Fahrenheit). The secondary axis will be positioned opposite 
  to the primary axis and can be controlled with the `sec.axis` argument to 
  the scale constructor.

* Scales worry less about having breaks. If no breaks can be computed, the
  plot will work instead of throwing an uninformative error (#791). This 
  is particularly helpful when you have facets with free scales, and not
  all panels contain data.

* Scales now warn when transformation introduces infinite values (#1696).

### Date time

* `scale_*_datetime()` now supports time zones. It will use the timezone 
  attached to the variable by default, but can be overridden with the 
  `timezone` argument.

* New `scale_x_time()` and `scale_y_time()` generate reasonable default
  breaks and labels for hms vectors (#1752).

### Discrete scales

The treatment of missing values by discrete scales has been thoroughly 
overhauled (#1584). The underlying principle is that we can naturally represent 
missing values on discrete variables (by treating just like another level), so 
by default we should. 

This principle applies to:

* character vectors
* factors with implicit NA
* factors with explicit NA

And to all scales (both position and non-position.)

Compared to the previous version of ggplot2, there are three main changes:

1.  `scale_x_discrete()` and `scale_y_discrete()` always show discrete NA,
    regardless of their source

1.  If present, `NA`s are shown in discrete legends.

1.  All discrete scales gain a `na.translate` argument that allows you to 
    control whether `NA`s are translated to something that can be visualised,
    or should be left as missing. Note that if you don't translate (i.e. 
    `na.translate = FALSE)` the missing values will passed on to the layer, 
    which will warning that it's dropping missing values. To suppress the
    warnings, you'll also need to add `na.rm = TRUE` to the layer call. 

There were also a number of other smaller changes

* Correctly use scale expansion factors.
* Don't preserve space for dropped levels (#1638).
* Only issue one warning when when asking for too many levels (#1674).
* Unicode labels work better on Windows (#1827).
* Warn when used with only continuous data (#1589)

## Themes

* The `theme()` constructor now has named arguments rather than ellipses. This 
  should make autocomplete substantially more useful. The documentation
  (including examples) has been considerably improved.
  
* Built-in themes are more visually homogeneous, and match `theme_grey` better.
  (@jiho, #1679)
  
* When computing the height of titles, ggplot2 now includes the height of the
  descenders (i.e. the bits of `g` and `y` that hang beneath the baseline). This 
  improves the margins around titles, particularly the y axis label (#1712).
  I have also very slightly increased the inner margins of axis titles, and 
  removed the outer margins. 

* Theme element inheritance is now easier to work with as modification now
  overrides default `element_blank` elements (#1555, #1557, #1565, #1567)
  
* Horizontal legends (i.e. legends on the top or bottom) are horizontally
  aligned by default (#1842). Use `legend.box = "vertical"` to switch back
  to the previous behaviour.
  
* `element_line()` now takes an `arrow` argument to specify arrows at the end of
  lines (#1740)

There were a number of tweaks to the theme elements that control legends:
  
* `legend.justification` now controls appearance will plotting the legend
  outside of the plot area. For example, you can use 
  `theme(legend.justification = "top")` to make the legend align with the 
  top of the plot.

* `panel.margin` and `legend.margin` have been renamed to `panel.spacing` and 
  `legend.spacing` respectively, to better communicate intent (they only
  affect spacing between legends and panels, not the margins around them)

* `legend.margin` now controls margin around individual legends.

* New `legend.box.background`, `legend.box.spacing`, and `legend.box.margin`
  control the background, spacing, and margin of the legend box (the region
  that contains all legends).

## Bug fixes and minor improvements

* ggplot2 now imports tibble. This ensures that all built-in datasets print 
  compactly even if you haven't explicitly loaded tibble or dplyr (#1677).

* Class of aesthetic mapping is preserved when adding `aes()` objects (#1624).

* `+.gg` now works for lists that include data frames.

* `annotation_x()` now works in the absense of global data (#1655)

* `geom_*(show.legend = FALSE)` now works for `guide_colorbar`.

* `geom_boxplot()` gains new `outlier.alpha` (@jonathan-g) and 
  `outlier.fill` (@schloerke, #1787) parameters to control the alpha/fill of
   outlier points independently of the alpha of the boxes. 

* `position_jitter()` (and hence `geom_jitter()`) now correctly computes 
  the jitter width/jitter when supplied by the user (#1775, @has2k1).

* `geom_contour()` more clearly describes what inputs it needs (#1577).

* `geom_curve()` respects the `lineend` parameter (#1852).

* `geom_histogram()` and `stat_bin()` understand the `breaks` parameter once 
  more. (#1665). The floating point adjustment for histogram bins is now 
  actually used - it was previously inadvertently ignored (#1651).

* `geom_violin()` no longer transforms quantile lines with the alpha aesthetic
  (@mnbram, #1714). It no longer errors when quantiles are requested but data
  have zero range (#1687). When `trim = FALSE` it once again has a nice 
  range that allows the density to reach zero (by extending the range 3 
  bandwidths to either side of the data) (#1700).

* `geom_dotplot()` works better when faceting and binning on the y-axis. 
  (#1618, @has2k1).
  
* `geom_hexbin()` once again supports `..density..` (@mikebirdgeneau, #1688).

* `geom_step()` gives useful warning if only one data point in layer (#1645).

* `layer()` gains new `check.aes` and `check.param` arguments. These allow
  geom/stat authors to optional suppress checks for known aesthetics/parameters.
  Currently this is used only in `geom_blank()` which powers `expand_limits()` 
  (#1795).

* All `stat_*()` display a better error message when required aesthetics are
  missing.
  
* `stat_bin()` and `stat_summary_hex()` now accept length 1 `binwidth` (#1610)

* `stat_density()` gains new argument `n`, which is passed to underlying function
  `stats::density` ("number of equally spaced points at which the
  density is to be estimated"). (@hbuschme)

* `stat_binhex()` now again returns `count` rather than `value` (#1747)

* `stat_ecdf()` respects `pad` argument (#1646).

* `stat_smooth()` once again informs you about the method it has chosen.
  It also correctly calculates the size of the largest group within facets.

* `x` and `y` scales are now symmetric regarding the list of
  aesthetics they accept: `xmin_final`, `xmax_final`, `xlower`,
  `xmiddle` and `xupper` are now valid `x` aesthetics.

* `Scale` extensions can now override the `make_title` and `make_sec_title` 
  methods to let the scale modify the axis/legend titles.

* The random stream is now reset after calling `.onAttach()` (#2409).

# ggplot2 2.1.0

## New features

* When mapping an aesthetic to a constant (e.g. 
  `geom_smooth(aes(colour = "loess")))`), the default guide title is the name 
  of the aesthetic (i.e. "colour"), not the value (i.e. "loess") (#1431).

* `layer()` now accepts a function as the data argument. The function will be
  applied to the data passed to the `ggplot()` function and must return a
  data.frame (#1527, @thomasp85). This is a more general version of the 
  deprecated `subset` argument.

* `theme_update()` now uses the `+` operator instead of `%+replace%`, so that
  unspecified values will no longer be `NULL`ed out. `theme_replace()`
  preserves the old behaviour if desired (@oneillkza, #1519). 

* `stat_bin()` has been overhauled to use the same algorithm as ggvis, which 
  has been considerably improved thanks to the advice of Randy Prium (@rpruim).
  This includes:
  
    * Better arguments and a better algorithm for determining the origin.
      You can now specify either `boundary` or the `center` of a bin.
      `origin` has been deprecated in favour of these arguments.
      
    * `drop` is deprecated in favour of `pad`, which adds extra 0-count bins
      at either end (needed for frequency polygons). `geom_histogram()` defaults 
      to `pad = FALSE` which considerably improves the default limits for 
      the histogram, especially when the bins are big (#1477).
      
    * The default algorithm does a (somewhat) better job at picking nice widths 
      and origins across a wider range of input data.
      
    * `bins = n` now gives a histogram with `n` bins, not `n + 1` (#1487).

## Bug fixes

* All `\donttest{}` examples run.

* All `geom_()` and `stat_()` functions now have consistent argument order:
  data + mapping, then geom/stat/position, then `...`, then specific arguments, 
  then arguments common to all layers (#1305). This may break code if you were
  previously relying on partial name matching, but in the long-term should make 
  ggplot2 easier to use. In particular, you can now set the `n` parameter
  in `geom_density2d()` without it partially matching `na.rm` (#1485).

* For geoms with both `colour` and `fill`, `alpha` once again only affects
  fill (Reverts #1371, #1523). This was causing problems for people.

* `facet_wrap()`/`facet_grid()` works with multiple empty panels of data 
  (#1445).

* `facet_wrap()` correctly swaps `nrow` and `ncol` when faceting vertically
  (#1417).

* `ggsave("x.svg")` now uses svglite to produce the svg (#1432).

* `geom_boxplot()` now understands `outlier.color` (#1455).

* `geom_path()` knows that "solid" (not just 1) represents a solid line (#1534).

* `geom_ribbon()` preserves missing values so they correctly generate a 
  gap in the ribbon (#1549).

* `geom_tile()` once again accepts `width` and `height` parameters (#1513). 
  It uses `draw_key_polygon()` for better a legend, including a coloured 
  outline (#1484).

* `layer()` now automatically adds a `na.rm` parameter if none is explicitly
  supplied.

* `position_jitterdodge()` now works on all possible dodge aesthetics, 
  e.g. `color`, `linetype` etc. instead of only based on `fill` (@bleutner)

* `position = "nudge"` now works (although it doesn't do anything useful)
  (#1428).

* The default scale for columns of class "AsIs" is now "identity" (#1518).

* `scale_*_discrete()` has better defaults when used with purely continuous
  data (#1542).

* `scale_size()` warns when used with categorical data.

* `scale_size()`, `scale_colour()`, and `scale_fill()` gain date and date-time
  variants (#1526).

* `stat_bin_hex()` and `stat_bin_summary()` now use the same underlying 
  algorithm so results are consistent (#1383). `stat_bin_hex()` now accepts
  a `weight` aesthetic. To be consistent with related stats, the output variable 
  from `stat_bin_hex()` is now value instead of count.

* `stat_density()` gains a `bw` parameter which makes it easy to get consistent 
   smoothing between facets (@jiho)

* `stat-density-2d()` no longer ignores the `h` parameter, and now accepts 
  `bins` and `binwidth` parameters to control the number of contours 
  (#1448, @has2k1).

* `stat_ecdf()` does a better job of adding padding to -Inf/Inf, and gains
  an argument `pad` to suppress the padding if not needed (#1467).

* `stat_function()` gains an `xlim` parameter (#1528). It once again works 
  with discrete x values (#1509).

* `stat_summary()` preserves sorted x order which avoids artefacts when
  display results with `geom_smooth()` (#1520).

* All elements should now inherit correctly for all themes except `theme_void()`.
  (@Katiedaisey, #1555) 

* `theme_void()` was completely void of text but facets and legends still
  need labels. They are now visible (@jiho). 

* You can once again set legend key and height width to unit arithmetic
  objects (like `2 * unit(1, "cm")`) (#1437).

* Eliminate spurious warning if you have a layer with no data and no aesthetics
  (#1451).

* Removed a superfluous comma in `theme-defaults.r` code (@jschoeley)

* Fixed a compatibility issue with `ggproto` and R versions prior to 3.1.2.
  (#1444)

* Fixed issue where `coord_map()` fails when given an explicit `parameters`
  argument (@tdmcarthur, #1729)
  
* Fixed issue where `geom_errorbarh()` had a required `x` aesthetic (#1933)  

# ggplot2 2.0.0

## Major changes

* ggplot no longer throws an error if your plot has no layers. Instead it 
  automatically adds `geom_blank()` (#1246).
  
* New `cut_width()` is a convenient replacement for the verbose
  `plyr::round_any()`, with the additional benefit of offering finer
  control.

* New `geom_count()` is a convenient alias to `stat_sum()`. Use it when you
  have overlapping points on a scatterplot. `stat_sum()` now defaults to 
  using counts instead of proportions.

* New `geom_curve()` adds curved lines, with a similar specification to 
  `geom_segment()` (@veraanadi, #1088).

* Date and datetime scales now have `date_breaks`, `date_minor_breaks` and
  `date_labels` arguments so that you never need to use the long
  `scales::date_breaks()` or `scales::date_format()`.
  
* `geom_bar()` now has it's own stat, distinct from `stat_bin()` which was
  also used by `geom_histogram()`. `geom_bar()` now uses `stat_count()` 
  which counts values at each distinct value of x (i.e. it does not bin
  the data first). This can be useful when you want to show exactly which 
  values are used in a continuous variable.

* `geom_point()` gains a `stroke` aesthetic which controls the border width of 
  shapes 21-25 (#1133, @SeySayux). `size` and `stroke` are additive so a point 
  with `size = 5` and `stroke = 5` will have a diameter of 10mm. (#1142)

* New `position_nudge()` allows you to slightly offset labels (or other 
  geoms) from their corresponding points (#1109).

* `scale_size()` now maps values to _area_, not radius. Use `scale_radius()`
  if you want the old behaviour (not recommended, except perhaps for lines).

* New `stat_summary_bin()` works like `stat_summary()` but on binned data. 
  It's a generalisation of `stat_bin()` that can compute any aggregate,
  not just counts (#1274). Both default to `mean_se()` if no aggregation
  functions are supplied (#1386).

* Layers are now much stricter about their arguments - you will get an error
  if you've supplied an argument that isn't an aesthetic or a parameter.
  This is likely to cause some short-term pain but in the long-term it will make
  it much easier to spot spelling mistakes and other errors (#1293).
  
    This change does break a handful of geoms/stats that used `...` to pass 
    additional arguments on to the underlying computation. Now 
    `geom_smooth()`/`stat_smooth()` and `geom_quantile()`/`stat_quantile()` 
    use `method.args` instead (#1245, #1289); and `stat_summary()` (#1242), 
    `stat_summary_hex()`, and `stat_summary2d()` use `fun.args`.

### Extensibility

There is now an official mechanism for defining Stats, Geoms, and Positions in 
other packages. See `vignette("extending-ggplot2")` for details.

* All Geoms, Stats and Positions are now exported, so you can inherit from them
  when making your own objects (#989).

* ggplot2 no longer uses proto or reference classes. Instead, we now use 
  ggproto, a new OO system designed specifically for ggplot2. Unlike proto
  and RC, ggproto supports clean cross-package inheritance. Creating a new OO
  system isn't usually the right way to solve a problem, but I'm pretty sure
  it was necessary here. Read more about it in the vignette.

* `aes_()` replaces `aes_q()`. It also supports formulas, so the most concise 
  SE version of `aes(carat, price)` is now `aes_(~carat, ~price)`. You may
  want to use this form in packages, as it will avoid spurious `R CMD check` 
  warnings about undefined global variables.

### Text

* `geom_text()` has been overhauled to make labelling your data a little
  easier. It:
  
    * `nudge_x` and `nudge_y` arguments let you offset labels from their
      corresponding points (#1120). 
      
    * `check_overlap = TRUE` provides a simple way to avoid overplotting 
      of labels: labels that would otherwise overlap are omitted (#1039).
      
    * `hjust` and `vjust` can now be character vectors: "left", "center", 
      "right", "bottom", "middle", "top". New options include "inward" and 
      "outward" which align text towards and away from the center of the plot 
      respectively.

* `geom_label()` works like `geom_text()` but draws a rounded rectangle 
  underneath each label (#1039). This is useful when you want to label plots
  that are dense with data.

### Deprecated features

* The little used `aes_auto()` has been deprecated. 

* `aes_q()` has been replaced with `aes_()` to be consistent with SE versions
  of NSE functions in other packages.

* The `order` aesthetic is officially deprecated. It never really worked, and 
  was poorly documented.

* The `stat` and `position` arguments to `qplot()` have been deprecated.
  `qplot()` is designed for quick plots - if you need to specify position
  or stat, use `ggplot()` instead.

* The theme setting `axis.ticks.margin` has been deprecated: now use the margin 
  property of `axis.text`.
  
* `stat_abline()`, `stat_hline()` and `stat_vline()` have been removed:
  these were never suitable for use other than with `geom_abline()` etc
  and were not documented.

* `show_guide` has been renamed to `show.legend`: this more accurately
  reflects what it does (controls appearance of layer in legend), and uses the 
  same convention as other ggplot2 arguments (i.e. a `.` between names).
  (Yes, I know that's inconsistent with function names with use `_`, but it's
  too late to change now.)

A number of geoms have been renamed to be internally consistent:

* `stat_binhex()` and `stat_bin2d()` have been renamed to `stat_bin_hex()` 
  and `stat_bin_2d()` (#1274). `stat_summary2d()` has been renamed to 
  `stat_summary_2d()`, `geom_density2d()`/`stat_density2d()` has been renamed 
  to `geom_density_2d()`/`stat_density_2d()`.

* `stat_spoke()` is now `geom_spoke()` since I realised it's a
  reparameterisation of `geom_segment()`.

* `stat_bindot()` has been removed because it's so tightly coupled to
  `geom_dotplot()`. If you happened to use `stat_bindot()`, just change to
  `geom_dotplot()` (#1194).

All defunct functions have been removed.

### Default appearance

* The default `theme_grey()` background colour has been changed from "grey90" 
  to "grey92": this makes the background a little less visually prominent.

* Labels and titles have been tweaked for readability:

    * Axes labels are darker.
    
    * Legend and axis titles are given the same visual treatment.
    
    * The default font size dropped from 12 to 11. You might be surprised that 
      I've made the default text size smaller as it was already hard for
      many people to read. It turns out there was a bug in RStudio (fixed in 
      0.99.724), that shrunk the text of all grid based graphics. Once that
      was resolved the defaults seemed too big to my eyes.
    
    * More spacing between titles and borders.
    
    * Default margins scale with the theme font size, so the appearance at 
      larger font sizes should be considerably improved (#1228). 

* `alpha` now affects both fill and colour aesthetics (#1371).

* `element_text()` gains a margins argument which allows you to add additional
  padding around text elements. To help see what's going on use `debug = TRUE` 
  to display the text region and anchors.

* The default font size in `geom_text()` has been decreased from 5mm (14 pts)
  to 3.8 mm (11 pts) to match the new default theme sizes.

* A diagonal line is no longer drawn on bar and rectangle legends. Instead, the
  border has been tweaked to be more visible, and more closely match the size of 
  line drawn on the plot.

* `geom_pointrange()` and `geom_linerange()` get vertical (not horizontal)
  lines in the legend (#1389).

* The default line `size` for `geom_smooth()` has been increased from 0.5 to 1 
  to make it easier to see when overlaid on data.
  
* `geom_bar()` and `geom_rect()` use a slightly paler shade of grey so they
  aren't so visually heavy.
  
* `geom_boxplot()` now colours outliers the same way as the boxes.

* `geom_point()` now uses shape 19 instead of 16. This looks much better on 
  the default Linux graphics device. (It's very slightly smaller than the old 
  point, but it shouldn't affect any graphics significantly)

* Sizes in ggplot2 are measured in mm. Previously they were converted to pts 
  (for use in grid) by multiplying by 72 / 25.4. However, grid uses printer's 
  points, not Adobe (big pts), so sizes are now correctly multiplied by 
  72.27 / 25.4. This is unlikely to noticeably affect display, but it's
  technically correct (<https://youtu.be/hou0lU8WMgo>).

* The default legend will now allocate multiple rows (if vertical) or
  columns (if horizontal) in order to make a legend that is more likely to
  fit on the screen. You can override with the `nrow`/`ncol` arguments
  to `guide_legend()`

    ```R
    p <- ggplot(mpg, aes(displ,hwy, colour = model)) + geom_point()
    p
    p + theme(legend.position = "bottom")
    # Previous behaviour
    p + guides(colour = guide_legend(ncol = 1))
    ```

### New and updated themes

* New `theme_void()` is completely empty. It's useful for plots with non-
  standard coordinates or for drawings (@jiho, #976).

* New `theme_dark()` has a dark background designed to make colours pop out
  (@jiho, #1018)

* `theme_minimal()` became slightly more minimal by removing the axis ticks:
  labels now line up directly beneath grid lines (@tomschloss, #1084)

* New theme setting `panel.ontop` (logical) make it possible to place 
  background elements (i.e., gridlines) on top of data. Best used with 
  transparent `panel.background` (@noamross. #551).

### Labelling

The facet labelling system was updated with many new features and a
more flexible interface (@lionel-). It now works consistently across
grid and wrap facets. The most important user visible changes are:

* `facet_wrap()` gains a `labeller` option (#25).

* `facet_grid()` and `facet_wrap()` gain a `switch` argument to
  display the facet titles near the axes. When switched, the labels
  become axes subtitles. `switch` can be set to "x", "y" or "both"
  (the latter only for grids) to control which margin is switched.

The labellers (such as `label_value()` or `label_both()`) also get
some new features:

* They now offer the `multi_line` argument to control whether to
  display composite facets (those specified as `~var1 + var2`) on one
  or multiple lines.

* In `label_bquote()` you now refer directly to the names of
  variables. With this change, you can create math expressions that
  depend on more than one variable. This math expression can be
  specified either for the rows or the columns and you can also
  provide different expressions to each margin.

  As a consequence of these changes, referring to `x` in backquoted
  expressions is deprecated.

* Similarly to `label_bquote()`, `labeller()` now take `.rows` and
  `.cols` arguments. In addition, it also takes `.default`.
  `labeller()` is useful to customise how particular variables are
  labelled. The three additional arguments specify how to label the
  variables are not specifically mentioned, respectively for rows,
  columns or both. This makes it especially easy to set up a
  project-wide labeller dispatcher that can be reused across all your
  plots. See the documentation for an example.

* The new labeller `label_context()` adapts to the number of factors
  facetted over. With a single factor, it displays only the values,
  just as before. But with multiple factors in a composite margin
  (e.g. with `~cyl + am`), the labels are passed over to
  `label_both()`. This way the variables names are displayed with the
  values to help identifying them.

On the programming side, the labeller API has been rewritten in order
to offer more control when faceting over multiple factors (e.g. with
formulae such as `~cyl + am`). This also means that if you have
written custom labellers, you will need to update them for this
version of ggplot.

* Previously, a labeller function would take `variable` and `value`
  arguments and return a character vector. Now, they take a data frame
  of character vectors and return a list. The input data frame has one
  column per factor facetted over and each column in the returned list
  becomes one line in the strip label. See documentation for more
  details.

* The labels received by a labeller now contain metadata: their margin
  (in the "type" attribute) and whether they come from a wrap or a
  grid facet (in the "facet" attribute).

* Note that the new `as_labeller()` function operator provides an easy
  way to transform an existing function to a labeller function. The
  existing function just needs to take and return a character vector.

## Documentation

* Improved documentation for `aes()`, `layer()` and much much more.

* I've tried to reduce the use of `...` so that you can see all the 
  documentation in one place rather than having to integrate multiple pages.
  In some cases this has involved adding additional arguments to geoms
  to make it more clear what you can do:
  
    *  `geom_smooth()` gains explicit `method`, `se` and `formula` arguments.
    
    * `geom_histogram()` gains `binwidth`, `bins`, `origin` and `right` 
      arguments.
      
    * `geom_jitter()` gains `width` and `height` arguments to make it easier
      to control the amount of jittering without using the lengthy 
      `position_jitter()` function (#1116)

* Use of `qplot()` in examples has been minimised (#1123, @hrbrmstr). This is
  inline with the 2nd edition of the ggplot2 box, which minimises the use of 
  `qplot()` in favour of `ggplot()`.

* Tightly linked geoms and stats (e.g. `geom_boxplot()` and `stat_boxplot()`) 
  are now documented in the same file so you can see all the arguments in one
  place. Variations of the same idea (e.g. `geom_path()`, `geom_line()`, and
  `geom_step()`) are also documented together.

* It's now obvious that you can set the `binwidth` parameter for
  `stat_bin_hex()`, `stat_summary_hex()`, `stat_bin_2d()`, and
  `stat_summary_2d()`. 

* The internals of positions have been cleaned up considerably. You're unlikely
  to notice any external changes, although the documentation should be a little
  less confusing since positions now don't list parameters they never use.

## Data

* All datasets have class `tbl_df` so if you also use dplyr, you get a better
  print method.

* `economics` has been brought up to date to 2015-04-01.

* New `economics_long` is the economics data in long form.

* New `txhousing` dataset containing information about the Texas housing
  market. Useful for examples that need multiple time series, and for
  demonstrating model+vis methods.

* New `luv_colours` dataset which contains the locations of all
  built-in `colors()` in Luv space.

* `movies` has been moved into its own package, ggplot2movies, because it was 
  large and not terribly useful. If you've used the movies dataset, you'll now 
  need to explicitly load the package with `library(ggplot2movies)`.

## Bug fixes and minor improvements

* All partially matched arguments and `$` have been been replaced with 
  full matches (@jimhester, #1134).

* ggplot2 now exports `alpha()` from the scales package (#1107), and `arrow()` 
  and `unit()` from grid (#1225). This means you don't need attach scales/grid 
  or do `scales::`/`grid::` for these commonly used functions.

* `aes_string()` now only parses character inputs. This fixes bugs when
  using it with numbers and non default `OutDec` settings (#1045).

* `annotation_custom()` automatically adds a unique id to each grob name,
  making it easier to plot multiple grobs with the same name (e.g. grobs of
  ggplot2 graphics) in the same plot (#1256).

* `borders()` now accepts xlim and ylim arguments for specifying the geographical 
  region of interest (@markpayneatwork, #1392).

* `coord_cartesian()` applies the same expansion factor to limits as for scales. 
  You can suppress with `expand = FALSE` (#1207).

* `coord_trans()` now works when breaks are suppressed (#1422).

* `cut_number()` gives error message if the number of requested bins can
  be created because there are two few unique values (#1046).

* Character labels in `facet_grid()` are no longer (incorrectly) coerced into
  factors. This caused problems with custom label functions (#1070).

* `facet_wrap()` and `facet_grid()` now allow you to use non-standard
  variable names by surrounding them with backticks (#1067).

* `facet_wrap()` more carefully checks its `nrow` and `ncol` arguments
  to ensure that they're specified correctly (@richierocks, #962)

* `facet_wrap()` gains a `dir` argument to control the direction the
  panels are wrapped in. The default is "h" for horizontal. Use "v" for
  vertical layout (#1260).

* `geom_abline()`, `geom_hline()` and `geom_vline()` have been rewritten to
  have simpler behaviour and be more consistent:

    * `stat_abline()`, `stat_hline()` and `stat_vline()` have been removed:
      these were never suitable for use other than with `geom_abline()` etc
      and were not documented.

    * `geom_abline()`, `geom_vline()` and `geom_hline()` are bound to
      `stat_identity()` and `position_identity()`

    * Intercept parameters can no longer be set to a function.

    * They are all documented in one file, since they are so closely related.

* `geom_bin2d()` will now let you specify one dimension's breaks exactly,
  without touching the other dimension's default breaks at all (#1126).

* `geom_crossbar()` sets grouping correctly so you can display multiple
  crossbars on one plot. It also makes the default `fatten` argument a little
  bigger to make the middle line more obvious (#1125).

* `geom_histogram()` and `geom_smooth()` now only inform you about the
  default values once per layer, rather than once per panel (#1220).

* `geom_pointrange()` gains `fatten` argument so you can control the
  size of the point relative to the size of the line.

* `geom_segment()` annotations were not transforming with scales 
  (@BrianDiggs, #859).

* `geom_smooth()` is no longer so chatty. If you want to know what the default
  smoothing method is, look it up in the documentation! (#1247)

* `geom_violin()` now has the ability to draw quantile lines (@DanRuderman).

* `ggplot()` now captures the parent frame to use for evaluation,
  rather than always defaulting to the global environment. This should
  make ggplot more suitable to use in more situations (e.g. with knitr)

* `ggsave()` has been simplified a little to make it easier to maintain.
  It no longer checks that you're printing a ggplot2 object (so now also
  works with any grid grob) (#970), and always requires a filename.
  Parameter `device` now supports character argument to specify which supported
  device to use ('pdf', 'png', 'jpeg', etc.), for when it cannot be correctly
  inferred from the file extension (for example when a temporary filename is
  supplied server side in shiny apps) (@sebkopf, #939). It no longer opens
  a graphics device if one isn't already open - this is annoying when you're
  running from a script (#1326).

* `guide_colorbar()` creates correct legend if only one color (@krlmlr, #943).

* `guide_colorbar()` no longer fails when the legend is empty - previously
  this often masked misspecifications elsewhere in the plot (#967).

* New `layer_data()` function extracts the data used for plotting for a given
  layer. It's mostly useful for testing.

* User supplied `minor_breaks` can now be supplied on the same scale as 
  the data, and will be automatically transformed with by scale (#1385).

* You can now suppress the appearance of an axis/legend title (and the space
  that would allocated for it) with `NULL` in the `scale_` function. To
  use the default label, use `waiver()` (#1145).

* Position adjustments no longer warn about potentially varying ranges
  because the problem rarely occurs in practice and there are currently a
  lot of false positives since I don't understand exactly what FP criteria
  I should be testing.

* `scale_fill_grey()` now uses red for missing values. This matches
  `scale_colour_grey()` and makes it obvious where missing values lie.
  Override with `na.value`.

* `scale_*_gradient2()` defaults to using Lab colour space.

* `scale_*_gradientn()` now allows `colours` or `colors` (#1290)

* `scale_y_continuous()` now also transforms the `lower`, `middle` and `upper`
  aesthetics used by `geom_boxplot()`: this only affects
  `geom_boxplot(stat = "identity")` (#1020).

* Legends no longer inherit aesthetics if `inherit.aes` is FALSE (#1267).

* `lims()` makes it easy to set the limits of any axis (#1138).

* `labels = NULL` now works with `guide_legend()` and `guide_colorbar()`.
  (#1175, #1183).

* `override.aes` now works with American aesthetic spelling, e.g. color

* Scales no longer round data points to improve performance of colour
  palettes. Instead the scales package now uses a much faster colour
  interpolation algorithm (#1022).

* `scale_*_brewer()` and `scale_*_distiller()` add new `direction` argument of 
  `scales::brewer_pal`, making it easier to change the order of colours 
  (@jiho, #1139).

* `scale_x_date()` now clips dates outside the limits in the same way as
  `scale_x_continuous()` (#1090).

* `stat_bin()` gains `bins` arguments, which denotes the number of bins. Now
  you can set `bins=100` instead of `binwidth=0.5`. Note that `breaks` or
  `binwidth` will override it (@tmshn, #1158, #102).

* `stat_boxplot()` warns if a continuous variable is used for the `x` aesthetic
  without also supplying a `group` aesthetic (#992, @krlmlr).

* `stat_summary_2d()` and `stat_bin_2d()` now share exactly the same code for 
  determining breaks from `bins`, `binwidth`, and `origin`. 
  
* `stat_summary_2d()` and `stat_bin_2d()` now output in tile/raster compatible 
  form instead of rect compatible form. 

* Automatically computed breaks do not lead to an error for transformations like
  "probit" where the inverse can map to infinity (#871, @krlmlr)

* `stat_function()` now always evaluates the function on the original scale.
  Previously it computed the function on transformed scales, giving incorrect
  values (@BrianDiggs, #1011).

* `strip_dots` works with anonymous functions within calculated aesthetics 
  (e.g. `aes(sapply(..density.., function(x) mean(x))))` (#1154, @NikNakk)

* `theme()` gains `validate = FALSE` parameter to turn off validation, and 
  hence store arbitrary additional data in the themes. (@tdhock, #1121)

* Improved the calculation of segments needed to draw the curve representing
  a line when plotted in polar coordinates. In some cases, the last segment
  of a multi-segment line was not drawn (@BrianDiggs, #952)<|MERGE_RESOLUTION|>--- conflicted
+++ resolved
@@ -1,11 +1,8 @@
 # ggplot2 (development version)
 
-<<<<<<< HEAD
 * Added `panel.widths` and `panel.heights` to `theme()` (#5338, @teunbrand).
-=======
 * The `summary()` method for ggplots is now more terse about facets 
   (@teunbrand, #5989).
->>>>>>> 2bd8cd53
 * `guide_bins()`, `guide_colourbar()` and `guide_coloursteps()` gain an `angle`
   argument to overrule theme settings, similar to `guide_axis(angle)` 
   (@teunbrand, #4594).

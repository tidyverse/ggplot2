# ggplot2 (development version)

<<<<<<< HEAD
* `coord_sf()` now uses customisable guides provided in the scales or 
  `guides()` function (@teunbrand).
=======
* Legends in `scale_*_manual()` can show `NA` values again when the `values` is
  a named vector (@teunbrand, #5214, #5286).
  
* `scale_*_manual()` with a named `values` argument now emits a warning when
  none of those names match the values found in the data (@teunbrand, #5298).

* `coord_munch()` can now close polygon shapes (@teunbrand, #3271)

* You can now omit either `xend` or `yend` from `geom_segment()` as only one
  of these is now required. If one is missing, it will be filled from the `x`
  and `y` aesthetics respectively. This makes drawing horizontal or vertical
  segments a little bit more convenient (@teunbrand, #5140).
  
* New `plot.tag.location` in `theme()` can control placement of the plot tag
  in the `"margin"`, `"plot"` or the new `"panel"` option (#4297).
>>>>>>> ea6e1c55

* `geom_text()` and `geom_label()` gained a `size.unit` parameter that set the 
  text size to millimetres, points, centimetres, inches or picas 
  (@teunbrand, #3799).

* The guide system, as the last remaining chunk of ggplot2, has been rewritten 
  in ggproto. The axes and legends now inherit from a <Guide> class, which makes
  them extensible in the same manner as geoms, stats, facets and coords 
  (#3329, @teunbrand). In addition, the following changes were made:
    * Styling theme parts of the guide now inherit from the plot's theme 
      (#2728). 
    * Styling non-theme parts of the guides accept <element> objects, so that
      the following is possible: `guide_colourbar(frame = element_rect(...))`.
    * Primary axis titles are now placed at the primary guide, so that
      `guides(x = guide_axis(position = "top"))` will display the title at the
      top by default (#4650).
    * Unknown secondary axis guide positions are now inferred as the opposite 
      of the primary axis guide when the latter has a known `position` (#4650).
    * `guide_colourbar()`, `guide_coloursteps()` and `guide_bins()` gain a
      `ticks.length` argument.
    * In `guide_bins()`, the title no longer arbitrarily becomes offset from
      the guide when it has long labels.
    * The `order` argument of guides now strictly needs to be a length-1 
      integer (#4958).
    * More informative error for mismatched 
     `direction`/`theme(legend.direction = ...)` arguments (#4364, #4930).
    * `guide_coloursteps()` and `guide_bins()` sort breaks (#5152).
    * `guide_axis()` gains a `cap` argument that can be used to trim the
      axis line to extreme breaks (#4907).

* `geom_label()` now uses the `angle` aesthetic (@teunbrand, #2785)
* 'lines' units in `geom_label()`, often used in the `label.padding` argument, 
  are now are relative to the text size. This causes a visual change, but fixes 
  a misalignment issue between the textbox and text (@teunbrand, #4753)
* The `label.padding` argument in `geom_label()` now supports inputs created
  with the `margin()` function (#5030).
* As an internal change, the `titleGrob()` has been refactored to be faster.
* The `translate_shape_string()` internal function is now exported for use in
  extensions of point layers (@teunbrand, #5191).
* Fixed bug in `coord_sf()` where graticule lines didn't obey 
  `panel.grid.major`'s linewidth setting (@teunbrand, #5179)
* Fixed bug in `annotation_logticks()` when no suitable tick positions could
  be found (@teunbrand, #5248).
* To improve `width` calculation in bar plots with empty factor levels, 
  `resolution()` considers `mapped_discrete` values as having resolution 1 
  (@teunbrand, #5211)
* When `geom_path()` has aesthetics varying within groups, the `arrow()` is
  applied to groups instead of individual segments (@teunbrand, #4935).
* The default width of `geom_bar()` is now based on panel-wise resolution of
  the data, rather than global resolution (@teunbrand, #4336).
* To apply dodging more consistently in violin plots, `stat_ydensity()` now
  has a `drop` argument to keep or discard groups with 1 observation.
* Aesthetics listed in `geom_*()` and `stat_*()` layers now point to relevant
  documentation (@teunbrand, #5123).
* `coord_flip()` has been marked as superseded. The recommended alternative is
  to swap the `x` and `y` aesthetic and/or using the `orientation` argument in
  a layer (@teunbrand, #5130).
* `stat_align()` is now applied per panel instead of globally, preventing issues
  when facets have different ranges (@teunbrand, #5227).
* A stacking bug in `stat_align()` was fixed (@teunbrand, #5176).
* `stat_contour()` and `stat_contour_filled()` now warn about and remove
  duplicated coordinates (@teunbrand, #5215).
* Improve performance of layers without positional scales (@zeehio, #4990)

# ggplot2 3.4.2
This is a hotfix release anticipating changes in r-devel, but folds in upkeep
changes and a few bug fixes as well.

## Minor improvements

* Various type checks and their messages have been standardised 
  (@teunbrand, #4834).
  
* ggplot2 now uses `scales::DiscreteRange` and `scales::ContinuousRange`, which
  are available to write scale extensions from scratch (@teunbrand, #2710).
  
* The `layer_data()`, `layer_scales()` and `layer_grob()` now have the default
  `plot = last_plot()` (@teunbrand, #5166).
  
* The `datetime_scale()` scale constructor is now exported for use in extension
  packages (@teunbrand, #4701).
  
## Bug fixes

* `update_geom_defaults()` and `update_stat_defaults()` now return properly 
  classed objects and have updated docs (@dkahle, #5146).

* For the purposes of checking required or non-missing aesthetics, character 
  vectors are no longer considered non-finite (@teunbrand, @4284).

* `annotation_logticks()` skips drawing ticks when the scale range is non-finite
  instead of throwing an error (@teunbrand, #5229).
  
* Fixed spurious warnings when the `weight` was used in `stat_bin_2d()`, 
  `stat_boxplot()`, `stat_contour()`, `stat_bin_hex()` and `stat_quantile()`
  (@teunbrand, #5216).

* To prevent changing the plotting order, `stat_sf()` is now computed per panel 
  instead of per group (@teunbrand, #4340).

* Fixed bug in `coord_sf()` where graticule lines didn't obey 
  `panel.grid.major`'s linewidth setting (@teunbrand, #5179).

* `geom_text()` drops observations where `angle = NA` instead of throwing an
  error (@teunbrand, #2757).
  
# ggplot2 3.4.1
This is a small release focusing on fixing regressions in the 3.4.0 release
and minor polishes.

## Breaking changes

* The computed variable `y` in `stat_ecdf()` has been superseded by `ecdf` to 
  prevent incorrect scale transformations (@teunbrand, #5113 and #5112).
  
## New features

* Added `scale_linewidth_manual()` and `scale_linewidth_identity()` to support
  the `linewidth` aesthetic (@teunbrand, #5050).
  
* `ggsave()` warns when multiple `filename`s are given, and only writes to the
  first file (@teunbrand, #5114).

## Bug fixes

* Fixed a regression in `geom_hex()` where aesthetics were replicated across 
  bins (@thomasp85, #5037 and #5044).
  
* Using two ordered factors as facetting variables in 
  `facet_grid(..., as.table = FALSE)` now throws a warning instead of an
  error (@teunbrand, #5109).
  
* Fixed misbehaviour of `draw_key_boxplot()` and `draw_key_crossbar()` with 
  skewed key aspect ratio (@teunbrand, #5082).
  
* Fixed spurious warning when `weight` aesthetic was used in `stat_smooth()` 
  (@teunbrand based on @clauswilke's suggestion, #5053).
  
* The `lwd` alias is now correctly replaced by `linewidth` instead of `size` 
  (@teunbrand based on @clauswilke's suggestion #5051).
  
* Fixed a regression in `Coord$train_panel_guides()` where names of guides were 
  dropped (@maxsutton, #5063).

In binned scales:

* Automatic breaks should no longer be out-of-bounds, and automatic limits are
  adjusted to include breaks (@teunbrand, #5082).
  
* Zero-range limits no longer throw an error and are treated akin to continuous
  scales with zero-range limits (@teunbrand, #5066).
  
* The `trans = "date"` and `trans = "time"` transformations were made compatible
  (@teunbrand, #4217).

# ggplot2 3.4.0
This is a minor release focusing on tightening up the internals and ironing out
some inconsistencies in the API. The biggest change is the addition of the 
`linewidth` aesthetic that takes of sizing the width of any line from `size`. 
This change, while attempting to be as non-breaking as possible, has the 
potential to change the look of some of your plots.

Other notable changes is a complete redo of the error and warning messaging in
ggplot2 using the cli package. Messaging is now better contextualised and it 
should be easier to identify which layer an error is coming from. Last, we have
now made the switch to using the vctrs package internally which means that 
support for vctrs classes as variables should improve, along with some small 
gains in rendering speed.

## Breaking changes

* A `linewidth` aesthetic has been introduced and supersedes the `size` 
  aesthetic for scaling the width of lines in line based geoms. `size` will 
  remain functioning but deprecated for these geoms and it is recommended to 
  update all code to reflect the new aesthetic. For geoms that have _both_ point 
  sizing and linewidth sizing (`geom_pointrange()` and `geom_sf`) `size` now 
  **only** refers to sizing of points which can leads to a visual change in old
  code (@thomasp85, #3672)
  
* The default line width for polygons in `geom_sf()` have been decreased to 0.2 
  to reflect that this is usually used for demarking borders where a thinner 
  line is better suited. This change was made since we already induced a 
  visual change in `geom_sf()` with the introduction of the `linewidth` 
  aesthetic.
  
* The dot-dot notation (`..var..`) and `stat()`, which have been superseded by
  `after_stat()`, are now formally deprecated (@yutannihilation, #3693).

* `qplot()` is now formally deprecated (@yutannihilation, #3956).

* `stage()` now properly refers to the values without scale transformations for
  the stage of `after_stat`. If your code requires the scaled version of the
  values for some reason, you have to apply the same transformation by yourself,
  e.g. `sqrt()` for `scale_{x,y}_sqrt()` (@yutannihilation and @teunbrand, #4155).

* Use `rlang::hash()` instead of `digest::digest()`. This update may lead to 
  changes in the automatic sorting of legends. In order to enforce a specific
  legend order use the `order` argument in the guide. (@thomasp85, #4458)

* referring to `x` in backquoted expressions with `label_bquote()` is no longer
  possible.

* The `ticks.linewidth` and `frame.linewidth` parameters of `guide_colourbar()`
  are now multiplied with `.pt` like elsewhere in ggplot2. It can cause visual
  changes when these arguments are not the defaults and these changes can be 
  restored to their previous behaviour by adding `/ .pt` (@teunbrand #4314).

* `scale_*_viridis_b()` now uses the full range of the viridis scales 
  (@gregleleu, #4737)

## New features

* `geom_col()` and `geom_bar()` gain a new `just` argument. This is set to `0.5`
  by default; use `just = 0`/`just = 1` to place columns on the left/right
  of the axis breaks.
  (@wurli, #4899)

* `geom_density()` and `stat_density()` now support `bounds` argument
  to estimate density with boundary correction (@echasnovski, #4013).

* ggplot now checks during statistical transformations whether any data 
  columns were dropped and warns about this. If stats intend to drop
  data columns they can declare them in the new field `dropped_aes`.
  (@clauswilke, #3250)

* `...` supports `rlang::list2` dynamic dots in all public functions. 
  (@mone27, #4764) 

* `theme()` now has a `strip.clip` argument, that can be set to `"off"` to 
  prevent the clipping of strip text and background borders (@teunbrand, #4118)
  
* `geom_contour()` now accepts a function in the `breaks` argument 
  (@eliocamp, #4652).

## Minor improvements and bug fixes

* Fix a bug in `position_jitter()` where infinity values were dropped (@javlon,
  #4790).

* `geom_linerange()` now respects the `na.rm` argument (#4927, @thomasp85)

* Improve the support for `guide_axis()` on `coord_trans()` 
  (@yutannihilation, #3959)
  
* Added `stat_align()` to align data without common x-coordinates prior to
  stacking. This is now the default stat for `geom_area()` (@thomasp85, #4850)

* Fix a bug in `stat_contour_filled()` where break value differences below a 
  certain number of digits would cause the computations to fail (@thomasp85, 
  #4874)

* Secondary axis ticks are now positioned more precisely, removing small visual
  artefacts with alignment between grid and ticks (@thomasp85, #3576)

* Improve `stat_function` documentation regarding `xlim` argument. 
  (@92amartins, #4474)

* Fix various issues with how `labels`, `breaks`, `limits`, and `show.limits`
  interact in the different binning guides (@thomasp85, #4831)

* Automatic break calculation now squishes the scale limits to the domain
  of the transformation. This allows `scale_{x/y}_sqrt()` to find breaks at 0   
  when appropriate (@teunbrand, #980).

* Using multiple modified aesthetics correctly will no longer trigger warnings. 
  If used incorrectly, the warning will now report the duplicated aesthetic 
  instead of `NA` (@teunbrand, #4707).

* `aes()` now supports the `!!!` operator in its first two arguments
  (#2675). Thanks to @yutannihilation and @teunbrand for draft
  implementations.

* Require rlang >= 1.0.0 (@billybarc, #4797)

* `geom_violin()` no longer issues "collapsing to unique 'x' values" warning
  (@bersbersbers, #4455)

* `annotate()` now documents unsupported geoms (`geom_abline()`, `geom_hline()`
  and `geom_vline()`), and warns when they are requested (@mikmart, #4719)

* `presidential` dataset now includes Trump's presidency (@bkmgit, #4703).

* `position_stack()` now works fully with `geom_text()` (@thomasp85, #4367)

* `geom_tile()` now correctly recognises missing data in `xmin`, `xmax`, `ymin`,
  and `ymax` (@thomasp85 and @sigmapi, #4495)

* `geom_hex()` will now use the binwidth from `stat_bin_hex()` if present, 
  instead of deriving it (@thomasp85, #4580)
  
* `geom_hex()` now works on non-linear coordinate systems (@thomasp85)

* Fixed a bug throwing errors when trying to render an empty plot with secondary
  axes (@thomasp85, #4509)

* Axes are now added correctly in `facet_wrap()` when `as.table = FALSE`
  (@thomasp85, #4553)

* Better compatibility of custom device functions in `ggsave()` 
  (@thomasp85, #4539)

* Binning scales are now more resilient to calculated limits that ends up being
  `NaN` after transformations (@thomasp85, #4510)

* Strip padding in `facet_grid()` is now only in effect if 
  `strip.placement = "outside"` _and_ an axis is present between the strip and 
  the panel (@thomasp85, #4610)

* Aesthetics of length 1 are now recycled to 0 if the length of the data is 0 
  (@thomasp85, #4588)

* Setting `size = NA` will no longer cause `guide_legend()` to error 
  (@thomasp85, #4559)

* Setting `stroke` to `NA` in `geom_point()` will no longer impair the sizing of
  the points (@thomasp85, #4624)

* `stat_bin_2d()` now correctly recognises the `weight` aesthetic 
  (@thomasp85, #4646)
  
* All geoms now have consistent exposure of linejoin and lineend parameters, and
  the guide keys will now respect these settings (@thomasp85, #4653)

* `geom_sf()` now respects `arrow` parameter for lines (@jakeruss, #4659)

* Updated documentation for `print.ggplot` to reflect that it returns
  the original plot, not the result of `ggplot_build()`. (@r2evans, #4390)

* `scale_*_manual()` no longer displays extra legend keys, or changes their 
  order, when a named `values` argument has more items than the data. To display
  all `values` on the legend instead, use
  `scale_*_manual(values = vals, limits = names(vals))`. (@teunbrand, @banfai, 
  #4511, #4534)

* Updated documentation for `geom_contour()` to correctly reflect argument 
  precedence between `bins` and `binwidth`. (@eliocamp, #4651)

* Dots in `geom_dotplot()` are now correctly aligned to the baseline when
  `stackratio != 1` and `stackdir != "up"` (@mjskay, #4614)

* Key glyphs for `geom_boxplot()`, `geom_crossbar()`, `geom_pointrange()`, and
  `geom_linerange()` are now orientation-aware (@mjskay, #4732)
  
* Updated documentation for `geom_smooth()` to more clearly describe effects of 
  the `fullrange` parameter (@thoolihan, #4399).

# ggplot2 3.3.6
This is a very small release only applying an internal change to comply with 
R 4.2 and its deprecation of `default.stringsAsFactors()`. There are no user
facing changes and no breaking changes.

# ggplot2 3.3.5
This is a very small release focusing on fixing a couple of untenable issues 
that surfaced with the 3.3.4 release

* Revert changes made in #4434 (apply transform to intercept in `geom_abline()`) 
  as it introduced undesirable issues far worse than the bug it fixed 
  (@thomasp85, #4514)
* Fixes an issue in `ggsave()` when producing emf/wmf files (@yutannihilation, 
  #4521)
* Warn when grDevices specific arguments are passed to ragg devices (@thomasp85, 
  #4524)
* Fix an issue where `coord_sf()` was reporting that it is non-linear
  even when data is provided in projected coordinates (@clauswilke, #4527)

# ggplot2 3.3.4
This is a larger patch release fixing a huge number of bugs and introduces a 
small selection of feature refinements.

## Features

* Alt-text can now be added to a plot using the `alt` label, i.e 
  `+ labs(alt = ...)`. Currently this alt text is not automatically propagated, 
  but we plan to integrate into Shiny, RMarkdown, and other tools in the future. 
  (@thomasp85, #4477)

* Add support for the BrailleR package for creating descriptions of the plot
  when rendered (@thomasp85, #4459)
  
* `coord_sf()` now has an argument `default_crs` that specifies the coordinate
  reference system (CRS) for non-sf layers and scale/coord limits. This argument
  defaults to `NULL`, which means non-sf layers are assumed to be in projected
  coordinates, as in prior ggplot2 versions. Setting `default_crs = sf::st_crs(4326)`
  provides a simple way to interpret x and y positions as longitude and latitude,
  regardless of the CRS used by `coord_sf()`. Authors of extension packages
  implementing `stat_sf()`-like functionality are encouraged to look at the source
  code of `stat_sf()`'s `compute_group()` function to see how to provide scale-limit
  hints to `coord_sf()` (@clauswilke, #3659).

* `ggsave()` now uses ragg to render raster output if ragg is available. It also
  handles custom devices that sets a default unit (e.g. `ragg::agg_png`) 
  correctly (@thomasp85, #4388)

* `ggsave()` now returns the saved file location invisibly (#3379, @eliocamp).
  Note that, as a side effect, an unofficial hack `<ggplot object> + ggsave()`
  no longer works (#4513).

* The scale arguments `limits`, `breaks`, `minor_breaks`, `labels`, `rescaler`
  and `oob` now accept purrr style lambda notation (@teunbrand, #4427). The same 
  is true for `as_labeller()` (and therefore also `labeller()`) 
  (@netique, #4188).

* Manual scales now allow named vectors passed to `values` to contain fewer 
  elements than existing in the data. Elements not present in values will be set
  to `NA` (@thomasp85, #3451)
  
* Date and datetime position scales support out-of-bounds (oob) arguments to 
  control how limits affect data outside those limits (@teunbrand, #4199).
  
## Fixes

* Fix a bug that `after_stat()` and `after_scale()` cannot refer to aesthetics
  if it's specified in the plot-global mapping (@yutannihilation, #4260).
  
* Fix bug in `annotate_logticks()` that would cause an error when used together
  with `coord_flip()` (@thomasp85, #3954)
  
* Fix a bug in `geom_abline()` that resulted in `intercept` not being subjected
  to the transformation of the y scale (@thomasp85, #3741)
  
* Extent the range of the line created by `geom_abline()` so that line ending
  is not visible for large linewidths (@thomasp85, #4024)

* Fix bug in `geom_dotplot()` where dots would be positioned wrong with 
  `stackgroups = TRUE` (@thomasp85, #1745)

* Fix calculation of confidence interval for locfit smoothing in `geom_smooth()`
  (@topepo, #3806)
  
* Fix bug in `geom_text()` where `"outward"` and `"inward"` justification for 
  some `angle` values was reversed (@aphalo, #4169, #4447)

* `ggsave()` now sets the default background to match the fill value of the
  `plot.background` theme element (@karawoo, #4057)

* It is now deprecated to specify `guides(<scale> = FALSE)` or
  `scale_*(guide = FALSE)` to remove a guide. Please use 
  `guides(<scale> = "none")` or `scale_*(guide = "none")` instead 
  (@yutannihilation, #4097)
  
* Fix a bug in `guide_bins()` where keys would disappear if the guide was 
  reversed (@thomasp85, #4210)
  
* Fix bug in `guide_coloursteps()` that would repeat the terminal bins if the
  breaks coincided with the limits of the scale (@thomasp85, #4019)

* Make sure that default labels from default mappings doesn't overwrite default
  labels from explicit mappings (@thomasp85, #2406)

* Fix bug in `labeller()` where parsing was turned off if `.multiline = FALSE`
  (@thomasp85, #4084)
  
* Make sure `label_bquote()` has access to the calling environment when 
  evaluating the labels (@thomasp85, #4141)

* Fix a bug in the layer implementation that introduced a new state after the 
  first render which could lead to a different look when rendered the second 
  time (@thomasp85, #4204)

* Fix a bug in legend justification where justification was lost of the legend
  dimensions exceeded the available size (@thomasp85, #3635)

* Fix a bug in `position_dodge2()` where `NA` values in thee data would cause an
  error (@thomasp85, #2905)

* Make sure `position_jitter()` creates the same jittering independent of 
  whether it is called by name or with constructor (@thomasp85, #2507)

* Fix a bug in `position_jitter()` where different jitters would be applied to 
  different position aesthetics of the same axis (@thomasp85, #2941)
  
* Fix a bug in `qplot()` when supplying `c(NA, NA)` as axis limits 
  (@thomasp85, #4027)
  
* Remove cross-inheritance of default discrete colour/fill scales and check the
  type and aesthetic of function output if `type` is a function 
  (@thomasp85, #4149)

* Fix bug in `scale_[x|y]_date()` where custom breaks functions that resulted in
  fractional dates would get misaligned (@thomasp85, #3965)
  
* Fix bug in `scale_[x|y]_datetime()` where a specified timezone would be 
  ignored by the scale (@thomasp85, #4007)
  
* Fix issue in `sec_axis()` that would throw warnings in the absence of any 
  secondary breaks (@thomasp85, #4368)

* `stat_bin()`'s computed variable `width` is now documented (#3522).
  
* `stat_count()` now computes width based on the full dataset instead of per 
  group (@thomasp85, #2047)

* Extended `stat_ecdf()` to calculate the cdf from either x or y instead from y 
  only (@jgjl, #4005)
  
* Fix a bug in `stat_summary_bin()` where one more than the requested number of
  bins would be created (@thomasp85, #3824)

* Only drop groups in `stat_ydensity()` when there are fewer than two data 
  points and throw a warning (@andrewwbutler, #4111).

* Fixed a bug in strip assembly when theme has `strip.text = element_blank()`
  and plots are faceted with multi-layered strips (@teunbrand, #4384).
  
* Using `theme(aspect.ratio = ...)` together with free space in `facet_grid()`
  now correctly throws an error (@thomasp85, #3834)

* Fixed a bug in `labeller()` so that `.default` is passed to `as_labeller()`
  when labellers are specified by naming faceting variables. (@waltersom, #4031)
  
* Updated style for example code (@rjake, #4092)

* ggplot2 now requires R >= 3.3 (#4247).

* ggplot2 now uses `rlang::check_installed()` to check if a suggested package is
  installed, which will offer to install the package before continuing (#4375, 
  @malcolmbarrett)

* Improved error with hint when piping a `ggplot` object into a facet function
  (#4379, @mitchelloharawild).

# ggplot2 3.3.3
This is a small patch release mainly intended to address changes in R and CRAN.
It further changes the licensing model of ggplot2 to an MIT license.

* Update the ggplot2 licence to an MIT license (#4231, #4232, #4233, and #4281)

* Use vdiffr conditionally so ggplot2 can be tested on systems without vdiffr

* Update tests to work with the new `all.equal()` defaults in R >4.0.3

* Fixed a bug that `guide_bins()` mistakenly ignore `override.aes` argument
  (@yutannihilation, #4085).

# ggplot2 3.3.2
This is a small release focusing on fixing regressions introduced in 3.3.1.

* Added an `outside` option to `annotation_logticks()` that places tick marks
  outside of the plot bounds. (#3783, @kbodwin)

* `annotation_raster()` adds support for native rasters. For large rasters,
  native rasters render significantly faster than arrays (@kent37, #3388)
  
* Facet strips now have dedicated position-dependent theme elements 
  (`strip.text.x.top`, `strip.text.x.bottom`, `strip.text.y.left`, 
  `strip.text.y.right`) that inherit from `strip.text.x` and `strip.text.y`, 
  respectively. As a consequence, some theme stylings now need to be applied to 
  the position-dependent elements rather than to the parent elements. This 
  change was already introduced in ggplot2 3.3.0 but not listed in the 
  changelog. (@thomasp85, #3683)

* Facets now handle layers containing no data (@yutannihilation, #3853).
  
* A newly added geom `geom_density_2d_filled()` and associated stat 
  `stat_density_2d_filled()` can draw filled density contours
  (@clauswilke, #3846).

* A newly added `geom_function()` is now recommended to use in conjunction
  with/instead of `stat_function()`. In addition, `stat_function()` now
  works with transformed y axes, e.g. `scale_y_log10()`, and in plots
  containing no other data or layers (@clauswilke, #3611, #3905, #3983).

* Fixed a bug in `geom_sf()` that caused problems with legend-type
  autodetection (@clauswilke, #3963).
  
* Support graphics devices that use the `file` argument instead of `fileneame` 
  in `ggsave()` (@bwiernik, #3810)
  
* Default discrete color scales are now configurable through the `options()` of 
  `ggplot2.discrete.colour` and `ggplot2.discrete.fill`. When set to a character 
  vector of colour codes (or list of character vectors)  with sufficient length, 
  these colours are used for the default scale. See `help(scale_colour_discrete)` 
  for more details and examples (@cpsievert, #3833).

* Default continuous colour scales (i.e., the `options()` 
  `ggplot2.continuous.colour` and `ggplot2.continuous.fill`, which inform the 
  `type` argument of `scale_fill_continuous()` and `scale_colour_continuous()`) 
  now accept a function, which allows more control over these default 
  `continuous_scale()`s (@cpsievert, #3827).

* A bug was fixed in `stat_contour()` when calculating breaks based on 
  the `bins` argument (@clauswilke, #3879, #4004).
  
* Data columns can now contain `Vector` S4 objects, which are widely used in the 
  Bioconductor project. (@teunbrand, #3837)

# ggplot2 3.3.1

This is a small release with no code change. It removes all malicious links to a 
site that got hijacked from the readme and pkgdown site.

# ggplot2 3.3.0

This is a minor release but does contain a range of substantial new features, 
along with the standard bug fixes. The release contains a few visual breaking
changes, along with breaking changes for extension developers due to a shift in
internal representation of the position scales and their axes. No user breaking
changes are included.

This release also adds Dewey Dunnington (@paleolimbot) to the core team.

## Breaking changes
There are no user-facing breaking changes, but a change in some internal 
representations that extension developers may have relied on, along with a few 
breaking visual changes which may cause visual tests in downstream packages to 
fail.

* The `panel_params` field in the `Layout` now contains a list of list of 
  `ViewScale` objects, describing the trained coordinate system scales, instead
  of the list object used before. Any extensions that use this field will likely
  break, as will unit tests that checks aspects of this.

* `element_text()` now issues a warning when vectorized arguments are provided, 
  as in `colour = c("red", "green", "blue")`. Such use is discouraged and not 
  officially supported (@clauswilke, #3492).

* Changed `theme_grey()` setting for legend key so that it creates no border 
  (`NA`) rather than drawing a white one. (@annennenne, #3180)

* `geom_ribbon()` now draws separate lines for the upper and lower intervals if
  `colour` is mapped. Similarly, `geom_area()` and `geom_density()` now draw
  the upper lines only in the same case by default. If you want old-style full
  stroking, use `outline.type = "full"` (@yutannihilation, #3503 / @thomasp85, #3708).

## New features

* The evaluation time of aesthetics can now be controlled to a finer degree. 
  `after_stat()` supersedes the use of `stat()` and `..var..`-notation, and is
  joined by `after_scale()` to allow for mapping to scaled aesthetic values. 
  Remapping of the same aesthetic is now supported with `stage()`, so you can 
  map a data variable to a stat aesthetic, and remap the same aesthetic to 
  something else after statistical transformation (@thomasp85, #3534)

* All `coord_*()` functions with `xlim` and `ylim` arguments now accept
  vectors with `NA` as a placeholder for the minimum or maximum value
  (e.g., `ylim = c(0, NA)` would zoom the y-axis from 0 to the 
  maximum value observed in the data). This mimics the behaviour
  of the `limits` argument in continuous scale functions
  (@paleolimbot, #2907).

* Allowed reversing of discrete scales by re-writing `get_limits()` 
  (@AnneLyng, #3115)
  
* All geoms and stats that had a direction (i.e. where the x and y axes had 
  different interpretation), can now freely choose their direction, instead of
  relying on `coord_flip()`. The direction is deduced from the aesthetic 
  mapping, but can also be specified directly with the new `orientation` 
  argument (@thomasp85, #3506).
  
* Position guides can now be customized using the new `guide_axis()`, which can 
  be passed to position `scale_*()` functions or via `guides()`. The new axis 
  guide (`guide_axis()`) comes with arguments `check.overlap` (automatic removal 
  of overlapping labels), `angle` (easy rotation of axis labels), and
  `n.dodge` (dodge labels into multiple rows/columns) (@paleolimbot, #3322).
  
* A new scale type has been added, that allows binning of aesthetics at the 
  scale level. It has versions for both position and non-position aesthetics and
  comes with two new guides (`guide_bins` and `guide_coloursteps`) 
  (@thomasp85, #3096)
  
* `scale_x_continuous()` and `scale_y_continuous()` gains an `n.breaks` argument
  guiding the number of automatic generated breaks (@thomasp85, #3102)

* Added `stat_contour_filled()` and `geom_contour_filled()`, which compute 
  and draw filled contours of gridded data (@paleolimbot, #3044). 
  `geom_contour()` and `stat_contour()` now use the isoband package
  to compute contour lines. The `complete` parameter (which was undocumented
  and has been unused for at least four years) was removed (@paleolimbot, #3044).
  
* Themes have gained two new parameters, `plot.title.position` and 
  `plot.caption.position`, that can be used to customize how plot
  title/subtitle and plot caption are positioned relative to the overall plot
  (@clauswilke, #3252).

## Extensions
  
* `Geom` now gains a `setup_params()` method in line with the other ggproto
  classes (@thomasp85, #3509)

* The newly added function `register_theme_elements()` now allows developers
  of extension packages to define their own new theme elements and place them
  into the ggplot2 element tree (@clauswilke, #2540).

## Minor improvements and bug fixes

* `coord_trans()` now draws second axes and accepts `xlim`, `ylim`,
  and `expand` arguments to bring it up to feature parity with 
  `coord_cartesian()`. The `xtrans` and `ytrans` arguments that were 
  deprecated in version 1.0.1 in favour of `x` and `y` 
  were removed (@paleolimbot, #2990).

* `coord_trans()` now calculates breaks using the expanded range 
  (previously these were calculated using the unexpanded range, 
  which resulted in differences between plots made with `coord_trans()`
  and those made with `coord_cartesian()`). The expansion for discrete axes 
  in `coord_trans()` was also updated such that it behaves identically
  to that in `coord_cartesian()` (@paleolimbot, #3338).

* `expand_scale()` was deprecated in favour of `expansion()` for setting
  the `expand` argument of `x` and `y` scales (@paleolimbot).

* `geom_abline()`, `geom_hline()`, and `geom_vline()` now issue 
  more informative warnings when supplied with set aesthetics
  (i.e., `slope`, `intercept`, `yintercept`, and/or `xintercept`)
  and mapped aesthetics (i.e., `data` and/or `mapping`).

* Fix a bug in `geom_raster()` that squeezed the image when it went outside 
  scale limits (#3539, @thomasp85)

* `geom_sf()` now determines the legend type automatically (@microly, #3646).
  
* `geom_sf()` now removes rows that can't be plotted due to `NA` aesthetics 
  (#3546, @thomasp85)

* `geom_sf()` now applies alpha to linestring geometries 
  (#3589, @yutannihilation).

* `gg_dep()` was deprecated (@perezp44, #3382).

* Added function `ggplot_add.by()` for lists created with `by()`, allowing such
  lists to be added to ggplot objects (#2734, @Maschette)

* ggplot2 no longer depends on reshape2, which means that it no longer 
  (recursively) needs plyr, stringr, or stringi packages.

* Increase the default `nbin` of `guide_colourbar()` to place the ticks more 
  precisely (#3508, @yutannihilation).

* `manual_scale()` now matches `values` with the order of `breaks` whenever
  `values` is an unnamed vector. Previously, unnamed `values` would match with
  the limits of the scale and ignore the order of any `breaks` provided. Note
  that this may change the appearance of plots that previously relied on the
  unordered behaviour (#2429, @idno0001).

* `scale_manual_*(limits = ...)` now actually limits the scale (#3262,
  @yutannihilation).

* Fix a bug when `show.legend` is a named logical vector 
  (#3461, @yutannihilation).

* Added weight aesthetic option to `stat_density()` and made scaling of 
  weights the default (@annennenne, #2902)
  
* `stat_density2d()` can now take an `adjust` parameter to scale the default 
  bandwidth. (#2860, @haleyjeppson)

* `stat_smooth()` uses `REML` by default, if `method = "gam"` and
  `gam`'s method is not specified (@ikosmidis, #2630).

* stacking text when calculating the labels and the y axis with
  `stat_summary()` now works (@ikosmidis, #2709)
  
* `stat_summary()` and related functions now support rlang-style lambda functions
  (#3568, @dkahle).

* The data mask pronoun, `.data`, is now stripped from default labels.

* Addition of partial themes to plots has been made more predictable;
  stepwise addition of individual partial themes is now equivalent to
  addition of multple theme elements at once (@clauswilke, #3039).

* Facets now don't fail even when some variable in the spec are not available
  in all layers (@yutannihilation, #2963).

# ggplot2 3.2.1

This is a patch release fixing a few regressions introduced in 3.2.0 as well as
fixing some unit tests that broke due to upstream changes.

* `position_stack()` no longer changes the order of the input data. Changes to 
  the internal behaviour of `geom_ribbon()` made this reordering problematic 
  with ribbons that spanned `y = 0` (#3471)
* Using `qplot()` with a single positional aesthetic will no longer title the
  non-specified scale as `"NULL"` (#3473)
* Fixes unit tests for sf graticule labels caused by changes to sf

# ggplot2 3.2.0

This is a minor release with an emphasis on internal changes to make ggplot2 
faster and more consistent. The few interface changes will only affect the 
aesthetics of the plot in minor ways, and will only potentially break code of
extension developers if they have relied on internals that have been changed. 
This release also sees the addition of Hiroaki Yutani (@yutannihilation) to the 
core developer team.

With the release of R 3.6, ggplot2 now requires the R version to be at least 3.2,
as the tidyverse is committed to support 5 major versions of R.

## Breaking changes

* Two patches (#2996 and #3050) fixed minor rendering problems. In most cases,
  the visual changes are so subtle that they are difficult to see with the naked
  eye. However, these changes are detected by the vdiffr package, and therefore
  any package developers who use vdiffr to test for visual correctness of ggplot2
  plots will have to regenerate all reference images.
  
* In some cases, ggplot2 now produces a warning or an error for code that previously
  produced plot output. In all these cases, the previous plot output was accidental,
  and the plotting code uses the ggplot2 API in a way that would lead to undefined
  behavior. Examples include a missing `group` aesthetic in `geom_boxplot()` (#3316),
  annotations across multiple facets (#3305), and not using aesthetic mappings when
  drawing ribbons with `geom_ribbon()` (#3318).

## New features

* This release includes a range of internal changes that speeds up plot 
  generation. None of the changes are user facing and will not break any code,
  but in general ggplot2 should feel much faster. The changes includes, but are
  not limited to:
  
  - Caching ascent and descent dimensions of text to avoid recalculating it for
    every title.
  
  - Using a faster data.frame constructor as well as faster indexing into 
    data.frames
    
  - Removing the plyr dependency, replacing plyr functions with faster 
    equivalents.

* `geom_polygon()` can now draw polygons with holes using the new `subgroup` 
  aesthetic. This functionality requires R 3.6.0 (@thomasp85, #3128)

* Aesthetic mappings now accept functions that return `NULL` (@yutannihilation,
  #2997).

* `stat_function()` now accepts rlang/purrr style anonymous functions for the 
  `fun` parameter (@dkahle, #3159).

* `geom_rug()` gains an "outside" option to allow for moving the rug tassels to 
  outside the plot area (@njtierney, #3085) and a `length` option to allow for 
  changing the length of the rug lines (@daniel-wells, #3109). 
  
* All geoms now take a `key_glyph` paramter that allows users to customize
  how legend keys are drawn (@clauswilke, #3145). In addition, a new key glyph
  `timeseries` is provided to draw nice legends for time series
  (@mitchelloharawild, #3145).

## Extensions

* Layers now have a new member function `setup_layer()` which is called at the
  very beginning of the plot building process and which has access to the 
  original input data and the plot object being built. This function allows the 
  creation of custom layers that autogenerate aesthetic mappings based on the 
  input data or that filter the input data in some form. For the time being, this
  feature is not exported, but it has enabled the development of a new layer type,
  `layer_sf()` (see next item). Other special-purpose layer types may be added
  in the future (@clauswilke, #2872).
  
* A new layer type `layer_sf()` can auto-detect and auto-map sf geometry
  columns in the data. It should be used by extension developers who are writing
  new sf-based geoms or stats (@clauswilke, #3232).

* `x0` and `y0` are now recognized positional aesthetics so they will get scaled 
  if used in extension geoms and stats (@thomasp85, #3168)
  
* Continuous scale limits now accept functions which accept the default
  limits and return adjusted limits. This makes it possible to write
  a function that e.g. ensures the limits are always a multiple of 100,
  regardless of the data (@econandrew, #2307).

## Minor improvements and bug fixes

* `cut_width()` now accepts `...` to pass further arguments to `base::cut.default()`
   like `cut_number()` and `cut_interval()` already did (@cderv, #3055)

* `coord_map()` now can have axes on the top and right (@karawoo, #3042).

* `coord_polar()` now correctly rescales the secondary axis (@linzi-sg, #3278)

* `coord_sf()`, `coord_map()`, and `coord_polar()` now squash `-Inf` and `Inf`
  into the min and max of the plot (@yutannihilation, #2972).

* `coord_sf()` graticule lines are now drawn in the same thickness as panel grid 
  lines in `coord_cartesian()`, and seting panel grid lines to `element_blank()` 
  now also works in `coord_sf()` 
  (@clauswilke, #2991, #2525).

* `economics` data has been regenerated. This leads to some changes in the
  values of all columns (especially in `psavert`), but more importantly, strips 
  the grouping attributes from `economics_long`.

* `element_line()` now fills closed arrows (@yutannihilation, #2924).

* Facet strips on the left side of plots now have clipping turned on, preventing
  text from running out of the strip and borders from looking thicker than for
  other strips (@karawoo, #2772 and #3061).

* ggplot2 now works in Turkish locale (@yutannihilation, #3011).

* Clearer error messages for inappropriate aesthetics (@clairemcwhite, #3060).

* ggplot2 no longer attaches any external packages when using functions that 
  depend on packages that are suggested but not imported by ggplot2. The 
  affected functions include `geom_hex()`, `stat_binhex()`, 
  `stat_summary_hex()`, `geom_quantile()`, `stat_quantile()`, and `map_data()` 
  (@clauswilke, #3126).
  
* `geom_area()` and `geom_ribbon()` now sort the data along the x-axis in the 
  `setup_data()` method rather than as part of `draw_group()` (@thomasp85, 
  #3023)

* `geom_hline()`, `geom_vline()`, and `geom_abline()` now throw a warning if the 
  user supplies both an `xintercept`, `yintercept`, or `slope` value and a 
  mapping (@RichardJActon, #2950).

* `geom_rug()` now works with `coord_flip()` (@has2k1, #2987).

* `geom_violin()` no longer throws an error when quantile lines fall outside 
  the violin polygon (@thomasp85, #3254).

* `guide_legend()` and `guide_colorbar()` now use appropriate spacing between legend
  key glyphs and legend text even if the legend title is missing (@clauswilke, #2943).

* Default labels are now generated more consistently; e.g., symbols no longer
  get backticks, and long expressions are abbreviated with `...`
  (@yutannihilation, #2981).

* All-`Inf` layers are now ignored for picking the scale (@yutannihilation, 
  #3184).
  
* Diverging Brewer colour palette now use the correct mid-point colour 
  (@dariyasydykova, #3072).
  
* `scale_color_continuous()` now points to `scale_colour_continuous()` so that 
  it will handle `type = "viridis"` as the documentation states (@hlendway, 
  #3079).

* `scale_shape_identity()` now works correctly with `guide = "legend"` 
  (@malcolmbarrett, #3029)
  
* `scale_continuous` will now draw axis line even if the length of breaks is 0
  (@thomasp85, #3257)

* `stat_bin()` will now error when the number of bins exceeds 1e6 to avoid 
  accidentally freezing the user session (@thomasp85).
  
* `sec_axis()` now places ticks accurately when using nonlinear transformations (@dpseidel, #2978).

* `facet_wrap()` and `facet_grid()` now automatically remove NULL from facet
  specs, and accept empty specs (@yutannihilation, #3070, #2986).

* `stat_bin()` now handles data with only one unique value (@yutannihilation 
  #3047).

* `sec_axis()` now accepts functions as well as formulas (@yutannihilation, #3031).

*   New theme elements allowing different ticks lengths for each axis. For instance,
    this can be used to have inwards ticks on the x-axis (`axis.ticks.length.x`) and
    outwards ticks on the y-axis (`axis.ticks.length.y`) (@pank, #2935).

* The arguments of `Stat*$compute_layer()` and `Position*$compute_layer()` are
  now renamed to always match the ones of `Stat$compute_layer()` and
  `Position$compute_layer()` (@yutannihilation, #3202).

* `geom_*()` and `stat_*()` now accepts purrr-style lambda notation
  (@yutannihilation, #3138).

* `geom_tile()` and `geom_rect()` now draw rectangles without notches at the
  corners. The style of the corner can be controlled by `linejoin` parameters
  (@yutannihilation, #3050).

# ggplot2 3.1.0

## Breaking changes

This is a minor release and breaking changes have been kept to a minimum. End users of 
ggplot2 are unlikely to encounter any issues. However, there are a few items that developers 
of ggplot2 extensions should be aware of. For additional details, see also the discussion 
accompanying issue #2890.

*   In non-user-facing internal code (specifically in the `aes()` function and in
    the `aesthetics` argument of scale functions), ggplot2 now always uses the British
    spelling for aesthetics containing the word "colour". When users specify a "color"
    aesthetic it is automatically renamed to "colour". This renaming is also applied
    to non-standard aesthetics that contain the word "color". For example, "point_color"
    is renamed to "point_colour". This convention makes it easier to support both
    British and American spelling for novel, non-standard aesthetics, but it may require
    some adjustment for packages that have previously introduced non-standard color
    aesthetics using American spelling. A new function `standardise_aes_names()` is
    provided in case extension writers need to perform this renaming in their own code
    (@clauswilke, #2649).

*   Functions that generate other functions (closures) now force the arguments that are
    used from the generated functions, to avoid hard-to-catch errors. This may affect
    some users of manual scales (such as `scale_colour_manual()`, `scale_fill_manual()`,
    etc.) who depend on incorrect behavior (@krlmlr, #2807).
    
*   `Coord` objects now have a function `backtransform_range()` that returns the
    panel range in data coordinates. This change may affect developers of custom coords,
    who now should implement this function. It may also affect developers of custom
    geoms that use the `range()` function. In some applications, `backtransform_range()`
    may be more appropriate (@clauswilke, #2821).


## New features

*   `coord_sf()` has much improved customization of axis tick labels. Labels can now
    be set manually, and there are two new parameters, `label_graticule` and
    `label_axes`, that can be used to specify which graticules to label on which side
    of the plot (@clauswilke, #2846, #2857, #2881).
    
*   Two new geoms `geom_sf_label()` and `geom_sf_text()` can draw labels and text
    on sf objects. Under the hood, a new `stat_sf_coordinates()` calculates the
    x and y coordinates from the coordinates of the sf geometries. You can customize
    the calculation method via `fun.geometry` argument (@yutannihilation, #2761).
    

## Minor improvements and fixes

*   `benchplot()` now uses tidy evaluation (@dpseidel, #2699).

*   The error message in `compute_aesthetics()` now only provides the names of
    aesthetics with mismatched lengths, rather than all aesthetics (@karawoo,
    #2853).

*   For faceted plots, data is no longer internally reordered. This makes it
    safer to feed data columns into `aes()` or into parameters of geoms or
    stats. However, doing so remains discouraged (@clauswilke, #2694).

*   `coord_sf()` now also understands the `clip` argument, just like the other
    coords (@clauswilke, #2938).

*   `fortify()` now displays a more informative error message for
    `grouped_df()` objects when dplyr is not installed (@jimhester, #2822).

*   All `geom_*()` now display an informative error message when required 
    aesthetics are missing (@dpseidel, #2637 and #2706).

*   `geom_boxplot()` now understands the `width` parameter even when used with
    a non-standard stat, such as `stat_identity()` (@clauswilke, #2893).
    
*  `geom_hex()` now understands the `size` and `linetype` aesthetics
   (@mikmart, #2488).
    
*   `geom_hline()`, `geom_vline()`, and `geom_abline()` now work properly
    with `coord_trans()` (@clauswilke, #2149, #2812).
    
*   `geom_text(..., parse = TRUE)` now correctly renders the expected number of
    items instead of silently dropping items that are empty expressions, e.g.
    the empty string "". If an expression spans multiple lines, we take just
    the first line and drop the rest. This same issue is also fixed for
    `geom_label()` and the axis labels for `geom_sf()` (@slowkow, #2867).

*   `geom_sf()` now respects `lineend`, `linejoin`, and `linemitre` parameters 
    for lines and polygons (@alistaire47, #2826).
    
*   `ggsave()` now exits without creating a new graphics device if previously
    none was open (@clauswilke, #2363).

*   `labs()` now has named arguments `title`, `subtitle`, `caption`, and `tag`.
    Also, `labs()` now accepts tidyeval (@yutannihilation, #2669).

*   `position_nudge()` is now more robust and nudges only in the direction
    requested. This enables, for example, the horizontal nudging of boxplots
    (@clauswilke, #2733).

*   `sec_axis()` and `dup_axis()` now return appropriate breaks for the secondary
    axis when applied to log transformed scales (@dpseidel, #2729).

*   `sec_axis()` now works as expected when used in combination with tidy eval
    (@dpseidel, #2788).

*   `scale_*_date()`, `scale_*_time()` and `scale_*_datetime()` can now display 
    a secondary axis that is a __one-to-one__ transformation of the primary axis,
    implemented using the `sec.axis` argument to the scale constructor 
    (@dpseidel, #2244).
    
*   `stat_contour()`, `stat_density2d()`, `stat_bin2d()`,  `stat_binhex()`
    now calculate normalized statistics including `nlevel`, `ndensity`, and
    `ncount`. Also, `stat_density()` now includes the calculated statistic 
    `nlevel`, an alias for `scaled`, to better match the syntax of `stat_bin()`
    (@bjreisman, #2679).

# ggplot2 3.0.0

## Breaking changes

*   ggplot2 now supports/uses tidy evaluation (as described below). This is a 
    major change and breaks a number of packages; we made this breaking change 
    because it is important to make ggplot2 more programmable, and to be more 
    consistent with the rest of the tidyverse. The best general (and detailed)
    introduction to tidy evaluation can be found in the meta programming
    chapters in [Advanced R](https://adv-r.hadley.nz).
    
    The primary developer facing change is that `aes()` now contains 
    quosures (expression + environment pairs) rather than symbols, and you'll 
    need to take a different approach to extracting the information you need. 
    A common symptom of this change are errors "undefined columns selected" or 
    "invalid 'type' (list) of argument" (#2610). As in the previous version,
    constants (like `aes(x = 1)` or `aes(colour = "smoothed")`) are stored
    as is.
    
    In this version of ggplot2, if you need to describe a mapping in a string, 
    use `quo_name()` (to generate single-line strings; longer expressions may 
    be abbreviated) or `quo_text()` (to generate non-abbreviated strings that
    may span multiple lines). If you do need to extract the value of a variable
    instead use `rlang::eval_tidy()`. You may want to condition on 
    `(packageVersion("ggplot2") <= "2.2.1")` so that your code can work with
    both released and development versions of ggplot2.
    
    We recognise that this is a big change and if you're not already familiar
    with rlang, there's a lot to learn. If you are stuck, or need any help,
    please reach out on <https://community.rstudio.com>.

*   Error: Column `y` must be a 1d atomic vector or a list

    Internally, ggplot2 now uses `as.data.frame(tibble::as_tibble(x))` to
    convert a list into a data frame. This improves ggplot2's support for
    list-columns (needed for sf support), at a small cost: you can no longer
    use matrix-columns. Note that unlike tibble we still allow column vectors
    such as returned by `base::scale()` because of their widespread use.

*   Error: More than one expression parsed
  
    Previously `aes_string(x = c("a", "b", "c"))` silently returned 
    `aes(x = a)`. Now this is a clear error.

*   Error: `data` must be uniquely named but has duplicate columns
  
    If layer data contains columns with identical names an error will be 
    thrown. In earlier versions the first occurring column was chosen silently,
    potentially masking that the wrong data was chosen.

*   Error: Aesthetics must be either length 1 or the same as the data
    
    Layers are stricter about the columns they will combine into a single
    data frame. Each aesthetic now must be either the same length as the data
    frame or a single value. This makes silent recycling errors much less likely.

*   Error: `coord_*` doesn't support free scales 
   
    Free scales only work with selected coordinate systems; previously you'd
    get an incorrect plot.

*   Error in f(...) : unused argument (range = c(0, 1))

    This is because the `oob` argument to scale has been set to a function
    that only takes a single argument; it needs to take two arguments
    (`x`, and `range`). 

*   Error: unused argument (output)
  
    The function `guide_train()` now has an optional parameter `aesthetic`
    that allows you to override the `aesthetic` setting in the scale.
    To make your code work with the both released and development versions of 
    ggplot2 appropriate, add `aesthetic = NULL` to the `guide_train()` method
    signature.
    
    ```R
    # old
    guide_train.legend <- function(guide, scale) {...}
    
    # new 
    guide_train.legend <- function(guide, scale, aesthetic = NULL) {...}
    ```
    
    Then, inside the function, replace `scale$aesthetics[1]`,
    `aesthetic %||% scale$aesthetics[1]`. (The %||% operator is defined in the 
    rlang package).
    
    ```R
    # old
    setNames(list(scale$map(breaks)), scale$aesthetics[1])

    # new
    setNames(list(scale$map(breaks)), aesthetic %||% scale$aesthetics[1])
    ```

*   The long-deprecated `subset` argument to `layer()` has been removed.

## Tidy evaluation

* `aes()` now supports quasiquotation so that you can use `!!`, `!!!`,
  and `:=`. This replaces `aes_()` and `aes_string()` which are now
  soft-deprecated (but will remain around for a long time).

* `facet_wrap()` and `facet_grid()` now support `vars()` inputs. Like
  `dplyr::vars()`, this helper quotes its inputs and supports
  quasiquotation. For instance, you can now supply faceting variables
  like this: `facet_wrap(vars(am, cyl))` instead of 
  `facet_wrap(~am + cyl)`. Note that the formula interface is not going 
  away and will not be deprecated. `vars()` is simply meant to make it 
  easier to create functions around `facet_wrap()` and `facet_grid()`.

  The first two arguments of `facet_grid()` become `rows` and `cols`
  and now support `vars()` inputs. Note however that we took special
  care to ensure complete backward compatibility. With this change
  `facet_grid(vars(cyl), vars(am, vs))` is equivalent to
  `facet_grid(cyl ~ am + vs)`, and `facet_grid(cols = vars(am, vs))` is
  equivalent to `facet_grid(. ~ am + vs)`.

  One nice aspect of the new interface is that you can now easily
  supply names: `facet_grid(vars(Cylinder = cyl), labeller =
  label_both)` will give nice label titles to the facets. Of course,
  those names can be unquoted with the usual tidy eval syntax.

### sf

* ggplot2 now has full support for sf with `geom_sf()` and `coord_sf()`:

  ```r
  nc <- sf::st_read(system.file("shape/nc.shp", package = "sf"), quiet = TRUE)
  ggplot(nc) +
    geom_sf(aes(fill = AREA))
  ```
  It supports all simple features, automatically aligns CRS across layers, sets
  up the correct aspect ratio, and draws a graticule.

## New features

* ggplot2 now works on R 3.1 onwards, and uses the 
  [vdiffr](https://github.com/r-lib/vdiffr) package for visual testing.

* In most cases, accidentally using `%>%` instead of `+` will generate an 
  informative error (#2400).

* New syntax for calculated aesthetics. Instead of using `aes(y = ..count..)` 
  you can (and should!) use `aes(y = stat(count))`. `stat()` is a real function 
  with documentation which hopefully will make this part of ggplot2 less 
  confusing (#2059).
  
  `stat()` is particularly nice for more complex calculations because you 
  only need to specify it once: `aes(y = stat(count / max(count)))`,
  rather than `aes(y = ..count.. / max(..count..))`
  
* New `tag` label for adding identification tags to plots, typically used for 
  labelling a subplot with a letter. Add a tag with `labs(tag = "A")`, style it 
  with the `plot.tag` theme element, and control position with the
  `plot.tag.position` theme setting (@thomasp85).

### Layers: geoms, stats, and position adjustments

* `geom_segment()` and `geom_curve()` have a new `arrow.fill` parameter which 
  allows you to specify a separate fill colour for closed arrowheads 
  (@hrbrmstr and @clauswilke, #2375).

* `geom_point()` and friends can now take shapes as strings instead of integers,
  e.g. `geom_point(shape = "diamond")` (@daniel-barnett, #2075).

* `position_dodge()` gains a `preserve` argument that allows you to control
  whether the `total` width at each `x` value is preserved (the current 
  default), or ensure that the width of a `single` element is preserved
  (what many people want) (#1935).

* New `position_dodge2()` provides enhanced dodging for boxplots. Compared to
  `position_dodge()`, `position_dodge2()` compares `xmin` and `xmax` values  
  to determine which elements overlap, and spreads overlapping elements evenly
  within the region of overlap. `position_dodge2()` is now the default position
  adjustment for `geom_boxplot()`, because it handles `varwidth = TRUE`, and 
  will be considered for other geoms in the future.
  
  The `padding` parameter adds a small amount of padding between elements 
  (@karawoo, #2143) and a `reverse` parameter allows you to reverse the order 
  of placement (@karawoo, #2171).
  
* New `stat_qq_line()` makes it easy to add a simple line to a Q-Q plot, which 
  makes it easier to judge the fit of the theoretical distribution 
  (@nicksolomon).

### Scales and guides

* Improved support for mapping date/time variables to `alpha`, `size`, `colour`, 
  and `fill` aesthetics, including `date_breaks` and `date_labels` arguments 
  (@karawoo, #1526), and new `scale_alpha()` variants (@karawoo, #1526).

* Improved support for ordered factors. Ordered factors throw a warning when 
  mapped to shape (unordered factors do not), and do not throw warnings when 
  mapped to size or alpha (unordered factors do). Viridis is used as the 
  default colour and fill scale for ordered factors (@karawoo, #1526).

* The `expand` argument of `scale_*_continuous()` and `scale_*_discrete()`
  now accepts separate expansion values for the lower and upper range
  limits. The expansion limits can be specified using the convenience
  function `expand_scale()`.
  
  Separate expansion limits may be useful for bar charts, e.g. if one
  wants the bottom of the bars to be flush with the x axis but still 
  leave some (automatically calculated amount of) space above them:
  
    ```r
    ggplot(mtcars) +
        geom_bar(aes(x = factor(cyl))) +
        scale_y_continuous(expand = expand_scale(mult = c(0, .1)))
    ```
  
  It can also be useful for line charts, e.g. for counts over time,
  where one wants to have a ’hard’ lower limit of y = 0 but leave the
  upper limit unspecified (and perhaps differing between panels), with
  some extra space above the highest point on the line (with symmetrical 
  limits, the extra space above the highest point could in some cases 
  cause the lower limit to be negative).
  
  The old syntax for the `expand` argument will, of course, continue
  to work (@huftis, #1669).

* `scale_colour_continuous()` and `scale_colour_gradient()` are now controlled 
  by global options `ggplot2.continuous.colour` and `ggplot2.continuous.fill`. 
  These can be set to `"gradient"` (the default) or `"viridis"` (@karawoo).

* New `scale_colour_viridis_c()`/`scale_fill_viridis_c()` (continuous) and
  `scale_colour_viridis_d()`/`scale_fill_viridis_d()` (discrete) make it
  easy to use Viridis colour scales (@karawoo, #1526).

* Guides for `geom_text()` now accept custom labels with 
  `guide_legend(override.aes = list(label = "foo"))` (@brianwdavis, #2458).

### Margins

* Strips gain margins on all sides by default. This means that to fully justify
  text to the edge of a strip, you will need to also set the margins to 0
  (@karawoo).

* Rotated strip labels now correctly understand `hjust` and `vjust` parameters
  at all angles (@karawoo).

* Strip labels now understand justification relative to the direction of the
  text, meaning that in y facets, the strip text can be placed at either end of
  the strip using `hjust` (@karawoo).

* Legend titles and labels get a little extra space around them, which 
  prevents legend titles from overlapping the legend at large font sizes 
  (@karawoo, #1881).

## Extension points

* New `autolayer()` S3 generic (@mitchelloharawild, #1974). This is similar
  to `autoplot()` but produces layers rather than complete plots.

* Custom objects can now be added using `+` if a `ggplot_add` method has been
  defined for the class of the object (@thomasp85).

* Theme elements can now be subclassed. Add a `merge_element` method to control
  how properties are inherited from the parent element. Add an `element_grob` 
  method to define how elements are rendered into grobs (@thomasp85, #1981).

* Coords have gained new extension mechanisms.
  
    If you have an existing coord extension, you will need to revise the
    specification of the `train()` method. It is now called 
    `setup_panel_params()` (better reflecting what it actually does) and now 
    has arguments `scale_x`, and `scale_y` (the x and y scales respectively) 
    and `param`, a list of plot specific parameters generated by 
    `setup_params()`.

    What was formerly called `scale_details` (in coords), `panel_ranges` 
    (in layout) and `panel_scales` (in geoms) are now consistently called
    `panel_params` (#1311). These are parameters of the coord that vary from
    panel to panel.

* `ggplot_build()` and `ggplot_gtable()` are now generics, so ggplot-subclasses 
  can define additional behavior during the build stage.

* `guide_train()`, `guide_merge()`, `guide_geom()`, and `guide_gengrob()`
  are now exported as they are needed if you want to design your own guide.
  They are not currently documented; use at your own risk (#2528).

* `scale_type()` generic is now exported and documented. Use this if you 
  want to extend ggplot2 to work with a new type of vector.

## Minor bug fixes and improvements

### Faceting

* `facet_grid()` gives a more informative error message if you try to use
  a variable in both rows and cols (#1928).

* `facet_grid()` and `facet_wrap()` both give better error messages if you
  attempt to use an unsupported coord with free scales (#2049).

* `label_parsed()` works once again (#2279).

* You can now style the background of horizontal and vertical strips
  independently with `strip.background.x` and `strip.background.y` 
  theme settings (#2249).

### Scales

* `discrete_scale()` documentation now inherits shared definitions from 
  `continuous_scale()` (@alistaire47, #2052).

* `guide_colorbar()` shows all colours of the scale (@has2k1, #2343).

* `scale_identity()` once again produces legends by default (#2112).

* Tick marks for secondary axes with strong transformations are more 
  accurately placed (@thomasp85, #1992).

* Missing line types now reliably generate missing lines (with standard 
  warning) (#2206).

* Legends now ignore set aesthetics that are not length one (#1932).

* All colour and fill scales now have an `aesthetics` argument that can
  be used to set the aesthetic(s) the scale works with. This makes it
  possible to apply a colour scale to both colour and fill aesthetics
  at the same time, via `aesthetics = c("colour", "fill")` (@clauswilke).
  
* Three new generic scales work with any aesthetic or set of aesthetics: 
  `scale_continuous_identity()`, `scale_discrete_identity()`, and
  `scale_discrete_manual()` (@clauswilke).

* `scale_*_gradient2()` now consistently omits points outside limits by 
  rescaling after the limits are enforced (@foo-bar-baz-qux, #2230).

### Layers

* `geom_label()` now correctly produces unbordered labels when `label.size` 
  is 0, even when saving to PDF (@bfgray3, #2407).

* `layer()` gives considerably better error messages for incorrectly specified
  `geom`, `stat`, or `position` (#2401).

* In all layers that use it, `linemitre` now defaults to 10 (instead of 1)
  to better match base R.

* `geom_boxplot()` now supplies a default value if no `x` aesthetic is present
  (@foo-bar-baz-qux, #2110).

* `geom_density()` drops groups with fewer than two data points and throws a
  warning. For groups with two data points, density values are now calculated 
  with `stats::density` (@karawoo, #2127).

* `geom_segment()` now also takes a `linejoin` parameter. This allows more 
  control over the appearance of the segments, which is especially useful for 
  plotting thick arrows (@Ax3man, #774).

* `geom_smooth()` now reports the formula used when `method = "auto"` 
  (@davharris #1951). `geom_smooth()` now orders by the `x` aesthetic, making it 
  easier to pass pre-computed values without manual ordering (@izahn, #2028). It 
  also now knows it has `ymin` and `ymax` aesthetics (#1939). The legend 
  correctly reflects the status of the `se` argument when used with stats 
  other than the default (@clauswilke, #1546).

* `geom_tile()` now once again interprets `width` and `height` correctly 
  (@malcolmbarrett, #2510).

* `position_jitter()` and `position_jitterdodge()` gain a `seed` argument that
  allows the specification of a random seed for reproducible jittering 
  (@krlmlr, #1996 and @slowkow, #2445).

* `stat_density()` has better behaviour if all groups are dropped because they
  are too small (#2282).

* `stat_summary_bin()` now understands the `breaks` parameter (@karawoo, #2214).

* `stat_bin()` now accepts functions for `binwidth`. This allows better binning 
  when faceting along variables with different ranges (@botanize).

* `stat_bin()` and `geom_histogram()` now sum correctly when using the `weight` 
  aesthetic (@jiho, #1921).

* `stat_bin()` again uses correct scaling for the computed variable `ndensity` 
  (@timgoodman, #2324).

* `stat_bin()` and `stat_bin_2d()` now properly handle the `breaks` parameter 
  when the scales are transformed (@has2k1, #2366).

* `update_geom_defaults()` and `update_stat_defaults()` allow American 
  spelling of aesthetic parameters (@foo-bar-baz-qux, #2299).

* The `show.legend` parameter now accepts a named logical vector to hide/show
  only some aesthetics in the legend (@tutuchan, #1798).

* Layers now silently ignore unknown aesthetics with value `NULL` (#1909).

### Coords

* Clipping to the plot panel is now configurable, through a `clip` argument
  to coordinate systems, e.g. `coord_cartesian(clip = "off")` 
  (@clauswilke, #2536).

* Like scales, coordinate systems now give you a message when you're 
  replacing an existing coordinate system (#2264).

* `coord_polar()` now draws secondary axis ticks and labels 
  (@dylan-stark, #2072), and can draw the radius axis on the right 
  (@thomasp85, #2005).

* `coord_trans()` now generates a warning when a transformation generates 
  non-finite values (@foo-bar-baz-qux, #2147).

### Themes

* Complete themes now always override all elements of the default theme
  (@has2k1, #2058, #2079).

* Themes now set default grid colour in `panel.grid` rather than individually
  in `panel.grid.major` and `panel.grid.minor` individually. This makes it 
  slightly easier to customise the theme (#2352).

* Fixed bug when setting strips to `element_blank()` (@thomasp85). 

* Axes positioned on the top and to the right can now customize their ticks and
  lines separately (@thomasp85, #1899).

* Built-in themes gain parameters `base_line_size` and `base_rect_size` which 
  control the default sizes of line and rectangle elements (@karawoo, #2176).

* Default themes use `rel()` to set line widths (@baptiste).

* Themes were tweaked for visual consistency and more graceful behavior when 
  changing the base font size. All absolute heights or widths were replaced 
  with heights or widths that are proportional to the base font size. One 
  relative font size was eliminated (@clauswilke).
  
* The height of descenders is now calculated solely on font metrics and doesn't
  change with the specific letters in the string. This fixes minor alignment 
  issues with plot titles, subtitles, and legend titles (#2288, @clauswilke).

### Guides

* `guide_colorbar()` is more configurable: tick marks and color bar frame
  can now by styled with arguments `ticks.colour`, `ticks.linewidth`, 
  `frame.colour`, `frame.linewidth`, and `frame.linetype`
  (@clauswilke).
  
* `guide_colorbar()` now uses `legend.spacing.x` and `legend.spacing.y` 
  correctly, and it can handle multi-line titles. Minor tweaks were made to 
  `guide_legend()` to make sure the two legend functions behave as similarly as
  possible (@clauswilke, #2397 and #2398).
  
* The theme elements `legend.title` and `legend.text` now respect the settings 
  of `margin`, `hjust`, and `vjust` (@clauswilke, #2465, #1502).

* Non-angle parameters of `label.theme` or `title.theme` can now be set in 
  `guide_legend()` and `guide_colorbar()` (@clauswilke, #2544).

### Other

* `fortify()` gains a method for tbls (@karawoo, #2218).

* `ggplot` gains a method for `grouped_df`s that adds a `.group` variable,
  which computes a unique value for each group. Use it with 
  `aes(group = .group)` (#2351).

* `ggproto()` produces objects with class `c("ggproto", "gg")`, allowing for
  a more informative error message when adding layers, scales, or other ggproto 
  objects (@jrnold, #2056).

* `ggsave()`'s DPI argument now supports 3 string options: "retina" (320
  DPI), "print" (300 DPI), and "screen" (72 DPI) (@foo-bar-baz-qux, #2156).
  `ggsave()` now uses full argument names to avoid partial match warnings 
  (#2355), and correctly restores the previous graphics device when several
  graphics devices are open (#2363).

* `print.ggplot()` now returns the original ggplot object, instead of the 
  output from `ggplot_build()`. Also, the object returned from 
  `ggplot_build()` now has the class `"ggplot_built"` (#2034).

* `map_data()` now works even when purrr is loaded (tidyverse#66).

* New functions `summarise_layout()`, `summarise_coord()`, and 
  `summarise_layers()` summarise the layout, coordinate systems, and layers 
  of a built ggplot object (#2034, @wch). This provides a tested API that 
  (e.g.) shiny can depend on.

* Updated startup messages reflect new resources (#2410, @mine-cetinkaya-rundel).

# ggplot2 2.2.1

* Fix usage of `structure(NULL)` for R-devel compatibility (#1968).

# ggplot2 2.2.0

## Major new features

### Subtitle and caption

Thanks to @hrbrmstr plots now have subtitles and captions, which can be set with 
the `subtitle`  and `caption` arguments to `ggtitle()` and `labs()`. You can 
control their appearance with the theme settings `plot.caption` and 
`plot.subtitle`. The main plot title is now left-aligned to better work better 
with a subtitle. The caption is right-aligned (@hrbrmstr).

### Stacking

`position_stack()` and `position_fill()` now sort the stacking order to match 
grouping order. This allows you to control the order through grouping, and 
ensures that the default legend matches the plot (#1552, #1593). If you want the 
opposite order (useful if you have horizontal bars and horizontal legend), you 
can request reverse stacking by using `position = position_stack(reverse = TRUE)` 
(#1837).
  
`position_stack()` and `position_fill()` now accepts negative values which will 
create stacks extending below the x-axis (#1691).

`position_stack()` and `position_fill()` gain a `vjust` argument which makes it 
easy to (e.g.) display labels in the middle of stacked bars (#1821).

### Layers

`geom_col()` was added to complement `geom_bar()` (@hrbrmstr). It uses 
`stat="identity"` by default, making the `y` aesthetic mandatory. It does not 
support any other `stat_()` and does not provide fallback support for the 
`binwidth` parameter. Examples and references in other functions were updated to
demonstrate `geom_col()` usage. 

When creating a layer, ggplot2 will warn if you use an unknown aesthetic or an 
unknown parameter. Compared to the previous version, this is stricter for 
aesthetics (previously there was no message), and less strict for parameters 
(previously this threw an error) (#1585).

### Facetting

The facet system, as well as the internal panel class, has been rewritten in 
ggproto. Facets are now extendable in the same manner as geoms and stats, as 
described in `vignette("extending-ggplot2")`.

We have also added the following new features.
  
* `facet_grid()` and `facet_wrap()` now allow expressions in their faceting 
  formulas (@DanRuderman, #1596).

* When `facet_wrap()` results in an uneven number of panels, axes will now be
  drawn underneath the hanging panels (fixes #1607)

* Strips can now be freely positioned in `facet_wrap()` using the 
  `strip.position` argument (deprecates `switch`).

* The relative order of panel, strip, and axis can now be controlled with 
  the theme setting `strip.placement` that takes either `inside` (strip between 
  panel and axis) or `outside` (strip after axis).

* The theme option `panel.margin` has been deprecated in favour of 
  `panel.spacing` to more clearly communicate intent.

### Extensions

Unfortunately there was a major oversight in the construction of ggproto which 
lead to extensions capturing the super object at package build time, instead of 
at package run time (#1826). This problem has been fixed, but requires 
re-installation of all extension packages.

## Scales

* The position of x and y axes can now be changed using the `position` argument
  in `scale_x_*`and `scale_y_*` which can take `top` and `bottom`, and `left`
  and `right` respectively. The themes of top and right axes can be modified 
  using the `.top` and `.right` modifiers to `axis.text.*` and `axis.title.*`.

### Continuous scales

* `scale_x_continuous()` and `scale_y_continuous()` can now display a secondary 
  axis that is a __one-to-one__ transformation of the primary axis (e.g. degrees 
  Celcius to degrees Fahrenheit). The secondary axis will be positioned opposite 
  to the primary axis and can be controlled with the `sec.axis` argument to 
  the scale constructor.

* Scales worry less about having breaks. If no breaks can be computed, the
  plot will work instead of throwing an uninformative error (#791). This 
  is particularly helpful when you have facets with free scales, and not
  all panels contain data.

* Scales now warn when transformation introduces infinite values (#1696).

### Date time

* `scale_*_datetime()` now supports time zones. It will use the timezone 
  attached to the variable by default, but can be overridden with the 
  `timezone` argument.

* New `scale_x_time()` and `scale_y_time()` generate reasonable default
  breaks and labels for hms vectors (#1752).

### Discrete scales

The treatment of missing values by discrete scales has been thoroughly 
overhauled (#1584). The underlying principle is that we can naturally represent 
missing values on discrete variables (by treating just like another level), so 
by default we should. 

This principle applies to:

* character vectors
* factors with implicit NA
* factors with explicit NA

And to all scales (both position and non-position.)

Compared to the previous version of ggplot2, there are three main changes:

1.  `scale_x_discrete()` and `scale_y_discrete()` always show discrete NA,
    regardless of their source

1.  If present, `NA`s are shown in discrete legends.

1.  All discrete scales gain a `na.translate` argument that allows you to 
    control whether `NA`s are translated to something that can be visualised,
    or should be left as missing. Note that if you don't translate (i.e. 
    `na.translate = FALSE)` the missing values will passed on to the layer, 
    which will warning that it's dropping missing values. To suppress the
    warnings, you'll also need to add `na.rm = TRUE` to the layer call. 

There were also a number of other smaller changes

* Correctly use scale expansion factors.
* Don't preserve space for dropped levels (#1638).
* Only issue one warning when when asking for too many levels (#1674).
* Unicode labels work better on Windows (#1827).
* Warn when used with only continuous data (#1589)

## Themes

* The `theme()` constructor now has named arguments rather than ellipses. This 
  should make autocomplete substantially more useful. The documentation
  (including examples) has been considerably improved.
  
* Built-in themes are more visually homogeneous, and match `theme_grey` better.
  (@jiho, #1679)
  
* When computing the height of titles, ggplot2 now includes the height of the
  descenders (i.e. the bits of `g` and `y` that hang beneath the baseline). This 
  improves the margins around titles, particularly the y axis label (#1712).
  I have also very slightly increased the inner margins of axis titles, and 
  removed the outer margins. 

* Theme element inheritance is now easier to work with as modification now
  overrides default `element_blank` elements (#1555, #1557, #1565, #1567)
  
* Horizontal legends (i.e. legends on the top or bottom) are horizontally
  aligned by default (#1842). Use `legend.box = "vertical"` to switch back
  to the previous behaviour.
  
* `element_line()` now takes an `arrow` argument to specify arrows at the end of
  lines (#1740)

There were a number of tweaks to the theme elements that control legends:
  
* `legend.justification` now controls appearance will plotting the legend
  outside of the plot area. For example, you can use 
  `theme(legend.justification = "top")` to make the legend align with the 
  top of the plot.

* `panel.margin` and `legend.margin` have been renamed to `panel.spacing` and 
  `legend.spacing` respectively, to better communicate intent (they only
  affect spacing between legends and panels, not the margins around them)

* `legend.margin` now controls margin around individual legends.

* New `legend.box.background`, `legend.box.spacing`, and `legend.box.margin`
  control the background, spacing, and margin of the legend box (the region
  that contains all legends).

## Bug fixes and minor improvements

* ggplot2 now imports tibble. This ensures that all built-in datasets print 
  compactly even if you haven't explicitly loaded tibble or dplyr (#1677).

* Class of aesthetic mapping is preserved when adding `aes()` objects (#1624).

* `+.gg` now works for lists that include data frames.

* `annotation_x()` now works in the absense of global data (#1655)

* `geom_*(show.legend = FALSE)` now works for `guide_colorbar`.

* `geom_boxplot()` gains new `outlier.alpha` (@jonathan-g) and 
  `outlier.fill` (@schloerke, #1787) parameters to control the alpha/fill of
   outlier points independently of the alpha of the boxes. 

* `position_jitter()` (and hence `geom_jitter()`) now correctly computes 
  the jitter width/jitter when supplied by the user (#1775, @has2k1).

* `geom_contour()` more clearly describes what inputs it needs (#1577).

* `geom_curve()` respects the `lineend` parameter (#1852).

* `geom_histogram()` and `stat_bin()` understand the `breaks` parameter once 
  more. (#1665). The floating point adjustment for histogram bins is now 
  actually used - it was previously inadvertently ignored (#1651).

* `geom_violin()` no longer transforms quantile lines with the alpha aesthetic
  (@mnbram, #1714). It no longer errors when quantiles are requested but data
  have zero range (#1687). When `trim = FALSE` it once again has a nice 
  range that allows the density to reach zero (by extending the range 3 
  bandwidths to either side of the data) (#1700).

* `geom_dotplot()` works better when faceting and binning on the y-axis. 
  (#1618, @has2k1).
  
* `geom_hexbin()` once again supports `..density..` (@mikebirdgeneau, #1688).

* `geom_step()` gives useful warning if only one data point in layer (#1645).

* `layer()` gains new `check.aes` and `check.param` arguments. These allow
  geom/stat authors to optional suppress checks for known aesthetics/parameters.
  Currently this is used only in `geom_blank()` which powers `expand_limits()` 
  (#1795).

* All `stat_*()` display a better error message when required aesthetics are
  missing.
  
* `stat_bin()` and `stat_summary_hex()` now accept length 1 `binwidth` (#1610)

* `stat_density()` gains new argument `n`, which is passed to underlying function
  `stats::density` ("number of equally spaced points at which the
  density is to be estimated"). (@hbuschme)

* `stat_binhex()` now again returns `count` rather than `value` (#1747)

* `stat_ecdf()` respects `pad` argument (#1646).

* `stat_smooth()` once again informs you about the method it has chosen.
  It also correctly calculates the size of the largest group within facets.

* `x` and `y` scales are now symmetric regarding the list of
  aesthetics they accept: `xmin_final`, `xmax_final`, `xlower`,
  `xmiddle` and `xupper` are now valid `x` aesthetics.

* `Scale` extensions can now override the `make_title` and `make_sec_title` 
  methods to let the scale modify the axis/legend titles.

* The random stream is now reset after calling `.onAttach()` (#2409).

# ggplot2 2.1.0

## New features

* When mapping an aesthetic to a constant (e.g. 
  `geom_smooth(aes(colour = "loess")))`), the default guide title is the name 
  of the aesthetic (i.e. "colour"), not the value (i.e. "loess") (#1431).

* `layer()` now accepts a function as the data argument. The function will be
  applied to the data passed to the `ggplot()` function and must return a
  data.frame (#1527, @thomasp85). This is a more general version of the 
  deprecated `subset` argument.

* `theme_update()` now uses the `+` operator instead of `%+replace%`, so that
  unspecified values will no longer be `NULL`ed out. `theme_replace()`
  preserves the old behaviour if desired (@oneillkza, #1519). 

* `stat_bin()` has been overhauled to use the same algorithm as ggvis, which 
  has been considerably improved thanks to the advice of Randy Prium (@rpruim).
  This includes:
  
    * Better arguments and a better algorithm for determining the origin.
      You can now specify either `boundary` or the `center` of a bin.
      `origin` has been deprecated in favour of these arguments.
      
    * `drop` is deprecated in favour of `pad`, which adds extra 0-count bins
      at either end (needed for frequency polygons). `geom_histogram()` defaults 
      to `pad = FALSE` which considerably improves the default limits for 
      the histogram, especially when the bins are big (#1477).
      
    * The default algorithm does a (somewhat) better job at picking nice widths 
      and origins across a wider range of input data.
      
    * `bins = n` now gives a histogram with `n` bins, not `n + 1` (#1487).

## Bug fixes

* All `\donttest{}` examples run.

* All `geom_()` and `stat_()` functions now have consistent argument order:
  data + mapping, then geom/stat/position, then `...`, then specific arguments, 
  then arguments common to all layers (#1305). This may break code if you were
  previously relying on partial name matching, but in the long-term should make 
  ggplot2 easier to use. In particular, you can now set the `n` parameter
  in `geom_density2d()` without it partially matching `na.rm` (#1485).

* For geoms with both `colour` and `fill`, `alpha` once again only affects
  fill (Reverts #1371, #1523). This was causing problems for people.

* `facet_wrap()`/`facet_grid()` works with multiple empty panels of data 
  (#1445).

* `facet_wrap()` correctly swaps `nrow` and `ncol` when faceting vertically
  (#1417).

* `ggsave("x.svg")` now uses svglite to produce the svg (#1432).

* `geom_boxplot()` now understands `outlier.color` (#1455).

* `geom_path()` knows that "solid" (not just 1) represents a solid line (#1534).

* `geom_ribbon()` preserves missing values so they correctly generate a 
  gap in the ribbon (#1549).

* `geom_tile()` once again accepts `width` and `height` parameters (#1513). 
  It uses `draw_key_polygon()` for better a legend, including a coloured 
  outline (#1484).

* `layer()` now automatically adds a `na.rm` parameter if none is explicitly
  supplied.

* `position_jitterdodge()` now works on all possible dodge aesthetics, 
  e.g. `color`, `linetype` etc. instead of only based on `fill` (@bleutner)

* `position = "nudge"` now works (although it doesn't do anything useful)
  (#1428).

* The default scale for columns of class "AsIs" is now "identity" (#1518).

* `scale_*_discrete()` has better defaults when used with purely continuous
  data (#1542).

* `scale_size()` warns when used with categorical data.

* `scale_size()`, `scale_colour()`, and `scale_fill()` gain date and date-time
  variants (#1526).

* `stat_bin_hex()` and `stat_bin_summary()` now use the same underlying 
  algorithm so results are consistent (#1383). `stat_bin_hex()` now accepts
  a `weight` aesthetic. To be consistent with related stats, the output variable 
  from `stat_bin_hex()` is now value instead of count.

* `stat_density()` gains a `bw` parameter which makes it easy to get consistent 
   smoothing between facets (@jiho)

* `stat-density-2d()` no longer ignores the `h` parameter, and now accepts 
  `bins` and `binwidth` parameters to control the number of contours 
  (#1448, @has2k1).

* `stat_ecdf()` does a better job of adding padding to -Inf/Inf, and gains
  an argument `pad` to suppress the padding if not needed (#1467).

* `stat_function()` gains an `xlim` parameter (#1528). It once again works 
  with discrete x values (#1509).

* `stat_summary()` preserves sorted x order which avoids artefacts when
  display results with `geom_smooth()` (#1520).

* All elements should now inherit correctly for all themes except `theme_void()`.
  (@Katiedaisey, #1555) 

* `theme_void()` was completely void of text but facets and legends still
  need labels. They are now visible (@jiho). 

* You can once again set legend key and height width to unit arithmetic
  objects (like `2 * unit(1, "cm")`) (#1437).

* Eliminate spurious warning if you have a layer with no data and no aesthetics
  (#1451).

* Removed a superfluous comma in `theme-defaults.r` code (@jschoeley)

* Fixed a compatibility issue with `ggproto` and R versions prior to 3.1.2.
  (#1444)

* Fixed issue where `coord_map()` fails when given an explicit `parameters`
  argument (@tdmcarthur, #1729)
  
* Fixed issue where `geom_errorbarh()` had a required `x` aesthetic (#1933)  

# ggplot2 2.0.0

## Major changes

* ggplot no longer throws an error if your plot has no layers. Instead it 
  automatically adds `geom_blank()` (#1246).
  
* New `cut_width()` is a convenient replacement for the verbose
  `plyr::round_any()`, with the additional benefit of offering finer
  control.

* New `geom_count()` is a convenient alias to `stat_sum()`. Use it when you
  have overlapping points on a scatterplot. `stat_sum()` now defaults to 
  using counts instead of proportions.

* New `geom_curve()` adds curved lines, with a similar specification to 
  `geom_segment()` (@veraanadi, #1088).

* Date and datetime scales now have `date_breaks`, `date_minor_breaks` and
  `date_labels` arguments so that you never need to use the long
  `scales::date_breaks()` or `scales::date_format()`.
  
* `geom_bar()` now has it's own stat, distinct from `stat_bin()` which was
  also used by `geom_histogram()`. `geom_bar()` now uses `stat_count()` 
  which counts values at each distinct value of x (i.e. it does not bin
  the data first). This can be useful when you want to show exactly which 
  values are used in a continuous variable.

* `geom_point()` gains a `stroke` aesthetic which controls the border width of 
  shapes 21-25 (#1133, @SeySayux). `size` and `stroke` are additive so a point 
  with `size = 5` and `stroke = 5` will have a diameter of 10mm. (#1142)

* New `position_nudge()` allows you to slightly offset labels (or other 
  geoms) from their corresponding points (#1109).

* `scale_size()` now maps values to _area_, not radius. Use `scale_radius()`
  if you want the old behaviour (not recommended, except perhaps for lines).

* New `stat_summary_bin()` works like `stat_summary()` but on binned data. 
  It's a generalisation of `stat_bin()` that can compute any aggregate,
  not just counts (#1274). Both default to `mean_se()` if no aggregation
  functions are supplied (#1386).

* Layers are now much stricter about their arguments - you will get an error
  if you've supplied an argument that isn't an aesthetic or a parameter.
  This is likely to cause some short-term pain but in the long-term it will make
  it much easier to spot spelling mistakes and other errors (#1293).
  
    This change does break a handful of geoms/stats that used `...` to pass 
    additional arguments on to the underlying computation. Now 
    `geom_smooth()`/`stat_smooth()` and `geom_quantile()`/`stat_quantile()` 
    use `method.args` instead (#1245, #1289); and `stat_summary()` (#1242), 
    `stat_summary_hex()`, and `stat_summary2d()` use `fun.args`.

### Extensibility

There is now an official mechanism for defining Stats, Geoms, and Positions in 
other packages. See `vignette("extending-ggplot2")` for details.

* All Geoms, Stats and Positions are now exported, so you can inherit from them
  when making your own objects (#989).

* ggplot2 no longer uses proto or reference classes. Instead, we now use 
  ggproto, a new OO system designed specifically for ggplot2. Unlike proto
  and RC, ggproto supports clean cross-package inheritance. Creating a new OO
  system isn't usually the right way to solve a problem, but I'm pretty sure
  it was necessary here. Read more about it in the vignette.

* `aes_()` replaces `aes_q()`. It also supports formulas, so the most concise 
  SE version of `aes(carat, price)` is now `aes_(~carat, ~price)`. You may
  want to use this form in packages, as it will avoid spurious `R CMD check` 
  warnings about undefined global variables.

### Text

* `geom_text()` has been overhauled to make labelling your data a little
  easier. It:
  
    * `nudge_x` and `nudge_y` arguments let you offset labels from their
      corresponding points (#1120). 
      
    * `check_overlap = TRUE` provides a simple way to avoid overplotting 
      of labels: labels that would otherwise overlap are omitted (#1039).
      
    * `hjust` and `vjust` can now be character vectors: "left", "center", 
      "right", "bottom", "middle", "top". New options include "inward" and 
      "outward" which align text towards and away from the center of the plot 
      respectively.

* `geom_label()` works like `geom_text()` but draws a rounded rectangle 
  underneath each label (#1039). This is useful when you want to label plots
  that are dense with data.

### Deprecated features

* The little used `aes_auto()` has been deprecated. 

* `aes_q()` has been replaced with `aes_()` to be consistent with SE versions
  of NSE functions in other packages.

* The `order` aesthetic is officially deprecated. It never really worked, and 
  was poorly documented.

* The `stat` and `position` arguments to `qplot()` have been deprecated.
  `qplot()` is designed for quick plots - if you need to specify position
  or stat, use `ggplot()` instead.

* The theme setting `axis.ticks.margin` has been deprecated: now use the margin 
  property of `axis.text`.
  
* `stat_abline()`, `stat_hline()` and `stat_vline()` have been removed:
  these were never suitable for use other than with `geom_abline()` etc
  and were not documented.

* `show_guide` has been renamed to `show.legend`: this more accurately
  reflects what it does (controls appearance of layer in legend), and uses the 
  same convention as other ggplot2 arguments (i.e. a `.` between names).
  (Yes, I know that's inconsistent with function names with use `_`, but it's
  too late to change now.)

A number of geoms have been renamed to be internally consistent:

* `stat_binhex()` and `stat_bin2d()` have been renamed to `stat_bin_hex()` 
  and `stat_bin_2d()` (#1274). `stat_summary2d()` has been renamed to 
  `stat_summary_2d()`, `geom_density2d()`/`stat_density2d()` has been renamed 
  to `geom_density_2d()`/`stat_density_2d()`.

* `stat_spoke()` is now `geom_spoke()` since I realised it's a
  reparameterisation of `geom_segment()`.

* `stat_bindot()` has been removed because it's so tightly coupled to
  `geom_dotplot()`. If you happened to use `stat_bindot()`, just change to
  `geom_dotplot()` (#1194).

All defunct functions have been removed.

### Default appearance

* The default `theme_grey()` background colour has been changed from "grey90" 
  to "grey92": this makes the background a little less visually prominent.

* Labels and titles have been tweaked for readability:

    * Axes labels are darker.
    
    * Legend and axis titles are given the same visual treatment.
    
    * The default font size dropped from 12 to 11. You might be surprised that 
      I've made the default text size smaller as it was already hard for
      many people to read. It turns out there was a bug in RStudio (fixed in 
      0.99.724), that shrunk the text of all grid based graphics. Once that
      was resolved the defaults seemed too big to my eyes.
    
    * More spacing between titles and borders.
    
    * Default margins scale with the theme font size, so the appearance at 
      larger font sizes should be considerably improved (#1228). 

* `alpha` now affects both fill and colour aesthetics (#1371).

* `element_text()` gains a margins argument which allows you to add additional
  padding around text elements. To help see what's going on use `debug = TRUE` 
  to display the text region and anchors.

* The default font size in `geom_text()` has been decreased from 5mm (14 pts)
  to 3.8 mm (11 pts) to match the new default theme sizes.

* A diagonal line is no longer drawn on bar and rectangle legends. Instead, the
  border has been tweaked to be more visible, and more closely match the size of 
  line drawn on the plot.

* `geom_pointrange()` and `geom_linerange()` get vertical (not horizontal)
  lines in the legend (#1389).

* The default line `size` for `geom_smooth()` has been increased from 0.5 to 1 
  to make it easier to see when overlaid on data.
  
* `geom_bar()` and `geom_rect()` use a slightly paler shade of grey so they
  aren't so visually heavy.
  
* `geom_boxplot()` now colours outliers the same way as the boxes.

* `geom_point()` now uses shape 19 instead of 16. This looks much better on 
  the default Linux graphics device. (It's very slightly smaller than the old 
  point, but it shouldn't affect any graphics significantly)

* Sizes in ggplot2 are measured in mm. Previously they were converted to pts 
  (for use in grid) by multiplying by 72 / 25.4. However, grid uses printer's 
  points, not Adobe (big pts), so sizes are now correctly multiplied by 
  72.27 / 25.4. This is unlikely to noticeably affect display, but it's
  technically correct (<https://youtu.be/hou0lU8WMgo>).

* The default legend will now allocate multiple rows (if vertical) or
  columns (if horizontal) in order to make a legend that is more likely to
  fit on the screen. You can override with the `nrow`/`ncol` arguments
  to `guide_legend()`

    ```R
    p <- ggplot(mpg, aes(displ,hwy, colour = model)) + geom_point()
    p
    p + theme(legend.position = "bottom")
    # Previous behaviour
    p + guides(colour = guide_legend(ncol = 1))
    ```

### New and updated themes

* New `theme_void()` is completely empty. It's useful for plots with non-
  standard coordinates or for drawings (@jiho, #976).

* New `theme_dark()` has a dark background designed to make colours pop out
  (@jiho, #1018)

* `theme_minimal()` became slightly more minimal by removing the axis ticks:
  labels now line up directly beneath grid lines (@tomschloss, #1084)

* New theme setting `panel.ontop` (logical) make it possible to place 
  background elements (i.e., gridlines) on top of data. Best used with 
  transparent `panel.background` (@noamross. #551).

### Labelling

The facet labelling system was updated with many new features and a
more flexible interface (@lionel-). It now works consistently across
grid and wrap facets. The most important user visible changes are:

* `facet_wrap()` gains a `labeller` option (#25).

* `facet_grid()` and `facet_wrap()` gain a `switch` argument to
  display the facet titles near the axes. When switched, the labels
  become axes subtitles. `switch` can be set to "x", "y" or "both"
  (the latter only for grids) to control which margin is switched.

The labellers (such as `label_value()` or `label_both()`) also get
some new features:

* They now offer the `multi_line` argument to control whether to
  display composite facets (those specified as `~var1 + var2`) on one
  or multiple lines.

* In `label_bquote()` you now refer directly to the names of
  variables. With this change, you can create math expressions that
  depend on more than one variable. This math expression can be
  specified either for the rows or the columns and you can also
  provide different expressions to each margin.

  As a consequence of these changes, referring to `x` in backquoted
  expressions is deprecated.

* Similarly to `label_bquote()`, `labeller()` now take `.rows` and
  `.cols` arguments. In addition, it also takes `.default`.
  `labeller()` is useful to customise how particular variables are
  labelled. The three additional arguments specify how to label the
  variables are not specifically mentioned, respectively for rows,
  columns or both. This makes it especially easy to set up a
  project-wide labeller dispatcher that can be reused across all your
  plots. See the documentation for an example.

* The new labeller `label_context()` adapts to the number of factors
  facetted over. With a single factor, it displays only the values,
  just as before. But with multiple factors in a composite margin
  (e.g. with `~cyl + am`), the labels are passed over to
  `label_both()`. This way the variables names are displayed with the
  values to help identifying them.

On the programming side, the labeller API has been rewritten in order
to offer more control when faceting over multiple factors (e.g. with
formulae such as `~cyl + am`). This also means that if you have
written custom labellers, you will need to update them for this
version of ggplot.

* Previously, a labeller function would take `variable` and `value`
  arguments and return a character vector. Now, they take a data frame
  of character vectors and return a list. The input data frame has one
  column per factor facetted over and each column in the returned list
  becomes one line in the strip label. See documentation for more
  details.

* The labels received by a labeller now contain metadata: their margin
  (in the "type" attribute) and whether they come from a wrap or a
  grid facet (in the "facet" attribute).

* Note that the new `as_labeller()` function operator provides an easy
  way to transform an existing function to a labeller function. The
  existing function just needs to take and return a character vector.

## Documentation

* Improved documentation for `aes()`, `layer()` and much much more.

* I've tried to reduce the use of `...` so that you can see all the 
  documentation in one place rather than having to integrate multiple pages.
  In some cases this has involved adding additional arguments to geoms
  to make it more clear what you can do:
  
    *  `geom_smooth()` gains explicit `method`, `se` and `formula` arguments.
    
    * `geom_histogram()` gains `binwidth`, `bins`, `origin` and `right` 
      arguments.
      
    * `geom_jitter()` gains `width` and `height` arguments to make it easier
      to control the amount of jittering without using the lengthy 
      `position_jitter()` function (#1116)

* Use of `qplot()` in examples has been minimised (#1123, @hrbrmstr). This is
  inline with the 2nd edition of the ggplot2 box, which minimises the use of 
  `qplot()` in favour of `ggplot()`.

* Tightly linked geoms and stats (e.g. `geom_boxplot()` and `stat_boxplot()`) 
  are now documented in the same file so you can see all the arguments in one
  place. Variations of the same idea (e.g. `geom_path()`, `geom_line()`, and
  `geom_step()`) are also documented together.

* It's now obvious that you can set the `binwidth` parameter for
  `stat_bin_hex()`, `stat_summary_hex()`, `stat_bin_2d()`, and
  `stat_summary_2d()`. 

* The internals of positions have been cleaned up considerably. You're unlikely
  to notice any external changes, although the documentation should be a little
  less confusing since positions now don't list parameters they never use.

## Data

* All datasets have class `tbl_df` so if you also use dplyr, you get a better
  print method.

* `economics` has been brought up to date to 2015-04-01.

* New `economics_long` is the economics data in long form.

* New `txhousing` dataset containing information about the Texas housing
  market. Useful for examples that need multiple time series, and for
  demonstrating model+vis methods.

* New `luv_colours` dataset which contains the locations of all
  built-in `colors()` in Luv space.

* `movies` has been moved into its own package, ggplot2movies, because it was 
  large and not terribly useful. If you've used the movies dataset, you'll now 
  need to explicitly load the package with `library(ggplot2movies)`.

## Bug fixes and minor improvements

* All partially matched arguments and `$` have been been replaced with 
  full matches (@jimhester, #1134).

* ggplot2 now exports `alpha()` from the scales package (#1107), and `arrow()` 
  and `unit()` from grid (#1225). This means you don't need attach scales/grid 
  or do `scales::`/`grid::` for these commonly used functions.

* `aes_string()` now only parses character inputs. This fixes bugs when
  using it with numbers and non default `OutDec` settings (#1045).

* `annotation_custom()` automatically adds a unique id to each grob name,
  making it easier to plot multiple grobs with the same name (e.g. grobs of
  ggplot2 graphics) in the same plot (#1256).

* `borders()` now accepts xlim and ylim arguments for specifying the geographical 
  region of interest (@markpayneatwork, #1392).

* `coord_cartesian()` applies the same expansion factor to limits as for scales. 
  You can suppress with `expand = FALSE` (#1207).

* `coord_trans()` now works when breaks are suppressed (#1422).

* `cut_number()` gives error message if the number of requested bins can
  be created because there are two few unique values (#1046).

* Character labels in `facet_grid()` are no longer (incorrectly) coerced into
  factors. This caused problems with custom label functions (#1070).

* `facet_wrap()` and `facet_grid()` now allow you to use non-standard
  variable names by surrounding them with backticks (#1067).

* `facet_wrap()` more carefully checks its `nrow` and `ncol` arguments
  to ensure that they're specified correctly (@richierocks, #962)

* `facet_wrap()` gains a `dir` argument to control the direction the
  panels are wrapped in. The default is "h" for horizontal. Use "v" for
  vertical layout (#1260).

* `geom_abline()`, `geom_hline()` and `geom_vline()` have been rewritten to
  have simpler behaviour and be more consistent:

    * `stat_abline()`, `stat_hline()` and `stat_vline()` have been removed:
      these were never suitable for use other than with `geom_abline()` etc
      and were not documented.

    * `geom_abline()`, `geom_vline()` and `geom_hline()` are bound to
      `stat_identity()` and `position_identity()`

    * Intercept parameters can no longer be set to a function.

    * They are all documented in one file, since they are so closely related.

* `geom_bin2d()` will now let you specify one dimension's breaks exactly,
  without touching the other dimension's default breaks at all (#1126).

* `geom_crossbar()` sets grouping correctly so you can display multiple
  crossbars on one plot. It also makes the default `fatten` argument a little
  bigger to make the middle line more obvious (#1125).

* `geom_histogram()` and `geom_smooth()` now only inform you about the
  default values once per layer, rather than once per panel (#1220).

* `geom_pointrange()` gains `fatten` argument so you can control the
  size of the point relative to the size of the line.

* `geom_segment()` annotations were not transforming with scales 
  (@BrianDiggs, #859).

* `geom_smooth()` is no longer so chatty. If you want to know what the default
  smoothing method is, look it up in the documentation! (#1247)

* `geom_violin()` now has the ability to draw quantile lines (@DanRuderman).

* `ggplot()` now captures the parent frame to use for evaluation,
  rather than always defaulting to the global environment. This should
  make ggplot more suitable to use in more situations (e.g. with knitr)

* `ggsave()` has been simplified a little to make it easier to maintain.
  It no longer checks that you're printing a ggplot2 object (so now also
  works with any grid grob) (#970), and always requires a filename.
  Parameter `device` now supports character argument to specify which supported
  device to use ('pdf', 'png', 'jpeg', etc.), for when it cannot be correctly
  inferred from the file extension (for example when a temporary filename is
  supplied server side in shiny apps) (@sebkopf, #939). It no longer opens
  a graphics device if one isn't already open - this is annoying when you're
  running from a script (#1326).

* `guide_colorbar()` creates correct legend if only one color (@krlmlr, #943).

* `guide_colorbar()` no longer fails when the legend is empty - previously
  this often masked misspecifications elsewhere in the plot (#967).

* New `layer_data()` function extracts the data used for plotting for a given
  layer. It's mostly useful for testing.

* User supplied `minor_breaks` can now be supplied on the same scale as 
  the data, and will be automatically transformed with by scale (#1385).

* You can now suppress the appearance of an axis/legend title (and the space
  that would allocated for it) with `NULL` in the `scale_` function. To
  use the default label, use `waiver()` (#1145).

* Position adjustments no longer warn about potentially varying ranges
  because the problem rarely occurs in practice and there are currently a
  lot of false positives since I don't understand exactly what FP criteria
  I should be testing.

* `scale_fill_grey()` now uses red for missing values. This matches
  `scale_colour_grey()` and makes it obvious where missing values lie.
  Override with `na.value`.

* `scale_*_gradient2()` defaults to using Lab colour space.

* `scale_*_gradientn()` now allows `colours` or `colors` (#1290)

* `scale_y_continuous()` now also transforms the `lower`, `middle` and `upper`
  aesthetics used by `geom_boxplot()`: this only affects
  `geom_boxplot(stat = "identity")` (#1020).

* Legends no longer inherit aesthetics if `inherit.aes` is FALSE (#1267).

* `lims()` makes it easy to set the limits of any axis (#1138).

* `labels = NULL` now works with `guide_legend()` and `guide_colorbar()`.
  (#1175, #1183).

* `override.aes` now works with American aesthetic spelling, e.g. color

* Scales no longer round data points to improve performance of colour
  palettes. Instead the scales package now uses a much faster colour
  interpolation algorithm (#1022).

* `scale_*_brewer()` and `scale_*_distiller()` add new `direction` argument of 
  `scales::brewer_pal`, making it easier to change the order of colours 
  (@jiho, #1139).

* `scale_x_date()` now clips dates outside the limits in the same way as
  `scale_x_continuous()` (#1090).

* `stat_bin()` gains `bins` arguments, which denotes the number of bins. Now
  you can set `bins=100` instead of `binwidth=0.5`. Note that `breaks` or
  `binwidth` will override it (@tmshn, #1158, #102).

* `stat_boxplot()` warns if a continuous variable is used for the `x` aesthetic
  without also supplying a `group` aesthetic (#992, @krlmlr).

* `stat_summary_2d()` and `stat_bin_2d()` now share exactly the same code for 
  determining breaks from `bins`, `binwidth`, and `origin`. 
  
* `stat_summary_2d()` and `stat_bin_2d()` now output in tile/raster compatible 
  form instead of rect compatible form. 

* Automatically computed breaks do not lead to an error for transformations like
  "probit" where the inverse can map to infinity (#871, @krlmlr)

* `stat_function()` now always evaluates the function on the original scale.
  Previously it computed the function on transformed scales, giving incorrect
  values (@BrianDiggs, #1011).

* `strip_dots` works with anonymous functions within calculated aesthetics 
  (e.g. `aes(sapply(..density.., function(x) mean(x))))` (#1154, @NikNakk)

* `theme()` gains `validate = FALSE` parameter to turn off validation, and 
  hence store arbitrary additional data in the themes. (@tdhock, #1121)

* Improved the calculation of segments needed to draw the curve representing
  a line when plotted in polar coordinates. In some cases, the last segment
  of a multi-segment line was not drawn (@BrianDiggs, #952)<|MERGE_RESOLUTION|>--- conflicted
+++ resolved
@@ -1,9 +1,8 @@
 # ggplot2 (development version)
 
-<<<<<<< HEAD
 * `coord_sf()` now uses customisable guides provided in the scales or 
   `guides()` function (@teunbrand).
-=======
+
 * Legends in `scale_*_manual()` can show `NA` values again when the `values` is
   a named vector (@teunbrand, #5214, #5286).
   
@@ -19,7 +18,6 @@
   
 * New `plot.tag.location` in `theme()` can control placement of the plot tag
   in the `"margin"`, `"plot"` or the new `"panel"` option (#4297).
->>>>>>> ea6e1c55
 
 * `geom_text()` and `geom_label()` gained a `size.unit` parameter that set the 
   text size to millimetres, points, centimetres, inches or picas 

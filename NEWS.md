# ggplot2 (development version)

<<<<<<< HEAD
* Theme margins can have NA-units to inherit from parent elements. The new
  function `margin_part()` has NA-units as default (@teunbrand, #6155)
=======
* Fixed bug where binned scales wouldn't simultaneously accept transformations
  and function-limits (@teunbrand, #6144).
* Fixed bug where the `ggplot2::`-prefix did not work with `stage()` 
  (@teunbrand, #6104).
* New `get_labs()` function for retrieving completed plot labels 
  (@teunbrand, #6008).
>>>>>>> b174986f
* Built-in `theme_*()` functions now have `ink` and `paper` arguments to control
  foreground and background colours respectively (@teunbrand)
* The `summary()` method for ggplots is now more terse about facets 
  (@teunbrand, #5989).
* `guide_bins()`, `guide_colourbar()` and `guide_coloursteps()` gain an `angle`
  argument to overrule theme settings, similar to `guide_axis(angle)` 
  (@teunbrand, #4594).
* `coord_*(expand)` can now take a logical vector to control expansion at any
  side of the panel (top, right, bottom, left) (@teunbrand, #6020)
* (Breaking) The defaults for all geoms can be set at one in the theme. 
  (@teunbrand based on pioneering work by @dpseidel, #2239)
    * A new `theme(geom)` argument is used to track these defaults.
    * The `element_geom()` function can be used to populate that argument.
    * The `from_theme()` function allows access to the theme default fields from
      inside the `aes()` function.
* Passing empty unmapped aesthetics to layers raises a warning instead of
  throwing an error (@teunbrand, #6009).
* Moved {mgcv} from Imports to Suggests (@teunbrand, #5986)
* New `reset_geom_defaults()` and `reset_stat_defaults()` to restore all geom or
  stat default aesthetics at once (@teunbrand, #5975).
* `facet_wrap()` can have `space = "free_x"` with 1-row layouts and 
  `space = "free_y"` with 1-column layouts (@teunbrand)
* Secondary axes respect `n.breaks` setting in continuous scales (@teunbrand, #4483).
* Layers can have names (@teunbrand, #4066).
* (internal) improvements to `pal_qualitative()` (@teunbrand, #5013)
* `coord_radial(clip = "on")` clips to the panel area when the graphics device
  supports clipping paths (@teunbrand, #5952).
* (internal) Panel clipping responsibility moved from Facet class to Coord 
  class through new `Coord$draw_panel()` method.
* `theme(strip.clip)` now defaults to `"on"` and is independent of Coord 
  clipping (@teunbrand, 5952).
* (internal) rearranged the code of `Facet$draw_panels()` method (@teunbrand).
* Axis labels are now justified across facet panels (@teunbrand, #5820)
* Fixed bug in `stat_function()` so x-axis title now produced automatically 
  when no data added. (@phispu, #5647).
* geom_sf now accepts shape names (@sierrajohnson, #5808)
* Added `gg` class to `labs()` (@phispu, #5553).
* Missing values from discrete palettes are no longer translated 
  (@teunbrand, #5929).
* Fixed bug in `facet_grid(margins = TRUE)` when using expresssions 
  (@teunbrand, #1864).
* `geom_step()` now supports the `orientation` argument (@teunbrand, #5936).
* `position_dodge()` and `position_jitterdodge()` now have a `reverse` argument 
  (@teunbrand, #3610)
* `coord_radial(r.axis.inside)` can now take a numeric value to control 
  placement of internally placed radius axes (@teunbrand, #5805).
* (internal) default labels are derived in `ggplot_build()` rather than
  in `ggplot_add.Layer()` (@teunbrand, #5894)
* An attempt is made to use a variable's label attribute as default label 
  (@teunbrand, #4631)
* Themes gain an additional `header_family` argument to easily set the font
  for headers and titles (#5886).
* The `plot.subtitle`, `plot.caption` and `plot.tag` theme elements now inherit 
  from the root `text` element instead of the `title` element (#5886).
* ggplot2 no longer imports {glue} (@teunbrand, #5986).
* `geom_rect()` can now derive the required corners positions from `x`/`width`
  or `y`/`height` parameterisation (@teunbrand, #5861).
* All position scales now use the same definition of `x` and `y` aesthetics.
  This lets uncommon aesthetics like `xintercept` expand scales as usual.
  (#3342, #4966, @teunbrand)
* Bare numeric values provided to Date or Datetime scales get inversely 
  transformed (cast to Date/POSIXct) with a warning (@teunbrand).
* `stat_bin()` now accepts functions for argument `breaks` (@aijordan, #4561)
* (internal) The plot's layout now has a coord parameter that is used to 
  prevent setting up identical panel parameters (#5427)
* (internal) rearranged the code of `Facet$draw_panels()` method (@teunbrand).
* `geom_rug()` prints a warning when `na.rm = FALSE`, as per documentation (@pn317, #5905)
* `position_dodge(preserve = "single")` now handles multi-row geoms better,
  such as `geom_violin()` (@teunbrand based on @clauswilke's work, #2801).
* `position_jitterdodge()` now dodges by `group` (@teunbrand, #3656)
* The `arrow.fill` parameter is now applied to more line-based functions: 
  `geom_path()`, `geom_line()`, `geom_step()` `geom_function()`, line 
   geometries in `geom_sf()` and `element_line()`.
* Fixed bug where binned guides would keep out-of-bounds breaks 
  (@teunbrand, #5870).
* The size of the `draw_key_polygon()` glyph now reflects the `linewidth` 
  aesthetic (#4852).
* New function `complete_theme()` to replicate how themes are handled during
  plot building (#5801).
* Special getter and setter functions have been renamed for consistency, allowing
  for better tab-completion with `get_*`- and `set_*`-prefixes. The old names 
  remain available for backward compatibility (@teunbrand, #5568).
  
  | New name             | Old name          |
  | -------------------- | ----------------- |
  | `get_theme()`        | `theme_get()`     |
  | `set_theme()`        | `theme_set()`     |
  | `replace_theme()`    | `theme_replace()` |
  | `update_theme()`     | `theme_update()`  |
  | `get_last_plot()`    | `last_plot()`     |
  | `get_layer_data()`   | `layer_data()`    |
  | `get_layer_grob()`   | `layer_grob()`    |
  | `get_panel_scales()` | `layer_scales()`  |

* Discrete scales now support `minor_breaks`. This may only make sense in
  discrete position scales, where it affects the placement of minor ticks
  and minor gridlines (#5434).
* Discrete position scales now expose the `palette` argument, which can be used 
  to customise spacings between levels (@teunbrand, #5770).
* The default `se` parameter in layers with `geom = "smooth"` will be `TRUE` 
  when the data has `ymin` and `ymax` parameters and `FALSE` if these are 
  absent. Note that this does not affect the default of `geom_smooth()` or
  `stat_smooth()` (@teunbrand, #5572).
* The bounded density option in `stat_density()` uses a wider range to
  prevent discontinuities (#5641).
* `geom_raster()` now falls back to rendering as `geom_rect()` when coordinates
  are not Cartesian (#5503).
* `stat_ecdf()` now has an optional `weight` aesthetic (@teunbrand, #5058).
* Position scales combined with `coord_sf()` can now use functions in the 
 `breaks` argument. In addition, `n.breaks` works as intended and 
 `breaks = NULL` removes grid lines and axes (@teunbrand, #4622).
* (Internal) Applying defaults in `geom_sf()` has moved from the internal 
  `sf_grob()` to `GeomSf$use_defaults()` (@teunbrand).
* `facet_wrap()` has new options for the `dir` argument to more precisely
  control panel directions. Internally `dir = "h"` or `dir = "v"` is deprecated 
  (@teunbrand, #5212).
* Prevented `facet_wrap(..., drop = FALSE)` from throwing spurious errors when
  a character facetting variable contained `NA`s (@teunbrand, #5485).
* When facets coerce the faceting variables to factors, the 'ordered' class
  is dropped (@teunbrand, #5666).
* `geom_curve()` now appropriately removes missing data instead of throwing
  errors (@teunbrand, #5831).
* `update_geom_defaults()` and `update_stat_defaults()` have a reset mechanism
  when using `new = NULL` and invisible return the previous defaults (#4993).
* Fixed regression in axes where `breaks = NULL` caused the axes to disappear
  instead of just rendering the axis line (@teunbrand, #5816).
* `geom_point()` can be dodged vertically by using 
  `position_dodge(..., orientation = "y")` (@teunbrand, #5809).
* Fixed bug where `na.value` was incorrectly mapped to non-`NA` values 
  (@teunbrand, #5756).
* Fixed bug in `guide_custom()` that would throw error with `theme_void()` 
  (@teunbrand, #5856).
* New helper function `gg_par()` to translate ggplot2's interpretation of 
  graphical parameters to {grid}'s interpretation (@teunbrand, #5866).
* `scale_{x/y}_discrete()` can now accept a `sec.axis`. It is recommended to
  only use `dup_axis()` to set custom breaks or labels, as discrete variables 
  cannot be transformed (@teunbrand, #3171).
* `stat_density()` has the new computed variable: `wdensity`, which is
  calculated as the density times the sum of weights (@teunbrand, #4176).
* `theme()` gets new `spacing` and `margins` arguments that all other spacings
  and (non-text) margins inherit from (@teunbrand, #5622).
* `geom_ribbon()` can have varying `fill` or `alpha` in linear coordinate
  systems (@teunbrand, #4690).
* `geom_tile()` computes default widths and heights per panel instead of
  per layer (@teunbrand, #5740).
* The `fill` of the `panel.border` theme setting is ignored and forced to be
  transparent (#5782).
* `stat_align()` skips computation when there is only 1 group and therefore
  alignment is not necessary (#5788).
* `position_stack()` skips computation when all `x` values are unique and 
  therefore stacking is not necessary (#5788).
* A new `ggplot_build()` S3 method for <ggplot_built> classes was added, which
  returns input unaltered (@teunbrand, #5800).
* `width` is implemented as aesthetic instead of parameter in `geom_col()` and
  `geom_bar()` (#3142).
* Fix a bug in `position_jitterdodge()` where different jitters would be applied
  to different position aesthetics of the same axis (@teunbrand, #5818).
* In `stat_bin()`, the default `boundary` is now chosen to better adhere to 
  the `nbin` argument (@teunbrand, #5882, #5036)
* `after_stat()` and `after_scale()` throw warnings when the computed aesthetics
  are not of the correct length (#5901).
* `guide_colourbar()` now correctly hands off `position` and `available_aes`
  parameters downstream (@teunbrand, #5930)
* `geom_hline()` and `geom_vline()` now have `position` argument
  (@yutannihilation, #4285).
* New function `get_strip_labels()` to retrieve facet labels (@teunbrand, #4979)
* Fixed bug in `position_dodge2()`'s identification of range overlaps 
  (@teunbrand, #5938, #4327).
* Fixed bug where empty discrete scales weren't recognised as such 
  (@teunbrand, #5945).
* (internal) The summary function of `stat_summary()` and `stat_summary_bin()` 
  is setup once in total instead of once per group (@teunbrand, #5971)
* `facet_grid(space = "free")` can now be combined with `coord_fixed()` 
  (@teunbrand, #4584).
* `theme_classic()` now has black ticks and text instead of dark gray. In 
  addition, `theme_classic()`'s axis line end is `"square"` (@teunbrand, #5978).
* {tibble} is now suggested instead of imported (@teunbrand, #5986)
* The ellipsis argument is now checked in `fortify()`, `get_alt_text()`, 
  `labs()` and several guides (@teunbrand, #3196).
* `stat_summary_bin()` no longer ignores `width` parameter (@teunbrand, #4647).

# ggplot2 3.5.1

This is a small release focusing on fixing regressions from 3.5.0 and 
documentation updates.

## Bug fixes

* Fixed bug where discrete scales could not map aesthetics only consisting of
  `NA`s (#5623)
* Fixed spurious warnings from `sec_axis()` with `breaks = NULL` (#5713).
* Patterns and gradients are now also enabled in `geom_sf()` 
  (@teunbrand, #5716).
* The default behaviour of `resolution()` has been reverted to pre-3.5.0 
  behaviour. Whether mapped discrete vectors should be treated as having 
  resolution of 1 is controlled by the new `discrete` argument.
* Fixed bug in `guide_bins()` and `guide_coloursteps()` where discrete breaks,
  such as the levels produced by `cut()`, were ordered incorrectly 
  (@teunbrand, #5757).
  
## Improvements

* When facets coerce the faceting variables to factors, the 'ordered' class
  is dropped (@teunbrand, #5666).
* `coord_map()` and `coord_polar()` throw informative warnings when used
  with the guide system (#5707).
* When passing a function to `stat_contour(breaks)`, that function is used to
  calculate the breaks even if `bins` and `binwidth` are missing 
  (@teunbrand, #5686).
* `geom_step()` now supports `lineend`, `linejoin` and `linemitre` parameters 
  (@teunbrand, #5705).
* Fixed performance loss when the `.data` pronoun is used in `aes()` (#5730).
* Facet evaluation is better at dealing with inherited errors 
  (@teunbrand, #5670).
* `stat_bin()` deals with non-finite breaks better (@teunbrand, #5665).
* While axes in `coord_radial()` don't neatly fit the top/right/bottom/left
  organisation, specifying `position = "top"` or `position = "right"` 
  in the scale will flip the placement of the radial axis (#5735)
* Theme elements that do not exist now throw warnings instead of errors (#5719).
* Fixed bug in `coord_radial()` where full circles were not treated as such 
  (@teunbrand, #5750).
* When legends detect the presence of values in a layer, `NA` is now detected
  if the data contains values outside the given breaks (@teunbrand, #5749).
* `annotate()` now warns about `stat` or `position` arguments (@teunbrand, #5151)
* `guide_coloursteps(even.steps = FALSE)` now works with discrete data that has 
  been formatted by `cut()` (@teunbrand, #3877).

# ggplot2 3.5.0

This is a minor release that turned out quite beefy. It is focused on 
overhauling the guide system: the system responsible for displaying information 
from scales in the guise of axes and legends. As part of that overhaul, new 
guides have been implemented and existing guides have been refined. The look 
and feel of guides has been mostly preserved, but their internals and 
styling options have changed drastically.

Briefly summarising other highlights, we also welcome `coord_radial()` as a 
successor of  `coord_polar()`. Initial support for newer graphical features, 
such as pattern fills has been added. The API has changed how `I()`/`<AsIs>` 
vectors interact with the scale system, namely: not at all. 

## Breaking changes

* The guide system. As a whole. See 'new features' for more information. 
  While the S3 guide generics are still in place, the S3 methods for 
  `guide_train()`, `guide_merge()`, `guide_geom()`, `guide_transform()`,
  `guide_gengrob()` have been superseded by the respective ggproto methods.
  In practice, this will mean that `NextMethod()` or sub-classing ggplot2's
  guides with the S3 system will no longer work.
  
* By default, `guide_legend()` now only draws a key glyph for a layer when
  the value is in the layer's data. To revert to the old behaviour, you
  can still set `show.legend = c({aesthetic} = TRUE)` (@teunbrand, #3648).

* In the `scale_{colour/fill}_gradient2()` and 
  `scale_{colour/fill}_steps2()` functions, the `midpoint` argument is 
  transformed by the scale transformation (#3198).
  
* The `legend.key` theme element is set to inherit from the `panel.background`
  theme element. The default themes no longer set the `legend.key` element.
  This causes a visual change with the default `theme_gray()` (#5549).
  
* The `scale_name` argument in `continuous_scale()`, `discrete_scale()` and
  `binned_scale()` is soft-deprecated. If you have implemented custom scales,
  be advised to double-check that unnamed arguments ends up where they should 
  (@teunbrand, #1312).  
  
* The `legend.text.align` and `legend.title.align` arguments in `theme()` are 
  deprecated. The `hjust` setting of the `legend.text` and `legend.title` 
  elements continues to fulfill the role of text alignment (@teunbrand, #5347).
  
* 'lines' units in `geom_label()`, often used in the `label.padding` argument, 
  are now are relative to the text size. This causes a visual change, but fixes 
  a misalignment issue between the textbox and text (@teunbrand, #4753)
  
* `coord_flip()` has been marked as superseded. The recommended alternative is
  to swap the `x` and `y` aesthetic and/or using the `orientation` argument in
  a layer (@teunbrand, #5130).
  
* The `trans` argument in scales and secondary axes has been renamed to 
  `transform`. The `trans` argument itself is deprecated. To access the
  transformation from the scale, a new `get_transformation()` method is 
  added to Scale-classes (#5558).
  
* Providing a numeric vector to `theme(legend.position)` has been deprecated.
  To set the default legend position inside the plot use 
  `theme(legend.position = "inside", legend.position.inside = c(...))` instead.

## New features

* Plot scales now ignore `AsIs` objects constructed with `I(x)`, instead of
  invoking the identity scale. This allows these columns to co-exist with other
  layers that need a non-identity scale for the same aesthetic. Also, it makes
  it easy to specify relative positions (@teunbrand, #5142).
  
* The `fill` aesthetic in many geoms now accepts grid's patterns and gradients.
  For developers of layer extensions, this feature can be enabled by switching 
  from `fill = alpha(fill, alpha)` to `fill = fill_alpha(fill, alpha)` when 
  providing fills to `grid::gpar()` (@teunbrand, #3997).
  
* New function `check_device()` for testing the availability of advanced 
  graphics features introduced in R 4.1.0 onward (@teunbrand, #5332).
  
* `coord_radial()` is a successor to `coord_polar()` with more customisation 
  options. `coord_radial()` can:
  
  * integrate with the new guide system via a dedicated `guide_axis_theta()` to
    display the angle coordinate.
  * in addition to drawing full circles, also draw circle sectors by using the 
    `end` argument.
  * avoid data vanishing in the center of the plot by setting the `donut` 
    argument.
  * adjust the `angle` aesthetic of layers, such as `geom_text()`, to align 
    with the coordinate system using the `rotate_angle` argument.
    
### The guide system

The guide system encompassing axes and legends, as the last remaining chunk of 
ggplot2, has been rewritten to use the `<ggproto>` system instead of the S3 
system. This change was a necessary step to officially break open the guide 
system for extension package developers. The axes and legends now inherit from 
a `<Guide>` class, which makes them extensible in the same manner as geoms, 
stats, facets and coords (#3329, @teunbrand)

* The most user-facing change is that the styling of guides is rewired through
  the theme system. Guides now have a `theme` argument that can style 
  individual guides, while `theme()` has gained additional arguments to style
  guides. Theme elements declared in the guide override theme elements set
  through the plot. The new theme elements for guides are: 
  `legend.key.spacing{.x/.y}`, `legend.frame`, `legend.axis.line`, 
  `legend.ticks`, `legend.ticks.length`, `legend.text.position` and 
  `legend.title.position`. Previous style options in the arguments of 
  `guide_*()` functions are soft-deprecated.

* Unfortunately, we could not fully preserve the function of pre-existing
  guide extensions written in the S3 system. A fallback for these old guides
  is encapsulated in the `<GuideOld>` class, which calls the old S3 generics.
  The S3 methods have been removed as part of cleaning up, so the old guides
  will still work if the S3 methods are reimplemented, but we encourage to
  switch to the new system (#2728).
  
* The `order` argument of guides now strictly needs to be a length-1 
  integer (#4958).
  
#### Axes

* New `guide_axis_stack()` to combine other axis guides on top of one another.

* New `guide_axis_theta()` to draw an axis in a circular arc in 
  `coord_radial()`. The guide can be controlled by adding 
  `guides(theta = guide_axis_theta(...))` to a plot.

* New `guide_axis_logticks()` can be used to draw logarithmic tick marks as
  an axis. It supersedes the `annotation_logticks()` function 
  (@teunbrand, #5325).

* `guide_axis()` gains a `minor.ticks` argument to draw minor ticks (#4387).

* `guide_axis()` gains a `cap` argument that can be used to trim the
      axis line to extreme breaks (#4907).

* Primary axis titles are now placed at the primary guide, so that
  `guides(x = guide_axis(position = "top"))` will display the title at the
  top by default (#4650).
  
* The default `vjust` for the `axis.title.y.right` element is now 1 instead of
  0.
  
* Unknown secondary axis guide positions are now inferred as the opposite 
  of the primary axis guide when the latter has a known `position` (#4650).
  
#### Legends

* New `guide_custom()` function for drawing custom graphical objects (grobs)
  unrelated to scales in legend positions (#5416).
  
* All legends have acquired a `position` argument, that allows individual guides
  to deviate from the `legend.position` set in the `theme()` function. This
  means that legends can now be placed at multiple sides of the plot (#5488).
  
* The spacing between legend keys and their labels, in addition to legends
  and their titles, is now controlled by the text's `margin` setting. Not
  specifying margins will automatically add appropriate text margins. To
  control the spacing within a legend between keys, the new 
  `legend.key.spacing.{x/y}` argument can be used in `theme()`. This leaves the 
  `legend.spacing` theme setting dedicated to solely controlling the spacing 
  between different guides (#5455).
  
* `guide_colourbar()` and `guide_coloursteps()` gain an `alpha` argument to
  set the transparency of the bar (#5085).

* New `display` argument in `guide_colourbar()` supplants the `raster` argument.
  In R 4.1.0 and above, `display = "gradient"` will draw a gradient.
  
* Legend keys that can draw arrows have their size adjusted for arrows.

* When legend titles are larger than the legend, title justification extends
  to the placement of keys and labels (#1903).

* Glyph drawing functions of the `draw_key_*()` family can now set `"width"`
  and `"height"` attributes (in centimetres) to the produced keys to control
  their displayed size in the legend.
  
* `coord_sf()` now uses customisable guides provided in the scales or 
  `guides()` function (@teunbrand).

## Improvements

* `guide_coloursteps(even.steps = FALSE)` now draws one rectangle per interval
  instead of many small ones (#5481).

* `draw_key_label()` now better reflects the appearance of labels (#5561).

* `position_stack()` no longer silently removes missing data, which is now
  handled by the geom instead of position (#3532).
  
* The `minor_breaks` function argument in scales can now also take a function 
  with two arguments: the scale's limits and the scale's major breaks (#3583).
  
* Failing to fit or predict in `stat_smooth()` now gives a warning and omits
  the failed group, instead of throwing an error (@teunbrand, #5352).
  
* `labeller()` now handles unspecified entries from lookup tables
  (@92amartins, #4599).
  
* `fortify.default()` now accepts a data-frame-like object granted the object
  exhibits healthy `dim()`, `colnames()`, and `as.data.frame()` behaviours
  (@hpages, #5390).

* `geom_violin()` gains a `bounds` argument analogous to `geom_density()`s 
  (@eliocamp, #5493).

* To apply dodging more consistently in violin plots, `stat_ydensity()` now
  has a `drop` argument to keep or discard groups with 1 observation.
  
* `geom_boxplot()` gains a new argument, `staplewidth` that can draw staples
  at the ends of whiskers (@teunbrand, #5126)
  
* `geom_boxplot()` gains an `outliers` argument to switch outliers on or off,
  in a manner that does affects the scale range. For hiding outliers that does
  not affect the scale range, you can continue to use `outlier.shape = NA` 
  (@teunbrand, #4892).
  
* Nicer error messages for xlim/ylim arguments in coord-* functions
  (@92amartins, #4601, #5297).

* You can now omit either `xend` or `yend` from `geom_segment()` as only one
  of these is now required. If one is missing, it will be filled from the `x`
  and `y` aesthetics respectively. This makes drawing horizontal or vertical
  segments a little bit more convenient (@teunbrand, #5140).
  
* When `geom_path()` has aesthetics varying within groups, the `arrow()` is
  applied to groups instead of individual segments (@teunbrand, #4935).
  
* `geom_text()` and `geom_label()` gained a `size.unit` parameter that set the 
  text size to millimetres, points, centimetres, inches or picas 
  (@teunbrand, #3799).
  
* `geom_label()` now uses the `angle` aesthetic (@teunbrand, #2785)

* The `label.padding` argument in `geom_label()` now supports inputs created
  with the `margin()` function (#5030).
  
* `ScaleContinuous$get_breaks()` now only calls `scales::zero_range()` on limits
  in transformed space, rather than in data space (#5304).
  
* Scales throw more informative messages (@teunbrand, #4185, #4258)
  
* `scale_*_manual()` with a named `values` argument now emits a warning when
  none of those names match the values found in the data (@teunbrand, #5298).
  
* The `name` argument in most scales is now explicitly the first argument 
  (#5535)
  
* The `translate_shape_string()` internal function is now exported for use in
  extensions of point layers (@teunbrand, #5191).
  
* To improve `width` calculation in bar plots with empty factor levels, 
  `resolution()` considers `mapped_discrete` values as having resolution 1 
  (@teunbrand, #5211)
  
* In `theme()`, some elements can be specified with `rel()` to inherit from
  `unit`-class objects in a relative fashion (@teunbrand, #3951).
  
* `theme()` now supports splicing a list of arguments (#5542).

* In the theme element hierarchy, parent elements that are a strict subclass
  of child elements now confer their subclass upon the children (#5457).
  
* New `plot.tag.location` in `theme()` can control placement of the plot tag
  in the `"margin"`, `"plot"` or the new `"panel"` option (#4297).
  
* `coord_munch()` can now close polygon shapes (@teunbrand, #3271)
  
* Aesthetics listed in `geom_*()` and `stat_*()` layers now point to relevant
  documentation (@teunbrand, #5123).
  
* The new argument `axes` in `facet_grid()` and `facet_wrap()` controls the
  display of axes at interior panel positions. Additionally, the `axis.labels`
  argument can be used to only draw tick marks or fully labelled axes 
  (@teunbrand, #4064).
  
* `coord_polar()` can have free scales in facets (@teunbrand, #2815).

* The `get_guide_data()` function can be used to extract position and label
  information from the plot (#5004).
  
* Improve performance of layers without positional scales (@zeehio, #4990)

* More informative error for mismatched 
  `direction`/`theme(legend.direction = ...)` arguments (#4364, #4930).

## Bug fixes

* Fixed regression in `guide_legend()` where the `linewidth` key size
  wasn't adapted to the width of the lines (#5160).

* In `guide_bins()`, the title no longer arbitrarily becomes offset from
  the guide when it has long labels.
  
* `guide_colourbar()` and `guide_coloursteps()` merge properly when one
  of the aesthetics is dropped (#5324).

* When using `geom_dotplot(binaxis = "x")` with a discrete y-variable, dots are
  now stacked from the y-position rather than from 0 (@teunbrand, #5462)
  
* `stat_count()` treats `x` as unique in the same manner `unique()` does 
  (#4609).
  
* The plot's title, subtitle and caption now obey horizontal text margins
  (#5533).
  
* Contour functions will not fail when `options("OutDec")` is not `.` (@eliocamp, #5555).

* Lines where `linewidth = NA` are now dropped in `geom_sf()` (#5204).

* `ggsave()` no longer sometimes creates new directories, which is now 
  controlled by the new `create.dir` argument (#5489).
  
* Legend titles no longer take up space if they've been removed by setting 
  `legend.title = element_blank()` (@teunbrand, #3587).
  
* `resolution()` has a small tolerance, preventing spuriously small resolutions 
  due to rounding errors (@teunbrand, #2516).
  
* `stage()` now works correctly, even with aesthetics that do not have scales 
  (#5408)
  
* `stat_ydensity()` with incomplete groups calculates the default `width` 
  parameter more stably (@teunbrand, #5396)
  
* The `size` argument in `annotation_logticks()` has been deprecated in favour
  of the `linewidth` argument (#5292).
  
* Binned scales now treat `NA`s in limits the same way continuous scales do 
  (#5355).

* Binned scales work better with `trans = "reverse"` (#5355).

* Integers are once again valid input to theme arguments that expect numeric
  input (@teunbrand, #5369)
  
* Legends in `scale_*_manual()` can show `NA` values again when the `values` is
  a named vector (@teunbrand, #5214, #5286).
  
* Fixed bug in `coord_sf()` where graticule lines didn't obey 
  `panel.grid.major`'s linewidth setting (@teunbrand, #5179)
  
* Fixed bug in `annotation_logticks()` when no suitable tick positions could
  be found (@teunbrand, #5248).
  
* The default width of `geom_bar()` is now based on panel-wise resolution of
  the data, rather than global resolution (@teunbrand, #4336).
  
* `stat_align()` is now applied per panel instead of globally, preventing issues
  when facets have different ranges (@teunbrand, #5227).
  
* A stacking bug in `stat_align()` was fixed (@teunbrand, #5176).

* `stat_contour()` and `stat_contour_filled()` now warn about and remove
  duplicated coordinates (@teunbrand, #5215).
  
* `guide_coloursteps()` and `guide_bins()` sort breaks (#5152). 
  
## Internal changes
  
* The `ScaleContinuous$get_breaks()` method no longer censors
  the computed breaks.
  
* The ggplot object now contains `$layout` which points to the `Layout` ggproto
  object and will be used by the `ggplot_build.ggplot` method. This was exposed
  so that package developers may extend the behaviour of the `Layout` ggproto 
  object without needing to develop an entirely new `ggplot_build` method 
  (@jtlandis, #5077).
  
* Guide building is now part of `ggplot_build()` instead of 
  `ggplot_gtable()` to allow guides to observe unmapped data (#5483).
  
* The `titleGrob()` function has been refactored to be faster and less
  complicated.

* The `scales_*()` functions related to managing the `<ScalesList>` class have
  been implemented as methods in the `<ScalesList>` class, rather than stray
  functions (#1310).
  
# ggplot2 3.4.4

This hotfix release adapts to a change in r-devel's `base::is.atomic()` and 
the upcoming retirement of maptools.

* `fortify()` for sp objects (e.g., `SpatialPolygonsDataFrame`) is now deprecated
  and will be removed soon in support of [the upcoming retirement of rgdal, rgeos,
  and maptools](https://r-spatial.org/r/2023/05/15/evolution4.html). In advance
  of the whole removal, `fortify(<SpatialPolygonsDataFrame>, region = ...)`
  no longer works as of this version (@yutannihilation, #5244).

# ggplot2 3.4.3
This hotfix release addresses a version comparison change in r-devel. There are
no user-facing or breaking changes.

# ggplot2 3.4.2
This is a hotfix release anticipating changes in r-devel, but folds in upkeep
changes and a few bug fixes as well.

## Minor improvements

* Various type checks and their messages have been standardised 
  (@teunbrand, #4834).
  
* ggplot2 now uses `scales::DiscreteRange` and `scales::ContinuousRange`, which
  are available to write scale extensions from scratch (@teunbrand, #2710).
  
* The `layer_data()`, `layer_scales()` and `layer_grob()` now have the default
  `plot = last_plot()` (@teunbrand, #5166).
  
* The `datetime_scale()` scale constructor is now exported for use in extension
  packages (@teunbrand, #4701).
  
## Bug fixes

* `update_geom_defaults()` and `update_stat_defaults()` now return properly 
  classed objects and have updated docs (@dkahle, #5146).

* For the purposes of checking required or non-missing aesthetics, character 
  vectors are no longer considered non-finite (@teunbrand, @4284).

* `annotation_logticks()` skips drawing ticks when the scale range is non-finite
  instead of throwing an error (@teunbrand, #5229).
  
* Fixed spurious warnings when the `weight` was used in `stat_bin_2d()`, 
  `stat_boxplot()`, `stat_contour()`, `stat_bin_hex()` and `stat_quantile()`
  (@teunbrand, #5216).

* To prevent changing the plotting order, `stat_sf()` is now computed per panel 
  instead of per group (@teunbrand, #4340).

* Fixed bug in `coord_sf()` where graticule lines didn't obey 
  `panel.grid.major`'s linewidth setting (@teunbrand, #5179).

* `geom_text()` drops observations where `angle = NA` instead of throwing an
  error (@teunbrand, #2757).
  
# ggplot2 3.4.1
This is a small release focusing on fixing regressions in the 3.4.0 release
and minor polishes.

## Breaking changes

* The computed variable `y` in `stat_ecdf()` has been superseded by `ecdf` to 
  prevent incorrect scale transformations (@teunbrand, #5113 and #5112).
  
## New features

* Added `scale_linewidth_manual()` and `scale_linewidth_identity()` to support
  the `linewidth` aesthetic (@teunbrand, #5050).
  
* `ggsave()` warns when multiple `filename`s are given, and only writes to the
  first file (@teunbrand, #5114).

## Bug fixes

* Fixed a regression in `geom_hex()` where aesthetics were replicated across 
  bins (@thomasp85, #5037 and #5044).
  
* Using two ordered factors as facetting variables in 
  `facet_grid(..., as.table = FALSE)` now throws a warning instead of an
  error (@teunbrand, #5109).
  
* Fixed misbehaviour of `draw_key_boxplot()` and `draw_key_crossbar()` with 
  skewed key aspect ratio (@teunbrand, #5082).
  
* Fixed spurious warning when `weight` aesthetic was used in `stat_smooth()` 
  (@teunbrand based on @clauswilke's suggestion, #5053).
  
* The `lwd` alias is now correctly replaced by `linewidth` instead of `size` 
  (@teunbrand based on @clauswilke's suggestion #5051).
  
* Fixed a regression in `Coord$train_panel_guides()` where names of guides were 
  dropped (@maxsutton, #5063).

In binned scales:

* Automatic breaks should no longer be out-of-bounds, and automatic limits are
  adjusted to include breaks (@teunbrand, #5082).
  
* Zero-range limits no longer throw an error and are treated akin to continuous
  scales with zero-range limits (@teunbrand, #5066).
  
* The `trans = "date"` and `trans = "time"` transformations were made compatible
  (@teunbrand, #4217).

# ggplot2 3.4.0
This is a minor release focusing on tightening up the internals and ironing out
some inconsistencies in the API. The biggest change is the addition of the 
`linewidth` aesthetic that takes of sizing the width of any line from `size`. 
This change, while attempting to be as non-breaking as possible, has the 
potential to change the look of some of your plots.

Other notable changes is a complete redo of the error and warning messaging in
ggplot2 using the cli package. Messaging is now better contextualised and it 
should be easier to identify which layer an error is coming from. Last, we have
now made the switch to using the vctrs package internally which means that 
support for vctrs classes as variables should improve, along with some small 
gains in rendering speed.

## Breaking changes

* A `linewidth` aesthetic has been introduced and supersedes the `size` 
  aesthetic for scaling the width of lines in line based geoms. `size` will 
  remain functioning but deprecated for these geoms and it is recommended to 
  update all code to reflect the new aesthetic. For geoms that have _both_ point 
  sizing and linewidth sizing (`geom_pointrange()` and `geom_sf`) `size` now 
  **only** refers to sizing of points which can leads to a visual change in old
  code (@thomasp85, #3672)
  
* The default line width for polygons in `geom_sf()` have been decreased to 0.2 
  to reflect that this is usually used for demarking borders where a thinner 
  line is better suited. This change was made since we already induced a 
  visual change in `geom_sf()` with the introduction of the `linewidth` 
  aesthetic.
  
* The dot-dot notation (`..var..`) and `stat()`, which have been superseded by
  `after_stat()`, are now formally deprecated (@yutannihilation, #3693).

* `qplot()` is now formally deprecated (@yutannihilation, #3956).

* `stage()` now properly refers to the values without scale transformations for
  the stage of `after_stat`. If your code requires the scaled version of the
  values for some reason, you have to apply the same transformation by yourself,
  e.g. `sqrt()` for `scale_{x,y}_sqrt()` (@yutannihilation and @teunbrand, #4155).

* Use `rlang::hash()` instead of `digest::digest()`. This update may lead to 
  changes in the automatic sorting of legends. In order to enforce a specific
  legend order use the `order` argument in the guide. (@thomasp85, #4458)

* referring to `x` in backquoted expressions with `label_bquote()` is no longer
  possible.

* The `ticks.linewidth` and `frame.linewidth` parameters of `guide_colourbar()`
  are now multiplied with `.pt` like elsewhere in ggplot2. It can cause visual
  changes when these arguments are not the defaults and these changes can be 
  restored to their previous behaviour by adding `/ .pt` (@teunbrand #4314).

* `scale_*_viridis_b()` now uses the full range of the viridis scales 
  (@gregleleu, #4737)

## New features

* `geom_col()` and `geom_bar()` gain a new `just` argument. This is set to `0.5`
  by default; use `just = 0`/`just = 1` to place columns on the left/right
  of the axis breaks.
  (@wurli, #4899)

* `geom_density()` and `stat_density()` now support `bounds` argument
  to estimate density with boundary correction (@echasnovski, #4013).

* ggplot now checks during statistical transformations whether any data 
  columns were dropped and warns about this. If stats intend to drop
  data columns they can declare them in the new field `dropped_aes`.
  (@clauswilke, #3250)

* `...` supports `rlang::list2` dynamic dots in all public functions. 
  (@mone27, #4764) 

* `theme()` now has a `strip.clip` argument, that can be set to `"off"` to 
  prevent the clipping of strip text and background borders (@teunbrand, #4118)
  
* `geom_contour()` now accepts a function in the `breaks` argument 
  (@eliocamp, #4652).

## Minor improvements and bug fixes

* Fix a bug in `position_jitter()` where infinity values were dropped (@javlon,
  #4790).

* `geom_linerange()` now respects the `na.rm` argument (#4927, @thomasp85)

* Improve the support for `guide_axis()` on `coord_trans()` 
  (@yutannihilation, #3959)
  
* Added `stat_align()` to align data without common x-coordinates prior to
  stacking. This is now the default stat for `geom_area()` (@thomasp85, #4850)

* Fix a bug in `stat_contour_filled()` where break value differences below a 
  certain number of digits would cause the computations to fail (@thomasp85, 
  #4874)

* Secondary axis ticks are now positioned more precisely, removing small visual
  artefacts with alignment between grid and ticks (@thomasp85, #3576)

* Improve `stat_function` documentation regarding `xlim` argument. 
  (@92amartins, #4474)

* Fix various issues with how `labels`, `breaks`, `limits`, and `show.limits`
  interact in the different binning guides (@thomasp85, #4831)

* Automatic break calculation now squishes the scale limits to the domain
  of the transformation. This allows `scale_{x/y}_sqrt()` to find breaks at 0   
  when appropriate (@teunbrand, #980).

* Using multiple modified aesthetics correctly will no longer trigger warnings. 
  If used incorrectly, the warning will now report the duplicated aesthetic 
  instead of `NA` (@teunbrand, #4707).

* `aes()` now supports the `!!!` operator in its first two arguments
  (#2675). Thanks to @yutannihilation and @teunbrand for draft
  implementations.

* Require rlang >= 1.0.0 (@billybarc, #4797)

* `geom_violin()` no longer issues "collapsing to unique 'x' values" warning
  (@bersbersbers, #4455)

* `annotate()` now documents unsupported geoms (`geom_abline()`, `geom_hline()`
  and `geom_vline()`), and warns when they are requested (@mikmart, #4719)

* `presidential` dataset now includes Trump's presidency (@bkmgit, #4703).

* `position_stack()` now works fully with `geom_text()` (@thomasp85, #4367)

* `geom_tile()` now correctly recognises missing data in `xmin`, `xmax`, `ymin`,
  and `ymax` (@thomasp85 and @sigmapi, #4495)

* `geom_hex()` will now use the binwidth from `stat_bin_hex()` if present, 
  instead of deriving it (@thomasp85, #4580)
  
* `geom_hex()` now works on non-linear coordinate systems (@thomasp85)

* Fixed a bug throwing errors when trying to render an empty plot with secondary
  axes (@thomasp85, #4509)

* Axes are now added correctly in `facet_wrap()` when `as.table = FALSE`
  (@thomasp85, #4553)

* Better compatibility of custom device functions in `ggsave()` 
  (@thomasp85, #4539)

* Binning scales are now more resilient to calculated limits that ends up being
  `NaN` after transformations (@thomasp85, #4510)

* Strip padding in `facet_grid()` is now only in effect if 
  `strip.placement = "outside"` _and_ an axis is present between the strip and 
  the panel (@thomasp85, #4610)

* Aesthetics of length 1 are now recycled to 0 if the length of the data is 0 
  (@thomasp85, #4588)

* Setting `size = NA` will no longer cause `guide_legend()` to error 
  (@thomasp85, #4559)

* Setting `stroke` to `NA` in `geom_point()` will no longer impair the sizing of
  the points (@thomasp85, #4624)

* `stat_bin_2d()` now correctly recognises the `weight` aesthetic 
  (@thomasp85, #4646)
  
* All geoms now have consistent exposure of linejoin and lineend parameters, and
  the guide keys will now respect these settings (@thomasp85, #4653)

* `geom_sf()` now respects `arrow` parameter for lines (@jakeruss, #4659)

* Updated documentation for `print.ggplot` to reflect that it returns
  the original plot, not the result of `ggplot_build()`. (@r2evans, #4390)

* `scale_*_manual()` no longer displays extra legend keys, or changes their 
  order, when a named `values` argument has more items than the data. To display
  all `values` on the legend instead, use
  `scale_*_manual(values = vals, limits = names(vals))`. (@teunbrand, @banfai, 
  #4511, #4534)

* Updated documentation for `geom_contour()` to correctly reflect argument 
  precedence between `bins` and `binwidth`. (@eliocamp, #4651)

* Dots in `geom_dotplot()` are now correctly aligned to the baseline when
  `stackratio != 1` and `stackdir != "up"` (@mjskay, #4614)

* Key glyphs for `geom_boxplot()`, `geom_crossbar()`, `geom_pointrange()`, and
  `geom_linerange()` are now orientation-aware (@mjskay, #4732)
  
* Updated documentation for `geom_smooth()` to more clearly describe effects of 
  the `fullrange` parameter (@thoolihan, #4399).

# ggplot2 3.3.6
This is a very small release only applying an internal change to comply with 
R 4.2 and its deprecation of `default.stringsAsFactors()`. There are no user
facing changes and no breaking changes.

# ggplot2 3.3.5
This is a very small release focusing on fixing a couple of untenable issues 
that surfaced with the 3.3.4 release

* Revert changes made in #4434 (apply transform to intercept in `geom_abline()`) 
  as it introduced undesirable issues far worse than the bug it fixed 
  (@thomasp85, #4514)
* Fixes an issue in `ggsave()` when producing emf/wmf files (@yutannihilation, 
  #4521)
* Warn when grDevices specific arguments are passed to ragg devices (@thomasp85, 
  #4524)
* Fix an issue where `coord_sf()` was reporting that it is non-linear
  even when data is provided in projected coordinates (@clauswilke, #4527)

# ggplot2 3.3.4
This is a larger patch release fixing a huge number of bugs and introduces a 
small selection of feature refinements.

## Features

* Alt-text can now be added to a plot using the `alt` label, i.e 
  `+ labs(alt = ...)`. Currently this alt text is not automatically propagated, 
  but we plan to integrate into Shiny, RMarkdown, and other tools in the future. 
  (@thomasp85, #4477)

* Add support for the BrailleR package for creating descriptions of the plot
  when rendered (@thomasp85, #4459)
  
* `coord_sf()` now has an argument `default_crs` that specifies the coordinate
  reference system (CRS) for non-sf layers and scale/coord limits. This argument
  defaults to `NULL`, which means non-sf layers are assumed to be in projected
  coordinates, as in prior ggplot2 versions. Setting `default_crs = sf::st_crs(4326)`
  provides a simple way to interpret x and y positions as longitude and latitude,
  regardless of the CRS used by `coord_sf()`. Authors of extension packages
  implementing `stat_sf()`-like functionality are encouraged to look at the source
  code of `stat_sf()`'s `compute_group()` function to see how to provide scale-limit
  hints to `coord_sf()` (@clauswilke, #3659).

* `ggsave()` now uses ragg to render raster output if ragg is available. It also
  handles custom devices that sets a default unit (e.g. `ragg::agg_png`) 
  correctly (@thomasp85, #4388)

* `ggsave()` now returns the saved file location invisibly (#3379, @eliocamp).
  Note that, as a side effect, an unofficial hack `<ggplot object> + ggsave()`
  no longer works (#4513).

* The scale arguments `limits`, `breaks`, `minor_breaks`, `labels`, `rescaler`
  and `oob` now accept purrr style lambda notation (@teunbrand, #4427). The same 
  is true for `as_labeller()` (and therefore also `labeller()`) 
  (@netique, #4188).

* Manual scales now allow named vectors passed to `values` to contain fewer 
  elements than existing in the data. Elements not present in values will be set
  to `NA` (@thomasp85, #3451)
  
* Date and datetime position scales support out-of-bounds (oob) arguments to 
  control how limits affect data outside those limits (@teunbrand, #4199).
  
## Fixes

* Fix a bug that `after_stat()` and `after_scale()` cannot refer to aesthetics
  if it's specified in the plot-global mapping (@yutannihilation, #4260).
  
* Fix bug in `annotate_logticks()` that would cause an error when used together
  with `coord_flip()` (@thomasp85, #3954)
  
* Fix a bug in `geom_abline()` that resulted in `intercept` not being subjected
  to the transformation of the y scale (@thomasp85, #3741)
  
* Extent the range of the line created by `geom_abline()` so that line ending
  is not visible for large linewidths (@thomasp85, #4024)

* Fix bug in `geom_dotplot()` where dots would be positioned wrong with 
  `stackgroups = TRUE` (@thomasp85, #1745)

* Fix calculation of confidence interval for locfit smoothing in `geom_smooth()`
  (@topepo, #3806)
  
* Fix bug in `geom_text()` where `"outward"` and `"inward"` justification for 
  some `angle` values was reversed (@aphalo, #4169, #4447)

* `ggsave()` now sets the default background to match the fill value of the
  `plot.background` theme element (@karawoo, #4057)

* It is now deprecated to specify `guides(<scale> = FALSE)` or
  `scale_*(guide = FALSE)` to remove a guide. Please use 
  `guides(<scale> = "none")` or `scale_*(guide = "none")` instead 
  (@yutannihilation, #4097)
  
* Fix a bug in `guide_bins()` where keys would disappear if the guide was 
  reversed (@thomasp85, #4210)
  
* Fix bug in `guide_coloursteps()` that would repeat the terminal bins if the
  breaks coincided with the limits of the scale (@thomasp85, #4019)

* Make sure that default labels from default mappings doesn't overwrite default
  labels from explicit mappings (@thomasp85, #2406)

* Fix bug in `labeller()` where parsing was turned off if `.multiline = FALSE`
  (@thomasp85, #4084)
  
* Make sure `label_bquote()` has access to the calling environment when 
  evaluating the labels (@thomasp85, #4141)

* Fix a bug in the layer implementation that introduced a new state after the 
  first render which could lead to a different look when rendered the second 
  time (@thomasp85, #4204)

* Fix a bug in legend justification where justification was lost of the legend
  dimensions exceeded the available size (@thomasp85, #3635)

* Fix a bug in `position_dodge2()` where `NA` values in thee data would cause an
  error (@thomasp85, #2905)

* Make sure `position_jitter()` creates the same jittering independent of 
  whether it is called by name or with constructor (@thomasp85, #2507)

* Fix a bug in `position_jitter()` where different jitters would be applied to 
  different position aesthetics of the same axis (@thomasp85, #2941)
  
* Fix a bug in `qplot()` when supplying `c(NA, NA)` as axis limits 
  (@thomasp85, #4027)
  
* Remove cross-inheritance of default discrete colour/fill scales and check the
  type and aesthetic of function output if `type` is a function 
  (@thomasp85, #4149)

* Fix bug in `scale_[x|y]_date()` where custom breaks functions that resulted in
  fractional dates would get misaligned (@thomasp85, #3965)
  
* Fix bug in `scale_[x|y]_datetime()` where a specified timezone would be 
  ignored by the scale (@thomasp85, #4007)
  
* Fix issue in `sec_axis()` that would throw warnings in the absence of any 
  secondary breaks (@thomasp85, #4368)

* `stat_bin()`'s computed variable `width` is now documented (#3522).
  
* `stat_count()` now computes width based on the full dataset instead of per 
  group (@thomasp85, #2047)

* Extended `stat_ecdf()` to calculate the cdf from either x or y instead from y 
  only (@jgjl, #4005)
  
* Fix a bug in `stat_summary_bin()` where one more than the requested number of
  bins would be created (@thomasp85, #3824)

* Only drop groups in `stat_ydensity()` when there are fewer than two data 
  points and throw a warning (@andrewwbutler, #4111).

* Fixed a bug in strip assembly when theme has `strip.text = element_blank()`
  and plots are faceted with multi-layered strips (@teunbrand, #4384).
  
* Using `theme(aspect.ratio = ...)` together with free space in `facet_grid()`
  now correctly throws an error (@thomasp85, #3834)

* Fixed a bug in `labeller()` so that `.default` is passed to `as_labeller()`
  when labellers are specified by naming faceting variables. (@waltersom, #4031)
  
* Updated style for example code (@rjake, #4092)

* ggplot2 now requires R >= 3.3 (#4247).

* ggplot2 now uses `rlang::check_installed()` to check if a suggested package is
  installed, which will offer to install the package before continuing (#4375, 
  @malcolmbarrett)

* Improved error with hint when piping a `ggplot` object into a facet function
  (#4379, @mitchelloharawild).

# ggplot2 3.3.3
This is a small patch release mainly intended to address changes in R and CRAN.
It further changes the licensing model of ggplot2 to an MIT license.

* Update the ggplot2 licence to an MIT license (#4231, #4232, #4233, and #4281)

* Use vdiffr conditionally so ggplot2 can be tested on systems without vdiffr

* Update tests to work with the new `all.equal()` defaults in R >4.0.3

* Fixed a bug that `guide_bins()` mistakenly ignore `override.aes` argument
  (@yutannihilation, #4085).

# ggplot2 3.3.2
This is a small release focusing on fixing regressions introduced in 3.3.1.

* Added an `outside` option to `annotation_logticks()` that places tick marks
  outside of the plot bounds. (#3783, @kbodwin)

* `annotation_raster()` adds support for native rasters. For large rasters,
  native rasters render significantly faster than arrays (@kent37, #3388)
  
* Facet strips now have dedicated position-dependent theme elements 
  (`strip.text.x.top`, `strip.text.x.bottom`, `strip.text.y.left`, 
  `strip.text.y.right`) that inherit from `strip.text.x` and `strip.text.y`, 
  respectively. As a consequence, some theme stylings now need to be applied to 
  the position-dependent elements rather than to the parent elements. This 
  change was already introduced in ggplot2 3.3.0 but not listed in the 
  changelog. (@thomasp85, #3683)

* Facets now handle layers containing no data (@yutannihilation, #3853).
  
* A newly added geom `geom_density_2d_filled()` and associated stat 
  `stat_density_2d_filled()` can draw filled density contours
  (@clauswilke, #3846).

* A newly added `geom_function()` is now recommended to use in conjunction
  with/instead of `stat_function()`. In addition, `stat_function()` now
  works with transformed y axes, e.g. `scale_y_log10()`, and in plots
  containing no other data or layers (@clauswilke, #3611, #3905, #3983).

* Fixed a bug in `geom_sf()` that caused problems with legend-type
  autodetection (@clauswilke, #3963).
  
* Support graphics devices that use the `file` argument instead of `fileneame` 
  in `ggsave()` (@bwiernik, #3810)
  
* Default discrete color scales are now configurable through the `options()` of 
  `ggplot2.discrete.colour` and `ggplot2.discrete.fill`. When set to a character 
  vector of colour codes (or list of character vectors)  with sufficient length, 
  these colours are used for the default scale. See `help(scale_colour_discrete)` 
  for more details and examples (@cpsievert, #3833).

* Default continuous colour scales (i.e., the `options()` 
  `ggplot2.continuous.colour` and `ggplot2.continuous.fill`, which inform the 
  `type` argument of `scale_fill_continuous()` and `scale_colour_continuous()`) 
  now accept a function, which allows more control over these default 
  `continuous_scale()`s (@cpsievert, #3827).

* A bug was fixed in `stat_contour()` when calculating breaks based on 
  the `bins` argument (@clauswilke, #3879, #4004).
  
* Data columns can now contain `Vector` S4 objects, which are widely used in the 
  Bioconductor project. (@teunbrand, #3837)

# ggplot2 3.3.1

This is a small release with no code change. It removes all malicious links to a 
site that got hijacked from the readme and pkgdown site.

# ggplot2 3.3.0

This is a minor release but does contain a range of substantial new features, 
along with the standard bug fixes. The release contains a few visual breaking
changes, along with breaking changes for extension developers due to a shift in
internal representation of the position scales and their axes. No user breaking
changes are included.

This release also adds Dewey Dunnington (@paleolimbot) to the core team.

## Breaking changes
There are no user-facing breaking changes, but a change in some internal 
representations that extension developers may have relied on, along with a few 
breaking visual changes which may cause visual tests in downstream packages to 
fail.

* The `panel_params` field in the `Layout` now contains a list of list of 
  `ViewScale` objects, describing the trained coordinate system scales, instead
  of the list object used before. Any extensions that use this field will likely
  break, as will unit tests that checks aspects of this.

* `element_text()` now issues a warning when vectorized arguments are provided, 
  as in `colour = c("red", "green", "blue")`. Such use is discouraged and not 
  officially supported (@clauswilke, #3492).

* Changed `theme_grey()` setting for legend key so that it creates no border 
  (`NA`) rather than drawing a white one. (@annennenne, #3180)

* `geom_ribbon()` now draws separate lines for the upper and lower intervals if
  `colour` is mapped. Similarly, `geom_area()` and `geom_density()` now draw
  the upper lines only in the same case by default. If you want old-style full
  stroking, use `outline.type = "full"` (@yutannihilation, #3503 / @thomasp85, #3708).

## New features

* The evaluation time of aesthetics can now be controlled to a finer degree. 
  `after_stat()` supersedes the use of `stat()` and `..var..`-notation, and is
  joined by `after_scale()` to allow for mapping to scaled aesthetic values. 
  Remapping of the same aesthetic is now supported with `stage()`, so you can 
  map a data variable to a stat aesthetic, and remap the same aesthetic to 
  something else after statistical transformation (@thomasp85, #3534)

* All `coord_*()` functions with `xlim` and `ylim` arguments now accept
  vectors with `NA` as a placeholder for the minimum or maximum value
  (e.g., `ylim = c(0, NA)` would zoom the y-axis from 0 to the 
  maximum value observed in the data). This mimics the behaviour
  of the `limits` argument in continuous scale functions
  (@paleolimbot, #2907).

* Allowed reversing of discrete scales by re-writing `get_limits()` 
  (@AnneLyng, #3115)
  
* All geoms and stats that had a direction (i.e. where the x and y axes had 
  different interpretation), can now freely choose their direction, instead of
  relying on `coord_flip()`. The direction is deduced from the aesthetic 
  mapping, but can also be specified directly with the new `orientation` 
  argument (@thomasp85, #3506).
  
* Position guides can now be customized using the new `guide_axis()`, which can 
  be passed to position `scale_*()` functions or via `guides()`. The new axis 
  guide (`guide_axis()`) comes with arguments `check.overlap` (automatic removal 
  of overlapping labels), `angle` (easy rotation of axis labels), and
  `n.dodge` (dodge labels into multiple rows/columns) (@paleolimbot, #3322).
  
* A new scale type has been added, that allows binning of aesthetics at the 
  scale level. It has versions for both position and non-position aesthetics and
  comes with two new guides (`guide_bins` and `guide_coloursteps`) 
  (@thomasp85, #3096)
  
* `scale_x_continuous()` and `scale_y_continuous()` gains an `n.breaks` argument
  guiding the number of automatic generated breaks (@thomasp85, #3102)

* Added `stat_contour_filled()` and `geom_contour_filled()`, which compute 
  and draw filled contours of gridded data (@paleolimbot, #3044). 
  `geom_contour()` and `stat_contour()` now use the isoband package
  to compute contour lines. The `complete` parameter (which was undocumented
  and has been unused for at least four years) was removed (@paleolimbot, #3044).
  
* Themes have gained two new parameters, `plot.title.position` and 
  `plot.caption.position`, that can be used to customize how plot
  title/subtitle and plot caption are positioned relative to the overall plot
  (@clauswilke, #3252).

## Extensions
  
* `Geom` now gains a `setup_params()` method in line with the other ggproto
  classes (@thomasp85, #3509)

* The newly added function `register_theme_elements()` now allows developers
  of extension packages to define their own new theme elements and place them
  into the ggplot2 element tree (@clauswilke, #2540).

## Minor improvements and bug fixes

* `coord_trans()` now draws second axes and accepts `xlim`, `ylim`,
  and `expand` arguments to bring it up to feature parity with 
  `coord_cartesian()`. The `xtrans` and `ytrans` arguments that were 
  deprecated in version 1.0.1 in favour of `x` and `y` 
  were removed (@paleolimbot, #2990).

* `coord_trans()` now calculates breaks using the expanded range 
  (previously these were calculated using the unexpanded range, 
  which resulted in differences between plots made with `coord_trans()`
  and those made with `coord_cartesian()`). The expansion for discrete axes 
  in `coord_trans()` was also updated such that it behaves identically
  to that in `coord_cartesian()` (@paleolimbot, #3338).

* `expand_scale()` was deprecated in favour of `expansion()` for setting
  the `expand` argument of `x` and `y` scales (@paleolimbot).

* `geom_abline()`, `geom_hline()`, and `geom_vline()` now issue 
  more informative warnings when supplied with set aesthetics
  (i.e., `slope`, `intercept`, `yintercept`, and/or `xintercept`)
  and mapped aesthetics (i.e., `data` and/or `mapping`).

* Fix a bug in `geom_raster()` that squeezed the image when it went outside 
  scale limits (#3539, @thomasp85)

* `geom_sf()` now determines the legend type automatically (@microly, #3646).
  
* `geom_sf()` now removes rows that can't be plotted due to `NA` aesthetics 
  (#3546, @thomasp85)

* `geom_sf()` now applies alpha to linestring geometries 
  (#3589, @yutannihilation).

* `gg_dep()` was deprecated (@perezp44, #3382).

* Added function `ggplot_add.by()` for lists created with `by()`, allowing such
  lists to be added to ggplot objects (#2734, @Maschette)

* ggplot2 no longer depends on reshape2, which means that it no longer 
  (recursively) needs plyr, stringr, or stringi packages.

* Increase the default `nbin` of `guide_colourbar()` to place the ticks more 
  precisely (#3508, @yutannihilation).

* `manual_scale()` now matches `values` with the order of `breaks` whenever
  `values` is an unnamed vector. Previously, unnamed `values` would match with
  the limits of the scale and ignore the order of any `breaks` provided. Note
  that this may change the appearance of plots that previously relied on the
  unordered behaviour (#2429, @idno0001).

* `scale_manual_*(limits = ...)` now actually limits the scale (#3262,
  @yutannihilation).

* Fix a bug when `show.legend` is a named logical vector 
  (#3461, @yutannihilation).

* Added weight aesthetic option to `stat_density()` and made scaling of 
  weights the default (@annennenne, #2902)
  
* `stat_density2d()` can now take an `adjust` parameter to scale the default 
  bandwidth. (#2860, @haleyjeppson)

* `stat_smooth()` uses `REML` by default, if `method = "gam"` and
  `gam`'s method is not specified (@ikosmidis, #2630).

* stacking text when calculating the labels and the y axis with
  `stat_summary()` now works (@ikosmidis, #2709)
  
* `stat_summary()` and related functions now support rlang-style lambda functions
  (#3568, @dkahle).

* The data mask pronoun, `.data`, is now stripped from default labels.

* Addition of partial themes to plots has been made more predictable;
  stepwise addition of individual partial themes is now equivalent to
  addition of multple theme elements at once (@clauswilke, #3039).

* Facets now don't fail even when some variable in the spec are not available
  in all layers (@yutannihilation, #2963).

# ggplot2 3.2.1

This is a patch release fixing a few regressions introduced in 3.2.0 as well as
fixing some unit tests that broke due to upstream changes.

* `position_stack()` no longer changes the order of the input data. Changes to 
  the internal behaviour of `geom_ribbon()` made this reordering problematic 
  with ribbons that spanned `y = 0` (#3471)
* Using `qplot()` with a single positional aesthetic will no longer title the
  non-specified scale as `"NULL"` (#3473)
* Fixes unit tests for sf graticule labels caused by changes to sf

# ggplot2 3.2.0

This is a minor release with an emphasis on internal changes to make ggplot2 
faster and more consistent. The few interface changes will only affect the 
aesthetics of the plot in minor ways, and will only potentially break code of
extension developers if they have relied on internals that have been changed. 
This release also sees the addition of Hiroaki Yutani (@yutannihilation) to the 
core developer team.

With the release of R 3.6, ggplot2 now requires the R version to be at least 3.2,
as the tidyverse is committed to support 5 major versions of R.

## Breaking changes

* Two patches (#2996 and #3050) fixed minor rendering problems. In most cases,
  the visual changes are so subtle that they are difficult to see with the naked
  eye. However, these changes are detected by the vdiffr package, and therefore
  any package developers who use vdiffr to test for visual correctness of ggplot2
  plots will have to regenerate all reference images.
  
* In some cases, ggplot2 now produces a warning or an error for code that previously
  produced plot output. In all these cases, the previous plot output was accidental,
  and the plotting code uses the ggplot2 API in a way that would lead to undefined
  behavior. Examples include a missing `group` aesthetic in `geom_boxplot()` (#3316),
  annotations across multiple facets (#3305), and not using aesthetic mappings when
  drawing ribbons with `geom_ribbon()` (#3318).

## New features

* This release includes a range of internal changes that speeds up plot 
  generation. None of the changes are user facing and will not break any code,
  but in general ggplot2 should feel much faster. The changes includes, but are
  not limited to:
  
  - Caching ascent and descent dimensions of text to avoid recalculating it for
    every title.
  
  - Using a faster data.frame constructor as well as faster indexing into 
    data.frames
    
  - Removing the plyr dependency, replacing plyr functions with faster 
    equivalents.

* `geom_polygon()` can now draw polygons with holes using the new `subgroup` 
  aesthetic. This functionality requires R 3.6.0 (@thomasp85, #3128)

* Aesthetic mappings now accept functions that return `NULL` (@yutannihilation,
  #2997).

* `stat_function()` now accepts rlang/purrr style anonymous functions for the 
  `fun` parameter (@dkahle, #3159).

* `geom_rug()` gains an "outside" option to allow for moving the rug tassels to 
  outside the plot area (@njtierney, #3085) and a `length` option to allow for 
  changing the length of the rug lines (@daniel-wells, #3109). 
  
* All geoms now take a `key_glyph` paramter that allows users to customize
  how legend keys are drawn (@clauswilke, #3145). In addition, a new key glyph
  `timeseries` is provided to draw nice legends for time series
  (@mitchelloharawild, #3145).

## Extensions

* Layers now have a new member function `setup_layer()` which is called at the
  very beginning of the plot building process and which has access to the 
  original input data and the plot object being built. This function allows the 
  creation of custom layers that autogenerate aesthetic mappings based on the 
  input data or that filter the input data in some form. For the time being, this
  feature is not exported, but it has enabled the development of a new layer type,
  `layer_sf()` (see next item). Other special-purpose layer types may be added
  in the future (@clauswilke, #2872).
  
* A new layer type `layer_sf()` can auto-detect and auto-map sf geometry
  columns in the data. It should be used by extension developers who are writing
  new sf-based geoms or stats (@clauswilke, #3232).

* `x0` and `y0` are now recognized positional aesthetics so they will get scaled 
  if used in extension geoms and stats (@thomasp85, #3168)
  
* Continuous scale limits now accept functions which accept the default
  limits and return adjusted limits. This makes it possible to write
  a function that e.g. ensures the limits are always a multiple of 100,
  regardless of the data (@econandrew, #2307).

## Minor improvements and bug fixes

* `cut_width()` now accepts `...` to pass further arguments to `base::cut.default()`
   like `cut_number()` and `cut_interval()` already did (@cderv, #3055)

* `coord_map()` now can have axes on the top and right (@karawoo, #3042).

* `coord_polar()` now correctly rescales the secondary axis (@linzi-sg, #3278)

* `coord_sf()`, `coord_map()`, and `coord_polar()` now squash `-Inf` and `Inf`
  into the min and max of the plot (@yutannihilation, #2972).

* `coord_sf()` graticule lines are now drawn in the same thickness as panel grid 
  lines in `coord_cartesian()`, and seting panel grid lines to `element_blank()` 
  now also works in `coord_sf()` 
  (@clauswilke, #2991, #2525).

* `economics` data has been regenerated. This leads to some changes in the
  values of all columns (especially in `psavert`), but more importantly, strips 
  the grouping attributes from `economics_long`.

* `element_line()` now fills closed arrows (@yutannihilation, #2924).

* Facet strips on the left side of plots now have clipping turned on, preventing
  text from running out of the strip and borders from looking thicker than for
  other strips (@karawoo, #2772 and #3061).

* ggplot2 now works in Turkish locale (@yutannihilation, #3011).

* Clearer error messages for inappropriate aesthetics (@clairemcwhite, #3060).

* ggplot2 no longer attaches any external packages when using functions that 
  depend on packages that are suggested but not imported by ggplot2. The 
  affected functions include `geom_hex()`, `stat_binhex()`, 
  `stat_summary_hex()`, `geom_quantile()`, `stat_quantile()`, and `map_data()` 
  (@clauswilke, #3126).
  
* `geom_area()` and `geom_ribbon()` now sort the data along the x-axis in the 
  `setup_data()` method rather than as part of `draw_group()` (@thomasp85, 
  #3023)

* `geom_hline()`, `geom_vline()`, and `geom_abline()` now throw a warning if the 
  user supplies both an `xintercept`, `yintercept`, or `slope` value and a 
  mapping (@RichardJActon, #2950).

* `geom_rug()` now works with `coord_flip()` (@has2k1, #2987).

* `geom_violin()` no longer throws an error when quantile lines fall outside 
  the violin polygon (@thomasp85, #3254).

* `guide_legend()` and `guide_colorbar()` now use appropriate spacing between legend
  key glyphs and legend text even if the legend title is missing (@clauswilke, #2943).

* Default labels are now generated more consistently; e.g., symbols no longer
  get backticks, and long expressions are abbreviated with `...`
  (@yutannihilation, #2981).

* All-`Inf` layers are now ignored for picking the scale (@yutannihilation, 
  #3184).
  
* Diverging Brewer colour palette now use the correct mid-point colour 
  (@dariyasydykova, #3072).
  
* `scale_color_continuous()` now points to `scale_colour_continuous()` so that 
  it will handle `type = "viridis"` as the documentation states (@hlendway, 
  #3079).

* `scale_shape_identity()` now works correctly with `guide = "legend"` 
  (@malcolmbarrett, #3029)
  
* `scale_continuous` will now draw axis line even if the length of breaks is 0
  (@thomasp85, #3257)

* `stat_bin()` will now error when the number of bins exceeds 1e6 to avoid 
  accidentally freezing the user session (@thomasp85).
  
* `sec_axis()` now places ticks accurately when using nonlinear transformations (@dpseidel, #2978).

* `facet_wrap()` and `facet_grid()` now automatically remove NULL from facet
  specs, and accept empty specs (@yutannihilation, #3070, #2986).

* `stat_bin()` now handles data with only one unique value (@yutannihilation 
  #3047).

* `sec_axis()` now accepts functions as well as formulas (@yutannihilation, #3031).

*   New theme elements allowing different ticks lengths for each axis. For instance,
    this can be used to have inwards ticks on the x-axis (`axis.ticks.length.x`) and
    outwards ticks on the y-axis (`axis.ticks.length.y`) (@pank, #2935).

* The arguments of `Stat*$compute_layer()` and `Position*$compute_layer()` are
  now renamed to always match the ones of `Stat$compute_layer()` and
  `Position$compute_layer()` (@yutannihilation, #3202).

* `geom_*()` and `stat_*()` now accepts purrr-style lambda notation
  (@yutannihilation, #3138).

* `geom_tile()` and `geom_rect()` now draw rectangles without notches at the
  corners. The style of the corner can be controlled by `linejoin` parameters
  (@yutannihilation, #3050).

# ggplot2 3.1.0

## Breaking changes

This is a minor release and breaking changes have been kept to a minimum. End users of 
ggplot2 are unlikely to encounter any issues. However, there are a few items that developers 
of ggplot2 extensions should be aware of. For additional details, see also the discussion 
accompanying issue #2890.

*   In non-user-facing internal code (specifically in the `aes()` function and in
    the `aesthetics` argument of scale functions), ggplot2 now always uses the British
    spelling for aesthetics containing the word "colour". When users specify a "color"
    aesthetic it is automatically renamed to "colour". This renaming is also applied
    to non-standard aesthetics that contain the word "color". For example, "point_color"
    is renamed to "point_colour". This convention makes it easier to support both
    British and American spelling for novel, non-standard aesthetics, but it may require
    some adjustment for packages that have previously introduced non-standard color
    aesthetics using American spelling. A new function `standardise_aes_names()` is
    provided in case extension writers need to perform this renaming in their own code
    (@clauswilke, #2649).

*   Functions that generate other functions (closures) now force the arguments that are
    used from the generated functions, to avoid hard-to-catch errors. This may affect
    some users of manual scales (such as `scale_colour_manual()`, `scale_fill_manual()`,
    etc.) who depend on incorrect behavior (@krlmlr, #2807).
    
*   `Coord` objects now have a function `backtransform_range()` that returns the
    panel range in data coordinates. This change may affect developers of custom coords,
    who now should implement this function. It may also affect developers of custom
    geoms that use the `range()` function. In some applications, `backtransform_range()`
    may be more appropriate (@clauswilke, #2821).


## New features

*   `coord_sf()` has much improved customization of axis tick labels. Labels can now
    be set manually, and there are two new parameters, `label_graticule` and
    `label_axes`, that can be used to specify which graticules to label on which side
    of the plot (@clauswilke, #2846, #2857, #2881).
    
*   Two new geoms `geom_sf_label()` and `geom_sf_text()` can draw labels and text
    on sf objects. Under the hood, a new `stat_sf_coordinates()` calculates the
    x and y coordinates from the coordinates of the sf geometries. You can customize
    the calculation method via `fun.geometry` argument (@yutannihilation, #2761).
    

## Minor improvements and fixes

*   `benchplot()` now uses tidy evaluation (@dpseidel, #2699).

*   The error message in `compute_aesthetics()` now only provides the names of
    aesthetics with mismatched lengths, rather than all aesthetics (@karawoo,
    #2853).

*   For faceted plots, data is no longer internally reordered. This makes it
    safer to feed data columns into `aes()` or into parameters of geoms or
    stats. However, doing so remains discouraged (@clauswilke, #2694).

*   `coord_sf()` now also understands the `clip` argument, just like the other
    coords (@clauswilke, #2938).

*   `fortify()` now displays a more informative error message for
    `grouped_df()` objects when dplyr is not installed (@jimhester, #2822).

*   All `geom_*()` now display an informative error message when required 
    aesthetics are missing (@dpseidel, #2637 and #2706).

*   `geom_boxplot()` now understands the `width` parameter even when used with
    a non-standard stat, such as `stat_identity()` (@clauswilke, #2893).
    
*  `geom_hex()` now understands the `size` and `linetype` aesthetics
   (@mikmart, #2488).
    
*   `geom_hline()`, `geom_vline()`, and `geom_abline()` now work properly
    with `coord_trans()` (@clauswilke, #2149, #2812).
    
*   `geom_text(..., parse = TRUE)` now correctly renders the expected number of
    items instead of silently dropping items that are empty expressions, e.g.
    the empty string "". If an expression spans multiple lines, we take just
    the first line and drop the rest. This same issue is also fixed for
    `geom_label()` and the axis labels for `geom_sf()` (@slowkow, #2867).

*   `geom_sf()` now respects `lineend`, `linejoin`, and `linemitre` parameters 
    for lines and polygons (@alistaire47, #2826).
    
*   `ggsave()` now exits without creating a new graphics device if previously
    none was open (@clauswilke, #2363).

*   `labs()` now has named arguments `title`, `subtitle`, `caption`, and `tag`.
    Also, `labs()` now accepts tidyeval (@yutannihilation, #2669).

*   `position_nudge()` is now more robust and nudges only in the direction
    requested. This enables, for example, the horizontal nudging of boxplots
    (@clauswilke, #2733).

*   `sec_axis()` and `dup_axis()` now return appropriate breaks for the secondary
    axis when applied to log transformed scales (@dpseidel, #2729).

*   `sec_axis()` now works as expected when used in combination with tidy eval
    (@dpseidel, #2788).

*   `scale_*_date()`, `scale_*_time()` and `scale_*_datetime()` can now display 
    a secondary axis that is a __one-to-one__ transformation of the primary axis,
    implemented using the `sec.axis` argument to the scale constructor 
    (@dpseidel, #2244).
    
*   `stat_contour()`, `stat_density2d()`, `stat_bin2d()`,  `stat_binhex()`
    now calculate normalized statistics including `nlevel`, `ndensity`, and
    `ncount`. Also, `stat_density()` now includes the calculated statistic 
    `nlevel`, an alias for `scaled`, to better match the syntax of `stat_bin()`
    (@bjreisman, #2679).

# ggplot2 3.0.0

## Breaking changes

*   ggplot2 now supports/uses tidy evaluation (as described below). This is a 
    major change and breaks a number of packages; we made this breaking change 
    because it is important to make ggplot2 more programmable, and to be more 
    consistent with the rest of the tidyverse. The best general (and detailed)
    introduction to tidy evaluation can be found in the meta programming
    chapters in [Advanced R](https://adv-r.hadley.nz).
    
    The primary developer facing change is that `aes()` now contains 
    quosures (expression + environment pairs) rather than symbols, and you'll 
    need to take a different approach to extracting the information you need. 
    A common symptom of this change are errors "undefined columns selected" or 
    "invalid 'type' (list) of argument" (#2610). As in the previous version,
    constants (like `aes(x = 1)` or `aes(colour = "smoothed")`) are stored
    as is.
    
    In this version of ggplot2, if you need to describe a mapping in a string, 
    use `quo_name()` (to generate single-line strings; longer expressions may 
    be abbreviated) or `quo_text()` (to generate non-abbreviated strings that
    may span multiple lines). If you do need to extract the value of a variable
    instead use `rlang::eval_tidy()`. You may want to condition on 
    `(packageVersion("ggplot2") <= "2.2.1")` so that your code can work with
    both released and development versions of ggplot2.
    
    We recognise that this is a big change and if you're not already familiar
    with rlang, there's a lot to learn. If you are stuck, or need any help,
    please reach out on <https://forum.posit.co/>.

*   Error: Column `y` must be a 1d atomic vector or a list

    Internally, ggplot2 now uses `as.data.frame(tibble::as_tibble(x))` to
    convert a list into a data frame. This improves ggplot2's support for
    list-columns (needed for sf support), at a small cost: you can no longer
    use matrix-columns. Note that unlike tibble we still allow column vectors
    such as returned by `base::scale()` because of their widespread use.

*   Error: More than one expression parsed
  
    Previously `aes_string(x = c("a", "b", "c"))` silently returned 
    `aes(x = a)`. Now this is a clear error.

*   Error: `data` must be uniquely named but has duplicate columns
  
    If layer data contains columns with identical names an error will be 
    thrown. In earlier versions the first occurring column was chosen silently,
    potentially masking that the wrong data was chosen.

*   Error: Aesthetics must be either length 1 or the same as the data
    
    Layers are stricter about the columns they will combine into a single
    data frame. Each aesthetic now must be either the same length as the data
    frame or a single value. This makes silent recycling errors much less likely.

*   Error: `coord_*` doesn't support free scales 
   
    Free scales only work with selected coordinate systems; previously you'd
    get an incorrect plot.

*   Error in f(...) : unused argument (range = c(0, 1))

    This is because the `oob` argument to scale has been set to a function
    that only takes a single argument; it needs to take two arguments
    (`x`, and `range`). 

*   Error: unused argument (output)
  
    The function `guide_train()` now has an optional parameter `aesthetic`
    that allows you to override the `aesthetic` setting in the scale.
    To make your code work with the both released and development versions of 
    ggplot2 appropriate, add `aesthetic = NULL` to the `guide_train()` method
    signature.
    
    ```R
    # old
    guide_train.legend <- function(guide, scale) {...}
    
    # new 
    guide_train.legend <- function(guide, scale, aesthetic = NULL) {...}
    ```
    
    Then, inside the function, replace `scale$aesthetics[1]`,
    `aesthetic %||% scale$aesthetics[1]`. (The %||% operator is defined in the 
    rlang package).
    
    ```R
    # old
    setNames(list(scale$map(breaks)), scale$aesthetics[1])

    # new
    setNames(list(scale$map(breaks)), aesthetic %||% scale$aesthetics[1])
    ```

*   The long-deprecated `subset` argument to `layer()` has been removed.

## Tidy evaluation

* `aes()` now supports quasiquotation so that you can use `!!`, `!!!`,
  and `:=`. This replaces `aes_()` and `aes_string()` which are now
  soft-deprecated (but will remain around for a long time).

* `facet_wrap()` and `facet_grid()` now support `vars()` inputs. Like
  `dplyr::vars()`, this helper quotes its inputs and supports
  quasiquotation. For instance, you can now supply faceting variables
  like this: `facet_wrap(vars(am, cyl))` instead of 
  `facet_wrap(~am + cyl)`. Note that the formula interface is not going 
  away and will not be deprecated. `vars()` is simply meant to make it 
  easier to create functions around `facet_wrap()` and `facet_grid()`.

  The first two arguments of `facet_grid()` become `rows` and `cols`
  and now support `vars()` inputs. Note however that we took special
  care to ensure complete backward compatibility. With this change
  `facet_grid(vars(cyl), vars(am, vs))` is equivalent to
  `facet_grid(cyl ~ am + vs)`, and `facet_grid(cols = vars(am, vs))` is
  equivalent to `facet_grid(. ~ am + vs)`.

  One nice aspect of the new interface is that you can now easily
  supply names: `facet_grid(vars(Cylinder = cyl), labeller =
  label_both)` will give nice label titles to the facets. Of course,
  those names can be unquoted with the usual tidy eval syntax.

### sf

* ggplot2 now has full support for sf with `geom_sf()` and `coord_sf()`:

  ```r
  nc <- sf::st_read(system.file("shape/nc.shp", package = "sf"), quiet = TRUE)
  ggplot(nc) +
    geom_sf(aes(fill = AREA))
  ```
  It supports all simple features, automatically aligns CRS across layers, sets
  up the correct aspect ratio, and draws a graticule.

## New features

* ggplot2 now works on R 3.1 onwards, and uses the 
  [vdiffr](https://github.com/r-lib/vdiffr) package for visual testing.

* In most cases, accidentally using `%>%` instead of `+` will generate an 
  informative error (#2400).

* New syntax for calculated aesthetics. Instead of using `aes(y = ..count..)` 
  you can (and should!) use `aes(y = stat(count))`. `stat()` is a real function 
  with documentation which hopefully will make this part of ggplot2 less 
  confusing (#2059).
  
  `stat()` is particularly nice for more complex calculations because you 
  only need to specify it once: `aes(y = stat(count / max(count)))`,
  rather than `aes(y = ..count.. / max(..count..))`
  
* New `tag` label for adding identification tags to plots, typically used for 
  labelling a subplot with a letter. Add a tag with `labs(tag = "A")`, style it 
  with the `plot.tag` theme element, and control position with the
  `plot.tag.position` theme setting (@thomasp85).

### Layers: geoms, stats, and position adjustments

* `geom_segment()` and `geom_curve()` have a new `arrow.fill` parameter which 
  allows you to specify a separate fill colour for closed arrowheads 
  (@hrbrmstr and @clauswilke, #2375).

* `geom_point()` and friends can now take shapes as strings instead of integers,
  e.g. `geom_point(shape = "diamond")` (@daniel-barnett, #2075).

* `position_dodge()` gains a `preserve` argument that allows you to control
  whether the `total` width at each `x` value is preserved (the current 
  default), or ensure that the width of a `single` element is preserved
  (what many people want) (#1935).

* New `position_dodge2()` provides enhanced dodging for boxplots. Compared to
  `position_dodge()`, `position_dodge2()` compares `xmin` and `xmax` values  
  to determine which elements overlap, and spreads overlapping elements evenly
  within the region of overlap. `position_dodge2()` is now the default position
  adjustment for `geom_boxplot()`, because it handles `varwidth = TRUE`, and 
  will be considered for other geoms in the future.
  
  The `padding` parameter adds a small amount of padding between elements 
  (@karawoo, #2143) and a `reverse` parameter allows you to reverse the order 
  of placement (@karawoo, #2171).
  
* New `stat_qq_line()` makes it easy to add a simple line to a Q-Q plot, which 
  makes it easier to judge the fit of the theoretical distribution 
  (@nicksolomon).

### Scales and guides

* Improved support for mapping date/time variables to `alpha`, `size`, `colour`, 
  and `fill` aesthetics, including `date_breaks` and `date_labels` arguments 
  (@karawoo, #1526), and new `scale_alpha()` variants (@karawoo, #1526).

* Improved support for ordered factors. Ordered factors throw a warning when 
  mapped to shape (unordered factors do not), and do not throw warnings when 
  mapped to size or alpha (unordered factors do). Viridis is used as the 
  default colour and fill scale for ordered factors (@karawoo, #1526).

* The `expand` argument of `scale_*_continuous()` and `scale_*_discrete()`
  now accepts separate expansion values for the lower and upper range
  limits. The expansion limits can be specified using the convenience
  function `expand_scale()`.
  
  Separate expansion limits may be useful for bar charts, e.g. if one
  wants the bottom of the bars to be flush with the x axis but still 
  leave some (automatically calculated amount of) space above them:
  
    ```r
    ggplot(mtcars) +
        geom_bar(aes(x = factor(cyl))) +
        scale_y_continuous(expand = expand_scale(mult = c(0, .1)))
    ```
  
  It can also be useful for line charts, e.g. for counts over time,
  where one wants to have a ’hard’ lower limit of y = 0 but leave the
  upper limit unspecified (and perhaps differing between panels), with
  some extra space above the highest point on the line (with symmetrical 
  limits, the extra space above the highest point could in some cases 
  cause the lower limit to be negative).
  
  The old syntax for the `expand` argument will, of course, continue
  to work (@huftis, #1669).

* `scale_colour_continuous()` and `scale_colour_gradient()` are now controlled 
  by global options `ggplot2.continuous.colour` and `ggplot2.continuous.fill`. 
  These can be set to `"gradient"` (the default) or `"viridis"` (@karawoo).

* New `scale_colour_viridis_c()`/`scale_fill_viridis_c()` (continuous) and
  `scale_colour_viridis_d()`/`scale_fill_viridis_d()` (discrete) make it
  easy to use Viridis colour scales (@karawoo, #1526).

* Guides for `geom_text()` now accept custom labels with 
  `guide_legend(override.aes = list(label = "foo"))` (@brianwdavis, #2458).

### Margins

* Strips gain margins on all sides by default. This means that to fully justify
  text to the edge of a strip, you will need to also set the margins to 0
  (@karawoo).

* Rotated strip labels now correctly understand `hjust` and `vjust` parameters
  at all angles (@karawoo).

* Strip labels now understand justification relative to the direction of the
  text, meaning that in y facets, the strip text can be placed at either end of
  the strip using `hjust` (@karawoo).

* Legend titles and labels get a little extra space around them, which 
  prevents legend titles from overlapping the legend at large font sizes 
  (@karawoo, #1881).

## Extension points

* New `autolayer()` S3 generic (@mitchelloharawild, #1974). This is similar
  to `autoplot()` but produces layers rather than complete plots.

* Custom objects can now be added using `+` if a `ggplot_add` method has been
  defined for the class of the object (@thomasp85).

* Theme elements can now be subclassed. Add a `merge_element` method to control
  how properties are inherited from the parent element. Add an `element_grob` 
  method to define how elements are rendered into grobs (@thomasp85, #1981).

* Coords have gained new extension mechanisms.
  
    If you have an existing coord extension, you will need to revise the
    specification of the `train()` method. It is now called 
    `setup_panel_params()` (better reflecting what it actually does) and now 
    has arguments `scale_x`, and `scale_y` (the x and y scales respectively) 
    and `param`, a list of plot specific parameters generated by 
    `setup_params()`.

    What was formerly called `scale_details` (in coords), `panel_ranges` 
    (in layout) and `panel_scales` (in geoms) are now consistently called
    `panel_params` (#1311). These are parameters of the coord that vary from
    panel to panel.

* `ggplot_build()` and `ggplot_gtable()` are now generics, so ggplot-subclasses 
  can define additional behavior during the build stage.

* `guide_train()`, `guide_merge()`, `guide_geom()`, and `guide_gengrob()`
  are now exported as they are needed if you want to design your own guide.
  They are not currently documented; use at your own risk (#2528).

* `scale_type()` generic is now exported and documented. Use this if you 
  want to extend ggplot2 to work with a new type of vector.

## Minor bug fixes and improvements

### Faceting

* `facet_grid()` gives a more informative error message if you try to use
  a variable in both rows and cols (#1928).

* `facet_grid()` and `facet_wrap()` both give better error messages if you
  attempt to use an unsupported coord with free scales (#2049).

* `label_parsed()` works once again (#2279).

* You can now style the background of horizontal and vertical strips
  independently with `strip.background.x` and `strip.background.y` 
  theme settings (#2249).

### Scales

* `discrete_scale()` documentation now inherits shared definitions from 
  `continuous_scale()` (@alistaire47, #2052).

* `guide_colorbar()` shows all colours of the scale (@has2k1, #2343).

* `scale_identity()` once again produces legends by default (#2112).

* Tick marks for secondary axes with strong transformations are more 
  accurately placed (@thomasp85, #1992).

* Missing line types now reliably generate missing lines (with standard 
  warning) (#2206).

* Legends now ignore set aesthetics that are not length one (#1932).

* All colour and fill scales now have an `aesthetics` argument that can
  be used to set the aesthetic(s) the scale works with. This makes it
  possible to apply a colour scale to both colour and fill aesthetics
  at the same time, via `aesthetics = c("colour", "fill")` (@clauswilke).
  
* Three new generic scales work with any aesthetic or set of aesthetics: 
  `scale_continuous_identity()`, `scale_discrete_identity()`, and
  `scale_discrete_manual()` (@clauswilke).

* `scale_*_gradient2()` now consistently omits points outside limits by 
  rescaling after the limits are enforced (@foo-bar-baz-qux, #2230).

### Layers

* `geom_label()` now correctly produces unbordered labels when `label.size` 
  is 0, even when saving to PDF (@bfgray3, #2407).

* `layer()` gives considerably better error messages for incorrectly specified
  `geom`, `stat`, or `position` (#2401).

* In all layers that use it, `linemitre` now defaults to 10 (instead of 1)
  to better match base R.

* `geom_boxplot()` now supplies a default value if no `x` aesthetic is present
  (@foo-bar-baz-qux, #2110).

* `geom_density()` drops groups with fewer than two data points and throws a
  warning. For groups with two data points, density values are now calculated 
  with `stats::density` (@karawoo, #2127).

* `geom_segment()` now also takes a `linejoin` parameter. This allows more 
  control over the appearance of the segments, which is especially useful for 
  plotting thick arrows (@Ax3man, #774).

* `geom_smooth()` now reports the formula used when `method = "auto"` 
  (@davharris #1951). `geom_smooth()` now orders by the `x` aesthetic, making it 
  easier to pass pre-computed values without manual ordering (@izahn, #2028). It 
  also now knows it has `ymin` and `ymax` aesthetics (#1939). The legend 
  correctly reflects the status of the `se` argument when used with stats 
  other than the default (@clauswilke, #1546).

* `geom_tile()` now once again interprets `width` and `height` correctly 
  (@malcolmbarrett, #2510).

* `position_jitter()` and `position_jitterdodge()` gain a `seed` argument that
  allows the specification of a random seed for reproducible jittering 
  (@krlmlr, #1996 and @slowkow, #2445).

* `stat_density()` has better behaviour if all groups are dropped because they
  are too small (#2282).

* `stat_summary_bin()` now understands the `breaks` parameter (@karawoo, #2214).

* `stat_bin()` now accepts functions for `binwidth`. This allows better binning 
  when faceting along variables with different ranges (@botanize).

* `stat_bin()` and `geom_histogram()` now sum correctly when using the `weight` 
  aesthetic (@jiho, #1921).

* `stat_bin()` again uses correct scaling for the computed variable `ndensity` 
  (@timgoodman, #2324).

* `stat_bin()` and `stat_bin_2d()` now properly handle the `breaks` parameter 
  when the scales are transformed (@has2k1, #2366).

* `update_geom_defaults()` and `update_stat_defaults()` allow American 
  spelling of aesthetic parameters (@foo-bar-baz-qux, #2299).

* The `show.legend` parameter now accepts a named logical vector to hide/show
  only some aesthetics in the legend (@tutuchan, #1798).

* Layers now silently ignore unknown aesthetics with value `NULL` (#1909).

### Coords

* Clipping to the plot panel is now configurable, through a `clip` argument
  to coordinate systems, e.g. `coord_cartesian(clip = "off")` 
  (@clauswilke, #2536).

* Like scales, coordinate systems now give you a message when you're 
  replacing an existing coordinate system (#2264).

* `coord_polar()` now draws secondary axis ticks and labels 
  (@dylan-stark, #2072), and can draw the radius axis on the right 
  (@thomasp85, #2005).

* `coord_trans()` now generates a warning when a transformation generates 
  non-finite values (@foo-bar-baz-qux, #2147).

### Themes

* Complete themes now always override all elements of the default theme
  (@has2k1, #2058, #2079).

* Themes now set default grid colour in `panel.grid` rather than individually
  in `panel.grid.major` and `panel.grid.minor` individually. This makes it 
  slightly easier to customise the theme (#2352).

* Fixed bug when setting strips to `element_blank()` (@thomasp85). 

* Axes positioned on the top and to the right can now customize their ticks and
  lines separately (@thomasp85, #1899).

* Built-in themes gain parameters `base_line_size` and `base_rect_size` which 
  control the default sizes of line and rectangle elements (@karawoo, #2176).

* Default themes use `rel()` to set line widths (@baptiste).

* Themes were tweaked for visual consistency and more graceful behavior when 
  changing the base font size. All absolute heights or widths were replaced 
  with heights or widths that are proportional to the base font size. One 
  relative font size was eliminated (@clauswilke).
  
* The height of descenders is now calculated solely on font metrics and doesn't
  change with the specific letters in the string. This fixes minor alignment 
  issues with plot titles, subtitles, and legend titles (#2288, @clauswilke).

### Guides

* `guide_colorbar()` is more configurable: tick marks and color bar frame
  can now by styled with arguments `ticks.colour`, `ticks.linewidth`, 
  `frame.colour`, `frame.linewidth`, and `frame.linetype`
  (@clauswilke).
  
* `guide_colorbar()` now uses `legend.spacing.x` and `legend.spacing.y` 
  correctly, and it can handle multi-line titles. Minor tweaks were made to 
  `guide_legend()` to make sure the two legend functions behave as similarly as
  possible (@clauswilke, #2397 and #2398).
  
* The theme elements `legend.title` and `legend.text` now respect the settings 
  of `margin`, `hjust`, and `vjust` (@clauswilke, #2465, #1502).

* Non-angle parameters of `label.theme` or `title.theme` can now be set in 
  `guide_legend()` and `guide_colorbar()` (@clauswilke, #2544).

### Other

* `fortify()` gains a method for tbls (@karawoo, #2218).

* `ggplot` gains a method for `grouped_df`s that adds a `.group` variable,
  which computes a unique value for each group. Use it with 
  `aes(group = .group)` (#2351).

* `ggproto()` produces objects with class `c("ggproto", "gg")`, allowing for
  a more informative error message when adding layers, scales, or other ggproto 
  objects (@jrnold, #2056).

* `ggsave()`'s DPI argument now supports 3 string options: "retina" (320
  DPI), "print" (300 DPI), and "screen" (72 DPI) (@foo-bar-baz-qux, #2156).
  `ggsave()` now uses full argument names to avoid partial match warnings 
  (#2355), and correctly restores the previous graphics device when several
  graphics devices are open (#2363).

* `print.ggplot()` now returns the original ggplot object, instead of the 
  output from `ggplot_build()`. Also, the object returned from 
  `ggplot_build()` now has the class `"ggplot_built"` (#2034).

* `map_data()` now works even when purrr is loaded (tidyverse#66).

* New functions `summarise_layout()`, `summarise_coord()`, and 
  `summarise_layers()` summarise the layout, coordinate systems, and layers 
  of a built ggplot object (#2034, @wch). This provides a tested API that 
  (e.g.) shiny can depend on.

* Updated startup messages reflect new resources (#2410, @mine-cetinkaya-rundel).

# ggplot2 2.2.1

* Fix usage of `structure(NULL)` for R-devel compatibility (#1968).

# ggplot2 2.2.0

## Major new features

### Subtitle and caption

Thanks to @hrbrmstr plots now have subtitles and captions, which can be set with 
the `subtitle`  and `caption` arguments to `ggtitle()` and `labs()`. You can 
control their appearance with the theme settings `plot.caption` and 
`plot.subtitle`. The main plot title is now left-aligned to better work better 
with a subtitle. The caption is right-aligned (@hrbrmstr).

### Stacking

`position_stack()` and `position_fill()` now sort the stacking order to match 
grouping order. This allows you to control the order through grouping, and 
ensures that the default legend matches the plot (#1552, #1593). If you want the 
opposite order (useful if you have horizontal bars and horizontal legend), you 
can request reverse stacking by using `position = position_stack(reverse = TRUE)` 
(#1837).
  
`position_stack()` and `position_fill()` now accepts negative values which will 
create stacks extending below the x-axis (#1691).

`position_stack()` and `position_fill()` gain a `vjust` argument which makes it 
easy to (e.g.) display labels in the middle of stacked bars (#1821).

### Layers

`geom_col()` was added to complement `geom_bar()` (@hrbrmstr). It uses 
`stat="identity"` by default, making the `y` aesthetic mandatory. It does not 
support any other `stat_()` and does not provide fallback support for the 
`binwidth` parameter. Examples and references in other functions were updated to
demonstrate `geom_col()` usage. 

When creating a layer, ggplot2 will warn if you use an unknown aesthetic or an 
unknown parameter. Compared to the previous version, this is stricter for 
aesthetics (previously there was no message), and less strict for parameters 
(previously this threw an error) (#1585).

### Facetting

The facet system, as well as the internal panel class, has been rewritten in 
ggproto. Facets are now extendable in the same manner as geoms and stats, as 
described in `vignette("extending-ggplot2")`.

We have also added the following new features.
  
* `facet_grid()` and `facet_wrap()` now allow expressions in their faceting 
  formulas (@DanRuderman, #1596).

* When `facet_wrap()` results in an uneven number of panels, axes will now be
  drawn underneath the hanging panels (fixes #1607)

* Strips can now be freely positioned in `facet_wrap()` using the 
  `strip.position` argument (deprecates `switch`).

* The relative order of panel, strip, and axis can now be controlled with 
  the theme setting `strip.placement` that takes either `inside` (strip between 
  panel and axis) or `outside` (strip after axis).

* The theme option `panel.margin` has been deprecated in favour of 
  `panel.spacing` to more clearly communicate intent.

### Extensions

Unfortunately there was a major oversight in the construction of ggproto which 
lead to extensions capturing the super object at package build time, instead of 
at package run time (#1826). This problem has been fixed, but requires 
re-installation of all extension packages.

## Scales

* The position of x and y axes can now be changed using the `position` argument
  in `scale_x_*`and `scale_y_*` which can take `top` and `bottom`, and `left`
  and `right` respectively. The themes of top and right axes can be modified 
  using the `.top` and `.right` modifiers to `axis.text.*` and `axis.title.*`.

### Continuous scales

* `scale_x_continuous()` and `scale_y_continuous()` can now display a secondary 
  axis that is a __one-to-one__ transformation of the primary axis (e.g. degrees 
  Celcius to degrees Fahrenheit). The secondary axis will be positioned opposite 
  to the primary axis and can be controlled with the `sec.axis` argument to 
  the scale constructor.

* Scales worry less about having breaks. If no breaks can be computed, the
  plot will work instead of throwing an uninformative error (#791). This 
  is particularly helpful when you have facets with free scales, and not
  all panels contain data.

* Scales now warn when transformation introduces infinite values (#1696).

### Date time

* `scale_*_datetime()` now supports time zones. It will use the timezone 
  attached to the variable by default, but can be overridden with the 
  `timezone` argument.

* New `scale_x_time()` and `scale_y_time()` generate reasonable default
  breaks and labels for hms vectors (#1752).

### Discrete scales

The treatment of missing values by discrete scales has been thoroughly 
overhauled (#1584). The underlying principle is that we can naturally represent 
missing values on discrete variables (by treating just like another level), so 
by default we should. 

This principle applies to:

* character vectors
* factors with implicit NA
* factors with explicit NA

And to all scales (both position and non-position.)

Compared to the previous version of ggplot2, there are three main changes:

1.  `scale_x_discrete()` and `scale_y_discrete()` always show discrete NA,
    regardless of their source

1.  If present, `NA`s are shown in discrete legends.

1.  All discrete scales gain a `na.translate` argument that allows you to 
    control whether `NA`s are translated to something that can be visualised,
    or should be left as missing. Note that if you don't translate (i.e. 
    `na.translate = FALSE)` the missing values will passed on to the layer, 
    which will warning that it's dropping missing values. To suppress the
    warnings, you'll also need to add `na.rm = TRUE` to the layer call. 

There were also a number of other smaller changes

* Correctly use scale expansion factors.
* Don't preserve space for dropped levels (#1638).
* Only issue one warning when when asking for too many levels (#1674).
* Unicode labels work better on Windows (#1827).
* Warn when used with only continuous data (#1589)

## Themes

* The `theme()` constructor now has named arguments rather than ellipses. This 
  should make autocomplete substantially more useful. The documentation
  (including examples) has been considerably improved.
  
* Built-in themes are more visually homogeneous, and match `theme_grey` better.
  (@jiho, #1679)
  
* When computing the height of titles, ggplot2 now includes the height of the
  descenders (i.e. the bits of `g` and `y` that hang beneath the baseline). This 
  improves the margins around titles, particularly the y axis label (#1712).
  I have also very slightly increased the inner margins of axis titles, and 
  removed the outer margins. 

* Theme element inheritance is now easier to work with as modification now
  overrides default `element_blank` elements (#1555, #1557, #1565, #1567)
  
* Horizontal legends (i.e. legends on the top or bottom) are horizontally
  aligned by default (#1842). Use `legend.box = "vertical"` to switch back
  to the previous behaviour.
  
* `element_line()` now takes an `arrow` argument to specify arrows at the end of
  lines (#1740)

There were a number of tweaks to the theme elements that control legends:
  
* `legend.justification` now controls appearance will plotting the legend
  outside of the plot area. For example, you can use 
  `theme(legend.justification = "top")` to make the legend align with the 
  top of the plot.

* `panel.margin` and `legend.margin` have been renamed to `panel.spacing` and 
  `legend.spacing` respectively, to better communicate intent (they only
  affect spacing between legends and panels, not the margins around them)

* `legend.margin` now controls margin around individual legends.

* New `legend.box.background`, `legend.box.spacing`, and `legend.box.margin`
  control the background, spacing, and margin of the legend box (the region
  that contains all legends).

## Bug fixes and minor improvements

* ggplot2 now imports tibble. This ensures that all built-in datasets print 
  compactly even if you haven't explicitly loaded tibble or dplyr (#1677).

* Class of aesthetic mapping is preserved when adding `aes()` objects (#1624).

* `+.gg` now works for lists that include data frames.

* `annotation_x()` now works in the absense of global data (#1655)

* `geom_*(show.legend = FALSE)` now works for `guide_colorbar`.

* `geom_boxplot()` gains new `outlier.alpha` (@jonathan-g) and 
  `outlier.fill` (@schloerke, #1787) parameters to control the alpha/fill of
   outlier points independently of the alpha of the boxes. 

* `position_jitter()` (and hence `geom_jitter()`) now correctly computes 
  the jitter width/jitter when supplied by the user (#1775, @has2k1).

* `geom_contour()` more clearly describes what inputs it needs (#1577).

* `geom_curve()` respects the `lineend` parameter (#1852).

* `geom_histogram()` and `stat_bin()` understand the `breaks` parameter once 
  more. (#1665). The floating point adjustment for histogram bins is now 
  actually used - it was previously inadvertently ignored (#1651).

* `geom_violin()` no longer transforms quantile lines with the alpha aesthetic
  (@mnbram, #1714). It no longer errors when quantiles are requested but data
  have zero range (#1687). When `trim = FALSE` it once again has a nice 
  range that allows the density to reach zero (by extending the range 3 
  bandwidths to either side of the data) (#1700).

* `geom_dotplot()` works better when faceting and binning on the y-axis. 
  (#1618, @has2k1).
  
* `geom_hexbin()` once again supports `..density..` (@mikebirdgeneau, #1688).

* `geom_step()` gives useful warning if only one data point in layer (#1645).

* `layer()` gains new `check.aes` and `check.param` arguments. These allow
  geom/stat authors to optional suppress checks for known aesthetics/parameters.
  Currently this is used only in `geom_blank()` which powers `expand_limits()` 
  (#1795).

* All `stat_*()` display a better error message when required aesthetics are
  missing.
  
* `stat_bin()` and `stat_summary_hex()` now accept length 1 `binwidth` (#1610)

* `stat_density()` gains new argument `n`, which is passed to underlying function
  `stats::density` ("number of equally spaced points at which the
  density is to be estimated"). (@hbuschme)

* `stat_binhex()` now again returns `count` rather than `value` (#1747)

* `stat_ecdf()` respects `pad` argument (#1646).

* `stat_smooth()` once again informs you about the method it has chosen.
  It also correctly calculates the size of the largest group within facets.

* `x` and `y` scales are now symmetric regarding the list of
  aesthetics they accept: `xmin_final`, `xmax_final`, `xlower`,
  `xmiddle` and `xupper` are now valid `x` aesthetics.

* `Scale` extensions can now override the `make_title` and `make_sec_title` 
  methods to let the scale modify the axis/legend titles.

* The random stream is now reset after calling `.onAttach()` (#2409).

# ggplot2 2.1.0

## New features

* When mapping an aesthetic to a constant (e.g. 
  `geom_smooth(aes(colour = "loess")))`), the default guide title is the name 
  of the aesthetic (i.e. "colour"), not the value (i.e. "loess") (#1431).

* `layer()` now accepts a function as the data argument. The function will be
  applied to the data passed to the `ggplot()` function and must return a
  data.frame (#1527, @thomasp85). This is a more general version of the 
  deprecated `subset` argument.

* `theme_update()` now uses the `+` operator instead of `%+replace%`, so that
  unspecified values will no longer be `NULL`ed out. `theme_replace()`
  preserves the old behaviour if desired (@oneillkza, #1519). 

* `stat_bin()` has been overhauled to use the same algorithm as ggvis, which 
  has been considerably improved thanks to the advice of Randy Prium (@rpruim).
  This includes:
  
    * Better arguments and a better algorithm for determining the origin.
      You can now specify either `boundary` or the `center` of a bin.
      `origin` has been deprecated in favour of these arguments.
      
    * `drop` is deprecated in favour of `pad`, which adds extra 0-count bins
      at either end (needed for frequency polygons). `geom_histogram()` defaults 
      to `pad = FALSE` which considerably improves the default limits for 
      the histogram, especially when the bins are big (#1477).
      
    * The default algorithm does a (somewhat) better job at picking nice widths 
      and origins across a wider range of input data.
      
    * `bins = n` now gives a histogram with `n` bins, not `n + 1` (#1487).

## Bug fixes

* All `\donttest{}` examples run.

* All `geom_()` and `stat_()` functions now have consistent argument order:
  data + mapping, then geom/stat/position, then `...`, then specific arguments, 
  then arguments common to all layers (#1305). This may break code if you were
  previously relying on partial name matching, but in the long-term should make 
  ggplot2 easier to use. In particular, you can now set the `n` parameter
  in `geom_density2d()` without it partially matching `na.rm` (#1485).

* For geoms with both `colour` and `fill`, `alpha` once again only affects
  fill (Reverts #1371, #1523). This was causing problems for people.

* `facet_wrap()`/`facet_grid()` works with multiple empty panels of data 
  (#1445).

* `facet_wrap()` correctly swaps `nrow` and `ncol` when faceting vertically
  (#1417).

* `ggsave("x.svg")` now uses svglite to produce the svg (#1432).

* `geom_boxplot()` now understands `outlier.color` (#1455).

* `geom_path()` knows that "solid" (not just 1) represents a solid line (#1534).

* `geom_ribbon()` preserves missing values so they correctly generate a 
  gap in the ribbon (#1549).

* `geom_tile()` once again accepts `width` and `height` parameters (#1513). 
  It uses `draw_key_polygon()` for better a legend, including a coloured 
  outline (#1484).

* `layer()` now automatically adds a `na.rm` parameter if none is explicitly
  supplied.

* `position_jitterdodge()` now works on all possible dodge aesthetics, 
  e.g. `color`, `linetype` etc. instead of only based on `fill` (@bleutner)

* `position = "nudge"` now works (although it doesn't do anything useful)
  (#1428).

* The default scale for columns of class "AsIs" is now "identity" (#1518).

* `scale_*_discrete()` has better defaults when used with purely continuous
  data (#1542).

* `scale_size()` warns when used with categorical data.

* `scale_size()`, `scale_colour()`, and `scale_fill()` gain date and date-time
  variants (#1526).

* `stat_bin_hex()` and `stat_bin_summary()` now use the same underlying 
  algorithm so results are consistent (#1383). `stat_bin_hex()` now accepts
  a `weight` aesthetic. To be consistent with related stats, the output variable 
  from `stat_bin_hex()` is now value instead of count.

* `stat_density()` gains a `bw` parameter which makes it easy to get consistent 
   smoothing between facets (@jiho)

* `stat-density-2d()` no longer ignores the `h` parameter, and now accepts 
  `bins` and `binwidth` parameters to control the number of contours 
  (#1448, @has2k1).

* `stat_ecdf()` does a better job of adding padding to -Inf/Inf, and gains
  an argument `pad` to suppress the padding if not needed (#1467).

* `stat_function()` gains an `xlim` parameter (#1528). It once again works 
  with discrete x values (#1509).

* `stat_summary()` preserves sorted x order which avoids artefacts when
  display results with `geom_smooth()` (#1520).

* All elements should now inherit correctly for all themes except `theme_void()`.
  (@Katiedaisey, #1555) 

* `theme_void()` was completely void of text but facets and legends still
  need labels. They are now visible (@jiho). 

* You can once again set legend key and height width to unit arithmetic
  objects (like `2 * unit(1, "cm")`) (#1437).

* Eliminate spurious warning if you have a layer with no data and no aesthetics
  (#1451).

* Removed a superfluous comma in `theme-defaults.r` code (@jschoeley)

* Fixed a compatibility issue with `ggproto` and R versions prior to 3.1.2.
  (#1444)

* Fixed issue where `coord_map()` fails when given an explicit `parameters`
  argument (@tdmcarthur, #1729)
  
* Fixed issue where `geom_errorbarh()` had a required `x` aesthetic (#1933)  

# ggplot2 2.0.0

## Major changes

* ggplot no longer throws an error if your plot has no layers. Instead it 
  automatically adds `geom_blank()` (#1246).
  
* New `cut_width()` is a convenient replacement for the verbose
  `plyr::round_any()`, with the additional benefit of offering finer
  control.

* New `geom_count()` is a convenient alias to `stat_sum()`. Use it when you
  have overlapping points on a scatterplot. `stat_sum()` now defaults to 
  using counts instead of proportions.

* New `geom_curve()` adds curved lines, with a similar specification to 
  `geom_segment()` (@veraanadi, #1088).

* Date and datetime scales now have `date_breaks`, `date_minor_breaks` and
  `date_labels` arguments so that you never need to use the long
  `scales::date_breaks()` or `scales::date_format()`.
  
* `geom_bar()` now has it's own stat, distinct from `stat_bin()` which was
  also used by `geom_histogram()`. `geom_bar()` now uses `stat_count()` 
  which counts values at each distinct value of x (i.e. it does not bin
  the data first). This can be useful when you want to show exactly which 
  values are used in a continuous variable.

* `geom_point()` gains a `stroke` aesthetic which controls the border width of 
  shapes 21-25 (#1133, @SeySayux). `size` and `stroke` are additive so a point 
  with `size = 5` and `stroke = 5` will have a diameter of 10mm. (#1142)

* New `position_nudge()` allows you to slightly offset labels (or other 
  geoms) from their corresponding points (#1109).

* `scale_size()` now maps values to _area_, not radius. Use `scale_radius()`
  if you want the old behaviour (not recommended, except perhaps for lines).

* New `stat_summary_bin()` works like `stat_summary()` but on binned data. 
  It's a generalisation of `stat_bin()` that can compute any aggregate,
  not just counts (#1274). Both default to `mean_se()` if no aggregation
  functions are supplied (#1386).

* Layers are now much stricter about their arguments - you will get an error
  if you've supplied an argument that isn't an aesthetic or a parameter.
  This is likely to cause some short-term pain but in the long-term it will make
  it much easier to spot spelling mistakes and other errors (#1293).
  
    This change does break a handful of geoms/stats that used `...` to pass 
    additional arguments on to the underlying computation. Now 
    `geom_smooth()`/`stat_smooth()` and `geom_quantile()`/`stat_quantile()` 
    use `method.args` instead (#1245, #1289); and `stat_summary()` (#1242), 
    `stat_summary_hex()`, and `stat_summary2d()` use `fun.args`.

### Extensibility

There is now an official mechanism for defining Stats, Geoms, and Positions in 
other packages. See `vignette("extending-ggplot2")` for details.

* All Geoms, Stats and Positions are now exported, so you can inherit from them
  when making your own objects (#989).

* ggplot2 no longer uses proto or reference classes. Instead, we now use 
  ggproto, a new OO system designed specifically for ggplot2. Unlike proto
  and RC, ggproto supports clean cross-package inheritance. Creating a new OO
  system isn't usually the right way to solve a problem, but I'm pretty sure
  it was necessary here. Read more about it in the vignette.

* `aes_()` replaces `aes_q()`. It also supports formulas, so the most concise 
  SE version of `aes(carat, price)` is now `aes_(~carat, ~price)`. You may
  want to use this form in packages, as it will avoid spurious `R CMD check` 
  warnings about undefined global variables.

### Text

* `geom_text()` has been overhauled to make labelling your data a little
  easier. It:
  
    * `nudge_x` and `nudge_y` arguments let you offset labels from their
      corresponding points (#1120). 
      
    * `check_overlap = TRUE` provides a simple way to avoid overplotting 
      of labels: labels that would otherwise overlap are omitted (#1039).
      
    * `hjust` and `vjust` can now be character vectors: "left", "center", 
      "right", "bottom", "middle", "top". New options include "inward" and 
      "outward" which align text towards and away from the center of the plot 
      respectively.

* `geom_label()` works like `geom_text()` but draws a rounded rectangle 
  underneath each label (#1039). This is useful when you want to label plots
  that are dense with data.

### Deprecated features

* The little used `aes_auto()` has been deprecated. 

* `aes_q()` has been replaced with `aes_()` to be consistent with SE versions
  of NSE functions in other packages.

* The `order` aesthetic is officially deprecated. It never really worked, and 
  was poorly documented.

* The `stat` and `position` arguments to `qplot()` have been deprecated.
  `qplot()` is designed for quick plots - if you need to specify position
  or stat, use `ggplot()` instead.

* The theme setting `axis.ticks.margin` has been deprecated: now use the margin 
  property of `axis.text`.
  
* `stat_abline()`, `stat_hline()` and `stat_vline()` have been removed:
  these were never suitable for use other than with `geom_abline()` etc
  and were not documented.

* `show_guide` has been renamed to `show.legend`: this more accurately
  reflects what it does (controls appearance of layer in legend), and uses the 
  same convention as other ggplot2 arguments (i.e. a `.` between names).
  (Yes, I know that's inconsistent with function names with use `_`, but it's
  too late to change now.)

A number of geoms have been renamed to be internally consistent:

* `stat_binhex()` and `stat_bin2d()` have been renamed to `stat_bin_hex()` 
  and `stat_bin_2d()` (#1274). `stat_summary2d()` has been renamed to 
  `stat_summary_2d()`, `geom_density2d()`/`stat_density2d()` has been renamed 
  to `geom_density_2d()`/`stat_density_2d()`.

* `stat_spoke()` is now `geom_spoke()` since I realised it's a
  reparameterisation of `geom_segment()`.

* `stat_bindot()` has been removed because it's so tightly coupled to
  `geom_dotplot()`. If you happened to use `stat_bindot()`, just change to
  `geom_dotplot()` (#1194).

All defunct functions have been removed.

### Default appearance

* The default `theme_grey()` background colour has been changed from "grey90" 
  to "grey92": this makes the background a little less visually prominent.

* Labels and titles have been tweaked for readability:

    * Axes labels are darker.
    
    * Legend and axis titles are given the same visual treatment.
    
    * The default font size dropped from 12 to 11. You might be surprised that 
      I've made the default text size smaller as it was already hard for
      many people to read. It turns out there was a bug in RStudio (fixed in 
      0.99.724), that shrunk the text of all grid based graphics. Once that
      was resolved the defaults seemed too big to my eyes.
    
    * More spacing between titles and borders.
    
    * Default margins scale with the theme font size, so the appearance at 
      larger font sizes should be considerably improved (#1228). 

* `alpha` now affects both fill and colour aesthetics (#1371).

* `element_text()` gains a margins argument which allows you to add additional
  padding around text elements. To help see what's going on use `debug = TRUE` 
  to display the text region and anchors.

* The default font size in `geom_text()` has been decreased from 5mm (14 pts)
  to 3.8 mm (11 pts) to match the new default theme sizes.

* A diagonal line is no longer drawn on bar and rectangle legends. Instead, the
  border has been tweaked to be more visible, and more closely match the size of 
  line drawn on the plot.

* `geom_pointrange()` and `geom_linerange()` get vertical (not horizontal)
  lines in the legend (#1389).

* The default line `size` for `geom_smooth()` has been increased from 0.5 to 1 
  to make it easier to see when overlaid on data.
  
* `geom_bar()` and `geom_rect()` use a slightly paler shade of grey so they
  aren't so visually heavy.
  
* `geom_boxplot()` now colours outliers the same way as the boxes.

* `geom_point()` now uses shape 19 instead of 16. This looks much better on 
  the default Linux graphics device. (It's very slightly smaller than the old 
  point, but it shouldn't affect any graphics significantly)

* Sizes in ggplot2 are measured in mm. Previously they were converted to pts 
  (for use in grid) by multiplying by 72 / 25.4. However, grid uses printer's 
  points, not Adobe (big pts), so sizes are now correctly multiplied by 
  72.27 / 25.4. This is unlikely to noticeably affect display, but it's
  technically correct (<https://youtu.be/hou0lU8WMgo>).

* The default legend will now allocate multiple rows (if vertical) or
  columns (if horizontal) in order to make a legend that is more likely to
  fit on the screen. You can override with the `nrow`/`ncol` arguments
  to `guide_legend()`

    ```R
    p <- ggplot(mpg, aes(displ,hwy, colour = model)) + geom_point()
    p
    p + theme(legend.position = "bottom")
    # Previous behaviour
    p + guides(colour = guide_legend(ncol = 1))
    ```

### New and updated themes

* New `theme_void()` is completely empty. It's useful for plots with non-
  standard coordinates or for drawings (@jiho, #976).

* New `theme_dark()` has a dark background designed to make colours pop out
  (@jiho, #1018)

* `theme_minimal()` became slightly more minimal by removing the axis ticks:
  labels now line up directly beneath grid lines (@tomschloss, #1084)

* New theme setting `panel.ontop` (logical) make it possible to place 
  background elements (i.e., gridlines) on top of data. Best used with 
  transparent `panel.background` (@noamross. #551).

### Labelling

The facet labelling system was updated with many new features and a
more flexible interface (@lionel-). It now works consistently across
grid and wrap facets. The most important user visible changes are:

* `facet_wrap()` gains a `labeller` option (#25).

* `facet_grid()` and `facet_wrap()` gain a `switch` argument to
  display the facet titles near the axes. When switched, the labels
  become axes subtitles. `switch` can be set to "x", "y" or "both"
  (the latter only for grids) to control which margin is switched.

The labellers (such as `label_value()` or `label_both()`) also get
some new features:

* They now offer the `multi_line` argument to control whether to
  display composite facets (those specified as `~var1 + var2`) on one
  or multiple lines.

* In `label_bquote()` you now refer directly to the names of
  variables. With this change, you can create math expressions that
  depend on more than one variable. This math expression can be
  specified either for the rows or the columns and you can also
  provide different expressions to each margin.

  As a consequence of these changes, referring to `x` in backquoted
  expressions is deprecated.

* Similarly to `label_bquote()`, `labeller()` now take `.rows` and
  `.cols` arguments. In addition, it also takes `.default`.
  `labeller()` is useful to customise how particular variables are
  labelled. The three additional arguments specify how to label the
  variables are not specifically mentioned, respectively for rows,
  columns or both. This makes it especially easy to set up a
  project-wide labeller dispatcher that can be reused across all your
  plots. See the documentation for an example.

* The new labeller `label_context()` adapts to the number of factors
  facetted over. With a single factor, it displays only the values,
  just as before. But with multiple factors in a composite margin
  (e.g. with `~cyl + am`), the labels are passed over to
  `label_both()`. This way the variables names are displayed with the
  values to help identifying them.

On the programming side, the labeller API has been rewritten in order
to offer more control when faceting over multiple factors (e.g. with
formulae such as `~cyl + am`). This also means that if you have
written custom labellers, you will need to update them for this
version of ggplot.

* Previously, a labeller function would take `variable` and `value`
  arguments and return a character vector. Now, they take a data frame
  of character vectors and return a list. The input data frame has one
  column per factor facetted over and each column in the returned list
  becomes one line in the strip label. See documentation for more
  details.

* The labels received by a labeller now contain metadata: their margin
  (in the "type" attribute) and whether they come from a wrap or a
  grid facet (in the "facet" attribute).

* Note that the new `as_labeller()` function operator provides an easy
  way to transform an existing function to a labeller function. The
  existing function just needs to take and return a character vector.

## Documentation

* Improved documentation for `aes()`, `layer()` and much much more.

* I've tried to reduce the use of `...` so that you can see all the 
  documentation in one place rather than having to integrate multiple pages.
  In some cases this has involved adding additional arguments to geoms
  to make it more clear what you can do:
  
    *  `geom_smooth()` gains explicit `method`, `se` and `formula` arguments.
    
    * `geom_histogram()` gains `binwidth`, `bins`, `origin` and `right` 
      arguments.
      
    * `geom_jitter()` gains `width` and `height` arguments to make it easier
      to control the amount of jittering without using the lengthy 
      `position_jitter()` function (#1116)

* Use of `qplot()` in examples has been minimised (#1123, @hrbrmstr). This is
  inline with the 2nd edition of the ggplot2 box, which minimises the use of 
  `qplot()` in favour of `ggplot()`.

* Tightly linked geoms and stats (e.g. `geom_boxplot()` and `stat_boxplot()`) 
  are now documented in the same file so you can see all the arguments in one
  place. Variations of the same idea (e.g. `geom_path()`, `geom_line()`, and
  `geom_step()`) are also documented together.

* It's now obvious that you can set the `binwidth` parameter for
  `stat_bin_hex()`, `stat_summary_hex()`, `stat_bin_2d()`, and
  `stat_summary_2d()`. 

* The internals of positions have been cleaned up considerably. You're unlikely
  to notice any external changes, although the documentation should be a little
  less confusing since positions now don't list parameters they never use.

## Data

* All datasets have class `tbl_df` so if you also use dplyr, you get a better
  print method.

* `economics` has been brought up to date to 2015-04-01.

* New `economics_long` is the economics data in long form.

* New `txhousing` dataset containing information about the Texas housing
  market. Useful for examples that need multiple time series, and for
  demonstrating model+vis methods.

* New `luv_colours` dataset which contains the locations of all
  built-in `colors()` in Luv space.

* `movies` has been moved into its own package, ggplot2movies, because it was 
  large and not terribly useful. If you've used the movies dataset, you'll now 
  need to explicitly load the package with `library(ggplot2movies)`.

## Bug fixes and minor improvements

* All partially matched arguments and `$` have been been replaced with 
  full matches (@jimhester, #1134).

* ggplot2 now exports `alpha()` from the scales package (#1107), and `arrow()` 
  and `unit()` from grid (#1225). This means you don't need attach scales/grid 
  or do `scales::`/`grid::` for these commonly used functions.

* `aes_string()` now only parses character inputs. This fixes bugs when
  using it with numbers and non default `OutDec` settings (#1045).

* `annotation_custom()` automatically adds a unique id to each grob name,
  making it easier to plot multiple grobs with the same name (e.g. grobs of
  ggplot2 graphics) in the same plot (#1256).

* `borders()` now accepts xlim and ylim arguments for specifying the geographical 
  region of interest (@markpayneatwork, #1392).

* `coord_cartesian()` applies the same expansion factor to limits as for scales. 
  You can suppress with `expand = FALSE` (#1207).

* `coord_trans()` now works when breaks are suppressed (#1422).

* `cut_number()` gives error message if the number of requested bins can
  be created because there are two few unique values (#1046).

* Character labels in `facet_grid()` are no longer (incorrectly) coerced into
  factors. This caused problems with custom label functions (#1070).

* `facet_wrap()` and `facet_grid()` now allow you to use non-standard
  variable names by surrounding them with backticks (#1067).

* `facet_wrap()` more carefully checks its `nrow` and `ncol` arguments
  to ensure that they're specified correctly (@richierocks, #962)

* `facet_wrap()` gains a `dir` argument to control the direction the
  panels are wrapped in. The default is "h" for horizontal. Use "v" for
  vertical layout (#1260).

* `geom_abline()`, `geom_hline()` and `geom_vline()` have been rewritten to
  have simpler behaviour and be more consistent:

    * `stat_abline()`, `stat_hline()` and `stat_vline()` have been removed:
      these were never suitable for use other than with `geom_abline()` etc
      and were not documented.

    * `geom_abline()`, `geom_vline()` and `geom_hline()` are bound to
      `stat_identity()` and `position_identity()`

    * Intercept parameters can no longer be set to a function.

    * They are all documented in one file, since they are so closely related.

* `geom_bin2d()` will now let you specify one dimension's breaks exactly,
  without touching the other dimension's default breaks at all (#1126).

* `geom_crossbar()` sets grouping correctly so you can display multiple
  crossbars on one plot. It also makes the default `fatten` argument a little
  bigger to make the middle line more obvious (#1125).

* `geom_histogram()` and `geom_smooth()` now only inform you about the
  default values once per layer, rather than once per panel (#1220).

* `geom_pointrange()` gains `fatten` argument so you can control the
  size of the point relative to the size of the line.

* `geom_segment()` annotations were not transforming with scales 
  (@BrianDiggs, #859).

* `geom_smooth()` is no longer so chatty. If you want to know what the default
  smoothing method is, look it up in the documentation! (#1247)

* `geom_violin()` now has the ability to draw quantile lines (@DanRuderman).

* `ggplot()` now captures the parent frame to use for evaluation,
  rather than always defaulting to the global environment. This should
  make ggplot more suitable to use in more situations (e.g. with knitr)

* `ggsave()` has been simplified a little to make it easier to maintain.
  It no longer checks that you're printing a ggplot2 object (so now also
  works with any grid grob) (#970), and always requires a filename.
  Parameter `device` now supports character argument to specify which supported
  device to use ('pdf', 'png', 'jpeg', etc.), for when it cannot be correctly
  inferred from the file extension (for example when a temporary filename is
  supplied server side in shiny apps) (@sebkopf, #939). It no longer opens
  a graphics device if one isn't already open - this is annoying when you're
  running from a script (#1326).

* `guide_colorbar()` creates correct legend if only one color (@krlmlr, #943).

* `guide_colorbar()` no longer fails when the legend is empty - previously
  this often masked misspecifications elsewhere in the plot (#967).

* New `layer_data()` function extracts the data used for plotting for a given
  layer. It's mostly useful for testing.

* User supplied `minor_breaks` can now be supplied on the same scale as 
  the data, and will be automatically transformed with by scale (#1385).

* You can now suppress the appearance of an axis/legend title (and the space
  that would allocated for it) with `NULL` in the `scale_` function. To
  use the default label, use `waiver()` (#1145).

* Position adjustments no longer warn about potentially varying ranges
  because the problem rarely occurs in practice and there are currently a
  lot of false positives since I don't understand exactly what FP criteria
  I should be testing.

* `scale_fill_grey()` now uses red for missing values. This matches
  `scale_colour_grey()` and makes it obvious where missing values lie.
  Override with `na.value`.

* `scale_*_gradient2()` defaults to using Lab colour space.

* `scale_*_gradientn()` now allows `colours` or `colors` (#1290)

* `scale_y_continuous()` now also transforms the `lower`, `middle` and `upper`
  aesthetics used by `geom_boxplot()`: this only affects
  `geom_boxplot(stat = "identity")` (#1020).

* Legends no longer inherit aesthetics if `inherit.aes` is FALSE (#1267).

* `lims()` makes it easy to set the limits of any axis (#1138).

* `labels = NULL` now works with `guide_legend()` and `guide_colorbar()`.
  (#1175, #1183).

* `override.aes` now works with American aesthetic spelling, e.g. color

* Scales no longer round data points to improve performance of colour
  palettes. Instead the scales package now uses a much faster colour
  interpolation algorithm (#1022).

* `scale_*_brewer()` and `scale_*_distiller()` add new `direction` argument of 
  `scales::brewer_pal`, making it easier to change the order of colours 
  (@jiho, #1139).

* `scale_x_date()` now clips dates outside the limits in the same way as
  `scale_x_continuous()` (#1090).

* `stat_bin()` gains `bins` arguments, which denotes the number of bins. Now
  you can set `bins=100` instead of `binwidth=0.5`. Note that `breaks` or
  `binwidth` will override it (@tmshn, #1158, #102).

* `stat_boxplot()` warns if a continuous variable is used for the `x` aesthetic
  without also supplying a `group` aesthetic (#992, @krlmlr).

* `stat_summary_2d()` and `stat_bin_2d()` now share exactly the same code for 
  determining breaks from `bins`, `binwidth`, and `origin`. 
  
* `stat_summary_2d()` and `stat_bin_2d()` now output in tile/raster compatible 
  form instead of rect compatible form. 

* Automatically computed breaks do not lead to an error for transformations like
  "probit" where the inverse can map to infinity (#871, @krlmlr)

* `stat_function()` now always evaluates the function on the original scale.
  Previously it computed the function on transformed scales, giving incorrect
  values (@BrianDiggs, #1011).

* `strip_dots` works with anonymous functions within calculated aesthetics 
  (e.g. `aes(sapply(..density.., function(x) mean(x))))` (#1154, @NikNakk)

* `theme()` gains `validate = FALSE` parameter to turn off validation, and 
  hence store arbitrary additional data in the themes. (@tdhock, #1121)

* Improved the calculation of segments needed to draw the curve representing
  a line when plotted in polar coordinates. In some cases, the last segment
  of a multi-segment line was not drawn (@BrianDiggs, #952)<|MERGE_RESOLUTION|>--- conflicted
+++ resolved
@@ -1,16 +1,14 @@
 # ggplot2 (development version)
 
-<<<<<<< HEAD
 * Theme margins can have NA-units to inherit from parent elements. The new
   function `margin_part()` has NA-units as default (@teunbrand, #6155)
-=======
+* New `margin_auto()` specification for theme margins.
 * Fixed bug where binned scales wouldn't simultaneously accept transformations
   and function-limits (@teunbrand, #6144).
 * Fixed bug where the `ggplot2::`-prefix did not work with `stage()` 
   (@teunbrand, #6104).
 * New `get_labs()` function for retrieving completed plot labels 
   (@teunbrand, #6008).
->>>>>>> b174986f
 * Built-in `theme_*()` functions now have `ink` and `paper` arguments to control
   foreground and background colours respectively (@teunbrand)
 * The `summary()` method for ggplots is now more terse about facets 

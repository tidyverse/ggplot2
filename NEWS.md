# ggplot2 (development version)

<<<<<<< HEAD
* `geom_rect()` can now derive the required corners positions from `x`/`width`
  or `y`/`height` parameterisation (@teunbrand, #5861).
=======
* All position scales now use the same definition of `x` and `y` aesthetics.
  This lets uncommon aesthetics like `xintercept` expand scales as usual.
  (#3342, #4966, @teunbrand)
* Bare numeric values provided to Date or Datetime scales get inversely 
  transformed (cast to Date/POSIXct) with a warning (@teunbrand).
* `stat_bin()` now accepts functions for argument `breaks` (@aijordan, #4561)
* (internal) The plot's layout now has a coord parameter that is used to 
  prevent setting up identical panel parameters (#5427)
* (internal) rearranged the code of `Facet$draw_panels()` method (@teunbrand).
* `geom_rug()` prints a warning when `na.rm = FALSE`, as per documentation (@pn317, #5905)
* `position_dodge(preserve = "single")` now handles multi-row geoms better,
  such as `geom_violin()` (@teunbrand based on @clauswilke's work, #2801).
* `position_jitterdodge()` now dodges by `group` (@teunbrand, #3656)
* The `arrow.fill` parameter is now applied to more line-based functions: 
  `geom_path()`, `geom_line()`, `geom_step()` `geom_function()`, line 
   geometries in `geom_sf()` and `element_line()`.
>>>>>>> fb33e266
* Fixed bug where binned guides would keep out-of-bounds breaks 
  (@teunbrand, #5870).
* The size of the `draw_key_polygon()` glyph now reflects the `linewidth` 
  aesthetic (#4852).
* New function `complete_theme()` to replicate how themes are handled during
  plot building (#5801).
* Special getter and setter functions have been renamed for consistency, allowing
  for better tab-completion with `get_*`- and `set_*`-prefixes. The old names 
  remain available for backward compatibility (@teunbrand, #5568).
  
  | New name             | Old name          |
  | -------------------- | ----------------- |
  | `get_theme()`        | `theme_get()`     |
  | `set_theme()`        | `theme_set()`     |
  | `replace_theme()`    | `theme_replace()` |
  | `update_theme()`     | `theme_update()`  |
  | `get_last_plot()`    | `last_plot()`     |
  | `get_layer_data()`   | `layer_data()`    |
  | `get_layer_grob()`   | `layer_grob()`    |
  | `get_panel_scales()` | `layer_scales()`  |

* Discrete scales now support `minor_breaks`. This may only make sense in
  discrete position scales, where it affects the placement of minor ticks
  and minor gridlines (#5434).
* Discrete position scales now expose the `palette` argument, which can be used 
  to customise spacings between levels (@teunbrand, #5770).
* The default `se` parameter in layers with `geom = "smooth"` will be `TRUE` 
  when the data has `ymin` and `ymax` parameters and `FALSE` if these are 
  absent. Note that this does not affect the default of `geom_smooth()` or
  `stat_smooth()` (@teunbrand, #5572).
* The bounded density option in `stat_density()` uses a wider range to
  prevent discontinuities (#5641).
* `geom_raster()` now falls back to rendering as `geom_rect()` when coordinates
  are not Cartesian (#5503).
* `stat_ecdf()` now has an optional `weight` aesthetic (@teunbrand, #5058).
* Position scales combined with `coord_sf()` can now use functions in the 
 `breaks` argument. In addition, `n.breaks` works as intended and 
 `breaks = NULL` removes grid lines and axes (@teunbrand, #4622).
* (Internal) Applying defaults in `geom_sf()` has moved from the internal 
  `sf_grob()` to `GeomSf$use_defaults()` (@teunbrand).
* `facet_wrap()` has new options for the `dir` argument to more precisely
  control panel directions. Internally `dir = "h"` or `dir = "v"` is deprecated 
  (@teunbrand, #5212).
* Prevented `facet_wrap(..., drop = FALSE)` from throwing spurious errors when
  a character facetting variable contained `NA`s (@teunbrand, #5485).
* When facets coerce the faceting variables to factors, the 'ordered' class
  is dropped (@teunbrand, #5666).
* `geom_curve()` now appropriately removes missing data instead of throwing
  errors (@teunbrand, #5831).
* `update_geom_defaults()` and `update_stat_defaults()` have a reset mechanism
  when using `new = NULL` and invisible return the previous defaults (#4993).
* Fixed regression in axes where `breaks = NULL` caused the axes to disappear
  instead of just rendering the axis line (@teunbrand, #5816).
* `geom_point()` can be dodged vertically by using 
  `position_dodge(..., orientation = "y")` (@teunbrand, #5809).
* Fixed bug where `na.value` was incorrectly mapped to non-`NA` values 
  (@teunbrand, #5756).
* Fixed bug in `guide_custom()` that would throw error with `theme_void()` 
  (@teunbrand, #5856).
* New helper function `gg_par()` to translate ggplot2's interpretation of 
  graphical parameters to {grid}'s interpretation (@teunbrand, #5866).
* `scale_{x/y}_discrete()` can now accept a `sec.axis`. It is recommended to
  only use `dup_axis()` to set custom breaks or labels, as discrete variables 
  cannot be transformed (@teunbrand, #3171).
* `stat_density()` has the new computed variable: `wdensity`, which is
  calculated as the density times the sum of weights (@teunbrand, #4176).
* `theme()` gets new `spacing` and `margins` arguments that all other spacings
  and (non-text) margins inherit from (@teunbrand, #5622).
* `geom_ribbon()` can have varying `fill` or `alpha` in linear coordinate
  systems (@teunbrand, #4690).
* `geom_tile()` computes default widths and heights per panel instead of
  per layer (@teunbrand, #5740).
* The `fill` of the `panel.border` theme setting is ignored and forced to be
  transparent (#5782).
* `stat_align()` skips computation when there is only 1 group and therefore
  alignment is not necessary (#5788).
* `position_stack()` skips computation when all `x` values are unique and 
  therefore stacking is not necessary (#5788).
* A new `ggplot_build()` S3 method for <ggplot_built> classes was added, which
  returns input unaltered (@teunbrand, #5800).
* `width` is implemented as aesthetic instead of parameter in `geom_col()` and
  `geom_bar()` (#3142).
* Fix a bug in `position_jitterdodge()` where different jitters would be applied
  to different position aesthetics of the same axis (@teunbrand, #5818).
* In `stat_bin()`, the default `boundary` is now chosen to better adhere to 
  the `nbin` argument (@teunbrand, #5882, #5036)
* `after_stat()` and `after_scale()` throw warnings when the computed aesthetics
  are not of the correct length (#5901).
* `geom_hline()` and `geom_vline()` now have `position` argument
  (@yutannihilation, #4285).

# ggplot2 3.5.1

This is a small release focusing on fixing regressions from 3.5.0 and 
documentation updates.

## Bug fixes

* Fixed bug where discrete scales could not map aesthetics only consisting of
  `NA`s (#5623)
* Fixed spurious warnings from `sec_axis()` with `breaks = NULL` (#5713).
* Patterns and gradients are now also enabled in `geom_sf()` 
  (@teunbrand, #5716).
* The default behaviour of `resolution()` has been reverted to pre-3.5.0 
  behaviour. Whether mapped discrete vectors should be treated as having 
  resolution of 1 is controlled by the new `discrete` argument.
* Fixed bug in `guide_bins()` and `guide_coloursteps()` where discrete breaks,
  such as the levels produced by `cut()`, were ordered incorrectly 
  (@teunbrand, #5757).
  
## Improvements

* When facets coerce the faceting variables to factors, the 'ordered' class
  is dropped (@teunbrand, #5666).
* `coord_map()` and `coord_polar()` throw informative warnings when used
  with the guide system (#5707).
* When passing a function to `stat_contour(breaks)`, that function is used to
  calculate the breaks even if `bins` and `binwidth` are missing 
  (@teunbrand, #5686).
* `geom_step()` now supports `lineend`, `linejoin` and `linemitre` parameters 
  (@teunbrand, #5705).
* Fixed performance loss when the `.data` pronoun is used in `aes()` (#5730).
* Facet evaluation is better at dealing with inherited errors 
  (@teunbrand, #5670).
* `stat_bin()` deals with non-finite breaks better (@teunbrand, #5665).
* While axes in `coord_radial()` don't neatly fit the top/right/bottom/left
  organisation, specifying `position = "top"` or `position = "right"` 
  in the scale will flip the placement of the radial axis (#5735)
* Theme elements that do not exist now throw warnings instead of errors (#5719).
* Fixed bug in `coord_radial()` where full circles were not treated as such 
  (@teunbrand, #5750).
* When legends detect the presence of values in a layer, `NA` is now detected
  if the data contains values outside the given breaks (@teunbrand, #5749).
* `annotate()` now warns about `stat` or `position` arguments (@teunbrand, #5151)
* `guide_coloursteps(even.steps = FALSE)` now works with discrete data that has 
  been formatted by `cut()` (@teunbrand, #3877).

# ggplot2 3.5.0

This is a minor release that turned out quite beefy. It is focused on 
overhauling the guide system: the system responsible for displaying information 
from scales in the guise of axes and legends. As part of that overhaul, new 
guides have been implemented and existing guides have been refined. The look 
and feel of guides has been mostly preserved, but their internals and 
styling options have changed drastically.

Briefly summarising other highlights, we also welcome `coord_radial()` as a 
successor of  `coord_polar()`. Initial support for newer graphical features, 
such as pattern fills has been added. The API has changed how `I()`/`<AsIs>` 
vectors interact with the scale system, namely: not at all. 

## Breaking changes

* The guide system. As a whole. See 'new features' for more information. 
  While the S3 guide generics are still in place, the S3 methods for 
  `guide_train()`, `guide_merge()`, `guide_geom()`, `guide_transform()`,
  `guide_gengrob()` have been superseded by the respective ggproto methods.
  In practice, this will mean that `NextMethod()` or sub-classing ggplot2's
  guides with the S3 system will no longer work.
  
* By default, `guide_legend()` now only draws a key glyph for a layer when
  the value is in the layer's data. To revert to the old behaviour, you
  can still set `show.legend = c({aesthetic} = TRUE)` (@teunbrand, #3648).

* In the `scale_{colour/fill}_gradient2()` and 
  `scale_{colour/fill}_steps2()` functions, the `midpoint` argument is 
  transformed by the scale transformation (#3198).
  
* The `legend.key` theme element is set to inherit from the `panel.background`
  theme element. The default themes no longer set the `legend.key` element.
  This causes a visual change with the default `theme_gray()` (#5549).
  
* The `scale_name` argument in `continuous_scale()`, `discrete_scale()` and
  `binned_scale()` is soft-deprecated. If you have implemented custom scales,
  be advised to double-check that unnamed arguments ends up where they should 
  (@teunbrand, #1312).  
  
* The `legend.text.align` and `legend.title.align` arguments in `theme()` are 
  deprecated. The `hjust` setting of the `legend.text` and `legend.title` 
  elements continues to fulfill the role of text alignment (@teunbrand, #5347).
  
* 'lines' units in `geom_label()`, often used in the `label.padding` argument, 
  are now are relative to the text size. This causes a visual change, but fixes 
  a misalignment issue between the textbox and text (@teunbrand, #4753)
  
* `coord_flip()` has been marked as superseded. The recommended alternative is
  to swap the `x` and `y` aesthetic and/or using the `orientation` argument in
  a layer (@teunbrand, #5130).
  
* The `trans` argument in scales and secondary axes has been renamed to 
  `transform`. The `trans` argument itself is deprecated. To access the
  transformation from the scale, a new `get_transformation()` method is 
  added to Scale-classes (#5558).
  
* Providing a numeric vector to `theme(legend.position)` has been deprecated.
  To set the default legend position inside the plot use 
  `theme(legend.position = "inside", legend.position.inside = c(...))` instead.

## New features

* Plot scales now ignore `AsIs` objects constructed with `I(x)`, instead of
  invoking the identity scale. This allows these columns to co-exist with other
  layers that need a non-identity scale for the same aesthetic. Also, it makes
  it easy to specify relative positions (@teunbrand, #5142).
  
* The `fill` aesthetic in many geoms now accepts grid's patterns and gradients.
  For developers of layer extensions, this feature can be enabled by switching 
  from `fill = alpha(fill, alpha)` to `fill = fill_alpha(fill, alpha)` when 
  providing fills to `grid::gpar()` (@teunbrand, #3997).
  
* New function `check_device()` for testing the availability of advanced 
  graphics features introduced in R 4.1.0 onward (@teunbrand, #5332).
  
* `coord_radial()` is a successor to `coord_polar()` with more customisation 
  options. `coord_radial()` can:
  
  * integrate with the new guide system via a dedicated `guide_axis_theta()` to
    display the angle coordinate.
  * in addition to drawing full circles, also draw circle sectors by using the 
    `end` argument.
  * avoid data vanishing in the center of the plot by setting the `donut` 
    argument.
  * adjust the `angle` aesthetic of layers, such as `geom_text()`, to align 
    with the coordinate system using the `rotate_angle` argument.
    
### The guide system

The guide system encompassing axes and legends, as the last remaining chunk of 
ggplot2, has been rewritten to use the `<ggproto>` system instead of the S3 
system. This change was a necessary step to officially break open the guide 
system for extension package developers. The axes and legends now inherit from 
a `<Guide>` class, which makes them extensible in the same manner as geoms, 
stats, facets and coords (#3329, @teunbrand)

* The most user-facing change is that the styling of guides is rewired through
  the theme system. Guides now have a `theme` argument that can style 
  individual guides, while `theme()` has gained additional arguments to style
  guides. Theme elements declared in the guide override theme elements set
  through the plot. The new theme elements for guides are: 
  `legend.key.spacing{.x/.y}`, `legend.frame`, `legend.axis.line`, 
  `legend.ticks`, `legend.ticks.length`, `legend.text.position` and 
  `legend.title.position`. Previous style options in the arguments of 
  `guide_*()` functions are soft-deprecated.

* Unfortunately, we could not fully preserve the function of pre-existing
  guide extensions written in the S3 system. A fallback for these old guides
  is encapsulated in the `<GuideOld>` class, which calls the old S3 generics.
  The S3 methods have been removed as part of cleaning up, so the old guides
  will still work if the S3 methods are reimplemented, but we encourage to
  switch to the new system (#2728).
  
* The `order` argument of guides now strictly needs to be a length-1 
  integer (#4958).
  
#### Axes

* New `guide_axis_stack()` to combine other axis guides on top of one another.

* New `guide_axis_theta()` to draw an axis in a circular arc in 
  `coord_radial()`. The guide can be controlled by adding 
  `guides(theta = guide_axis_theta(...))` to a plot.

* New `guide_axis_logticks()` can be used to draw logarithmic tick marks as
  an axis. It supersedes the `annotation_logticks()` function 
  (@teunbrand, #5325).

* `guide_axis()` gains a `minor.ticks` argument to draw minor ticks (#4387).

* `guide_axis()` gains a `cap` argument that can be used to trim the
      axis line to extreme breaks (#4907).

* Primary axis titles are now placed at the primary guide, so that
  `guides(x = guide_axis(position = "top"))` will display the title at the
  top by default (#4650).
  
* The default `vjust` for the `axis.title.y.right` element is now 1 instead of
  0.
  
* Unknown secondary axis guide positions are now inferred as the opposite 
  of the primary axis guide when the latter has a known `position` (#4650).
  
#### Legends

* New `guide_custom()` function for drawing custom graphical objects (grobs)
  unrelated to scales in legend positions (#5416).
  
* All legends have acquired a `position` argument, that allows individual guides
  to deviate from the `legend.position` set in the `theme()` function. This
  means that legends can now be placed at multiple sides of the plot (#5488).
  
* The spacing between legend keys and their labels, in addition to legends
  and their titles, is now controlled by the text's `margin` setting. Not
  specifying margins will automatically add appropriate text margins. To
  control the spacing within a legend between keys, the new 
  `legend.key.spacing.{x/y}` argument can be used in `theme()`. This leaves the 
  `legend.spacing` theme setting dedicated to solely controlling the spacing 
  between different guides (#5455).
  
* `guide_colourbar()` and `guide_coloursteps()` gain an `alpha` argument to
  set the transparency of the bar (#5085).

* New `display` argument in `guide_colourbar()` supplants the `raster` argument.
  In R 4.1.0 and above, `display = "gradient"` will draw a gradient.
  
* Legend keys that can draw arrows have their size adjusted for arrows.

* When legend titles are larger than the legend, title justification extends
  to the placement of keys and labels (#1903).

* Glyph drawing functions of the `draw_key_*()` family can now set `"width"`
  and `"height"` attributes (in centimetres) to the produced keys to control
  their displayed size in the legend.
  
* `coord_sf()` now uses customisable guides provided in the scales or 
  `guides()` function (@teunbrand).

## Improvements

* `guide_coloursteps(even.steps = FALSE)` now draws one rectangle per interval
  instead of many small ones (#5481).

* `draw_key_label()` now better reflects the appearance of labels (#5561).

* `position_stack()` no longer silently removes missing data, which is now
  handled by the geom instead of position (#3532).
  
* The `minor_breaks` function argument in scales can now also take a function 
  with two arguments: the scale's limits and the scale's major breaks (#3583).
  
* Failing to fit or predict in `stat_smooth()` now gives a warning and omits
  the failed group, instead of throwing an error (@teunbrand, #5352).
  
* `labeller()` now handles unspecified entries from lookup tables
  (@92amartins, #4599).
  
* `fortify.default()` now accepts a data-frame-like object granted the object
  exhibits healthy `dim()`, `colnames()`, and `as.data.frame()` behaviours
  (@hpages, #5390).

* `geom_violin()` gains a `bounds` argument analogous to `geom_density()`s 
  (@eliocamp, #5493).

* To apply dodging more consistently in violin plots, `stat_ydensity()` now
  has a `drop` argument to keep or discard groups with 1 observation.
  
* `geom_boxplot()` gains a new argument, `staplewidth` that can draw staples
  at the ends of whiskers (@teunbrand, #5126)
  
* `geom_boxplot()` gains an `outliers` argument to switch outliers on or off,
  in a manner that does affects the scale range. For hiding outliers that does
  not affect the scale range, you can continue to use `outlier.shape = NA` 
  (@teunbrand, #4892).
  
* Nicer error messages for xlim/ylim arguments in coord-* functions
  (@92amartins, #4601, #5297).

* You can now omit either `xend` or `yend` from `geom_segment()` as only one
  of these is now required. If one is missing, it will be filled from the `x`
  and `y` aesthetics respectively. This makes drawing horizontal or vertical
  segments a little bit more convenient (@teunbrand, #5140).
  
* When `geom_path()` has aesthetics varying within groups, the `arrow()` is
  applied to groups instead of individual segments (@teunbrand, #4935).
  
* `geom_text()` and `geom_label()` gained a `size.unit` parameter that set the 
  text size to millimetres, points, centimetres, inches or picas 
  (@teunbrand, #3799).
  
* `geom_label()` now uses the `angle` aesthetic (@teunbrand, #2785)

* The `label.padding` argument in `geom_label()` now supports inputs created
  with the `margin()` function (#5030).
  
* `ScaleContinuous$get_breaks()` now only calls `scales::zero_range()` on limits
  in transformed space, rather than in data space (#5304).
  
* Scales throw more informative messages (@teunbrand, #4185, #4258)
  
* `scale_*_manual()` with a named `values` argument now emits a warning when
  none of those names match the values found in the data (@teunbrand, #5298).
  
* The `name` argument in most scales is now explicitly the first argument 
  (#5535)
  
* The `translate_shape_string()` internal function is now exported for use in
  extensions of point layers (@teunbrand, #5191).
  
* To improve `width` calculation in bar plots with empty factor levels, 
  `resolution()` considers `mapped_discrete` values as having resolution 1 
  (@teunbrand, #5211)
  
* In `theme()`, some elements can be specified with `rel()` to inherit from
  `unit`-class objects in a relative fashion (@teunbrand, #3951).
  
* `theme()` now supports splicing a list of arguments (#5542).

* In the theme element hierarchy, parent elements that are a strict subclass
  of child elements now confer their subclass upon the children (#5457).
  
* New `plot.tag.location` in `theme()` can control placement of the plot tag
  in the `"margin"`, `"plot"` or the new `"panel"` option (#4297).
  
* `coord_munch()` can now close polygon shapes (@teunbrand, #3271)
  
* Aesthetics listed in `geom_*()` and `stat_*()` layers now point to relevant
  documentation (@teunbrand, #5123).
  
* The new argument `axes` in `facet_grid()` and `facet_wrap()` controls the
  display of axes at interior panel positions. Additionally, the `axis.labels`
  argument can be used to only draw tick marks or fully labelled axes 
  (@teunbrand, #4064).
  
* `coord_polar()` can have free scales in facets (@teunbrand, #2815).

* The `get_guide_data()` function can be used to extract position and label
  information from the plot (#5004).
  
* Improve performance of layers without positional scales (@zeehio, #4990)

* More informative error for mismatched 
  `direction`/`theme(legend.direction = ...)` arguments (#4364, #4930).

## Bug fixes

* Fixed regression in `guide_legend()` where the `linewidth` key size
  wasn't adapted to the width of the lines (#5160).

* In `guide_bins()`, the title no longer arbitrarily becomes offset from
  the guide when it has long labels.
  
* `guide_colourbar()` and `guide_coloursteps()` merge properly when one
  of the aesthetics is dropped (#5324).

* When using `geom_dotplot(binaxis = "x")` with a discrete y-variable, dots are
  now stacked from the y-position rather than from 0 (@teunbrand, #5462)
  
* `stat_count()` treats `x` as unique in the same manner `unique()` does 
  (#4609).
  
* The plot's title, subtitle and caption now obey horizontal text margins
  (#5533).
  
* Contour functions will not fail when `options("OutDec")` is not `.` (@eliocamp, #5555).

* Lines where `linewidth = NA` are now dropped in `geom_sf()` (#5204).

* `ggsave()` no longer sometimes creates new directories, which is now 
  controlled by the new `create.dir` argument (#5489).
  
* Legend titles no longer take up space if they've been removed by setting 
  `legend.title = element_blank()` (@teunbrand, #3587).
  
* `resolution()` has a small tolerance, preventing spuriously small resolutions 
  due to rounding errors (@teunbrand, #2516).
  
* `stage()` now works correctly, even with aesthetics that do not have scales 
  (#5408)
  
* `stat_ydensity()` with incomplete groups calculates the default `width` 
  parameter more stably (@teunbrand, #5396)
  
* The `size` argument in `annotation_logticks()` has been deprecated in favour
  of the `linewidth` argument (#5292).
  
* Binned scales now treat `NA`s in limits the same way continuous scales do 
  (#5355).

* Binned scales work better with `trans = "reverse"` (#5355).

* Integers are once again valid input to theme arguments that expect numeric
  input (@teunbrand, #5369)
  
* Legends in `scale_*_manual()` can show `NA` values again when the `values` is
  a named vector (@teunbrand, #5214, #5286).
  
* Fixed bug in `coord_sf()` where graticule lines didn't obey 
  `panel.grid.major`'s linewidth setting (@teunbrand, #5179)
  
* Fixed bug in `annotation_logticks()` when no suitable tick positions could
  be found (@teunbrand, #5248).
  
* The default width of `geom_bar()` is now based on panel-wise resolution of
  the data, rather than global resolution (@teunbrand, #4336).
  
* `stat_align()` is now applied per panel instead of globally, preventing issues
  when facets have different ranges (@teunbrand, #5227).
  
* A stacking bug in `stat_align()` was fixed (@teunbrand, #5176).

* `stat_contour()` and `stat_contour_filled()` now warn about and remove
  duplicated coordinates (@teunbrand, #5215).
  
* `guide_coloursteps()` and `guide_bins()` sort breaks (#5152). 
  
## Internal changes
  
* The `ScaleContinuous$get_breaks()` method no longer censors
  the computed breaks.
  
* The ggplot object now contains `$layout` which points to the `Layout` ggproto
  object and will be used by the `ggplot_build.ggplot` method. This was exposed
  so that package developers may extend the behaviour of the `Layout` ggproto 
  object without needing to develop an entirely new `ggplot_build` method 
  (@jtlandis, #5077).
  
* Guide building is now part of `ggplot_build()` instead of 
  `ggplot_gtable()` to allow guides to observe unmapped data (#5483).
  
* The `titleGrob()` function has been refactored to be faster and less
  complicated.

* The `scales_*()` functions related to managing the `<ScalesList>` class have
  been implemented as methods in the `<ScalesList>` class, rather than stray
  functions (#1310).
  
# ggplot2 3.4.4

This hotfix release adapts to a change in r-devel's `base::is.atomic()` and 
the upcoming retirement of maptools.

* `fortify()` for sp objects (e.g., `SpatialPolygonsDataFrame`) is now deprecated
  and will be removed soon in support of [the upcoming retirement of rgdal, rgeos,
  and maptools](https://r-spatial.org/r/2023/05/15/evolution4.html). In advance
  of the whole removal, `fortify(<SpatialPolygonsDataFrame>, region = ...)`
  no longer works as of this version (@yutannihilation, #5244).

# ggplot2 3.4.3
This hotfix release addresses a version comparison change in r-devel. There are
no user-facing or breaking changes.

# ggplot2 3.4.2
This is a hotfix release anticipating changes in r-devel, but folds in upkeep
changes and a few bug fixes as well.

## Minor improvements

* Various type checks and their messages have been standardised 
  (@teunbrand, #4834).
  
* ggplot2 now uses `scales::DiscreteRange` and `scales::ContinuousRange`, which
  are available to write scale extensions from scratch (@teunbrand, #2710).
  
* The `layer_data()`, `layer_scales()` and `layer_grob()` now have the default
  `plot = last_plot()` (@teunbrand, #5166).
  
* The `datetime_scale()` scale constructor is now exported for use in extension
  packages (@teunbrand, #4701).
  
## Bug fixes

* `update_geom_defaults()` and `update_stat_defaults()` now return properly 
  classed objects and have updated docs (@dkahle, #5146).

* For the purposes of checking required or non-missing aesthetics, character 
  vectors are no longer considered non-finite (@teunbrand, @4284).

* `annotation_logticks()` skips drawing ticks when the scale range is non-finite
  instead of throwing an error (@teunbrand, #5229).
  
* Fixed spurious warnings when the `weight` was used in `stat_bin_2d()`, 
  `stat_boxplot()`, `stat_contour()`, `stat_bin_hex()` and `stat_quantile()`
  (@teunbrand, #5216).

* To prevent changing the plotting order, `stat_sf()` is now computed per panel 
  instead of per group (@teunbrand, #4340).

* Fixed bug in `coord_sf()` where graticule lines didn't obey 
  `panel.grid.major`'s linewidth setting (@teunbrand, #5179).

* `geom_text()` drops observations where `angle = NA` instead of throwing an
  error (@teunbrand, #2757).
  
# ggplot2 3.4.1
This is a small release focusing on fixing regressions in the 3.4.0 release
and minor polishes.

## Breaking changes

* The computed variable `y` in `stat_ecdf()` has been superseded by `ecdf` to 
  prevent incorrect scale transformations (@teunbrand, #5113 and #5112).
  
## New features

* Added `scale_linewidth_manual()` and `scale_linewidth_identity()` to support
  the `linewidth` aesthetic (@teunbrand, #5050).
  
* `ggsave()` warns when multiple `filename`s are given, and only writes to the
  first file (@teunbrand, #5114).

## Bug fixes

* Fixed a regression in `geom_hex()` where aesthetics were replicated across 
  bins (@thomasp85, #5037 and #5044).
  
* Using two ordered factors as facetting variables in 
  `facet_grid(..., as.table = FALSE)` now throws a warning instead of an
  error (@teunbrand, #5109).
  
* Fixed misbehaviour of `draw_key_boxplot()` and `draw_key_crossbar()` with 
  skewed key aspect ratio (@teunbrand, #5082).
  
* Fixed spurious warning when `weight` aesthetic was used in `stat_smooth()` 
  (@teunbrand based on @clauswilke's suggestion, #5053).
  
* The `lwd` alias is now correctly replaced by `linewidth` instead of `size` 
  (@teunbrand based on @clauswilke's suggestion #5051).
  
* Fixed a regression in `Coord$train_panel_guides()` where names of guides were 
  dropped (@maxsutton, #5063).

In binned scales:

* Automatic breaks should no longer be out-of-bounds, and automatic limits are
  adjusted to include breaks (@teunbrand, #5082).
  
* Zero-range limits no longer throw an error and are treated akin to continuous
  scales with zero-range limits (@teunbrand, #5066).
  
* The `trans = "date"` and `trans = "time"` transformations were made compatible
  (@teunbrand, #4217).

# ggplot2 3.4.0
This is a minor release focusing on tightening up the internals and ironing out
some inconsistencies in the API. The biggest change is the addition of the 
`linewidth` aesthetic that takes of sizing the width of any line from `size`. 
This change, while attempting to be as non-breaking as possible, has the 
potential to change the look of some of your plots.

Other notable changes is a complete redo of the error and warning messaging in
ggplot2 using the cli package. Messaging is now better contextualised and it 
should be easier to identify which layer an error is coming from. Last, we have
now made the switch to using the vctrs package internally which means that 
support for vctrs classes as variables should improve, along with some small 
gains in rendering speed.

## Breaking changes

* A `linewidth` aesthetic has been introduced and supersedes the `size` 
  aesthetic for scaling the width of lines in line based geoms. `size` will 
  remain functioning but deprecated for these geoms and it is recommended to 
  update all code to reflect the new aesthetic. For geoms that have _both_ point 
  sizing and linewidth sizing (`geom_pointrange()` and `geom_sf`) `size` now 
  **only** refers to sizing of points which can leads to a visual change in old
  code (@thomasp85, #3672)
  
* The default line width for polygons in `geom_sf()` have been decreased to 0.2 
  to reflect that this is usually used for demarking borders where a thinner 
  line is better suited. This change was made since we already induced a 
  visual change in `geom_sf()` with the introduction of the `linewidth` 
  aesthetic.
  
* The dot-dot notation (`..var..`) and `stat()`, which have been superseded by
  `after_stat()`, are now formally deprecated (@yutannihilation, #3693).

* `qplot()` is now formally deprecated (@yutannihilation, #3956).

* `stage()` now properly refers to the values without scale transformations for
  the stage of `after_stat`. If your code requires the scaled version of the
  values for some reason, you have to apply the same transformation by yourself,
  e.g. `sqrt()` for `scale_{x,y}_sqrt()` (@yutannihilation and @teunbrand, #4155).

* Use `rlang::hash()` instead of `digest::digest()`. This update may lead to 
  changes in the automatic sorting of legends. In order to enforce a specific
  legend order use the `order` argument in the guide. (@thomasp85, #4458)

* referring to `x` in backquoted expressions with `label_bquote()` is no longer
  possible.

* The `ticks.linewidth` and `frame.linewidth` parameters of `guide_colourbar()`
  are now multiplied with `.pt` like elsewhere in ggplot2. It can cause visual
  changes when these arguments are not the defaults and these changes can be 
  restored to their previous behaviour by adding `/ .pt` (@teunbrand #4314).

* `scale_*_viridis_b()` now uses the full range of the viridis scales 
  (@gregleleu, #4737)

## New features

* `geom_col()` and `geom_bar()` gain a new `just` argument. This is set to `0.5`
  by default; use `just = 0`/`just = 1` to place columns on the left/right
  of the axis breaks.
  (@wurli, #4899)

* `geom_density()` and `stat_density()` now support `bounds` argument
  to estimate density with boundary correction (@echasnovski, #4013).

* ggplot now checks during statistical transformations whether any data 
  columns were dropped and warns about this. If stats intend to drop
  data columns they can declare them in the new field `dropped_aes`.
  (@clauswilke, #3250)

* `...` supports `rlang::list2` dynamic dots in all public functions. 
  (@mone27, #4764) 

* `theme()` now has a `strip.clip` argument, that can be set to `"off"` to 
  prevent the clipping of strip text and background borders (@teunbrand, #4118)
  
* `geom_contour()` now accepts a function in the `breaks` argument 
  (@eliocamp, #4652).

## Minor improvements and bug fixes

* Fix a bug in `position_jitter()` where infinity values were dropped (@javlon,
  #4790).

* `geom_linerange()` now respects the `na.rm` argument (#4927, @thomasp85)

* Improve the support for `guide_axis()` on `coord_trans()` 
  (@yutannihilation, #3959)
  
* Added `stat_align()` to align data without common x-coordinates prior to
  stacking. This is now the default stat for `geom_area()` (@thomasp85, #4850)

* Fix a bug in `stat_contour_filled()` where break value differences below a 
  certain number of digits would cause the computations to fail (@thomasp85, 
  #4874)

* Secondary axis ticks are now positioned more precisely, removing small visual
  artefacts with alignment between grid and ticks (@thomasp85, #3576)

* Improve `stat_function` documentation regarding `xlim` argument. 
  (@92amartins, #4474)

* Fix various issues with how `labels`, `breaks`, `limits`, and `show.limits`
  interact in the different binning guides (@thomasp85, #4831)

* Automatic break calculation now squishes the scale limits to the domain
  of the transformation. This allows `scale_{x/y}_sqrt()` to find breaks at 0   
  when appropriate (@teunbrand, #980).

* Using multiple modified aesthetics correctly will no longer trigger warnings. 
  If used incorrectly, the warning will now report the duplicated aesthetic 
  instead of `NA` (@teunbrand, #4707).

* `aes()` now supports the `!!!` operator in its first two arguments
  (#2675). Thanks to @yutannihilation and @teunbrand for draft
  implementations.

* Require rlang >= 1.0.0 (@billybarc, #4797)

* `geom_violin()` no longer issues "collapsing to unique 'x' values" warning
  (@bersbersbers, #4455)

* `annotate()` now documents unsupported geoms (`geom_abline()`, `geom_hline()`
  and `geom_vline()`), and warns when they are requested (@mikmart, #4719)

* `presidential` dataset now includes Trump's presidency (@bkmgit, #4703).

* `position_stack()` now works fully with `geom_text()` (@thomasp85, #4367)

* `geom_tile()` now correctly recognises missing data in `xmin`, `xmax`, `ymin`,
  and `ymax` (@thomasp85 and @sigmapi, #4495)

* `geom_hex()` will now use the binwidth from `stat_bin_hex()` if present, 
  instead of deriving it (@thomasp85, #4580)
  
* `geom_hex()` now works on non-linear coordinate systems (@thomasp85)

* Fixed a bug throwing errors when trying to render an empty plot with secondary
  axes (@thomasp85, #4509)

* Axes are now added correctly in `facet_wrap()` when `as.table = FALSE`
  (@thomasp85, #4553)

* Better compatibility of custom device functions in `ggsave()` 
  (@thomasp85, #4539)

* Binning scales are now more resilient to calculated limits that ends up being
  `NaN` after transformations (@thomasp85, #4510)

* Strip padding in `facet_grid()` is now only in effect if 
  `strip.placement = "outside"` _and_ an axis is present between the strip and 
  the panel (@thomasp85, #4610)

* Aesthetics of length 1 are now recycled to 0 if the length of the data is 0 
  (@thomasp85, #4588)

* Setting `size = NA` will no longer cause `guide_legend()` to error 
  (@thomasp85, #4559)

* Setting `stroke` to `NA` in `geom_point()` will no longer impair the sizing of
  the points (@thomasp85, #4624)

* `stat_bin_2d()` now correctly recognises the `weight` aesthetic 
  (@thomasp85, #4646)
  
* All geoms now have consistent exposure of linejoin and lineend parameters, and
  the guide keys will now respect these settings (@thomasp85, #4653)

* `geom_sf()` now respects `arrow` parameter for lines (@jakeruss, #4659)

* Updated documentation for `print.ggplot` to reflect that it returns
  the original plot, not the result of `ggplot_build()`. (@r2evans, #4390)

* `scale_*_manual()` no longer displays extra legend keys, or changes their 
  order, when a named `values` argument has more items than the data. To display
  all `values` on the legend instead, use
  `scale_*_manual(values = vals, limits = names(vals))`. (@teunbrand, @banfai, 
  #4511, #4534)

* Updated documentation for `geom_contour()` to correctly reflect argument 
  precedence between `bins` and `binwidth`. (@eliocamp, #4651)

* Dots in `geom_dotplot()` are now correctly aligned to the baseline when
  `stackratio != 1` and `stackdir != "up"` (@mjskay, #4614)

* Key glyphs for `geom_boxplot()`, `geom_crossbar()`, `geom_pointrange()`, and
  `geom_linerange()` are now orientation-aware (@mjskay, #4732)
  
* Updated documentation for `geom_smooth()` to more clearly describe effects of 
  the `fullrange` parameter (@thoolihan, #4399).

# ggplot2 3.3.6
This is a very small release only applying an internal change to comply with 
R 4.2 and its deprecation of `default.stringsAsFactors()`. There are no user
facing changes and no breaking changes.

# ggplot2 3.3.5
This is a very small release focusing on fixing a couple of untenable issues 
that surfaced with the 3.3.4 release

* Revert changes made in #4434 (apply transform to intercept in `geom_abline()`) 
  as it introduced undesirable issues far worse than the bug it fixed 
  (@thomasp85, #4514)
* Fixes an issue in `ggsave()` when producing emf/wmf files (@yutannihilation, 
  #4521)
* Warn when grDevices specific arguments are passed to ragg devices (@thomasp85, 
  #4524)
* Fix an issue where `coord_sf()` was reporting that it is non-linear
  even when data is provided in projected coordinates (@clauswilke, #4527)

# ggplot2 3.3.4
This is a larger patch release fixing a huge number of bugs and introduces a 
small selection of feature refinements.

## Features

* Alt-text can now be added to a plot using the `alt` label, i.e 
  `+ labs(alt = ...)`. Currently this alt text is not automatically propagated, 
  but we plan to integrate into Shiny, RMarkdown, and other tools in the future. 
  (@thomasp85, #4477)

* Add support for the BrailleR package for creating descriptions of the plot
  when rendered (@thomasp85, #4459)
  
* `coord_sf()` now has an argument `default_crs` that specifies the coordinate
  reference system (CRS) for non-sf layers and scale/coord limits. This argument
  defaults to `NULL`, which means non-sf layers are assumed to be in projected
  coordinates, as in prior ggplot2 versions. Setting `default_crs = sf::st_crs(4326)`
  provides a simple way to interpret x and y positions as longitude and latitude,
  regardless of the CRS used by `coord_sf()`. Authors of extension packages
  implementing `stat_sf()`-like functionality are encouraged to look at the source
  code of `stat_sf()`'s `compute_group()` function to see how to provide scale-limit
  hints to `coord_sf()` (@clauswilke, #3659).

* `ggsave()` now uses ragg to render raster output if ragg is available. It also
  handles custom devices that sets a default unit (e.g. `ragg::agg_png`) 
  correctly (@thomasp85, #4388)

* `ggsave()` now returns the saved file location invisibly (#3379, @eliocamp).
  Note that, as a side effect, an unofficial hack `<ggplot object> + ggsave()`
  no longer works (#4513).

* The scale arguments `limits`, `breaks`, `minor_breaks`, `labels`, `rescaler`
  and `oob` now accept purrr style lambda notation (@teunbrand, #4427). The same 
  is true for `as_labeller()` (and therefore also `labeller()`) 
  (@netique, #4188).

* Manual scales now allow named vectors passed to `values` to contain fewer 
  elements than existing in the data. Elements not present in values will be set
  to `NA` (@thomasp85, #3451)
  
* Date and datetime position scales support out-of-bounds (oob) arguments to 
  control how limits affect data outside those limits (@teunbrand, #4199).
  
## Fixes

* Fix a bug that `after_stat()` and `after_scale()` cannot refer to aesthetics
  if it's specified in the plot-global mapping (@yutannihilation, #4260).
  
* Fix bug in `annotate_logticks()` that would cause an error when used together
  with `coord_flip()` (@thomasp85, #3954)
  
* Fix a bug in `geom_abline()` that resulted in `intercept` not being subjected
  to the transformation of the y scale (@thomasp85, #3741)
  
* Extent the range of the line created by `geom_abline()` so that line ending
  is not visible for large linewidths (@thomasp85, #4024)

* Fix bug in `geom_dotplot()` where dots would be positioned wrong with 
  `stackgroups = TRUE` (@thomasp85, #1745)

* Fix calculation of confidence interval for locfit smoothing in `geom_smooth()`
  (@topepo, #3806)
  
* Fix bug in `geom_text()` where `"outward"` and `"inward"` justification for 
  some `angle` values was reversed (@aphalo, #4169, #4447)

* `ggsave()` now sets the default background to match the fill value of the
  `plot.background` theme element (@karawoo, #4057)

* It is now deprecated to specify `guides(<scale> = FALSE)` or
  `scale_*(guide = FALSE)` to remove a guide. Please use 
  `guides(<scale> = "none")` or `scale_*(guide = "none")` instead 
  (@yutannihilation, #4097)
  
* Fix a bug in `guide_bins()` where keys would disappear if the guide was 
  reversed (@thomasp85, #4210)
  
* Fix bug in `guide_coloursteps()` that would repeat the terminal bins if the
  breaks coincided with the limits of the scale (@thomasp85, #4019)

* Make sure that default labels from default mappings doesn't overwrite default
  labels from explicit mappings (@thomasp85, #2406)

* Fix bug in `labeller()` where parsing was turned off if `.multiline = FALSE`
  (@thomasp85, #4084)
  
* Make sure `label_bquote()` has access to the calling environment when 
  evaluating the labels (@thomasp85, #4141)

* Fix a bug in the layer implementation that introduced a new state after the 
  first render which could lead to a different look when rendered the second 
  time (@thomasp85, #4204)

* Fix a bug in legend justification where justification was lost of the legend
  dimensions exceeded the available size (@thomasp85, #3635)

* Fix a bug in `position_dodge2()` where `NA` values in thee data would cause an
  error (@thomasp85, #2905)

* Make sure `position_jitter()` creates the same jittering independent of 
  whether it is called by name or with constructor (@thomasp85, #2507)

* Fix a bug in `position_jitter()` where different jitters would be applied to 
  different position aesthetics of the same axis (@thomasp85, #2941)
  
* Fix a bug in `qplot()` when supplying `c(NA, NA)` as axis limits 
  (@thomasp85, #4027)
  
* Remove cross-inheritance of default discrete colour/fill scales and check the
  type and aesthetic of function output if `type` is a function 
  (@thomasp85, #4149)

* Fix bug in `scale_[x|y]_date()` where custom breaks functions that resulted in
  fractional dates would get misaligned (@thomasp85, #3965)
  
* Fix bug in `scale_[x|y]_datetime()` where a specified timezone would be 
  ignored by the scale (@thomasp85, #4007)
  
* Fix issue in `sec_axis()` that would throw warnings in the absence of any 
  secondary breaks (@thomasp85, #4368)

* `stat_bin()`'s computed variable `width` is now documented (#3522).
  
* `stat_count()` now computes width based on the full dataset instead of per 
  group (@thomasp85, #2047)

* Extended `stat_ecdf()` to calculate the cdf from either x or y instead from y 
  only (@jgjl, #4005)
  
* Fix a bug in `stat_summary_bin()` where one more than the requested number of
  bins would be created (@thomasp85, #3824)

* Only drop groups in `stat_ydensity()` when there are fewer than two data 
  points and throw a warning (@andrewwbutler, #4111).

* Fixed a bug in strip assembly when theme has `strip.text = element_blank()`
  and plots are faceted with multi-layered strips (@teunbrand, #4384).
  
* Using `theme(aspect.ratio = ...)` together with free space in `facet_grid()`
  now correctly throws an error (@thomasp85, #3834)

* Fixed a bug in `labeller()` so that `.default` is passed to `as_labeller()`
  when labellers are specified by naming faceting variables. (@waltersom, #4031)
  
* Updated style for example code (@rjake, #4092)

* ggplot2 now requires R >= 3.3 (#4247).

* ggplot2 now uses `rlang::check_installed()` to check if a suggested package is
  installed, which will offer to install the package before continuing (#4375, 
  @malcolmbarrett)

* Improved error with hint when piping a `ggplot` object into a facet function
  (#4379, @mitchelloharawild).

# ggplot2 3.3.3
This is a small patch release mainly intended to address changes in R and CRAN.
It further changes the licensing model of ggplot2 to an MIT license.

* Update the ggplot2 licence to an MIT license (#4231, #4232, #4233, and #4281)

* Use vdiffr conditionally so ggplot2 can be tested on systems without vdiffr

* Update tests to work with the new `all.equal()` defaults in R >4.0.3

* Fixed a bug that `guide_bins()` mistakenly ignore `override.aes` argument
  (@yutannihilation, #4085).

# ggplot2 3.3.2
This is a small release focusing on fixing regressions introduced in 3.3.1.

* Added an `outside` option to `annotation_logticks()` that places tick marks
  outside of the plot bounds. (#3783, @kbodwin)

* `annotation_raster()` adds support for native rasters. For large rasters,
  native rasters render significantly faster than arrays (@kent37, #3388)
  
* Facet strips now have dedicated position-dependent theme elements 
  (`strip.text.x.top`, `strip.text.x.bottom`, `strip.text.y.left`, 
  `strip.text.y.right`) that inherit from `strip.text.x` and `strip.text.y`, 
  respectively. As a consequence, some theme stylings now need to be applied to 
  the position-dependent elements rather than to the parent elements. This 
  change was already introduced in ggplot2 3.3.0 but not listed in the 
  changelog. (@thomasp85, #3683)

* Facets now handle layers containing no data (@yutannihilation, #3853).
  
* A newly added geom `geom_density_2d_filled()` and associated stat 
  `stat_density_2d_filled()` can draw filled density contours
  (@clauswilke, #3846).

* A newly added `geom_function()` is now recommended to use in conjunction
  with/instead of `stat_function()`. In addition, `stat_function()` now
  works with transformed y axes, e.g. `scale_y_log10()`, and in plots
  containing no other data or layers (@clauswilke, #3611, #3905, #3983).

* Fixed a bug in `geom_sf()` that caused problems with legend-type
  autodetection (@clauswilke, #3963).
  
* Support graphics devices that use the `file` argument instead of `fileneame` 
  in `ggsave()` (@bwiernik, #3810)
  
* Default discrete color scales are now configurable through the `options()` of 
  `ggplot2.discrete.colour` and `ggplot2.discrete.fill`. When set to a character 
  vector of colour codes (or list of character vectors)  with sufficient length, 
  these colours are used for the default scale. See `help(scale_colour_discrete)` 
  for more details and examples (@cpsievert, #3833).

* Default continuous colour scales (i.e., the `options()` 
  `ggplot2.continuous.colour` and `ggplot2.continuous.fill`, which inform the 
  `type` argument of `scale_fill_continuous()` and `scale_colour_continuous()`) 
  now accept a function, which allows more control over these default 
  `continuous_scale()`s (@cpsievert, #3827).

* A bug was fixed in `stat_contour()` when calculating breaks based on 
  the `bins` argument (@clauswilke, #3879, #4004).
  
* Data columns can now contain `Vector` S4 objects, which are widely used in the 
  Bioconductor project. (@teunbrand, #3837)

# ggplot2 3.3.1

This is a small release with no code change. It removes all malicious links to a 
site that got hijacked from the readme and pkgdown site.

# ggplot2 3.3.0

This is a minor release but does contain a range of substantial new features, 
along with the standard bug fixes. The release contains a few visual breaking
changes, along with breaking changes for extension developers due to a shift in
internal representation of the position scales and their axes. No user breaking
changes are included.

This release also adds Dewey Dunnington (@paleolimbot) to the core team.

## Breaking changes
There are no user-facing breaking changes, but a change in some internal 
representations that extension developers may have relied on, along with a few 
breaking visual changes which may cause visual tests in downstream packages to 
fail.

* The `panel_params` field in the `Layout` now contains a list of list of 
  `ViewScale` objects, describing the trained coordinate system scales, instead
  of the list object used before. Any extensions that use this field will likely
  break, as will unit tests that checks aspects of this.

* `element_text()` now issues a warning when vectorized arguments are provided, 
  as in `colour = c("red", "green", "blue")`. Such use is discouraged and not 
  officially supported (@clauswilke, #3492).

* Changed `theme_grey()` setting for legend key so that it creates no border 
  (`NA`) rather than drawing a white one. (@annennenne, #3180)

* `geom_ribbon()` now draws separate lines for the upper and lower intervals if
  `colour` is mapped. Similarly, `geom_area()` and `geom_density()` now draw
  the upper lines only in the same case by default. If you want old-style full
  stroking, use `outline.type = "full"` (@yutannihilation, #3503 / @thomasp85, #3708).

## New features

* The evaluation time of aesthetics can now be controlled to a finer degree. 
  `after_stat()` supersedes the use of `stat()` and `..var..`-notation, and is
  joined by `after_scale()` to allow for mapping to scaled aesthetic values. 
  Remapping of the same aesthetic is now supported with `stage()`, so you can 
  map a data variable to a stat aesthetic, and remap the same aesthetic to 
  something else after statistical transformation (@thomasp85, #3534)

* All `coord_*()` functions with `xlim` and `ylim` arguments now accept
  vectors with `NA` as a placeholder for the minimum or maximum value
  (e.g., `ylim = c(0, NA)` would zoom the y-axis from 0 to the 
  maximum value observed in the data). This mimics the behaviour
  of the `limits` argument in continuous scale functions
  (@paleolimbot, #2907).

* Allowed reversing of discrete scales by re-writing `get_limits()` 
  (@AnneLyng, #3115)
  
* All geoms and stats that had a direction (i.e. where the x and y axes had 
  different interpretation), can now freely choose their direction, instead of
  relying on `coord_flip()`. The direction is deduced from the aesthetic 
  mapping, but can also be specified directly with the new `orientation` 
  argument (@thomasp85, #3506).
  
* Position guides can now be customized using the new `guide_axis()`, which can 
  be passed to position `scale_*()` functions or via `guides()`. The new axis 
  guide (`guide_axis()`) comes with arguments `check.overlap` (automatic removal 
  of overlapping labels), `angle` (easy rotation of axis labels), and
  `n.dodge` (dodge labels into multiple rows/columns) (@paleolimbot, #3322).
  
* A new scale type has been added, that allows binning of aesthetics at the 
  scale level. It has versions for both position and non-position aesthetics and
  comes with two new guides (`guide_bins` and `guide_coloursteps`) 
  (@thomasp85, #3096)
  
* `scale_x_continuous()` and `scale_y_continuous()` gains an `n.breaks` argument
  guiding the number of automatic generated breaks (@thomasp85, #3102)

* Added `stat_contour_filled()` and `geom_contour_filled()`, which compute 
  and draw filled contours of gridded data (@paleolimbot, #3044). 
  `geom_contour()` and `stat_contour()` now use the isoband package
  to compute contour lines. The `complete` parameter (which was undocumented
  and has been unused for at least four years) was removed (@paleolimbot, #3044).
  
* Themes have gained two new parameters, `plot.title.position` and 
  `plot.caption.position`, that can be used to customize how plot
  title/subtitle and plot caption are positioned relative to the overall plot
  (@clauswilke, #3252).

## Extensions
  
* `Geom` now gains a `setup_params()` method in line with the other ggproto
  classes (@thomasp85, #3509)

* The newly added function `register_theme_elements()` now allows developers
  of extension packages to define their own new theme elements and place them
  into the ggplot2 element tree (@clauswilke, #2540).

## Minor improvements and bug fixes

* `coord_trans()` now draws second axes and accepts `xlim`, `ylim`,
  and `expand` arguments to bring it up to feature parity with 
  `coord_cartesian()`. The `xtrans` and `ytrans` arguments that were 
  deprecated in version 1.0.1 in favour of `x` and `y` 
  were removed (@paleolimbot, #2990).

* `coord_trans()` now calculates breaks using the expanded range 
  (previously these were calculated using the unexpanded range, 
  which resulted in differences between plots made with `coord_trans()`
  and those made with `coord_cartesian()`). The expansion for discrete axes 
  in `coord_trans()` was also updated such that it behaves identically
  to that in `coord_cartesian()` (@paleolimbot, #3338).

* `expand_scale()` was deprecated in favour of `expansion()` for setting
  the `expand` argument of `x` and `y` scales (@paleolimbot).

* `geom_abline()`, `geom_hline()`, and `geom_vline()` now issue 
  more informative warnings when supplied with set aesthetics
  (i.e., `slope`, `intercept`, `yintercept`, and/or `xintercept`)
  and mapped aesthetics (i.e., `data` and/or `mapping`).

* Fix a bug in `geom_raster()` that squeezed the image when it went outside 
  scale limits (#3539, @thomasp85)

* `geom_sf()` now determines the legend type automatically (@microly, #3646).
  
* `geom_sf()` now removes rows that can't be plotted due to `NA` aesthetics 
  (#3546, @thomasp85)

* `geom_sf()` now applies alpha to linestring geometries 
  (#3589, @yutannihilation).

* `gg_dep()` was deprecated (@perezp44, #3382).

* Added function `ggplot_add.by()` for lists created with `by()`, allowing such
  lists to be added to ggplot objects (#2734, @Maschette)

* ggplot2 no longer depends on reshape2, which means that it no longer 
  (recursively) needs plyr, stringr, or stringi packages.

* Increase the default `nbin` of `guide_colourbar()` to place the ticks more 
  precisely (#3508, @yutannihilation).

* `manual_scale()` now matches `values` with the order of `breaks` whenever
  `values` is an unnamed vector. Previously, unnamed `values` would match with
  the limits of the scale and ignore the order of any `breaks` provided. Note
  that this may change the appearance of plots that previously relied on the
  unordered behaviour (#2429, @idno0001).

* `scale_manual_*(limits = ...)` now actually limits the scale (#3262,
  @yutannihilation).

* Fix a bug when `show.legend` is a named logical vector 
  (#3461, @yutannihilation).

* Added weight aesthetic option to `stat_density()` and made scaling of 
  weights the default (@annennenne, #2902)
  
* `stat_density2d()` can now take an `adjust` parameter to scale the default 
  bandwidth. (#2860, @haleyjeppson)

* `stat_smooth()` uses `REML` by default, if `method = "gam"` and
  `gam`'s method is not specified (@ikosmidis, #2630).

* stacking text when calculating the labels and the y axis with
  `stat_summary()` now works (@ikosmidis, #2709)
  
* `stat_summary()` and related functions now support rlang-style lambda functions
  (#3568, @dkahle).

* The data mask pronoun, `.data`, is now stripped from default labels.

* Addition of partial themes to plots has been made more predictable;
  stepwise addition of individual partial themes is now equivalent to
  addition of multple theme elements at once (@clauswilke, #3039).

* Facets now don't fail even when some variable in the spec are not available
  in all layers (@yutannihilation, #2963).

# ggplot2 3.2.1

This is a patch release fixing a few regressions introduced in 3.2.0 as well as
fixing some unit tests that broke due to upstream changes.

* `position_stack()` no longer changes the order of the input data. Changes to 
  the internal behaviour of `geom_ribbon()` made this reordering problematic 
  with ribbons that spanned `y = 0` (#3471)
* Using `qplot()` with a single positional aesthetic will no longer title the
  non-specified scale as `"NULL"` (#3473)
* Fixes unit tests for sf graticule labels caused by changes to sf

# ggplot2 3.2.0

This is a minor release with an emphasis on internal changes to make ggplot2 
faster and more consistent. The few interface changes will only affect the 
aesthetics of the plot in minor ways, and will only potentially break code of
extension developers if they have relied on internals that have been changed. 
This release also sees the addition of Hiroaki Yutani (@yutannihilation) to the 
core developer team.

With the release of R 3.6, ggplot2 now requires the R version to be at least 3.2,
as the tidyverse is committed to support 5 major versions of R.

## Breaking changes

* Two patches (#2996 and #3050) fixed minor rendering problems. In most cases,
  the visual changes are so subtle that they are difficult to see with the naked
  eye. However, these changes are detected by the vdiffr package, and therefore
  any package developers who use vdiffr to test for visual correctness of ggplot2
  plots will have to regenerate all reference images.
  
* In some cases, ggplot2 now produces a warning or an error for code that previously
  produced plot output. In all these cases, the previous plot output was accidental,
  and the plotting code uses the ggplot2 API in a way that would lead to undefined
  behavior. Examples include a missing `group` aesthetic in `geom_boxplot()` (#3316),
  annotations across multiple facets (#3305), and not using aesthetic mappings when
  drawing ribbons with `geom_ribbon()` (#3318).

## New features

* This release includes a range of internal changes that speeds up plot 
  generation. None of the changes are user facing and will not break any code,
  but in general ggplot2 should feel much faster. The changes includes, but are
  not limited to:
  
  - Caching ascent and descent dimensions of text to avoid recalculating it for
    every title.
  
  - Using a faster data.frame constructor as well as faster indexing into 
    data.frames
    
  - Removing the plyr dependency, replacing plyr functions with faster 
    equivalents.

* `geom_polygon()` can now draw polygons with holes using the new `subgroup` 
  aesthetic. This functionality requires R 3.6.0 (@thomasp85, #3128)

* Aesthetic mappings now accept functions that return `NULL` (@yutannihilation,
  #2997).

* `stat_function()` now accepts rlang/purrr style anonymous functions for the 
  `fun` parameter (@dkahle, #3159).

* `geom_rug()` gains an "outside" option to allow for moving the rug tassels to 
  outside the plot area (@njtierney, #3085) and a `length` option to allow for 
  changing the length of the rug lines (@daniel-wells, #3109). 
  
* All geoms now take a `key_glyph` paramter that allows users to customize
  how legend keys are drawn (@clauswilke, #3145). In addition, a new key glyph
  `timeseries` is provided to draw nice legends for time series
  (@mitchelloharawild, #3145).

## Extensions

* Layers now have a new member function `setup_layer()` which is called at the
  very beginning of the plot building process and which has access to the 
  original input data and the plot object being built. This function allows the 
  creation of custom layers that autogenerate aesthetic mappings based on the 
  input data or that filter the input data in some form. For the time being, this
  feature is not exported, but it has enabled the development of a new layer type,
  `layer_sf()` (see next item). Other special-purpose layer types may be added
  in the future (@clauswilke, #2872).
  
* A new layer type `layer_sf()` can auto-detect and auto-map sf geometry
  columns in the data. It should be used by extension developers who are writing
  new sf-based geoms or stats (@clauswilke, #3232).

* `x0` and `y0` are now recognized positional aesthetics so they will get scaled 
  if used in extension geoms and stats (@thomasp85, #3168)
  
* Continuous scale limits now accept functions which accept the default
  limits and return adjusted limits. This makes it possible to write
  a function that e.g. ensures the limits are always a multiple of 100,
  regardless of the data (@econandrew, #2307).

## Minor improvements and bug fixes

* `cut_width()` now accepts `...` to pass further arguments to `base::cut.default()`
   like `cut_number()` and `cut_interval()` already did (@cderv, #3055)

* `coord_map()` now can have axes on the top and right (@karawoo, #3042).

* `coord_polar()` now correctly rescales the secondary axis (@linzi-sg, #3278)

* `coord_sf()`, `coord_map()`, and `coord_polar()` now squash `-Inf` and `Inf`
  into the min and max of the plot (@yutannihilation, #2972).

* `coord_sf()` graticule lines are now drawn in the same thickness as panel grid 
  lines in `coord_cartesian()`, and seting panel grid lines to `element_blank()` 
  now also works in `coord_sf()` 
  (@clauswilke, #2991, #2525).

* `economics` data has been regenerated. This leads to some changes in the
  values of all columns (especially in `psavert`), but more importantly, strips 
  the grouping attributes from `economics_long`.

* `element_line()` now fills closed arrows (@yutannihilation, #2924).

* Facet strips on the left side of plots now have clipping turned on, preventing
  text from running out of the strip and borders from looking thicker than for
  other strips (@karawoo, #2772 and #3061).

* ggplot2 now works in Turkish locale (@yutannihilation, #3011).

* Clearer error messages for inappropriate aesthetics (@clairemcwhite, #3060).

* ggplot2 no longer attaches any external packages when using functions that 
  depend on packages that are suggested but not imported by ggplot2. The 
  affected functions include `geom_hex()`, `stat_binhex()`, 
  `stat_summary_hex()`, `geom_quantile()`, `stat_quantile()`, and `map_data()` 
  (@clauswilke, #3126).
  
* `geom_area()` and `geom_ribbon()` now sort the data along the x-axis in the 
  `setup_data()` method rather than as part of `draw_group()` (@thomasp85, 
  #3023)

* `geom_hline()`, `geom_vline()`, and `geom_abline()` now throw a warning if the 
  user supplies both an `xintercept`, `yintercept`, or `slope` value and a 
  mapping (@RichardJActon, #2950).

* `geom_rug()` now works with `coord_flip()` (@has2k1, #2987).

* `geom_violin()` no longer throws an error when quantile lines fall outside 
  the violin polygon (@thomasp85, #3254).

* `guide_legend()` and `guide_colorbar()` now use appropriate spacing between legend
  key glyphs and legend text even if the legend title is missing (@clauswilke, #2943).

* Default labels are now generated more consistently; e.g., symbols no longer
  get backticks, and long expressions are abbreviated with `...`
  (@yutannihilation, #2981).

* All-`Inf` layers are now ignored for picking the scale (@yutannihilation, 
  #3184).
  
* Diverging Brewer colour palette now use the correct mid-point colour 
  (@dariyasydykova, #3072).
  
* `scale_color_continuous()` now points to `scale_colour_continuous()` so that 
  it will handle `type = "viridis"` as the documentation states (@hlendway, 
  #3079).

* `scale_shape_identity()` now works correctly with `guide = "legend"` 
  (@malcolmbarrett, #3029)
  
* `scale_continuous` will now draw axis line even if the length of breaks is 0
  (@thomasp85, #3257)

* `stat_bin()` will now error when the number of bins exceeds 1e6 to avoid 
  accidentally freezing the user session (@thomasp85).
  
* `sec_axis()` now places ticks accurately when using nonlinear transformations (@dpseidel, #2978).

* `facet_wrap()` and `facet_grid()` now automatically remove NULL from facet
  specs, and accept empty specs (@yutannihilation, #3070, #2986).

* `stat_bin()` now handles data with only one unique value (@yutannihilation 
  #3047).

* `sec_axis()` now accepts functions as well as formulas (@yutannihilation, #3031).

*   New theme elements allowing different ticks lengths for each axis. For instance,
    this can be used to have inwards ticks on the x-axis (`axis.ticks.length.x`) and
    outwards ticks on the y-axis (`axis.ticks.length.y`) (@pank, #2935).

* The arguments of `Stat*$compute_layer()` and `Position*$compute_layer()` are
  now renamed to always match the ones of `Stat$compute_layer()` and
  `Position$compute_layer()` (@yutannihilation, #3202).

* `geom_*()` and `stat_*()` now accepts purrr-style lambda notation
  (@yutannihilation, #3138).

* `geom_tile()` and `geom_rect()` now draw rectangles without notches at the
  corners. The style of the corner can be controlled by `linejoin` parameters
  (@yutannihilation, #3050).

# ggplot2 3.1.0

## Breaking changes

This is a minor release and breaking changes have been kept to a minimum. End users of 
ggplot2 are unlikely to encounter any issues. However, there are a few items that developers 
of ggplot2 extensions should be aware of. For additional details, see also the discussion 
accompanying issue #2890.

*   In non-user-facing internal code (specifically in the `aes()` function and in
    the `aesthetics` argument of scale functions), ggplot2 now always uses the British
    spelling for aesthetics containing the word "colour". When users specify a "color"
    aesthetic it is automatically renamed to "colour". This renaming is also applied
    to non-standard aesthetics that contain the word "color". For example, "point_color"
    is renamed to "point_colour". This convention makes it easier to support both
    British and American spelling for novel, non-standard aesthetics, but it may require
    some adjustment for packages that have previously introduced non-standard color
    aesthetics using American spelling. A new function `standardise_aes_names()` is
    provided in case extension writers need to perform this renaming in their own code
    (@clauswilke, #2649).

*   Functions that generate other functions (closures) now force the arguments that are
    used from the generated functions, to avoid hard-to-catch errors. This may affect
    some users of manual scales (such as `scale_colour_manual()`, `scale_fill_manual()`,
    etc.) who depend on incorrect behavior (@krlmlr, #2807).
    
*   `Coord` objects now have a function `backtransform_range()` that returns the
    panel range in data coordinates. This change may affect developers of custom coords,
    who now should implement this function. It may also affect developers of custom
    geoms that use the `range()` function. In some applications, `backtransform_range()`
    may be more appropriate (@clauswilke, #2821).


## New features

*   `coord_sf()` has much improved customization of axis tick labels. Labels can now
    be set manually, and there are two new parameters, `label_graticule` and
    `label_axes`, that can be used to specify which graticules to label on which side
    of the plot (@clauswilke, #2846, #2857, #2881).
    
*   Two new geoms `geom_sf_label()` and `geom_sf_text()` can draw labels and text
    on sf objects. Under the hood, a new `stat_sf_coordinates()` calculates the
    x and y coordinates from the coordinates of the sf geometries. You can customize
    the calculation method via `fun.geometry` argument (@yutannihilation, #2761).
    

## Minor improvements and fixes

*   `benchplot()` now uses tidy evaluation (@dpseidel, #2699).

*   The error message in `compute_aesthetics()` now only provides the names of
    aesthetics with mismatched lengths, rather than all aesthetics (@karawoo,
    #2853).

*   For faceted plots, data is no longer internally reordered. This makes it
    safer to feed data columns into `aes()` or into parameters of geoms or
    stats. However, doing so remains discouraged (@clauswilke, #2694).

*   `coord_sf()` now also understands the `clip` argument, just like the other
    coords (@clauswilke, #2938).

*   `fortify()` now displays a more informative error message for
    `grouped_df()` objects when dplyr is not installed (@jimhester, #2822).

*   All `geom_*()` now display an informative error message when required 
    aesthetics are missing (@dpseidel, #2637 and #2706).

*   `geom_boxplot()` now understands the `width` parameter even when used with
    a non-standard stat, such as `stat_identity()` (@clauswilke, #2893).
    
*  `geom_hex()` now understands the `size` and `linetype` aesthetics
   (@mikmart, #2488).
    
*   `geom_hline()`, `geom_vline()`, and `geom_abline()` now work properly
    with `coord_trans()` (@clauswilke, #2149, #2812).
    
*   `geom_text(..., parse = TRUE)` now correctly renders the expected number of
    items instead of silently dropping items that are empty expressions, e.g.
    the empty string "". If an expression spans multiple lines, we take just
    the first line and drop the rest. This same issue is also fixed for
    `geom_label()` and the axis labels for `geom_sf()` (@slowkow, #2867).

*   `geom_sf()` now respects `lineend`, `linejoin`, and `linemitre` parameters 
    for lines and polygons (@alistaire47, #2826).
    
*   `ggsave()` now exits without creating a new graphics device if previously
    none was open (@clauswilke, #2363).

*   `labs()` now has named arguments `title`, `subtitle`, `caption`, and `tag`.
    Also, `labs()` now accepts tidyeval (@yutannihilation, #2669).

*   `position_nudge()` is now more robust and nudges only in the direction
    requested. This enables, for example, the horizontal nudging of boxplots
    (@clauswilke, #2733).

*   `sec_axis()` and `dup_axis()` now return appropriate breaks for the secondary
    axis when applied to log transformed scales (@dpseidel, #2729).

*   `sec_axis()` now works as expected when used in combination with tidy eval
    (@dpseidel, #2788).

*   `scale_*_date()`, `scale_*_time()` and `scale_*_datetime()` can now display 
    a secondary axis that is a __one-to-one__ transformation of the primary axis,
    implemented using the `sec.axis` argument to the scale constructor 
    (@dpseidel, #2244).
    
*   `stat_contour()`, `stat_density2d()`, `stat_bin2d()`,  `stat_binhex()`
    now calculate normalized statistics including `nlevel`, `ndensity`, and
    `ncount`. Also, `stat_density()` now includes the calculated statistic 
    `nlevel`, an alias for `scaled`, to better match the syntax of `stat_bin()`
    (@bjreisman, #2679).

# ggplot2 3.0.0

## Breaking changes

*   ggplot2 now supports/uses tidy evaluation (as described below). This is a 
    major change and breaks a number of packages; we made this breaking change 
    because it is important to make ggplot2 more programmable, and to be more 
    consistent with the rest of the tidyverse. The best general (and detailed)
    introduction to tidy evaluation can be found in the meta programming
    chapters in [Advanced R](https://adv-r.hadley.nz).
    
    The primary developer facing change is that `aes()` now contains 
    quosures (expression + environment pairs) rather than symbols, and you'll 
    need to take a different approach to extracting the information you need. 
    A common symptom of this change are errors "undefined columns selected" or 
    "invalid 'type' (list) of argument" (#2610). As in the previous version,
    constants (like `aes(x = 1)` or `aes(colour = "smoothed")`) are stored
    as is.
    
    In this version of ggplot2, if you need to describe a mapping in a string, 
    use `quo_name()` (to generate single-line strings; longer expressions may 
    be abbreviated) or `quo_text()` (to generate non-abbreviated strings that
    may span multiple lines). If you do need to extract the value of a variable
    instead use `rlang::eval_tidy()`. You may want to condition on 
    `(packageVersion("ggplot2") <= "2.2.1")` so that your code can work with
    both released and development versions of ggplot2.
    
    We recognise that this is a big change and if you're not already familiar
    with rlang, there's a lot to learn. If you are stuck, or need any help,
    please reach out on <https://forum.posit.co/>.

*   Error: Column `y` must be a 1d atomic vector or a list

    Internally, ggplot2 now uses `as.data.frame(tibble::as_tibble(x))` to
    convert a list into a data frame. This improves ggplot2's support for
    list-columns (needed for sf support), at a small cost: you can no longer
    use matrix-columns. Note that unlike tibble we still allow column vectors
    such as returned by `base::scale()` because of their widespread use.

*   Error: More than one expression parsed
  
    Previously `aes_string(x = c("a", "b", "c"))` silently returned 
    `aes(x = a)`. Now this is a clear error.

*   Error: `data` must be uniquely named but has duplicate columns
  
    If layer data contains columns with identical names an error will be 
    thrown. In earlier versions the first occurring column was chosen silently,
    potentially masking that the wrong data was chosen.

*   Error: Aesthetics must be either length 1 or the same as the data
    
    Layers are stricter about the columns they will combine into a single
    data frame. Each aesthetic now must be either the same length as the data
    frame or a single value. This makes silent recycling errors much less likely.

*   Error: `coord_*` doesn't support free scales 
   
    Free scales only work with selected coordinate systems; previously you'd
    get an incorrect plot.

*   Error in f(...) : unused argument (range = c(0, 1))

    This is because the `oob` argument to scale has been set to a function
    that only takes a single argument; it needs to take two arguments
    (`x`, and `range`). 

*   Error: unused argument (output)
  
    The function `guide_train()` now has an optional parameter `aesthetic`
    that allows you to override the `aesthetic` setting in the scale.
    To make your code work with the both released and development versions of 
    ggplot2 appropriate, add `aesthetic = NULL` to the `guide_train()` method
    signature.
    
    ```R
    # old
    guide_train.legend <- function(guide, scale) {...}
    
    # new 
    guide_train.legend <- function(guide, scale, aesthetic = NULL) {...}
    ```
    
    Then, inside the function, replace `scale$aesthetics[1]`,
    `aesthetic %||% scale$aesthetics[1]`. (The %||% operator is defined in the 
    rlang package).
    
    ```R
    # old
    setNames(list(scale$map(breaks)), scale$aesthetics[1])

    # new
    setNames(list(scale$map(breaks)), aesthetic %||% scale$aesthetics[1])
    ```

*   The long-deprecated `subset` argument to `layer()` has been removed.

## Tidy evaluation

* `aes()` now supports quasiquotation so that you can use `!!`, `!!!`,
  and `:=`. This replaces `aes_()` and `aes_string()` which are now
  soft-deprecated (but will remain around for a long time).

* `facet_wrap()` and `facet_grid()` now support `vars()` inputs. Like
  `dplyr::vars()`, this helper quotes its inputs and supports
  quasiquotation. For instance, you can now supply faceting variables
  like this: `facet_wrap(vars(am, cyl))` instead of 
  `facet_wrap(~am + cyl)`. Note that the formula interface is not going 
  away and will not be deprecated. `vars()` is simply meant to make it 
  easier to create functions around `facet_wrap()` and `facet_grid()`.

  The first two arguments of `facet_grid()` become `rows` and `cols`
  and now support `vars()` inputs. Note however that we took special
  care to ensure complete backward compatibility. With this change
  `facet_grid(vars(cyl), vars(am, vs))` is equivalent to
  `facet_grid(cyl ~ am + vs)`, and `facet_grid(cols = vars(am, vs))` is
  equivalent to `facet_grid(. ~ am + vs)`.

  One nice aspect of the new interface is that you can now easily
  supply names: `facet_grid(vars(Cylinder = cyl), labeller =
  label_both)` will give nice label titles to the facets. Of course,
  those names can be unquoted with the usual tidy eval syntax.

### sf

* ggplot2 now has full support for sf with `geom_sf()` and `coord_sf()`:

  ```r
  nc <- sf::st_read(system.file("shape/nc.shp", package = "sf"), quiet = TRUE)
  ggplot(nc) +
    geom_sf(aes(fill = AREA))
  ```
  It supports all simple features, automatically aligns CRS across layers, sets
  up the correct aspect ratio, and draws a graticule.

## New features

* ggplot2 now works on R 3.1 onwards, and uses the 
  [vdiffr](https://github.com/r-lib/vdiffr) package for visual testing.

* In most cases, accidentally using `%>%` instead of `+` will generate an 
  informative error (#2400).

* New syntax for calculated aesthetics. Instead of using `aes(y = ..count..)` 
  you can (and should!) use `aes(y = stat(count))`. `stat()` is a real function 
  with documentation which hopefully will make this part of ggplot2 less 
  confusing (#2059).
  
  `stat()` is particularly nice for more complex calculations because you 
  only need to specify it once: `aes(y = stat(count / max(count)))`,
  rather than `aes(y = ..count.. / max(..count..))`
  
* New `tag` label for adding identification tags to plots, typically used for 
  labelling a subplot with a letter. Add a tag with `labs(tag = "A")`, style it 
  with the `plot.tag` theme element, and control position with the
  `plot.tag.position` theme setting (@thomasp85).

### Layers: geoms, stats, and position adjustments

* `geom_segment()` and `geom_curve()` have a new `arrow.fill` parameter which 
  allows you to specify a separate fill colour for closed arrowheads 
  (@hrbrmstr and @clauswilke, #2375).

* `geom_point()` and friends can now take shapes as strings instead of integers,
  e.g. `geom_point(shape = "diamond")` (@daniel-barnett, #2075).

* `position_dodge()` gains a `preserve` argument that allows you to control
  whether the `total` width at each `x` value is preserved (the current 
  default), or ensure that the width of a `single` element is preserved
  (what many people want) (#1935).

* New `position_dodge2()` provides enhanced dodging for boxplots. Compared to
  `position_dodge()`, `position_dodge2()` compares `xmin` and `xmax` values  
  to determine which elements overlap, and spreads overlapping elements evenly
  within the region of overlap. `position_dodge2()` is now the default position
  adjustment for `geom_boxplot()`, because it handles `varwidth = TRUE`, and 
  will be considered for other geoms in the future.
  
  The `padding` parameter adds a small amount of padding between elements 
  (@karawoo, #2143) and a `reverse` parameter allows you to reverse the order 
  of placement (@karawoo, #2171).
  
* New `stat_qq_line()` makes it easy to add a simple line to a Q-Q plot, which 
  makes it easier to judge the fit of the theoretical distribution 
  (@nicksolomon).

### Scales and guides

* Improved support for mapping date/time variables to `alpha`, `size`, `colour`, 
  and `fill` aesthetics, including `date_breaks` and `date_labels` arguments 
  (@karawoo, #1526), and new `scale_alpha()` variants (@karawoo, #1526).

* Improved support for ordered factors. Ordered factors throw a warning when 
  mapped to shape (unordered factors do not), and do not throw warnings when 
  mapped to size or alpha (unordered factors do). Viridis is used as the 
  default colour and fill scale for ordered factors (@karawoo, #1526).

* The `expand` argument of `scale_*_continuous()` and `scale_*_discrete()`
  now accepts separate expansion values for the lower and upper range
  limits. The expansion limits can be specified using the convenience
  function `expand_scale()`.
  
  Separate expansion limits may be useful for bar charts, e.g. if one
  wants the bottom of the bars to be flush with the x axis but still 
  leave some (automatically calculated amount of) space above them:
  
    ```r
    ggplot(mtcars) +
        geom_bar(aes(x = factor(cyl))) +
        scale_y_continuous(expand = expand_scale(mult = c(0, .1)))
    ```
  
  It can also be useful for line charts, e.g. for counts over time,
  where one wants to have a ’hard’ lower limit of y = 0 but leave the
  upper limit unspecified (and perhaps differing between panels), with
  some extra space above the highest point on the line (with symmetrical 
  limits, the extra space above the highest point could in some cases 
  cause the lower limit to be negative).
  
  The old syntax for the `expand` argument will, of course, continue
  to work (@huftis, #1669).

* `scale_colour_continuous()` and `scale_colour_gradient()` are now controlled 
  by global options `ggplot2.continuous.colour` and `ggplot2.continuous.fill`. 
  These can be set to `"gradient"` (the default) or `"viridis"` (@karawoo).

* New `scale_colour_viridis_c()`/`scale_fill_viridis_c()` (continuous) and
  `scale_colour_viridis_d()`/`scale_fill_viridis_d()` (discrete) make it
  easy to use Viridis colour scales (@karawoo, #1526).

* Guides for `geom_text()` now accept custom labels with 
  `guide_legend(override.aes = list(label = "foo"))` (@brianwdavis, #2458).

### Margins

* Strips gain margins on all sides by default. This means that to fully justify
  text to the edge of a strip, you will need to also set the margins to 0
  (@karawoo).

* Rotated strip labels now correctly understand `hjust` and `vjust` parameters
  at all angles (@karawoo).

* Strip labels now understand justification relative to the direction of the
  text, meaning that in y facets, the strip text can be placed at either end of
  the strip using `hjust` (@karawoo).

* Legend titles and labels get a little extra space around them, which 
  prevents legend titles from overlapping the legend at large font sizes 
  (@karawoo, #1881).

## Extension points

* New `autolayer()` S3 generic (@mitchelloharawild, #1974). This is similar
  to `autoplot()` but produces layers rather than complete plots.

* Custom objects can now be added using `+` if a `ggplot_add` method has been
  defined for the class of the object (@thomasp85).

* Theme elements can now be subclassed. Add a `merge_element` method to control
  how properties are inherited from the parent element. Add an `element_grob` 
  method to define how elements are rendered into grobs (@thomasp85, #1981).

* Coords have gained new extension mechanisms.
  
    If you have an existing coord extension, you will need to revise the
    specification of the `train()` method. It is now called 
    `setup_panel_params()` (better reflecting what it actually does) and now 
    has arguments `scale_x`, and `scale_y` (the x and y scales respectively) 
    and `param`, a list of plot specific parameters generated by 
    `setup_params()`.

    What was formerly called `scale_details` (in coords), `panel_ranges` 
    (in layout) and `panel_scales` (in geoms) are now consistently called
    `panel_params` (#1311). These are parameters of the coord that vary from
    panel to panel.

* `ggplot_build()` and `ggplot_gtable()` are now generics, so ggplot-subclasses 
  can define additional behavior during the build stage.

* `guide_train()`, `guide_merge()`, `guide_geom()`, and `guide_gengrob()`
  are now exported as they are needed if you want to design your own guide.
  They are not currently documented; use at your own risk (#2528).

* `scale_type()` generic is now exported and documented. Use this if you 
  want to extend ggplot2 to work with a new type of vector.

## Minor bug fixes and improvements

### Faceting

* `facet_grid()` gives a more informative error message if you try to use
  a variable in both rows and cols (#1928).

* `facet_grid()` and `facet_wrap()` both give better error messages if you
  attempt to use an unsupported coord with free scales (#2049).

* `label_parsed()` works once again (#2279).

* You can now style the background of horizontal and vertical strips
  independently with `strip.background.x` and `strip.background.y` 
  theme settings (#2249).

### Scales

* `discrete_scale()` documentation now inherits shared definitions from 
  `continuous_scale()` (@alistaire47, #2052).

* `guide_colorbar()` shows all colours of the scale (@has2k1, #2343).

* `scale_identity()` once again produces legends by default (#2112).

* Tick marks for secondary axes with strong transformations are more 
  accurately placed (@thomasp85, #1992).

* Missing line types now reliably generate missing lines (with standard 
  warning) (#2206).

* Legends now ignore set aesthetics that are not length one (#1932).

* All colour and fill scales now have an `aesthetics` argument that can
  be used to set the aesthetic(s) the scale works with. This makes it
  possible to apply a colour scale to both colour and fill aesthetics
  at the same time, via `aesthetics = c("colour", "fill")` (@clauswilke).
  
* Three new generic scales work with any aesthetic or set of aesthetics: 
  `scale_continuous_identity()`, `scale_discrete_identity()`, and
  `scale_discrete_manual()` (@clauswilke).

* `scale_*_gradient2()` now consistently omits points outside limits by 
  rescaling after the limits are enforced (@foo-bar-baz-qux, #2230).

### Layers

* `geom_label()` now correctly produces unbordered labels when `label.size` 
  is 0, even when saving to PDF (@bfgray3, #2407).

* `layer()` gives considerably better error messages for incorrectly specified
  `geom`, `stat`, or `position` (#2401).

* In all layers that use it, `linemitre` now defaults to 10 (instead of 1)
  to better match base R.

* `geom_boxplot()` now supplies a default value if no `x` aesthetic is present
  (@foo-bar-baz-qux, #2110).

* `geom_density()` drops groups with fewer than two data points and throws a
  warning. For groups with two data points, density values are now calculated 
  with `stats::density` (@karawoo, #2127).

* `geom_segment()` now also takes a `linejoin` parameter. This allows more 
  control over the appearance of the segments, which is especially useful for 
  plotting thick arrows (@Ax3man, #774).

* `geom_smooth()` now reports the formula used when `method = "auto"` 
  (@davharris #1951). `geom_smooth()` now orders by the `x` aesthetic, making it 
  easier to pass pre-computed values without manual ordering (@izahn, #2028). It 
  also now knows it has `ymin` and `ymax` aesthetics (#1939). The legend 
  correctly reflects the status of the `se` argument when used with stats 
  other than the default (@clauswilke, #1546).

* `geom_tile()` now once again interprets `width` and `height` correctly 
  (@malcolmbarrett, #2510).

* `position_jitter()` and `position_jitterdodge()` gain a `seed` argument that
  allows the specification of a random seed for reproducible jittering 
  (@krlmlr, #1996 and @slowkow, #2445).

* `stat_density()` has better behaviour if all groups are dropped because they
  are too small (#2282).

* `stat_summary_bin()` now understands the `breaks` parameter (@karawoo, #2214).

* `stat_bin()` now accepts functions for `binwidth`. This allows better binning 
  when faceting along variables with different ranges (@botanize).

* `stat_bin()` and `geom_histogram()` now sum correctly when using the `weight` 
  aesthetic (@jiho, #1921).

* `stat_bin()` again uses correct scaling for the computed variable `ndensity` 
  (@timgoodman, #2324).

* `stat_bin()` and `stat_bin_2d()` now properly handle the `breaks` parameter 
  when the scales are transformed (@has2k1, #2366).

* `update_geom_defaults()` and `update_stat_defaults()` allow American 
  spelling of aesthetic parameters (@foo-bar-baz-qux, #2299).

* The `show.legend` parameter now accepts a named logical vector to hide/show
  only some aesthetics in the legend (@tutuchan, #1798).

* Layers now silently ignore unknown aesthetics with value `NULL` (#1909).

### Coords

* Clipping to the plot panel is now configurable, through a `clip` argument
  to coordinate systems, e.g. `coord_cartesian(clip = "off")` 
  (@clauswilke, #2536).

* Like scales, coordinate systems now give you a message when you're 
  replacing an existing coordinate system (#2264).

* `coord_polar()` now draws secondary axis ticks and labels 
  (@dylan-stark, #2072), and can draw the radius axis on the right 
  (@thomasp85, #2005).

* `coord_trans()` now generates a warning when a transformation generates 
  non-finite values (@foo-bar-baz-qux, #2147).

### Themes

* Complete themes now always override all elements of the default theme
  (@has2k1, #2058, #2079).

* Themes now set default grid colour in `panel.grid` rather than individually
  in `panel.grid.major` and `panel.grid.minor` individually. This makes it 
  slightly easier to customise the theme (#2352).

* Fixed bug when setting strips to `element_blank()` (@thomasp85). 

* Axes positioned on the top and to the right can now customize their ticks and
  lines separately (@thomasp85, #1899).

* Built-in themes gain parameters `base_line_size` and `base_rect_size` which 
  control the default sizes of line and rectangle elements (@karawoo, #2176).

* Default themes use `rel()` to set line widths (@baptiste).

* Themes were tweaked for visual consistency and more graceful behavior when 
  changing the base font size. All absolute heights or widths were replaced 
  with heights or widths that are proportional to the base font size. One 
  relative font size was eliminated (@clauswilke).
  
* The height of descenders is now calculated solely on font metrics and doesn't
  change with the specific letters in the string. This fixes minor alignment 
  issues with plot titles, subtitles, and legend titles (#2288, @clauswilke).

### Guides

* `guide_colorbar()` is more configurable: tick marks and color bar frame
  can now by styled with arguments `ticks.colour`, `ticks.linewidth`, 
  `frame.colour`, `frame.linewidth`, and `frame.linetype`
  (@clauswilke).
  
* `guide_colorbar()` now uses `legend.spacing.x` and `legend.spacing.y` 
  correctly, and it can handle multi-line titles. Minor tweaks were made to 
  `guide_legend()` to make sure the two legend functions behave as similarly as
  possible (@clauswilke, #2397 and #2398).
  
* The theme elements `legend.title` and `legend.text` now respect the settings 
  of `margin`, `hjust`, and `vjust` (@clauswilke, #2465, #1502).

* Non-angle parameters of `label.theme` or `title.theme` can now be set in 
  `guide_legend()` and `guide_colorbar()` (@clauswilke, #2544).

### Other

* `fortify()` gains a method for tbls (@karawoo, #2218).

* `ggplot` gains a method for `grouped_df`s that adds a `.group` variable,
  which computes a unique value for each group. Use it with 
  `aes(group = .group)` (#2351).

* `ggproto()` produces objects with class `c("ggproto", "gg")`, allowing for
  a more informative error message when adding layers, scales, or other ggproto 
  objects (@jrnold, #2056).

* `ggsave()`'s DPI argument now supports 3 string options: "retina" (320
  DPI), "print" (300 DPI), and "screen" (72 DPI) (@foo-bar-baz-qux, #2156).
  `ggsave()` now uses full argument names to avoid partial match warnings 
  (#2355), and correctly restores the previous graphics device when several
  graphics devices are open (#2363).

* `print.ggplot()` now returns the original ggplot object, instead of the 
  output from `ggplot_build()`. Also, the object returned from 
  `ggplot_build()` now has the class `"ggplot_built"` (#2034).

* `map_data()` now works even when purrr is loaded (tidyverse#66).

* New functions `summarise_layout()`, `summarise_coord()`, and 
  `summarise_layers()` summarise the layout, coordinate systems, and layers 
  of a built ggplot object (#2034, @wch). This provides a tested API that 
  (e.g.) shiny can depend on.

* Updated startup messages reflect new resources (#2410, @mine-cetinkaya-rundel).

# ggplot2 2.2.1

* Fix usage of `structure(NULL)` for R-devel compatibility (#1968).

# ggplot2 2.2.0

## Major new features

### Subtitle and caption

Thanks to @hrbrmstr plots now have subtitles and captions, which can be set with 
the `subtitle`  and `caption` arguments to `ggtitle()` and `labs()`. You can 
control their appearance with the theme settings `plot.caption` and 
`plot.subtitle`. The main plot title is now left-aligned to better work better 
with a subtitle. The caption is right-aligned (@hrbrmstr).

### Stacking

`position_stack()` and `position_fill()` now sort the stacking order to match 
grouping order. This allows you to control the order through grouping, and 
ensures that the default legend matches the plot (#1552, #1593). If you want the 
opposite order (useful if you have horizontal bars and horizontal legend), you 
can request reverse stacking by using `position = position_stack(reverse = TRUE)` 
(#1837).
  
`position_stack()` and `position_fill()` now accepts negative values which will 
create stacks extending below the x-axis (#1691).

`position_stack()` and `position_fill()` gain a `vjust` argument which makes it 
easy to (e.g.) display labels in the middle of stacked bars (#1821).

### Layers

`geom_col()` was added to complement `geom_bar()` (@hrbrmstr). It uses 
`stat="identity"` by default, making the `y` aesthetic mandatory. It does not 
support any other `stat_()` and does not provide fallback support for the 
`binwidth` parameter. Examples and references in other functions were updated to
demonstrate `geom_col()` usage. 

When creating a layer, ggplot2 will warn if you use an unknown aesthetic or an 
unknown parameter. Compared to the previous version, this is stricter for 
aesthetics (previously there was no message), and less strict for parameters 
(previously this threw an error) (#1585).

### Facetting

The facet system, as well as the internal panel class, has been rewritten in 
ggproto. Facets are now extendable in the same manner as geoms and stats, as 
described in `vignette("extending-ggplot2")`.

We have also added the following new features.
  
* `facet_grid()` and `facet_wrap()` now allow expressions in their faceting 
  formulas (@DanRuderman, #1596).

* When `facet_wrap()` results in an uneven number of panels, axes will now be
  drawn underneath the hanging panels (fixes #1607)

* Strips can now be freely positioned in `facet_wrap()` using the 
  `strip.position` argument (deprecates `switch`).

* The relative order of panel, strip, and axis can now be controlled with 
  the theme setting `strip.placement` that takes either `inside` (strip between 
  panel and axis) or `outside` (strip after axis).

* The theme option `panel.margin` has been deprecated in favour of 
  `panel.spacing` to more clearly communicate intent.

### Extensions

Unfortunately there was a major oversight in the construction of ggproto which 
lead to extensions capturing the super object at package build time, instead of 
at package run time (#1826). This problem has been fixed, but requires 
re-installation of all extension packages.

## Scales

* The position of x and y axes can now be changed using the `position` argument
  in `scale_x_*`and `scale_y_*` which can take `top` and `bottom`, and `left`
  and `right` respectively. The themes of top and right axes can be modified 
  using the `.top` and `.right` modifiers to `axis.text.*` and `axis.title.*`.

### Continuous scales

* `scale_x_continuous()` and `scale_y_continuous()` can now display a secondary 
  axis that is a __one-to-one__ transformation of the primary axis (e.g. degrees 
  Celcius to degrees Fahrenheit). The secondary axis will be positioned opposite 
  to the primary axis and can be controlled with the `sec.axis` argument to 
  the scale constructor.

* Scales worry less about having breaks. If no breaks can be computed, the
  plot will work instead of throwing an uninformative error (#791). This 
  is particularly helpful when you have facets with free scales, and not
  all panels contain data.

* Scales now warn when transformation introduces infinite values (#1696).

### Date time

* `scale_*_datetime()` now supports time zones. It will use the timezone 
  attached to the variable by default, but can be overridden with the 
  `timezone` argument.

* New `scale_x_time()` and `scale_y_time()` generate reasonable default
  breaks and labels for hms vectors (#1752).

### Discrete scales

The treatment of missing values by discrete scales has been thoroughly 
overhauled (#1584). The underlying principle is that we can naturally represent 
missing values on discrete variables (by treating just like another level), so 
by default we should. 

This principle applies to:

* character vectors
* factors with implicit NA
* factors with explicit NA

And to all scales (both position and non-position.)

Compared to the previous version of ggplot2, there are three main changes:

1.  `scale_x_discrete()` and `scale_y_discrete()` always show discrete NA,
    regardless of their source

1.  If present, `NA`s are shown in discrete legends.

1.  All discrete scales gain a `na.translate` argument that allows you to 
    control whether `NA`s are translated to something that can be visualised,
    or should be left as missing. Note that if you don't translate (i.e. 
    `na.translate = FALSE)` the missing values will passed on to the layer, 
    which will warning that it's dropping missing values. To suppress the
    warnings, you'll also need to add `na.rm = TRUE` to the layer call. 

There were also a number of other smaller changes

* Correctly use scale expansion factors.
* Don't preserve space for dropped levels (#1638).
* Only issue one warning when when asking for too many levels (#1674).
* Unicode labels work better on Windows (#1827).
* Warn when used with only continuous data (#1589)

## Themes

* The `theme()` constructor now has named arguments rather than ellipses. This 
  should make autocomplete substantially more useful. The documentation
  (including examples) has been considerably improved.
  
* Built-in themes are more visually homogeneous, and match `theme_grey` better.
  (@jiho, #1679)
  
* When computing the height of titles, ggplot2 now includes the height of the
  descenders (i.e. the bits of `g` and `y` that hang beneath the baseline). This 
  improves the margins around titles, particularly the y axis label (#1712).
  I have also very slightly increased the inner margins of axis titles, and 
  removed the outer margins. 

* Theme element inheritance is now easier to work with as modification now
  overrides default `element_blank` elements (#1555, #1557, #1565, #1567)
  
* Horizontal legends (i.e. legends on the top or bottom) are horizontally
  aligned by default (#1842). Use `legend.box = "vertical"` to switch back
  to the previous behaviour.
  
* `element_line()` now takes an `arrow` argument to specify arrows at the end of
  lines (#1740)

There were a number of tweaks to the theme elements that control legends:
  
* `legend.justification` now controls appearance will plotting the legend
  outside of the plot area. For example, you can use 
  `theme(legend.justification = "top")` to make the legend align with the 
  top of the plot.

* `panel.margin` and `legend.margin` have been renamed to `panel.spacing` and 
  `legend.spacing` respectively, to better communicate intent (they only
  affect spacing between legends and panels, not the margins around them)

* `legend.margin` now controls margin around individual legends.

* New `legend.box.background`, `legend.box.spacing`, and `legend.box.margin`
  control the background, spacing, and margin of the legend box (the region
  that contains all legends).

## Bug fixes and minor improvements

* ggplot2 now imports tibble. This ensures that all built-in datasets print 
  compactly even if you haven't explicitly loaded tibble or dplyr (#1677).

* Class of aesthetic mapping is preserved when adding `aes()` objects (#1624).

* `+.gg` now works for lists that include data frames.

* `annotation_x()` now works in the absense of global data (#1655)

* `geom_*(show.legend = FALSE)` now works for `guide_colorbar`.

* `geom_boxplot()` gains new `outlier.alpha` (@jonathan-g) and 
  `outlier.fill` (@schloerke, #1787) parameters to control the alpha/fill of
   outlier points independently of the alpha of the boxes. 

* `position_jitter()` (and hence `geom_jitter()`) now correctly computes 
  the jitter width/jitter when supplied by the user (#1775, @has2k1).

* `geom_contour()` more clearly describes what inputs it needs (#1577).

* `geom_curve()` respects the `lineend` parameter (#1852).

* `geom_histogram()` and `stat_bin()` understand the `breaks` parameter once 
  more. (#1665). The floating point adjustment for histogram bins is now 
  actually used - it was previously inadvertently ignored (#1651).

* `geom_violin()` no longer transforms quantile lines with the alpha aesthetic
  (@mnbram, #1714). It no longer errors when quantiles are requested but data
  have zero range (#1687). When `trim = FALSE` it once again has a nice 
  range that allows the density to reach zero (by extending the range 3 
  bandwidths to either side of the data) (#1700).

* `geom_dotplot()` works better when faceting and binning on the y-axis. 
  (#1618, @has2k1).
  
* `geom_hexbin()` once again supports `..density..` (@mikebirdgeneau, #1688).

* `geom_step()` gives useful warning if only one data point in layer (#1645).

* `layer()` gains new `check.aes` and `check.param` arguments. These allow
  geom/stat authors to optional suppress checks for known aesthetics/parameters.
  Currently this is used only in `geom_blank()` which powers `expand_limits()` 
  (#1795).

* All `stat_*()` display a better error message when required aesthetics are
  missing.
  
* `stat_bin()` and `stat_summary_hex()` now accept length 1 `binwidth` (#1610)

* `stat_density()` gains new argument `n`, which is passed to underlying function
  `stats::density` ("number of equally spaced points at which the
  density is to be estimated"). (@hbuschme)

* `stat_binhex()` now again returns `count` rather than `value` (#1747)

* `stat_ecdf()` respects `pad` argument (#1646).

* `stat_smooth()` once again informs you about the method it has chosen.
  It also correctly calculates the size of the largest group within facets.

* `x` and `y` scales are now symmetric regarding the list of
  aesthetics they accept: `xmin_final`, `xmax_final`, `xlower`,
  `xmiddle` and `xupper` are now valid `x` aesthetics.

* `Scale` extensions can now override the `make_title` and `make_sec_title` 
  methods to let the scale modify the axis/legend titles.

* The random stream is now reset after calling `.onAttach()` (#2409).

# ggplot2 2.1.0

## New features

* When mapping an aesthetic to a constant (e.g. 
  `geom_smooth(aes(colour = "loess")))`), the default guide title is the name 
  of the aesthetic (i.e. "colour"), not the value (i.e. "loess") (#1431).

* `layer()` now accepts a function as the data argument. The function will be
  applied to the data passed to the `ggplot()` function and must return a
  data.frame (#1527, @thomasp85). This is a more general version of the 
  deprecated `subset` argument.

* `theme_update()` now uses the `+` operator instead of `%+replace%`, so that
  unspecified values will no longer be `NULL`ed out. `theme_replace()`
  preserves the old behaviour if desired (@oneillkza, #1519). 

* `stat_bin()` has been overhauled to use the same algorithm as ggvis, which 
  has been considerably improved thanks to the advice of Randy Prium (@rpruim).
  This includes:
  
    * Better arguments and a better algorithm for determining the origin.
      You can now specify either `boundary` or the `center` of a bin.
      `origin` has been deprecated in favour of these arguments.
      
    * `drop` is deprecated in favour of `pad`, which adds extra 0-count bins
      at either end (needed for frequency polygons). `geom_histogram()` defaults 
      to `pad = FALSE` which considerably improves the default limits for 
      the histogram, especially when the bins are big (#1477).
      
    * The default algorithm does a (somewhat) better job at picking nice widths 
      and origins across a wider range of input data.
      
    * `bins = n` now gives a histogram with `n` bins, not `n + 1` (#1487).

## Bug fixes

* All `\donttest{}` examples run.

* All `geom_()` and `stat_()` functions now have consistent argument order:
  data + mapping, then geom/stat/position, then `...`, then specific arguments, 
  then arguments common to all layers (#1305). This may break code if you were
  previously relying on partial name matching, but in the long-term should make 
  ggplot2 easier to use. In particular, you can now set the `n` parameter
  in `geom_density2d()` without it partially matching `na.rm` (#1485).

* For geoms with both `colour` and `fill`, `alpha` once again only affects
  fill (Reverts #1371, #1523). This was causing problems for people.

* `facet_wrap()`/`facet_grid()` works with multiple empty panels of data 
  (#1445).

* `facet_wrap()` correctly swaps `nrow` and `ncol` when faceting vertically
  (#1417).

* `ggsave("x.svg")` now uses svglite to produce the svg (#1432).

* `geom_boxplot()` now understands `outlier.color` (#1455).

* `geom_path()` knows that "solid" (not just 1) represents a solid line (#1534).

* `geom_ribbon()` preserves missing values so they correctly generate a 
  gap in the ribbon (#1549).

* `geom_tile()` once again accepts `width` and `height` parameters (#1513). 
  It uses `draw_key_polygon()` for better a legend, including a coloured 
  outline (#1484).

* `layer()` now automatically adds a `na.rm` parameter if none is explicitly
  supplied.

* `position_jitterdodge()` now works on all possible dodge aesthetics, 
  e.g. `color`, `linetype` etc. instead of only based on `fill` (@bleutner)

* `position = "nudge"` now works (although it doesn't do anything useful)
  (#1428).

* The default scale for columns of class "AsIs" is now "identity" (#1518).

* `scale_*_discrete()` has better defaults when used with purely continuous
  data (#1542).

* `scale_size()` warns when used with categorical data.

* `scale_size()`, `scale_colour()`, and `scale_fill()` gain date and date-time
  variants (#1526).

* `stat_bin_hex()` and `stat_bin_summary()` now use the same underlying 
  algorithm so results are consistent (#1383). `stat_bin_hex()` now accepts
  a `weight` aesthetic. To be consistent with related stats, the output variable 
  from `stat_bin_hex()` is now value instead of count.

* `stat_density()` gains a `bw` parameter which makes it easy to get consistent 
   smoothing between facets (@jiho)

* `stat-density-2d()` no longer ignores the `h` parameter, and now accepts 
  `bins` and `binwidth` parameters to control the number of contours 
  (#1448, @has2k1).

* `stat_ecdf()` does a better job of adding padding to -Inf/Inf, and gains
  an argument `pad` to suppress the padding if not needed (#1467).

* `stat_function()` gains an `xlim` parameter (#1528). It once again works 
  with discrete x values (#1509).

* `stat_summary()` preserves sorted x order which avoids artefacts when
  display results with `geom_smooth()` (#1520).

* All elements should now inherit correctly for all themes except `theme_void()`.
  (@Katiedaisey, #1555) 

* `theme_void()` was completely void of text but facets and legends still
  need labels. They are now visible (@jiho). 

* You can once again set legend key and height width to unit arithmetic
  objects (like `2 * unit(1, "cm")`) (#1437).

* Eliminate spurious warning if you have a layer with no data and no aesthetics
  (#1451).

* Removed a superfluous comma in `theme-defaults.r` code (@jschoeley)

* Fixed a compatibility issue with `ggproto` and R versions prior to 3.1.2.
  (#1444)

* Fixed issue where `coord_map()` fails when given an explicit `parameters`
  argument (@tdmcarthur, #1729)
  
* Fixed issue where `geom_errorbarh()` had a required `x` aesthetic (#1933)  

# ggplot2 2.0.0

## Major changes

* ggplot no longer throws an error if your plot has no layers. Instead it 
  automatically adds `geom_blank()` (#1246).
  
* New `cut_width()` is a convenient replacement for the verbose
  `plyr::round_any()`, with the additional benefit of offering finer
  control.

* New `geom_count()` is a convenient alias to `stat_sum()`. Use it when you
  have overlapping points on a scatterplot. `stat_sum()` now defaults to 
  using counts instead of proportions.

* New `geom_curve()` adds curved lines, with a similar specification to 
  `geom_segment()` (@veraanadi, #1088).

* Date and datetime scales now have `date_breaks`, `date_minor_breaks` and
  `date_labels` arguments so that you never need to use the long
  `scales::date_breaks()` or `scales::date_format()`.
  
* `geom_bar()` now has it's own stat, distinct from `stat_bin()` which was
  also used by `geom_histogram()`. `geom_bar()` now uses `stat_count()` 
  which counts values at each distinct value of x (i.e. it does not bin
  the data first). This can be useful when you want to show exactly which 
  values are used in a continuous variable.

* `geom_point()` gains a `stroke` aesthetic which controls the border width of 
  shapes 21-25 (#1133, @SeySayux). `size` and `stroke` are additive so a point 
  with `size = 5` and `stroke = 5` will have a diameter of 10mm. (#1142)

* New `position_nudge()` allows you to slightly offset labels (or other 
  geoms) from their corresponding points (#1109).

* `scale_size()` now maps values to _area_, not radius. Use `scale_radius()`
  if you want the old behaviour (not recommended, except perhaps for lines).

* New `stat_summary_bin()` works like `stat_summary()` but on binned data. 
  It's a generalisation of `stat_bin()` that can compute any aggregate,
  not just counts (#1274). Both default to `mean_se()` if no aggregation
  functions are supplied (#1386).

* Layers are now much stricter about their arguments - you will get an error
  if you've supplied an argument that isn't an aesthetic or a parameter.
  This is likely to cause some short-term pain but in the long-term it will make
  it much easier to spot spelling mistakes and other errors (#1293).
  
    This change does break a handful of geoms/stats that used `...` to pass 
    additional arguments on to the underlying computation. Now 
    `geom_smooth()`/`stat_smooth()` and `geom_quantile()`/`stat_quantile()` 
    use `method.args` instead (#1245, #1289); and `stat_summary()` (#1242), 
    `stat_summary_hex()`, and `stat_summary2d()` use `fun.args`.

### Extensibility

There is now an official mechanism for defining Stats, Geoms, and Positions in 
other packages. See `vignette("extending-ggplot2")` for details.

* All Geoms, Stats and Positions are now exported, so you can inherit from them
  when making your own objects (#989).

* ggplot2 no longer uses proto or reference classes. Instead, we now use 
  ggproto, a new OO system designed specifically for ggplot2. Unlike proto
  and RC, ggproto supports clean cross-package inheritance. Creating a new OO
  system isn't usually the right way to solve a problem, but I'm pretty sure
  it was necessary here. Read more about it in the vignette.

* `aes_()` replaces `aes_q()`. It also supports formulas, so the most concise 
  SE version of `aes(carat, price)` is now `aes_(~carat, ~price)`. You may
  want to use this form in packages, as it will avoid spurious `R CMD check` 
  warnings about undefined global variables.

### Text

* `geom_text()` has been overhauled to make labelling your data a little
  easier. It:
  
    * `nudge_x` and `nudge_y` arguments let you offset labels from their
      corresponding points (#1120). 
      
    * `check_overlap = TRUE` provides a simple way to avoid overplotting 
      of labels: labels that would otherwise overlap are omitted (#1039).
      
    * `hjust` and `vjust` can now be character vectors: "left", "center", 
      "right", "bottom", "middle", "top". New options include "inward" and 
      "outward" which align text towards and away from the center of the plot 
      respectively.

* `geom_label()` works like `geom_text()` but draws a rounded rectangle 
  underneath each label (#1039). This is useful when you want to label plots
  that are dense with data.

### Deprecated features

* The little used `aes_auto()` has been deprecated. 

* `aes_q()` has been replaced with `aes_()` to be consistent with SE versions
  of NSE functions in other packages.

* The `order` aesthetic is officially deprecated. It never really worked, and 
  was poorly documented.

* The `stat` and `position` arguments to `qplot()` have been deprecated.
  `qplot()` is designed for quick plots - if you need to specify position
  or stat, use `ggplot()` instead.

* The theme setting `axis.ticks.margin` has been deprecated: now use the margin 
  property of `axis.text`.
  
* `stat_abline()`, `stat_hline()` and `stat_vline()` have been removed:
  these were never suitable for use other than with `geom_abline()` etc
  and were not documented.

* `show_guide` has been renamed to `show.legend`: this more accurately
  reflects what it does (controls appearance of layer in legend), and uses the 
  same convention as other ggplot2 arguments (i.e. a `.` between names).
  (Yes, I know that's inconsistent with function names with use `_`, but it's
  too late to change now.)

A number of geoms have been renamed to be internally consistent:

* `stat_binhex()` and `stat_bin2d()` have been renamed to `stat_bin_hex()` 
  and `stat_bin_2d()` (#1274). `stat_summary2d()` has been renamed to 
  `stat_summary_2d()`, `geom_density2d()`/`stat_density2d()` has been renamed 
  to `geom_density_2d()`/`stat_density_2d()`.

* `stat_spoke()` is now `geom_spoke()` since I realised it's a
  reparameterisation of `geom_segment()`.

* `stat_bindot()` has been removed because it's so tightly coupled to
  `geom_dotplot()`. If you happened to use `stat_bindot()`, just change to
  `geom_dotplot()` (#1194).

All defunct functions have been removed.

### Default appearance

* The default `theme_grey()` background colour has been changed from "grey90" 
  to "grey92": this makes the background a little less visually prominent.

* Labels and titles have been tweaked for readability:

    * Axes labels are darker.
    
    * Legend and axis titles are given the same visual treatment.
    
    * The default font size dropped from 12 to 11. You might be surprised that 
      I've made the default text size smaller as it was already hard for
      many people to read. It turns out there was a bug in RStudio (fixed in 
      0.99.724), that shrunk the text of all grid based graphics. Once that
      was resolved the defaults seemed too big to my eyes.
    
    * More spacing between titles and borders.
    
    * Default margins scale with the theme font size, so the appearance at 
      larger font sizes should be considerably improved (#1228). 

* `alpha` now affects both fill and colour aesthetics (#1371).

* `element_text()` gains a margins argument which allows you to add additional
  padding around text elements. To help see what's going on use `debug = TRUE` 
  to display the text region and anchors.

* The default font size in `geom_text()` has been decreased from 5mm (14 pts)
  to 3.8 mm (11 pts) to match the new default theme sizes.

* A diagonal line is no longer drawn on bar and rectangle legends. Instead, the
  border has been tweaked to be more visible, and more closely match the size of 
  line drawn on the plot.

* `geom_pointrange()` and `geom_linerange()` get vertical (not horizontal)
  lines in the legend (#1389).

* The default line `size` for `geom_smooth()` has been increased from 0.5 to 1 
  to make it easier to see when overlaid on data.
  
* `geom_bar()` and `geom_rect()` use a slightly paler shade of grey so they
  aren't so visually heavy.
  
* `geom_boxplot()` now colours outliers the same way as the boxes.

* `geom_point()` now uses shape 19 instead of 16. This looks much better on 
  the default Linux graphics device. (It's very slightly smaller than the old 
  point, but it shouldn't affect any graphics significantly)

* Sizes in ggplot2 are measured in mm. Previously they were converted to pts 
  (for use in grid) by multiplying by 72 / 25.4. However, grid uses printer's 
  points, not Adobe (big pts), so sizes are now correctly multiplied by 
  72.27 / 25.4. This is unlikely to noticeably affect display, but it's
  technically correct (<https://youtu.be/hou0lU8WMgo>).

* The default legend will now allocate multiple rows (if vertical) or
  columns (if horizontal) in order to make a legend that is more likely to
  fit on the screen. You can override with the `nrow`/`ncol` arguments
  to `guide_legend()`

    ```R
    p <- ggplot(mpg, aes(displ,hwy, colour = model)) + geom_point()
    p
    p + theme(legend.position = "bottom")
    # Previous behaviour
    p + guides(colour = guide_legend(ncol = 1))
    ```

### New and updated themes

* New `theme_void()` is completely empty. It's useful for plots with non-
  standard coordinates or for drawings (@jiho, #976).

* New `theme_dark()` has a dark background designed to make colours pop out
  (@jiho, #1018)

* `theme_minimal()` became slightly more minimal by removing the axis ticks:
  labels now line up directly beneath grid lines (@tomschloss, #1084)

* New theme setting `panel.ontop` (logical) make it possible to place 
  background elements (i.e., gridlines) on top of data. Best used with 
  transparent `panel.background` (@noamross. #551).

### Labelling

The facet labelling system was updated with many new features and a
more flexible interface (@lionel-). It now works consistently across
grid and wrap facets. The most important user visible changes are:

* `facet_wrap()` gains a `labeller` option (#25).

* `facet_grid()` and `facet_wrap()` gain a `switch` argument to
  display the facet titles near the axes. When switched, the labels
  become axes subtitles. `switch` can be set to "x", "y" or "both"
  (the latter only for grids) to control which margin is switched.

The labellers (such as `label_value()` or `label_both()`) also get
some new features:

* They now offer the `multi_line` argument to control whether to
  display composite facets (those specified as `~var1 + var2`) on one
  or multiple lines.

* In `label_bquote()` you now refer directly to the names of
  variables. With this change, you can create math expressions that
  depend on more than one variable. This math expression can be
  specified either for the rows or the columns and you can also
  provide different expressions to each margin.

  As a consequence of these changes, referring to `x` in backquoted
  expressions is deprecated.

* Similarly to `label_bquote()`, `labeller()` now take `.rows` and
  `.cols` arguments. In addition, it also takes `.default`.
  `labeller()` is useful to customise how particular variables are
  labelled. The three additional arguments specify how to label the
  variables are not specifically mentioned, respectively for rows,
  columns or both. This makes it especially easy to set up a
  project-wide labeller dispatcher that can be reused across all your
  plots. See the documentation for an example.

* The new labeller `label_context()` adapts to the number of factors
  facetted over. With a single factor, it displays only the values,
  just as before. But with multiple factors in a composite margin
  (e.g. with `~cyl + am`), the labels are passed over to
  `label_both()`. This way the variables names are displayed with the
  values to help identifying them.

On the programming side, the labeller API has been rewritten in order
to offer more control when faceting over multiple factors (e.g. with
formulae such as `~cyl + am`). This also means that if you have
written custom labellers, you will need to update them for this
version of ggplot.

* Previously, a labeller function would take `variable` and `value`
  arguments and return a character vector. Now, they take a data frame
  of character vectors and return a list. The input data frame has one
  column per factor facetted over and each column in the returned list
  becomes one line in the strip label. See documentation for more
  details.

* The labels received by a labeller now contain metadata: their margin
  (in the "type" attribute) and whether they come from a wrap or a
  grid facet (in the "facet" attribute).

* Note that the new `as_labeller()` function operator provides an easy
  way to transform an existing function to a labeller function. The
  existing function just needs to take and return a character vector.

## Documentation

* Improved documentation for `aes()`, `layer()` and much much more.

* I've tried to reduce the use of `...` so that you can see all the 
  documentation in one place rather than having to integrate multiple pages.
  In some cases this has involved adding additional arguments to geoms
  to make it more clear what you can do:
  
    *  `geom_smooth()` gains explicit `method`, `se` and `formula` arguments.
    
    * `geom_histogram()` gains `binwidth`, `bins`, `origin` and `right` 
      arguments.
      
    * `geom_jitter()` gains `width` and `height` arguments to make it easier
      to control the amount of jittering without using the lengthy 
      `position_jitter()` function (#1116)

* Use of `qplot()` in examples has been minimised (#1123, @hrbrmstr). This is
  inline with the 2nd edition of the ggplot2 box, which minimises the use of 
  `qplot()` in favour of `ggplot()`.

* Tightly linked geoms and stats (e.g. `geom_boxplot()` and `stat_boxplot()`) 
  are now documented in the same file so you can see all the arguments in one
  place. Variations of the same idea (e.g. `geom_path()`, `geom_line()`, and
  `geom_step()`) are also documented together.

* It's now obvious that you can set the `binwidth` parameter for
  `stat_bin_hex()`, `stat_summary_hex()`, `stat_bin_2d()`, and
  `stat_summary_2d()`. 

* The internals of positions have been cleaned up considerably. You're unlikely
  to notice any external changes, although the documentation should be a little
  less confusing since positions now don't list parameters they never use.

## Data

* All datasets have class `tbl_df` so if you also use dplyr, you get a better
  print method.

* `economics` has been brought up to date to 2015-04-01.

* New `economics_long` is the economics data in long form.

* New `txhousing` dataset containing information about the Texas housing
  market. Useful for examples that need multiple time series, and for
  demonstrating model+vis methods.

* New `luv_colours` dataset which contains the locations of all
  built-in `colors()` in Luv space.

* `movies` has been moved into its own package, ggplot2movies, because it was 
  large and not terribly useful. If you've used the movies dataset, you'll now 
  need to explicitly load the package with `library(ggplot2movies)`.

## Bug fixes and minor improvements

* All partially matched arguments and `$` have been been replaced with 
  full matches (@jimhester, #1134).

* ggplot2 now exports `alpha()` from the scales package (#1107), and `arrow()` 
  and `unit()` from grid (#1225). This means you don't need attach scales/grid 
  or do `scales::`/`grid::` for these commonly used functions.

* `aes_string()` now only parses character inputs. This fixes bugs when
  using it with numbers and non default `OutDec` settings (#1045).

* `annotation_custom()` automatically adds a unique id to each grob name,
  making it easier to plot multiple grobs with the same name (e.g. grobs of
  ggplot2 graphics) in the same plot (#1256).

* `borders()` now accepts xlim and ylim arguments for specifying the geographical 
  region of interest (@markpayneatwork, #1392).

* `coord_cartesian()` applies the same expansion factor to limits as for scales. 
  You can suppress with `expand = FALSE` (#1207).

* `coord_trans()` now works when breaks are suppressed (#1422).

* `cut_number()` gives error message if the number of requested bins can
  be created because there are two few unique values (#1046).

* Character labels in `facet_grid()` are no longer (incorrectly) coerced into
  factors. This caused problems with custom label functions (#1070).

* `facet_wrap()` and `facet_grid()` now allow you to use non-standard
  variable names by surrounding them with backticks (#1067).

* `facet_wrap()` more carefully checks its `nrow` and `ncol` arguments
  to ensure that they're specified correctly (@richierocks, #962)

* `facet_wrap()` gains a `dir` argument to control the direction the
  panels are wrapped in. The default is "h" for horizontal. Use "v" for
  vertical layout (#1260).

* `geom_abline()`, `geom_hline()` and `geom_vline()` have been rewritten to
  have simpler behaviour and be more consistent:

    * `stat_abline()`, `stat_hline()` and `stat_vline()` have been removed:
      these were never suitable for use other than with `geom_abline()` etc
      and were not documented.

    * `geom_abline()`, `geom_vline()` and `geom_hline()` are bound to
      `stat_identity()` and `position_identity()`

    * Intercept parameters can no longer be set to a function.

    * They are all documented in one file, since they are so closely related.

* `geom_bin2d()` will now let you specify one dimension's breaks exactly,
  without touching the other dimension's default breaks at all (#1126).

* `geom_crossbar()` sets grouping correctly so you can display multiple
  crossbars on one plot. It also makes the default `fatten` argument a little
  bigger to make the middle line more obvious (#1125).

* `geom_histogram()` and `geom_smooth()` now only inform you about the
  default values once per layer, rather than once per panel (#1220).

* `geom_pointrange()` gains `fatten` argument so you can control the
  size of the point relative to the size of the line.

* `geom_segment()` annotations were not transforming with scales 
  (@BrianDiggs, #859).

* `geom_smooth()` is no longer so chatty. If you want to know what the default
  smoothing method is, look it up in the documentation! (#1247)

* `geom_violin()` now has the ability to draw quantile lines (@DanRuderman).

* `ggplot()` now captures the parent frame to use for evaluation,
  rather than always defaulting to the global environment. This should
  make ggplot more suitable to use in more situations (e.g. with knitr)

* `ggsave()` has been simplified a little to make it easier to maintain.
  It no longer checks that you're printing a ggplot2 object (so now also
  works with any grid grob) (#970), and always requires a filename.
  Parameter `device` now supports character argument to specify which supported
  device to use ('pdf', 'png', 'jpeg', etc.), for when it cannot be correctly
  inferred from the file extension (for example when a temporary filename is
  supplied server side in shiny apps) (@sebkopf, #939). It no longer opens
  a graphics device if one isn't already open - this is annoying when you're
  running from a script (#1326).

* `guide_colorbar()` creates correct legend if only one color (@krlmlr, #943).

* `guide_colorbar()` no longer fails when the legend is empty - previously
  this often masked misspecifications elsewhere in the plot (#967).

* New `layer_data()` function extracts the data used for plotting for a given
  layer. It's mostly useful for testing.

* User supplied `minor_breaks` can now be supplied on the same scale as 
  the data, and will be automatically transformed with by scale (#1385).

* You can now suppress the appearance of an axis/legend title (and the space
  that would allocated for it) with `NULL` in the `scale_` function. To
  use the default label, use `waiver()` (#1145).

* Position adjustments no longer warn about potentially varying ranges
  because the problem rarely occurs in practice and there are currently a
  lot of false positives since I don't understand exactly what FP criteria
  I should be testing.

* `scale_fill_grey()` now uses red for missing values. This matches
  `scale_colour_grey()` and makes it obvious where missing values lie.
  Override with `na.value`.

* `scale_*_gradient2()` defaults to using Lab colour space.

* `scale_*_gradientn()` now allows `colours` or `colors` (#1290)

* `scale_y_continuous()` now also transforms the `lower`, `middle` and `upper`
  aesthetics used by `geom_boxplot()`: this only affects
  `geom_boxplot(stat = "identity")` (#1020).

* Legends no longer inherit aesthetics if `inherit.aes` is FALSE (#1267).

* `lims()` makes it easy to set the limits of any axis (#1138).

* `labels = NULL` now works with `guide_legend()` and `guide_colorbar()`.
  (#1175, #1183).

* `override.aes` now works with American aesthetic spelling, e.g. color

* Scales no longer round data points to improve performance of colour
  palettes. Instead the scales package now uses a much faster colour
  interpolation algorithm (#1022).

* `scale_*_brewer()` and `scale_*_distiller()` add new `direction` argument of 
  `scales::brewer_pal`, making it easier to change the order of colours 
  (@jiho, #1139).

* `scale_x_date()` now clips dates outside the limits in the same way as
  `scale_x_continuous()` (#1090).

* `stat_bin()` gains `bins` arguments, which denotes the number of bins. Now
  you can set `bins=100` instead of `binwidth=0.5`. Note that `breaks` or
  `binwidth` will override it (@tmshn, #1158, #102).

* `stat_boxplot()` warns if a continuous variable is used for the `x` aesthetic
  without also supplying a `group` aesthetic (#992, @krlmlr).

* `stat_summary_2d()` and `stat_bin_2d()` now share exactly the same code for 
  determining breaks from `bins`, `binwidth`, and `origin`. 
  
* `stat_summary_2d()` and `stat_bin_2d()` now output in tile/raster compatible 
  form instead of rect compatible form. 

* Automatically computed breaks do not lead to an error for transformations like
  "probit" where the inverse can map to infinity (#871, @krlmlr)

* `stat_function()` now always evaluates the function on the original scale.
  Previously it computed the function on transformed scales, giving incorrect
  values (@BrianDiggs, #1011).

* `strip_dots` works with anonymous functions within calculated aesthetics 
  (e.g. `aes(sapply(..density.., function(x) mean(x))))` (#1154, @NikNakk)

* `theme()` gains `validate = FALSE` parameter to turn off validation, and 
  hence store arbitrary additional data in the themes. (@tdhock, #1121)

* Improved the calculation of segments needed to draw the curve representing
  a line when plotted in polar coordinates. In some cases, the last segment
  of a multi-segment line was not drawn (@BrianDiggs, #952)<|MERGE_RESOLUTION|>--- conflicted
+++ resolved
@@ -1,9 +1,7 @@
 # ggplot2 (development version)
 
-<<<<<<< HEAD
 * `geom_rect()` can now derive the required corners positions from `x`/`width`
   or `y`/`height` parameterisation (@teunbrand, #5861).
-=======
 * All position scales now use the same definition of `x` and `y` aesthetics.
   This lets uncommon aesthetics like `xintercept` expand scales as usual.
   (#3342, #4966, @teunbrand)
@@ -20,7 +18,6 @@
 * The `arrow.fill` parameter is now applied to more line-based functions: 
   `geom_path()`, `geom_line()`, `geom_step()` `geom_function()`, line 
    geometries in `geom_sf()` and `element_line()`.
->>>>>>> fb33e266
 * Fixed bug where binned guides would keep out-of-bounds breaks 
   (@teunbrand, #5870).
 * The size of the `draw_key_polygon()` glyph now reflects the `linewidth` 

--- conflicted
+++ resolved
@@ -1,15 +1,12 @@
 # ggplot2 (development version)
 
-<<<<<<< HEAD
 * Position adjustments can now have auxiliary aesthetics (@teunbrand).
     * `position_nudge()` gains `nudge_x` and `nudge_y` aesthetics (#3026, #5445).
     * `position_dodge()` gains `order` aesthetic (#3022, #3345)
-=======
 * `scale_{x/y}_discrete(continuous.limits)` is a new argument to control the
   display range of discrete scales (@teunbrand, #4174, #6259).
 * `geom_ribbon()` now appropriately warns about, and removes, missing values 
   (@teunbrand, #6243).
->>>>>>> 97edd626
 * `guide_*()` can now accept two inside legend theme elements:
   `legend.position.inside` and `legend.justification.inside`, allowing inside
   legends to be placed at different positions. Only inside legends with the same

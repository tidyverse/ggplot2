# ggplot2 (development version)

<<<<<<< HEAD
* ggplot2 no longer depends on reshape2, which means that it no longer 
  (recursively) needs plyr, stringr, or stringi packages.

=======
* `geom_sf()` now determines the legend type automatically (@microly, #3646).
  
>>>>>>> bd1bffd3
* `scale_x_continuous()` and `scale_y_continuous()` gains an `n.breaks` argument
  guiding the number of automatic generated breaks (@thomasp85, #3102)
  
* `geom_sf()` now removes rows that can't be plotted due to `NA` aesthetics 
  (#3546, @thomasp85)

* A new scale type has been added, that allows binning of aesthetics at the 
  scale level. It has versions for both position and non-position aesthetics and
  comes with two new guides (`guide_bins` and `guide_coloursteps`) (@thomasp85, #3096)
  
* Position guides can now be customized using the new `guide_axis()`,
  which can be passed to position `scale_*()` functions or via
  `guides()`. The new axis guide (`guide_axis()`) comes with
  arguments `check.overlap` (automatic removal of overlapping
  labels), `angle` (easy rotation of axis labels), and
  `n.dodge` (dodge labels into multiple rows/columns) (@paleolimbot, #3322).

* `Geom` now gains a `setup_params()` method in line with the other ggproto
  classes (@thomasp85, #3509)

* Themes can now modify the theme element tree, via the
  `element_tree` argument. This allows extension packages to add functionality that
  alters the element tree (@clauswilke, #2540).

* `element_text()` now issues a warning when vectorized arguments are provided, as in
  `colour = c("red", "green", "blue")`. Such use is discouraged and not officially supported
   (@clauswilke, #3492).

* Addition of partial themes to plots has been made more predictable;
  stepwise addition of individual partial themes is now equivalent to
  addition of multple theme elements at once (@clauswilke, #3039).

* stacking text when calculating the labels and the y axis with
  `stat_summary()` now works (@ikosmidis, #2709)

* Allowed reversing of discrete scales by re-writing `get_limits()` (@AnneLyng, #3115)

* Added `stat_contour_filled()` and `geom_contour_filled()`, which compute 
  and draw filled contours of gridded data (@paleolimbot, #3044).

* `geom_contour()` and `stat_contour()` now use the isoband package
  to compute contour lines. The `complete` parameter (which was undocumented
  and has been unused for at least four years) was removed (@paleolimbot, #3044).

* `stat_smooth()` user `REML` by default, if `method = "gam"` and
  `gam`'s method is not specified (@ikosmidis, #2630).

* Changed `theme_grey()` setting for legend key so that it creates no 
  border (`NA`) rather than drawing a white one. (@annennenne, #3180)
  
* Themes have gained two new parameters, `plot.title.position` and 
  `plot.caption.position`, that can be used to customize how plot
  title/subtitle and plot caption are positioned relative to the overall plot
  (@clauswilke, #3252).

* Added function `ggplot_add.by()` for lists created with `by()` (#2734, @Maschette)

* `gg_dep()` was deprecated (@perezp44, #3382).

* Added weight aesthetic option to `stat_density()` and made scaling of 
  weights the default (@annennenne, #2902)

* `expand_scale()` was deprecated in favour of `expansion()` for setting
  the `expand` argument of `x` and `y` scales (@paleolimbot).

* `coord_trans()` now draws second axes and accepts `xlim`, `ylim`,
  and `expand` arguments to bring it up to feature parity with 
  `coord_cartesian()`. The `xtrans` and `ytrans` arguments that were 
  deprecated in version 1.0.1 in favour of `x` and `y` 
  were removed (@paleolimbot, #2990).

* `coord_trans()` now calculates breaks using the expanded range 
  (previously these were calculated using the unexpanded range, 
  which resulted in differences between plots made with `coord_trans()`
  and those made with `coord_cartesian()`). The expansion for discrete axes 
  in `coord_trans()` was also updated such that it behaves identically
  to that in `coord_cartesian()` (@paleolimbot, #3338).

* All `coord_*()` functions with `xlim` and `ylim` arguments now accept
  vectors with `NA` as a placeholder for the minimum or maximum value
  (e.g., `ylim = c(0, NA)` would zoom the y-axis from 0 to the 
  maximum value observed in the data). This mimics the behaviour
  of the `limits` argument in continuous scale functions
  (@paleolimbot, #2907).

* `geom_abline()`, `geom_hline()`, and `geom_vline()` now issue 
  more informative warnings when supplied with set aesthetics
  (i.e., `slope`, `intercept`, `yintercept`, and/or `xintercept`)
  and mapped aesthetics (i.e., `data` and/or `mapping`).
  
* `stat_density2d()` can now take an `adjust` parameter to scale the default bandwidth. (#2860, @haleyjeppson)

* Fix a bug when `show.legend` is a named logical vector (#3461, @yutannihilation).

* Increase the default `nbin` of `guide_colourbar()` to place the ticks more precisely (#3508, @yutannihilation).

* `geom_sf()` now applies alpha to linestring geometries (#3589, @yutannihilation).

# ggplot2 3.2.1

This is a patch release fixing a few regressions introduced in 3.2.0 as well as
fixing some unit tests that broke due to upstream changes.

* `position_stack()` no longer changes the order of the input data. Changes to 
  the internal behaviour of `geom_ribbon()` made this reordering problematic 
  with ribbons that spanned `y = 0` (#3471)
* Using `qplot()` with a single positional aesthetic will no longer title the
  non-specified scale as `"NULL"` (#3473)
* Fixes unit tests for sf graticule labels caused by chages to sf

# ggplot2 3.2.0

This is a minor release with an emphasis on internal changes to make ggplot2 
faster and more consistent. The few interface changes will only affect the 
aesthetics of the plot in minor ways, and will only potentially break code of
extension developers if they have relied on internals that have been changed. 
This release also sees the addition of Hiroaki Yutani (@yutannihilation) to the 
core developer team.

With the release of R 3.6, ggplot2 now requires the R version to be at least 3.2,
as the tidyverse is committed to support 5 major versions of R.

## Breaking changes

* Two patches (#2996 and #3050) fixed minor rendering problems. In most cases,
  the visual changes are so subtle that they are difficult to see with the naked
  eye. However, these changes are detected by the vdiffr package, and therefore
  any package developers who use vdiffr to test for visual correctness of ggplot2
  plots will have to regenerate all reference images.
  
* In some cases, ggplot2 now produces a warning or an error for code that previously
  produced plot output. In all these cases, the previous plot output was accidental,
  and the plotting code uses the ggplot2 API in a way that would lead to undefined
  behavior. Examples include a missing `group` aesthetic in `geom_boxplot()` (#3316),
  annotations across multiple facets (#3305), and not using aesthetic mappings when
  drawing ribbons with `geom_ribbon()` (#3318).

## New features

* This release includes a range of internal changes that speeds up plot 
  generation. None of the changes are user facing and will not break any code,
  but in general ggplot2 should feel much faster. The changes includes, but are
  not limited to:
  
  - Caching ascent and descent dimensions of text to avoid recalculating it for
    every title.
  
  - Using a faster data.frame constructor as well as faster indexing into 
    data.frames
    
  - Removing the plyr dependency, replacing plyr functions with faster 
    equivalents.

* `geom_polygon()` can now draw polygons with holes using the new `subgroup` 
  aesthetic. This functionality requires R 3.6.0 (@thomasp85, #3128)

* Aesthetic mappings now accept functions that return `NULL` (@yutannihilation,
  #2997).

* `stat_function()` now accepts rlang/purrr style anonymous functions for the 
  `fun` parameter (@dkahle, #3159).

* `geom_rug()` gains an "outside" option to allow for moving the rug tassels to 
  outside the plot area (@njtierney, #3085) and a `length` option to allow for 
  changing the length of the rug lines (@daniel-wells, #3109). 
  
* All geoms now take a `key_glyph` paramter that allows users to customize
  how legend keys are drawn (@clauswilke, #3145). In addition, a new key glyph
  `timeseries` is provided to draw nice legends for time series
  (@mitchelloharawild, #3145).

## Extensions

* Layers now have a new member function `setup_layer()` which is called at the
  very beginning of the plot building process and which has access to the 
  original input data and the plot object being built. This function allows the 
  creation of custom layers that autogenerate aesthetic mappings based on the 
  input data or that filter the input data in some form. For the time being, this
  feature is not exported, but it has enabled the development of a new layer type,
  `layer_sf()` (see next item). Other special-purpose layer types may be added
  in the future (@clauswilke, #2872).
  
* A new layer type `layer_sf()` can auto-detect and auto-map sf geometry
  columns in the data. It should be used by extension developers who are writing
  new sf-based geoms or stats (@clauswilke, #3232).

* `x0` and `y0` are now recognized positional aesthetics so they will get scaled 
  if used in extension geoms and stats (@thomasp85, #3168)
  
* Continuous scale limits now accept functions which accept the default
  limits and return adjusted limits. This makes it possible to write
  a function that e.g. ensures the limits are always a multiple of 100,
  regardless of the data (@econandrew, #2307).

## Minor improvements and bug fixes

* `cut_width()` now accepts `...` to pass further arguments to `base::cut.default()`
   like `cut_number()` and `cut_interval()` already did (@cderv, #3055)

* `coord_map()` now can have axes on the top and right (@karawoo, #3042).

* `coord_polar()` now correctly rescales the secondary axis (@linzi-sg, #3278)

* `coord_sf()`, `coord_map()`, and `coord_polar()` now squash `-Inf` and `Inf`
  into the min and max of the plot (@yutannihilation, #2972).

* `coord_sf()` graticule lines are now drawn in the same thickness as panel grid 
  lines in `coord_cartesian()`, and seting panel grid lines to `element_blank()` 
  now also works in `coord_sf()` 
  (@clauswilke, #2991, #2525).

* `economics` data has been regenerated. This leads to some changes in the
  values of all columns (especially in `psavert`), but more importantly, strips 
  the grouping attributes from `economics_long`.

* `element_line()` now fills closed arrows (@yutannihilation, #2924).

* Facet strips on the left side of plots now have clipping turned on, preventing
  text from running out of the strip and borders from looking thicker than for
  other strips (@karawoo, #2772 and #3061).

* ggplot2 now works in Turkish locale (@yutannihilation, #3011).

* Clearer error messages for inappropriate aesthetics (@clairemcwhite, #3060).

* ggplot2 no longer attaches any external packages when using functions that 
  depend on packages that are suggested but not imported by ggplot2. The 
  affected functions include `geom_hex()`, `stat_binhex()`, 
  `stat_summary_hex()`, `geom_quantile()`, `stat_quantile()`, and `map_data()` 
  (@clauswilke, #3126).
  
* `geom_area()` and `geom_ribbon()` now sort the data along the x-axis in the 
  `setup_data()` method rather than as part of `draw_group()` (@thomasp85, 
  #3023)

* `geom_hline()`, `geom_vline()`, and `geom_abline()` now throw a warning if the 
  user supplies both an `xintercept`, `yintercept`, or `slope` value and a 
  mapping (@RichardJActon, #2950).

* `geom_rug()` now works with `coord_flip()` (@has2k1, #2987).

* `geom_violin()` no longer throws an error when quantile lines fall outside 
  the violin polygon (@thomasp85, #3254).

* `guide_legend()` and `guide_colorbar()` now use appropriate spacing between legend
  key glyphs and legend text even if the legend title is missing (@clauswilke, #2943).

* Default labels are now generated more consistently; e.g., symbols no longer
  get backticks, and long expressions are abbreviated with `...`
  (@yutannihilation, #2981).

* All-`Inf` layers are now ignored for picking the scale (@yutannihilation, 
  #3184).
  
* Diverging Brewer colour palette now use the correct mid-point colour 
  (@dariyasydykova, #3072).
  
* `scale_color_continuous()` now points to `scale_colour_continuous()` so that 
  it will handle `type = "viridis"` as the documentation states (@hlendway, 
  #3079).

* `scale_shape_identity()` now works correctly with `guide = "legend"` 
  (@malcolmbarrett, #3029)
  
* `scale_continuous` will now draw axis line even if the length of breaks is 0
  (@thomasp85, #3257)

* `stat_bin()` will now error when the number of bins exceeds 1e6 to avoid 
  accidentally freezing the user session (@thomasp85).
  
* `sec_axis()` now places ticks accurately when using nonlinear transformations (@dpseidel, #2978).

* `facet_wrap()` and `facet_grid()` now automatically remove NULL from facet
  specs, and accept empty specs (@yutannihilation, #3070, #2986).

* `stat_bin()` now handles data with only one unique value (@yutannihilation 
  #3047).

* `sec_axis()` now accepts functions as well as formulas (@yutannihilation, #3031).

*   New theme elements allowing different ticks lengths for each axis. For instance,
    this can be used to have inwards ticks on the x-axis (`axis.ticks.length.x`) and
    outwards ticks on the y-axis (`axis.ticks.length.y`) (@pank, #2935).

* The arguments of `Stat*$compute_layer()` and `Position*$compute_layer()` are
  now renamed to always match the ones of `Stat$compute_layer()` and
  `Position$compute_layer()` (@yutannihilation, #3202).

* `geom_*()` and `stat_*()` now accepts purrr-style lambda notation
  (@yutannihilation, #3138).

* `geom_tile()` and `geom_rect()` now draw rectangles without notches at the
  corners. The style of the corner can be controlled by `linejoin` parameters
  (@yutannihilation, #3050).

# ggplot2 3.1.0

## Breaking changes

This is a minor release and breaking changes have been kept to a minimum. End users of ggplot2 are unlikely to encounter any issues. However, there are a few items that developers of ggplot2 extensions should be aware of. For additional details, see also the discussion accompanying issue #2890.

*   In non-user-facing internal code (specifically in the `aes()` function and in
    the `aesthetics` argument of scale functions), ggplot2 now always uses the British
    spelling for aesthetics containing the word "colour". When users specify a "color"
    aesthetic it is automatically renamed to "colour". This renaming is also applied
    to non-standard aesthetics that contain the word "color". For example, "point_color"
    is renamed to "point_colour". This convention makes it easier to support both
    British and American spelling for novel, non-standard aesthetics, but it may require
    some adjustment for packages that have previously introduced non-standard color
    aesthetics using American spelling. A new function `standardise_aes_names()` is
    provided in case extension writers need to perform this renaming in their own code
    (@clauswilke, #2649).

*   Functions that generate other functions (closures) now force the arguments that are
    used from the generated functions, to avoid hard-to-catch errors. This may affect
    some users of manual scales (such as `scale_colour_manual()`, `scale_fill_manual()`,
    etc.) who depend on incorrect behavior (@krlmlr, #2807).
    
*   `Coord` objects now have a function `backtransform_range()` that returns the
    panel range in data coordinates. This change may affect developers of custom coords,
    who now should implement this function. It may also affect developers of custom
    geoms that use the `range()` function. In some applications, `backtransform_range()`
    may be more appropriate (@clauswilke, #2821).


## New features

*   `coord_sf()` has much improved customization of axis tick labels. Labels can now
    be set manually, and there are two new parameters, `label_graticule` and
    `label_axes`, that can be used to specify which graticules to label on which side
    of the plot (@clauswilke, #2846, #2857, #2881).
    
*   Two new geoms `geom_sf_label()` and `geom_sf_text()` can draw labels and text
    on sf objects. Under the hood, a new `stat_sf_coordinates()` calculates the
    x and y coordinates from the coordinates of the sf geometries. You can customize
    the calculation method via `fun.geometry` argument (@yutannihilation, #2761).
    

## Minor improvements and fixes

*   `benchplot()` now uses tidy evaluation (@dpseidel, #2699).

*   The error message in `compute_aesthetics()` now only provides the names of
    aesthetics with mismatched lengths, rather than all aesthetics (@karawoo,
    #2853).

*   For faceted plots, data is no longer internally reordered. This makes it
    safer to feed data columns into `aes()` or into parameters of geoms or
    stats. However, doing so remains discouraged (@clauswilke, #2694).

*   `coord_sf()` now also understands the `clip` argument, just like the other
    coords (@clauswilke, #2938).

*   `fortify()` now displays a more informative error message for
    `grouped_df()` objects when dplyr is not installed (@jimhester, #2822).

*   All `geom_*()` now display an informative error message when required 
    aesthetics are missing (@dpseidel, #2637 and #2706).

*   `geom_boxplot()` now understands the `width` parameter even when used with
    a non-standard stat, such as `stat_identity()` (@clauswilke, #2893).
    
*  `geom_hex()` now understands the `size` and `linetype` aesthetics
   (@mikmart, #2488).
    
*   `geom_hline()`, `geom_vline()`, and `geom_abline()` now work properly
    with `coord_trans()` (@clauswilke, #2149, #2812).
    
*   `geom_text(..., parse = TRUE)` now correctly renders the expected number of
    items instead of silently dropping items that are empty expressions, e.g.
    the empty string "". If an expression spans multiple lines, we take just
    the first line and drop the rest. This same issue is also fixed for
    `geom_label()` and the axis labels for `geom_sf()` (@slowkow, #2867).

*   `geom_sf()` now respects `lineend`, `linejoin`, and `linemitre` parameters 
    for lines and polygons (@alistaire47, #2826).
    
*   `ggsave()` now exits without creating a new graphics device if previously
    none was open (@clauswilke, #2363).

*   `labs()` now has named arguments `title`, `subtitle`, `caption`, and `tag`.
    Also, `labs()` now accepts tidyeval (@yutannihilation, #2669).

*   `position_nudge()` is now more robust and nudges only in the direction
    requested. This enables, for example, the horizontal nudging of boxplots
    (@clauswilke, #2733).

*   `sec_axis()` and `dup_axis()` now return appropriate breaks for the secondary
    axis when applied to log transformed scales (@dpseidel, #2729).

*   `sec_axis()` now works as expected when used in combination with tidy eval
    (@dpseidel, #2788).

*   `scale_*_date()`, `scale_*_time()` and `scale_*_datetime()` can now display 
    a secondary axis that is a __one-to-one__ transformation of the primary axis,
    implemented using the `sec.axis` argument to the scale constructor 
    (@dpseidel, #2244).
    
*   `stat_contour()`, `stat_density2d()`, `stat_bin2d()`,  `stat_binhex()`
    now calculate normalized statistics including `nlevel`, `ndensity`, and
    `ncount`. Also, `stat_density()` now includes the calculated statistic 
    `nlevel`, an alias for `scaled`, to better match the syntax of `stat_bin()`
    (@bjreisman, #2679).

# ggplot2 3.0.0

## Breaking changes

*   ggplot2 now supports/uses tidy evaluation (as described below). This is a 
    major change and breaks a number of packages; we made this breaking change 
    because it is important to make ggplot2 more programmable, and to be more 
    consistent with the rest of the tidyverse. The best general (and detailed)
    introduction to tidy evaluation can be found in the meta programming
    chapters in [Advanced R](https://adv-r.hadley.nz).
    
    The primary developer facing change is that `aes()` now contains 
    quosures (expression + environment pairs) rather than symbols, and you'll 
    need to take a different approach to extracting the information you need. 
    A common symptom of this change are errors "undefined columns selected" or 
    "invalid 'type' (list) of argument" (#2610). As in the previous version,
    constants (like `aes(x = 1)` or `aes(colour = "smoothed")`) are stored
    as is.
    
    In this version of ggplot2, if you need to describe a mapping in a string, 
    use `quo_name()` (to generate single-line strings; longer expressions may 
    be abbreviated) or `quo_text()` (to generate non-abbreviated strings that
    may span multiple lines). If you do need to extract the value of a variable
    instead use `rlang::eval_tidy()`. You may want to condition on 
    `(packageVersion("ggplot2") <= "2.2.1")` so that your code can work with
    both released and development versions of ggplot2.
    
    We recognise that this is a big change and if you're not already familiar
    with rlang, there's a lot to learn. If you are stuck, or need any help,
    please reach out on <https://community.rstudio.com>.

*   Error: Column `y` must be a 1d atomic vector or a list

    Internally, ggplot2 now uses `as.data.frame(tibble::as_tibble(x))` to
    convert a list into a data frame. This improves ggplot2's support for
    list-columns (needed for sf support), at a small cost: you can no longer
    use matrix-columns. Note that unlike tibble we still allow column vectors
    such as returned by `base::scale()` because of their widespread use.

*   Error: More than one expression parsed
  
    Previously `aes_string(x = c("a", "b", "c"))` silently returned 
    `aes(x = a)`. Now this is a clear error.

*   Error: `data` must be uniquely named but has duplicate columns
  
    If layer data contains columns with identical names an error will be 
    thrown. In earlier versions the first occuring column was chosen silently,
    potentially masking that the wrong data was chosen.

*   Error: Aesthetics must be either length 1 or the same as the data
    
    Layers are stricter about the columns they will combine into a single
    data frame. Each aesthetic now must be either the same length as the data
    frame or a single value. This makes silent recycling errors much less likely.

*   Error: `coord_*` doesn't support free scales 
   
    Free scales only work with selected coordinate systems; previously you'd
    get an incorrect plot.

*   Error in f(...) : unused argument (range = c(0, 1))

    This is because the `oob` argument to scale has been set to a function
    that only takes a single argument; it needs to take two arguments
    (`x`, and `range`). 

*   Error: unused argument (output)
  
    The function `guide_train()` now has an optional parameter `aesthetic`
    that allows you to override the `aesthetic` setting in the scale.
    To make your code work with the both released and development versions of 
    ggplot2 appropriate, add `aesthetic = NULL` to the `guide_train()` method
    signature.
    
    ```R
    # old
    guide_train.legend <- function(guide, scale) {...}
    
    # new 
    guide_train.legend <- function(guide, scale, aesthetic = NULL) {...}
    ```
    
    Then, inside the function, replace `scale$aesthetics[1]`,
    `aesthetic %||% scale$aesthetics[1]`. (The %||% operator is defined in the 
    rlang package).
    
    ```R
    # old
    setNames(list(scale$map(breaks)), scale$aesthetics[1])

    # new
    setNames(list(scale$map(breaks)), aesthetic %||% scale$aesthetics[1])
    ```

*   The long-deprecated `subset` argument to `layer()` has been removed.

## Tidy evaluation

* `aes()` now supports quasiquotation so that you can use `!!`, `!!!`,
  and `:=`. This replaces `aes_()` and `aes_string()` which are now
  soft-deprecated (but will remain around for a long time).

* `facet_wrap()` and `facet_grid()` now support `vars()` inputs. Like
  `dplyr::vars()`, this helper quotes its inputs and supports
  quasiquotation. For instance, you can now supply faceting variables
  like this: `facet_wrap(vars(am, cyl))` instead of 
  `facet_wrap(~am + cyl)`. Note that the formula interface is not going 
  away and will not be deprecated. `vars()` is simply meant to make it 
  easier to create functions around `facet_wrap()` and `facet_grid()`.

  The first two arguments of `facet_grid()` become `rows` and `cols`
  and now support `vars()` inputs. Note however that we took special
  care to ensure complete backward compatibility. With this change
  `facet_grid(vars(cyl), vars(am, vs))` is equivalent to
  `facet_grid(cyl ~ am + vs)`, and `facet_grid(cols = vars(am, vs))` is
  equivalent to `facet_grid(. ~ am + vs)`.

  One nice aspect of the new interface is that you can now easily
  supply names: `facet_grid(vars(Cylinder = cyl), labeller =
  label_both)` will give nice label titles to the facets. Of course,
  those names can be unquoted with the usual tidy eval syntax.

### sf

* ggplot2 now has full support for sf with `geom_sf()` and `coord_sf()`:

  ```r
  nc <- sf::st_read(system.file("shape/nc.shp", package = "sf"), quiet = TRUE)
  ggplot(nc) +
    geom_sf(aes(fill = AREA))
  ```
  It supports all simple features, automatically aligns CRS across layers, sets
  up the correct aspect ratio, and draws a graticule.

## New features

* ggplot2 now works on R 3.1 onwards, and uses the 
  [vdiffr](https://github.com/lionel-/vdiffr) package for visual testing.

* In most cases, accidentally using `%>%` instead of `+` will generate an 
  informative error (#2400).

* New syntax for calculated aesthetics. Instead of using `aes(y = ..count..)` 
  you can (and should!) use `aes(y = stat(count))`. `stat()` is a real function 
  with documentation which hopefully will make this part of ggplot2 less 
  confusing (#2059).
  
  `stat()` is particularly nice for more complex calculations because you 
  only need to specify it once: `aes(y = stat(count / max(count)))`,
  rather than `aes(y = ..count.. / max(..count..))`
  
* New `tag` label for adding identification tags to plots, typically used for 
  labelling a subplot with a letter. Add a tag with `labs(tag = "A")`, style it 
  with the `plot.tag` theme element, and control position with the
  `plot.tag.position` theme setting (@thomasp85).

### Layers: geoms, stats, and position adjustments

* `geom_segment()` and `geom_curve()` have a new `arrow.fill` parameter which 
  allows you to specify a separate fill colour for closed arrowheads 
  (@hrbrmstr and @clauswilke, #2375).

* `geom_point()` and friends can now take shapes as strings instead of integers,
  e.g. `geom_point(shape = "diamond")` (@daniel-barnett, #2075).

* `position_dodge()` gains a `preserve` argument that allows you to control
  whether the `total` width at each `x` value is preserved (the current 
  default), or ensure that the width of a `single` element is preserved
  (what many people want) (#1935).

* New `position_dodge2()` provides enhanced dodging for boxplots. Compared to
  `position_dodge()`, `position_dodge2()` compares `xmin` and `xmax` values  
  to determine which elements overlap, and spreads overlapping elements evenly
  within the region of overlap. `position_dodge2()` is now the default position
  adjustment for `geom_boxplot()`, because it handles `varwidth = TRUE`, and 
  will be considered for other geoms in the future.
  
  The `padding` parameter adds a small amount of padding between elements 
  (@karawoo, #2143) and a `reverse` parameter allows you to reverse the order 
  of placement (@karawoo, #2171).
  
* New `stat_qq_line()` makes it easy to add a simple line to a Q-Q plot, which 
  makes it easier to judge the fit of the theoretical distribution 
  (@nicksolomon).

### Scales and guides

* Improved support for mapping date/time variables to `alpha`, `size`, `colour`, 
  and `fill` aesthetics, including `date_breaks` and `date_labels` arguments 
  (@karawoo, #1526), and new `scale_alpha()` variants (@karawoo, #1526).

* Improved support for ordered factors. Ordered factors throw a warning when 
  mapped to shape (unordered factors do not), and do not throw warnings when 
  mapped to size or alpha (unordered factors do). Viridis is used as the 
  default colour and fill scale for ordered factors (@karawoo, #1526).

* The `expand` argument of `scale_*_continuous()` and `scale_*_discrete()`
  now accepts separate expansion values for the lower and upper range
  limits. The expansion limits can be specified using the convenience
  function `expand_scale()`.
  
  Separate expansion limits may be useful for bar charts, e.g. if one
  wants the bottom of the bars to be flush with the x axis but still 
  leave some (automatically calculated amount of) space above them:
  
    ```r
    ggplot(mtcars) +
        geom_bar(aes(x = factor(cyl))) +
        scale_y_continuous(expand = expand_scale(mult = c(0, .1)))
    ```
  
  It can also be useful for line charts, e.g. for counts over time,
  where one wants to have a ’hard’ lower limit of y = 0 but leave the
  upper limit unspecified (and perhaps differing between panels), with
  some extra space above the highest point on the line (with symmetrical 
  limits, the extra space above the highest point could in some cases 
  cause the lower limit to be negative).
  
  The old syntax for the `expand` argument will, of course, continue
  to work (@huftis, #1669).

* `scale_colour_continuous()` and `scale_colour_gradient()` are now controlled 
  by global options `ggplot2.continuous.colour` and `ggplot2.continuous.fill`. 
  These can be set to `"gradient"` (the default) or `"viridis"` (@karawoo).

* New `scale_colour_viridis_c()`/`scale_fill_viridis_c()` (continuous) and
  `scale_colour_viridis_d()`/`scale_fill_viridis_d()` (discrete) make it
  easy to use Viridis colour scales (@karawoo, #1526).

* Guides for `geom_text()` now accept custom labels with 
  `guide_legend(override.aes = list(label = "foo"))` (@brianwdavis, #2458).

### Margins

* Strips gain margins on all sides by default. This means that to fully justify
  text to the edge of a strip, you will need to also set the margins to 0
  (@karawoo).

* Rotated strip labels now correctly understand `hjust` and `vjust` parameters
  at all angles (@karawoo).

* Strip labels now understand justification relative to the direction of the
  text, meaning that in y facets, the strip text can be placed at either end of
  the strip using `hjust` (@karawoo).

* Legend titles and labels get a little extra space around them, which 
  prevents legend titles from overlapping the legend at large font sizes 
  (@karawoo, #1881).

## Extension points

* New `autolayer()` S3 generic (@mitchelloharawild, #1974). This is similar
  to `autoplot()` but produces layers rather than complete plots.

* Custom objects can now be added using `+` if a `ggplot_add` method has been
  defined for the class of the object (@thomasp85).

* Theme elements can now be subclassed. Add a `merge_element` method to control
  how properties are inherited from the parent element. Add an `element_grob` 
  method to define how elements are rendered into grobs (@thomasp85, #1981).

* Coords have gained new extension mechanisms.
  
    If you have an existing coord extension, you will need to revise the
    specification of the `train()` method. It is now called 
    `setup_panel_params()` (better reflecting what it actually does) and now 
    has arguments `scale_x`, and `scale_y` (the x and y scales respectively) 
    and `param`, a list of plot specific parameters generated by 
    `setup_params()`.

    What was formerly called `scale_details` (in coords), `panel_ranges` 
    (in layout) and `panel_scales` (in geoms) are now consistently called
    `panel_params` (#1311). These are parameters of the coord that vary from
    panel to panel.

* `ggplot_build()` and `ggplot_gtable()` are now generics, so ggplot-subclasses 
  can define additional behavior during the build stage.

* `guide_train()`, `guide_merge()`, `guide_geom()`, and `guide_gengrob()`
  are now exported as they are needed if you want to design your own guide.
  They are not currently documented; use at your own risk (#2528).

* `scale_type()` generic is now exported and documented. Use this if you 
  want to extend ggplot2 to work with a new type of vector.

## Minor bug fixes and improvements

### Faceting

* `facet_grid()` gives a more informative error message if you try to use
  a variable in both rows and cols (#1928).

* `facet_grid()` and `facet_wrap()` both give better error messages if you
  attempt to use an unsupported coord with free scales (#2049).

* `label_parsed()` works once again (#2279).

* You can now style the background of horizontal and vertical strips
  independently with `strip.background.x` and `strip.background.y` 
  theme settings (#2249).

### Scales

* `discrete_scale()` documentation now inherits shared definitions from 
  `continuous_scale()` (@alistaire47, #2052).

* `guide_colorbar()` shows all colours of the scale (@has2k1, #2343).

* `scale_identity()` once again produces legends by default (#2112).

* Tick marks for secondary axes with strong transformations are more 
  accurately placed (@thomasp85, #1992).

* Missing line types now reliably generate missing lines (with standard 
  warning) (#2206).

* Legends now ignore set aesthetics that are not length one (#1932).

* All colour and fill scales now have an `aesthetics` argument that can
  be used to set the aesthetic(s) the scale works with. This makes it
  possible to apply a colour scale to both colour and fill aesthetics
  at the same time, via `aesthetics = c("colour", "fill")` (@clauswilke).
  
* Three new generic scales work with any aesthetic or set of aesthetics: 
  `scale_continuous_identity()`, `scale_discrete_identity()`, and
  `scale_discrete_manual()` (@clauswilke).

* `scale_*_gradient2()` now consistently omits points outside limits by 
  rescaling after the limits are enforced (@foo-bar-baz-qux, #2230).

### Layers

* `geom_label()` now correctly produces unbordered labels when `label.size` 
  is 0, even when saving to PDF (@bfgray3, #2407).

* `layer()` gives considerably better error messages for incorrectly specified
  `geom`, `stat`, or `position` (#2401).

* In all layers that use it, `linemitre` now defaults to 10 (instead of 1)
  to better match base R.

* `geom_boxplot()` now supplies a default value if no `x` aesthetic is present
  (@foo-bar-baz-qux, #2110).

* `geom_density()` drops groups with fewer than two data points and throws a
  warning. For groups with two data points, density values are now calculated 
  with `stats::density` (@karawoo, #2127).

* `geom_segment()` now also takes a `linejoin` parameter. This allows more 
  control over the appearance of the segments, which is especially useful for 
  plotting thick arrows (@Ax3man, #774).

* `geom_smooth()` now reports the formula used when `method = "auto"` 
  (@davharris #1951). `geom_smooth()` now orders by the `x` aesthetic, making it 
  easier to pass pre-computed values without manual ordering (@izahn, #2028). It 
  also now knows it has `ymin` and `ymax` aesthetics (#1939). The legend 
  correctly reflects the status of the `se` argument when used with stats 
  other than the default (@clauswilke, #1546).

* `geom_tile()` now once again interprets `width` and `height` correctly 
  (@malcolmbarrett, #2510).

* `position_jitter()` and `position_jitterdodge()` gain a `seed` argument that
  allows the specification of a random seed for reproducible jittering 
  (@krlmlr, #1996 and @slowkow, #2445).

* `stat_density()` has better behaviour if all groups are dropped because they
  are too small (#2282).

* `stat_summary_bin()` now understands the `breaks` parameter (@karawoo, #2214).

* `stat_bin()` now accepts functions for `binwidth`. This allows better binning 
  when faceting along variables with different ranges (@botanize).

* `stat_bin()` and `geom_histogram()` now sum correctly when using the `weight` 
  aesthetic (@jiho, #1921).

* `stat_bin()` again uses correct scaling for the computed variable `ndensity` 
  (@timgoodman, #2324).

* `stat_bin()` and `stat_bin_2d()` now properly handle the `breaks` parameter 
  when the scales are transformed (@has2k1, #2366).

* `update_geom_defaults()` and `update_stat_defaults()` allow American 
  spelling of aesthetic parameters (@foo-bar-baz-qux, #2299).

* The `show.legend` parameter now accepts a named logical vector to hide/show
  only some aesthetics in the legend (@tutuchan, #1798).

* Layers now silently ignore unknown aesthetics with value `NULL` (#1909).

### Coords

* Clipping to the plot panel is now configurable, through a `clip` argument
  to coordinate systems, e.g. `coord_cartesian(clip = "off")` 
  (@clauswilke, #2536).

* Like scales, coordinate systems now give you a message when you're 
  replacing an existing coordinate system (#2264).

* `coord_polar()` now draws secondary axis ticks and labels 
  (@dylan-stark, #2072), and can draw the radius axis on the right 
  (@thomasp85, #2005).

* `coord_trans()` now generates a warning when a transformation generates 
  non-finite values (@foo-bar-baz-qux, #2147).

### Themes

* Complete themes now always override all elements of the default theme
  (@has2k1, #2058, #2079).

* Themes now set default grid colour in `panel.grid` rather than individually
  in `panel.grid.major` and `panel.grid.minor` individually. This makes it 
  slightly easier to customise the theme (#2352).

* Fixed bug when setting strips to `element_blank()` (@thomasp85). 

* Axes positioned on the top and to the right can now customize their ticks and
  lines separately (@thomasp85, #1899).

* Built-in themes gain parameters `base_line_size` and `base_rect_size` which 
  control the default sizes of line and rectangle elements (@karawoo, #2176).

* Default themes use `rel()` to set line widths (@baptiste).

* Themes were tweaked for visual consistency and more graceful behavior when 
  changing the base font size. All absolute heights or widths were replaced 
  with heights or widths that are proportional to the base font size. One 
  relative font size was eliminated (@clauswilke).
  
* The height of descenders is now calculated solely on font metrics and doesn't
  change with the specific letters in the string. This fixes minor alignment 
  issues with plot titles, subtitles, and legend titles (#2288, @clauswilke).

### Guides

* `guide_colorbar()` is more configurable: tick marks and color bar frame
  can now by styled with arguments `ticks.colour`, `ticks.linewidth`, 
  `frame.colour`, `frame.linewidth`, and `frame.linetype`
  (@clauswilke).
  
* `guide_colorbar()` now uses `legend.spacing.x` and `legend.spacing.y` 
  correctly, and it can handle multi-line titles. Minor tweaks were made to 
  `guide_legend()` to make sure the two legend functions behave as similarly as
  possible (@clauswilke, #2397 and #2398).
  
* The theme elements `legend.title` and `legend.text` now respect the settings 
  of `margin`, `hjust`, and `vjust` (@clauswilke, #2465, #1502).

* Non-angle parameters of `label.theme` or `title.theme` can now be set in 
  `guide_legend()` and `guide_colorbar()` (@clauswilke, #2544).

### Other

* `fortify()` gains a method for tbls (@karawoo, #2218).

* `ggplot` gains a method for `grouped_df`s that adds a `.group` variable,
  which computes a unique value for each group. Use it with 
  `aes(group = .group)` (#2351).

* `ggproto()` produces objects with class `c("ggproto", "gg")`, allowing for
  a more informative error message when adding layers, scales, or other ggproto 
  objects (@jrnold, #2056).

* `ggsave()`'s DPI argument now supports 3 string options: "retina" (320
  DPI), "print" (300 DPI), and "screen" (72 DPI) (@foo-bar-baz-qux, #2156).
  `ggsave()` now uses full argument names to avoid partial match warnings 
  (#2355), and correctly restores the previous graphics device when several
  graphics devices are open (#2363).

* `print.ggplot()` now returns the original ggplot object, instead of the 
  output from `ggplot_build()`. Also, the object returned from 
  `ggplot_build()` now has the class `"ggplot_built"` (#2034).

* `map_data()` now works even when purrr is loaded (tidyverse#66).

* New functions `summarise_layout()`, `summarise_coord()`, and 
  `summarise_layers()` summarise the layout, coordinate systems, and layers 
  of a built ggplot object (#2034, @wch). This provides a tested API that 
  (e.g.) shiny can depend on.

* Updated startup messages reflect new resources (#2410, @mine-cetinkaya-rundel).

# ggplot2 2.2.1

* Fix usage of `structure(NULL)` for R-devel compatibility (#1968).

# ggplot2 2.2.0

## Major new features

### Subtitle and caption

Thanks to @hrbrmstr plots now have subtitles and captions, which can be set with the `subtitle`  and `caption` arguments to `ggtitle()` and `labs()`. You can control their appearance with the theme settings `plot.caption` and `plot.subtitle`. The main plot title is now left-aligned to better work better with a subtitle. The caption is right-aligned (@hrbrmstr).

### Stacking

`position_stack()` and `position_fill()` now sort the stacking order to match grouping order. This allows you to control the order through grouping, and ensures that the default legend matches the plot (#1552, #1593). If you want the opposite order (useful if you have horizontal bars and horizontal legend), you can request reverse stacking by using `position = position_stack(reverse = TRUE)` (#1837).
  
`position_stack()` and `position_fill()` now accepts negative values which will create stacks extending below the x-axis (#1691).

`position_stack()` and `position_fill()` gain a `vjust` argument which makes it easy to (e.g.) display labels in the middle of stacked bars (#1821).

### Layers

`geom_col()` was added to complement `geom_bar()` (@hrbrmstr). It uses `stat="identity"` by default, making the `y` aesthetic mandatory. It does not support any other `stat_()` and does not provide fallback support for the `binwidth` parameter. Examples and references in other functions were updated to demonstrate `geom_col()` usage. 

When creating a layer, ggplot2 will warn if you use an unknown aesthetic or an unknown parameter. Compared to the previous version, this is stricter for aesthetics (previously there was no message), and less strict for parameters (previously this threw an error) (#1585).

### Facetting

The facet system, as well as the internal panel class, has been rewritten in ggproto. Facets are now extendable in the same manner as geoms and stats, as described in `vignette("extending-ggplot2")`.

We have also added the following new fatures.
  
* `facet_grid()` and `facet_wrap()` now allow expressions in their faceting 
  formulas (@DanRuderman, #1596).

* When `facet_wrap()` results in an uneven number of panels, axes will now be
  drawn underneath the hanging panels (fixes #1607)

* Strips can now be freely positioned in `facet_wrap()` using the 
  `strip.position` argument (deprecates `switch`).

* The relative order of panel, strip, and axis can now be controlled with 
  the theme setting `strip.placement` that takes either `inside` (strip between 
  panel and axis) or `outside` (strip after axis).

* The theme option `panel.margin` has been deprecated in favour of 
  `panel.spacing` to more clearly communicate intent.

### Extensions

Unfortunately there was a major oversight in the construction of ggproto which lead to extensions capturing the super object at package build time, instead of at package run time (#1826). This problem has been fixed, but requires re-installation of all extension packages.

## Scales

* The position of x and y axes can now be changed using the `position` argument
  in `scale_x_*`and `scale_y_*` which can take `top` and `bottom`, and `left`
  and `right` respectively. The themes of top and right axes can be modified 
  using the `.top` and `.right` modifiers to `axis.text.*` and `axis.title.*`.

### Continuous scales

* `scale_x_continuous()` and `scale_y_continuous()` can now display a secondary 
  axis that is a __one-to-one__ transformation of the primary axis (e.g. degrees 
  Celcius to degrees Fahrenheit). The secondary axis will be positioned opposite 
  to the primary axis and can be controlled with the `sec.axis` argument to 
  the scale constructor.

* Scales worry less about having breaks. If no breaks can be computed, the
  plot will work instead of throwing an uninformative error (#791). This 
  is particularly helpful when you have facets with free scales, and not
  all panels contain data.

* Scales now warn when transformation introduces infinite values (#1696).

### Date time

* `scale_*_datetime()` now supports time zones. It will use the timezone 
  attached to the varaible by default, but can be overridden with the 
  `timezone` argument.

* New `scale_x_time()` and `scale_y_time()` generate reasonable default
  breaks and labels for hms vectors (#1752).

### Discrete scales

The treatment of missing values by discrete scales has been thoroughly overhauled (#1584). The underlying principle is that we can naturally represent missing values on discrete variables (by treating just like another level), so by default we should. 

This principle applies to:

* character vectors
* factors with implicit NA
* factors with explicit NA

And to all scales (both position and non-position.)

Compared to the previous version of ggplot2, there are three main changes:

1.  `scale_x_discrete()` and `scale_y_discrete()` always show discrete NA,
    regardless of their source

1.  If present, `NA`s are shown in discete legends.

1.  All discrete scales gain a `na.translate` argument that allows you to 
    control whether `NA`s are translated to something that can be visualised,
    or should be left as missing. Note that if you don't translate (i.e. 
    `na.translate = FALSE)` the missing values will passed on to the layer, 
    which will warning that it's dropping missing values. To suppress the
    warnings, you'll also need to add `na.rm = TRUE` to the layer call. 

There were also a number of other smaller changes

* Correctly use scale expansion factors.
* Don't preserve space for dropped levels (#1638).
* Only issue one warning when when asking for too many levels (#1674).
* Unicode labels work better on Windows (#1827).
* Warn when used with only continuous data (#1589)

## Themes

* The `theme()` constructor now has named arguments rather than ellipses. This 
  should make autocomplete substantially more useful. The documentation
  (including examples) has been considerably improved.
  
* Built-in themes are more visually homogeneous, and match `theme_grey` better.
  (@jiho, #1679)
  
* When computing the height of titles, ggplot2 now includes the height of the
  descenders (i.e. the bits of `g` and `y` that hang beneath the baseline). This 
  improves the margins around titles, particularly the y axis label (#1712).
  I have also very slightly increased the inner margins of axis titles, and 
  removed the outer margins. 

* Theme element inheritance is now easier to work with as modification now
  overrides default `element_blank` elements (#1555, #1557, #1565, #1567)
  
* Horizontal legends (i.e. legends on the top or bottom) are horizontally
  aligned by default (#1842). Use `legend.box = "vertical"` to switch back
  to the previous behaviour.
  
* `element_line()` now takes an `arrow` argument to specify arrows at the end of
  lines (#1740)

There were a number of tweaks to the theme elements that control legends:
  
* `legend.justification` now controls appearance will plotting the legend
  outside of the plot area. For example, you can use 
  `theme(legend.justification = "top")` to make the legend align with the 
  top of the plot.

* `panel.margin` and `legend.margin` have been renamed to `panel.spacing` and 
  `legend.spacing` respectively, to better communicate intent (they only
  affect spacing between legends and panels, not the margins around them)

* `legend.margin` now controls margin around individual legends.

* New `legend.box.background`, `legend.box.spacing`, and `legend.box.margin`
  control the background, spacing, and margin of the legend box (the region
  that contains all legends).

## Bug fixes and minor improvements

* ggplot2 now imports tibble. This ensures that all built-in datasets print 
  compactly even if you haven't explicitly loaded tibble or dplyr (#1677).

* Class of aesthetic mapping is preserved when adding `aes()` objects (#1624).

* `+.gg` now works for lists that include data frames.

* `annotation_x()` now works in the absense of global data (#1655)

* `geom_*(show.legend = FALSE)` now works for `guide_colorbar`.

* `geom_boxplot()` gains new `outlier.alpha` (@jonathan-g) and 
  `outlier.fill` (@schloerke, #1787) parameters to control the alpha/fill of
   outlier points independently of the alpha of the boxes. 

* `position_jitter()` (and hence `geom_jitter()`) now correctly computes 
  the jitter width/jitter when supplied by the user (#1775, @has2k1).

* `geom_contour()` more clearly describes what inputs it needs (#1577).

* `geom_curve()` respects the `lineend` paramater (#1852).

* `geom_histogram()` and `stat_bin()` understand the `breaks` parameter once 
  more. (#1665). The floating point adjustment for histogram bins is now 
  actually used - it was previously inadvertently ignored (#1651).

* `geom_violin()` no longer transforms quantile lines with the alpha aesthetic
  (@mnbram, #1714). It no longer errors when quantiles are requested but data
  have zero range (#1687). When `trim = FALSE` it once again has a nice 
  range that allows the density to reach zero (by extending the range 3 
  bandwidths to either side of the data) (#1700).

* `geom_dotplot()` works better when faceting and binning on the y-axis. 
  (#1618, @has2k1).
  
* `geom_hexbin()` once again supports `..density..` (@mikebirdgeneau, #1688).

* `geom_step()` gives useful warning if only one data point in layer (#1645).

* `layer()` gains new `check.aes` and `check.param` arguments. These allow
  geom/stat authors to optional suppress checks for known aesthetics/parameters.
  Currently this is used only in `geom_blank()` which powers `expand_limits()` 
  (#1795).

* All `stat_*()` display a better error message when required aesthetics are
  missing.
  
* `stat_bin()` and `stat_summary_hex()` now accept length 1 `binwidth` (#1610)

* `stat_density()` gains new argument `n`, which is passed to underlying function
  `stats::density` ("number of equally spaced points at which the
  density is to be estimated"). (@hbuschme)

* `stat_binhex()` now again returns `count` rather than `value` (#1747)

* `stat_ecdf()` respects `pad` argument (#1646).

* `stat_smooth()` once again informs you about the method it has chosen.
  It also correctly calculates the size of the largest group within facets.

* `x` and `y` scales are now symmetric regarding the list of
  aesthetics they accept: `xmin_final`, `xmax_final`, `xlower`,
  `xmiddle` and `xupper` are now valid `x` aesthetics.

* `Scale` extensions can now override the `make_title` and `make_sec_title` 
  methods to let the scale modify the axis/legend titles.

* The random stream is now reset after calling `.onAttach()` (#2409).

# ggplot2 2.1.0

## New features

* When mapping an aesthetic to a constant (e.g. 
  `geom_smooth(aes(colour = "loess")))`), the default guide title is the name 
  of the aesthetic (i.e. "colour"), not the value (i.e. "loess") (#1431).

* `layer()` now accepts a function as the data argument. The function will be
  applied to the data passed to the `ggplot()` function and must return a
  data.frame (#1527, @thomasp85). This is a more general version of the 
  deprecated `subset` argument.

* `theme_update()` now uses the `+` operator instead of `%+replace%`, so that
  unspecified values will no longer be `NULL`ed out. `theme_replace()`
  preserves the old behaviour if desired (@oneillkza, #1519). 

* `stat_bin()` has been overhauled to use the same algorithm as ggvis, which 
  has been considerably improved thanks to the advice of Randy Prium (@rpruim).
  This includes:
  
    * Better arguments and a better algorithm for determining the origin.
      You can now specify either `boundary` or the `center` of a bin.
      `origin` has been deprecated in favour of these arguments.
      
    * `drop` is deprecated in favour of `pad`, which adds extra 0-count bins
      at either end (needed for frequency polygons). `geom_histogram()` defaults 
      to `pad = FALSE` which considerably improves the default limits for 
      the histogram, especially when the bins are big (#1477).
      
    * The default algorithm does a (somewhat) better job at picking nice widths 
      and origins across a wider range of input data.
      
    * `bins = n` now gives a histogram with `n` bins, not `n + 1` (#1487).

## Bug fixes

* All `\donttest{}` examples run.

* All `geom_()` and `stat_()` functions now have consistent argument order:
  data + mapping, then geom/stat/position, then `...`, then specific arguments, 
  then arguments common to all layers (#1305). This may break code if you were
  previously relying on partial name matching, but in the long-term should make 
  ggplot2 easier to use. In particular, you can now set the `n` parameter
  in `geom_density2d()` without it partially matching `na.rm` (#1485).

* For geoms with both `colour` and `fill`, `alpha` once again only affects
  fill (Reverts #1371, #1523). This was causing problems for people.

* `facet_wrap()`/`facet_grid()` works with multiple empty panels of data 
  (#1445).

* `facet_wrap()` correctly swaps `nrow` and `ncol` when faceting vertically
  (#1417).

* `ggsave("x.svg")` now uses svglite to produce the svg (#1432).

* `geom_boxplot()` now understands `outlier.color` (#1455).

* `geom_path()` knows that "solid" (not just 1) represents a solid line (#1534).

* `geom_ribbon()` preserves missing values so they correctly generate a 
  gap in the ribbon (#1549).

* `geom_tile()` once again accepts `width` and `height` parameters (#1513). 
  It uses `draw_key_polygon()` for better a legend, including a coloured 
  outline (#1484).

* `layer()` now automatically adds a `na.rm` parameter if none is explicitly
  supplied.

* `position_jitterdodge()` now works on all possible dodge aesthetics, 
  e.g. `color`, `linetype` etc. instead of only based on `fill` (@bleutner)

* `position = "nudge"` now works (although it doesn't do anything useful)
  (#1428).

* The default scale for columns of class "AsIs" is now "identity" (#1518).

* `scale_*_discrete()` has better defaults when used with purely continuous
  data (#1542).

* `scale_size()` warns when used with categorical data.

* `scale_size()`, `scale_colour()`, and `scale_fill()` gain date and date-time
  variants (#1526).

* `stat_bin_hex()` and `stat_bin_summary()` now use the same underlying 
  algorithm so results are consistent (#1383). `stat_bin_hex()` now accepts
  a `weight` aesthetic. To be consistent with related stats, the output variable 
  from `stat_bin_hex()` is now value instead of count.

* `stat_density()` gains a `bw` parameter which makes it easy to get consistent 
   smoothing between facets (@jiho)

* `stat-density-2d()` no longer ignores the `h` parameter, and now accepts 
  `bins` and `binwidth` parameters to control the number of contours 
  (#1448, @has2k1).

* `stat_ecdf()` does a better job of adding padding to -Inf/Inf, and gains
  an argument `pad` to suppress the padding if not needed (#1467).

* `stat_function()` gains an `xlim` parameter (#1528). It once again works 
  with discrete x values (#1509).

* `stat_summary()` preserves sorted x order which avoids artefacts when
  display results with `geom_smooth()` (#1520).

* All elements should now inherit correctly for all themes except `theme_void()`.
  (@Katiedaisey, #1555) 

* `theme_void()` was completely void of text but facets and legends still
  need labels. They are now visible (@jiho). 

* You can once again set legend key and height width to unit arithmetic
  objects (like `2 * unit(1, "cm")`) (#1437).

* Eliminate spurious warning if you have a layer with no data and no aesthetics
  (#1451).

* Removed a superfluous comma in `theme-defaults.r` code (@jschoeley)

* Fixed a compatibility issue with `ggproto` and R versions prior to 3.1.2.
  (#1444)

* Fixed issue where `coord_map()` fails when given an explicit `parameters`
  argument (@tdmcarthur, #1729)
  
* Fixed issue where `geom_errorbarh()` had a required `x` aesthetic (#1933)  

# ggplot2 2.0.0

## Major changes

* ggplot no longer throws an error if your plot has no layers. Instead it 
  automatically adds `geom_blank()` (#1246).
  
* New `cut_width()` is a convenient replacement for the verbose
  `plyr::round_any()`, with the additional benefit of offering finer
  control.

* New `geom_count()` is a convenient alias to `stat_sum()`. Use it when you
  have overlapping points on a scatterplot. `stat_sum()` now defaults to 
  using counts instead of proportions.

* New `geom_curve()` adds curved lines, with a similar specification to 
  `geom_segment()` (@veraanadi, #1088).

* Date and datetime scales now have `date_breaks`, `date_minor_breaks` and
  `date_labels` arguments so that you never need to use the long
  `scales::date_breaks()` or `scales::date_format()`.
  
* `geom_bar()` now has it's own stat, distinct from `stat_bin()` which was
  also used by `geom_histogram()`. `geom_bar()` now uses `stat_count()` 
  which counts values at each distinct value of x (i.e. it does not bin
  the data first). This can be useful when you want to show exactly which 
  values are used in a continuous variable.

* `geom_point()` gains a `stroke` aesthetic which controls the border width of 
  shapes 21-25 (#1133, @SeySayux). `size` and `stroke` are additive so a point 
  with `size = 5` and `stroke = 5` will have a diameter of 10mm. (#1142)

* New `position_nudge()` allows you to slightly offset labels (or other 
  geoms) from their corresponding points (#1109).

* `scale_size()` now maps values to _area_, not radius. Use `scale_radius()`
  if you want the old behaviour (not recommended, except perhaps for lines).

* New `stat_summary_bin()` works like `stat_summary()` but on binned data. 
  It's a generalisation of `stat_bin()` that can compute any aggregate,
  not just counts (#1274). Both default to `mean_se()` if no aggregation
  functions are supplied (#1386).

* Layers are now much stricter about their arguments - you will get an error
  if you've supplied an argument that isn't an aesthetic or a parameter.
  This is likely to cause some short-term pain but in the long-term it will make
  it much easier to spot spelling mistakes and other errors (#1293).
  
    This change does break a handful of geoms/stats that used `...` to pass 
    additional arguments on to the underlying computation. Now 
    `geom_smooth()`/`stat_smooth()` and `geom_quantile()`/`stat_quantile()` 
    use `method.args` instead (#1245, #1289); and `stat_summary()` (#1242), 
    `stat_summary_hex()`, and `stat_summary2d()` use `fun.args`.

### Extensibility

There is now an official mechanism for defining Stats, Geoms, and Positions in other packages. See `vignette("extending-ggplot2")` for details.

* All Geoms, Stats and Positions are now exported, so you can inherit from them
  when making your own objects (#989).

* ggplot2 no longer uses proto or reference classes. Instead, we now use 
  ggproto, a new OO system designed specifically for ggplot2. Unlike proto
  and RC, ggproto supports clean cross-package inheritance. Creating a new OO
  system isn't usually the right way to solve a problem, but I'm pretty sure
  it was necessary here. Read more about it in the vignette.

* `aes_()` replaces `aes_q()`. It also supports formulas, so the most concise 
  SE version of `aes(carat, price)` is now `aes_(~carat, ~price)`. You may
  want to use this form in packages, as it will avoid spurious `R CMD check` 
  warnings about undefined global variables.

### Text

* `geom_text()` has been overhauled to make labelling your data a little
  easier. It:
  
    * `nudge_x` and `nudge_y` arguments let you offset labels from their
      corresponding points (#1120). 
      
    * `check_overlap = TRUE` provides a simple way to avoid overplotting 
      of labels: labels that would otherwise overlap are omitted (#1039).
      
    * `hjust` and `vjust` can now be character vectors: "left", "center", 
      "right", "bottom", "middle", "top". New options include "inward" and 
      "outward" which align text towards and away from the center of the plot 
      respectively.

* `geom_label()` works like `geom_text()` but draws a rounded rectangle 
  underneath each label (#1039). This is useful when you want to label plots
  that are dense with data.

### Deprecated features

* The little used `aes_auto()` has been deprecated. 

* `aes_q()` has been replaced with `aes_()` to be consistent with SE versions
  of NSE functions in other packages.

* The `order` aesthetic is officially deprecated. It never really worked, and 
  was poorly documented.

* The `stat` and `position` arguments to `qplot()` have been deprecated.
  `qplot()` is designed for quick plots - if you need to specify position
  or stat, use `ggplot()` instead.

* The theme setting `axis.ticks.margin` has been deprecated: now use the margin 
  property of `axis.text`.
  
* `stat_abline()`, `stat_hline()` and `stat_vline()` have been removed:
  these were never suitable for use other than with `geom_abline()` etc
  and were not documented.

* `show_guide` has been renamed to `show.legend`: this more accurately
  reflects what it does (controls appearance of layer in legend), and uses the 
  same convention as other ggplot2 arguments (i.e. a `.` between names).
  (Yes, I know that's inconsistent with function names with use `_`, but it's
  too late to change now.)

A number of geoms have been renamed to be internally consistent:

* `stat_binhex()` and `stat_bin2d()` have been renamed to `stat_bin_hex()` 
  and `stat_bin_2d()` (#1274). `stat_summary2d()` has been renamed to 
  `stat_summary_2d()`, `geom_density2d()`/`stat_density2d()` has been renamed 
  to `geom_density_2d()`/`stat_density_2d()`.

* `stat_spoke()` is now `geom_spoke()` since I realised it's a
  reparameterisation of `geom_segment().

* `stat_bindot()` has been removed because it's so tightly coupled to
  `geom_dotplot()`. If you happened to use `stat_bindot()`, just change to
  `geom_dotplot()` (#1194).

All defunct functions have been removed.

### Default appearance

* The default `theme_grey()` background colour has been changed from "grey90" 
  to "grey92": this makes the background a little less visually prominent.

* Labels and titles have been tweaked for readability:

    * Axes labels are darker.
    
    * Legend and axis titles are given the same visual treatment.
    
    * The default font size dropped from 12 to 11. You might be surprised that 
      I've made the default text size smaller as it was already hard for
      many people to read. It turns out there was a bug in RStudio (fixed in 
      0.99.724), that shrunk the text of all grid based graphics. Once that
      was resolved the defaults seemed too big to my eyes.
    
    * More spacing between titles and borders.
    
    * Default margins scale with the theme font size, so the appearance at 
      larger font sizes should be considerably improved (#1228). 

* `alpha` now affects both fill and colour aesthetics (#1371).

* `element_text()` gains a margins argument which allows you to add additional
  padding around text elements. To help see what's going on use `debug = TRUE` 
  to display the text region and anchors.

* The default font size in `geom_text()` has been decreased from 5mm (14 pts)
  to 3.8 mm (11 pts) to match the new default theme sizes.

* A diagonal line is no longer drawn on bar and rectangle legends. Instead, the
  border has been tweaked to be more visible, and more closely match the size of 
  line drawn on the plot.

* `geom_pointrange()` and `geom_linerange()` get vertical (not horizontal)
  lines in the legend (#1389).

* The default line `size` for `geom_smooth()` has been increased from 0.5 to 1 
  to make it easier to see when overlaid on data.
  
* `geom_bar()` and `geom_rect()` use a slightly paler shade of grey so they
  aren't so visually heavy.
  
* `geom_boxplot()` now colours outliers the same way as the boxes.

* `geom_point()` now uses shape 19 instead of 16. This looks much better on 
  the default Linux graphics device. (It's very slightly smaller than the old 
  point, but it shouldn't affect any graphics significantly)

* Sizes in ggplot2 are measured in mm. Previously they were converted to pts 
  (for use in grid) by multiplying by 72 / 25.4. However, grid uses printer's 
  points, not Adobe (big pts), so sizes are now correctly multiplied by 
  72.27 / 25.4. This is unlikely to noticeably affect display, but it's
  technically correct (<https://youtu.be/hou0lU8WMgo>).

* The default legend will now allocate multiple rows (if vertical) or
  columns (if horizontal) in order to make a legend that is more likely to
  fit on the screen. You can override with the `nrow`/`ncol` arguments
  to `guide_legend()`

    ```R
    p <- ggplot(mpg, aes(displ,hwy, colour = model)) + geom_point()
    p
    p + theme(legend.position = "bottom")
    # Previous behaviour
    p + guides(colour = guide_legend(ncol = 1))
    ```

### New and updated themes

* New `theme_void()` is completely empty. It's useful for plots with non-
  standard coordinates or for drawings (@jiho, #976).

* New `theme_dark()` has a dark background designed to make colours pop out
  (@jiho, #1018)

* `theme_minimal()` became slightly more minimal by removing the axis ticks:
  labels now line up directly beneath grid lines (@tomschloss, #1084)

* New theme setting `panel.ontop` (logical) make it possible to place 
  background elements (i.e., gridlines) on top of data. Best used with 
  transparent `panel.background` (@noamross. #551).

### Labelling

The facet labelling system was updated with many new features and a
more flexible interface (@lionel-). It now works consistently across
grid and wrap facets. The most important user visible changes are:

* `facet_wrap()` gains a `labeller` option (#25).

* `facet_grid()` and `facet_wrap()` gain a `switch` argument to
  display the facet titles near the axes. When switched, the labels
  become axes subtitles. `switch` can be set to "x", "y" or "both"
  (the latter only for grids) to control which margin is switched.

The labellers (such as `label_value()` or `label_both()`) also get
some new features:

* They now offer the `multi_line` argument to control whether to
  display composite facets (those specified as `~var1 + var2`) on one
  or multiple lines.

* In `label_bquote()` you now refer directly to the names of
  variables. With this change, you can create math expressions that
  depend on more than one variable. This math expression can be
  specified either for the rows or the columns and you can also
  provide different expressions to each margin.

  As a consequence of these changes, referring to `x` in backquoted
  expressions is deprecated.

* Similarly to `label_bquote()`, `labeller()` now take `.rows` and
  `.cols` arguments. In addition, it also takes `.default`.
  `labeller()` is useful to customise how particular variables are
  labelled. The three additional arguments specify how to label the
  variables are not specifically mentioned, respectively for rows,
  columns or both. This makes it especially easy to set up a
  project-wide labeller dispatcher that can be reused across all your
  plots. See the documentation for an example.

* The new labeller `label_context()` adapts to the number of factors
  facetted over. With a single factor, it displays only the values,
  just as before. But with multiple factors in a composite margin
  (e.g. with `~cyl + am`), the labels are passed over to
  `label_both()`. This way the variables names are displayed with the
  values to help identifying them.

On the programming side, the labeller API has been rewritten in order
to offer more control when faceting over multiple factors (e.g. with
formulae such as `~cyl + am`). This also means that if you have
written custom labellers, you will need to update them for this
version of ggplot.

* Previously, a labeller function would take `variable` and `value`
  arguments and return a character vector. Now, they take a data frame
  of character vectors and return a list. The input data frame has one
  column per factor facetted over and each column in the returned list
  becomes one line in the strip label. See documentation for more
  details.

* The labels received by a labeller now contain metadata: their margin
  (in the "type" attribute) and whether they come from a wrap or a
  grid facet (in the "facet" attribute).

* Note that the new `as_labeller()` function operator provides an easy
  way to transform an existing function to a labeller function. The
  existing function just needs to take and return a character vector.

## Documentation

* Improved documentation for `aes()`, `layer()` and much much more.

* I've tried to reduce the use of `...` so that you can see all the 
  documentation in one place rather than having to integrate multiple pages.
  In some cases this has involved adding additional arguments to geoms
  to make it more clear what you can do:
  
    *  `geom_smooth()` gains explicit `method`, `se` and `formula` arguments.
    
    * `geom_histogram()` gains `binwidth`, `bins`, origin` and `right` 
      arguments.
      
    * `geom_jitter()` gains `width` and `height` arguments to make it easier
      to control the amount of jittering without using the lengthy 
      `position_jitter()` function (#1116)

* Use of `qplot()` in examples has been minimised (#1123, @hrbrmstr). This is
  inline with the 2nd edition of the ggplot2 box, which minimises the use of 
  `qplot()` in favour of `ggplot()`.

* Tighly linked geoms and stats (e.g. `geom_boxplot()` and `stat_boxplot()`) 
  are now documented in the same file so you can see all the arguments in one
  place. Variations of the same idea (e.g. `geom_path()`, `geom_line()`, and
  `geom_step()`) are also documented together.

* It's now obvious that you can set the `binwidth` parameter for
  `stat_bin_hex()`, `stat_summary_hex()`, `stat_bin_2d()`, and
  `stat_summary_2d()`. 

* The internals of positions have been cleaned up considerably. You're unlikely
  to notice any external changes, although the documentation should be a little
  less confusing since positions now don't list parameters they never use.

## Data

* All datasets have class `tbl_df` so if you also use dplyr, you get a better
  print method.

* `economics` has been brought up to date to 2015-04-01.

* New `economics_long` is the economics data in long form.

* New `txhousing` dataset containing information about the Texas housing
  market. Useful for examples that need multiple time series, and for
  demonstrating model+vis methods.

* New `luv_colours` dataset which contains the locations of all
  built-in `colors()` in Luv space.

* `movies` has been moved into its own package, ggplot2movies, because it was 
  large and not terribly useful. If you've used the movies dataset, you'll now 
  need to explicitly load the package with `library(ggplot2movies)`.

## Bug fixes and minor improvements

* All partially matched arguments and `$` have been been replaced with 
  full matches (@jimhester, #1134).

* ggplot2 now exports `alpha()` from the scales package (#1107), and `arrow()` 
  and `unit()` from grid (#1225). This means you don't need attach scales/grid 
  or do `scales::`/`grid::` for these commonly used functions.

* `aes_string()` now only parses character inputs. This fixes bugs when
  using it with numbers and non default `OutDec` settings (#1045).

* `annotation_custom()` automatically adds a unique id to each grob name,
  making it easier to plot multiple grobs with the same name (e.g. grobs of
  ggplot2 graphics) in the same plot (#1256).

* `borders()` now accepts xlim and ylim arguments for specifying the geographical 
  region of interest (@markpayneatwork, #1392).

* `coord_cartesian()` applies the same expansion factor to limits as for scales. 
  You can suppress with `expand = FALSE` (#1207).

* `coord_trans()` now works when breaks are suppressed (#1422).

* `cut_number()` gives error message if the number of requested bins can
  be created because there are two few unique values (#1046).

* Character labels in `facet_grid()` are no longer (incorrectly) coerced into
  factors. This caused problems with custom label functions (#1070).

* `facet_wrap()` and `facet_grid()` now allow you to use non-standard
  variable names by surrounding them with backticks (#1067).

* `facet_wrap()` more carefully checks its `nrow` and `ncol` arguments
  to ensure that they're specified correctly (@richierocks, #962)

* `facet_wrap()` gains a `dir` argument to control the direction the
  panels are wrapped in. The default is "h" for horizontal. Use "v" for
  vertical layout (#1260).

* `geom_abline()`, `geom_hline()` and `geom_vline()` have been rewritten to
  have simpler behaviour and be more consistent:

    * `stat_abline()`, `stat_hline()` and `stat_vline()` have been removed:
      these were never suitable for use other than with `geom_abline()` etc
      and were not documented.

    * `geom_abline()`, `geom_vline()` and `geom_hline()` are bound to
      `stat_identity()` and `position_identity()`

    * Intercept parameters can no longer be set to a function.

    * They are all documented in one file, since they are so closely related.

* `geom_bin2d()` will now let you specify one dimension's breaks exactly,
  without touching the other dimension's default breaks at all (#1126).

* `geom_crossbar()` sets grouping correctly so you can display multiple
  crossbars on one plot. It also makes the default `fatten` argument a little
  bigger to make the middle line more obvious (#1125).

* `geom_histogram()` and `geom_smooth()` now only inform you about the
  default values once per layer, rather than once per panel (#1220).

* `geom_pointrange()` gains `fatten` argument so you can control the
  size of the point relative to the size of the line.

* `geom_segment()` annotations were not transforming with scales 
  (@BrianDiggs, #859).

* `geom_smooth()` is no longer so chatty. If you want to know what the deafult
  smoothing method is, look it up in the documentation! (#1247)

* `geom_violin()` now has the ability to draw quantile lines (@DanRuderman).

* `ggplot()` now captures the parent frame to use for evaluation,
  rather than always defaulting to the global environment. This should
  make ggplot more suitable to use in more situations (e.g. with knitr)

* `ggsave()` has been simplified a little to make it easier to maintain.
  It no longer checks that you're printing a ggplot2 object (so now also
  works with any grid grob) (#970), and always requires a filename.
  Parameter `device` now supports character argument to specify which supported
  device to use ('pdf', 'png', 'jpeg', etc.), for when it cannot be correctly
  inferred from the file extension (for example when a temporary filename is
  supplied server side in shiny apps) (@sebkopf, #939). It no longer opens
  a graphics device if one isn't already open - this is annoying when you're
  running from a script (#1326).

* `guide_colorbar()` creates correct legend if only one color (@krlmlr, #943).

* `guide_colorbar()` no longer fails when the legend is empty - previously
  this often masked misspecifications elsewhere in the plot (#967).

* New `layer_data()` function extracts the data used for plotting for a given
  layer. It's mostly useful for testing.

* User supplied `minor_breaks` can now be supplied on the same scale as 
  the data, and will be automatically transformed with by scale (#1385).

* You can now suppress the appearance of an axis/legend title (and the space
  that would allocated for it) with `NULL` in the `scale_` function. To
  use the default lable, use `waiver()` (#1145).

* Position adjustments no longer warn about potentially varying ranges
  because the problem rarely occurs in practice and there are currently a
  lot of false positives since I don't understand exactly what FP criteria
  I should be testing.

* `scale_fill_grey()` now uses red for missing values. This matches
  `scale_colour_grey()` and makes it obvious where missing values lie.
  Override with `na.value`.

* `scale_*_gradient2()` defaults to using Lab colour space.

* `scale_*_gradientn()` now allows `colours` or `colors` (#1290)

* `scale_y_continuous()` now also transforms the `lower`, `middle` and `upper`
  aesthetics used by `geom_boxplot()`: this only affects
  `geom_boxplot(stat = "identity")` (#1020).

* Legends no longer inherit aesthetics if `inherit.aes` is FALSE (#1267).

* `lims()` makes it easy to set the limits of any axis (#1138).

* `labels = NULL` now works with `guide_legend()` and `guide_colorbar()`.
  (#1175, #1183).

* `override.aes` now works with American aesthetic spelling, e.g. color

* Scales no longer round data points to improve performance of colour
  palettes. Instead the scales package now uses a much faster colour
  interpolation algorithm (#1022).

* `scale_*_brewer()` and `scale_*_distiller()` add new `direction` argument of 
  `scales::brewer_pal`, making it easier to change the order of colours 
  (@jiho, #1139).

* `scale_x_date()` now clips dates outside the limits in the same way as
  `scale_x_continuous()` (#1090).

* `stat_bin()` gains `bins` arguments, which denotes the number of bins. Now
  you can set `bins=100` instead of `binwidth=0.5`. Note that `breaks` or
  `binwidth` will override it (@tmshn, #1158, #102).

* `stat_boxplot()` warns if a continuous variable is used for the `x` aesthetic
  without also supplying a `group` aesthetic (#992, @krlmlr).

* `stat_summary_2d()` and `stat_bin_2d()` now share exactly the same code for 
  determining breaks from `bins`, `binwidth`, and `origin`. 
  
* `stat_summary_2d()` and `stat_bin_2d()` now output in tile/raster compatible 
  form instead of rect compatible form. 

* Automatically computed breaks do not lead to an error for transformations like
  "probit" where the inverse can map to infinity (#871, @krlmlr)

* `stat_function()` now always evaluates the function on the original scale.
  Previously it computed the function on transformed scales, giving incorrect
  values (@BrianDiggs, #1011).

* `strip_dots` works with anonymous functions within calculated aesthetics 
  (e.g. `aes(sapply(..density.., function(x) mean(x))))` (#1154, @NikNakk)

* `theme()` gains `validate = FALSE` parameter to turn off validation, and 
  hence store arbitrary additional data in the themes. (@tdhock, #1121)

* Improved the calculation of segments needed to draw the curve representing
  a line when plotted in polar coordinates. In some cases, the last segment
  of a multi-segment line was not drawn (@BrianDiggs, #952)<|MERGE_RESOLUTION|>--- conflicted
+++ resolved
@@ -1,13 +1,10 @@
 # ggplot2 (development version)
 
-<<<<<<< HEAD
 * ggplot2 no longer depends on reshape2, which means that it no longer 
   (recursively) needs plyr, stringr, or stringi packages.
 
-=======
 * `geom_sf()` now determines the legend type automatically (@microly, #3646).
   
->>>>>>> bd1bffd3
 * `scale_x_continuous()` and `scale_y_continuous()` gains an `n.breaks` argument
   guiding the number of automatic generated breaks (@thomasp85, #3102)
   

# ggplot2 (development version)

<<<<<<< HEAD
* (internal) Using `after_scale()` in the `Geom*$default_aes()` field is now
  evaluated in the context of data (@teunbrand, #6135)
=======
* Fixed bug where binned scales wouldn't simultaneously accept transformations
  and function-limits (@teunbrand, #6144).
>>>>>>> b174986f
* Fixed bug where the `ggplot2::`-prefix did not work with `stage()` 
  (@teunbrand, #6104).
* New `get_labs()` function for retrieving completed plot labels 
  (@teunbrand, #6008).
* Built-in `theme_*()` functions now have `ink` and `paper` arguments to control
  foreground and background colours respectively (@teunbrand)
* The `summary()` method for ggplots is now more terse about facets 
  (@teunbrand, #5989).
* `guide_bins()`, `guide_colourbar()` and `guide_coloursteps()` gain an `angle`
  argument to overrule theme settings, similar to `guide_axis(angle)` 
  (@teunbrand, #4594).
* `coord_*(expand)` can now take a logical vector to control expansion at any
  side of the panel (top, right, bottom, left) (@teunbrand, #6020)
* (Breaking) The defaults for all geoms can be set at one in the theme. 
  (@teunbrand based on pioneering work by @dpseidel, #2239)
    * A new `theme(geom)` argument is used to track these defaults.
    * The `element_geom()` function can be used to populate that argument.
    * The `from_theme()` function allows access to the theme default fields from
      inside the `aes()` function.
* Passing empty unmapped aesthetics to layers raises a warning instead of
  throwing an error (@teunbrand, #6009).
* Moved {mgcv} from Imports to Suggests (@teunbrand, #5986)
* New `reset_geom_defaults()` and `reset_stat_defaults()` to restore all geom or
  stat default aesthetics at once (@teunbrand, #5975).
* `facet_wrap()` can have `space = "free_x"` with 1-row layouts and 
  `space = "free_y"` with 1-column layouts (@teunbrand)
* Secondary axes respect `n.breaks` setting in continuous scales (@teunbrand, #4483).
* Layers can have names (@teunbrand, #4066).
* (internal) improvements to `pal_qualitative()` (@teunbrand, #5013)
* `coord_radial(clip = "on")` clips to the panel area when the graphics device
  supports clipping paths (@teunbrand, #5952).
* (internal) Panel clipping responsibility moved from Facet class to Coord 
  class through new `Coord$draw_panel()` method.
* `theme(strip.clip)` now defaults to `"on"` and is independent of Coord 
  clipping (@teunbrand, 5952).
* (internal) rearranged the code of `Facet$draw_panels()` method (@teunbrand).
* Axis labels are now justified across facet panels (@teunbrand, #5820)
* Fixed bug in `stat_function()` so x-axis title now produced automatically 
  when no data added. (@phispu, #5647).
* geom_sf now accepts shape names (@sierrajohnson, #5808)
* Added `gg` class to `labs()` (@phispu, #5553).
* Missing values from discrete palettes are no longer translated 
  (@teunbrand, #5929).
* Fixed bug in `facet_grid(margins = TRUE)` when using expresssions 
  (@teunbrand, #1864).
* `geom_step()` now supports the `orientation` argument (@teunbrand, #5936).
* `position_dodge()` and `position_jitterdodge()` now have a `reverse` argument 
  (@teunbrand, #3610)
* `coord_radial(r.axis.inside)` can now take a numeric value to control 
  placement of internally placed radius axes (@teunbrand, #5805).
* (internal) default labels are derived in `ggplot_build()` rather than
  in `ggplot_add.Layer()` (@teunbrand, #5894)
* An attempt is made to use a variable's label attribute as default label 
  (@teunbrand, #4631)
* Themes gain an additional `header_family` argument to easily set the font
  for headers and titles (#5886).
* The `plot.subtitle`, `plot.caption` and `plot.tag` theme elements now inherit 
  from the root `text` element instead of the `title` element (#5886).
* ggplot2 no longer imports {glue} (@teunbrand, #5986).
* `geom_rect()` can now derive the required corners positions from `x`/`width`
  or `y`/`height` parameterisation (@teunbrand, #5861).
* All position scales now use the same definition of `x` and `y` aesthetics.
  This lets uncommon aesthetics like `xintercept` expand scales as usual.
  (#3342, #4966, @teunbrand)
* Bare numeric values provided to Date or Datetime scales get inversely 
  transformed (cast to Date/POSIXct) with a warning (@teunbrand).
* `stat_bin()` now accepts functions for argument `breaks` (@aijordan, #4561)
* (internal) The plot's layout now has a coord parameter that is used to 
  prevent setting up identical panel parameters (#5427)
* (internal) rearranged the code of `Facet$draw_panels()` method (@teunbrand).
* `geom_rug()` prints a warning when `na.rm = FALSE`, as per documentation (@pn317, #5905)
* `position_dodge(preserve = "single")` now handles multi-row geoms better,
  such as `geom_violin()` (@teunbrand based on @clauswilke's work, #2801).
* `position_jitterdodge()` now dodges by `group` (@teunbrand, #3656)
* The `arrow.fill` parameter is now applied to more line-based functions: 
  `geom_path()`, `geom_line()`, `geom_step()` `geom_function()`, line 
   geometries in `geom_sf()` and `element_line()`.
* Fixed bug where binned guides would keep out-of-bounds breaks 
  (@teunbrand, #5870).
* The size of the `draw_key_polygon()` glyph now reflects the `linewidth` 
  aesthetic (#4852).
* New function `complete_theme()` to replicate how themes are handled during
  plot building (#5801).
* Special getter and setter functions have been renamed for consistency, allowing
  for better tab-completion with `get_*`- and `set_*`-prefixes. The old names 
  remain available for backward compatibility (@teunbrand, #5568).
  
  | New name             | Old name          |
  | -------------------- | ----------------- |
  | `get_theme()`        | `theme_get()`     |
  | `set_theme()`        | `theme_set()`     |
  | `replace_theme()`    | `theme_replace()` |
  | `update_theme()`     | `theme_update()`  |
  | `get_last_plot()`    | `last_plot()`     |
  | `get_layer_data()`   | `layer_data()`    |
  | `get_layer_grob()`   | `layer_grob()`    |
  | `get_panel_scales()` | `layer_scales()`  |

* Discrete scales now support `minor_breaks`. This may only make sense in
  discrete position scales, where it affects the placement of minor ticks
  and minor gridlines (#5434).
* Discrete position scales now expose the `palette` argument, which can be used 
  to customise spacings between levels (@teunbrand, #5770).
* The default `se` parameter in layers with `geom = "smooth"` will be `TRUE` 
  when the data has `ymin` and `ymax` parameters and `FALSE` if these are 
  absent. Note that this does not affect the default of `geom_smooth()` or
  `stat_smooth()` (@teunbrand, #5572).
* The bounded density option in `stat_density()` uses a wider range to
  prevent discontinuities (#5641).
* `geom_raster()` now falls back to rendering as `geom_rect()` when coordinates
  are not Cartesian (#5503).
* `stat_ecdf()` now has an optional `weight` aesthetic (@teunbrand, #5058).
* Position scales combined with `coord_sf()` can now use functions in the 
 `breaks` argument. In addition, `n.breaks` works as intended and 
 `breaks = NULL` removes grid lines and axes (@teunbrand, #4622).
* (Internal) Applying defaults in `geom_sf()` has moved from the internal 
  `sf_grob()` to `GeomSf$use_defaults()` (@teunbrand).
* `facet_wrap()` has new options for the `dir` argument to more precisely
  control panel directions. Internally `dir = "h"` or `dir = "v"` is deprecated 
  (@teunbrand, #5212).
* Prevented `facet_wrap(..., drop = FALSE)` from throwing spurious errors when
  a character facetting variable contained `NA`s (@teunbrand, #5485).
* When facets coerce the faceting variables to factors, the 'ordered' class
  is dropped (@teunbrand, #5666).
* `geom_curve()` now appropriately removes missing data instead of throwing
  errors (@teunbrand, #5831).
* `update_geom_defaults()` and `update_stat_defaults()` have a reset mechanism
  when using `new = NULL` and invisible return the previous defaults (#4993).
* Fixed regression in axes where `breaks = NULL` caused the axes to disappear
  instead of just rendering the axis line (@teunbrand, #5816).
* `geom_point()` can be dodged vertically by using 
  `position_dodge(..., orientation = "y")` (@teunbrand, #5809).
* Fixed bug where `na.value` was incorrectly mapped to non-`NA` values 
  (@teunbrand, #5756).
* Fixed bug in `guide_custom()` that would throw error with `theme_void()` 
  (@teunbrand, #5856).
* New helper function `gg_par()` to translate ggplot2's interpretation of 
  graphical parameters to {grid}'s interpretation (@teunbrand, #5866).
* `scale_{x/y}_discrete()` can now accept a `sec.axis`. It is recommended to
  only use `dup_axis()` to set custom breaks or labels, as discrete variables 
  cannot be transformed (@teunbrand, #3171).
* `stat_density()` has the new computed variable: `wdensity`, which is
  calculated as the density times the sum of weights (@teunbrand, #4176).
* `theme()` gets new `spacing` and `margins` arguments that all other spacings
  and (non-text) margins inherit from (@teunbrand, #5622).
* `geom_ribbon()` can have varying `fill` or `alpha` in linear coordinate
  systems (@teunbrand, #4690).
* `geom_tile()` computes default widths and heights per panel instead of
  per layer (@teunbrand, #5740).
* The `fill` of the `panel.border` theme setting is ignored and forced to be
  transparent (#5782).
* `stat_align()` skips computation when there is only 1 group and therefore
  alignment is not necessary (#5788).
* `position_stack()` skips computation when all `x` values are unique and 
  therefore stacking is not necessary (#5788).
* A new `ggplot_build()` S3 method for <ggplot_built> classes was added, which
  returns input unaltered (@teunbrand, #5800).
* `width` is implemented as aesthetic instead of parameter in `geom_col()` and
  `geom_bar()` (#3142).
* Fix a bug in `position_jitterdodge()` where different jitters would be applied
  to different position aesthetics of the same axis (@teunbrand, #5818).
* In `stat_bin()`, the default `boundary` is now chosen to better adhere to 
  the `nbin` argument (@teunbrand, #5882, #5036)
* `after_stat()` and `after_scale()` throw warnings when the computed aesthetics
  are not of the correct length (#5901).
* `guide_colourbar()` now correctly hands off `position` and `available_aes`
  parameters downstream (@teunbrand, #5930)
* `geom_hline()` and `geom_vline()` now have `position` argument
  (@yutannihilation, #4285).
* New function `get_strip_labels()` to retrieve facet labels (@teunbrand, #4979)
* Fixed bug in `position_dodge2()`'s identification of range overlaps 
  (@teunbrand, #5938, #4327).
* Fixed bug where empty discrete scales weren't recognised as such 
  (@teunbrand, #5945).
* (internal) The summary function of `stat_summary()` and `stat_summary_bin()` 
  is setup once in total instead of once per group (@teunbrand, #5971)
* `facet_grid(space = "free")` can now be combined with `coord_fixed()` 
  (@teunbrand, #4584).
* `theme_classic()` now has black ticks and text instead of dark gray. In 
  addition, `theme_classic()`'s axis line end is `"square"` (@teunbrand, #5978).
* {tibble} is now suggested instead of imported (@teunbrand, #5986)
* The ellipsis argument is now checked in `fortify()`, `get_alt_text()`, 
  `labs()` and several guides (@teunbrand, #3196).
* `stat_summary_bin()` no longer ignores `width` parameter (@teunbrand, #4647).

# ggplot2 3.5.1

This is a small release focusing on fixing regressions from 3.5.0 and 
documentation updates.

## Bug fixes

* Fixed bug where discrete scales could not map aesthetics only consisting of
  `NA`s (#5623)
* Fixed spurious warnings from `sec_axis()` with `breaks = NULL` (#5713).
* Patterns and gradients are now also enabled in `geom_sf()` 
  (@teunbrand, #5716).
* The default behaviour of `resolution()` has been reverted to pre-3.5.0 
  behaviour. Whether mapped discrete vectors should be treated as having 
  resolution of 1 is controlled by the new `discrete` argument.
* Fixed bug in `guide_bins()` and `guide_coloursteps()` where discrete breaks,
  such as the levels produced by `cut()`, were ordered incorrectly 
  (@teunbrand, #5757).
  
## Improvements

* When facets coerce the faceting variables to factors, the 'ordered' class
  is dropped (@teunbrand, #5666).
* `coord_map()` and `coord_polar()` throw informative warnings when used
  with the guide system (#5707).
* When passing a function to `stat_contour(breaks)`, that function is used to
  calculate the breaks even if `bins` and `binwidth` are missing 
  (@teunbrand, #5686).
* `geom_step()` now supports `lineend`, `linejoin` and `linemitre` parameters 
  (@teunbrand, #5705).
* Fixed performance loss when the `.data` pronoun is used in `aes()` (#5730).
* Facet evaluation is better at dealing with inherited errors 
  (@teunbrand, #5670).
* `stat_bin()` deals with non-finite breaks better (@teunbrand, #5665).
* While axes in `coord_radial()` don't neatly fit the top/right/bottom/left
  organisation, specifying `position = "top"` or `position = "right"` 
  in the scale will flip the placement of the radial axis (#5735)
* Theme elements that do not exist now throw warnings instead of errors (#5719).
* Fixed bug in `coord_radial()` where full circles were not treated as such 
  (@teunbrand, #5750).
* When legends detect the presence of values in a layer, `NA` is now detected
  if the data contains values outside the given breaks (@teunbrand, #5749).
* `annotate()` now warns about `stat` or `position` arguments (@teunbrand, #5151)
* `guide_coloursteps(even.steps = FALSE)` now works with discrete data that has 
  been formatted by `cut()` (@teunbrand, #3877).

# ggplot2 3.5.0

This is a minor release that turned out quite beefy. It is focused on 
overhauling the guide system: the system responsible for displaying information 
from scales in the guise of axes and legends. As part of that overhaul, new 
guides have been implemented and existing guides have been refined. The look 
and feel of guides has been mostly preserved, but their internals and 
styling options have changed drastically.

Briefly summarising other highlights, we also welcome `coord_radial()` as a 
successor of  `coord_polar()`. Initial support for newer graphical features, 
such as pattern fills has been added. The API has changed how `I()`/`<AsIs>` 
vectors interact with the scale system, namely: not at all. 

## Breaking changes

* The guide system. As a whole. See 'new features' for more information. 
  While the S3 guide generics are still in place, the S3 methods for 
  `guide_train()`, `guide_merge()`, `guide_geom()`, `guide_transform()`,
  `guide_gengrob()` have been superseded by the respective ggproto methods.
  In practice, this will mean that `NextMethod()` or sub-classing ggplot2's
  guides with the S3 system will no longer work.
  
* By default, `guide_legend()` now only draws a key glyph for a layer when
  the value is in the layer's data. To revert to the old behaviour, you
  can still set `show.legend = c({aesthetic} = TRUE)` (@teunbrand, #3648).

* In the `scale_{colour/fill}_gradient2()` and 
  `scale_{colour/fill}_steps2()` functions, the `midpoint` argument is 
  transformed by the scale transformation (#3198).
  
* The `legend.key` theme element is set to inherit from the `panel.background`
  theme element. The default themes no longer set the `legend.key` element.
  This causes a visual change with the default `theme_gray()` (#5549).
  
* The `scale_name` argument in `continuous_scale()`, `discrete_scale()` and
  `binned_scale()` is soft-deprecated. If you have implemented custom scales,
  be advised to double-check that unnamed arguments ends up where they should 
  (@teunbrand, #1312).  
  
* The `legend.text.align` and `legend.title.align` arguments in `theme()` are 
  deprecated. The `hjust` setting of the `legend.text` and `legend.title` 
  elements continues to fulfill the role of text alignment (@teunbrand, #5347).
  
* 'lines' units in `geom_label()`, often used in the `label.padding` argument, 
  are now are relative to the text size. This causes a visual change, but fixes 
  a misalignment issue between the textbox and text (@teunbrand, #4753)
  
* `coord_flip()` has been marked as superseded. The recommended alternative is
  to swap the `x` and `y` aesthetic and/or using the `orientation` argument in
  a layer (@teunbrand, #5130).
  
* The `trans` argument in scales and secondary axes has been renamed to 
  `transform`. The `trans` argument itself is deprecated. To access the
  transformation from the scale, a new `get_transformation()` method is 
  added to Scale-classes (#5558).
  
* Providing a numeric vector to `theme(legend.position)` has been deprecated.
  To set the default legend position inside the plot use 
  `theme(legend.position = "inside", legend.position.inside = c(...))` instead.

## New features

* Plot scales now ignore `AsIs` objects constructed with `I(x)`, instead of
  invoking the identity scale. This allows these columns to co-exist with other
  layers that need a non-identity scale for the same aesthetic. Also, it makes
  it easy to specify relative positions (@teunbrand, #5142).
  
* The `fill` aesthetic in many geoms now accepts grid's patterns and gradients.
  For developers of layer extensions, this feature can be enabled by switching 
  from `fill = alpha(fill, alpha)` to `fill = fill_alpha(fill, alpha)` when 
  providing fills to `grid::gpar()` (@teunbrand, #3997).
  
* New function `check_device()` for testing the availability of advanced 
  graphics features introduced in R 4.1.0 onward (@teunbrand, #5332).
  
* `coord_radial()` is a successor to `coord_polar()` with more customisation 
  options. `coord_radial()` can:
  
  * integrate with the new guide system via a dedicated `guide_axis_theta()` to
    display the angle coordinate.
  * in addition to drawing full circles, also draw circle sectors by using the 
    `end` argument.
  * avoid data vanishing in the center of the plot by setting the `donut` 
    argument.
  * adjust the `angle` aesthetic of layers, such as `geom_text()`, to align 
    with the coordinate system using the `rotate_angle` argument.
    
### The guide system

The guide system encompassing axes and legends, as the last remaining chunk of 
ggplot2, has been rewritten to use the `<ggproto>` system instead of the S3 
system. This change was a necessary step to officially break open the guide 
system for extension package developers. The axes and legends now inherit from 
a `<Guide>` class, which makes them extensible in the same manner as geoms, 
stats, facets and coords (#3329, @teunbrand)

* The most user-facing change is that the styling of guides is rewired through
  the theme system. Guides now have a `theme` argument that can style 
  individual guides, while `theme()` has gained additional arguments to style
  guides. Theme elements declared in the guide override theme elements set
  through the plot. The new theme elements for guides are: 
  `legend.key.spacing{.x/.y}`, `legend.frame`, `legend.axis.line`, 
  `legend.ticks`, `legend.ticks.length`, `legend.text.position` and 
  `legend.title.position`. Previous style options in the arguments of 
  `guide_*()` functions are soft-deprecated.

* Unfortunately, we could not fully preserve the function of pre-existing
  guide extensions written in the S3 system. A fallback for these old guides
  is encapsulated in the `<GuideOld>` class, which calls the old S3 generics.
  The S3 methods have been removed as part of cleaning up, so the old guides
  will still work if the S3 methods are reimplemented, but we encourage to
  switch to the new system (#2728).
  
* The `order` argument of guides now strictly needs to be a length-1 
  integer (#4958).
  
#### Axes

* New `guide_axis_stack()` to combine other axis guides on top of one another.

* New `guide_axis_theta()` to draw an axis in a circular arc in 
  `coord_radial()`. The guide can be controlled by adding 
  `guides(theta = guide_axis_theta(...))` to a plot.

* New `guide_axis_logticks()` can be used to draw logarithmic tick marks as
  an axis. It supersedes the `annotation_logticks()` function 
  (@teunbrand, #5325).

* `guide_axis()` gains a `minor.ticks` argument to draw minor ticks (#4387).

* `guide_axis()` gains a `cap` argument that can be used to trim the
      axis line to extreme breaks (#4907).

* Primary axis titles are now placed at the primary guide, so that
  `guides(x = guide_axis(position = "top"))` will display the title at the
  top by default (#4650).
  
* The default `vjust` for the `axis.title.y.right` element is now 1 instead of
  0.
  
* Unknown secondary axis guide positions are now inferred as the opposite 
  of the primary axis guide when the latter has a known `position` (#4650).
  
#### Legends

* New `guide_custom()` function for drawing custom graphical objects (grobs)
  unrelated to scales in legend positions (#5416).
  
* All legends have acquired a `position` argument, that allows individual guides
  to deviate from the `legend.position` set in the `theme()` function. This
  means that legends can now be placed at multiple sides of the plot (#5488).
  
* The spacing between legend keys and their labels, in addition to legends
  and their titles, is now controlled by the text's `margin` setting. Not
  specifying margins will automatically add appropriate text margins. To
  control the spacing within a legend between keys, the new 
  `legend.key.spacing.{x/y}` argument can be used in `theme()`. This leaves the 
  `legend.spacing` theme setting dedicated to solely controlling the spacing 
  between different guides (#5455).
  
* `guide_colourbar()` and `guide_coloursteps()` gain an `alpha` argument to
  set the transparency of the bar (#5085).

* New `display` argument in `guide_colourbar()` supplants the `raster` argument.
  In R 4.1.0 and above, `display = "gradient"` will draw a gradient.
  
* Legend keys that can draw arrows have their size adjusted for arrows.

* When legend titles are larger than the legend, title justification extends
  to the placement of keys and labels (#1903).

* Glyph drawing functions of the `draw_key_*()` family can now set `"width"`
  and `"height"` attributes (in centimetres) to the produced keys to control
  their displayed size in the legend.
  
* `coord_sf()` now uses customisable guides provided in the scales or 
  `guides()` function (@teunbrand).

## Improvements

* `guide_coloursteps(even.steps = FALSE)` now draws one rectangle per interval
  instead of many small ones (#5481).

* `draw_key_label()` now better reflects the appearance of labels (#5561).

* `position_stack()` no longer silently removes missing data, which is now
  handled by the geom instead of position (#3532).
  
* The `minor_breaks` function argument in scales can now also take a function 
  with two arguments: the scale's limits and the scale's major breaks (#3583).
  
* Failing to fit or predict in `stat_smooth()` now gives a warning and omits
  the failed group, instead of throwing an error (@teunbrand, #5352).
  
* `labeller()` now handles unspecified entries from lookup tables
  (@92amartins, #4599).
  
* `fortify.default()` now accepts a data-frame-like object granted the object
  exhibits healthy `dim()`, `colnames()`, and `as.data.frame()` behaviours
  (@hpages, #5390).

* `geom_violin()` gains a `bounds` argument analogous to `geom_density()`s 
  (@eliocamp, #5493).

* To apply dodging more consistently in violin plots, `stat_ydensity()` now
  has a `drop` argument to keep or discard groups with 1 observation.
  
* `geom_boxplot()` gains a new argument, `staplewidth` that can draw staples
  at the ends of whiskers (@teunbrand, #5126)
  
* `geom_boxplot()` gains an `outliers` argument to switch outliers on or off,
  in a manner that does affects the scale range. For hiding outliers that does
  not affect the scale range, you can continue to use `outlier.shape = NA` 
  (@teunbrand, #4892).
  
* Nicer error messages for xlim/ylim arguments in coord-* functions
  (@92amartins, #4601, #5297).

* You can now omit either `xend` or `yend` from `geom_segment()` as only one
  of these is now required. If one is missing, it will be filled from the `x`
  and `y` aesthetics respectively. This makes drawing horizontal or vertical
  segments a little bit more convenient (@teunbrand, #5140).
  
* When `geom_path()` has aesthetics varying within groups, the `arrow()` is
  applied to groups instead of individual segments (@teunbrand, #4935).
  
* `geom_text()` and `geom_label()` gained a `size.unit` parameter that set the 
  text size to millimetres, points, centimetres, inches or picas 
  (@teunbrand, #3799).
  
* `geom_label()` now uses the `angle` aesthetic (@teunbrand, #2785)

* The `label.padding` argument in `geom_label()` now supports inputs created
  with the `margin()` function (#5030).
  
* `ScaleContinuous$get_breaks()` now only calls `scales::zero_range()` on limits
  in transformed space, rather than in data space (#5304).
  
* Scales throw more informative messages (@teunbrand, #4185, #4258)
  
* `scale_*_manual()` with a named `values` argument now emits a warning when
  none of those names match the values found in the data (@teunbrand, #5298).
  
* The `name` argument in most scales is now explicitly the first argument 
  (#5535)
  
* The `translate_shape_string()` internal function is now exported for use in
  extensions of point layers (@teunbrand, #5191).
  
* To improve `width` calculation in bar plots with empty factor levels, 
  `resolution()` considers `mapped_discrete` values as having resolution 1 
  (@teunbrand, #5211)
  
* In `theme()`, some elements can be specified with `rel()` to inherit from
  `unit`-class objects in a relative fashion (@teunbrand, #3951).
  
* `theme()` now supports splicing a list of arguments (#5542).

* In the theme element hierarchy, parent elements that are a strict subclass
  of child elements now confer their subclass upon the children (#5457).
  
* New `plot.tag.location` in `theme()` can control placement of the plot tag
  in the `"margin"`, `"plot"` or the new `"panel"` option (#4297).
  
* `coord_munch()` can now close polygon shapes (@teunbrand, #3271)
  
* Aesthetics listed in `geom_*()` and `stat_*()` layers now point to relevant
  documentation (@teunbrand, #5123).
  
* The new argument `axes` in `facet_grid()` and `facet_wrap()` controls the
  display of axes at interior panel positions. Additionally, the `axis.labels`
  argument can be used to only draw tick marks or fully labelled axes 
  (@teunbrand, #4064).
  
* `coord_polar()` can have free scales in facets (@teunbrand, #2815).

* The `get_guide_data()` function can be used to extract position and label
  information from the plot (#5004).
  
* Improve performance of layers without positional scales (@zeehio, #4990)

* More informative error for mismatched 
  `direction`/`theme(legend.direction = ...)` arguments (#4364, #4930).

## Bug fixes

* Fixed regression in `guide_legend()` where the `linewidth` key size
  wasn't adapted to the width of the lines (#5160).

* In `guide_bins()`, the title no longer arbitrarily becomes offset from
  the guide when it has long labels.
  
* `guide_colourbar()` and `guide_coloursteps()` merge properly when one
  of the aesthetics is dropped (#5324).

* When using `geom_dotplot(binaxis = "x")` with a discrete y-variable, dots are
  now stacked from the y-position rather than from 0 (@teunbrand, #5462)
  
* `stat_count()` treats `x` as unique in the same manner `unique()` does 
  (#4609).
  
* The plot's title, subtitle and caption now obey horizontal text margins
  (#5533).
  
* Contour functions will not fail when `options("OutDec")` is not `.` (@eliocamp, #5555).

* Lines where `linewidth = NA` are now dropped in `geom_sf()` (#5204).

* `ggsave()` no longer sometimes creates new directories, which is now 
  controlled by the new `create.dir` argument (#5489).
  
* Legend titles no longer take up space if they've been removed by setting 
  `legend.title = element_blank()` (@teunbrand, #3587).
  
* `resolution()` has a small tolerance, preventing spuriously small resolutions 
  due to rounding errors (@teunbrand, #2516).
  
* `stage()` now works correctly, even with aesthetics that do not have scales 
  (#5408)
  
* `stat_ydensity()` with incomplete groups calculates the default `width` 
  parameter more stably (@teunbrand, #5396)
  
* The `size` argument in `annotation_logticks()` has been deprecated in favour
  of the `linewidth` argument (#5292).
  
* Binned scales now treat `NA`s in limits the same way continuous scales do 
  (#5355).

* Binned scales work better with `trans = "reverse"` (#5355).

* Integers are once again valid input to theme arguments that expect numeric
  input (@teunbrand, #5369)
  
* Legends in `scale_*_manual()` can show `NA` values again when the `values` is
  a named vector (@teunbrand, #5214, #5286).
  
* Fixed bug in `coord_sf()` where graticule lines didn't obey 
  `panel.grid.major`'s linewidth setting (@teunbrand, #5179)
  
* Fixed bug in `annotation_logticks()` when no suitable tick positions could
  be found (@teunbrand, #5248).
  
* The default width of `geom_bar()` is now based on panel-wise resolution of
  the data, rather than global resolution (@teunbrand, #4336).
  
* `stat_align()` is now applied per panel instead of globally, preventing issues
  when facets have different ranges (@teunbrand, #5227).
  
* A stacking bug in `stat_align()` was fixed (@teunbrand, #5176).

* `stat_contour()` and `stat_contour_filled()` now warn about and remove
  duplicated coordinates (@teunbrand, #5215).
  
* `guide_coloursteps()` and `guide_bins()` sort breaks (#5152). 
  
## Internal changes
  
* The `ScaleContinuous$get_breaks()` method no longer censors
  the computed breaks.
  
* The ggplot object now contains `$layout` which points to the `Layout` ggproto
  object and will be used by the `ggplot_build.ggplot` method. This was exposed
  so that package developers may extend the behaviour of the `Layout` ggproto 
  object without needing to develop an entirely new `ggplot_build` method 
  (@jtlandis, #5077).
  
* Guide building is now part of `ggplot_build()` instead of 
  `ggplot_gtable()` to allow guides to observe unmapped data (#5483).
  
* The `titleGrob()` function has been refactored to be faster and less
  complicated.

* The `scales_*()` functions related to managing the `<ScalesList>` class have
  been implemented as methods in the `<ScalesList>` class, rather than stray
  functions (#1310).
  
# ggplot2 3.4.4

This hotfix release adapts to a change in r-devel's `base::is.atomic()` and 
the upcoming retirement of maptools.

* `fortify()` for sp objects (e.g., `SpatialPolygonsDataFrame`) is now deprecated
  and will be removed soon in support of [the upcoming retirement of rgdal, rgeos,
  and maptools](https://r-spatial.org/r/2023/05/15/evolution4.html). In advance
  of the whole removal, `fortify(<SpatialPolygonsDataFrame>, region = ...)`
  no longer works as of this version (@yutannihilation, #5244).

# ggplot2 3.4.3
This hotfix release addresses a version comparison change in r-devel. There are
no user-facing or breaking changes.

# ggplot2 3.4.2
This is a hotfix release anticipating changes in r-devel, but folds in upkeep
changes and a few bug fixes as well.

## Minor improvements

* Various type checks and their messages have been standardised 
  (@teunbrand, #4834).
  
* ggplot2 now uses `scales::DiscreteRange` and `scales::ContinuousRange`, which
  are available to write scale extensions from scratch (@teunbrand, #2710).
  
* The `layer_data()`, `layer_scales()` and `layer_grob()` now have the default
  `plot = last_plot()` (@teunbrand, #5166).
  
* The `datetime_scale()` scale constructor is now exported for use in extension
  packages (@teunbrand, #4701).
  
## Bug fixes

* `update_geom_defaults()` and `update_stat_defaults()` now return properly 
  classed objects and have updated docs (@dkahle, #5146).

* For the purposes of checking required or non-missing aesthetics, character 
  vectors are no longer considered non-finite (@teunbrand, @4284).

* `annotation_logticks()` skips drawing ticks when the scale range is non-finite
  instead of throwing an error (@teunbrand, #5229).
  
* Fixed spurious warnings when the `weight` was used in `stat_bin_2d()`, 
  `stat_boxplot()`, `stat_contour()`, `stat_bin_hex()` and `stat_quantile()`
  (@teunbrand, #5216).

* To prevent changing the plotting order, `stat_sf()` is now computed per panel 
  instead of per group (@teunbrand, #4340).

* Fixed bug in `coord_sf()` where graticule lines didn't obey 
  `panel.grid.major`'s linewidth setting (@teunbrand, #5179).

* `geom_text()` drops observations where `angle = NA` instead of throwing an
  error (@teunbrand, #2757).
  
# ggplot2 3.4.1
This is a small release focusing on fixing regressions in the 3.4.0 release
and minor polishes.

## Breaking changes

* The computed variable `y` in `stat_ecdf()` has been superseded by `ecdf` to 
  prevent incorrect scale transformations (@teunbrand, #5113 and #5112).
  
## New features

* Added `scale_linewidth_manual()` and `scale_linewidth_identity()` to support
  the `linewidth` aesthetic (@teunbrand, #5050).
  
* `ggsave()` warns when multiple `filename`s are given, and only writes to the
  first file (@teunbrand, #5114).

## Bug fixes

* Fixed a regression in `geom_hex()` where aesthetics were replicated across 
  bins (@thomasp85, #5037 and #5044).
  
* Using two ordered factors as facetting variables in 
  `facet_grid(..., as.table = FALSE)` now throws a warning instead of an
  error (@teunbrand, #5109).
  
* Fixed misbehaviour of `draw_key_boxplot()` and `draw_key_crossbar()` with 
  skewed key aspect ratio (@teunbrand, #5082).
  
* Fixed spurious warning when `weight` aesthetic was used in `stat_smooth()` 
  (@teunbrand based on @clauswilke's suggestion, #5053).
  
* The `lwd` alias is now correctly replaced by `linewidth` instead of `size` 
  (@teunbrand based on @clauswilke's suggestion #5051).
  
* Fixed a regression in `Coord$train_panel_guides()` where names of guides were 
  dropped (@maxsutton, #5063).

In binned scales:

* Automatic breaks should no longer be out-of-bounds, and automatic limits are
  adjusted to include breaks (@teunbrand, #5082).
  
* Zero-range limits no longer throw an error and are treated akin to continuous
  scales with zero-range limits (@teunbrand, #5066).
  
* The `trans = "date"` and `trans = "time"` transformations were made compatible
  (@teunbrand, #4217).

# ggplot2 3.4.0
This is a minor release focusing on tightening up the internals and ironing out
some inconsistencies in the API. The biggest change is the addition of the 
`linewidth` aesthetic that takes of sizing the width of any line from `size`. 
This change, while attempting to be as non-breaking as possible, has the 
potential to change the look of some of your plots.

Other notable changes is a complete redo of the error and warning messaging in
ggplot2 using the cli package. Messaging is now better contextualised and it 
should be easier to identify which layer an error is coming from. Last, we have
now made the switch to using the vctrs package internally which means that 
support for vctrs classes as variables should improve, along with some small 
gains in rendering speed.

## Breaking changes

* A `linewidth` aesthetic has been introduced and supersedes the `size` 
  aesthetic for scaling the width of lines in line based geoms. `size` will 
  remain functioning but deprecated for these geoms and it is recommended to 
  update all code to reflect the new aesthetic. For geoms that have _both_ point 
  sizing and linewidth sizing (`geom_pointrange()` and `geom_sf`) `size` now 
  **only** refers to sizing of points which can leads to a visual change in old
  code (@thomasp85, #3672)
  
* The default line width for polygons in `geom_sf()` have been decreased to 0.2 
  to reflect that this is usually used for demarking borders where a thinner 
  line is better suited. This change was made since we already induced a 
  visual change in `geom_sf()` with the introduction of the `linewidth` 
  aesthetic.
  
* The dot-dot notation (`..var..`) and `stat()`, which have been superseded by
  `after_stat()`, are now formally deprecated (@yutannihilation, #3693).

* `qplot()` is now formally deprecated (@yutannihilation, #3956).

* `stage()` now properly refers to the values without scale transformations for
  the stage of `after_stat`. If your code requires the scaled version of the
  values for some reason, you have to apply the same transformation by yourself,
  e.g. `sqrt()` for `scale_{x,y}_sqrt()` (@yutannihilation and @teunbrand, #4155).

* Use `rlang::hash()` instead of `digest::digest()`. This update may lead to 
  changes in the automatic sorting of legends. In order to enforce a specific
  legend order use the `order` argument in the guide. (@thomasp85, #4458)

* referring to `x` in backquoted expressions with `label_bquote()` is no longer
  possible.

* The `ticks.linewidth` and `frame.linewidth` parameters of `guide_colourbar()`
  are now multiplied with `.pt` like elsewhere in ggplot2. It can cause visual
  changes when these arguments are not the defaults and these changes can be 
  restored to their previous behaviour by adding `/ .pt` (@teunbrand #4314).

* `scale_*_viridis_b()` now uses the full range of the viridis scales 
  (@gregleleu, #4737)

## New features

* `geom_col()` and `geom_bar()` gain a new `just` argument. This is set to `0.5`
  by default; use `just = 0`/`just = 1` to place columns on the left/right
  of the axis breaks.
  (@wurli, #4899)

* `geom_density()` and `stat_density()` now support `bounds` argument
  to estimate density with boundary correction (@echasnovski, #4013).

* ggplot now checks during statistical transformations whether any data 
  columns were dropped and warns about this. If stats intend to drop
  data columns they can declare them in the new field `dropped_aes`.
  (@clauswilke, #3250)

* `...` supports `rlang::list2` dynamic dots in all public functions. 
  (@mone27, #4764) 

* `theme()` now has a `strip.clip` argument, that can be set to `"off"` to 
  prevent the clipping of strip text and background borders (@teunbrand, #4118)
  
* `geom_contour()` now accepts a function in the `breaks` argument 
  (@eliocamp, #4652).

## Minor improvements and bug fixes

* Fix a bug in `position_jitter()` where infinity values were dropped (@javlon,
  #4790).

* `geom_linerange()` now respects the `na.rm` argument (#4927, @thomasp85)

* Improve the support for `guide_axis()` on `coord_trans()` 
  (@yutannihilation, #3959)
  
* Added `stat_align()` to align data without common x-coordinates prior to
  stacking. This is now the default stat for `geom_area()` (@thomasp85, #4850)

* Fix a bug in `stat_contour_filled()` where break value differences below a 
  certain number of digits would cause the computations to fail (@thomasp85, 
  #4874)

* Secondary axis ticks are now positioned more precisely, removing small visual
  artefacts with alignment between grid and ticks (@thomasp85, #3576)

* Improve `stat_function` documentation regarding `xlim` argument. 
  (@92amartins, #4474)

* Fix various issues with how `labels`, `breaks`, `limits`, and `show.limits`
  interact in the different binning guides (@thomasp85, #4831)

* Automatic break calculation now squishes the scale limits to the domain
  of the transformation. This allows `scale_{x/y}_sqrt()` to find breaks at 0   
  when appropriate (@teunbrand, #980).

* Using multiple modified aesthetics correctly will no longer trigger warnings. 
  If used incorrectly, the warning will now report the duplicated aesthetic 
  instead of `NA` (@teunbrand, #4707).

* `aes()` now supports the `!!!` operator in its first two arguments
  (#2675). Thanks to @yutannihilation and @teunbrand for draft
  implementations.

* Require rlang >= 1.0.0 (@billybarc, #4797)

* `geom_violin()` no longer issues "collapsing to unique 'x' values" warning
  (@bersbersbers, #4455)

* `annotate()` now documents unsupported geoms (`geom_abline()`, `geom_hline()`
  and `geom_vline()`), and warns when they are requested (@mikmart, #4719)

* `presidential` dataset now includes Trump's presidency (@bkmgit, #4703).

* `position_stack()` now works fully with `geom_text()` (@thomasp85, #4367)

* `geom_tile()` now correctly recognises missing data in `xmin`, `xmax`, `ymin`,
  and `ymax` (@thomasp85 and @sigmapi, #4495)

* `geom_hex()` will now use the binwidth from `stat_bin_hex()` if present, 
  instead of deriving it (@thomasp85, #4580)
  
* `geom_hex()` now works on non-linear coordinate systems (@thomasp85)

* Fixed a bug throwing errors when trying to render an empty plot with secondary
  axes (@thomasp85, #4509)

* Axes are now added correctly in `facet_wrap()` when `as.table = FALSE`
  (@thomasp85, #4553)

* Better compatibility of custom device functions in `ggsave()` 
  (@thomasp85, #4539)

* Binning scales are now more resilient to calculated limits that ends up being
  `NaN` after transformations (@thomasp85, #4510)

* Strip padding in `facet_grid()` is now only in effect if 
  `strip.placement = "outside"` _and_ an axis is present between the strip and 
  the panel (@thomasp85, #4610)

* Aesthetics of length 1 are now recycled to 0 if the length of the data is 0 
  (@thomasp85, #4588)

* Setting `size = NA` will no longer cause `guide_legend()` to error 
  (@thomasp85, #4559)

* Setting `stroke` to `NA` in `geom_point()` will no longer impair the sizing of
  the points (@thomasp85, #4624)

* `stat_bin_2d()` now correctly recognises the `weight` aesthetic 
  (@thomasp85, #4646)
  
* All geoms now have consistent exposure of linejoin and lineend parameters, and
  the guide keys will now respect these settings (@thomasp85, #4653)

* `geom_sf()` now respects `arrow` parameter for lines (@jakeruss, #4659)

* Updated documentation for `print.ggplot` to reflect that it returns
  the original plot, not the result of `ggplot_build()`. (@r2evans, #4390)

* `scale_*_manual()` no longer displays extra legend keys, or changes their 
  order, when a named `values` argument has more items than the data. To display
  all `values` on the legend instead, use
  `scale_*_manual(values = vals, limits = names(vals))`. (@teunbrand, @banfai, 
  #4511, #4534)

* Updated documentation for `geom_contour()` to correctly reflect argument 
  precedence between `bins` and `binwidth`. (@eliocamp, #4651)

* Dots in `geom_dotplot()` are now correctly aligned to the baseline when
  `stackratio != 1` and `stackdir != "up"` (@mjskay, #4614)

* Key glyphs for `geom_boxplot()`, `geom_crossbar()`, `geom_pointrange()`, and
  `geom_linerange()` are now orientation-aware (@mjskay, #4732)
  
* Updated documentation for `geom_smooth()` to more clearly describe effects of 
  the `fullrange` parameter (@thoolihan, #4399).

# ggplot2 3.3.6
This is a very small release only applying an internal change to comply with 
R 4.2 and its deprecation of `default.stringsAsFactors()`. There are no user
facing changes and no breaking changes.

# ggplot2 3.3.5
This is a very small release focusing on fixing a couple of untenable issues 
that surfaced with the 3.3.4 release

* Revert changes made in #4434 (apply transform to intercept in `geom_abline()`) 
  as it introduced undesirable issues far worse than the bug it fixed 
  (@thomasp85, #4514)
* Fixes an issue in `ggsave()` when producing emf/wmf files (@yutannihilation, 
  #4521)
* Warn when grDevices specific arguments are passed to ragg devices (@thomasp85, 
  #4524)
* Fix an issue where `coord_sf()` was reporting that it is non-linear
  even when data is provided in projected coordinates (@clauswilke, #4527)

# ggplot2 3.3.4
This is a larger patch release fixing a huge number of bugs and introduces a 
small selection of feature refinements.

## Features

* Alt-text can now be added to a plot using the `alt` label, i.e 
  `+ labs(alt = ...)`. Currently this alt text is not automatically propagated, 
  but we plan to integrate into Shiny, RMarkdown, and other tools in the future. 
  (@thomasp85, #4477)

* Add support for the BrailleR package for creating descriptions of the plot
  when rendered (@thomasp85, #4459)
  
* `coord_sf()` now has an argument `default_crs` that specifies the coordinate
  reference system (CRS) for non-sf layers and scale/coord limits. This argument
  defaults to `NULL`, which means non-sf layers are assumed to be in projected
  coordinates, as in prior ggplot2 versions. Setting `default_crs = sf::st_crs(4326)`
  provides a simple way to interpret x and y positions as longitude and latitude,
  regardless of the CRS used by `coord_sf()`. Authors of extension packages
  implementing `stat_sf()`-like functionality are encouraged to look at the source
  code of `stat_sf()`'s `compute_group()` function to see how to provide scale-limit
  hints to `coord_sf()` (@clauswilke, #3659).

* `ggsave()` now uses ragg to render raster output if ragg is available. It also
  handles custom devices that sets a default unit (e.g. `ragg::agg_png`) 
  correctly (@thomasp85, #4388)

* `ggsave()` now returns the saved file location invisibly (#3379, @eliocamp).
  Note that, as a side effect, an unofficial hack `<ggplot object> + ggsave()`
  no longer works (#4513).

* The scale arguments `limits`, `breaks`, `minor_breaks`, `labels`, `rescaler`
  and `oob` now accept purrr style lambda notation (@teunbrand, #4427). The same 
  is true for `as_labeller()` (and therefore also `labeller()`) 
  (@netique, #4188).

* Manual scales now allow named vectors passed to `values` to contain fewer 
  elements than existing in the data. Elements not present in values will be set
  to `NA` (@thomasp85, #3451)
  
* Date and datetime position scales support out-of-bounds (oob) arguments to 
  control how limits affect data outside those limits (@teunbrand, #4199).
  
## Fixes

* Fix a bug that `after_stat()` and `after_scale()` cannot refer to aesthetics
  if it's specified in the plot-global mapping (@yutannihilation, #4260).
  
* Fix bug in `annotate_logticks()` that would cause an error when used together
  with `coord_flip()` (@thomasp85, #3954)
  
* Fix a bug in `geom_abline()` that resulted in `intercept` not being subjected
  to the transformation of the y scale (@thomasp85, #3741)
  
* Extent the range of the line created by `geom_abline()` so that line ending
  is not visible for large linewidths (@thomasp85, #4024)

* Fix bug in `geom_dotplot()` where dots would be positioned wrong with 
  `stackgroups = TRUE` (@thomasp85, #1745)

* Fix calculation of confidence interval for locfit smoothing in `geom_smooth()`
  (@topepo, #3806)
  
* Fix bug in `geom_text()` where `"outward"` and `"inward"` justification for 
  some `angle` values was reversed (@aphalo, #4169, #4447)

* `ggsave()` now sets the default background to match the fill value of the
  `plot.background` theme element (@karawoo, #4057)

* It is now deprecated to specify `guides(<scale> = FALSE)` or
  `scale_*(guide = FALSE)` to remove a guide. Please use 
  `guides(<scale> = "none")` or `scale_*(guide = "none")` instead 
  (@yutannihilation, #4097)
  
* Fix a bug in `guide_bins()` where keys would disappear if the guide was 
  reversed (@thomasp85, #4210)
  
* Fix bug in `guide_coloursteps()` that would repeat the terminal bins if the
  breaks coincided with the limits of the scale (@thomasp85, #4019)

* Make sure that default labels from default mappings doesn't overwrite default
  labels from explicit mappings (@thomasp85, #2406)

* Fix bug in `labeller()` where parsing was turned off if `.multiline = FALSE`
  (@thomasp85, #4084)
  
* Make sure `label_bquote()` has access to the calling environment when 
  evaluating the labels (@thomasp85, #4141)

* Fix a bug in the layer implementation that introduced a new state after the 
  first render which could lead to a different look when rendered the second 
  time (@thomasp85, #4204)

* Fix a bug in legend justification where justification was lost of the legend
  dimensions exceeded the available size (@thomasp85, #3635)

* Fix a bug in `position_dodge2()` where `NA` values in thee data would cause an
  error (@thomasp85, #2905)

* Make sure `position_jitter()` creates the same jittering independent of 
  whether it is called by name or with constructor (@thomasp85, #2507)

* Fix a bug in `position_jitter()` where different jitters would be applied to 
  different position aesthetics of the same axis (@thomasp85, #2941)
  
* Fix a bug in `qplot()` when supplying `c(NA, NA)` as axis limits 
  (@thomasp85, #4027)
  
* Remove cross-inheritance of default discrete colour/fill scales and check the
  type and aesthetic of function output if `type` is a function 
  (@thomasp85, #4149)

* Fix bug in `scale_[x|y]_date()` where custom breaks functions that resulted in
  fractional dates would get misaligned (@thomasp85, #3965)
  
* Fix bug in `scale_[x|y]_datetime()` where a specified timezone would be 
  ignored by the scale (@thomasp85, #4007)
  
* Fix issue in `sec_axis()` that would throw warnings in the absence of any 
  secondary breaks (@thomasp85, #4368)

* `stat_bin()`'s computed variable `width` is now documented (#3522).
  
* `stat_count()` now computes width based on the full dataset instead of per 
  group (@thomasp85, #2047)

* Extended `stat_ecdf()` to calculate the cdf from either x or y instead from y 
  only (@jgjl, #4005)
  
* Fix a bug in `stat_summary_bin()` where one more than the requested number of
  bins would be created (@thomasp85, #3824)

* Only drop groups in `stat_ydensity()` when there are fewer than two data 
  points and throw a warning (@andrewwbutler, #4111).

* Fixed a bug in strip assembly when theme has `strip.text = element_blank()`
  and plots are faceted with multi-layered strips (@teunbrand, #4384).
  
* Using `theme(aspect.ratio = ...)` together with free space in `facet_grid()`
  now correctly throws an error (@thomasp85, #3834)

* Fixed a bug in `labeller()` so that `.default` is passed to `as_labeller()`
  when labellers are specified by naming faceting variables. (@waltersom, #4031)
  
* Updated style for example code (@rjake, #4092)

* ggplot2 now requires R >= 3.3 (#4247).

* ggplot2 now uses `rlang::check_installed()` to check if a suggested package is
  installed, which will offer to install the package before continuing (#4375, 
  @malcolmbarrett)

* Improved error with hint when piping a `ggplot` object into a facet function
  (#4379, @mitchelloharawild).

# ggplot2 3.3.3
This is a small patch release mainly intended to address changes in R and CRAN.
It further changes the licensing model of ggplot2 to an MIT license.

* Update the ggplot2 licence to an MIT license (#4231, #4232, #4233, and #4281)

* Use vdiffr conditionally so ggplot2 can be tested on systems without vdiffr

* Update tests to work with the new `all.equal()` defaults in R >4.0.3

* Fixed a bug that `guide_bins()` mistakenly ignore `override.aes` argument
  (@yutannihilation, #4085).

# ggplot2 3.3.2
This is a small release focusing on fixing regressions introduced in 3.3.1.

* Added an `outside` option to `annotation_logticks()` that places tick marks
  outside of the plot bounds. (#3783, @kbodwin)

* `annotation_raster()` adds support for native rasters. For large rasters,
  native rasters render significantly faster than arrays (@kent37, #3388)
  
* Facet strips now have dedicated position-dependent theme elements 
  (`strip.text.x.top`, `strip.text.x.bottom`, `strip.text.y.left`, 
  `strip.text.y.right`) that inherit from `strip.text.x` and `strip.text.y`, 
  respectively. As a consequence, some theme stylings now need to be applied to 
  the position-dependent elements rather than to the parent elements. This 
  change was already introduced in ggplot2 3.3.0 but not listed in the 
  changelog. (@thomasp85, #3683)

* Facets now handle layers containing no data (@yutannihilation, #3853).
  
* A newly added geom `geom_density_2d_filled()` and associated stat 
  `stat_density_2d_filled()` can draw filled density contours
  (@clauswilke, #3846).

* A newly added `geom_function()` is now recommended to use in conjunction
  with/instead of `stat_function()`. In addition, `stat_function()` now
  works with transformed y axes, e.g. `scale_y_log10()`, and in plots
  containing no other data or layers (@clauswilke, #3611, #3905, #3983).

* Fixed a bug in `geom_sf()` that caused problems with legend-type
  autodetection (@clauswilke, #3963).
  
* Support graphics devices that use the `file` argument instead of `fileneame` 
  in `ggsave()` (@bwiernik, #3810)
  
* Default discrete color scales are now configurable through the `options()` of 
  `ggplot2.discrete.colour` and `ggplot2.discrete.fill`. When set to a character 
  vector of colour codes (or list of character vectors)  with sufficient length, 
  these colours are used for the default scale. See `help(scale_colour_discrete)` 
  for more details and examples (@cpsievert, #3833).

* Default continuous colour scales (i.e., the `options()` 
  `ggplot2.continuous.colour` and `ggplot2.continuous.fill`, which inform the 
  `type` argument of `scale_fill_continuous()` and `scale_colour_continuous()`) 
  now accept a function, which allows more control over these default 
  `continuous_scale()`s (@cpsievert, #3827).

* A bug was fixed in `stat_contour()` when calculating breaks based on 
  the `bins` argument (@clauswilke, #3879, #4004).
  
* Data columns can now contain `Vector` S4 objects, which are widely used in the 
  Bioconductor project. (@teunbrand, #3837)

# ggplot2 3.3.1

This is a small release with no code change. It removes all malicious links to a 
site that got hijacked from the readme and pkgdown site.

# ggplot2 3.3.0

This is a minor release but does contain a range of substantial new features, 
along with the standard bug fixes. The release contains a few visual breaking
changes, along with breaking changes for extension developers due to a shift in
internal representation of the position scales and their axes. No user breaking
changes are included.

This release also adds Dewey Dunnington (@paleolimbot) to the core team.

## Breaking changes
There are no user-facing breaking changes, but a change in some internal 
representations that extension developers may have relied on, along with a few 
breaking visual changes which may cause visual tests in downstream packages to 
fail.

* The `panel_params` field in the `Layout` now contains a list of list of 
  `ViewScale` objects, describing the trained coordinate system scales, instead
  of the list object used before. Any extensions that use this field will likely
  break, as will unit tests that checks aspects of this.

* `element_text()` now issues a warning when vectorized arguments are provided, 
  as in `colour = c("red", "green", "blue")`. Such use is discouraged and not 
  officially supported (@clauswilke, #3492).

* Changed `theme_grey()` setting for legend key so that it creates no border 
  (`NA`) rather than drawing a white one. (@annennenne, #3180)

* `geom_ribbon()` now draws separate lines for the upper and lower intervals if
  `colour` is mapped. Similarly, `geom_area()` and `geom_density()` now draw
  the upper lines only in the same case by default. If you want old-style full
  stroking, use `outline.type = "full"` (@yutannihilation, #3503 / @thomasp85, #3708).

## New features

* The evaluation time of aesthetics can now be controlled to a finer degree. 
  `after_stat()` supersedes the use of `stat()` and `..var..`-notation, and is
  joined by `after_scale()` to allow for mapping to scaled aesthetic values. 
  Remapping of the same aesthetic is now supported with `stage()`, so you can 
  map a data variable to a stat aesthetic, and remap the same aesthetic to 
  something else after statistical transformation (@thomasp85, #3534)

* All `coord_*()` functions with `xlim` and `ylim` arguments now accept
  vectors with `NA` as a placeholder for the minimum or maximum value
  (e.g., `ylim = c(0, NA)` would zoom the y-axis from 0 to the 
  maximum value observed in the data). This mimics the behaviour
  of the `limits` argument in continuous scale functions
  (@paleolimbot, #2907).

* Allowed reversing of discrete scales by re-writing `get_limits()` 
  (@AnneLyng, #3115)
  
* All geoms and stats that had a direction (i.e. where the x and y axes had 
  different interpretation), can now freely choose their direction, instead of
  relying on `coord_flip()`. The direction is deduced from the aesthetic 
  mapping, but can also be specified directly with the new `orientation` 
  argument (@thomasp85, #3506).
  
* Position guides can now be customized using the new `guide_axis()`, which can 
  be passed to position `scale_*()` functions or via `guides()`. The new axis 
  guide (`guide_axis()`) comes with arguments `check.overlap` (automatic removal 
  of overlapping labels), `angle` (easy rotation of axis labels), and
  `n.dodge` (dodge labels into multiple rows/columns) (@paleolimbot, #3322).
  
* A new scale type has been added, that allows binning of aesthetics at the 
  scale level. It has versions for both position and non-position aesthetics and
  comes with two new guides (`guide_bins` and `guide_coloursteps`) 
  (@thomasp85, #3096)
  
* `scale_x_continuous()` and `scale_y_continuous()` gains an `n.breaks` argument
  guiding the number of automatic generated breaks (@thomasp85, #3102)

* Added `stat_contour_filled()` and `geom_contour_filled()`, which compute 
  and draw filled contours of gridded data (@paleolimbot, #3044). 
  `geom_contour()` and `stat_contour()` now use the isoband package
  to compute contour lines. The `complete` parameter (which was undocumented
  and has been unused for at least four years) was removed (@paleolimbot, #3044).
  
* Themes have gained two new parameters, `plot.title.position` and 
  `plot.caption.position`, that can be used to customize how plot
  title/subtitle and plot caption are positioned relative to the overall plot
  (@clauswilke, #3252).

## Extensions
  
* `Geom` now gains a `setup_params()` method in line with the other ggproto
  classes (@thomasp85, #3509)

* The newly added function `register_theme_elements()` now allows developers
  of extension packages to define their own new theme elements and place them
  into the ggplot2 element tree (@clauswilke, #2540).

## Minor improvements and bug fixes

* `coord_trans()` now draws second axes and accepts `xlim`, `ylim`,
  and `expand` arguments to bring it up to feature parity with 
  `coord_cartesian()`. The `xtrans` and `ytrans` arguments that were 
  deprecated in version 1.0.1 in favour of `x` and `y` 
  were removed (@paleolimbot, #2990).

* `coord_trans()` now calculates breaks using the expanded range 
  (previously these were calculated using the unexpanded range, 
  which resulted in differences between plots made with `coord_trans()`
  and those made with `coord_cartesian()`). The expansion for discrete axes 
  in `coord_trans()` was also updated such that it behaves identically
  to that in `coord_cartesian()` (@paleolimbot, #3338).

* `expand_scale()` was deprecated in favour of `expansion()` for setting
  the `expand` argument of `x` and `y` scales (@paleolimbot).

* `geom_abline()`, `geom_hline()`, and `geom_vline()` now issue 
  more informative warnings when supplied with set aesthetics
  (i.e., `slope`, `intercept`, `yintercept`, and/or `xintercept`)
  and mapped aesthetics (i.e., `data` and/or `mapping`).

* Fix a bug in `geom_raster()` that squeezed the image when it went outside 
  scale limits (#3539, @thomasp85)

* `geom_sf()` now determines the legend type automatically (@microly, #3646).
  
* `geom_sf()` now removes rows that can't be plotted due to `NA` aesthetics 
  (#3546, @thomasp85)

* `geom_sf()` now applies alpha to linestring geometries 
  (#3589, @yutannihilation).

* `gg_dep()` was deprecated (@perezp44, #3382).

* Added function `ggplot_add.by()` for lists created with `by()`, allowing such
  lists to be added to ggplot objects (#2734, @Maschette)

* ggplot2 no longer depends on reshape2, which means that it no longer 
  (recursively) needs plyr, stringr, or stringi packages.

* Increase the default `nbin` of `guide_colourbar()` to place the ticks more 
  precisely (#3508, @yutannihilation).

* `manual_scale()` now matches `values` with the order of `breaks` whenever
  `values` is an unnamed vector. Previously, unnamed `values` would match with
  the limits of the scale and ignore the order of any `breaks` provided. Note
  that this may change the appearance of plots that previously relied on the
  unordered behaviour (#2429, @idno0001).

* `scale_manual_*(limits = ...)` now actually limits the scale (#3262,
  @yutannihilation).

* Fix a bug when `show.legend` is a named logical vector 
  (#3461, @yutannihilation).

* Added weight aesthetic option to `stat_density()` and made scaling of 
  weights the default (@annennenne, #2902)
  
* `stat_density2d()` can now take an `adjust` parameter to scale the default 
  bandwidth. (#2860, @haleyjeppson)

* `stat_smooth()` uses `REML` by default, if `method = "gam"` and
  `gam`'s method is not specified (@ikosmidis, #2630).

* stacking text when calculating the labels and the y axis with
  `stat_summary()` now works (@ikosmidis, #2709)
  
* `stat_summary()` and related functions now support rlang-style lambda functions
  (#3568, @dkahle).

* The data mask pronoun, `.data`, is now stripped from default labels.

* Addition of partial themes to plots has been made more predictable;
  stepwise addition of individual partial themes is now equivalent to
  addition of multple theme elements at once (@clauswilke, #3039).

* Facets now don't fail even when some variable in the spec are not available
  in all layers (@yutannihilation, #2963).

# ggplot2 3.2.1

This is a patch release fixing a few regressions introduced in 3.2.0 as well as
fixing some unit tests that broke due to upstream changes.

* `position_stack()` no longer changes the order of the input data. Changes to 
  the internal behaviour of `geom_ribbon()` made this reordering problematic 
  with ribbons that spanned `y = 0` (#3471)
* Using `qplot()` with a single positional aesthetic will no longer title the
  non-specified scale as `"NULL"` (#3473)
* Fixes unit tests for sf graticule labels caused by changes to sf

# ggplot2 3.2.0

This is a minor release with an emphasis on internal changes to make ggplot2 
faster and more consistent. The few interface changes will only affect the 
aesthetics of the plot in minor ways, and will only potentially break code of
extension developers if they have relied on internals that have been changed. 
This release also sees the addition of Hiroaki Yutani (@yutannihilation) to the 
core developer team.

With the release of R 3.6, ggplot2 now requires the R version to be at least 3.2,
as the tidyverse is committed to support 5 major versions of R.

## Breaking changes

* Two patches (#2996 and #3050) fixed minor rendering problems. In most cases,
  the visual changes are so subtle that they are difficult to see with the naked
  eye. However, these changes are detected by the vdiffr package, and therefore
  any package developers who use vdiffr to test for visual correctness of ggplot2
  plots will have to regenerate all reference images.
  
* In some cases, ggplot2 now produces a warning or an error for code that previously
  produced plot output. In all these cases, the previous plot output was accidental,
  and the plotting code uses the ggplot2 API in a way that would lead to undefined
  behavior. Examples include a missing `group` aesthetic in `geom_boxplot()` (#3316),
  annotations across multiple facets (#3305), and not using aesthetic mappings when
  drawing ribbons with `geom_ribbon()` (#3318).

## New features

* This release includes a range of internal changes that speeds up plot 
  generation. None of the changes are user facing and will not break any code,
  but in general ggplot2 should feel much faster. The changes includes, but are
  not limited to:
  
  - Caching ascent and descent dimensions of text to avoid recalculating it for
    every title.
  
  - Using a faster data.frame constructor as well as faster indexing into 
    data.frames
    
  - Removing the plyr dependency, replacing plyr functions with faster 
    equivalents.

* `geom_polygon()` can now draw polygons with holes using the new `subgroup` 
  aesthetic. This functionality requires R 3.6.0 (@thomasp85, #3128)

* Aesthetic mappings now accept functions that return `NULL` (@yutannihilation,
  #2997).

* `stat_function()` now accepts rlang/purrr style anonymous functions for the 
  `fun` parameter (@dkahle, #3159).

* `geom_rug()` gains an "outside" option to allow for moving the rug tassels to 
  outside the plot area (@njtierney, #3085) and a `length` option to allow for 
  changing the length of the rug lines (@daniel-wells, #3109). 
  
* All geoms now take a `key_glyph` paramter that allows users to customize
  how legend keys are drawn (@clauswilke, #3145). In addition, a new key glyph
  `timeseries` is provided to draw nice legends for time series
  (@mitchelloharawild, #3145).

## Extensions

* Layers now have a new member function `setup_layer()` which is called at the
  very beginning of the plot building process and which has access to the 
  original input data and the plot object being built. This function allows the 
  creation of custom layers that autogenerate aesthetic mappings based on the 
  input data or that filter the input data in some form. For the time being, this
  feature is not exported, but it has enabled the development of a new layer type,
  `layer_sf()` (see next item). Other special-purpose layer types may be added
  in the future (@clauswilke, #2872).
  
* A new layer type `layer_sf()` can auto-detect and auto-map sf geometry
  columns in the data. It should be used by extension developers who are writing
  new sf-based geoms or stats (@clauswilke, #3232).

* `x0` and `y0` are now recognized positional aesthetics so they will get scaled 
  if used in extension geoms and stats (@thomasp85, #3168)
  
* Continuous scale limits now accept functions which accept the default
  limits and return adjusted limits. This makes it possible to write
  a function that e.g. ensures the limits are always a multiple of 100,
  regardless of the data (@econandrew, #2307).

## Minor improvements and bug fixes

* `cut_width()` now accepts `...` to pass further arguments to `base::cut.default()`
   like `cut_number()` and `cut_interval()` already did (@cderv, #3055)

* `coord_map()` now can have axes on the top and right (@karawoo, #3042).

* `coord_polar()` now correctly rescales the secondary axis (@linzi-sg, #3278)

* `coord_sf()`, `coord_map()`, and `coord_polar()` now squash `-Inf` and `Inf`
  into the min and max of the plot (@yutannihilation, #2972).

* `coord_sf()` graticule lines are now drawn in the same thickness as panel grid 
  lines in `coord_cartesian()`, and seting panel grid lines to `element_blank()` 
  now also works in `coord_sf()` 
  (@clauswilke, #2991, #2525).

* `economics` data has been regenerated. This leads to some changes in the
  values of all columns (especially in `psavert`), but more importantly, strips 
  the grouping attributes from `economics_long`.

* `element_line()` now fills closed arrows (@yutannihilation, #2924).

* Facet strips on the left side of plots now have clipping turned on, preventing
  text from running out of the strip and borders from looking thicker than for
  other strips (@karawoo, #2772 and #3061).

* ggplot2 now works in Turkish locale (@yutannihilation, #3011).

* Clearer error messages for inappropriate aesthetics (@clairemcwhite, #3060).

* ggplot2 no longer attaches any external packages when using functions that 
  depend on packages that are suggested but not imported by ggplot2. The 
  affected functions include `geom_hex()`, `stat_binhex()`, 
  `stat_summary_hex()`, `geom_quantile()`, `stat_quantile()`, and `map_data()` 
  (@clauswilke, #3126).
  
* `geom_area()` and `geom_ribbon()` now sort the data along the x-axis in the 
  `setup_data()` method rather than as part of `draw_group()` (@thomasp85, 
  #3023)

* `geom_hline()`, `geom_vline()`, and `geom_abline()` now throw a warning if the 
  user supplies both an `xintercept`, `yintercept`, or `slope` value and a 
  mapping (@RichardJActon, #2950).

* `geom_rug()` now works with `coord_flip()` (@has2k1, #2987).

* `geom_violin()` no longer throws an error when quantile lines fall outside 
  the violin polygon (@thomasp85, #3254).

* `guide_legend()` and `guide_colorbar()` now use appropriate spacing between legend
  key glyphs and legend text even if the legend title is missing (@clauswilke, #2943).

* Default labels are now generated more consistently; e.g., symbols no longer
  get backticks, and long expressions are abbreviated with `...`
  (@yutannihilation, #2981).

* All-`Inf` layers are now ignored for picking the scale (@yutannihilation, 
  #3184).
  
* Diverging Brewer colour palette now use the correct mid-point colour 
  (@dariyasydykova, #3072).
  
* `scale_color_continuous()` now points to `scale_colour_continuous()` so that 
  it will handle `type = "viridis"` as the documentation states (@hlendway, 
  #3079).

* `scale_shape_identity()` now works correctly with `guide = "legend"` 
  (@malcolmbarrett, #3029)
  
* `scale_continuous` will now draw axis line even if the length of breaks is 0
  (@thomasp85, #3257)

* `stat_bin()` will now error when the number of bins exceeds 1e6 to avoid 
  accidentally freezing the user session (@thomasp85).
  
* `sec_axis()` now places ticks accurately when using nonlinear transformations (@dpseidel, #2978).

* `facet_wrap()` and `facet_grid()` now automatically remove NULL from facet
  specs, and accept empty specs (@yutannihilation, #3070, #2986).

* `stat_bin()` now handles data with only one unique value (@yutannihilation 
  #3047).

* `sec_axis()` now accepts functions as well as formulas (@yutannihilation, #3031).

*   New theme elements allowing different ticks lengths for each axis. For instance,
    this can be used to have inwards ticks on the x-axis (`axis.ticks.length.x`) and
    outwards ticks on the y-axis (`axis.ticks.length.y`) (@pank, #2935).

* The arguments of `Stat*$compute_layer()` and `Position*$compute_layer()` are
  now renamed to always match the ones of `Stat$compute_layer()` and
  `Position$compute_layer()` (@yutannihilation, #3202).

* `geom_*()` and `stat_*()` now accepts purrr-style lambda notation
  (@yutannihilation, #3138).

* `geom_tile()` and `geom_rect()` now draw rectangles without notches at the
  corners. The style of the corner can be controlled by `linejoin` parameters
  (@yutannihilation, #3050).

# ggplot2 3.1.0

## Breaking changes

This is a minor release and breaking changes have been kept to a minimum. End users of 
ggplot2 are unlikely to encounter any issues. However, there are a few items that developers 
of ggplot2 extensions should be aware of. For additional details, see also the discussion 
accompanying issue #2890.

*   In non-user-facing internal code (specifically in the `aes()` function and in
    the `aesthetics` argument of scale functions), ggplot2 now always uses the British
    spelling for aesthetics containing the word "colour". When users specify a "color"
    aesthetic it is automatically renamed to "colour". This renaming is also applied
    to non-standard aesthetics that contain the word "color". For example, "point_color"
    is renamed to "point_colour". This convention makes it easier to support both
    British and American spelling for novel, non-standard aesthetics, but it may require
    some adjustment for packages that have previously introduced non-standard color
    aesthetics using American spelling. A new function `standardise_aes_names()` is
    provided in case extension writers need to perform this renaming in their own code
    (@clauswilke, #2649).

*   Functions that generate other functions (closures) now force the arguments that are
    used from the generated functions, to avoid hard-to-catch errors. This may affect
    some users of manual scales (such as `scale_colour_manual()`, `scale_fill_manual()`,
    etc.) who depend on incorrect behavior (@krlmlr, #2807).
    
*   `Coord` objects now have a function `backtransform_range()` that returns the
    panel range in data coordinates. This change may affect developers of custom coords,
    who now should implement this function. It may also affect developers of custom
    geoms that use the `range()` function. In some applications, `backtransform_range()`
    may be more appropriate (@clauswilke, #2821).


## New features

*   `coord_sf()` has much improved customization of axis tick labels. Labels can now
    be set manually, and there are two new parameters, `label_graticule` and
    `label_axes`, that can be used to specify which graticules to label on which side
    of the plot (@clauswilke, #2846, #2857, #2881).
    
*   Two new geoms `geom_sf_label()` and `geom_sf_text()` can draw labels and text
    on sf objects. Under the hood, a new `stat_sf_coordinates()` calculates the
    x and y coordinates from the coordinates of the sf geometries. You can customize
    the calculation method via `fun.geometry` argument (@yutannihilation, #2761).
    

## Minor improvements and fixes

*   `benchplot()` now uses tidy evaluation (@dpseidel, #2699).

*   The error message in `compute_aesthetics()` now only provides the names of
    aesthetics with mismatched lengths, rather than all aesthetics (@karawoo,
    #2853).

*   For faceted plots, data is no longer internally reordered. This makes it
    safer to feed data columns into `aes()` or into parameters of geoms or
    stats. However, doing so remains discouraged (@clauswilke, #2694).

*   `coord_sf()` now also understands the `clip` argument, just like the other
    coords (@clauswilke, #2938).

*   `fortify()` now displays a more informative error message for
    `grouped_df()` objects when dplyr is not installed (@jimhester, #2822).

*   All `geom_*()` now display an informative error message when required 
    aesthetics are missing (@dpseidel, #2637 and #2706).

*   `geom_boxplot()` now understands the `width` parameter even when used with
    a non-standard stat, such as `stat_identity()` (@clauswilke, #2893).
    
*  `geom_hex()` now understands the `size` and `linetype` aesthetics
   (@mikmart, #2488).
    
*   `geom_hline()`, `geom_vline()`, and `geom_abline()` now work properly
    with `coord_trans()` (@clauswilke, #2149, #2812).
    
*   `geom_text(..., parse = TRUE)` now correctly renders the expected number of
    items instead of silently dropping items that are empty expressions, e.g.
    the empty string "". If an expression spans multiple lines, we take just
    the first line and drop the rest. This same issue is also fixed for
    `geom_label()` and the axis labels for `geom_sf()` (@slowkow, #2867).

*   `geom_sf()` now respects `lineend`, `linejoin`, and `linemitre` parameters 
    for lines and polygons (@alistaire47, #2826).
    
*   `ggsave()` now exits without creating a new graphics device if previously
    none was open (@clauswilke, #2363).

*   `labs()` now has named arguments `title`, `subtitle`, `caption`, and `tag`.
    Also, `labs()` now accepts tidyeval (@yutannihilation, #2669).

*   `position_nudge()` is now more robust and nudges only in the direction
    requested. This enables, for example, the horizontal nudging of boxplots
    (@clauswilke, #2733).

*   `sec_axis()` and `dup_axis()` now return appropriate breaks for the secondary
    axis when applied to log transformed scales (@dpseidel, #2729).

*   `sec_axis()` now works as expected when used in combination with tidy eval
    (@dpseidel, #2788).

*   `scale_*_date()`, `scale_*_time()` and `scale_*_datetime()` can now display 
    a secondary axis that is a __one-to-one__ transformation of the primary axis,
    implemented using the `sec.axis` argument to the scale constructor 
    (@dpseidel, #2244).
    
*   `stat_contour()`, `stat_density2d()`, `stat_bin2d()`,  `stat_binhex()`
    now calculate normalized statistics including `nlevel`, `ndensity`, and
    `ncount`. Also, `stat_density()` now includes the calculated statistic 
    `nlevel`, an alias for `scaled`, to better match the syntax of `stat_bin()`
    (@bjreisman, #2679).

# ggplot2 3.0.0

## Breaking changes

*   ggplot2 now supports/uses tidy evaluation (as described below). This is a 
    major change and breaks a number of packages; we made this breaking change 
    because it is important to make ggplot2 more programmable, and to be more 
    consistent with the rest of the tidyverse. The best general (and detailed)
    introduction to tidy evaluation can be found in the meta programming
    chapters in [Advanced R](https://adv-r.hadley.nz).
    
    The primary developer facing change is that `aes()` now contains 
    quosures (expression + environment pairs) rather than symbols, and you'll 
    need to take a different approach to extracting the information you need. 
    A common symptom of this change are errors "undefined columns selected" or 
    "invalid 'type' (list) of argument" (#2610). As in the previous version,
    constants (like `aes(x = 1)` or `aes(colour = "smoothed")`) are stored
    as is.
    
    In this version of ggplot2, if you need to describe a mapping in a string, 
    use `quo_name()` (to generate single-line strings; longer expressions may 
    be abbreviated) or `quo_text()` (to generate non-abbreviated strings that
    may span multiple lines). If you do need to extract the value of a variable
    instead use `rlang::eval_tidy()`. You may want to condition on 
    `(packageVersion("ggplot2") <= "2.2.1")` so that your code can work with
    both released and development versions of ggplot2.
    
    We recognise that this is a big change and if you're not already familiar
    with rlang, there's a lot to learn. If you are stuck, or need any help,
    please reach out on <https://forum.posit.co/>.

*   Error: Column `y` must be a 1d atomic vector or a list

    Internally, ggplot2 now uses `as.data.frame(tibble::as_tibble(x))` to
    convert a list into a data frame. This improves ggplot2's support for
    list-columns (needed for sf support), at a small cost: you can no longer
    use matrix-columns. Note that unlike tibble we still allow column vectors
    such as returned by `base::scale()` because of their widespread use.

*   Error: More than one expression parsed
  
    Previously `aes_string(x = c("a", "b", "c"))` silently returned 
    `aes(x = a)`. Now this is a clear error.

*   Error: `data` must be uniquely named but has duplicate columns
  
    If layer data contains columns with identical names an error will be 
    thrown. In earlier versions the first occurring column was chosen silently,
    potentially masking that the wrong data was chosen.

*   Error: Aesthetics must be either length 1 or the same as the data
    
    Layers are stricter about the columns they will combine into a single
    data frame. Each aesthetic now must be either the same length as the data
    frame or a single value. This makes silent recycling errors much less likely.

*   Error: `coord_*` doesn't support free scales 
   
    Free scales only work with selected coordinate systems; previously you'd
    get an incorrect plot.

*   Error in f(...) : unused argument (range = c(0, 1))

    This is because the `oob` argument to scale has been set to a function
    that only takes a single argument; it needs to take two arguments
    (`x`, and `range`). 

*   Error: unused argument (output)
  
    The function `guide_train()` now has an optional parameter `aesthetic`
    that allows you to override the `aesthetic` setting in the scale.
    To make your code work with the both released and development versions of 
    ggplot2 appropriate, add `aesthetic = NULL` to the `guide_train()` method
    signature.
    
    ```R
    # old
    guide_train.legend <- function(guide, scale) {...}
    
    # new 
    guide_train.legend <- function(guide, scale, aesthetic = NULL) {...}
    ```
    
    Then, inside the function, replace `scale$aesthetics[1]`,
    `aesthetic %||% scale$aesthetics[1]`. (The %||% operator is defined in the 
    rlang package).
    
    ```R
    # old
    setNames(list(scale$map(breaks)), scale$aesthetics[1])

    # new
    setNames(list(scale$map(breaks)), aesthetic %||% scale$aesthetics[1])
    ```

*   The long-deprecated `subset` argument to `layer()` has been removed.

## Tidy evaluation

* `aes()` now supports quasiquotation so that you can use `!!`, `!!!`,
  and `:=`. This replaces `aes_()` and `aes_string()` which are now
  soft-deprecated (but will remain around for a long time).

* `facet_wrap()` and `facet_grid()` now support `vars()` inputs. Like
  `dplyr::vars()`, this helper quotes its inputs and supports
  quasiquotation. For instance, you can now supply faceting variables
  like this: `facet_wrap(vars(am, cyl))` instead of 
  `facet_wrap(~am + cyl)`. Note that the formula interface is not going 
  away and will not be deprecated. `vars()` is simply meant to make it 
  easier to create functions around `facet_wrap()` and `facet_grid()`.

  The first two arguments of `facet_grid()` become `rows` and `cols`
  and now support `vars()` inputs. Note however that we took special
  care to ensure complete backward compatibility. With this change
  `facet_grid(vars(cyl), vars(am, vs))` is equivalent to
  `facet_grid(cyl ~ am + vs)`, and `facet_grid(cols = vars(am, vs))` is
  equivalent to `facet_grid(. ~ am + vs)`.

  One nice aspect of the new interface is that you can now easily
  supply names: `facet_grid(vars(Cylinder = cyl), labeller =
  label_both)` will give nice label titles to the facets. Of course,
  those names can be unquoted with the usual tidy eval syntax.

### sf

* ggplot2 now has full support for sf with `geom_sf()` and `coord_sf()`:

  ```r
  nc <- sf::st_read(system.file("shape/nc.shp", package = "sf"), quiet = TRUE)
  ggplot(nc) +
    geom_sf(aes(fill = AREA))
  ```
  It supports all simple features, automatically aligns CRS across layers, sets
  up the correct aspect ratio, and draws a graticule.

## New features

* ggplot2 now works on R 3.1 onwards, and uses the 
  [vdiffr](https://github.com/r-lib/vdiffr) package for visual testing.

* In most cases, accidentally using `%>%` instead of `+` will generate an 
  informative error (#2400).

* New syntax for calculated aesthetics. Instead of using `aes(y = ..count..)` 
  you can (and should!) use `aes(y = stat(count))`. `stat()` is a real function 
  with documentation which hopefully will make this part of ggplot2 less 
  confusing (#2059).
  
  `stat()` is particularly nice for more complex calculations because you 
  only need to specify it once: `aes(y = stat(count / max(count)))`,
  rather than `aes(y = ..count.. / max(..count..))`
  
* New `tag` label for adding identification tags to plots, typically used for 
  labelling a subplot with a letter. Add a tag with `labs(tag = "A")`, style it 
  with the `plot.tag` theme element, and control position with the
  `plot.tag.position` theme setting (@thomasp85).

### Layers: geoms, stats, and position adjustments

* `geom_segment()` and `geom_curve()` have a new `arrow.fill` parameter which 
  allows you to specify a separate fill colour for closed arrowheads 
  (@hrbrmstr and @clauswilke, #2375).

* `geom_point()` and friends can now take shapes as strings instead of integers,
  e.g. `geom_point(shape = "diamond")` (@daniel-barnett, #2075).

* `position_dodge()` gains a `preserve` argument that allows you to control
  whether the `total` width at each `x` value is preserved (the current 
  default), or ensure that the width of a `single` element is preserved
  (what many people want) (#1935).

* New `position_dodge2()` provides enhanced dodging for boxplots. Compared to
  `position_dodge()`, `position_dodge2()` compares `xmin` and `xmax` values  
  to determine which elements overlap, and spreads overlapping elements evenly
  within the region of overlap. `position_dodge2()` is now the default position
  adjustment for `geom_boxplot()`, because it handles `varwidth = TRUE`, and 
  will be considered for other geoms in the future.
  
  The `padding` parameter adds a small amount of padding between elements 
  (@karawoo, #2143) and a `reverse` parameter allows you to reverse the order 
  of placement (@karawoo, #2171).
  
* New `stat_qq_line()` makes it easy to add a simple line to a Q-Q plot, which 
  makes it easier to judge the fit of the theoretical distribution 
  (@nicksolomon).

### Scales and guides

* Improved support for mapping date/time variables to `alpha`, `size`, `colour`, 
  and `fill` aesthetics, including `date_breaks` and `date_labels` arguments 
  (@karawoo, #1526), and new `scale_alpha()` variants (@karawoo, #1526).

* Improved support for ordered factors. Ordered factors throw a warning when 
  mapped to shape (unordered factors do not), and do not throw warnings when 
  mapped to size or alpha (unordered factors do). Viridis is used as the 
  default colour and fill scale for ordered factors (@karawoo, #1526).

* The `expand` argument of `scale_*_continuous()` and `scale_*_discrete()`
  now accepts separate expansion values for the lower and upper range
  limits. The expansion limits can be specified using the convenience
  function `expand_scale()`.
  
  Separate expansion limits may be useful for bar charts, e.g. if one
  wants the bottom of the bars to be flush with the x axis but still 
  leave some (automatically calculated amount of) space above them:
  
    ```r
    ggplot(mtcars) +
        geom_bar(aes(x = factor(cyl))) +
        scale_y_continuous(expand = expand_scale(mult = c(0, .1)))
    ```
  
  It can also be useful for line charts, e.g. for counts over time,
  where one wants to have a ’hard’ lower limit of y = 0 but leave the
  upper limit unspecified (and perhaps differing between panels), with
  some extra space above the highest point on the line (with symmetrical 
  limits, the extra space above the highest point could in some cases 
  cause the lower limit to be negative).
  
  The old syntax for the `expand` argument will, of course, continue
  to work (@huftis, #1669).

* `scale_colour_continuous()` and `scale_colour_gradient()` are now controlled 
  by global options `ggplot2.continuous.colour` and `ggplot2.continuous.fill`. 
  These can be set to `"gradient"` (the default) or `"viridis"` (@karawoo).

* New `scale_colour_viridis_c()`/`scale_fill_viridis_c()` (continuous) and
  `scale_colour_viridis_d()`/`scale_fill_viridis_d()` (discrete) make it
  easy to use Viridis colour scales (@karawoo, #1526).

* Guides for `geom_text()` now accept custom labels with 
  `guide_legend(override.aes = list(label = "foo"))` (@brianwdavis, #2458).

### Margins

* Strips gain margins on all sides by default. This means that to fully justify
  text to the edge of a strip, you will need to also set the margins to 0
  (@karawoo).

* Rotated strip labels now correctly understand `hjust` and `vjust` parameters
  at all angles (@karawoo).

* Strip labels now understand justification relative to the direction of the
  text, meaning that in y facets, the strip text can be placed at either end of
  the strip using `hjust` (@karawoo).

* Legend titles and labels get a little extra space around them, which 
  prevents legend titles from overlapping the legend at large font sizes 
  (@karawoo, #1881).

## Extension points

* New `autolayer()` S3 generic (@mitchelloharawild, #1974). This is similar
  to `autoplot()` but produces layers rather than complete plots.

* Custom objects can now be added using `+` if a `ggplot_add` method has been
  defined for the class of the object (@thomasp85).

* Theme elements can now be subclassed. Add a `merge_element` method to control
  how properties are inherited from the parent element. Add an `element_grob` 
  method to define how elements are rendered into grobs (@thomasp85, #1981).

* Coords have gained new extension mechanisms.
  
    If you have an existing coord extension, you will need to revise the
    specification of the `train()` method. It is now called 
    `setup_panel_params()` (better reflecting what it actually does) and now 
    has arguments `scale_x`, and `scale_y` (the x and y scales respectively) 
    and `param`, a list of plot specific parameters generated by 
    `setup_params()`.

    What was formerly called `scale_details` (in coords), `panel_ranges` 
    (in layout) and `panel_scales` (in geoms) are now consistently called
    `panel_params` (#1311). These are parameters of the coord that vary from
    panel to panel.

* `ggplot_build()` and `ggplot_gtable()` are now generics, so ggplot-subclasses 
  can define additional behavior during the build stage.

* `guide_train()`, `guide_merge()`, `guide_geom()`, and `guide_gengrob()`
  are now exported as they are needed if you want to design your own guide.
  They are not currently documented; use at your own risk (#2528).

* `scale_type()` generic is now exported and documented. Use this if you 
  want to extend ggplot2 to work with a new type of vector.

## Minor bug fixes and improvements

### Faceting

* `facet_grid()` gives a more informative error message if you try to use
  a variable in both rows and cols (#1928).

* `facet_grid()` and `facet_wrap()` both give better error messages if you
  attempt to use an unsupported coord with free scales (#2049).

* `label_parsed()` works once again (#2279).

* You can now style the background of horizontal and vertical strips
  independently with `strip.background.x` and `strip.background.y` 
  theme settings (#2249).

### Scales

* `discrete_scale()` documentation now inherits shared definitions from 
  `continuous_scale()` (@alistaire47, #2052).

* `guide_colorbar()` shows all colours of the scale (@has2k1, #2343).

* `scale_identity()` once again produces legends by default (#2112).

* Tick marks for secondary axes with strong transformations are more 
  accurately placed (@thomasp85, #1992).

* Missing line types now reliably generate missing lines (with standard 
  warning) (#2206).

* Legends now ignore set aesthetics that are not length one (#1932).

* All colour and fill scales now have an `aesthetics` argument that can
  be used to set the aesthetic(s) the scale works with. This makes it
  possible to apply a colour scale to both colour and fill aesthetics
  at the same time, via `aesthetics = c("colour", "fill")` (@clauswilke).
  
* Three new generic scales work with any aesthetic or set of aesthetics: 
  `scale_continuous_identity()`, `scale_discrete_identity()`, and
  `scale_discrete_manual()` (@clauswilke).

* `scale_*_gradient2()` now consistently omits points outside limits by 
  rescaling after the limits are enforced (@foo-bar-baz-qux, #2230).

### Layers

* `geom_label()` now correctly produces unbordered labels when `label.size` 
  is 0, even when saving to PDF (@bfgray3, #2407).

* `layer()` gives considerably better error messages for incorrectly specified
  `geom`, `stat`, or `position` (#2401).

* In all layers that use it, `linemitre` now defaults to 10 (instead of 1)
  to better match base R.

* `geom_boxplot()` now supplies a default value if no `x` aesthetic is present
  (@foo-bar-baz-qux, #2110).

* `geom_density()` drops groups with fewer than two data points and throws a
  warning. For groups with two data points, density values are now calculated 
  with `stats::density` (@karawoo, #2127).

* `geom_segment()` now also takes a `linejoin` parameter. This allows more 
  control over the appearance of the segments, which is especially useful for 
  plotting thick arrows (@Ax3man, #774).

* `geom_smooth()` now reports the formula used when `method = "auto"` 
  (@davharris #1951). `geom_smooth()` now orders by the `x` aesthetic, making it 
  easier to pass pre-computed values without manual ordering (@izahn, #2028). It 
  also now knows it has `ymin` and `ymax` aesthetics (#1939). The legend 
  correctly reflects the status of the `se` argument when used with stats 
  other than the default (@clauswilke, #1546).

* `geom_tile()` now once again interprets `width` and `height` correctly 
  (@malcolmbarrett, #2510).

* `position_jitter()` and `position_jitterdodge()` gain a `seed` argument that
  allows the specification of a random seed for reproducible jittering 
  (@krlmlr, #1996 and @slowkow, #2445).

* `stat_density()` has better behaviour if all groups are dropped because they
  are too small (#2282).

* `stat_summary_bin()` now understands the `breaks` parameter (@karawoo, #2214).

* `stat_bin()` now accepts functions for `binwidth`. This allows better binning 
  when faceting along variables with different ranges (@botanize).

* `stat_bin()` and `geom_histogram()` now sum correctly when using the `weight` 
  aesthetic (@jiho, #1921).

* `stat_bin()` again uses correct scaling for the computed variable `ndensity` 
  (@timgoodman, #2324).

* `stat_bin()` and `stat_bin_2d()` now properly handle the `breaks` parameter 
  when the scales are transformed (@has2k1, #2366).

* `update_geom_defaults()` and `update_stat_defaults()` allow American 
  spelling of aesthetic parameters (@foo-bar-baz-qux, #2299).

* The `show.legend` parameter now accepts a named logical vector to hide/show
  only some aesthetics in the legend (@tutuchan, #1798).

* Layers now silently ignore unknown aesthetics with value `NULL` (#1909).

### Coords

* Clipping to the plot panel is now configurable, through a `clip` argument
  to coordinate systems, e.g. `coord_cartesian(clip = "off")` 
  (@clauswilke, #2536).

* Like scales, coordinate systems now give you a message when you're 
  replacing an existing coordinate system (#2264).

* `coord_polar()` now draws secondary axis ticks and labels 
  (@dylan-stark, #2072), and can draw the radius axis on the right 
  (@thomasp85, #2005).

* `coord_trans()` now generates a warning when a transformation generates 
  non-finite values (@foo-bar-baz-qux, #2147).

### Themes

* Complete themes now always override all elements of the default theme
  (@has2k1, #2058, #2079).

* Themes now set default grid colour in `panel.grid` rather than individually
  in `panel.grid.major` and `panel.grid.minor` individually. This makes it 
  slightly easier to customise the theme (#2352).

* Fixed bug when setting strips to `element_blank()` (@thomasp85). 

* Axes positioned on the top and to the right can now customize their ticks and
  lines separately (@thomasp85, #1899).

* Built-in themes gain parameters `base_line_size` and `base_rect_size` which 
  control the default sizes of line and rectangle elements (@karawoo, #2176).

* Default themes use `rel()` to set line widths (@baptiste).

* Themes were tweaked for visual consistency and more graceful behavior when 
  changing the base font size. All absolute heights or widths were replaced 
  with heights or widths that are proportional to the base font size. One 
  relative font size was eliminated (@clauswilke).
  
* The height of descenders is now calculated solely on font metrics and doesn't
  change with the specific letters in the string. This fixes minor alignment 
  issues with plot titles, subtitles, and legend titles (#2288, @clauswilke).

### Guides

* `guide_colorbar()` is more configurable: tick marks and color bar frame
  can now by styled with arguments `ticks.colour`, `ticks.linewidth`, 
  `frame.colour`, `frame.linewidth`, and `frame.linetype`
  (@clauswilke).
  
* `guide_colorbar()` now uses `legend.spacing.x` and `legend.spacing.y` 
  correctly, and it can handle multi-line titles. Minor tweaks were made to 
  `guide_legend()` to make sure the two legend functions behave as similarly as
  possible (@clauswilke, #2397 and #2398).
  
* The theme elements `legend.title` and `legend.text` now respect the settings 
  of `margin`, `hjust`, and `vjust` (@clauswilke, #2465, #1502).

* Non-angle parameters of `label.theme` or `title.theme` can now be set in 
  `guide_legend()` and `guide_colorbar()` (@clauswilke, #2544).

### Other

* `fortify()` gains a method for tbls (@karawoo, #2218).

* `ggplot` gains a method for `grouped_df`s that adds a `.group` variable,
  which computes a unique value for each group. Use it with 
  `aes(group = .group)` (#2351).

* `ggproto()` produces objects with class `c("ggproto", "gg")`, allowing for
  a more informative error message when adding layers, scales, or other ggproto 
  objects (@jrnold, #2056).

* `ggsave()`'s DPI argument now supports 3 string options: "retina" (320
  DPI), "print" (300 DPI), and "screen" (72 DPI) (@foo-bar-baz-qux, #2156).
  `ggsave()` now uses full argument names to avoid partial match warnings 
  (#2355), and correctly restores the previous graphics device when several
  graphics devices are open (#2363).

* `print.ggplot()` now returns the original ggplot object, instead of the 
  output from `ggplot_build()`. Also, the object returned from 
  `ggplot_build()` now has the class `"ggplot_built"` (#2034).

* `map_data()` now works even when purrr is loaded (tidyverse#66).

* New functions `summarise_layout()`, `summarise_coord()`, and 
  `summarise_layers()` summarise the layout, coordinate systems, and layers 
  of a built ggplot object (#2034, @wch). This provides a tested API that 
  (e.g.) shiny can depend on.

* Updated startup messages reflect new resources (#2410, @mine-cetinkaya-rundel).

# ggplot2 2.2.1

* Fix usage of `structure(NULL)` for R-devel compatibility (#1968).

# ggplot2 2.2.0

## Major new features

### Subtitle and caption

Thanks to @hrbrmstr plots now have subtitles and captions, which can be set with 
the `subtitle`  and `caption` arguments to `ggtitle()` and `labs()`. You can 
control their appearance with the theme settings `plot.caption` and 
`plot.subtitle`. The main plot title is now left-aligned to better work better 
with a subtitle. The caption is right-aligned (@hrbrmstr).

### Stacking

`position_stack()` and `position_fill()` now sort the stacking order to match 
grouping order. This allows you to control the order through grouping, and 
ensures that the default legend matches the plot (#1552, #1593). If you want the 
opposite order (useful if you have horizontal bars and horizontal legend), you 
can request reverse stacking by using `position = position_stack(reverse = TRUE)` 
(#1837).
  
`position_stack()` and `position_fill()` now accepts negative values which will 
create stacks extending below the x-axis (#1691).

`position_stack()` and `position_fill()` gain a `vjust` argument which makes it 
easy to (e.g.) display labels in the middle of stacked bars (#1821).

### Layers

`geom_col()` was added to complement `geom_bar()` (@hrbrmstr). It uses 
`stat="identity"` by default, making the `y` aesthetic mandatory. It does not 
support any other `stat_()` and does not provide fallback support for the 
`binwidth` parameter. Examples and references in other functions were updated to
demonstrate `geom_col()` usage. 

When creating a layer, ggplot2 will warn if you use an unknown aesthetic or an 
unknown parameter. Compared to the previous version, this is stricter for 
aesthetics (previously there was no message), and less strict for parameters 
(previously this threw an error) (#1585).

### Facetting

The facet system, as well as the internal panel class, has been rewritten in 
ggproto. Facets are now extendable in the same manner as geoms and stats, as 
described in `vignette("extending-ggplot2")`.

We have also added the following new features.
  
* `facet_grid()` and `facet_wrap()` now allow expressions in their faceting 
  formulas (@DanRuderman, #1596).

* When `facet_wrap()` results in an uneven number of panels, axes will now be
  drawn underneath the hanging panels (fixes #1607)

* Strips can now be freely positioned in `facet_wrap()` using the 
  `strip.position` argument (deprecates `switch`).

* The relative order of panel, strip, and axis can now be controlled with 
  the theme setting `strip.placement` that takes either `inside` (strip between 
  panel and axis) or `outside` (strip after axis).

* The theme option `panel.margin` has been deprecated in favour of 
  `panel.spacing` to more clearly communicate intent.

### Extensions

Unfortunately there was a major oversight in the construction of ggproto which 
lead to extensions capturing the super object at package build time, instead of 
at package run time (#1826). This problem has been fixed, but requires 
re-installation of all extension packages.

## Scales

* The position of x and y axes can now be changed using the `position` argument
  in `scale_x_*`and `scale_y_*` which can take `top` and `bottom`, and `left`
  and `right` respectively. The themes of top and right axes can be modified 
  using the `.top` and `.right` modifiers to `axis.text.*` and `axis.title.*`.

### Continuous scales

* `scale_x_continuous()` and `scale_y_continuous()` can now display a secondary 
  axis that is a __one-to-one__ transformation of the primary axis (e.g. degrees 
  Celcius to degrees Fahrenheit). The secondary axis will be positioned opposite 
  to the primary axis and can be controlled with the `sec.axis` argument to 
  the scale constructor.

* Scales worry less about having breaks. If no breaks can be computed, the
  plot will work instead of throwing an uninformative error (#791). This 
  is particularly helpful when you have facets with free scales, and not
  all panels contain data.

* Scales now warn when transformation introduces infinite values (#1696).

### Date time

* `scale_*_datetime()` now supports time zones. It will use the timezone 
  attached to the variable by default, but can be overridden with the 
  `timezone` argument.

* New `scale_x_time()` and `scale_y_time()` generate reasonable default
  breaks and labels for hms vectors (#1752).

### Discrete scales

The treatment of missing values by discrete scales has been thoroughly 
overhauled (#1584). The underlying principle is that we can naturally represent 
missing values on discrete variables (by treating just like another level), so 
by default we should. 

This principle applies to:

* character vectors
* factors with implicit NA
* factors with explicit NA

And to all scales (both position and non-position.)

Compared to the previous version of ggplot2, there are three main changes:

1.  `scale_x_discrete()` and `scale_y_discrete()` always show discrete NA,
    regardless of their source

1.  If present, `NA`s are shown in discrete legends.

1.  All discrete scales gain a `na.translate` argument that allows you to 
    control whether `NA`s are translated to something that can be visualised,
    or should be left as missing. Note that if you don't translate (i.e. 
    `na.translate = FALSE)` the missing values will passed on to the layer, 
    which will warning that it's dropping missing values. To suppress the
    warnings, you'll also need to add `na.rm = TRUE` to the layer call. 

There were also a number of other smaller changes

* Correctly use scale expansion factors.
* Don't preserve space for dropped levels (#1638).
* Only issue one warning when when asking for too many levels (#1674).
* Unicode labels work better on Windows (#1827).
* Warn when used with only continuous data (#1589)

## Themes

* The `theme()` constructor now has named arguments rather than ellipses. This 
  should make autocomplete substantially more useful. The documentation
  (including examples) has been considerably improved.
  
* Built-in themes are more visually homogeneous, and match `theme_grey` better.
  (@jiho, #1679)
  
* When computing the height of titles, ggplot2 now includes the height of the
  descenders (i.e. the bits of `g` and `y` that hang beneath the baseline). This 
  improves the margins around titles, particularly the y axis label (#1712).
  I have also very slightly increased the inner margins of axis titles, and 
  removed the outer margins. 

* Theme element inheritance is now easier to work with as modification now
  overrides default `element_blank` elements (#1555, #1557, #1565, #1567)
  
* Horizontal legends (i.e. legends on the top or bottom) are horizontally
  aligned by default (#1842). Use `legend.box = "vertical"` to switch back
  to the previous behaviour.
  
* `element_line()` now takes an `arrow` argument to specify arrows at the end of
  lines (#1740)

There were a number of tweaks to the theme elements that control legends:
  
* `legend.justification` now controls appearance will plotting the legend
  outside of the plot area. For example, you can use 
  `theme(legend.justification = "top")` to make the legend align with the 
  top of the plot.

* `panel.margin` and `legend.margin` have been renamed to `panel.spacing` and 
  `legend.spacing` respectively, to better communicate intent (they only
  affect spacing between legends and panels, not the margins around them)

* `legend.margin` now controls margin around individual legends.

* New `legend.box.background`, `legend.box.spacing`, and `legend.box.margin`
  control the background, spacing, and margin of the legend box (the region
  that contains all legends).

## Bug fixes and minor improvements

* ggplot2 now imports tibble. This ensures that all built-in datasets print 
  compactly even if you haven't explicitly loaded tibble or dplyr (#1677).

* Class of aesthetic mapping is preserved when adding `aes()` objects (#1624).

* `+.gg` now works for lists that include data frames.

* `annotation_x()` now works in the absense of global data (#1655)

* `geom_*(show.legend = FALSE)` now works for `guide_colorbar`.

* `geom_boxplot()` gains new `outlier.alpha` (@jonathan-g) and 
  `outlier.fill` (@schloerke, #1787) parameters to control the alpha/fill of
   outlier points independently of the alpha of the boxes. 

* `position_jitter()` (and hence `geom_jitter()`) now correctly computes 
  the jitter width/jitter when supplied by the user (#1775, @has2k1).

* `geom_contour()` more clearly describes what inputs it needs (#1577).

* `geom_curve()` respects the `lineend` parameter (#1852).

* `geom_histogram()` and `stat_bin()` understand the `breaks` parameter once 
  more. (#1665). The floating point adjustment for histogram bins is now 
  actually used - it was previously inadvertently ignored (#1651).

* `geom_violin()` no longer transforms quantile lines with the alpha aesthetic
  (@mnbram, #1714). It no longer errors when quantiles are requested but data
  have zero range (#1687). When `trim = FALSE` it once again has a nice 
  range that allows the density to reach zero (by extending the range 3 
  bandwidths to either side of the data) (#1700).

* `geom_dotplot()` works better when faceting and binning on the y-axis. 
  (#1618, @has2k1).
  
* `geom_hexbin()` once again supports `..density..` (@mikebirdgeneau, #1688).

* `geom_step()` gives useful warning if only one data point in layer (#1645).

* `layer()` gains new `check.aes` and `check.param` arguments. These allow
  geom/stat authors to optional suppress checks for known aesthetics/parameters.
  Currently this is used only in `geom_blank()` which powers `expand_limits()` 
  (#1795).

* All `stat_*()` display a better error message when required aesthetics are
  missing.
  
* `stat_bin()` and `stat_summary_hex()` now accept length 1 `binwidth` (#1610)

* `stat_density()` gains new argument `n`, which is passed to underlying function
  `stats::density` ("number of equally spaced points at which the
  density is to be estimated"). (@hbuschme)

* `stat_binhex()` now again returns `count` rather than `value` (#1747)

* `stat_ecdf()` respects `pad` argument (#1646).

* `stat_smooth()` once again informs you about the method it has chosen.
  It also correctly calculates the size of the largest group within facets.

* `x` and `y` scales are now symmetric regarding the list of
  aesthetics they accept: `xmin_final`, `xmax_final`, `xlower`,
  `xmiddle` and `xupper` are now valid `x` aesthetics.

* `Scale` extensions can now override the `make_title` and `make_sec_title` 
  methods to let the scale modify the axis/legend titles.

* The random stream is now reset after calling `.onAttach()` (#2409).

# ggplot2 2.1.0

## New features

* When mapping an aesthetic to a constant (e.g. 
  `geom_smooth(aes(colour = "loess")))`), the default guide title is the name 
  of the aesthetic (i.e. "colour"), not the value (i.e. "loess") (#1431).

* `layer()` now accepts a function as the data argument. The function will be
  applied to the data passed to the `ggplot()` function and must return a
  data.frame (#1527, @thomasp85). This is a more general version of the 
  deprecated `subset` argument.

* `theme_update()` now uses the `+` operator instead of `%+replace%`, so that
  unspecified values will no longer be `NULL`ed out. `theme_replace()`
  preserves the old behaviour if desired (@oneillkza, #1519). 

* `stat_bin()` has been overhauled to use the same algorithm as ggvis, which 
  has been considerably improved thanks to the advice of Randy Prium (@rpruim).
  This includes:
  
    * Better arguments and a better algorithm for determining the origin.
      You can now specify either `boundary` or the `center` of a bin.
      `origin` has been deprecated in favour of these arguments.
      
    * `drop` is deprecated in favour of `pad`, which adds extra 0-count bins
      at either end (needed for frequency polygons). `geom_histogram()` defaults 
      to `pad = FALSE` which considerably improves the default limits for 
      the histogram, especially when the bins are big (#1477).
      
    * The default algorithm does a (somewhat) better job at picking nice widths 
      and origins across a wider range of input data.
      
    * `bins = n` now gives a histogram with `n` bins, not `n + 1` (#1487).

## Bug fixes

* All `\donttest{}` examples run.

* All `geom_()` and `stat_()` functions now have consistent argument order:
  data + mapping, then geom/stat/position, then `...`, then specific arguments, 
  then arguments common to all layers (#1305). This may break code if you were
  previously relying on partial name matching, but in the long-term should make 
  ggplot2 easier to use. In particular, you can now set the `n` parameter
  in `geom_density2d()` without it partially matching `na.rm` (#1485).

* For geoms with both `colour` and `fill`, `alpha` once again only affects
  fill (Reverts #1371, #1523). This was causing problems for people.

* `facet_wrap()`/`facet_grid()` works with multiple empty panels of data 
  (#1445).

* `facet_wrap()` correctly swaps `nrow` and `ncol` when faceting vertically
  (#1417).

* `ggsave("x.svg")` now uses svglite to produce the svg (#1432).

* `geom_boxplot()` now understands `outlier.color` (#1455).

* `geom_path()` knows that "solid" (not just 1) represents a solid line (#1534).

* `geom_ribbon()` preserves missing values so they correctly generate a 
  gap in the ribbon (#1549).

* `geom_tile()` once again accepts `width` and `height` parameters (#1513). 
  It uses `draw_key_polygon()` for better a legend, including a coloured 
  outline (#1484).

* `layer()` now automatically adds a `na.rm` parameter if none is explicitly
  supplied.

* `position_jitterdodge()` now works on all possible dodge aesthetics, 
  e.g. `color`, `linetype` etc. instead of only based on `fill` (@bleutner)

* `position = "nudge"` now works (although it doesn't do anything useful)
  (#1428).

* The default scale for columns of class "AsIs" is now "identity" (#1518).

* `scale_*_discrete()` has better defaults when used with purely continuous
  data (#1542).

* `scale_size()` warns when used with categorical data.

* `scale_size()`, `scale_colour()`, and `scale_fill()` gain date and date-time
  variants (#1526).

* `stat_bin_hex()` and `stat_bin_summary()` now use the same underlying 
  algorithm so results are consistent (#1383). `stat_bin_hex()` now accepts
  a `weight` aesthetic. To be consistent with related stats, the output variable 
  from `stat_bin_hex()` is now value instead of count.

* `stat_density()` gains a `bw` parameter which makes it easy to get consistent 
   smoothing between facets (@jiho)

* `stat-density-2d()` no longer ignores the `h` parameter, and now accepts 
  `bins` and `binwidth` parameters to control the number of contours 
  (#1448, @has2k1).

* `stat_ecdf()` does a better job of adding padding to -Inf/Inf, and gains
  an argument `pad` to suppress the padding if not needed (#1467).

* `stat_function()` gains an `xlim` parameter (#1528). It once again works 
  with discrete x values (#1509).

* `stat_summary()` preserves sorted x order which avoids artefacts when
  display results with `geom_smooth()` (#1520).

* All elements should now inherit correctly for all themes except `theme_void()`.
  (@Katiedaisey, #1555) 

* `theme_void()` was completely void of text but facets and legends still
  need labels. They are now visible (@jiho). 

* You can once again set legend key and height width to unit arithmetic
  objects (like `2 * unit(1, "cm")`) (#1437).

* Eliminate spurious warning if you have a layer with no data and no aesthetics
  (#1451).

* Removed a superfluous comma in `theme-defaults.r` code (@jschoeley)

* Fixed a compatibility issue with `ggproto` and R versions prior to 3.1.2.
  (#1444)

* Fixed issue where `coord_map()` fails when given an explicit `parameters`
  argument (@tdmcarthur, #1729)
  
* Fixed issue where `geom_errorbarh()` had a required `x` aesthetic (#1933)  

# ggplot2 2.0.0

## Major changes

* ggplot no longer throws an error if your plot has no layers. Instead it 
  automatically adds `geom_blank()` (#1246).
  
* New `cut_width()` is a convenient replacement for the verbose
  `plyr::round_any()`, with the additional benefit of offering finer
  control.

* New `geom_count()` is a convenient alias to `stat_sum()`. Use it when you
  have overlapping points on a scatterplot. `stat_sum()` now defaults to 
  using counts instead of proportions.

* New `geom_curve()` adds curved lines, with a similar specification to 
  `geom_segment()` (@veraanadi, #1088).

* Date and datetime scales now have `date_breaks`, `date_minor_breaks` and
  `date_labels` arguments so that you never need to use the long
  `scales::date_breaks()` or `scales::date_format()`.
  
* `geom_bar()` now has it's own stat, distinct from `stat_bin()` which was
  also used by `geom_histogram()`. `geom_bar()` now uses `stat_count()` 
  which counts values at each distinct value of x (i.e. it does not bin
  the data first). This can be useful when you want to show exactly which 
  values are used in a continuous variable.

* `geom_point()` gains a `stroke` aesthetic which controls the border width of 
  shapes 21-25 (#1133, @SeySayux). `size` and `stroke` are additive so a point 
  with `size = 5` and `stroke = 5` will have a diameter of 10mm. (#1142)

* New `position_nudge()` allows you to slightly offset labels (or other 
  geoms) from their corresponding points (#1109).

* `scale_size()` now maps values to _area_, not radius. Use `scale_radius()`
  if you want the old behaviour (not recommended, except perhaps for lines).

* New `stat_summary_bin()` works like `stat_summary()` but on binned data. 
  It's a generalisation of `stat_bin()` that can compute any aggregate,
  not just counts (#1274). Both default to `mean_se()` if no aggregation
  functions are supplied (#1386).

* Layers are now much stricter about their arguments - you will get an error
  if you've supplied an argument that isn't an aesthetic or a parameter.
  This is likely to cause some short-term pain but in the long-term it will make
  it much easier to spot spelling mistakes and other errors (#1293).
  
    This change does break a handful of geoms/stats that used `...` to pass 
    additional arguments on to the underlying computation. Now 
    `geom_smooth()`/`stat_smooth()` and `geom_quantile()`/`stat_quantile()` 
    use `method.args` instead (#1245, #1289); and `stat_summary()` (#1242), 
    `stat_summary_hex()`, and `stat_summary2d()` use `fun.args`.

### Extensibility

There is now an official mechanism for defining Stats, Geoms, and Positions in 
other packages. See `vignette("extending-ggplot2")` for details.

* All Geoms, Stats and Positions are now exported, so you can inherit from them
  when making your own objects (#989).

* ggplot2 no longer uses proto or reference classes. Instead, we now use 
  ggproto, a new OO system designed specifically for ggplot2. Unlike proto
  and RC, ggproto supports clean cross-package inheritance. Creating a new OO
  system isn't usually the right way to solve a problem, but I'm pretty sure
  it was necessary here. Read more about it in the vignette.

* `aes_()` replaces `aes_q()`. It also supports formulas, so the most concise 
  SE version of `aes(carat, price)` is now `aes_(~carat, ~price)`. You may
  want to use this form in packages, as it will avoid spurious `R CMD check` 
  warnings about undefined global variables.

### Text

* `geom_text()` has been overhauled to make labelling your data a little
  easier. It:
  
    * `nudge_x` and `nudge_y` arguments let you offset labels from their
      corresponding points (#1120). 
      
    * `check_overlap = TRUE` provides a simple way to avoid overplotting 
      of labels: labels that would otherwise overlap are omitted (#1039).
      
    * `hjust` and `vjust` can now be character vectors: "left", "center", 
      "right", "bottom", "middle", "top". New options include "inward" and 
      "outward" which align text towards and away from the center of the plot 
      respectively.

* `geom_label()` works like `geom_text()` but draws a rounded rectangle 
  underneath each label (#1039). This is useful when you want to label plots
  that are dense with data.

### Deprecated features

* The little used `aes_auto()` has been deprecated. 

* `aes_q()` has been replaced with `aes_()` to be consistent with SE versions
  of NSE functions in other packages.

* The `order` aesthetic is officially deprecated. It never really worked, and 
  was poorly documented.

* The `stat` and `position` arguments to `qplot()` have been deprecated.
  `qplot()` is designed for quick plots - if you need to specify position
  or stat, use `ggplot()` instead.

* The theme setting `axis.ticks.margin` has been deprecated: now use the margin 
  property of `axis.text`.
  
* `stat_abline()`, `stat_hline()` and `stat_vline()` have been removed:
  these were never suitable for use other than with `geom_abline()` etc
  and were not documented.

* `show_guide` has been renamed to `show.legend`: this more accurately
  reflects what it does (controls appearance of layer in legend), and uses the 
  same convention as other ggplot2 arguments (i.e. a `.` between names).
  (Yes, I know that's inconsistent with function names with use `_`, but it's
  too late to change now.)

A number of geoms have been renamed to be internally consistent:

* `stat_binhex()` and `stat_bin2d()` have been renamed to `stat_bin_hex()` 
  and `stat_bin_2d()` (#1274). `stat_summary2d()` has been renamed to 
  `stat_summary_2d()`, `geom_density2d()`/`stat_density2d()` has been renamed 
  to `geom_density_2d()`/`stat_density_2d()`.

* `stat_spoke()` is now `geom_spoke()` since I realised it's a
  reparameterisation of `geom_segment()`.

* `stat_bindot()` has been removed because it's so tightly coupled to
  `geom_dotplot()`. If you happened to use `stat_bindot()`, just change to
  `geom_dotplot()` (#1194).

All defunct functions have been removed.

### Default appearance

* The default `theme_grey()` background colour has been changed from "grey90" 
  to "grey92": this makes the background a little less visually prominent.

* Labels and titles have been tweaked for readability:

    * Axes labels are darker.
    
    * Legend and axis titles are given the same visual treatment.
    
    * The default font size dropped from 12 to 11. You might be surprised that 
      I've made the default text size smaller as it was already hard for
      many people to read. It turns out there was a bug in RStudio (fixed in 
      0.99.724), that shrunk the text of all grid based graphics. Once that
      was resolved the defaults seemed too big to my eyes.
    
    * More spacing between titles and borders.
    
    * Default margins scale with the theme font size, so the appearance at 
      larger font sizes should be considerably improved (#1228). 

* `alpha` now affects both fill and colour aesthetics (#1371).

* `element_text()` gains a margins argument which allows you to add additional
  padding around text elements. To help see what's going on use `debug = TRUE` 
  to display the text region and anchors.

* The default font size in `geom_text()` has been decreased from 5mm (14 pts)
  to 3.8 mm (11 pts) to match the new default theme sizes.

* A diagonal line is no longer drawn on bar and rectangle legends. Instead, the
  border has been tweaked to be more visible, and more closely match the size of 
  line drawn on the plot.

* `geom_pointrange()` and `geom_linerange()` get vertical (not horizontal)
  lines in the legend (#1389).

* The default line `size` for `geom_smooth()` has been increased from 0.5 to 1 
  to make it easier to see when overlaid on data.
  
* `geom_bar()` and `geom_rect()` use a slightly paler shade of grey so they
  aren't so visually heavy.
  
* `geom_boxplot()` now colours outliers the same way as the boxes.

* `geom_point()` now uses shape 19 instead of 16. This looks much better on 
  the default Linux graphics device. (It's very slightly smaller than the old 
  point, but it shouldn't affect any graphics significantly)

* Sizes in ggplot2 are measured in mm. Previously they were converted to pts 
  (for use in grid) by multiplying by 72 / 25.4. However, grid uses printer's 
  points, not Adobe (big pts), so sizes are now correctly multiplied by 
  72.27 / 25.4. This is unlikely to noticeably affect display, but it's
  technically correct (<https://youtu.be/hou0lU8WMgo>).

* The default legend will now allocate multiple rows (if vertical) or
  columns (if horizontal) in order to make a legend that is more likely to
  fit on the screen. You can override with the `nrow`/`ncol` arguments
  to `guide_legend()`

    ```R
    p <- ggplot(mpg, aes(displ,hwy, colour = model)) + geom_point()
    p
    p + theme(legend.position = "bottom")
    # Previous behaviour
    p + guides(colour = guide_legend(ncol = 1))
    ```

### New and updated themes

* New `theme_void()` is completely empty. It's useful for plots with non-
  standard coordinates or for drawings (@jiho, #976).

* New `theme_dark()` has a dark background designed to make colours pop out
  (@jiho, #1018)

* `theme_minimal()` became slightly more minimal by removing the axis ticks:
  labels now line up directly beneath grid lines (@tomschloss, #1084)

* New theme setting `panel.ontop` (logical) make it possible to place 
  background elements (i.e., gridlines) on top of data. Best used with 
  transparent `panel.background` (@noamross. #551).

### Labelling

The facet labelling system was updated with many new features and a
more flexible interface (@lionel-). It now works consistently across
grid and wrap facets. The most important user visible changes are:

* `facet_wrap()` gains a `labeller` option (#25).

* `facet_grid()` and `facet_wrap()` gain a `switch` argument to
  display the facet titles near the axes. When switched, the labels
  become axes subtitles. `switch` can be set to "x", "y" or "both"
  (the latter only for grids) to control which margin is switched.

The labellers (such as `label_value()` or `label_both()`) also get
some new features:

* They now offer the `multi_line` argument to control whether to
  display composite facets (those specified as `~var1 + var2`) on one
  or multiple lines.

* In `label_bquote()` you now refer directly to the names of
  variables. With this change, you can create math expressions that
  depend on more than one variable. This math expression can be
  specified either for the rows or the columns and you can also
  provide different expressions to each margin.

  As a consequence of these changes, referring to `x` in backquoted
  expressions is deprecated.

* Similarly to `label_bquote()`, `labeller()` now take `.rows` and
  `.cols` arguments. In addition, it also takes `.default`.
  `labeller()` is useful to customise how particular variables are
  labelled. The three additional arguments specify how to label the
  variables are not specifically mentioned, respectively for rows,
  columns or both. This makes it especially easy to set up a
  project-wide labeller dispatcher that can be reused across all your
  plots. See the documentation for an example.

* The new labeller `label_context()` adapts to the number of factors
  facetted over. With a single factor, it displays only the values,
  just as before. But with multiple factors in a composite margin
  (e.g. with `~cyl + am`), the labels are passed over to
  `label_both()`. This way the variables names are displayed with the
  values to help identifying them.

On the programming side, the labeller API has been rewritten in order
to offer more control when faceting over multiple factors (e.g. with
formulae such as `~cyl + am`). This also means that if you have
written custom labellers, you will need to update them for this
version of ggplot.

* Previously, a labeller function would take `variable` and `value`
  arguments and return a character vector. Now, they take a data frame
  of character vectors and return a list. The input data frame has one
  column per factor facetted over and each column in the returned list
  becomes one line in the strip label. See documentation for more
  details.

* The labels received by a labeller now contain metadata: their margin
  (in the "type" attribute) and whether they come from a wrap or a
  grid facet (in the "facet" attribute).

* Note that the new `as_labeller()` function operator provides an easy
  way to transform an existing function to a labeller function. The
  existing function just needs to take and return a character vector.

## Documentation

* Improved documentation for `aes()`, `layer()` and much much more.

* I've tried to reduce the use of `...` so that you can see all the 
  documentation in one place rather than having to integrate multiple pages.
  In some cases this has involved adding additional arguments to geoms
  to make it more clear what you can do:
  
    *  `geom_smooth()` gains explicit `method`, `se` and `formula` arguments.
    
    * `geom_histogram()` gains `binwidth`, `bins`, `origin` and `right` 
      arguments.
      
    * `geom_jitter()` gains `width` and `height` arguments to make it easier
      to control the amount of jittering without using the lengthy 
      `position_jitter()` function (#1116)

* Use of `qplot()` in examples has been minimised (#1123, @hrbrmstr). This is
  inline with the 2nd edition of the ggplot2 box, which minimises the use of 
  `qplot()` in favour of `ggplot()`.

* Tightly linked geoms and stats (e.g. `geom_boxplot()` and `stat_boxplot()`) 
  are now documented in the same file so you can see all the arguments in one
  place. Variations of the same idea (e.g. `geom_path()`, `geom_line()`, and
  `geom_step()`) are also documented together.

* It's now obvious that you can set the `binwidth` parameter for
  `stat_bin_hex()`, `stat_summary_hex()`, `stat_bin_2d()`, and
  `stat_summary_2d()`. 

* The internals of positions have been cleaned up considerably. You're unlikely
  to notice any external changes, although the documentation should be a little
  less confusing since positions now don't list parameters they never use.

## Data

* All datasets have class `tbl_df` so if you also use dplyr, you get a better
  print method.

* `economics` has been brought up to date to 2015-04-01.

* New `economics_long` is the economics data in long form.

* New `txhousing` dataset containing information about the Texas housing
  market. Useful for examples that need multiple time series, and for
  demonstrating model+vis methods.

* New `luv_colours` dataset which contains the locations of all
  built-in `colors()` in Luv space.

* `movies` has been moved into its own package, ggplot2movies, because it was 
  large and not terribly useful. If you've used the movies dataset, you'll now 
  need to explicitly load the package with `library(ggplot2movies)`.

## Bug fixes and minor improvements

* All partially matched arguments and `$` have been been replaced with 
  full matches (@jimhester, #1134).

* ggplot2 now exports `alpha()` from the scales package (#1107), and `arrow()` 
  and `unit()` from grid (#1225). This means you don't need attach scales/grid 
  or do `scales::`/`grid::` for these commonly used functions.

* `aes_string()` now only parses character inputs. This fixes bugs when
  using it with numbers and non default `OutDec` settings (#1045).

* `annotation_custom()` automatically adds a unique id to each grob name,
  making it easier to plot multiple grobs with the same name (e.g. grobs of
  ggplot2 graphics) in the same plot (#1256).

* `borders()` now accepts xlim and ylim arguments for specifying the geographical 
  region of interest (@markpayneatwork, #1392).

* `coord_cartesian()` applies the same expansion factor to limits as for scales. 
  You can suppress with `expand = FALSE` (#1207).

* `coord_trans()` now works when breaks are suppressed (#1422).

* `cut_number()` gives error message if the number of requested bins can
  be created because there are two few unique values (#1046).

* Character labels in `facet_grid()` are no longer (incorrectly) coerced into
  factors. This caused problems with custom label functions (#1070).

* `facet_wrap()` and `facet_grid()` now allow you to use non-standard
  variable names by surrounding them with backticks (#1067).

* `facet_wrap()` more carefully checks its `nrow` and `ncol` arguments
  to ensure that they're specified correctly (@richierocks, #962)

* `facet_wrap()` gains a `dir` argument to control the direction the
  panels are wrapped in. The default is "h" for horizontal. Use "v" for
  vertical layout (#1260).

* `geom_abline()`, `geom_hline()` and `geom_vline()` have been rewritten to
  have simpler behaviour and be more consistent:

    * `stat_abline()`, `stat_hline()` and `stat_vline()` have been removed:
      these were never suitable for use other than with `geom_abline()` etc
      and were not documented.

    * `geom_abline()`, `geom_vline()` and `geom_hline()` are bound to
      `stat_identity()` and `position_identity()`

    * Intercept parameters can no longer be set to a function.

    * They are all documented in one file, since they are so closely related.

* `geom_bin2d()` will now let you specify one dimension's breaks exactly,
  without touching the other dimension's default breaks at all (#1126).

* `geom_crossbar()` sets grouping correctly so you can display multiple
  crossbars on one plot. It also makes the default `fatten` argument a little
  bigger to make the middle line more obvious (#1125).

* `geom_histogram()` and `geom_smooth()` now only inform you about the
  default values once per layer, rather than once per panel (#1220).

* `geom_pointrange()` gains `fatten` argument so you can control the
  size of the point relative to the size of the line.

* `geom_segment()` annotations were not transforming with scales 
  (@BrianDiggs, #859).

* `geom_smooth()` is no longer so chatty. If you want to know what the default
  smoothing method is, look it up in the documentation! (#1247)

* `geom_violin()` now has the ability to draw quantile lines (@DanRuderman).

* `ggplot()` now captures the parent frame to use for evaluation,
  rather than always defaulting to the global environment. This should
  make ggplot more suitable to use in more situations (e.g. with knitr)

* `ggsave()` has been simplified a little to make it easier to maintain.
  It no longer checks that you're printing a ggplot2 object (so now also
  works with any grid grob) (#970), and always requires a filename.
  Parameter `device` now supports character argument to specify which supported
  device to use ('pdf', 'png', 'jpeg', etc.), for when it cannot be correctly
  inferred from the file extension (for example when a temporary filename is
  supplied server side in shiny apps) (@sebkopf, #939). It no longer opens
  a graphics device if one isn't already open - this is annoying when you're
  running from a script (#1326).

* `guide_colorbar()` creates correct legend if only one color (@krlmlr, #943).

* `guide_colorbar()` no longer fails when the legend is empty - previously
  this often masked misspecifications elsewhere in the plot (#967).

* New `layer_data()` function extracts the data used for plotting for a given
  layer. It's mostly useful for testing.

* User supplied `minor_breaks` can now be supplied on the same scale as 
  the data, and will be automatically transformed with by scale (#1385).

* You can now suppress the appearance of an axis/legend title (and the space
  that would allocated for it) with `NULL` in the `scale_` function. To
  use the default label, use `waiver()` (#1145).

* Position adjustments no longer warn about potentially varying ranges
  because the problem rarely occurs in practice and there are currently a
  lot of false positives since I don't understand exactly what FP criteria
  I should be testing.

* `scale_fill_grey()` now uses red for missing values. This matches
  `scale_colour_grey()` and makes it obvious where missing values lie.
  Override with `na.value`.

* `scale_*_gradient2()` defaults to using Lab colour space.

* `scale_*_gradientn()` now allows `colours` or `colors` (#1290)

* `scale_y_continuous()` now also transforms the `lower`, `middle` and `upper`
  aesthetics used by `geom_boxplot()`: this only affects
  `geom_boxplot(stat = "identity")` (#1020).

* Legends no longer inherit aesthetics if `inherit.aes` is FALSE (#1267).

* `lims()` makes it easy to set the limits of any axis (#1138).

* `labels = NULL` now works with `guide_legend()` and `guide_colorbar()`.
  (#1175, #1183).

* `override.aes` now works with American aesthetic spelling, e.g. color

* Scales no longer round data points to improve performance of colour
  palettes. Instead the scales package now uses a much faster colour
  interpolation algorithm (#1022).

* `scale_*_brewer()` and `scale_*_distiller()` add new `direction` argument of 
  `scales::brewer_pal`, making it easier to change the order of colours 
  (@jiho, #1139).

* `scale_x_date()` now clips dates outside the limits in the same way as
  `scale_x_continuous()` (#1090).

* `stat_bin()` gains `bins` arguments, which denotes the number of bins. Now
  you can set `bins=100` instead of `binwidth=0.5`. Note that `breaks` or
  `binwidth` will override it (@tmshn, #1158, #102).

* `stat_boxplot()` warns if a continuous variable is used for the `x` aesthetic
  without also supplying a `group` aesthetic (#992, @krlmlr).

* `stat_summary_2d()` and `stat_bin_2d()` now share exactly the same code for 
  determining breaks from `bins`, `binwidth`, and `origin`. 
  
* `stat_summary_2d()` and `stat_bin_2d()` now output in tile/raster compatible 
  form instead of rect compatible form. 

* Automatically computed breaks do not lead to an error for transformations like
  "probit" where the inverse can map to infinity (#871, @krlmlr)

* `stat_function()` now always evaluates the function on the original scale.
  Previously it computed the function on transformed scales, giving incorrect
  values (@BrianDiggs, #1011).

* `strip_dots` works with anonymous functions within calculated aesthetics 
  (e.g. `aes(sapply(..density.., function(x) mean(x))))` (#1154, @NikNakk)

* `theme()` gains `validate = FALSE` parameter to turn off validation, and 
  hence store arbitrary additional data in the themes. (@tdhock, #1121)

* Improved the calculation of segments needed to draw the curve representing
  a line when plotted in polar coordinates. In some cases, the last segment
  of a multi-segment line was not drawn (@BrianDiggs, #952)<|MERGE_RESOLUTION|>--- conflicted
+++ resolved
@@ -1,12 +1,9 @@
 # ggplot2 (development version)
 
-<<<<<<< HEAD
 * (internal) Using `after_scale()` in the `Geom*$default_aes()` field is now
   evaluated in the context of data (@teunbrand, #6135)
-=======
 * Fixed bug where binned scales wouldn't simultaneously accept transformations
   and function-limits (@teunbrand, #6144).
->>>>>>> b174986f
 * Fixed bug where the `ggplot2::`-prefix did not work with `stage()` 
   (@teunbrand, #6104).
 * New `get_labs()` function for retrieving completed plot labels 

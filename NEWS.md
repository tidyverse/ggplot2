# ggplot2 (development version)

<<<<<<< HEAD
* Manual scales now allow named vectors passed to `values` to contain fewer 
  elements than existing in the data. Elements not present in values will be set
  to `NA` (@thomasp85, #3451)
=======
* Remove cross-inheritance of default discrete colour/fill scales and check the
  type and aesthetic of function output if `type` is a function 
  (@thomasp85, #4149)
>>>>>>> aafb06d0

* Add support for the BrailleR package for creating descriptions of the plot
  when rendered (@thomasp85, #4459)

* Fix a bug in the layer implementation that introduced a new state after the 
  first render which could lead to a different look when rendered the second 
  time (@thomasp85, #4204)
  
* Make sure `label_bquote()` has access to the calling environment when 
  evaluating the labels (@thomasp85, #4141)
  
* Fix bug in `annotate_logticks()` that would cause an error when used together
  with `coord_flip()` (@thomasp85, #3954)
  
* Fix a bug in `guide_bins()` where keys would disappear if the guide was 
  reversed (@thomasp85, #4210)
  
* Fix bug in `geom_text()` where `"outward"` and `"inward"` justification for 
  some `angle` values was reversed (@aphalo, #4169, #4447)

* Fix a bug in legend justification where justification was lost of the legend
  dimensions exceeded the available size (@thomasp85, #3635)

* Fix calculation of confidence interval for locfit smoothing (@topepo, #3806)

* Fix bug in `scale_[x|y]_date()` where custom breaks functions that resulted in
  fracional dates would get misaligned (@thomasp85, #3965)
  
* Fix bug in `scale_[x|y]_datetime()` where a specified timezone would be 
  ignored by the scale (@thomasp85, #4007)
  
* Using `theme(aspect.ratio = ...)` together with free space in `facet_grid()`
  now crrectly throws an error (@thomasp85, #3834)
  
* Fix a bug in `stat_summary_bin()` where one more than the requested number of
  bins would be created (@thomasp85, #3824)
  
* Fix issue in `sec_axis()` that would throw warnings in the absence of any 
  secondary breaks (@thomasp85, #4368)
  
* Fix a bug in `geom_abline()` that resulted in `intercept` not being subjected
  to the transformation of the y scale (@thomasp85, #3741)
  
* Fix bug in `guide_coloursteps()` that would repeat the terminal bins if the
  breaks coincided with the limits of the scale (@thomasp85, #4019)
  
* Extent the range of the line created by `geom_abline()` so that line ending
  is not visible for large linewidths (@thomasp85, #4024)

* Make sure that default labels from default mappings doesn't overwrite default
  labels from explicit mappings (@thomasp85, #2406)
  
* `stat_count()` now computes width based on the full dataset instead of per 
  group (@thomasp85, #2047)

* Fix bug in `labeller()` where parsing was turned off if `.multiline = FALSE`
  (@thomasp85, #4084)
  
* Fix a bug in `qplot()` when supplying `c(NA, NA)` as axis limits 
  (@thomasp85, #4027)

* Fix bug in `geom_dotplot()` where dots would be positioned wrong with 
  `stackgroups = TRUE` (@thomasp85, #1745)

* Make sure position_jitter creates the same jittering independent of whether it
  is called by name or with constructor (@thomasp85, #2507)

* Fix a bug in `position_dodge2()` where `NA` values in thee data would cause an
  error (@thomasp85, #2905)

* Fix a bug in `position_jitter()` where different jitters would be applied to 
  different position aesthetics of the same axis (@thomasp85, #2941)

* `ggsave()` now uses ragg to render raster output if ragg is available 
  (@thomasp85, #4388)
  
* `coord_sf()` now has an argument `default_crs` that specifies the coordinate
  reference system (CRS) for non-sf layers and scale/coord limits. This argument
  defaults to the World Geodetic System 1984 (WGS84), which means x and y positions
  are interpreted as longitude and latitude. This is a potentially breaking change
  for users who use projected coordinates in non-sf layers or in limits. Setting
  `default_crs = NULL` recovers the old behavior. Further, authors of extension
  packages implementing `stat_sf()`-like functionality are encouraged to look at the
  source code of `stat_sf()`'s `compute_group()` function to see how to provide
  scale-limit hints to `coord_sf()` (@clauswilke, #3659).

* `ggsave()` now sets the default background to match the fill value of the
  `plot.background` theme element (@karawoo, #4057)

* Extended `stat_ecdf()` to calculate the cdf from either x or y instead from y only (@jgjl, #4005).

* Fixed a bug in `labeller()` so that `.default` is passed to `as_labeller()`
  when labellers are specified by naming faceting variables. (@waltersom, #4031)
  
* Updated style for example code (@rjake, #4092)

* Only drop groups in `stat_ydensity()` when there are fewer than two data points and throw a warning (@andrewwbutler, #4111).

* It is now deprecated to specify `guides(<scale> = FALSE)` or
  `scale_*(guide = FALSE)` to remove a guide. Please use 
  `guides(<scale> = "none")` or `scale_*(guide = "none")` instead 
  (@yutannihilation, #4094).
  
* Date and datetime position scales support out-of-bounds (oob) arguments to 
  control how limits affect data outside those limits (@teunbrand, #4199).

* `stat_bin()`'s computed variable `width` is now documented (#3522).

* Fixed a bug in strip assembly when theme has `strip.text = element_blank()`
  and plots are faceted with multi-layered strips (@teunbrand, #4384).

* ggplot2 now requires R >= 3.3 (#4247).

* ggplot2 now uses `rlang::check_installed()` to check if a suggested package is
  installed, which will offer to install the package before continuing (#4375, 
  @malcolmbarrett)

* Improved error with hint when piping a `ggplot` object into a facet function
  (#4379, @mitchelloharawild).

* Fix a bug that `after_stat()` and `after_scale()` cannot refer to aesthetics
  if it's specified in the plot-global mapping (@yutannihilation, #4260).

* `ggsave()` now returns the saved file location invisibly (#3379, @eliocamp).

* The scale arguments `limits`, `breaks`, `minor_breaks`, `labels`, `rescaler`
  and `oob` now accept purrr style lambda notation (@teunbrand, #4427).
  
* `as_labeller()` (and therefore also `labeller()`) now handles functions in
  purrr-style lambda notation (@netique, #4188).

# ggplot2 3.3.3
This is a small patch release mainly intended to address changes in R and CRAN.
It further changes the licensing model of ggplot2 to an MIT license.

* Update the ggplot2 licence to an MIT license (#4231, #4232, #4233, and #4281)

* Use vdiffr conditionally so ggplot2 can be tested on systems without vdiffr

* Update tests to work with the new `all.equal()` defaults in R >4.0.3

* Fixed a bug that `guide_bins()` mistakenly ignore `override.aes` argument
  (@yutannihilation, #4085).

# ggplot2 3.3.2
This is a small release focusing on fixing regressions introduced in 3.3.1.

* Added an `outside` option to `annotation_logticks()` that places tick marks
  outside of the plot bounds. (#3783, @kbodwin)

* `annotation_raster()` adds support for native rasters. For large rasters,
  native rasters render significantly faster than arrays (@kent37, #3388)
  
* Facet strips now have dedicated position-dependent theme elements 
  (`strip.text.x.top`, `strip.text.x.bottom`, `strip.text.y.left`, 
  `strip.text.y.right`) that inherit from `strip.text.x` and `strip.text.y`, 
  respectively. As a consequence, some theme stylings now need to be applied to 
  the position-dependent elements rather than to the parent elements. This 
  change was already introduced in ggplot2 3.3.0 but not listed in the 
  changelog. (@thomasp85, #3683)

* Facets now handle layers containing no data (@yutannihilation, #3853).
  
* A newly added geom `geom_density_2d_filled()` and associated stat 
  `stat_density_2d_filled()` can draw filled density contours
  (@clauswilke, #3846).

* A newly added `geom_function()` is now recommended to use in conjunction
  with/instead of `stat_function()`. In addition, `stat_function()` now
  works with transformed y axes, e.g. `scale_y_log10()`, and in plots
  containing no other data or layers (@clauswilke, #3611, #3905, #3983).

* Fixed a bug in `geom_sf()` that caused problems with legend-type
  autodetection (@clauswilke, #3963).
  
* Support graphics devices that use the `file` argument instead of `fileneame` 
  in `ggsave()` (@bwiernik, #3810)
  
* Default discrete color scales are now configurable through the `options()` of 
  `ggplot2.discrete.colour` and `ggplot2.discrete.fill`. When set to a character 
  vector of colour codes (or list of character vectors)  with sufficient length, 
  these colours are used for the default scale. See `help(scale_colour_discrete)` 
  for more details and examples (@cpsievert, #3833).

* Default continuous colour scales (i.e., the `options()` 
  `ggplot2.continuous.colour` and `ggplot2.continuous.fill`, which inform the 
  `type` argument of `scale_fill_continuous()` and `scale_colour_continuous()`) 
  now accept a function, which allows more control over these default 
  `continuous_scale()`s (@cpsievert, #3827).

* A bug was fixed in `stat_contour()` when calculating breaks based on 
  the `bins` argument (@clauswilke, #3879, #4004).
  
* Data columns can now contain `Vector` S4 objects, which are widely used in the 
  Bioconductor project. (@teunbrand, #3837)

# ggplot2 3.3.1

This is a small release with no code change. It removes all malicious links to a 
site that got hijacked from the readme and pkgdown site.

# ggplot2 3.3.0

This is a minor release but does contain a range of substantial new features, 
along with the standard bug fixes. The release contains a few visual breaking
changes, along with breaking changes for extension developers due to a shift in
internal representation of the position scales and their axes. No user breaking
changes are included.

This release also adds Dewey Dunnington (@paleolimbot) to the core team.

## Breaking changes
There are no user-facing breaking changes, but a change in some internal 
representations that extension developers may have relied on, along with a few 
breaking visual changes which may cause visual tests in downstream packages to 
fail.

* The `panel_params` field in the `Layout` now contains a list of list of 
  `ViewScale` objects, describing the trained coordinate system scales, instead
  of the list object used before. Any extensions that use this field will likely
  break, as will unit tests that checks aspects of this.

* `element_text()` now issues a warning when vectorized arguments are provided, 
  as in `colour = c("red", "green", "blue")`. Such use is discouraged and not 
  officially supported (@clauswilke, #3492).

* Changed `theme_grey()` setting for legend key so that it creates no border 
  (`NA`) rather than drawing a white one. (@annennenne, #3180)

* `geom_ribbon()` now draws separate lines for the upper and lower intervals if
  `colour` is mapped. Similarly, `geom_area()` and `geom_density()` now draw
  the upper lines only in the same case by default. If you want old-style full
  stroking, use `outline.type = "full"` (@yutannihilation, #3503 / @thomasp85, #3708).

## New features

* The evaluation time of aesthetics can now be controlled to a finer degree. 
  `after_stat()` supersedes the use of `stat()` and `..var..`-notation, and is
  joined by `after_scale()` to allow for mapping to scaled aesthetic values. 
  Remapping of the same aesthetic is now supported with `stage()`, so you can 
  map a data variable to a stat aesthetic, and remap the same aesthetic to 
  something else after statistical transformation (@thomasp85, #3534)

* All `coord_*()` functions with `xlim` and `ylim` arguments now accept
  vectors with `NA` as a placeholder for the minimum or maximum value
  (e.g., `ylim = c(0, NA)` would zoom the y-axis from 0 to the 
  maximum value observed in the data). This mimics the behaviour
  of the `limits` argument in continuous scale functions
  (@paleolimbot, #2907).

* Allowed reversing of discrete scales by re-writing `get_limits()` 
  (@AnneLyng, #3115)
  
* All geoms and stats that had a direction (i.e. where the x and y axes had 
  different interpretation), can now freely choose their direction, instead of
  relying on `coord_flip()`. The direction is deduced from the aesthetic 
  mapping, but can also be specified directly with the new `orientation` 
  argument (@thomasp85, #3506).
  
* Position guides can now be customized using the new `guide_axis()`, which can 
  be passed to position `scale_*()` functions or via `guides()`. The new axis 
  guide (`guide_axis()`) comes with arguments `check.overlap` (automatic removal 
  of overlapping labels), `angle` (easy rotation of axis labels), and
  `n.dodge` (dodge labels into multiple rows/columns) (@paleolimbot, #3322).
  
* A new scale type has been added, that allows binning of aesthetics at the 
  scale level. It has versions for both position and non-position aesthetics and
  comes with two new guides (`guide_bins` and `guide_coloursteps`) 
  (@thomasp85, #3096)
  
* `scale_x_continuous()` and `scale_y_continuous()` gains an `n.breaks` argument
  guiding the number of automatic generated breaks (@thomasp85, #3102)

* Added `stat_contour_filled()` and `geom_contour_filled()`, which compute 
  and draw filled contours of gridded data (@paleolimbot, #3044). 
  `geom_contour()` and `stat_contour()` now use the isoband package
  to compute contour lines. The `complete` parameter (which was undocumented
  and has been unused for at least four years) was removed (@paleolimbot, #3044).
  
* Themes have gained two new parameters, `plot.title.position` and 
  `plot.caption.position`, that can be used to customize how plot
  title/subtitle and plot caption are positioned relative to the overall plot
  (@clauswilke, #3252).

## Extensions
  
* `Geom` now gains a `setup_params()` method in line with the other ggproto
  classes (@thomasp85, #3509)

* The newly added function `register_theme_elements()` now allows developers
  of extension packages to define their own new theme elements and place them
  into the ggplot2 element tree (@clauswilke, #2540).

## Minor improvements and bug fixes

* `coord_trans()` now draws second axes and accepts `xlim`, `ylim`,
  and `expand` arguments to bring it up to feature parity with 
  `coord_cartesian()`. The `xtrans` and `ytrans` arguments that were 
  deprecated in version 1.0.1 in favour of `x` and `y` 
  were removed (@paleolimbot, #2990).

* `coord_trans()` now calculates breaks using the expanded range 
  (previously these were calculated using the unexpanded range, 
  which resulted in differences between plots made with `coord_trans()`
  and those made with `coord_cartesian()`). The expansion for discrete axes 
  in `coord_trans()` was also updated such that it behaves identically
  to that in `coord_cartesian()` (@paleolimbot, #3338).

* `expand_scale()` was deprecated in favour of `expansion()` for setting
  the `expand` argument of `x` and `y` scales (@paleolimbot).

* `geom_abline()`, `geom_hline()`, and `geom_vline()` now issue 
  more informative warnings when supplied with set aesthetics
  (i.e., `slope`, `intercept`, `yintercept`, and/or `xintercept`)
  and mapped aesthetics (i.e., `data` and/or `mapping`).

* Fix a bug in `geom_raster()` that squeezed the image when it went outside 
  scale limits (#3539, @thomasp85)

* `geom_sf()` now determines the legend type automatically (@microly, #3646).
  
* `geom_sf()` now removes rows that can't be plotted due to `NA` aesthetics 
  (#3546, @thomasp85)

* `geom_sf()` now applies alpha to linestring geometries 
  (#3589, @yutannihilation).

* `gg_dep()` was deprecated (@perezp44, #3382).

* Added function `ggplot_add.by()` for lists created with `by()`, allowing such
  lists to be added to ggplot objects (#2734, @Maschette)

* ggplot2 no longer depends on reshape2, which means that it no longer 
  (recursively) needs plyr, stringr, or stringi packages.

* Increase the default `nbin` of `guide_colourbar()` to place the ticks more 
  precisely (#3508, @yutannihilation).

* `manual_scale()` now matches `values` with the order of `breaks` whenever
  `values` is an unnamed vector. Previously, unnamed `values` would match with
  the limits of the scale and ignore the order of any `breaks` provided. Note
  that this may change the appearance of plots that previously relied on the
  unordered behaviour (#2429, @idno0001).

* `scale_manual_*(limits = ...)` now actually limits the scale (#3262,
  @yutannihilation).

* Fix a bug when `show.legend` is a named logical vector 
  (#3461, @yutannihilation).

* Added weight aesthetic option to `stat_density()` and made scaling of 
  weights the default (@annennenne, #2902)
  
* `stat_density2d()` can now take an `adjust` parameter to scale the default 
  bandwidth. (#2860, @haleyjeppson)

* `stat_smooth()` uses `REML` by default, if `method = "gam"` and
  `gam`'s method is not specified (@ikosmidis, #2630).

* stacking text when calculating the labels and the y axis with
  `stat_summary()` now works (@ikosmidis, #2709)
  
* `stat_summary()` and related functions now support rlang-style lambda functions
  (#3568, @dkahle).

* The data mask pronoun, `.data`, is now stripped from default labels.

* Addition of partial themes to plots has been made more predictable;
  stepwise addition of individual partial themes is now equivalent to
  addition of multple theme elements at once (@clauswilke, #3039).

* Facets now don't fail even when some variable in the spec are not available
  in all layers (@yutannihilation, #2963).

# ggplot2 3.2.1

This is a patch release fixing a few regressions introduced in 3.2.0 as well as
fixing some unit tests that broke due to upstream changes.

* `position_stack()` no longer changes the order of the input data. Changes to 
  the internal behaviour of `geom_ribbon()` made this reordering problematic 
  with ribbons that spanned `y = 0` (#3471)
* Using `qplot()` with a single positional aesthetic will no longer title the
  non-specified scale as `"NULL"` (#3473)
* Fixes unit tests for sf graticule labels caused by chages to sf

# ggplot2 3.2.0

This is a minor release with an emphasis on internal changes to make ggplot2 
faster and more consistent. The few interface changes will only affect the 
aesthetics of the plot in minor ways, and will only potentially break code of
extension developers if they have relied on internals that have been changed. 
This release also sees the addition of Hiroaki Yutani (@yutannihilation) to the 
core developer team.

With the release of R 3.6, ggplot2 now requires the R version to be at least 3.2,
as the tidyverse is committed to support 5 major versions of R.

## Breaking changes

* Two patches (#2996 and #3050) fixed minor rendering problems. In most cases,
  the visual changes are so subtle that they are difficult to see with the naked
  eye. However, these changes are detected by the vdiffr package, and therefore
  any package developers who use vdiffr to test for visual correctness of ggplot2
  plots will have to regenerate all reference images.
  
* In some cases, ggplot2 now produces a warning or an error for code that previously
  produced plot output. In all these cases, the previous plot output was accidental,
  and the plotting code uses the ggplot2 API in a way that would lead to undefined
  behavior. Examples include a missing `group` aesthetic in `geom_boxplot()` (#3316),
  annotations across multiple facets (#3305), and not using aesthetic mappings when
  drawing ribbons with `geom_ribbon()` (#3318).

## New features

* This release includes a range of internal changes that speeds up plot 
  generation. None of the changes are user facing and will not break any code,
  but in general ggplot2 should feel much faster. The changes includes, but are
  not limited to:
  
  - Caching ascent and descent dimensions of text to avoid recalculating it for
    every title.
  
  - Using a faster data.frame constructor as well as faster indexing into 
    data.frames
    
  - Removing the plyr dependency, replacing plyr functions with faster 
    equivalents.

* `geom_polygon()` can now draw polygons with holes using the new `subgroup` 
  aesthetic. This functionality requires R 3.6.0 (@thomasp85, #3128)

* Aesthetic mappings now accept functions that return `NULL` (@yutannihilation,
  #2997).

* `stat_function()` now accepts rlang/purrr style anonymous functions for the 
  `fun` parameter (@dkahle, #3159).

* `geom_rug()` gains an "outside" option to allow for moving the rug tassels to 
  outside the plot area (@njtierney, #3085) and a `length` option to allow for 
  changing the length of the rug lines (@daniel-wells, #3109). 
  
* All geoms now take a `key_glyph` paramter that allows users to customize
  how legend keys are drawn (@clauswilke, #3145). In addition, a new key glyph
  `timeseries` is provided to draw nice legends for time series
  (@mitchelloharawild, #3145).

## Extensions

* Layers now have a new member function `setup_layer()` which is called at the
  very beginning of the plot building process and which has access to the 
  original input data and the plot object being built. This function allows the 
  creation of custom layers that autogenerate aesthetic mappings based on the 
  input data or that filter the input data in some form. For the time being, this
  feature is not exported, but it has enabled the development of a new layer type,
  `layer_sf()` (see next item). Other special-purpose layer types may be added
  in the future (@clauswilke, #2872).
  
* A new layer type `layer_sf()` can auto-detect and auto-map sf geometry
  columns in the data. It should be used by extension developers who are writing
  new sf-based geoms or stats (@clauswilke, #3232).

* `x0` and `y0` are now recognized positional aesthetics so they will get scaled 
  if used in extension geoms and stats (@thomasp85, #3168)
  
* Continuous scale limits now accept functions which accept the default
  limits and return adjusted limits. This makes it possible to write
  a function that e.g. ensures the limits are always a multiple of 100,
  regardless of the data (@econandrew, #2307).

## Minor improvements and bug fixes

* `cut_width()` now accepts `...` to pass further arguments to `base::cut.default()`
   like `cut_number()` and `cut_interval()` already did (@cderv, #3055)

* `coord_map()` now can have axes on the top and right (@karawoo, #3042).

* `coord_polar()` now correctly rescales the secondary axis (@linzi-sg, #3278)

* `coord_sf()`, `coord_map()`, and `coord_polar()` now squash `-Inf` and `Inf`
  into the min and max of the plot (@yutannihilation, #2972).

* `coord_sf()` graticule lines are now drawn in the same thickness as panel grid 
  lines in `coord_cartesian()`, and seting panel grid lines to `element_blank()` 
  now also works in `coord_sf()` 
  (@clauswilke, #2991, #2525).

* `economics` data has been regenerated. This leads to some changes in the
  values of all columns (especially in `psavert`), but more importantly, strips 
  the grouping attributes from `economics_long`.

* `element_line()` now fills closed arrows (@yutannihilation, #2924).

* Facet strips on the left side of plots now have clipping turned on, preventing
  text from running out of the strip and borders from looking thicker than for
  other strips (@karawoo, #2772 and #3061).

* ggplot2 now works in Turkish locale (@yutannihilation, #3011).

* Clearer error messages for inappropriate aesthetics (@clairemcwhite, #3060).

* ggplot2 no longer attaches any external packages when using functions that 
  depend on packages that are suggested but not imported by ggplot2. The 
  affected functions include `geom_hex()`, `stat_binhex()`, 
  `stat_summary_hex()`, `geom_quantile()`, `stat_quantile()`, and `map_data()` 
  (@clauswilke, #3126).
  
* `geom_area()` and `geom_ribbon()` now sort the data along the x-axis in the 
  `setup_data()` method rather than as part of `draw_group()` (@thomasp85, 
  #3023)

* `geom_hline()`, `geom_vline()`, and `geom_abline()` now throw a warning if the 
  user supplies both an `xintercept`, `yintercept`, or `slope` value and a 
  mapping (@RichardJActon, #2950).

* `geom_rug()` now works with `coord_flip()` (@has2k1, #2987).

* `geom_violin()` no longer throws an error when quantile lines fall outside 
  the violin polygon (@thomasp85, #3254).

* `guide_legend()` and `guide_colorbar()` now use appropriate spacing between legend
  key glyphs and legend text even if the legend title is missing (@clauswilke, #2943).

* Default labels are now generated more consistently; e.g., symbols no longer
  get backticks, and long expressions are abbreviated with `...`
  (@yutannihilation, #2981).

* All-`Inf` layers are now ignored for picking the scale (@yutannihilation, 
  #3184).
  
* Diverging Brewer colour palette now use the correct mid-point colour 
  (@dariyasydykova, #3072).
  
* `scale_color_continuous()` now points to `scale_colour_continuous()` so that 
  it will handle `type = "viridis"` as the documentation states (@hlendway, 
  #3079).

* `scale_shape_identity()` now works correctly with `guide = "legend"` 
  (@malcolmbarrett, #3029)
  
* `scale_continuous` will now draw axis line even if the length of breaks is 0
  (@thomasp85, #3257)

* `stat_bin()` will now error when the number of bins exceeds 1e6 to avoid 
  accidentally freezing the user session (@thomasp85).
  
* `sec_axis()` now places ticks accurately when using nonlinear transformations (@dpseidel, #2978).

* `facet_wrap()` and `facet_grid()` now automatically remove NULL from facet
  specs, and accept empty specs (@yutannihilation, #3070, #2986).

* `stat_bin()` now handles data with only one unique value (@yutannihilation 
  #3047).

* `sec_axis()` now accepts functions as well as formulas (@yutannihilation, #3031).

*   New theme elements allowing different ticks lengths for each axis. For instance,
    this can be used to have inwards ticks on the x-axis (`axis.ticks.length.x`) and
    outwards ticks on the y-axis (`axis.ticks.length.y`) (@pank, #2935).

* The arguments of `Stat*$compute_layer()` and `Position*$compute_layer()` are
  now renamed to always match the ones of `Stat$compute_layer()` and
  `Position$compute_layer()` (@yutannihilation, #3202).

* `geom_*()` and `stat_*()` now accepts purrr-style lambda notation
  (@yutannihilation, #3138).

* `geom_tile()` and `geom_rect()` now draw rectangles without notches at the
  corners. The style of the corner can be controlled by `linejoin` parameters
  (@yutannihilation, #3050).

# ggplot2 3.1.0

## Breaking changes

This is a minor release and breaking changes have been kept to a minimum. End users of 
ggplot2 are unlikely to encounter any issues. However, there are a few items that developers 
of ggplot2 extensions should be aware of. For additional details, see also the discussion 
accompanying issue #2890.

*   In non-user-facing internal code (specifically in the `aes()` function and in
    the `aesthetics` argument of scale functions), ggplot2 now always uses the British
    spelling for aesthetics containing the word "colour". When users specify a "color"
    aesthetic it is automatically renamed to "colour". This renaming is also applied
    to non-standard aesthetics that contain the word "color". For example, "point_color"
    is renamed to "point_colour". This convention makes it easier to support both
    British and American spelling for novel, non-standard aesthetics, but it may require
    some adjustment for packages that have previously introduced non-standard color
    aesthetics using American spelling. A new function `standardise_aes_names()` is
    provided in case extension writers need to perform this renaming in their own code
    (@clauswilke, #2649).

*   Functions that generate other functions (closures) now force the arguments that are
    used from the generated functions, to avoid hard-to-catch errors. This may affect
    some users of manual scales (such as `scale_colour_manual()`, `scale_fill_manual()`,
    etc.) who depend on incorrect behavior (@krlmlr, #2807).
    
*   `Coord` objects now have a function `backtransform_range()` that returns the
    panel range in data coordinates. This change may affect developers of custom coords,
    who now should implement this function. It may also affect developers of custom
    geoms that use the `range()` function. In some applications, `backtransform_range()`
    may be more appropriate (@clauswilke, #2821).


## New features

*   `coord_sf()` has much improved customization of axis tick labels. Labels can now
    be set manually, and there are two new parameters, `label_graticule` and
    `label_axes`, that can be used to specify which graticules to label on which side
    of the plot (@clauswilke, #2846, #2857, #2881).
    
*   Two new geoms `geom_sf_label()` and `geom_sf_text()` can draw labels and text
    on sf objects. Under the hood, a new `stat_sf_coordinates()` calculates the
    x and y coordinates from the coordinates of the sf geometries. You can customize
    the calculation method via `fun.geometry` argument (@yutannihilation, #2761).
    

## Minor improvements and fixes

*   `benchplot()` now uses tidy evaluation (@dpseidel, #2699).

*   The error message in `compute_aesthetics()` now only provides the names of
    aesthetics with mismatched lengths, rather than all aesthetics (@karawoo,
    #2853).

*   For faceted plots, data is no longer internally reordered. This makes it
    safer to feed data columns into `aes()` or into parameters of geoms or
    stats. However, doing so remains discouraged (@clauswilke, #2694).

*   `coord_sf()` now also understands the `clip` argument, just like the other
    coords (@clauswilke, #2938).

*   `fortify()` now displays a more informative error message for
    `grouped_df()` objects when dplyr is not installed (@jimhester, #2822).

*   All `geom_*()` now display an informative error message when required 
    aesthetics are missing (@dpseidel, #2637 and #2706).

*   `geom_boxplot()` now understands the `width` parameter even when used with
    a non-standard stat, such as `stat_identity()` (@clauswilke, #2893).
    
*  `geom_hex()` now understands the `size` and `linetype` aesthetics
   (@mikmart, #2488).
    
*   `geom_hline()`, `geom_vline()`, and `geom_abline()` now work properly
    with `coord_trans()` (@clauswilke, #2149, #2812).
    
*   `geom_text(..., parse = TRUE)` now correctly renders the expected number of
    items instead of silently dropping items that are empty expressions, e.g.
    the empty string "". If an expression spans multiple lines, we take just
    the first line and drop the rest. This same issue is also fixed for
    `geom_label()` and the axis labels for `geom_sf()` (@slowkow, #2867).

*   `geom_sf()` now respects `lineend`, `linejoin`, and `linemitre` parameters 
    for lines and polygons (@alistaire47, #2826).
    
*   `ggsave()` now exits without creating a new graphics device if previously
    none was open (@clauswilke, #2363).

*   `labs()` now has named arguments `title`, `subtitle`, `caption`, and `tag`.
    Also, `labs()` now accepts tidyeval (@yutannihilation, #2669).

*   `position_nudge()` is now more robust and nudges only in the direction
    requested. This enables, for example, the horizontal nudging of boxplots
    (@clauswilke, #2733).

*   `sec_axis()` and `dup_axis()` now return appropriate breaks for the secondary
    axis when applied to log transformed scales (@dpseidel, #2729).

*   `sec_axis()` now works as expected when used in combination with tidy eval
    (@dpseidel, #2788).

*   `scale_*_date()`, `scale_*_time()` and `scale_*_datetime()` can now display 
    a secondary axis that is a __one-to-one__ transformation of the primary axis,
    implemented using the `sec.axis` argument to the scale constructor 
    (@dpseidel, #2244).
    
*   `stat_contour()`, `stat_density2d()`, `stat_bin2d()`,  `stat_binhex()`
    now calculate normalized statistics including `nlevel`, `ndensity`, and
    `ncount`. Also, `stat_density()` now includes the calculated statistic 
    `nlevel`, an alias for `scaled`, to better match the syntax of `stat_bin()`
    (@bjreisman, #2679).

# ggplot2 3.0.0

## Breaking changes

*   ggplot2 now supports/uses tidy evaluation (as described below). This is a 
    major change and breaks a number of packages; we made this breaking change 
    because it is important to make ggplot2 more programmable, and to be more 
    consistent with the rest of the tidyverse. The best general (and detailed)
    introduction to tidy evaluation can be found in the meta programming
    chapters in [Advanced R](https://adv-r.hadley.nz).
    
    The primary developer facing change is that `aes()` now contains 
    quosures (expression + environment pairs) rather than symbols, and you'll 
    need to take a different approach to extracting the information you need. 
    A common symptom of this change are errors "undefined columns selected" or 
    "invalid 'type' (list) of argument" (#2610). As in the previous version,
    constants (like `aes(x = 1)` or `aes(colour = "smoothed")`) are stored
    as is.
    
    In this version of ggplot2, if you need to describe a mapping in a string, 
    use `quo_name()` (to generate single-line strings; longer expressions may 
    be abbreviated) or `quo_text()` (to generate non-abbreviated strings that
    may span multiple lines). If you do need to extract the value of a variable
    instead use `rlang::eval_tidy()`. You may want to condition on 
    `(packageVersion("ggplot2") <= "2.2.1")` so that your code can work with
    both released and development versions of ggplot2.
    
    We recognise that this is a big change and if you're not already familiar
    with rlang, there's a lot to learn. If you are stuck, or need any help,
    please reach out on <https://community.rstudio.com>.

*   Error: Column `y` must be a 1d atomic vector or a list

    Internally, ggplot2 now uses `as.data.frame(tibble::as_tibble(x))` to
    convert a list into a data frame. This improves ggplot2's support for
    list-columns (needed for sf support), at a small cost: you can no longer
    use matrix-columns. Note that unlike tibble we still allow column vectors
    such as returned by `base::scale()` because of their widespread use.

*   Error: More than one expression parsed
  
    Previously `aes_string(x = c("a", "b", "c"))` silently returned 
    `aes(x = a)`. Now this is a clear error.

*   Error: `data` must be uniquely named but has duplicate columns
  
    If layer data contains columns with identical names an error will be 
    thrown. In earlier versions the first occuring column was chosen silently,
    potentially masking that the wrong data was chosen.

*   Error: Aesthetics must be either length 1 or the same as the data
    
    Layers are stricter about the columns they will combine into a single
    data frame. Each aesthetic now must be either the same length as the data
    frame or a single value. This makes silent recycling errors much less likely.

*   Error: `coord_*` doesn't support free scales 
   
    Free scales only work with selected coordinate systems; previously you'd
    get an incorrect plot.

*   Error in f(...) : unused argument (range = c(0, 1))

    This is because the `oob` argument to scale has been set to a function
    that only takes a single argument; it needs to take two arguments
    (`x`, and `range`). 

*   Error: unused argument (output)
  
    The function `guide_train()` now has an optional parameter `aesthetic`
    that allows you to override the `aesthetic` setting in the scale.
    To make your code work with the both released and development versions of 
    ggplot2 appropriate, add `aesthetic = NULL` to the `guide_train()` method
    signature.
    
    ```R
    # old
    guide_train.legend <- function(guide, scale) {...}
    
    # new 
    guide_train.legend <- function(guide, scale, aesthetic = NULL) {...}
    ```
    
    Then, inside the function, replace `scale$aesthetics[1]`,
    `aesthetic %||% scale$aesthetics[1]`. (The %||% operator is defined in the 
    rlang package).
    
    ```R
    # old
    setNames(list(scale$map(breaks)), scale$aesthetics[1])

    # new
    setNames(list(scale$map(breaks)), aesthetic %||% scale$aesthetics[1])
    ```

*   The long-deprecated `subset` argument to `layer()` has been removed.

## Tidy evaluation

* `aes()` now supports quasiquotation so that you can use `!!`, `!!!`,
  and `:=`. This replaces `aes_()` and `aes_string()` which are now
  soft-deprecated (but will remain around for a long time).

* `facet_wrap()` and `facet_grid()` now support `vars()` inputs. Like
  `dplyr::vars()`, this helper quotes its inputs and supports
  quasiquotation. For instance, you can now supply faceting variables
  like this: `facet_wrap(vars(am, cyl))` instead of 
  `facet_wrap(~am + cyl)`. Note that the formula interface is not going 
  away and will not be deprecated. `vars()` is simply meant to make it 
  easier to create functions around `facet_wrap()` and `facet_grid()`.

  The first two arguments of `facet_grid()` become `rows` and `cols`
  and now support `vars()` inputs. Note however that we took special
  care to ensure complete backward compatibility. With this change
  `facet_grid(vars(cyl), vars(am, vs))` is equivalent to
  `facet_grid(cyl ~ am + vs)`, and `facet_grid(cols = vars(am, vs))` is
  equivalent to `facet_grid(. ~ am + vs)`.

  One nice aspect of the new interface is that you can now easily
  supply names: `facet_grid(vars(Cylinder = cyl), labeller =
  label_both)` will give nice label titles to the facets. Of course,
  those names can be unquoted with the usual tidy eval syntax.

### sf

* ggplot2 now has full support for sf with `geom_sf()` and `coord_sf()`:

  ```r
  nc <- sf::st_read(system.file("shape/nc.shp", package = "sf"), quiet = TRUE)
  ggplot(nc) +
    geom_sf(aes(fill = AREA))
  ```
  It supports all simple features, automatically aligns CRS across layers, sets
  up the correct aspect ratio, and draws a graticule.

## New features

* ggplot2 now works on R 3.1 onwards, and uses the 
  [vdiffr](https://github.com/r-lib/vdiffr) package for visual testing.

* In most cases, accidentally using `%>%` instead of `+` will generate an 
  informative error (#2400).

* New syntax for calculated aesthetics. Instead of using `aes(y = ..count..)` 
  you can (and should!) use `aes(y = stat(count))`. `stat()` is a real function 
  with documentation which hopefully will make this part of ggplot2 less 
  confusing (#2059).
  
  `stat()` is particularly nice for more complex calculations because you 
  only need to specify it once: `aes(y = stat(count / max(count)))`,
  rather than `aes(y = ..count.. / max(..count..))`
  
* New `tag` label for adding identification tags to plots, typically used for 
  labelling a subplot with a letter. Add a tag with `labs(tag = "A")`, style it 
  with the `plot.tag` theme element, and control position with the
  `plot.tag.position` theme setting (@thomasp85).

### Layers: geoms, stats, and position adjustments

* `geom_segment()` and `geom_curve()` have a new `arrow.fill` parameter which 
  allows you to specify a separate fill colour for closed arrowheads 
  (@hrbrmstr and @clauswilke, #2375).

* `geom_point()` and friends can now take shapes as strings instead of integers,
  e.g. `geom_point(shape = "diamond")` (@daniel-barnett, #2075).

* `position_dodge()` gains a `preserve` argument that allows you to control
  whether the `total` width at each `x` value is preserved (the current 
  default), or ensure that the width of a `single` element is preserved
  (what many people want) (#1935).

* New `position_dodge2()` provides enhanced dodging for boxplots. Compared to
  `position_dodge()`, `position_dodge2()` compares `xmin` and `xmax` values  
  to determine which elements overlap, and spreads overlapping elements evenly
  within the region of overlap. `position_dodge2()` is now the default position
  adjustment for `geom_boxplot()`, because it handles `varwidth = TRUE`, and 
  will be considered for other geoms in the future.
  
  The `padding` parameter adds a small amount of padding between elements 
  (@karawoo, #2143) and a `reverse` parameter allows you to reverse the order 
  of placement (@karawoo, #2171).
  
* New `stat_qq_line()` makes it easy to add a simple line to a Q-Q plot, which 
  makes it easier to judge the fit of the theoretical distribution 
  (@nicksolomon).

### Scales and guides

* Improved support for mapping date/time variables to `alpha`, `size`, `colour`, 
  and `fill` aesthetics, including `date_breaks` and `date_labels` arguments 
  (@karawoo, #1526), and new `scale_alpha()` variants (@karawoo, #1526).

* Improved support for ordered factors. Ordered factors throw a warning when 
  mapped to shape (unordered factors do not), and do not throw warnings when 
  mapped to size or alpha (unordered factors do). Viridis is used as the 
  default colour and fill scale for ordered factors (@karawoo, #1526).

* The `expand` argument of `scale_*_continuous()` and `scale_*_discrete()`
  now accepts separate expansion values for the lower and upper range
  limits. The expansion limits can be specified using the convenience
  function `expand_scale()`.
  
  Separate expansion limits may be useful for bar charts, e.g. if one
  wants the bottom of the bars to be flush with the x axis but still 
  leave some (automatically calculated amount of) space above them:
  
    ```r
    ggplot(mtcars) +
        geom_bar(aes(x = factor(cyl))) +
        scale_y_continuous(expand = expand_scale(mult = c(0, .1)))
    ```
  
  It can also be useful for line charts, e.g. for counts over time,
  where one wants to have a ’hard’ lower limit of y = 0 but leave the
  upper limit unspecified (and perhaps differing between panels), with
  some extra space above the highest point on the line (with symmetrical 
  limits, the extra space above the highest point could in some cases 
  cause the lower limit to be negative).
  
  The old syntax for the `expand` argument will, of course, continue
  to work (@huftis, #1669).

* `scale_colour_continuous()` and `scale_colour_gradient()` are now controlled 
  by global options `ggplot2.continuous.colour` and `ggplot2.continuous.fill`. 
  These can be set to `"gradient"` (the default) or `"viridis"` (@karawoo).

* New `scale_colour_viridis_c()`/`scale_fill_viridis_c()` (continuous) and
  `scale_colour_viridis_d()`/`scale_fill_viridis_d()` (discrete) make it
  easy to use Viridis colour scales (@karawoo, #1526).

* Guides for `geom_text()` now accept custom labels with 
  `guide_legend(override.aes = list(label = "foo"))` (@brianwdavis, #2458).

### Margins

* Strips gain margins on all sides by default. This means that to fully justify
  text to the edge of a strip, you will need to also set the margins to 0
  (@karawoo).

* Rotated strip labels now correctly understand `hjust` and `vjust` parameters
  at all angles (@karawoo).

* Strip labels now understand justification relative to the direction of the
  text, meaning that in y facets, the strip text can be placed at either end of
  the strip using `hjust` (@karawoo).

* Legend titles and labels get a little extra space around them, which 
  prevents legend titles from overlapping the legend at large font sizes 
  (@karawoo, #1881).

## Extension points

* New `autolayer()` S3 generic (@mitchelloharawild, #1974). This is similar
  to `autoplot()` but produces layers rather than complete plots.

* Custom objects can now be added using `+` if a `ggplot_add` method has been
  defined for the class of the object (@thomasp85).

* Theme elements can now be subclassed. Add a `merge_element` method to control
  how properties are inherited from the parent element. Add an `element_grob` 
  method to define how elements are rendered into grobs (@thomasp85, #1981).

* Coords have gained new extension mechanisms.
  
    If you have an existing coord extension, you will need to revise the
    specification of the `train()` method. It is now called 
    `setup_panel_params()` (better reflecting what it actually does) and now 
    has arguments `scale_x`, and `scale_y` (the x and y scales respectively) 
    and `param`, a list of plot specific parameters generated by 
    `setup_params()`.

    What was formerly called `scale_details` (in coords), `panel_ranges` 
    (in layout) and `panel_scales` (in geoms) are now consistently called
    `panel_params` (#1311). These are parameters of the coord that vary from
    panel to panel.

* `ggplot_build()` and `ggplot_gtable()` are now generics, so ggplot-subclasses 
  can define additional behavior during the build stage.

* `guide_train()`, `guide_merge()`, `guide_geom()`, and `guide_gengrob()`
  are now exported as they are needed if you want to design your own guide.
  They are not currently documented; use at your own risk (#2528).

* `scale_type()` generic is now exported and documented. Use this if you 
  want to extend ggplot2 to work with a new type of vector.

## Minor bug fixes and improvements

### Faceting

* `facet_grid()` gives a more informative error message if you try to use
  a variable in both rows and cols (#1928).

* `facet_grid()` and `facet_wrap()` both give better error messages if you
  attempt to use an unsupported coord with free scales (#2049).

* `label_parsed()` works once again (#2279).

* You can now style the background of horizontal and vertical strips
  independently with `strip.background.x` and `strip.background.y` 
  theme settings (#2249).

### Scales

* `discrete_scale()` documentation now inherits shared definitions from 
  `continuous_scale()` (@alistaire47, #2052).

* `guide_colorbar()` shows all colours of the scale (@has2k1, #2343).

* `scale_identity()` once again produces legends by default (#2112).

* Tick marks for secondary axes with strong transformations are more 
  accurately placed (@thomasp85, #1992).

* Missing line types now reliably generate missing lines (with standard 
  warning) (#2206).

* Legends now ignore set aesthetics that are not length one (#1932).

* All colour and fill scales now have an `aesthetics` argument that can
  be used to set the aesthetic(s) the scale works with. This makes it
  possible to apply a colour scale to both colour and fill aesthetics
  at the same time, via `aesthetics = c("colour", "fill")` (@clauswilke).
  
* Three new generic scales work with any aesthetic or set of aesthetics: 
  `scale_continuous_identity()`, `scale_discrete_identity()`, and
  `scale_discrete_manual()` (@clauswilke).

* `scale_*_gradient2()` now consistently omits points outside limits by 
  rescaling after the limits are enforced (@foo-bar-baz-qux, #2230).

### Layers

* `geom_label()` now correctly produces unbordered labels when `label.size` 
  is 0, even when saving to PDF (@bfgray3, #2407).

* `layer()` gives considerably better error messages for incorrectly specified
  `geom`, `stat`, or `position` (#2401).

* In all layers that use it, `linemitre` now defaults to 10 (instead of 1)
  to better match base R.

* `geom_boxplot()` now supplies a default value if no `x` aesthetic is present
  (@foo-bar-baz-qux, #2110).

* `geom_density()` drops groups with fewer than two data points and throws a
  warning. For groups with two data points, density values are now calculated 
  with `stats::density` (@karawoo, #2127).

* `geom_segment()` now also takes a `linejoin` parameter. This allows more 
  control over the appearance of the segments, which is especially useful for 
  plotting thick arrows (@Ax3man, #774).

* `geom_smooth()` now reports the formula used when `method = "auto"` 
  (@davharris #1951). `geom_smooth()` now orders by the `x` aesthetic, making it 
  easier to pass pre-computed values without manual ordering (@izahn, #2028). It 
  also now knows it has `ymin` and `ymax` aesthetics (#1939). The legend 
  correctly reflects the status of the `se` argument when used with stats 
  other than the default (@clauswilke, #1546).

* `geom_tile()` now once again interprets `width` and `height` correctly 
  (@malcolmbarrett, #2510).

* `position_jitter()` and `position_jitterdodge()` gain a `seed` argument that
  allows the specification of a random seed for reproducible jittering 
  (@krlmlr, #1996 and @slowkow, #2445).

* `stat_density()` has better behaviour if all groups are dropped because they
  are too small (#2282).

* `stat_summary_bin()` now understands the `breaks` parameter (@karawoo, #2214).

* `stat_bin()` now accepts functions for `binwidth`. This allows better binning 
  when faceting along variables with different ranges (@botanize).

* `stat_bin()` and `geom_histogram()` now sum correctly when using the `weight` 
  aesthetic (@jiho, #1921).

* `stat_bin()` again uses correct scaling for the computed variable `ndensity` 
  (@timgoodman, #2324).

* `stat_bin()` and `stat_bin_2d()` now properly handle the `breaks` parameter 
  when the scales are transformed (@has2k1, #2366).

* `update_geom_defaults()` and `update_stat_defaults()` allow American 
  spelling of aesthetic parameters (@foo-bar-baz-qux, #2299).

* The `show.legend` parameter now accepts a named logical vector to hide/show
  only some aesthetics in the legend (@tutuchan, #1798).

* Layers now silently ignore unknown aesthetics with value `NULL` (#1909).

### Coords

* Clipping to the plot panel is now configurable, through a `clip` argument
  to coordinate systems, e.g. `coord_cartesian(clip = "off")` 
  (@clauswilke, #2536).

* Like scales, coordinate systems now give you a message when you're 
  replacing an existing coordinate system (#2264).

* `coord_polar()` now draws secondary axis ticks and labels 
  (@dylan-stark, #2072), and can draw the radius axis on the right 
  (@thomasp85, #2005).

* `coord_trans()` now generates a warning when a transformation generates 
  non-finite values (@foo-bar-baz-qux, #2147).

### Themes

* Complete themes now always override all elements of the default theme
  (@has2k1, #2058, #2079).

* Themes now set default grid colour in `panel.grid` rather than individually
  in `panel.grid.major` and `panel.grid.minor` individually. This makes it 
  slightly easier to customise the theme (#2352).

* Fixed bug when setting strips to `element_blank()` (@thomasp85). 

* Axes positioned on the top and to the right can now customize their ticks and
  lines separately (@thomasp85, #1899).

* Built-in themes gain parameters `base_line_size` and `base_rect_size` which 
  control the default sizes of line and rectangle elements (@karawoo, #2176).

* Default themes use `rel()` to set line widths (@baptiste).

* Themes were tweaked for visual consistency and more graceful behavior when 
  changing the base font size. All absolute heights or widths were replaced 
  with heights or widths that are proportional to the base font size. One 
  relative font size was eliminated (@clauswilke).
  
* The height of descenders is now calculated solely on font metrics and doesn't
  change with the specific letters in the string. This fixes minor alignment 
  issues with plot titles, subtitles, and legend titles (#2288, @clauswilke).

### Guides

* `guide_colorbar()` is more configurable: tick marks and color bar frame
  can now by styled with arguments `ticks.colour`, `ticks.linewidth`, 
  `frame.colour`, `frame.linewidth`, and `frame.linetype`
  (@clauswilke).
  
* `guide_colorbar()` now uses `legend.spacing.x` and `legend.spacing.y` 
  correctly, and it can handle multi-line titles. Minor tweaks were made to 
  `guide_legend()` to make sure the two legend functions behave as similarly as
  possible (@clauswilke, #2397 and #2398).
  
* The theme elements `legend.title` and `legend.text` now respect the settings 
  of `margin`, `hjust`, and `vjust` (@clauswilke, #2465, #1502).

* Non-angle parameters of `label.theme` or `title.theme` can now be set in 
  `guide_legend()` and `guide_colorbar()` (@clauswilke, #2544).

### Other

* `fortify()` gains a method for tbls (@karawoo, #2218).

* `ggplot` gains a method for `grouped_df`s that adds a `.group` variable,
  which computes a unique value for each group. Use it with 
  `aes(group = .group)` (#2351).

* `ggproto()` produces objects with class `c("ggproto", "gg")`, allowing for
  a more informative error message when adding layers, scales, or other ggproto 
  objects (@jrnold, #2056).

* `ggsave()`'s DPI argument now supports 3 string options: "retina" (320
  DPI), "print" (300 DPI), and "screen" (72 DPI) (@foo-bar-baz-qux, #2156).
  `ggsave()` now uses full argument names to avoid partial match warnings 
  (#2355), and correctly restores the previous graphics device when several
  graphics devices are open (#2363).

* `print.ggplot()` now returns the original ggplot object, instead of the 
  output from `ggplot_build()`. Also, the object returned from 
  `ggplot_build()` now has the class `"ggplot_built"` (#2034).

* `map_data()` now works even when purrr is loaded (tidyverse#66).

* New functions `summarise_layout()`, `summarise_coord()`, and 
  `summarise_layers()` summarise the layout, coordinate systems, and layers 
  of a built ggplot object (#2034, @wch). This provides a tested API that 
  (e.g.) shiny can depend on.

* Updated startup messages reflect new resources (#2410, @mine-cetinkaya-rundel).

# ggplot2 2.2.1

* Fix usage of `structure(NULL)` for R-devel compatibility (#1968).

# ggplot2 2.2.0

## Major new features

### Subtitle and caption

Thanks to @hrbrmstr plots now have subtitles and captions, which can be set with 
the `subtitle`  and `caption` arguments to `ggtitle()` and `labs()`. You can 
control their appearance with the theme settings `plot.caption` and 
`plot.subtitle`. The main plot title is now left-aligned to better work better 
with a subtitle. The caption is right-aligned (@hrbrmstr).

### Stacking

`position_stack()` and `position_fill()` now sort the stacking order to match 
grouping order. This allows you to control the order through grouping, and 
ensures that the default legend matches the plot (#1552, #1593). If you want the 
opposite order (useful if you have horizontal bars and horizontal legend), you 
can request reverse stacking by using `position = position_stack(reverse = TRUE)` 
(#1837).
  
`position_stack()` and `position_fill()` now accepts negative values which will 
create stacks extending below the x-axis (#1691).

`position_stack()` and `position_fill()` gain a `vjust` argument which makes it 
easy to (e.g.) display labels in the middle of stacked bars (#1821).

### Layers

`geom_col()` was added to complement `geom_bar()` (@hrbrmstr). It uses 
`stat="identity"` by default, making the `y` aesthetic mandatory. It does not 
support any other `stat_()` and does not provide fallback support for the 
`binwidth` parameter. Examples and references in other functions were updated to
demonstrate `geom_col()` usage. 

When creating a layer, ggplot2 will warn if you use an unknown aesthetic or an 
unknown parameter. Compared to the previous version, this is stricter for 
aesthetics (previously there was no message), and less strict for parameters 
(previously this threw an error) (#1585).

### Facetting

The facet system, as well as the internal panel class, has been rewritten in 
ggproto. Facets are now extendable in the same manner as geoms and stats, as 
described in `vignette("extending-ggplot2")`.

We have also added the following new fatures.
  
* `facet_grid()` and `facet_wrap()` now allow expressions in their faceting 
  formulas (@DanRuderman, #1596).

* When `facet_wrap()` results in an uneven number of panels, axes will now be
  drawn underneath the hanging panels (fixes #1607)

* Strips can now be freely positioned in `facet_wrap()` using the 
  `strip.position` argument (deprecates `switch`).

* The relative order of panel, strip, and axis can now be controlled with 
  the theme setting `strip.placement` that takes either `inside` (strip between 
  panel and axis) or `outside` (strip after axis).

* The theme option `panel.margin` has been deprecated in favour of 
  `panel.spacing` to more clearly communicate intent.

### Extensions

Unfortunately there was a major oversight in the construction of ggproto which 
lead to extensions capturing the super object at package build time, instead of 
at package run time (#1826). This problem has been fixed, but requires 
re-installation of all extension packages.

## Scales

* The position of x and y axes can now be changed using the `position` argument
  in `scale_x_*`and `scale_y_*` which can take `top` and `bottom`, and `left`
  and `right` respectively. The themes of top and right axes can be modified 
  using the `.top` and `.right` modifiers to `axis.text.*` and `axis.title.*`.

### Continuous scales

* `scale_x_continuous()` and `scale_y_continuous()` can now display a secondary 
  axis that is a __one-to-one__ transformation of the primary axis (e.g. degrees 
  Celcius to degrees Fahrenheit). The secondary axis will be positioned opposite 
  to the primary axis and can be controlled with the `sec.axis` argument to 
  the scale constructor.

* Scales worry less about having breaks. If no breaks can be computed, the
  plot will work instead of throwing an uninformative error (#791). This 
  is particularly helpful when you have facets with free scales, and not
  all panels contain data.

* Scales now warn when transformation introduces infinite values (#1696).

### Date time

* `scale_*_datetime()` now supports time zones. It will use the timezone 
  attached to the varaible by default, but can be overridden with the 
  `timezone` argument.

* New `scale_x_time()` and `scale_y_time()` generate reasonable default
  breaks and labels for hms vectors (#1752).

### Discrete scales

The treatment of missing values by discrete scales has been thoroughly 
overhauled (#1584). The underlying principle is that we can naturally represent 
missing values on discrete variables (by treating just like another level), so 
by default we should. 

This principle applies to:

* character vectors
* factors with implicit NA
* factors with explicit NA

And to all scales (both position and non-position.)

Compared to the previous version of ggplot2, there are three main changes:

1.  `scale_x_discrete()` and `scale_y_discrete()` always show discrete NA,
    regardless of their source

1.  If present, `NA`s are shown in discete legends.

1.  All discrete scales gain a `na.translate` argument that allows you to 
    control whether `NA`s are translated to something that can be visualised,
    or should be left as missing. Note that if you don't translate (i.e. 
    `na.translate = FALSE)` the missing values will passed on to the layer, 
    which will warning that it's dropping missing values. To suppress the
    warnings, you'll also need to add `na.rm = TRUE` to the layer call. 

There were also a number of other smaller changes

* Correctly use scale expansion factors.
* Don't preserve space for dropped levels (#1638).
* Only issue one warning when when asking for too many levels (#1674).
* Unicode labels work better on Windows (#1827).
* Warn when used with only continuous data (#1589)

## Themes

* The `theme()` constructor now has named arguments rather than ellipses. This 
  should make autocomplete substantially more useful. The documentation
  (including examples) has been considerably improved.
  
* Built-in themes are more visually homogeneous, and match `theme_grey` better.
  (@jiho, #1679)
  
* When computing the height of titles, ggplot2 now includes the height of the
  descenders (i.e. the bits of `g` and `y` that hang beneath the baseline). This 
  improves the margins around titles, particularly the y axis label (#1712).
  I have also very slightly increased the inner margins of axis titles, and 
  removed the outer margins. 

* Theme element inheritance is now easier to work with as modification now
  overrides default `element_blank` elements (#1555, #1557, #1565, #1567)
  
* Horizontal legends (i.e. legends on the top or bottom) are horizontally
  aligned by default (#1842). Use `legend.box = "vertical"` to switch back
  to the previous behaviour.
  
* `element_line()` now takes an `arrow` argument to specify arrows at the end of
  lines (#1740)

There were a number of tweaks to the theme elements that control legends:
  
* `legend.justification` now controls appearance will plotting the legend
  outside of the plot area. For example, you can use 
  `theme(legend.justification = "top")` to make the legend align with the 
  top of the plot.

* `panel.margin` and `legend.margin` have been renamed to `panel.spacing` and 
  `legend.spacing` respectively, to better communicate intent (they only
  affect spacing between legends and panels, not the margins around them)

* `legend.margin` now controls margin around individual legends.

* New `legend.box.background`, `legend.box.spacing`, and `legend.box.margin`
  control the background, spacing, and margin of the legend box (the region
  that contains all legends).

## Bug fixes and minor improvements

* ggplot2 now imports tibble. This ensures that all built-in datasets print 
  compactly even if you haven't explicitly loaded tibble or dplyr (#1677).

* Class of aesthetic mapping is preserved when adding `aes()` objects (#1624).

* `+.gg` now works for lists that include data frames.

* `annotation_x()` now works in the absense of global data (#1655)

* `geom_*(show.legend = FALSE)` now works for `guide_colorbar`.

* `geom_boxplot()` gains new `outlier.alpha` (@jonathan-g) and 
  `outlier.fill` (@schloerke, #1787) parameters to control the alpha/fill of
   outlier points independently of the alpha of the boxes. 

* `position_jitter()` (and hence `geom_jitter()`) now correctly computes 
  the jitter width/jitter when supplied by the user (#1775, @has2k1).

* `geom_contour()` more clearly describes what inputs it needs (#1577).

* `geom_curve()` respects the `lineend` paramater (#1852).

* `geom_histogram()` and `stat_bin()` understand the `breaks` parameter once 
  more. (#1665). The floating point adjustment for histogram bins is now 
  actually used - it was previously inadvertently ignored (#1651).

* `geom_violin()` no longer transforms quantile lines with the alpha aesthetic
  (@mnbram, #1714). It no longer errors when quantiles are requested but data
  have zero range (#1687). When `trim = FALSE` it once again has a nice 
  range that allows the density to reach zero (by extending the range 3 
  bandwidths to either side of the data) (#1700).

* `geom_dotplot()` works better when faceting and binning on the y-axis. 
  (#1618, @has2k1).
  
* `geom_hexbin()` once again supports `..density..` (@mikebirdgeneau, #1688).

* `geom_step()` gives useful warning if only one data point in layer (#1645).

* `layer()` gains new `check.aes` and `check.param` arguments. These allow
  geom/stat authors to optional suppress checks for known aesthetics/parameters.
  Currently this is used only in `geom_blank()` which powers `expand_limits()` 
  (#1795).

* All `stat_*()` display a better error message when required aesthetics are
  missing.
  
* `stat_bin()` and `stat_summary_hex()` now accept length 1 `binwidth` (#1610)

* `stat_density()` gains new argument `n`, which is passed to underlying function
  `stats::density` ("number of equally spaced points at which the
  density is to be estimated"). (@hbuschme)

* `stat_binhex()` now again returns `count` rather than `value` (#1747)

* `stat_ecdf()` respects `pad` argument (#1646).

* `stat_smooth()` once again informs you about the method it has chosen.
  It also correctly calculates the size of the largest group within facets.

* `x` and `y` scales are now symmetric regarding the list of
  aesthetics they accept: `xmin_final`, `xmax_final`, `xlower`,
  `xmiddle` and `xupper` are now valid `x` aesthetics.

* `Scale` extensions can now override the `make_title` and `make_sec_title` 
  methods to let the scale modify the axis/legend titles.

* The random stream is now reset after calling `.onAttach()` (#2409).

# ggplot2 2.1.0

## New features

* When mapping an aesthetic to a constant (e.g. 
  `geom_smooth(aes(colour = "loess")))`), the default guide title is the name 
  of the aesthetic (i.e. "colour"), not the value (i.e. "loess") (#1431).

* `layer()` now accepts a function as the data argument. The function will be
  applied to the data passed to the `ggplot()` function and must return a
  data.frame (#1527, @thomasp85). This is a more general version of the 
  deprecated `subset` argument.

* `theme_update()` now uses the `+` operator instead of `%+replace%`, so that
  unspecified values will no longer be `NULL`ed out. `theme_replace()`
  preserves the old behaviour if desired (@oneillkza, #1519). 

* `stat_bin()` has been overhauled to use the same algorithm as ggvis, which 
  has been considerably improved thanks to the advice of Randy Prium (@rpruim).
  This includes:
  
    * Better arguments and a better algorithm for determining the origin.
      You can now specify either `boundary` or the `center` of a bin.
      `origin` has been deprecated in favour of these arguments.
      
    * `drop` is deprecated in favour of `pad`, which adds extra 0-count bins
      at either end (needed for frequency polygons). `geom_histogram()` defaults 
      to `pad = FALSE` which considerably improves the default limits for 
      the histogram, especially when the bins are big (#1477).
      
    * The default algorithm does a (somewhat) better job at picking nice widths 
      and origins across a wider range of input data.
      
    * `bins = n` now gives a histogram with `n` bins, not `n + 1` (#1487).

## Bug fixes

* All `\donttest{}` examples run.

* All `geom_()` and `stat_()` functions now have consistent argument order:
  data + mapping, then geom/stat/position, then `...`, then specific arguments, 
  then arguments common to all layers (#1305). This may break code if you were
  previously relying on partial name matching, but in the long-term should make 
  ggplot2 easier to use. In particular, you can now set the `n` parameter
  in `geom_density2d()` without it partially matching `na.rm` (#1485).

* For geoms with both `colour` and `fill`, `alpha` once again only affects
  fill (Reverts #1371, #1523). This was causing problems for people.

* `facet_wrap()`/`facet_grid()` works with multiple empty panels of data 
  (#1445).

* `facet_wrap()` correctly swaps `nrow` and `ncol` when faceting vertically
  (#1417).

* `ggsave("x.svg")` now uses svglite to produce the svg (#1432).

* `geom_boxplot()` now understands `outlier.color` (#1455).

* `geom_path()` knows that "solid" (not just 1) represents a solid line (#1534).

* `geom_ribbon()` preserves missing values so they correctly generate a 
  gap in the ribbon (#1549).

* `geom_tile()` once again accepts `width` and `height` parameters (#1513). 
  It uses `draw_key_polygon()` for better a legend, including a coloured 
  outline (#1484).

* `layer()` now automatically adds a `na.rm` parameter if none is explicitly
  supplied.

* `position_jitterdodge()` now works on all possible dodge aesthetics, 
  e.g. `color`, `linetype` etc. instead of only based on `fill` (@bleutner)

* `position = "nudge"` now works (although it doesn't do anything useful)
  (#1428).

* The default scale for columns of class "AsIs" is now "identity" (#1518).

* `scale_*_discrete()` has better defaults when used with purely continuous
  data (#1542).

* `scale_size()` warns when used with categorical data.

* `scale_size()`, `scale_colour()`, and `scale_fill()` gain date and date-time
  variants (#1526).

* `stat_bin_hex()` and `stat_bin_summary()` now use the same underlying 
  algorithm so results are consistent (#1383). `stat_bin_hex()` now accepts
  a `weight` aesthetic. To be consistent with related stats, the output variable 
  from `stat_bin_hex()` is now value instead of count.

* `stat_density()` gains a `bw` parameter which makes it easy to get consistent 
   smoothing between facets (@jiho)

* `stat-density-2d()` no longer ignores the `h` parameter, and now accepts 
  `bins` and `binwidth` parameters to control the number of contours 
  (#1448, @has2k1).

* `stat_ecdf()` does a better job of adding padding to -Inf/Inf, and gains
  an argument `pad` to suppress the padding if not needed (#1467).

* `stat_function()` gains an `xlim` parameter (#1528). It once again works 
  with discrete x values (#1509).

* `stat_summary()` preserves sorted x order which avoids artefacts when
  display results with `geom_smooth()` (#1520).

* All elements should now inherit correctly for all themes except `theme_void()`.
  (@Katiedaisey, #1555) 

* `theme_void()` was completely void of text but facets and legends still
  need labels. They are now visible (@jiho). 

* You can once again set legend key and height width to unit arithmetic
  objects (like `2 * unit(1, "cm")`) (#1437).

* Eliminate spurious warning if you have a layer with no data and no aesthetics
  (#1451).

* Removed a superfluous comma in `theme-defaults.r` code (@jschoeley)

* Fixed a compatibility issue with `ggproto` and R versions prior to 3.1.2.
  (#1444)

* Fixed issue where `coord_map()` fails when given an explicit `parameters`
  argument (@tdmcarthur, #1729)
  
* Fixed issue where `geom_errorbarh()` had a required `x` aesthetic (#1933)  

# ggplot2 2.0.0

## Major changes

* ggplot no longer throws an error if your plot has no layers. Instead it 
  automatically adds `geom_blank()` (#1246).
  
* New `cut_width()` is a convenient replacement for the verbose
  `plyr::round_any()`, with the additional benefit of offering finer
  control.

* New `geom_count()` is a convenient alias to `stat_sum()`. Use it when you
  have overlapping points on a scatterplot. `stat_sum()` now defaults to 
  using counts instead of proportions.

* New `geom_curve()` adds curved lines, with a similar specification to 
  `geom_segment()` (@veraanadi, #1088).

* Date and datetime scales now have `date_breaks`, `date_minor_breaks` and
  `date_labels` arguments so that you never need to use the long
  `scales::date_breaks()` or `scales::date_format()`.
  
* `geom_bar()` now has it's own stat, distinct from `stat_bin()` which was
  also used by `geom_histogram()`. `geom_bar()` now uses `stat_count()` 
  which counts values at each distinct value of x (i.e. it does not bin
  the data first). This can be useful when you want to show exactly which 
  values are used in a continuous variable.

* `geom_point()` gains a `stroke` aesthetic which controls the border width of 
  shapes 21-25 (#1133, @SeySayux). `size` and `stroke` are additive so a point 
  with `size = 5` and `stroke = 5` will have a diameter of 10mm. (#1142)

* New `position_nudge()` allows you to slightly offset labels (or other 
  geoms) from their corresponding points (#1109).

* `scale_size()` now maps values to _area_, not radius. Use `scale_radius()`
  if you want the old behaviour (not recommended, except perhaps for lines).

* New `stat_summary_bin()` works like `stat_summary()` but on binned data. 
  It's a generalisation of `stat_bin()` that can compute any aggregate,
  not just counts (#1274). Both default to `mean_se()` if no aggregation
  functions are supplied (#1386).

* Layers are now much stricter about their arguments - you will get an error
  if you've supplied an argument that isn't an aesthetic or a parameter.
  This is likely to cause some short-term pain but in the long-term it will make
  it much easier to spot spelling mistakes and other errors (#1293).
  
    This change does break a handful of geoms/stats that used `...` to pass 
    additional arguments on to the underlying computation. Now 
    `geom_smooth()`/`stat_smooth()` and `geom_quantile()`/`stat_quantile()` 
    use `method.args` instead (#1245, #1289); and `stat_summary()` (#1242), 
    `stat_summary_hex()`, and `stat_summary2d()` use `fun.args`.

### Extensibility

There is now an official mechanism for defining Stats, Geoms, and Positions in 
other packages. See `vignette("extending-ggplot2")` for details.

* All Geoms, Stats and Positions are now exported, so you can inherit from them
  when making your own objects (#989).

* ggplot2 no longer uses proto or reference classes. Instead, we now use 
  ggproto, a new OO system designed specifically for ggplot2. Unlike proto
  and RC, ggproto supports clean cross-package inheritance. Creating a new OO
  system isn't usually the right way to solve a problem, but I'm pretty sure
  it was necessary here. Read more about it in the vignette.

* `aes_()` replaces `aes_q()`. It also supports formulas, so the most concise 
  SE version of `aes(carat, price)` is now `aes_(~carat, ~price)`. You may
  want to use this form in packages, as it will avoid spurious `R CMD check` 
  warnings about undefined global variables.

### Text

* `geom_text()` has been overhauled to make labelling your data a little
  easier. It:
  
    * `nudge_x` and `nudge_y` arguments let you offset labels from their
      corresponding points (#1120). 
      
    * `check_overlap = TRUE` provides a simple way to avoid overplotting 
      of labels: labels that would otherwise overlap are omitted (#1039).
      
    * `hjust` and `vjust` can now be character vectors: "left", "center", 
      "right", "bottom", "middle", "top". New options include "inward" and 
      "outward" which align text towards and away from the center of the plot 
      respectively.

* `geom_label()` works like `geom_text()` but draws a rounded rectangle 
  underneath each label (#1039). This is useful when you want to label plots
  that are dense with data.

### Deprecated features

* The little used `aes_auto()` has been deprecated. 

* `aes_q()` has been replaced with `aes_()` to be consistent with SE versions
  of NSE functions in other packages.

* The `order` aesthetic is officially deprecated. It never really worked, and 
  was poorly documented.

* The `stat` and `position` arguments to `qplot()` have been deprecated.
  `qplot()` is designed for quick plots - if you need to specify position
  or stat, use `ggplot()` instead.

* The theme setting `axis.ticks.margin` has been deprecated: now use the margin 
  property of `axis.text`.
  
* `stat_abline()`, `stat_hline()` and `stat_vline()` have been removed:
  these were never suitable for use other than with `geom_abline()` etc
  and were not documented.

* `show_guide` has been renamed to `show.legend`: this more accurately
  reflects what it does (controls appearance of layer in legend), and uses the 
  same convention as other ggplot2 arguments (i.e. a `.` between names).
  (Yes, I know that's inconsistent with function names with use `_`, but it's
  too late to change now.)

A number of geoms have been renamed to be internally consistent:

* `stat_binhex()` and `stat_bin2d()` have been renamed to `stat_bin_hex()` 
  and `stat_bin_2d()` (#1274). `stat_summary2d()` has been renamed to 
  `stat_summary_2d()`, `geom_density2d()`/`stat_density2d()` has been renamed 
  to `geom_density_2d()`/`stat_density_2d()`.

* `stat_spoke()` is now `geom_spoke()` since I realised it's a
  reparameterisation of `geom_segment()`.

* `stat_bindot()` has been removed because it's so tightly coupled to
  `geom_dotplot()`. If you happened to use `stat_bindot()`, just change to
  `geom_dotplot()` (#1194).

All defunct functions have been removed.

### Default appearance

* The default `theme_grey()` background colour has been changed from "grey90" 
  to "grey92": this makes the background a little less visually prominent.

* Labels and titles have been tweaked for readability:

    * Axes labels are darker.
    
    * Legend and axis titles are given the same visual treatment.
    
    * The default font size dropped from 12 to 11. You might be surprised that 
      I've made the default text size smaller as it was already hard for
      many people to read. It turns out there was a bug in RStudio (fixed in 
      0.99.724), that shrunk the text of all grid based graphics. Once that
      was resolved the defaults seemed too big to my eyes.
    
    * More spacing between titles and borders.
    
    * Default margins scale with the theme font size, so the appearance at 
      larger font sizes should be considerably improved (#1228). 

* `alpha` now affects both fill and colour aesthetics (#1371).

* `element_text()` gains a margins argument which allows you to add additional
  padding around text elements. To help see what's going on use `debug = TRUE` 
  to display the text region and anchors.

* The default font size in `geom_text()` has been decreased from 5mm (14 pts)
  to 3.8 mm (11 pts) to match the new default theme sizes.

* A diagonal line is no longer drawn on bar and rectangle legends. Instead, the
  border has been tweaked to be more visible, and more closely match the size of 
  line drawn on the plot.

* `geom_pointrange()` and `geom_linerange()` get vertical (not horizontal)
  lines in the legend (#1389).

* The default line `size` for `geom_smooth()` has been increased from 0.5 to 1 
  to make it easier to see when overlaid on data.
  
* `geom_bar()` and `geom_rect()` use a slightly paler shade of grey so they
  aren't so visually heavy.
  
* `geom_boxplot()` now colours outliers the same way as the boxes.

* `geom_point()` now uses shape 19 instead of 16. This looks much better on 
  the default Linux graphics device. (It's very slightly smaller than the old 
  point, but it shouldn't affect any graphics significantly)

* Sizes in ggplot2 are measured in mm. Previously they were converted to pts 
  (for use in grid) by multiplying by 72 / 25.4. However, grid uses printer's 
  points, not Adobe (big pts), so sizes are now correctly multiplied by 
  72.27 / 25.4. This is unlikely to noticeably affect display, but it's
  technically correct (<https://youtu.be/hou0lU8WMgo>).

* The default legend will now allocate multiple rows (if vertical) or
  columns (if horizontal) in order to make a legend that is more likely to
  fit on the screen. You can override with the `nrow`/`ncol` arguments
  to `guide_legend()`

    ```R
    p <- ggplot(mpg, aes(displ,hwy, colour = model)) + geom_point()
    p
    p + theme(legend.position = "bottom")
    # Previous behaviour
    p + guides(colour = guide_legend(ncol = 1))
    ```

### New and updated themes

* New `theme_void()` is completely empty. It's useful for plots with non-
  standard coordinates or for drawings (@jiho, #976).

* New `theme_dark()` has a dark background designed to make colours pop out
  (@jiho, #1018)

* `theme_minimal()` became slightly more minimal by removing the axis ticks:
  labels now line up directly beneath grid lines (@tomschloss, #1084)

* New theme setting `panel.ontop` (logical) make it possible to place 
  background elements (i.e., gridlines) on top of data. Best used with 
  transparent `panel.background` (@noamross. #551).

### Labelling

The facet labelling system was updated with many new features and a
more flexible interface (@lionel-). It now works consistently across
grid and wrap facets. The most important user visible changes are:

* `facet_wrap()` gains a `labeller` option (#25).

* `facet_grid()` and `facet_wrap()` gain a `switch` argument to
  display the facet titles near the axes. When switched, the labels
  become axes subtitles. `switch` can be set to "x", "y" or "both"
  (the latter only for grids) to control which margin is switched.

The labellers (such as `label_value()` or `label_both()`) also get
some new features:

* They now offer the `multi_line` argument to control whether to
  display composite facets (those specified as `~var1 + var2`) on one
  or multiple lines.

* In `label_bquote()` you now refer directly to the names of
  variables. With this change, you can create math expressions that
  depend on more than one variable. This math expression can be
  specified either for the rows or the columns and you can also
  provide different expressions to each margin.

  As a consequence of these changes, referring to `x` in backquoted
  expressions is deprecated.

* Similarly to `label_bquote()`, `labeller()` now take `.rows` and
  `.cols` arguments. In addition, it also takes `.default`.
  `labeller()` is useful to customise how particular variables are
  labelled. The three additional arguments specify how to label the
  variables are not specifically mentioned, respectively for rows,
  columns or both. This makes it especially easy to set up a
  project-wide labeller dispatcher that can be reused across all your
  plots. See the documentation for an example.

* The new labeller `label_context()` adapts to the number of factors
  facetted over. With a single factor, it displays only the values,
  just as before. But with multiple factors in a composite margin
  (e.g. with `~cyl + am`), the labels are passed over to
  `label_both()`. This way the variables names are displayed with the
  values to help identifying them.

On the programming side, the labeller API has been rewritten in order
to offer more control when faceting over multiple factors (e.g. with
formulae such as `~cyl + am`). This also means that if you have
written custom labellers, you will need to update them for this
version of ggplot.

* Previously, a labeller function would take `variable` and `value`
  arguments and return a character vector. Now, they take a data frame
  of character vectors and return a list. The input data frame has one
  column per factor facetted over and each column in the returned list
  becomes one line in the strip label. See documentation for more
  details.

* The labels received by a labeller now contain metadata: their margin
  (in the "type" attribute) and whether they come from a wrap or a
  grid facet (in the "facet" attribute).

* Note that the new `as_labeller()` function operator provides an easy
  way to transform an existing function to a labeller function. The
  existing function just needs to take and return a character vector.

## Documentation

* Improved documentation for `aes()`, `layer()` and much much more.

* I've tried to reduce the use of `...` so that you can see all the 
  documentation in one place rather than having to integrate multiple pages.
  In some cases this has involved adding additional arguments to geoms
  to make it more clear what you can do:
  
    *  `geom_smooth()` gains explicit `method`, `se` and `formula` arguments.
    
    * `geom_histogram()` gains `binwidth`, `bins`, `origin` and `right` 
      arguments.
      
    * `geom_jitter()` gains `width` and `height` arguments to make it easier
      to control the amount of jittering without using the lengthy 
      `position_jitter()` function (#1116)

* Use of `qplot()` in examples has been minimised (#1123, @hrbrmstr). This is
  inline with the 2nd edition of the ggplot2 box, which minimises the use of 
  `qplot()` in favour of `ggplot()`.

* Tighly linked geoms and stats (e.g. `geom_boxplot()` and `stat_boxplot()`) 
  are now documented in the same file so you can see all the arguments in one
  place. Variations of the same idea (e.g. `geom_path()`, `geom_line()`, and
  `geom_step()`) are also documented together.

* It's now obvious that you can set the `binwidth` parameter for
  `stat_bin_hex()`, `stat_summary_hex()`, `stat_bin_2d()`, and
  `stat_summary_2d()`. 

* The internals of positions have been cleaned up considerably. You're unlikely
  to notice any external changes, although the documentation should be a little
  less confusing since positions now don't list parameters they never use.

## Data

* All datasets have class `tbl_df` so if you also use dplyr, you get a better
  print method.

* `economics` has been brought up to date to 2015-04-01.

* New `economics_long` is the economics data in long form.

* New `txhousing` dataset containing information about the Texas housing
  market. Useful for examples that need multiple time series, and for
  demonstrating model+vis methods.

* New `luv_colours` dataset which contains the locations of all
  built-in `colors()` in Luv space.

* `movies` has been moved into its own package, ggplot2movies, because it was 
  large and not terribly useful. If you've used the movies dataset, you'll now 
  need to explicitly load the package with `library(ggplot2movies)`.

## Bug fixes and minor improvements

* All partially matched arguments and `$` have been been replaced with 
  full matches (@jimhester, #1134).

* ggplot2 now exports `alpha()` from the scales package (#1107), and `arrow()` 
  and `unit()` from grid (#1225). This means you don't need attach scales/grid 
  or do `scales::`/`grid::` for these commonly used functions.

* `aes_string()` now only parses character inputs. This fixes bugs when
  using it with numbers and non default `OutDec` settings (#1045).

* `annotation_custom()` automatically adds a unique id to each grob name,
  making it easier to plot multiple grobs with the same name (e.g. grobs of
  ggplot2 graphics) in the same plot (#1256).

* `borders()` now accepts xlim and ylim arguments for specifying the geographical 
  region of interest (@markpayneatwork, #1392).

* `coord_cartesian()` applies the same expansion factor to limits as for scales. 
  You can suppress with `expand = FALSE` (#1207).

* `coord_trans()` now works when breaks are suppressed (#1422).

* `cut_number()` gives error message if the number of requested bins can
  be created because there are two few unique values (#1046).

* Character labels in `facet_grid()` are no longer (incorrectly) coerced into
  factors. This caused problems with custom label functions (#1070).

* `facet_wrap()` and `facet_grid()` now allow you to use non-standard
  variable names by surrounding them with backticks (#1067).

* `facet_wrap()` more carefully checks its `nrow` and `ncol` arguments
  to ensure that they're specified correctly (@richierocks, #962)

* `facet_wrap()` gains a `dir` argument to control the direction the
  panels are wrapped in. The default is "h" for horizontal. Use "v" for
  vertical layout (#1260).

* `geom_abline()`, `geom_hline()` and `geom_vline()` have been rewritten to
  have simpler behaviour and be more consistent:

    * `stat_abline()`, `stat_hline()` and `stat_vline()` have been removed:
      these were never suitable for use other than with `geom_abline()` etc
      and were not documented.

    * `geom_abline()`, `geom_vline()` and `geom_hline()` are bound to
      `stat_identity()` and `position_identity()`

    * Intercept parameters can no longer be set to a function.

    * They are all documented in one file, since they are so closely related.

* `geom_bin2d()` will now let you specify one dimension's breaks exactly,
  without touching the other dimension's default breaks at all (#1126).

* `geom_crossbar()` sets grouping correctly so you can display multiple
  crossbars on one plot. It also makes the default `fatten` argument a little
  bigger to make the middle line more obvious (#1125).

* `geom_histogram()` and `geom_smooth()` now only inform you about the
  default values once per layer, rather than once per panel (#1220).

* `geom_pointrange()` gains `fatten` argument so you can control the
  size of the point relative to the size of the line.

* `geom_segment()` annotations were not transforming with scales 
  (@BrianDiggs, #859).

* `geom_smooth()` is no longer so chatty. If you want to know what the deafult
  smoothing method is, look it up in the documentation! (#1247)

* `geom_violin()` now has the ability to draw quantile lines (@DanRuderman).

* `ggplot()` now captures the parent frame to use for evaluation,
  rather than always defaulting to the global environment. This should
  make ggplot more suitable to use in more situations (e.g. with knitr)

* `ggsave()` has been simplified a little to make it easier to maintain.
  It no longer checks that you're printing a ggplot2 object (so now also
  works with any grid grob) (#970), and always requires a filename.
  Parameter `device` now supports character argument to specify which supported
  device to use ('pdf', 'png', 'jpeg', etc.), for when it cannot be correctly
  inferred from the file extension (for example when a temporary filename is
  supplied server side in shiny apps) (@sebkopf, #939). It no longer opens
  a graphics device if one isn't already open - this is annoying when you're
  running from a script (#1326).

* `guide_colorbar()` creates correct legend if only one color (@krlmlr, #943).

* `guide_colorbar()` no longer fails when the legend is empty - previously
  this often masked misspecifications elsewhere in the plot (#967).

* New `layer_data()` function extracts the data used for plotting for a given
  layer. It's mostly useful for testing.

* User supplied `minor_breaks` can now be supplied on the same scale as 
  the data, and will be automatically transformed with by scale (#1385).

* You can now suppress the appearance of an axis/legend title (and the space
  that would allocated for it) with `NULL` in the `scale_` function. To
  use the default lable, use `waiver()` (#1145).

* Position adjustments no longer warn about potentially varying ranges
  because the problem rarely occurs in practice and there are currently a
  lot of false positives since I don't understand exactly what FP criteria
  I should be testing.

* `scale_fill_grey()` now uses red for missing values. This matches
  `scale_colour_grey()` and makes it obvious where missing values lie.
  Override with `na.value`.

* `scale_*_gradient2()` defaults to using Lab colour space.

* `scale_*_gradientn()` now allows `colours` or `colors` (#1290)

* `scale_y_continuous()` now also transforms the `lower`, `middle` and `upper`
  aesthetics used by `geom_boxplot()`: this only affects
  `geom_boxplot(stat = "identity")` (#1020).

* Legends no longer inherit aesthetics if `inherit.aes` is FALSE (#1267).

* `lims()` makes it easy to set the limits of any axis (#1138).

* `labels = NULL` now works with `guide_legend()` and `guide_colorbar()`.
  (#1175, #1183).

* `override.aes` now works with American aesthetic spelling, e.g. color

* Scales no longer round data points to improve performance of colour
  palettes. Instead the scales package now uses a much faster colour
  interpolation algorithm (#1022).

* `scale_*_brewer()` and `scale_*_distiller()` add new `direction` argument of 
  `scales::brewer_pal`, making it easier to change the order of colours 
  (@jiho, #1139).

* `scale_x_date()` now clips dates outside the limits in the same way as
  `scale_x_continuous()` (#1090).

* `stat_bin()` gains `bins` arguments, which denotes the number of bins. Now
  you can set `bins=100` instead of `binwidth=0.5`. Note that `breaks` or
  `binwidth` will override it (@tmshn, #1158, #102).

* `stat_boxplot()` warns if a continuous variable is used for the `x` aesthetic
  without also supplying a `group` aesthetic (#992, @krlmlr).

* `stat_summary_2d()` and `stat_bin_2d()` now share exactly the same code for 
  determining breaks from `bins`, `binwidth`, and `origin`. 
  
* `stat_summary_2d()` and `stat_bin_2d()` now output in tile/raster compatible 
  form instead of rect compatible form. 

* Automatically computed breaks do not lead to an error for transformations like
  "probit" where the inverse can map to infinity (#871, @krlmlr)

* `stat_function()` now always evaluates the function on the original scale.
  Previously it computed the function on transformed scales, giving incorrect
  values (@BrianDiggs, #1011).

* `strip_dots` works with anonymous functions within calculated aesthetics 
  (e.g. `aes(sapply(..density.., function(x) mean(x))))` (#1154, @NikNakk)

* `theme()` gains `validate = FALSE` parameter to turn off validation, and 
  hence store arbitrary additional data in the themes. (@tdhock, #1121)

* Improved the calculation of segments needed to draw the curve representing
  a line when plotted in polar coordinates. In some cases, the last segment
  of a multi-segment line was not drawn (@BrianDiggs, #952)<|MERGE_RESOLUTION|>--- conflicted
+++ resolved
@@ -1,14 +1,12 @@
 # ggplot2 (development version)
 
-<<<<<<< HEAD
 * Manual scales now allow named vectors passed to `values` to contain fewer 
   elements than existing in the data. Elements not present in values will be set
   to `NA` (@thomasp85, #3451)
-=======
+  
 * Remove cross-inheritance of default discrete colour/fill scales and check the
   type and aesthetic of function output if `type` is a function 
   (@thomasp85, #4149)
->>>>>>> aafb06d0
 
 * Add support for the BrailleR package for creating descriptions of the plot
   when rendered (@thomasp85, #4459)

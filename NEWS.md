# ggplot2 (development version)

<<<<<<< HEAD
* New `guide_custom()` function for drawing custom graphical objects (grobs)
  unrelated to scales in legend positions (#5416).
=======
* `theme()` now supports splicing a list of arguments (#5542).
>>>>>>> 6df5cd40

* Contour functions will not fail when `options("OutDec")` is not `.` (@eliocamp, #5555).

* The `legend.key` theme element is set to inherit from the `panel.background`
  theme element. The default themes no longer set the `legend.key` element.
  This causes a visual change with the default `theme_gray()` (#5549).

* Lines where `linewidth = NA` are now dropped in `geom_sf()` (#5204).

* New `guide_axis_logticks()` can be used to draw logarithmic tick marks as
  an axis. It supersedes the `annotation_logticks()` function 
  (@teunbrand, #5325).

* Glyphs drawing functions of the `draw_key_*()` family can now set `"width"`
  and `"height"` attributes (in centimetres) to the produced keys to control
  their displayed size in the legend.

* `coord_radial()` is a successor to `coord_polar()` with more customisation 
  options. `coord_radial()` can:
  
  * integrate with the new guide system via a dedicated `guide_axis_theta()` to
    display the angle coordinate.
  * in addition to drawing full circles, also draw circle sectors by using the 
    `end` argument.
  * avoid data vanishing in the center of the plot by setting the `donut` 
    argument.
  * adjust the `angle` aesthetic of layers, such as `geom_text()`, to align 
    with the coordinate system using the `rotate_angle` argument.

* By default, `guide_legend()` now only draws a key glyph for a layer when
  the value is is the layer's data. To revert to the old behaviour, you
  can still set `show.legend = c({aesthetic} = TRUE)` (@teunbrand, #3648).

* The spacing between legend keys and their labels, in addition to legends
  and their titles, is now controlled by the text's `margin` setting. Not
  specifying margins will automatically add appropriate text margins. To
  control the spacing within a legend between keys, the new 
  `key.spacing.{x/y}` argument can be used. This leaves the 
  `legend.spacing` dedicated to controlling the spacing between
  different guides (#5455).

* In the theme element hierarchy, parent elements that are a strict subclass
  of child elements now confer their subclass upon the children (#5457).

* `ggsave()` no longer sometimes creates new directories, which is now 
  controlled by the new `create.dir` argument (#5489).

* `guide_coloursteps(even.steps = FALSE)` now draws one rectangle per interval
  instead of many small ones (#5481).

* (internal) guide building is now part of `ggplot_build()` instead of 
  `ggplot_gtable()` to allow guides to observe unmapped data (#5483).

* `geom_violin()` gains a `bounds` argument analogous to `geom_density()`s (@eliocamp, #5493).

* Legend titles no longer take up space if they've been removed by setting 
  `legend.title = element_blank()` (@teunbrand, #3587).

* New function `check_device()` for testing the availability of advanced 
  graphics features introduced in R 4.1.0 onwards (@teunbrand, #5332).

* Failing to fit or predict in `stat_smooth()` now gives a warning and omits
  the failed group, instead of throwing an error (@teunbrand, #5352).
  
* `resolution()` has a small tolerance, preventing spuriously small resolutions 
  due to rounding errors (@teunbrand, #2516).

* `stage()` now works correctly, even with aesthetics that do not have scales 
  (#5408)

* `labeller()` now handles unspecified entries from lookup tables
  (@92amartins, #4599).

* `fortify.default()` now accepts a data-frame-like object granted the object
  exhibits healthy `dim()`, `colnames()`, and `as.data.frame()` behaviors
  (@hpages, #5390).

* `ScaleContinuous$get_breaks()` now only calls `scales::zero_range()` on limits
  in transformed space, rather than in data space (#5304).

* Scales throw more informative messages (@teunbrand, #4185, #4258)

* The `scale_name` argument in `continuous_scale()`, `discrete_scale()` and
  `binned_scale()` is soft-deprecated (@teunbrand, #1312).

* In `theme()`, some elements can be specified with `rel()` to inherit from
  `unit`-class objects in a relative fashion (@teunbrand, #3951).

* `stat_ydensity()` with incomplete groups calculates the default `width` 
  parameter more stably (@teunbrand, #5396)

* `geom_boxplot()` gains a new argument, `staplewidth` that can draw staples
  at the ends of whiskers (@teunbrand, #5126)

* The `size` argument in `annotation_logticks()` has been deprecated in favour
  of the `linewidth` argument (#5292).

* `geom_boxplot()` gains an `outliers` argument to switch outliers on or off,
  in a manner that does affects the scale range. For hiding outliers that does
  not affect the scale range, you can continue to use `outlier.shape = NA` 
  (@teunbrand, #4892).

* Binned scales now treat `NA`s in limits the same way continuous scales do 
  (#5355).

* Binned scales work better with `trans = "reverse"` (#5355).

* The `legend.text.align` and `legend.title.align` arguments in `theme()` are 
  deprecated. The `hjust` setting of the `legend.text` and `legend.title` 
  elements continues to fulfil the role of text alignment (@teunbrand, #5347).

* Integers are once again valid input to theme arguments that expect numeric
  input (@teunbrand, #5369)

* Nicer error messages for xlim/ylim arguments in coord-* functions
  (@92amartins, #4601, #5297).

* `coord_sf()` now uses customisable guides provided in the scales or 
  `guides()` function (@teunbrand).

* Legends in `scale_*_manual()` can show `NA` values again when the `values` is
  a named vector (@teunbrand, #5214, #5286).
  
* `scale_*_manual()` with a named `values` argument now emits a warning when
  none of those names match the values found in the data (@teunbrand, #5298).

* `coord_munch()` can now close polygon shapes (@teunbrand, #3271)

* You can now omit either `xend` or `yend` from `geom_segment()` as only one
  of these is now required. If one is missing, it will be filled from the `x`
  and `y` aesthetics respectively. This makes drawing horizontal or vertical
  segments a little bit more convenient (@teunbrand, #5140).
  
* New `plot.tag.location` in `theme()` can control placement of the plot tag
  in the `"margin"`, `"plot"` or the new `"panel"` option (#4297).

* `geom_text()` and `geom_label()` gained a `size.unit` parameter that set the 
  text size to millimetres, points, centimetres, inches or picas 
  (@teunbrand, #3799).

* The guide system, as the last remaining chunk of ggplot2, has been rewritten 
  in ggproto. The axes and legends now inherit from a <Guide> class, which makes
  them extensible in the same manner as geoms, stats, facets and coords 
  (#3329, @teunbrand). In addition, the following changes were made:
    * A fallback for old S3 guides is encapsulated in the `GuideOld` ggproto
      class, which mostly just calls the old S3 generics.
    * While the S3 guide generics are still in place, the S3 methods for 
      `guide_train()`, `guide_merge()`, `guide_geom()`, `guide_transform()`,
      `guide_gengrob()` have been superseded by the respective ggproto methods.
      In practise, this will mean that `NextMethod()` or sub-classing ggplot2's
      guides with the S3 system will no longer work.
    * Styling theme parts of the guide now inherit from the plot's theme 
      (#2728). 
    * Styling non-theme parts of the guides accept <element> objects, so that
      the following is possible: `guide_colourbar(frame = element_rect(...))`.
    * Primary axis titles are now placed at the primary guide, so that
      `guides(x = guide_axis(position = "top"))` will display the title at the
      top by default (#4650).
    * Unknown secondary axis guide positions are now inferred as the opposite 
      of the primary axis guide when the latter has a known `position` (#4650).
    * `guide_colourbar()`, `guide_coloursteps()` and `guide_bins()` gain a
      `ticks.length` argument.
    * In `guide_bins()`, the title no longer arbitrarily becomes offset from
      the guide when it has long labels.
    * The `order` argument of guides now strictly needs to be a length-1 
      integer (#4958).
    * More informative error for mismatched 
     `direction`/`theme(legend.direction = ...)` arguments (#4364, #4930).
    * `guide_coloursteps()` and `guide_bins()` sort breaks (#5152).
    * `guide_axis()` gains a `minor.ticks` argument to draw minor ticks (#4387).
    * `guide_axis()` gains a `cap` argument that can be used to trim the
      axis line to extreme breaks (#4907).
    * `guide_colourbar()` and `guide_coloursteps()` merge properly when one
      of aesthetics is dropped (#5324).
    * Fixed regression in `guide_legend()` where the `linewidth` key size
      wasn't adapted to the width of the lines (#5160).

* `geom_label()` now uses the `angle` aesthetic (@teunbrand, #2785)
* 'lines' units in `geom_label()`, often used in the `label.padding` argument, 
  are now are relative to the text size. This causes a visual change, but fixes 
  a misalignment issue between the textbox and text (@teunbrand, #4753)
* The `label.padding` argument in `geom_label()` now supports inputs created
  with the `margin()` function (#5030).
* As an internal change, the `titleGrob()` has been refactored to be faster.
* The `translate_shape_string()` internal function is now exported for use in
  extensions of point layers (@teunbrand, #5191).
* Fixed bug in `coord_sf()` where graticule lines didn't obey 
  `panel.grid.major`'s linewidth setting (@teunbrand, #5179)
* Fixed bug in `annotation_logticks()` when no suitable tick positions could
  be found (@teunbrand, #5248).
* To improve `width` calculation in bar plots with empty factor levels, 
  `resolution()` considers `mapped_discrete` values as having resolution 1 
  (@teunbrand, #5211)
* When `geom_path()` has aesthetics varying within groups, the `arrow()` is
  applied to groups instead of individual segments (@teunbrand, #4935).
* The default width of `geom_bar()` is now based on panel-wise resolution of
  the data, rather than global resolution (@teunbrand, #4336).
* To apply dodging more consistently in violin plots, `stat_ydensity()` now
  has a `drop` argument to keep or discard groups with 1 observation.
* Aesthetics listed in `geom_*()` and `stat_*()` layers now point to relevant
  documentation (@teunbrand, #5123).
* `coord_flip()` has been marked as superseded. The recommended alternative is
  to swap the `x` and `y` aesthetic and/or using the `orientation` argument in
  a layer (@teunbrand, #5130).
* `stat_align()` is now applied per panel instead of globally, preventing issues
  when facets have different ranges (@teunbrand, #5227).
* A stacking bug in `stat_align()` was fixed (@teunbrand, #5176).
* `stat_contour()` and `stat_contour_filled()` now warn about and remove
  duplicated coordinates (@teunbrand, #5215).
* Improve performance of layers without positional scales (@zeehio, #4990)

# ggplot2 3.4.4

This hotfix release adapts to a change in r-devel's `base::is.atomic()` and 
the upcoming retirement of maptools.

* `fortify()` for sp objects (e.g., `SpatialPolygonsDataFrame`) is now deprecated
  and will be removed soon in support of [the upcoming retirement of rgdal, rgeos,
  and maptools](https://r-spatial.org/r/2023/05/15/evolution4.html). In advance
  of the whole removal, `fortify(<SpatialPolygonsDataFrame>, region = ...)`
  no longer works as of this version (@yutannihilation, #5244).

# ggplot2 3.4.3
This hotfix release addresses a version comparison change in r-devel. There are
no user-facing or breaking changes.

# ggplot2 3.4.2
This is a hotfix release anticipating changes in r-devel, but folds in upkeep
changes and a few bug fixes as well.

## Minor improvements

* Various type checks and their messages have been standardised 
  (@teunbrand, #4834).
  
* ggplot2 now uses `scales::DiscreteRange` and `scales::ContinuousRange`, which
  are available to write scale extensions from scratch (@teunbrand, #2710).
  
* The `layer_data()`, `layer_scales()` and `layer_grob()` now have the default
  `plot = last_plot()` (@teunbrand, #5166).
  
* The `datetime_scale()` scale constructor is now exported for use in extension
  packages (@teunbrand, #4701).
  
## Bug fixes

* `update_geom_defaults()` and `update_stat_defaults()` now return properly 
  classed objects and have updated docs (@dkahle, #5146).

* For the purposes of checking required or non-missing aesthetics, character 
  vectors are no longer considered non-finite (@teunbrand, @4284).

* `annotation_logticks()` skips drawing ticks when the scale range is non-finite
  instead of throwing an error (@teunbrand, #5229).
  
* Fixed spurious warnings when the `weight` was used in `stat_bin_2d()`, 
  `stat_boxplot()`, `stat_contour()`, `stat_bin_hex()` and `stat_quantile()`
  (@teunbrand, #5216).

* To prevent changing the plotting order, `stat_sf()` is now computed per panel 
  instead of per group (@teunbrand, #4340).

* Fixed bug in `coord_sf()` where graticule lines didn't obey 
  `panel.grid.major`'s linewidth setting (@teunbrand, #5179).

* `geom_text()` drops observations where `angle = NA` instead of throwing an
  error (@teunbrand, #2757).
  
# ggplot2 3.4.1
This is a small release focusing on fixing regressions in the 3.4.0 release
and minor polishes.

## Breaking changes

* The computed variable `y` in `stat_ecdf()` has been superseded by `ecdf` to 
  prevent incorrect scale transformations (@teunbrand, #5113 and #5112).
  
## New features

* Added `scale_linewidth_manual()` and `scale_linewidth_identity()` to support
  the `linewidth` aesthetic (@teunbrand, #5050).
  
* `ggsave()` warns when multiple `filename`s are given, and only writes to the
  first file (@teunbrand, #5114).

## Bug fixes

* Fixed a regression in `geom_hex()` where aesthetics were replicated across 
  bins (@thomasp85, #5037 and #5044).
  
* Using two ordered factors as facetting variables in 
  `facet_grid(..., as.table = FALSE)` now throws a warning instead of an
  error (@teunbrand, #5109).
  
* Fixed misbehaviour of `draw_key_boxplot()` and `draw_key_crossbar()` with 
  skewed key aspect ratio (@teunbrand, #5082).
  
* Fixed spurious warning when `weight` aesthetic was used in `stat_smooth()` 
  (@teunbrand based on @clauswilke's suggestion, #5053).
  
* The `lwd` alias is now correctly replaced by `linewidth` instead of `size` 
  (@teunbrand based on @clauswilke's suggestion #5051).
  
* Fixed a regression in `Coord$train_panel_guides()` where names of guides were 
  dropped (@maxsutton, #5063).

In binned scales:

* Automatic breaks should no longer be out-of-bounds, and automatic limits are
  adjusted to include breaks (@teunbrand, #5082).
  
* Zero-range limits no longer throw an error and are treated akin to continuous
  scales with zero-range limits (@teunbrand, #5066).
  
* The `trans = "date"` and `trans = "time"` transformations were made compatible
  (@teunbrand, #4217).

# ggplot2 3.4.0
This is a minor release focusing on tightening up the internals and ironing out
some inconsistencies in the API. The biggest change is the addition of the 
`linewidth` aesthetic that takes of sizing the width of any line from `size`. 
This change, while attempting to be as non-breaking as possible, has the 
potential to change the look of some of your plots.

Other notable changes is a complete redo of the error and warning messaging in
ggplot2 using the cli package. Messaging is now better contextualised and it 
should be easier to identify which layer an error is coming from. Last, we have
now made the switch to using the vctrs package internally which means that 
support for vctrs classes as variables should improve, along with some small 
gains in rendering speed.

## Breaking changes

* A `linewidth` aesthetic has been introduced and supersedes the `size` 
  aesthetic for scaling the width of lines in line based geoms. `size` will 
  remain functioning but deprecated for these geoms and it is recommended to 
  update all code to reflect the new aesthetic. For geoms that have _both_ point 
  sizing and linewidth sizing (`geom_pointrange()` and `geom_sf`) `size` now 
  **only** refers to sizing of points which can leads to a visual change in old
  code (@thomasp85, #3672)
  
* The default line width for polygons in `geom_sf()` have been decreased to 0.2 
  to reflect that this is usually used for demarking borders where a thinner 
  line is better suited. This change was made since we already induced a 
  visual change in `geom_sf()` with the introduction of the `linewidth` 
  aesthetic.
  
* The dot-dot notation (`..var..`) and `stat()`, which have been superseded by
  `after_stat()`, are now formally deprecated (@yutannihilation, #3693).

* `qplot()` is now formally deprecated (@yutannihilation, #3956).

* `stage()` now properly refers to the values without scale transformations for
  the stage of `after_stat`. If your code requires the scaled version of the
  values for some reason, you have to apply the same transformation by yourself,
  e.g. `sqrt()` for `scale_{x,y}_sqrt()` (@yutannihilation and @teunbrand, #4155).

* Use `rlang::hash()` instead of `digest::digest()`. This update may lead to 
  changes in the automatic sorting of legends. In order to enforce a specific
  legend order use the `order` argument in the guide. (@thomasp85, #4458)

* referring to `x` in backquoted expressions with `label_bquote()` is no longer
  possible.

* The `ticks.linewidth` and `frame.linewidth` parameters of `guide_colourbar()`
  are now multiplied with `.pt` like elsewhere in ggplot2. It can cause visual
  changes when these arguments are not the defaults and these changes can be 
  restored to their previous behaviour by adding `/ .pt` (@teunbrand #4314).

* `scale_*_viridis_b()` now uses the full range of the viridis scales 
  (@gregleleu, #4737)

## New features

* `geom_col()` and `geom_bar()` gain a new `just` argument. This is set to `0.5`
  by default; use `just = 0`/`just = 1` to place columns on the left/right
  of the axis breaks.
  (@wurli, #4899)

* `geom_density()` and `stat_density()` now support `bounds` argument
  to estimate density with boundary correction (@echasnovski, #4013).

* ggplot now checks during statistical transformations whether any data 
  columns were dropped and warns about this. If stats intend to drop
  data columns they can declare them in the new field `dropped_aes`.
  (@clauswilke, #3250)

* `...` supports `rlang::list2` dynamic dots in all public functions. 
  (@mone27, #4764) 

* `theme()` now has a `strip.clip` argument, that can be set to `"off"` to 
  prevent the clipping of strip text and background borders (@teunbrand, #4118)
  
* `geom_contour()` now accepts a function in the `breaks` argument 
  (@eliocamp, #4652).

## Minor improvements and bug fixes

* Fix a bug in `position_jitter()` where infinity values were dropped (@javlon,
  #4790).

* `geom_linerange()` now respects the `na.rm` argument (#4927, @thomasp85)

* Improve the support for `guide_axis()` on `coord_trans()` 
  (@yutannihilation, #3959)
  
* Added `stat_align()` to align data without common x-coordinates prior to
  stacking. This is now the default stat for `geom_area()` (@thomasp85, #4850)

* Fix a bug in `stat_contour_filled()` where break value differences below a 
  certain number of digits would cause the computations to fail (@thomasp85, 
  #4874)

* Secondary axis ticks are now positioned more precisely, removing small visual
  artefacts with alignment between grid and ticks (@thomasp85, #3576)

* Improve `stat_function` documentation regarding `xlim` argument. 
  (@92amartins, #4474)

* Fix various issues with how `labels`, `breaks`, `limits`, and `show.limits`
  interact in the different binning guides (@thomasp85, #4831)

* Automatic break calculation now squishes the scale limits to the domain
  of the transformation. This allows `scale_{x/y}_sqrt()` to find breaks at 0   
  when appropriate (@teunbrand, #980).

* Using multiple modified aesthetics correctly will no longer trigger warnings. 
  If used incorrectly, the warning will now report the duplicated aesthetic 
  instead of `NA` (@teunbrand, #4707).

* `aes()` now supports the `!!!` operator in its first two arguments
  (#2675). Thanks to @yutannihilation and @teunbrand for draft
  implementations.

* Require rlang >= 1.0.0 (@billybarc, #4797)

* `geom_violin()` no longer issues "collapsing to unique 'x' values" warning
  (@bersbersbers, #4455)

* `annotate()` now documents unsupported geoms (`geom_abline()`, `geom_hline()`
  and `geom_vline()`), and warns when they are requested (@mikmart, #4719)

* `presidential` dataset now includes Trump's presidency (@bkmgit, #4703).

* `position_stack()` now works fully with `geom_text()` (@thomasp85, #4367)

* `geom_tile()` now correctly recognises missing data in `xmin`, `xmax`, `ymin`,
  and `ymax` (@thomasp85 and @sigmapi, #4495)

* `geom_hex()` will now use the binwidth from `stat_bin_hex()` if present, 
  instead of deriving it (@thomasp85, #4580)
  
* `geom_hex()` now works on non-linear coordinate systems (@thomasp85)

* Fixed a bug throwing errors when trying to render an empty plot with secondary
  axes (@thomasp85, #4509)

* Axes are now added correctly in `facet_wrap()` when `as.table = FALSE`
  (@thomasp85, #4553)

* Better compatibility of custom device functions in `ggsave()` 
  (@thomasp85, #4539)

* Binning scales are now more resilient to calculated limits that ends up being
  `NaN` after transformations (@thomasp85, #4510)

* Strip padding in `facet_grid()` is now only in effect if 
  `strip.placement = "outside"` _and_ an axis is present between the strip and 
  the panel (@thomasp85, #4610)

* Aesthetics of length 1 are now recycled to 0 if the length of the data is 0 
  (@thomasp85, #4588)

* Setting `size = NA` will no longer cause `guide_legend()` to error 
  (@thomasp85, #4559)

* Setting `stroke` to `NA` in `geom_point()` will no longer impair the sizing of
  the points (@thomasp85, #4624)

* `stat_bin_2d()` now correctly recognises the `weight` aesthetic 
  (@thomasp85, #4646)
  
* All geoms now have consistent exposure of linejoin and lineend parameters, and
  the guide keys will now respect these settings (@thomasp85, #4653)

* `geom_sf()` now respects `arrow` parameter for lines (@jakeruss, #4659)

* Updated documentation for `print.ggplot` to reflect that it returns
  the original plot, not the result of `ggplot_build()`. (@r2evans, #4390)

* `scale_*_manual()` no longer displays extra legend keys, or changes their 
  order, when a named `values` argument has more items than the data. To display
  all `values` on the legend instead, use
  `scale_*_manual(values = vals, limits = names(vals))`. (@teunbrand, @banfai, 
  #4511, #4534)

* Updated documentation for `geom_contour()` to correctly reflect argument 
  precedence between `bins` and `binwidth`. (@eliocamp, #4651)

* Dots in `geom_dotplot()` are now correctly aligned to the baseline when
  `stackratio != 1` and `stackdir != "up"` (@mjskay, #4614)

* Key glyphs for `geom_boxplot()`, `geom_crossbar()`, `geom_pointrange()`, and
  `geom_linerange()` are now orientation-aware (@mjskay, #4732)
  
* Updated documentation for `geom_smooth()` to more clearly describe effects of 
  the `fullrange` parameter (@thoolihan, #4399).

# ggplot2 3.3.6
This is a very small release only applying an internal change to comply with 
R 4.2 and its deprecation of `default.stringsAsFactors()`. There are no user
facing changes and no breaking changes.

# ggplot2 3.3.5
This is a very small release focusing on fixing a couple of untenable issues 
that surfaced with the 3.3.4 release

* Revert changes made in #4434 (apply transform to intercept in `geom_abline()`) 
  as it introduced undesirable issues far worse than the bug it fixed 
  (@thomasp85, #4514)
* Fixes an issue in `ggsave()` when producing emf/wmf files (@yutannihilation, 
  #4521)
* Warn when grDevices specific arguments are passed to ragg devices (@thomasp85, 
  #4524)
* Fix an issue where `coord_sf()` was reporting that it is non-linear
  even when data is provided in projected coordinates (@clauswilke, #4527)

# ggplot2 3.3.4
This is a larger patch release fixing a huge number of bugs and introduces a 
small selection of feature refinements.

## Features

* Alt-text can now be added to a plot using the `alt` label, i.e 
  `+ labs(alt = ...)`. Currently this alt text is not automatically propagated, 
  but we plan to integrate into Shiny, RMarkdown, and other tools in the future. 
  (@thomasp85, #4477)

* Add support for the BrailleR package for creating descriptions of the plot
  when rendered (@thomasp85, #4459)
  
* `coord_sf()` now has an argument `default_crs` that specifies the coordinate
  reference system (CRS) for non-sf layers and scale/coord limits. This argument
  defaults to `NULL`, which means non-sf layers are assumed to be in projected
  coordinates, as in prior ggplot2 versions. Setting `default_crs = sf::st_crs(4326)`
  provides a simple way to interpret x and y positions as longitude and latitude,
  regardless of the CRS used by `coord_sf()`. Authors of extension packages
  implementing `stat_sf()`-like functionality are encouraged to look at the source
  code of `stat_sf()`'s `compute_group()` function to see how to provide scale-limit
  hints to `coord_sf()` (@clauswilke, #3659).

* `ggsave()` now uses ragg to render raster output if ragg is available. It also
  handles custom devices that sets a default unit (e.g. `ragg::agg_png`) 
  correctly (@thomasp85, #4388)

* `ggsave()` now returns the saved file location invisibly (#3379, @eliocamp).
  Note that, as a side effect, an unofficial hack `<ggplot object> + ggsave()`
  no longer works (#4513).

* The scale arguments `limits`, `breaks`, `minor_breaks`, `labels`, `rescaler`
  and `oob` now accept purrr style lambda notation (@teunbrand, #4427). The same 
  is true for `as_labeller()` (and therefore also `labeller()`) 
  (@netique, #4188).

* Manual scales now allow named vectors passed to `values` to contain fewer 
  elements than existing in the data. Elements not present in values will be set
  to `NA` (@thomasp85, #3451)
  
* Date and datetime position scales support out-of-bounds (oob) arguments to 
  control how limits affect data outside those limits (@teunbrand, #4199).
  
## Fixes

* Fix a bug that `after_stat()` and `after_scale()` cannot refer to aesthetics
  if it's specified in the plot-global mapping (@yutannihilation, #4260).
  
* Fix bug in `annotate_logticks()` that would cause an error when used together
  with `coord_flip()` (@thomasp85, #3954)
  
* Fix a bug in `geom_abline()` that resulted in `intercept` not being subjected
  to the transformation of the y scale (@thomasp85, #3741)
  
* Extent the range of the line created by `geom_abline()` so that line ending
  is not visible for large linewidths (@thomasp85, #4024)

* Fix bug in `geom_dotplot()` where dots would be positioned wrong with 
  `stackgroups = TRUE` (@thomasp85, #1745)

* Fix calculation of confidence interval for locfit smoothing in `geom_smooth()`
  (@topepo, #3806)
  
* Fix bug in `geom_text()` where `"outward"` and `"inward"` justification for 
  some `angle` values was reversed (@aphalo, #4169, #4447)

* `ggsave()` now sets the default background to match the fill value of the
  `plot.background` theme element (@karawoo, #4057)

* It is now deprecated to specify `guides(<scale> = FALSE)` or
  `scale_*(guide = FALSE)` to remove a guide. Please use 
  `guides(<scale> = "none")` or `scale_*(guide = "none")` instead 
  (@yutannihilation, #4097)
  
* Fix a bug in `guide_bins()` where keys would disappear if the guide was 
  reversed (@thomasp85, #4210)
  
* Fix bug in `guide_coloursteps()` that would repeat the terminal bins if the
  breaks coincided with the limits of the scale (@thomasp85, #4019)

* Make sure that default labels from default mappings doesn't overwrite default
  labels from explicit mappings (@thomasp85, #2406)

* Fix bug in `labeller()` where parsing was turned off if `.multiline = FALSE`
  (@thomasp85, #4084)
  
* Make sure `label_bquote()` has access to the calling environment when 
  evaluating the labels (@thomasp85, #4141)

* Fix a bug in the layer implementation that introduced a new state after the 
  first render which could lead to a different look when rendered the second 
  time (@thomasp85, #4204)

* Fix a bug in legend justification where justification was lost of the legend
  dimensions exceeded the available size (@thomasp85, #3635)

* Fix a bug in `position_dodge2()` where `NA` values in thee data would cause an
  error (@thomasp85, #2905)

* Make sure `position_jitter()` creates the same jittering independent of 
  whether it is called by name or with constructor (@thomasp85, #2507)

* Fix a bug in `position_jitter()` where different jitters would be applied to 
  different position aesthetics of the same axis (@thomasp85, #2941)
  
* Fix a bug in `qplot()` when supplying `c(NA, NA)` as axis limits 
  (@thomasp85, #4027)
  
* Remove cross-inheritance of default discrete colour/fill scales and check the
  type and aesthetic of function output if `type` is a function 
  (@thomasp85, #4149)

* Fix bug in `scale_[x|y]_date()` where custom breaks functions that resulted in
  fractional dates would get misaligned (@thomasp85, #3965)
  
* Fix bug in `scale_[x|y]_datetime()` where a specified timezone would be 
  ignored by the scale (@thomasp85, #4007)
  
* Fix issue in `sec_axis()` that would throw warnings in the absence of any 
  secondary breaks (@thomasp85, #4368)

* `stat_bin()`'s computed variable `width` is now documented (#3522).
  
* `stat_count()` now computes width based on the full dataset instead of per 
  group (@thomasp85, #2047)

* Extended `stat_ecdf()` to calculate the cdf from either x or y instead from y 
  only (@jgjl, #4005)
  
* Fix a bug in `stat_summary_bin()` where one more than the requested number of
  bins would be created (@thomasp85, #3824)

* Only drop groups in `stat_ydensity()` when there are fewer than two data 
  points and throw a warning (@andrewwbutler, #4111).

* Fixed a bug in strip assembly when theme has `strip.text = element_blank()`
  and plots are faceted with multi-layered strips (@teunbrand, #4384).
  
* Using `theme(aspect.ratio = ...)` together with free space in `facet_grid()`
  now correctly throws an error (@thomasp85, #3834)

* Fixed a bug in `labeller()` so that `.default` is passed to `as_labeller()`
  when labellers are specified by naming faceting variables. (@waltersom, #4031)
  
* Updated style for example code (@rjake, #4092)

* ggplot2 now requires R >= 3.3 (#4247).

* ggplot2 now uses `rlang::check_installed()` to check if a suggested package is
  installed, which will offer to install the package before continuing (#4375, 
  @malcolmbarrett)

* Improved error with hint when piping a `ggplot` object into a facet function
  (#4379, @mitchelloharawild).

# ggplot2 3.3.3
This is a small patch release mainly intended to address changes in R and CRAN.
It further changes the licensing model of ggplot2 to an MIT license.

* Update the ggplot2 licence to an MIT license (#4231, #4232, #4233, and #4281)

* Use vdiffr conditionally so ggplot2 can be tested on systems without vdiffr

* Update tests to work with the new `all.equal()` defaults in R >4.0.3

* Fixed a bug that `guide_bins()` mistakenly ignore `override.aes` argument
  (@yutannihilation, #4085).

# ggplot2 3.3.2
This is a small release focusing on fixing regressions introduced in 3.3.1.

* Added an `outside` option to `annotation_logticks()` that places tick marks
  outside of the plot bounds. (#3783, @kbodwin)

* `annotation_raster()` adds support for native rasters. For large rasters,
  native rasters render significantly faster than arrays (@kent37, #3388)
  
* Facet strips now have dedicated position-dependent theme elements 
  (`strip.text.x.top`, `strip.text.x.bottom`, `strip.text.y.left`, 
  `strip.text.y.right`) that inherit from `strip.text.x` and `strip.text.y`, 
  respectively. As a consequence, some theme stylings now need to be applied to 
  the position-dependent elements rather than to the parent elements. This 
  change was already introduced in ggplot2 3.3.0 but not listed in the 
  changelog. (@thomasp85, #3683)

* Facets now handle layers containing no data (@yutannihilation, #3853).
  
* A newly added geom `geom_density_2d_filled()` and associated stat 
  `stat_density_2d_filled()` can draw filled density contours
  (@clauswilke, #3846).

* A newly added `geom_function()` is now recommended to use in conjunction
  with/instead of `stat_function()`. In addition, `stat_function()` now
  works with transformed y axes, e.g. `scale_y_log10()`, and in plots
  containing no other data or layers (@clauswilke, #3611, #3905, #3983).

* Fixed a bug in `geom_sf()` that caused problems with legend-type
  autodetection (@clauswilke, #3963).
  
* Support graphics devices that use the `file` argument instead of `fileneame` 
  in `ggsave()` (@bwiernik, #3810)
  
* Default discrete color scales are now configurable through the `options()` of 
  `ggplot2.discrete.colour` and `ggplot2.discrete.fill`. When set to a character 
  vector of colour codes (or list of character vectors)  with sufficient length, 
  these colours are used for the default scale. See `help(scale_colour_discrete)` 
  for more details and examples (@cpsievert, #3833).

* Default continuous colour scales (i.e., the `options()` 
  `ggplot2.continuous.colour` and `ggplot2.continuous.fill`, which inform the 
  `type` argument of `scale_fill_continuous()` and `scale_colour_continuous()`) 
  now accept a function, which allows more control over these default 
  `continuous_scale()`s (@cpsievert, #3827).

* A bug was fixed in `stat_contour()` when calculating breaks based on 
  the `bins` argument (@clauswilke, #3879, #4004).
  
* Data columns can now contain `Vector` S4 objects, which are widely used in the 
  Bioconductor project. (@teunbrand, #3837)

# ggplot2 3.3.1

This is a small release with no code change. It removes all malicious links to a 
site that got hijacked from the readme and pkgdown site.

# ggplot2 3.3.0

This is a minor release but does contain a range of substantial new features, 
along with the standard bug fixes. The release contains a few visual breaking
changes, along with breaking changes for extension developers due to a shift in
internal representation of the position scales and their axes. No user breaking
changes are included.

This release also adds Dewey Dunnington (@paleolimbot) to the core team.

## Breaking changes
There are no user-facing breaking changes, but a change in some internal 
representations that extension developers may have relied on, along with a few 
breaking visual changes which may cause visual tests in downstream packages to 
fail.

* The `panel_params` field in the `Layout` now contains a list of list of 
  `ViewScale` objects, describing the trained coordinate system scales, instead
  of the list object used before. Any extensions that use this field will likely
  break, as will unit tests that checks aspects of this.

* `element_text()` now issues a warning when vectorized arguments are provided, 
  as in `colour = c("red", "green", "blue")`. Such use is discouraged and not 
  officially supported (@clauswilke, #3492).

* Changed `theme_grey()` setting for legend key so that it creates no border 
  (`NA`) rather than drawing a white one. (@annennenne, #3180)

* `geom_ribbon()` now draws separate lines for the upper and lower intervals if
  `colour` is mapped. Similarly, `geom_area()` and `geom_density()` now draw
  the upper lines only in the same case by default. If you want old-style full
  stroking, use `outline.type = "full"` (@yutannihilation, #3503 / @thomasp85, #3708).

## New features

* The evaluation time of aesthetics can now be controlled to a finer degree. 
  `after_stat()` supersedes the use of `stat()` and `..var..`-notation, and is
  joined by `after_scale()` to allow for mapping to scaled aesthetic values. 
  Remapping of the same aesthetic is now supported with `stage()`, so you can 
  map a data variable to a stat aesthetic, and remap the same aesthetic to 
  something else after statistical transformation (@thomasp85, #3534)

* All `coord_*()` functions with `xlim` and `ylim` arguments now accept
  vectors with `NA` as a placeholder for the minimum or maximum value
  (e.g., `ylim = c(0, NA)` would zoom the y-axis from 0 to the 
  maximum value observed in the data). This mimics the behaviour
  of the `limits` argument in continuous scale functions
  (@paleolimbot, #2907).

* Allowed reversing of discrete scales by re-writing `get_limits()` 
  (@AnneLyng, #3115)
  
* All geoms and stats that had a direction (i.e. where the x and y axes had 
  different interpretation), can now freely choose their direction, instead of
  relying on `coord_flip()`. The direction is deduced from the aesthetic 
  mapping, but can also be specified directly with the new `orientation` 
  argument (@thomasp85, #3506).
  
* Position guides can now be customized using the new `guide_axis()`, which can 
  be passed to position `scale_*()` functions or via `guides()`. The new axis 
  guide (`guide_axis()`) comes with arguments `check.overlap` (automatic removal 
  of overlapping labels), `angle` (easy rotation of axis labels), and
  `n.dodge` (dodge labels into multiple rows/columns) (@paleolimbot, #3322).
  
* A new scale type has been added, that allows binning of aesthetics at the 
  scale level. It has versions for both position and non-position aesthetics and
  comes with two new guides (`guide_bins` and `guide_coloursteps`) 
  (@thomasp85, #3096)
  
* `scale_x_continuous()` and `scale_y_continuous()` gains an `n.breaks` argument
  guiding the number of automatic generated breaks (@thomasp85, #3102)

* Added `stat_contour_filled()` and `geom_contour_filled()`, which compute 
  and draw filled contours of gridded data (@paleolimbot, #3044). 
  `geom_contour()` and `stat_contour()` now use the isoband package
  to compute contour lines. The `complete` parameter (which was undocumented
  and has been unused for at least four years) was removed (@paleolimbot, #3044).
  
* Themes have gained two new parameters, `plot.title.position` and 
  `plot.caption.position`, that can be used to customize how plot
  title/subtitle and plot caption are positioned relative to the overall plot
  (@clauswilke, #3252).

## Extensions
  
* `Geom` now gains a `setup_params()` method in line with the other ggproto
  classes (@thomasp85, #3509)

* The newly added function `register_theme_elements()` now allows developers
  of extension packages to define their own new theme elements and place them
  into the ggplot2 element tree (@clauswilke, #2540).

## Minor improvements and bug fixes

* `coord_trans()` now draws second axes and accepts `xlim`, `ylim`,
  and `expand` arguments to bring it up to feature parity with 
  `coord_cartesian()`. The `xtrans` and `ytrans` arguments that were 
  deprecated in version 1.0.1 in favour of `x` and `y` 
  were removed (@paleolimbot, #2990).

* `coord_trans()` now calculates breaks using the expanded range 
  (previously these were calculated using the unexpanded range, 
  which resulted in differences between plots made with `coord_trans()`
  and those made with `coord_cartesian()`). The expansion for discrete axes 
  in `coord_trans()` was also updated such that it behaves identically
  to that in `coord_cartesian()` (@paleolimbot, #3338).

* `expand_scale()` was deprecated in favour of `expansion()` for setting
  the `expand` argument of `x` and `y` scales (@paleolimbot).

* `geom_abline()`, `geom_hline()`, and `geom_vline()` now issue 
  more informative warnings when supplied with set aesthetics
  (i.e., `slope`, `intercept`, `yintercept`, and/or `xintercept`)
  and mapped aesthetics (i.e., `data` and/or `mapping`).

* Fix a bug in `geom_raster()` that squeezed the image when it went outside 
  scale limits (#3539, @thomasp85)

* `geom_sf()` now determines the legend type automatically (@microly, #3646).
  
* `geom_sf()` now removes rows that can't be plotted due to `NA` aesthetics 
  (#3546, @thomasp85)

* `geom_sf()` now applies alpha to linestring geometries 
  (#3589, @yutannihilation).

* `gg_dep()` was deprecated (@perezp44, #3382).

* Added function `ggplot_add.by()` for lists created with `by()`, allowing such
  lists to be added to ggplot objects (#2734, @Maschette)

* ggplot2 no longer depends on reshape2, which means that it no longer 
  (recursively) needs plyr, stringr, or stringi packages.

* Increase the default `nbin` of `guide_colourbar()` to place the ticks more 
  precisely (#3508, @yutannihilation).

* `manual_scale()` now matches `values` with the order of `breaks` whenever
  `values` is an unnamed vector. Previously, unnamed `values` would match with
  the limits of the scale and ignore the order of any `breaks` provided. Note
  that this may change the appearance of plots that previously relied on the
  unordered behaviour (#2429, @idno0001).

* `scale_manual_*(limits = ...)` now actually limits the scale (#3262,
  @yutannihilation).

* Fix a bug when `show.legend` is a named logical vector 
  (#3461, @yutannihilation).

* Added weight aesthetic option to `stat_density()` and made scaling of 
  weights the default (@annennenne, #2902)
  
* `stat_density2d()` can now take an `adjust` parameter to scale the default 
  bandwidth. (#2860, @haleyjeppson)

* `stat_smooth()` uses `REML` by default, if `method = "gam"` and
  `gam`'s method is not specified (@ikosmidis, #2630).

* stacking text when calculating the labels and the y axis with
  `stat_summary()` now works (@ikosmidis, #2709)
  
* `stat_summary()` and related functions now support rlang-style lambda functions
  (#3568, @dkahle).

* The data mask pronoun, `.data`, is now stripped from default labels.

* Addition of partial themes to plots has been made more predictable;
  stepwise addition of individual partial themes is now equivalent to
  addition of multple theme elements at once (@clauswilke, #3039).

* Facets now don't fail even when some variable in the spec are not available
  in all layers (@yutannihilation, #2963).

# ggplot2 3.2.1

This is a patch release fixing a few regressions introduced in 3.2.0 as well as
fixing some unit tests that broke due to upstream changes.

* `position_stack()` no longer changes the order of the input data. Changes to 
  the internal behaviour of `geom_ribbon()` made this reordering problematic 
  with ribbons that spanned `y = 0` (#3471)
* Using `qplot()` with a single positional aesthetic will no longer title the
  non-specified scale as `"NULL"` (#3473)
* Fixes unit tests for sf graticule labels caused by changes to sf

# ggplot2 3.2.0

This is a minor release with an emphasis on internal changes to make ggplot2 
faster and more consistent. The few interface changes will only affect the 
aesthetics of the plot in minor ways, and will only potentially break code of
extension developers if they have relied on internals that have been changed. 
This release also sees the addition of Hiroaki Yutani (@yutannihilation) to the 
core developer team.

With the release of R 3.6, ggplot2 now requires the R version to be at least 3.2,
as the tidyverse is committed to support 5 major versions of R.

## Breaking changes

* Two patches (#2996 and #3050) fixed minor rendering problems. In most cases,
  the visual changes are so subtle that they are difficult to see with the naked
  eye. However, these changes are detected by the vdiffr package, and therefore
  any package developers who use vdiffr to test for visual correctness of ggplot2
  plots will have to regenerate all reference images.
  
* In some cases, ggplot2 now produces a warning or an error for code that previously
  produced plot output. In all these cases, the previous plot output was accidental,
  and the plotting code uses the ggplot2 API in a way that would lead to undefined
  behavior. Examples include a missing `group` aesthetic in `geom_boxplot()` (#3316),
  annotations across multiple facets (#3305), and not using aesthetic mappings when
  drawing ribbons with `geom_ribbon()` (#3318).

## New features

* This release includes a range of internal changes that speeds up plot 
  generation. None of the changes are user facing and will not break any code,
  but in general ggplot2 should feel much faster. The changes includes, but are
  not limited to:
  
  - Caching ascent and descent dimensions of text to avoid recalculating it for
    every title.
  
  - Using a faster data.frame constructor as well as faster indexing into 
    data.frames
    
  - Removing the plyr dependency, replacing plyr functions with faster 
    equivalents.

* `geom_polygon()` can now draw polygons with holes using the new `subgroup` 
  aesthetic. This functionality requires R 3.6.0 (@thomasp85, #3128)

* Aesthetic mappings now accept functions that return `NULL` (@yutannihilation,
  #2997).

* `stat_function()` now accepts rlang/purrr style anonymous functions for the 
  `fun` parameter (@dkahle, #3159).

* `geom_rug()` gains an "outside" option to allow for moving the rug tassels to 
  outside the plot area (@njtierney, #3085) and a `length` option to allow for 
  changing the length of the rug lines (@daniel-wells, #3109). 
  
* All geoms now take a `key_glyph` paramter that allows users to customize
  how legend keys are drawn (@clauswilke, #3145). In addition, a new key glyph
  `timeseries` is provided to draw nice legends for time series
  (@mitchelloharawild, #3145).

## Extensions

* Layers now have a new member function `setup_layer()` which is called at the
  very beginning of the plot building process and which has access to the 
  original input data and the plot object being built. This function allows the 
  creation of custom layers that autogenerate aesthetic mappings based on the 
  input data or that filter the input data in some form. For the time being, this
  feature is not exported, but it has enabled the development of a new layer type,
  `layer_sf()` (see next item). Other special-purpose layer types may be added
  in the future (@clauswilke, #2872).
  
* A new layer type `layer_sf()` can auto-detect and auto-map sf geometry
  columns in the data. It should be used by extension developers who are writing
  new sf-based geoms or stats (@clauswilke, #3232).

* `x0` and `y0` are now recognized positional aesthetics so they will get scaled 
  if used in extension geoms and stats (@thomasp85, #3168)
  
* Continuous scale limits now accept functions which accept the default
  limits and return adjusted limits. This makes it possible to write
  a function that e.g. ensures the limits are always a multiple of 100,
  regardless of the data (@econandrew, #2307).

## Minor improvements and bug fixes

* `cut_width()` now accepts `...` to pass further arguments to `base::cut.default()`
   like `cut_number()` and `cut_interval()` already did (@cderv, #3055)

* `coord_map()` now can have axes on the top and right (@karawoo, #3042).

* `coord_polar()` now correctly rescales the secondary axis (@linzi-sg, #3278)

* `coord_sf()`, `coord_map()`, and `coord_polar()` now squash `-Inf` and `Inf`
  into the min and max of the plot (@yutannihilation, #2972).

* `coord_sf()` graticule lines are now drawn in the same thickness as panel grid 
  lines in `coord_cartesian()`, and seting panel grid lines to `element_blank()` 
  now also works in `coord_sf()` 
  (@clauswilke, #2991, #2525).

* `economics` data has been regenerated. This leads to some changes in the
  values of all columns (especially in `psavert`), but more importantly, strips 
  the grouping attributes from `economics_long`.

* `element_line()` now fills closed arrows (@yutannihilation, #2924).

* Facet strips on the left side of plots now have clipping turned on, preventing
  text from running out of the strip and borders from looking thicker than for
  other strips (@karawoo, #2772 and #3061).

* ggplot2 now works in Turkish locale (@yutannihilation, #3011).

* Clearer error messages for inappropriate aesthetics (@clairemcwhite, #3060).

* ggplot2 no longer attaches any external packages when using functions that 
  depend on packages that are suggested but not imported by ggplot2. The 
  affected functions include `geom_hex()`, `stat_binhex()`, 
  `stat_summary_hex()`, `geom_quantile()`, `stat_quantile()`, and `map_data()` 
  (@clauswilke, #3126).
  
* `geom_area()` and `geom_ribbon()` now sort the data along the x-axis in the 
  `setup_data()` method rather than as part of `draw_group()` (@thomasp85, 
  #3023)

* `geom_hline()`, `geom_vline()`, and `geom_abline()` now throw a warning if the 
  user supplies both an `xintercept`, `yintercept`, or `slope` value and a 
  mapping (@RichardJActon, #2950).

* `geom_rug()` now works with `coord_flip()` (@has2k1, #2987).

* `geom_violin()` no longer throws an error when quantile lines fall outside 
  the violin polygon (@thomasp85, #3254).

* `guide_legend()` and `guide_colorbar()` now use appropriate spacing between legend
  key glyphs and legend text even if the legend title is missing (@clauswilke, #2943).

* Default labels are now generated more consistently; e.g., symbols no longer
  get backticks, and long expressions are abbreviated with `...`
  (@yutannihilation, #2981).

* All-`Inf` layers are now ignored for picking the scale (@yutannihilation, 
  #3184).
  
* Diverging Brewer colour palette now use the correct mid-point colour 
  (@dariyasydykova, #3072).
  
* `scale_color_continuous()` now points to `scale_colour_continuous()` so that 
  it will handle `type = "viridis"` as the documentation states (@hlendway, 
  #3079).

* `scale_shape_identity()` now works correctly with `guide = "legend"` 
  (@malcolmbarrett, #3029)
  
* `scale_continuous` will now draw axis line even if the length of breaks is 0
  (@thomasp85, #3257)

* `stat_bin()` will now error when the number of bins exceeds 1e6 to avoid 
  accidentally freezing the user session (@thomasp85).
  
* `sec_axis()` now places ticks accurately when using nonlinear transformations (@dpseidel, #2978).

* `facet_wrap()` and `facet_grid()` now automatically remove NULL from facet
  specs, and accept empty specs (@yutannihilation, #3070, #2986).

* `stat_bin()` now handles data with only one unique value (@yutannihilation 
  #3047).

* `sec_axis()` now accepts functions as well as formulas (@yutannihilation, #3031).

*   New theme elements allowing different ticks lengths for each axis. For instance,
    this can be used to have inwards ticks on the x-axis (`axis.ticks.length.x`) and
    outwards ticks on the y-axis (`axis.ticks.length.y`) (@pank, #2935).

* The arguments of `Stat*$compute_layer()` and `Position*$compute_layer()` are
  now renamed to always match the ones of `Stat$compute_layer()` and
  `Position$compute_layer()` (@yutannihilation, #3202).

* `geom_*()` and `stat_*()` now accepts purrr-style lambda notation
  (@yutannihilation, #3138).

* `geom_tile()` and `geom_rect()` now draw rectangles without notches at the
  corners. The style of the corner can be controlled by `linejoin` parameters
  (@yutannihilation, #3050).

# ggplot2 3.1.0

## Breaking changes

This is a minor release and breaking changes have been kept to a minimum. End users of 
ggplot2 are unlikely to encounter any issues. However, there are a few items that developers 
of ggplot2 extensions should be aware of. For additional details, see also the discussion 
accompanying issue #2890.

*   In non-user-facing internal code (specifically in the `aes()` function and in
    the `aesthetics` argument of scale functions), ggplot2 now always uses the British
    spelling for aesthetics containing the word "colour". When users specify a "color"
    aesthetic it is automatically renamed to "colour". This renaming is also applied
    to non-standard aesthetics that contain the word "color". For example, "point_color"
    is renamed to "point_colour". This convention makes it easier to support both
    British and American spelling for novel, non-standard aesthetics, but it may require
    some adjustment for packages that have previously introduced non-standard color
    aesthetics using American spelling. A new function `standardise_aes_names()` is
    provided in case extension writers need to perform this renaming in their own code
    (@clauswilke, #2649).

*   Functions that generate other functions (closures) now force the arguments that are
    used from the generated functions, to avoid hard-to-catch errors. This may affect
    some users of manual scales (such as `scale_colour_manual()`, `scale_fill_manual()`,
    etc.) who depend on incorrect behavior (@krlmlr, #2807).
    
*   `Coord` objects now have a function `backtransform_range()` that returns the
    panel range in data coordinates. This change may affect developers of custom coords,
    who now should implement this function. It may also affect developers of custom
    geoms that use the `range()` function. In some applications, `backtransform_range()`
    may be more appropriate (@clauswilke, #2821).


## New features

*   `coord_sf()` has much improved customization of axis tick labels. Labels can now
    be set manually, and there are two new parameters, `label_graticule` and
    `label_axes`, that can be used to specify which graticules to label on which side
    of the plot (@clauswilke, #2846, #2857, #2881).
    
*   Two new geoms `geom_sf_label()` and `geom_sf_text()` can draw labels and text
    on sf objects. Under the hood, a new `stat_sf_coordinates()` calculates the
    x and y coordinates from the coordinates of the sf geometries. You can customize
    the calculation method via `fun.geometry` argument (@yutannihilation, #2761).
    

## Minor improvements and fixes

*   `benchplot()` now uses tidy evaluation (@dpseidel, #2699).

*   The error message in `compute_aesthetics()` now only provides the names of
    aesthetics with mismatched lengths, rather than all aesthetics (@karawoo,
    #2853).

*   For faceted plots, data is no longer internally reordered. This makes it
    safer to feed data columns into `aes()` or into parameters of geoms or
    stats. However, doing so remains discouraged (@clauswilke, #2694).

*   `coord_sf()` now also understands the `clip` argument, just like the other
    coords (@clauswilke, #2938).

*   `fortify()` now displays a more informative error message for
    `grouped_df()` objects when dplyr is not installed (@jimhester, #2822).

*   All `geom_*()` now display an informative error message when required 
    aesthetics are missing (@dpseidel, #2637 and #2706).

*   `geom_boxplot()` now understands the `width` parameter even when used with
    a non-standard stat, such as `stat_identity()` (@clauswilke, #2893).
    
*  `geom_hex()` now understands the `size` and `linetype` aesthetics
   (@mikmart, #2488).
    
*   `geom_hline()`, `geom_vline()`, and `geom_abline()` now work properly
    with `coord_trans()` (@clauswilke, #2149, #2812).
    
*   `geom_text(..., parse = TRUE)` now correctly renders the expected number of
    items instead of silently dropping items that are empty expressions, e.g.
    the empty string "". If an expression spans multiple lines, we take just
    the first line and drop the rest. This same issue is also fixed for
    `geom_label()` and the axis labels for `geom_sf()` (@slowkow, #2867).

*   `geom_sf()` now respects `lineend`, `linejoin`, and `linemitre` parameters 
    for lines and polygons (@alistaire47, #2826).
    
*   `ggsave()` now exits without creating a new graphics device if previously
    none was open (@clauswilke, #2363).

*   `labs()` now has named arguments `title`, `subtitle`, `caption`, and `tag`.
    Also, `labs()` now accepts tidyeval (@yutannihilation, #2669).

*   `position_nudge()` is now more robust and nudges only in the direction
    requested. This enables, for example, the horizontal nudging of boxplots
    (@clauswilke, #2733).

*   `sec_axis()` and `dup_axis()` now return appropriate breaks for the secondary
    axis when applied to log transformed scales (@dpseidel, #2729).

*   `sec_axis()` now works as expected when used in combination with tidy eval
    (@dpseidel, #2788).

*   `scale_*_date()`, `scale_*_time()` and `scale_*_datetime()` can now display 
    a secondary axis that is a __one-to-one__ transformation of the primary axis,
    implemented using the `sec.axis` argument to the scale constructor 
    (@dpseidel, #2244).
    
*   `stat_contour()`, `stat_density2d()`, `stat_bin2d()`,  `stat_binhex()`
    now calculate normalized statistics including `nlevel`, `ndensity`, and
    `ncount`. Also, `stat_density()` now includes the calculated statistic 
    `nlevel`, an alias for `scaled`, to better match the syntax of `stat_bin()`
    (@bjreisman, #2679).

# ggplot2 3.0.0

## Breaking changes

*   ggplot2 now supports/uses tidy evaluation (as described below). This is a 
    major change and breaks a number of packages; we made this breaking change 
    because it is important to make ggplot2 more programmable, and to be more 
    consistent with the rest of the tidyverse. The best general (and detailed)
    introduction to tidy evaluation can be found in the meta programming
    chapters in [Advanced R](https://adv-r.hadley.nz).
    
    The primary developer facing change is that `aes()` now contains 
    quosures (expression + environment pairs) rather than symbols, and you'll 
    need to take a different approach to extracting the information you need. 
    A common symptom of this change are errors "undefined columns selected" or 
    "invalid 'type' (list) of argument" (#2610). As in the previous version,
    constants (like `aes(x = 1)` or `aes(colour = "smoothed")`) are stored
    as is.
    
    In this version of ggplot2, if you need to describe a mapping in a string, 
    use `quo_name()` (to generate single-line strings; longer expressions may 
    be abbreviated) or `quo_text()` (to generate non-abbreviated strings that
    may span multiple lines). If you do need to extract the value of a variable
    instead use `rlang::eval_tidy()`. You may want to condition on 
    `(packageVersion("ggplot2") <= "2.2.1")` so that your code can work with
    both released and development versions of ggplot2.
    
    We recognise that this is a big change and if you're not already familiar
    with rlang, there's a lot to learn. If you are stuck, or need any help,
    please reach out on <https://community.rstudio.com>.

*   Error: Column `y` must be a 1d atomic vector or a list

    Internally, ggplot2 now uses `as.data.frame(tibble::as_tibble(x))` to
    convert a list into a data frame. This improves ggplot2's support for
    list-columns (needed for sf support), at a small cost: you can no longer
    use matrix-columns. Note that unlike tibble we still allow column vectors
    such as returned by `base::scale()` because of their widespread use.

*   Error: More than one expression parsed
  
    Previously `aes_string(x = c("a", "b", "c"))` silently returned 
    `aes(x = a)`. Now this is a clear error.

*   Error: `data` must be uniquely named but has duplicate columns
  
    If layer data contains columns with identical names an error will be 
    thrown. In earlier versions the first occurring column was chosen silently,
    potentially masking that the wrong data was chosen.

*   Error: Aesthetics must be either length 1 or the same as the data
    
    Layers are stricter about the columns they will combine into a single
    data frame. Each aesthetic now must be either the same length as the data
    frame or a single value. This makes silent recycling errors much less likely.

*   Error: `coord_*` doesn't support free scales 
   
    Free scales only work with selected coordinate systems; previously you'd
    get an incorrect plot.

*   Error in f(...) : unused argument (range = c(0, 1))

    This is because the `oob` argument to scale has been set to a function
    that only takes a single argument; it needs to take two arguments
    (`x`, and `range`). 

*   Error: unused argument (output)
  
    The function `guide_train()` now has an optional parameter `aesthetic`
    that allows you to override the `aesthetic` setting in the scale.
    To make your code work with the both released and development versions of 
    ggplot2 appropriate, add `aesthetic = NULL` to the `guide_train()` method
    signature.
    
    ```R
    # old
    guide_train.legend <- function(guide, scale) {...}
    
    # new 
    guide_train.legend <- function(guide, scale, aesthetic = NULL) {...}
    ```
    
    Then, inside the function, replace `scale$aesthetics[1]`,
    `aesthetic %||% scale$aesthetics[1]`. (The %||% operator is defined in the 
    rlang package).
    
    ```R
    # old
    setNames(list(scale$map(breaks)), scale$aesthetics[1])

    # new
    setNames(list(scale$map(breaks)), aesthetic %||% scale$aesthetics[1])
    ```

*   The long-deprecated `subset` argument to `layer()` has been removed.

## Tidy evaluation

* `aes()` now supports quasiquotation so that you can use `!!`, `!!!`,
  and `:=`. This replaces `aes_()` and `aes_string()` which are now
  soft-deprecated (but will remain around for a long time).

* `facet_wrap()` and `facet_grid()` now support `vars()` inputs. Like
  `dplyr::vars()`, this helper quotes its inputs and supports
  quasiquotation. For instance, you can now supply faceting variables
  like this: `facet_wrap(vars(am, cyl))` instead of 
  `facet_wrap(~am + cyl)`. Note that the formula interface is not going 
  away and will not be deprecated. `vars()` is simply meant to make it 
  easier to create functions around `facet_wrap()` and `facet_grid()`.

  The first two arguments of `facet_grid()` become `rows` and `cols`
  and now support `vars()` inputs. Note however that we took special
  care to ensure complete backward compatibility. With this change
  `facet_grid(vars(cyl), vars(am, vs))` is equivalent to
  `facet_grid(cyl ~ am + vs)`, and `facet_grid(cols = vars(am, vs))` is
  equivalent to `facet_grid(. ~ am + vs)`.

  One nice aspect of the new interface is that you can now easily
  supply names: `facet_grid(vars(Cylinder = cyl), labeller =
  label_both)` will give nice label titles to the facets. Of course,
  those names can be unquoted with the usual tidy eval syntax.

### sf

* ggplot2 now has full support for sf with `geom_sf()` and `coord_sf()`:

  ```r
  nc <- sf::st_read(system.file("shape/nc.shp", package = "sf"), quiet = TRUE)
  ggplot(nc) +
    geom_sf(aes(fill = AREA))
  ```
  It supports all simple features, automatically aligns CRS across layers, sets
  up the correct aspect ratio, and draws a graticule.

## New features

* ggplot2 now works on R 3.1 onwards, and uses the 
  [vdiffr](https://github.com/r-lib/vdiffr) package for visual testing.

* In most cases, accidentally using `%>%` instead of `+` will generate an 
  informative error (#2400).

* New syntax for calculated aesthetics. Instead of using `aes(y = ..count..)` 
  you can (and should!) use `aes(y = stat(count))`. `stat()` is a real function 
  with documentation which hopefully will make this part of ggplot2 less 
  confusing (#2059).
  
  `stat()` is particularly nice for more complex calculations because you 
  only need to specify it once: `aes(y = stat(count / max(count)))`,
  rather than `aes(y = ..count.. / max(..count..))`
  
* New `tag` label for adding identification tags to plots, typically used for 
  labelling a subplot with a letter. Add a tag with `labs(tag = "A")`, style it 
  with the `plot.tag` theme element, and control position with the
  `plot.tag.position` theme setting (@thomasp85).

### Layers: geoms, stats, and position adjustments

* `geom_segment()` and `geom_curve()` have a new `arrow.fill` parameter which 
  allows you to specify a separate fill colour for closed arrowheads 
  (@hrbrmstr and @clauswilke, #2375).

* `geom_point()` and friends can now take shapes as strings instead of integers,
  e.g. `geom_point(shape = "diamond")` (@daniel-barnett, #2075).

* `position_dodge()` gains a `preserve` argument that allows you to control
  whether the `total` width at each `x` value is preserved (the current 
  default), or ensure that the width of a `single` element is preserved
  (what many people want) (#1935).

* New `position_dodge2()` provides enhanced dodging for boxplots. Compared to
  `position_dodge()`, `position_dodge2()` compares `xmin` and `xmax` values  
  to determine which elements overlap, and spreads overlapping elements evenly
  within the region of overlap. `position_dodge2()` is now the default position
  adjustment for `geom_boxplot()`, because it handles `varwidth = TRUE`, and 
  will be considered for other geoms in the future.
  
  The `padding` parameter adds a small amount of padding between elements 
  (@karawoo, #2143) and a `reverse` parameter allows you to reverse the order 
  of placement (@karawoo, #2171).
  
* New `stat_qq_line()` makes it easy to add a simple line to a Q-Q plot, which 
  makes it easier to judge the fit of the theoretical distribution 
  (@nicksolomon).

### Scales and guides

* Improved support for mapping date/time variables to `alpha`, `size`, `colour`, 
  and `fill` aesthetics, including `date_breaks` and `date_labels` arguments 
  (@karawoo, #1526), and new `scale_alpha()` variants (@karawoo, #1526).

* Improved support for ordered factors. Ordered factors throw a warning when 
  mapped to shape (unordered factors do not), and do not throw warnings when 
  mapped to size or alpha (unordered factors do). Viridis is used as the 
  default colour and fill scale for ordered factors (@karawoo, #1526).

* The `expand` argument of `scale_*_continuous()` and `scale_*_discrete()`
  now accepts separate expansion values for the lower and upper range
  limits. The expansion limits can be specified using the convenience
  function `expand_scale()`.
  
  Separate expansion limits may be useful for bar charts, e.g. if one
  wants the bottom of the bars to be flush with the x axis but still 
  leave some (automatically calculated amount of) space above them:
  
    ```r
    ggplot(mtcars) +
        geom_bar(aes(x = factor(cyl))) +
        scale_y_continuous(expand = expand_scale(mult = c(0, .1)))
    ```
  
  It can also be useful for line charts, e.g. for counts over time,
  where one wants to have a ’hard’ lower limit of y = 0 but leave the
  upper limit unspecified (and perhaps differing between panels), with
  some extra space above the highest point on the line (with symmetrical 
  limits, the extra space above the highest point could in some cases 
  cause the lower limit to be negative).
  
  The old syntax for the `expand` argument will, of course, continue
  to work (@huftis, #1669).

* `scale_colour_continuous()` and `scale_colour_gradient()` are now controlled 
  by global options `ggplot2.continuous.colour` and `ggplot2.continuous.fill`. 
  These can be set to `"gradient"` (the default) or `"viridis"` (@karawoo).

* New `scale_colour_viridis_c()`/`scale_fill_viridis_c()` (continuous) and
  `scale_colour_viridis_d()`/`scale_fill_viridis_d()` (discrete) make it
  easy to use Viridis colour scales (@karawoo, #1526).

* Guides for `geom_text()` now accept custom labels with 
  `guide_legend(override.aes = list(label = "foo"))` (@brianwdavis, #2458).

### Margins

* Strips gain margins on all sides by default. This means that to fully justify
  text to the edge of a strip, you will need to also set the margins to 0
  (@karawoo).

* Rotated strip labels now correctly understand `hjust` and `vjust` parameters
  at all angles (@karawoo).

* Strip labels now understand justification relative to the direction of the
  text, meaning that in y facets, the strip text can be placed at either end of
  the strip using `hjust` (@karawoo).

* Legend titles and labels get a little extra space around them, which 
  prevents legend titles from overlapping the legend at large font sizes 
  (@karawoo, #1881).

## Extension points

* New `autolayer()` S3 generic (@mitchelloharawild, #1974). This is similar
  to `autoplot()` but produces layers rather than complete plots.

* Custom objects can now be added using `+` if a `ggplot_add` method has been
  defined for the class of the object (@thomasp85).

* Theme elements can now be subclassed. Add a `merge_element` method to control
  how properties are inherited from the parent element. Add an `element_grob` 
  method to define how elements are rendered into grobs (@thomasp85, #1981).

* Coords have gained new extension mechanisms.
  
    If you have an existing coord extension, you will need to revise the
    specification of the `train()` method. It is now called 
    `setup_panel_params()` (better reflecting what it actually does) and now 
    has arguments `scale_x`, and `scale_y` (the x and y scales respectively) 
    and `param`, a list of plot specific parameters generated by 
    `setup_params()`.

    What was formerly called `scale_details` (in coords), `panel_ranges` 
    (in layout) and `panel_scales` (in geoms) are now consistently called
    `panel_params` (#1311). These are parameters of the coord that vary from
    panel to panel.

* `ggplot_build()` and `ggplot_gtable()` are now generics, so ggplot-subclasses 
  can define additional behavior during the build stage.

* `guide_train()`, `guide_merge()`, `guide_geom()`, and `guide_gengrob()`
  are now exported as they are needed if you want to design your own guide.
  They are not currently documented; use at your own risk (#2528).

* `scale_type()` generic is now exported and documented. Use this if you 
  want to extend ggplot2 to work with a new type of vector.

## Minor bug fixes and improvements

### Faceting

* `facet_grid()` gives a more informative error message if you try to use
  a variable in both rows and cols (#1928).

* `facet_grid()` and `facet_wrap()` both give better error messages if you
  attempt to use an unsupported coord with free scales (#2049).

* `label_parsed()` works once again (#2279).

* You can now style the background of horizontal and vertical strips
  independently with `strip.background.x` and `strip.background.y` 
  theme settings (#2249).

### Scales

* `discrete_scale()` documentation now inherits shared definitions from 
  `continuous_scale()` (@alistaire47, #2052).

* `guide_colorbar()` shows all colours of the scale (@has2k1, #2343).

* `scale_identity()` once again produces legends by default (#2112).

* Tick marks for secondary axes with strong transformations are more 
  accurately placed (@thomasp85, #1992).

* Missing line types now reliably generate missing lines (with standard 
  warning) (#2206).

* Legends now ignore set aesthetics that are not length one (#1932).

* All colour and fill scales now have an `aesthetics` argument that can
  be used to set the aesthetic(s) the scale works with. This makes it
  possible to apply a colour scale to both colour and fill aesthetics
  at the same time, via `aesthetics = c("colour", "fill")` (@clauswilke).
  
* Three new generic scales work with any aesthetic or set of aesthetics: 
  `scale_continuous_identity()`, `scale_discrete_identity()`, and
  `scale_discrete_manual()` (@clauswilke).

* `scale_*_gradient2()` now consistently omits points outside limits by 
  rescaling after the limits are enforced (@foo-bar-baz-qux, #2230).

### Layers

* `geom_label()` now correctly produces unbordered labels when `label.size` 
  is 0, even when saving to PDF (@bfgray3, #2407).

* `layer()` gives considerably better error messages for incorrectly specified
  `geom`, `stat`, or `position` (#2401).

* In all layers that use it, `linemitre` now defaults to 10 (instead of 1)
  to better match base R.

* `geom_boxplot()` now supplies a default value if no `x` aesthetic is present
  (@foo-bar-baz-qux, #2110).

* `geom_density()` drops groups with fewer than two data points and throws a
  warning. For groups with two data points, density values are now calculated 
  with `stats::density` (@karawoo, #2127).

* `geom_segment()` now also takes a `linejoin` parameter. This allows more 
  control over the appearance of the segments, which is especially useful for 
  plotting thick arrows (@Ax3man, #774).

* `geom_smooth()` now reports the formula used when `method = "auto"` 
  (@davharris #1951). `geom_smooth()` now orders by the `x` aesthetic, making it 
  easier to pass pre-computed values without manual ordering (@izahn, #2028). It 
  also now knows it has `ymin` and `ymax` aesthetics (#1939). The legend 
  correctly reflects the status of the `se` argument when used with stats 
  other than the default (@clauswilke, #1546).

* `geom_tile()` now once again interprets `width` and `height` correctly 
  (@malcolmbarrett, #2510).

* `position_jitter()` and `position_jitterdodge()` gain a `seed` argument that
  allows the specification of a random seed for reproducible jittering 
  (@krlmlr, #1996 and @slowkow, #2445).

* `stat_density()` has better behaviour if all groups are dropped because they
  are too small (#2282).

* `stat_summary_bin()` now understands the `breaks` parameter (@karawoo, #2214).

* `stat_bin()` now accepts functions for `binwidth`. This allows better binning 
  when faceting along variables with different ranges (@botanize).

* `stat_bin()` and `geom_histogram()` now sum correctly when using the `weight` 
  aesthetic (@jiho, #1921).

* `stat_bin()` again uses correct scaling for the computed variable `ndensity` 
  (@timgoodman, #2324).

* `stat_bin()` and `stat_bin_2d()` now properly handle the `breaks` parameter 
  when the scales are transformed (@has2k1, #2366).

* `update_geom_defaults()` and `update_stat_defaults()` allow American 
  spelling of aesthetic parameters (@foo-bar-baz-qux, #2299).

* The `show.legend` parameter now accepts a named logical vector to hide/show
  only some aesthetics in the legend (@tutuchan, #1798).

* Layers now silently ignore unknown aesthetics with value `NULL` (#1909).

### Coords

* Clipping to the plot panel is now configurable, through a `clip` argument
  to coordinate systems, e.g. `coord_cartesian(clip = "off")` 
  (@clauswilke, #2536).

* Like scales, coordinate systems now give you a message when you're 
  replacing an existing coordinate system (#2264).

* `coord_polar()` now draws secondary axis ticks and labels 
  (@dylan-stark, #2072), and can draw the radius axis on the right 
  (@thomasp85, #2005).

* `coord_trans()` now generates a warning when a transformation generates 
  non-finite values (@foo-bar-baz-qux, #2147).

### Themes

* Complete themes now always override all elements of the default theme
  (@has2k1, #2058, #2079).

* Themes now set default grid colour in `panel.grid` rather than individually
  in `panel.grid.major` and `panel.grid.minor` individually. This makes it 
  slightly easier to customise the theme (#2352).

* Fixed bug when setting strips to `element_blank()` (@thomasp85). 

* Axes positioned on the top and to the right can now customize their ticks and
  lines separately (@thomasp85, #1899).

* Built-in themes gain parameters `base_line_size` and `base_rect_size` which 
  control the default sizes of line and rectangle elements (@karawoo, #2176).

* Default themes use `rel()` to set line widths (@baptiste).

* Themes were tweaked for visual consistency and more graceful behavior when 
  changing the base font size. All absolute heights or widths were replaced 
  with heights or widths that are proportional to the base font size. One 
  relative font size was eliminated (@clauswilke).
  
* The height of descenders is now calculated solely on font metrics and doesn't
  change with the specific letters in the string. This fixes minor alignment 
  issues with plot titles, subtitles, and legend titles (#2288, @clauswilke).

### Guides

* `guide_colorbar()` is more configurable: tick marks and color bar frame
  can now by styled with arguments `ticks.colour`, `ticks.linewidth`, 
  `frame.colour`, `frame.linewidth`, and `frame.linetype`
  (@clauswilke).
  
* `guide_colorbar()` now uses `legend.spacing.x` and `legend.spacing.y` 
  correctly, and it can handle multi-line titles. Minor tweaks were made to 
  `guide_legend()` to make sure the two legend functions behave as similarly as
  possible (@clauswilke, #2397 and #2398).
  
* The theme elements `legend.title` and `legend.text` now respect the settings 
  of `margin`, `hjust`, and `vjust` (@clauswilke, #2465, #1502).

* Non-angle parameters of `label.theme` or `title.theme` can now be set in 
  `guide_legend()` and `guide_colorbar()` (@clauswilke, #2544).

### Other

* `fortify()` gains a method for tbls (@karawoo, #2218).

* `ggplot` gains a method for `grouped_df`s that adds a `.group` variable,
  which computes a unique value for each group. Use it with 
  `aes(group = .group)` (#2351).

* `ggproto()` produces objects with class `c("ggproto", "gg")`, allowing for
  a more informative error message when adding layers, scales, or other ggproto 
  objects (@jrnold, #2056).

* `ggsave()`'s DPI argument now supports 3 string options: "retina" (320
  DPI), "print" (300 DPI), and "screen" (72 DPI) (@foo-bar-baz-qux, #2156).
  `ggsave()` now uses full argument names to avoid partial match warnings 
  (#2355), and correctly restores the previous graphics device when several
  graphics devices are open (#2363).

* `print.ggplot()` now returns the original ggplot object, instead of the 
  output from `ggplot_build()`. Also, the object returned from 
  `ggplot_build()` now has the class `"ggplot_built"` (#2034).

* `map_data()` now works even when purrr is loaded (tidyverse#66).

* New functions `summarise_layout()`, `summarise_coord()`, and 
  `summarise_layers()` summarise the layout, coordinate systems, and layers 
  of a built ggplot object (#2034, @wch). This provides a tested API that 
  (e.g.) shiny can depend on.

* Updated startup messages reflect new resources (#2410, @mine-cetinkaya-rundel).

# ggplot2 2.2.1

* Fix usage of `structure(NULL)` for R-devel compatibility (#1968).

# ggplot2 2.2.0

## Major new features

### Subtitle and caption

Thanks to @hrbrmstr plots now have subtitles and captions, which can be set with 
the `subtitle`  and `caption` arguments to `ggtitle()` and `labs()`. You can 
control their appearance with the theme settings `plot.caption` and 
`plot.subtitle`. The main plot title is now left-aligned to better work better 
with a subtitle. The caption is right-aligned (@hrbrmstr).

### Stacking

`position_stack()` and `position_fill()` now sort the stacking order to match 
grouping order. This allows you to control the order through grouping, and 
ensures that the default legend matches the plot (#1552, #1593). If you want the 
opposite order (useful if you have horizontal bars and horizontal legend), you 
can request reverse stacking by using `position = position_stack(reverse = TRUE)` 
(#1837).
  
`position_stack()` and `position_fill()` now accepts negative values which will 
create stacks extending below the x-axis (#1691).

`position_stack()` and `position_fill()` gain a `vjust` argument which makes it 
easy to (e.g.) display labels in the middle of stacked bars (#1821).

### Layers

`geom_col()` was added to complement `geom_bar()` (@hrbrmstr). It uses 
`stat="identity"` by default, making the `y` aesthetic mandatory. It does not 
support any other `stat_()` and does not provide fallback support for the 
`binwidth` parameter. Examples and references in other functions were updated to
demonstrate `geom_col()` usage. 

When creating a layer, ggplot2 will warn if you use an unknown aesthetic or an 
unknown parameter. Compared to the previous version, this is stricter for 
aesthetics (previously there was no message), and less strict for parameters 
(previously this threw an error) (#1585).

### Facetting

The facet system, as well as the internal panel class, has been rewritten in 
ggproto. Facets are now extendable in the same manner as geoms and stats, as 
described in `vignette("extending-ggplot2")`.

We have also added the following new features.
  
* `facet_grid()` and `facet_wrap()` now allow expressions in their faceting 
  formulas (@DanRuderman, #1596).

* When `facet_wrap()` results in an uneven number of panels, axes will now be
  drawn underneath the hanging panels (fixes #1607)

* Strips can now be freely positioned in `facet_wrap()` using the 
  `strip.position` argument (deprecates `switch`).

* The relative order of panel, strip, and axis can now be controlled with 
  the theme setting `strip.placement` that takes either `inside` (strip between 
  panel and axis) or `outside` (strip after axis).

* The theme option `panel.margin` has been deprecated in favour of 
  `panel.spacing` to more clearly communicate intent.

### Extensions

Unfortunately there was a major oversight in the construction of ggproto which 
lead to extensions capturing the super object at package build time, instead of 
at package run time (#1826). This problem has been fixed, but requires 
re-installation of all extension packages.

## Scales

* The position of x and y axes can now be changed using the `position` argument
  in `scale_x_*`and `scale_y_*` which can take `top` and `bottom`, and `left`
  and `right` respectively. The themes of top and right axes can be modified 
  using the `.top` and `.right` modifiers to `axis.text.*` and `axis.title.*`.

### Continuous scales

* `scale_x_continuous()` and `scale_y_continuous()` can now display a secondary 
  axis that is a __one-to-one__ transformation of the primary axis (e.g. degrees 
  Celcius to degrees Fahrenheit). The secondary axis will be positioned opposite 
  to the primary axis and can be controlled with the `sec.axis` argument to 
  the scale constructor.

* Scales worry less about having breaks. If no breaks can be computed, the
  plot will work instead of throwing an uninformative error (#791). This 
  is particularly helpful when you have facets with free scales, and not
  all panels contain data.

* Scales now warn when transformation introduces infinite values (#1696).

### Date time

* `scale_*_datetime()` now supports time zones. It will use the timezone 
  attached to the variable by default, but can be overridden with the 
  `timezone` argument.

* New `scale_x_time()` and `scale_y_time()` generate reasonable default
  breaks and labels for hms vectors (#1752).

### Discrete scales

The treatment of missing values by discrete scales has been thoroughly 
overhauled (#1584). The underlying principle is that we can naturally represent 
missing values on discrete variables (by treating just like another level), so 
by default we should. 

This principle applies to:

* character vectors
* factors with implicit NA
* factors with explicit NA

And to all scales (both position and non-position.)

Compared to the previous version of ggplot2, there are three main changes:

1.  `scale_x_discrete()` and `scale_y_discrete()` always show discrete NA,
    regardless of their source

1.  If present, `NA`s are shown in discrete legends.

1.  All discrete scales gain a `na.translate` argument that allows you to 
    control whether `NA`s are translated to something that can be visualised,
    or should be left as missing. Note that if you don't translate (i.e. 
    `na.translate = FALSE)` the missing values will passed on to the layer, 
    which will warning that it's dropping missing values. To suppress the
    warnings, you'll also need to add `na.rm = TRUE` to the layer call. 

There were also a number of other smaller changes

* Correctly use scale expansion factors.
* Don't preserve space for dropped levels (#1638).
* Only issue one warning when when asking for too many levels (#1674).
* Unicode labels work better on Windows (#1827).
* Warn when used with only continuous data (#1589)

## Themes

* The `theme()` constructor now has named arguments rather than ellipses. This 
  should make autocomplete substantially more useful. The documentation
  (including examples) has been considerably improved.
  
* Built-in themes are more visually homogeneous, and match `theme_grey` better.
  (@jiho, #1679)
  
* When computing the height of titles, ggplot2 now includes the height of the
  descenders (i.e. the bits of `g` and `y` that hang beneath the baseline). This 
  improves the margins around titles, particularly the y axis label (#1712).
  I have also very slightly increased the inner margins of axis titles, and 
  removed the outer margins. 

* Theme element inheritance is now easier to work with as modification now
  overrides default `element_blank` elements (#1555, #1557, #1565, #1567)
  
* Horizontal legends (i.e. legends on the top or bottom) are horizontally
  aligned by default (#1842). Use `legend.box = "vertical"` to switch back
  to the previous behaviour.
  
* `element_line()` now takes an `arrow` argument to specify arrows at the end of
  lines (#1740)

There were a number of tweaks to the theme elements that control legends:
  
* `legend.justification` now controls appearance will plotting the legend
  outside of the plot area. For example, you can use 
  `theme(legend.justification = "top")` to make the legend align with the 
  top of the plot.

* `panel.margin` and `legend.margin` have been renamed to `panel.spacing` and 
  `legend.spacing` respectively, to better communicate intent (they only
  affect spacing between legends and panels, not the margins around them)

* `legend.margin` now controls margin around individual legends.

* New `legend.box.background`, `legend.box.spacing`, and `legend.box.margin`
  control the background, spacing, and margin of the legend box (the region
  that contains all legends).

## Bug fixes and minor improvements

* ggplot2 now imports tibble. This ensures that all built-in datasets print 
  compactly even if you haven't explicitly loaded tibble or dplyr (#1677).

* Class of aesthetic mapping is preserved when adding `aes()` objects (#1624).

* `+.gg` now works for lists that include data frames.

* `annotation_x()` now works in the absense of global data (#1655)

* `geom_*(show.legend = FALSE)` now works for `guide_colorbar`.

* `geom_boxplot()` gains new `outlier.alpha` (@jonathan-g) and 
  `outlier.fill` (@schloerke, #1787) parameters to control the alpha/fill of
   outlier points independently of the alpha of the boxes. 

* `position_jitter()` (and hence `geom_jitter()`) now correctly computes 
  the jitter width/jitter when supplied by the user (#1775, @has2k1).

* `geom_contour()` more clearly describes what inputs it needs (#1577).

* `geom_curve()` respects the `lineend` parameter (#1852).

* `geom_histogram()` and `stat_bin()` understand the `breaks` parameter once 
  more. (#1665). The floating point adjustment for histogram bins is now 
  actually used - it was previously inadvertently ignored (#1651).

* `geom_violin()` no longer transforms quantile lines with the alpha aesthetic
  (@mnbram, #1714). It no longer errors when quantiles are requested but data
  have zero range (#1687). When `trim = FALSE` it once again has a nice 
  range that allows the density to reach zero (by extending the range 3 
  bandwidths to either side of the data) (#1700).

* `geom_dotplot()` works better when faceting and binning on the y-axis. 
  (#1618, @has2k1).
  
* `geom_hexbin()` once again supports `..density..` (@mikebirdgeneau, #1688).

* `geom_step()` gives useful warning if only one data point in layer (#1645).

* `layer()` gains new `check.aes` and `check.param` arguments. These allow
  geom/stat authors to optional suppress checks for known aesthetics/parameters.
  Currently this is used only in `geom_blank()` which powers `expand_limits()` 
  (#1795).

* All `stat_*()` display a better error message when required aesthetics are
  missing.
  
* `stat_bin()` and `stat_summary_hex()` now accept length 1 `binwidth` (#1610)

* `stat_density()` gains new argument `n`, which is passed to underlying function
  `stats::density` ("number of equally spaced points at which the
  density is to be estimated"). (@hbuschme)

* `stat_binhex()` now again returns `count` rather than `value` (#1747)

* `stat_ecdf()` respects `pad` argument (#1646).

* `stat_smooth()` once again informs you about the method it has chosen.
  It also correctly calculates the size of the largest group within facets.

* `x` and `y` scales are now symmetric regarding the list of
  aesthetics they accept: `xmin_final`, `xmax_final`, `xlower`,
  `xmiddle` and `xupper` are now valid `x` aesthetics.

* `Scale` extensions can now override the `make_title` and `make_sec_title` 
  methods to let the scale modify the axis/legend titles.

* The random stream is now reset after calling `.onAttach()` (#2409).

# ggplot2 2.1.0

## New features

* When mapping an aesthetic to a constant (e.g. 
  `geom_smooth(aes(colour = "loess")))`), the default guide title is the name 
  of the aesthetic (i.e. "colour"), not the value (i.e. "loess") (#1431).

* `layer()` now accepts a function as the data argument. The function will be
  applied to the data passed to the `ggplot()` function and must return a
  data.frame (#1527, @thomasp85). This is a more general version of the 
  deprecated `subset` argument.

* `theme_update()` now uses the `+` operator instead of `%+replace%`, so that
  unspecified values will no longer be `NULL`ed out. `theme_replace()`
  preserves the old behaviour if desired (@oneillkza, #1519). 

* `stat_bin()` has been overhauled to use the same algorithm as ggvis, which 
  has been considerably improved thanks to the advice of Randy Prium (@rpruim).
  This includes:
  
    * Better arguments and a better algorithm for determining the origin.
      You can now specify either `boundary` or the `center` of a bin.
      `origin` has been deprecated in favour of these arguments.
      
    * `drop` is deprecated in favour of `pad`, which adds extra 0-count bins
      at either end (needed for frequency polygons). `geom_histogram()` defaults 
      to `pad = FALSE` which considerably improves the default limits for 
      the histogram, especially when the bins are big (#1477).
      
    * The default algorithm does a (somewhat) better job at picking nice widths 
      and origins across a wider range of input data.
      
    * `bins = n` now gives a histogram with `n` bins, not `n + 1` (#1487).

## Bug fixes

* All `\donttest{}` examples run.

* All `geom_()` and `stat_()` functions now have consistent argument order:
  data + mapping, then geom/stat/position, then `...`, then specific arguments, 
  then arguments common to all layers (#1305). This may break code if you were
  previously relying on partial name matching, but in the long-term should make 
  ggplot2 easier to use. In particular, you can now set the `n` parameter
  in `geom_density2d()` without it partially matching `na.rm` (#1485).

* For geoms with both `colour` and `fill`, `alpha` once again only affects
  fill (Reverts #1371, #1523). This was causing problems for people.

* `facet_wrap()`/`facet_grid()` works with multiple empty panels of data 
  (#1445).

* `facet_wrap()` correctly swaps `nrow` and `ncol` when faceting vertically
  (#1417).

* `ggsave("x.svg")` now uses svglite to produce the svg (#1432).

* `geom_boxplot()` now understands `outlier.color` (#1455).

* `geom_path()` knows that "solid" (not just 1) represents a solid line (#1534).

* `geom_ribbon()` preserves missing values so they correctly generate a 
  gap in the ribbon (#1549).

* `geom_tile()` once again accepts `width` and `height` parameters (#1513). 
  It uses `draw_key_polygon()` for better a legend, including a coloured 
  outline (#1484).

* `layer()` now automatically adds a `na.rm` parameter if none is explicitly
  supplied.

* `position_jitterdodge()` now works on all possible dodge aesthetics, 
  e.g. `color`, `linetype` etc. instead of only based on `fill` (@bleutner)

* `position = "nudge"` now works (although it doesn't do anything useful)
  (#1428).

* The default scale for columns of class "AsIs" is now "identity" (#1518).

* `scale_*_discrete()` has better defaults when used with purely continuous
  data (#1542).

* `scale_size()` warns when used with categorical data.

* `scale_size()`, `scale_colour()`, and `scale_fill()` gain date and date-time
  variants (#1526).

* `stat_bin_hex()` and `stat_bin_summary()` now use the same underlying 
  algorithm so results are consistent (#1383). `stat_bin_hex()` now accepts
  a `weight` aesthetic. To be consistent with related stats, the output variable 
  from `stat_bin_hex()` is now value instead of count.

* `stat_density()` gains a `bw` parameter which makes it easy to get consistent 
   smoothing between facets (@jiho)

* `stat-density-2d()` no longer ignores the `h` parameter, and now accepts 
  `bins` and `binwidth` parameters to control the number of contours 
  (#1448, @has2k1).

* `stat_ecdf()` does a better job of adding padding to -Inf/Inf, and gains
  an argument `pad` to suppress the padding if not needed (#1467).

* `stat_function()` gains an `xlim` parameter (#1528). It once again works 
  with discrete x values (#1509).

* `stat_summary()` preserves sorted x order which avoids artefacts when
  display results with `geom_smooth()` (#1520).

* All elements should now inherit correctly for all themes except `theme_void()`.
  (@Katiedaisey, #1555) 

* `theme_void()` was completely void of text but facets and legends still
  need labels. They are now visible (@jiho). 

* You can once again set legend key and height width to unit arithmetic
  objects (like `2 * unit(1, "cm")`) (#1437).

* Eliminate spurious warning if you have a layer with no data and no aesthetics
  (#1451).

* Removed a superfluous comma in `theme-defaults.r` code (@jschoeley)

* Fixed a compatibility issue with `ggproto` and R versions prior to 3.1.2.
  (#1444)

* Fixed issue where `coord_map()` fails when given an explicit `parameters`
  argument (@tdmcarthur, #1729)
  
* Fixed issue where `geom_errorbarh()` had a required `x` aesthetic (#1933)  

# ggplot2 2.0.0

## Major changes

* ggplot no longer throws an error if your plot has no layers. Instead it 
  automatically adds `geom_blank()` (#1246).
  
* New `cut_width()` is a convenient replacement for the verbose
  `plyr::round_any()`, with the additional benefit of offering finer
  control.

* New `geom_count()` is a convenient alias to `stat_sum()`. Use it when you
  have overlapping points on a scatterplot. `stat_sum()` now defaults to 
  using counts instead of proportions.

* New `geom_curve()` adds curved lines, with a similar specification to 
  `geom_segment()` (@veraanadi, #1088).

* Date and datetime scales now have `date_breaks`, `date_minor_breaks` and
  `date_labels` arguments so that you never need to use the long
  `scales::date_breaks()` or `scales::date_format()`.
  
* `geom_bar()` now has it's own stat, distinct from `stat_bin()` which was
  also used by `geom_histogram()`. `geom_bar()` now uses `stat_count()` 
  which counts values at each distinct value of x (i.e. it does not bin
  the data first). This can be useful when you want to show exactly which 
  values are used in a continuous variable.

* `geom_point()` gains a `stroke` aesthetic which controls the border width of 
  shapes 21-25 (#1133, @SeySayux). `size` and `stroke` are additive so a point 
  with `size = 5` and `stroke = 5` will have a diameter of 10mm. (#1142)

* New `position_nudge()` allows you to slightly offset labels (or other 
  geoms) from their corresponding points (#1109).

* `scale_size()` now maps values to _area_, not radius. Use `scale_radius()`
  if you want the old behaviour (not recommended, except perhaps for lines).

* New `stat_summary_bin()` works like `stat_summary()` but on binned data. 
  It's a generalisation of `stat_bin()` that can compute any aggregate,
  not just counts (#1274). Both default to `mean_se()` if no aggregation
  functions are supplied (#1386).

* Layers are now much stricter about their arguments - you will get an error
  if you've supplied an argument that isn't an aesthetic or a parameter.
  This is likely to cause some short-term pain but in the long-term it will make
  it much easier to spot spelling mistakes and other errors (#1293).
  
    This change does break a handful of geoms/stats that used `...` to pass 
    additional arguments on to the underlying computation. Now 
    `geom_smooth()`/`stat_smooth()` and `geom_quantile()`/`stat_quantile()` 
    use `method.args` instead (#1245, #1289); and `stat_summary()` (#1242), 
    `stat_summary_hex()`, and `stat_summary2d()` use `fun.args`.

### Extensibility

There is now an official mechanism for defining Stats, Geoms, and Positions in 
other packages. See `vignette("extending-ggplot2")` for details.

* All Geoms, Stats and Positions are now exported, so you can inherit from them
  when making your own objects (#989).

* ggplot2 no longer uses proto or reference classes. Instead, we now use 
  ggproto, a new OO system designed specifically for ggplot2. Unlike proto
  and RC, ggproto supports clean cross-package inheritance. Creating a new OO
  system isn't usually the right way to solve a problem, but I'm pretty sure
  it was necessary here. Read more about it in the vignette.

* `aes_()` replaces `aes_q()`. It also supports formulas, so the most concise 
  SE version of `aes(carat, price)` is now `aes_(~carat, ~price)`. You may
  want to use this form in packages, as it will avoid spurious `R CMD check` 
  warnings about undefined global variables.

### Text

* `geom_text()` has been overhauled to make labelling your data a little
  easier. It:
  
    * `nudge_x` and `nudge_y` arguments let you offset labels from their
      corresponding points (#1120). 
      
    * `check_overlap = TRUE` provides a simple way to avoid overplotting 
      of labels: labels that would otherwise overlap are omitted (#1039).
      
    * `hjust` and `vjust` can now be character vectors: "left", "center", 
      "right", "bottom", "middle", "top". New options include "inward" and 
      "outward" which align text towards and away from the center of the plot 
      respectively.

* `geom_label()` works like `geom_text()` but draws a rounded rectangle 
  underneath each label (#1039). This is useful when you want to label plots
  that are dense with data.

### Deprecated features

* The little used `aes_auto()` has been deprecated. 

* `aes_q()` has been replaced with `aes_()` to be consistent with SE versions
  of NSE functions in other packages.

* The `order` aesthetic is officially deprecated. It never really worked, and 
  was poorly documented.

* The `stat` and `position` arguments to `qplot()` have been deprecated.
  `qplot()` is designed for quick plots - if you need to specify position
  or stat, use `ggplot()` instead.

* The theme setting `axis.ticks.margin` has been deprecated: now use the margin 
  property of `axis.text`.
  
* `stat_abline()`, `stat_hline()` and `stat_vline()` have been removed:
  these were never suitable for use other than with `geom_abline()` etc
  and were not documented.

* `show_guide` has been renamed to `show.legend`: this more accurately
  reflects what it does (controls appearance of layer in legend), and uses the 
  same convention as other ggplot2 arguments (i.e. a `.` between names).
  (Yes, I know that's inconsistent with function names with use `_`, but it's
  too late to change now.)

A number of geoms have been renamed to be internally consistent:

* `stat_binhex()` and `stat_bin2d()` have been renamed to `stat_bin_hex()` 
  and `stat_bin_2d()` (#1274). `stat_summary2d()` has been renamed to 
  `stat_summary_2d()`, `geom_density2d()`/`stat_density2d()` has been renamed 
  to `geom_density_2d()`/`stat_density_2d()`.

* `stat_spoke()` is now `geom_spoke()` since I realised it's a
  reparameterisation of `geom_segment()`.

* `stat_bindot()` has been removed because it's so tightly coupled to
  `geom_dotplot()`. If you happened to use `stat_bindot()`, just change to
  `geom_dotplot()` (#1194).

All defunct functions have been removed.

### Default appearance

* The default `theme_grey()` background colour has been changed from "grey90" 
  to "grey92": this makes the background a little less visually prominent.

* Labels and titles have been tweaked for readability:

    * Axes labels are darker.
    
    * Legend and axis titles are given the same visual treatment.
    
    * The default font size dropped from 12 to 11. You might be surprised that 
      I've made the default text size smaller as it was already hard for
      many people to read. It turns out there was a bug in RStudio (fixed in 
      0.99.724), that shrunk the text of all grid based graphics. Once that
      was resolved the defaults seemed too big to my eyes.
    
    * More spacing between titles and borders.
    
    * Default margins scale with the theme font size, so the appearance at 
      larger font sizes should be considerably improved (#1228). 

* `alpha` now affects both fill and colour aesthetics (#1371).

* `element_text()` gains a margins argument which allows you to add additional
  padding around text elements. To help see what's going on use `debug = TRUE` 
  to display the text region and anchors.

* The default font size in `geom_text()` has been decreased from 5mm (14 pts)
  to 3.8 mm (11 pts) to match the new default theme sizes.

* A diagonal line is no longer drawn on bar and rectangle legends. Instead, the
  border has been tweaked to be more visible, and more closely match the size of 
  line drawn on the plot.

* `geom_pointrange()` and `geom_linerange()` get vertical (not horizontal)
  lines in the legend (#1389).

* The default line `size` for `geom_smooth()` has been increased from 0.5 to 1 
  to make it easier to see when overlaid on data.
  
* `geom_bar()` and `geom_rect()` use a slightly paler shade of grey so they
  aren't so visually heavy.
  
* `geom_boxplot()` now colours outliers the same way as the boxes.

* `geom_point()` now uses shape 19 instead of 16. This looks much better on 
  the default Linux graphics device. (It's very slightly smaller than the old 
  point, but it shouldn't affect any graphics significantly)

* Sizes in ggplot2 are measured in mm. Previously they were converted to pts 
  (for use in grid) by multiplying by 72 / 25.4. However, grid uses printer's 
  points, not Adobe (big pts), so sizes are now correctly multiplied by 
  72.27 / 25.4. This is unlikely to noticeably affect display, but it's
  technically correct (<https://youtu.be/hou0lU8WMgo>).

* The default legend will now allocate multiple rows (if vertical) or
  columns (if horizontal) in order to make a legend that is more likely to
  fit on the screen. You can override with the `nrow`/`ncol` arguments
  to `guide_legend()`

    ```R
    p <- ggplot(mpg, aes(displ,hwy, colour = model)) + geom_point()
    p
    p + theme(legend.position = "bottom")
    # Previous behaviour
    p + guides(colour = guide_legend(ncol = 1))
    ```

### New and updated themes

* New `theme_void()` is completely empty. It's useful for plots with non-
  standard coordinates or for drawings (@jiho, #976).

* New `theme_dark()` has a dark background designed to make colours pop out
  (@jiho, #1018)

* `theme_minimal()` became slightly more minimal by removing the axis ticks:
  labels now line up directly beneath grid lines (@tomschloss, #1084)

* New theme setting `panel.ontop` (logical) make it possible to place 
  background elements (i.e., gridlines) on top of data. Best used with 
  transparent `panel.background` (@noamross. #551).

### Labelling

The facet labelling system was updated with many new features and a
more flexible interface (@lionel-). It now works consistently across
grid and wrap facets. The most important user visible changes are:

* `facet_wrap()` gains a `labeller` option (#25).

* `facet_grid()` and `facet_wrap()` gain a `switch` argument to
  display the facet titles near the axes. When switched, the labels
  become axes subtitles. `switch` can be set to "x", "y" or "both"
  (the latter only for grids) to control which margin is switched.

The labellers (such as `label_value()` or `label_both()`) also get
some new features:

* They now offer the `multi_line` argument to control whether to
  display composite facets (those specified as `~var1 + var2`) on one
  or multiple lines.

* In `label_bquote()` you now refer directly to the names of
  variables. With this change, you can create math expressions that
  depend on more than one variable. This math expression can be
  specified either for the rows or the columns and you can also
  provide different expressions to each margin.

  As a consequence of these changes, referring to `x` in backquoted
  expressions is deprecated.

* Similarly to `label_bquote()`, `labeller()` now take `.rows` and
  `.cols` arguments. In addition, it also takes `.default`.
  `labeller()` is useful to customise how particular variables are
  labelled. The three additional arguments specify how to label the
  variables are not specifically mentioned, respectively for rows,
  columns or both. This makes it especially easy to set up a
  project-wide labeller dispatcher that can be reused across all your
  plots. See the documentation for an example.

* The new labeller `label_context()` adapts to the number of factors
  facetted over. With a single factor, it displays only the values,
  just as before. But with multiple factors in a composite margin
  (e.g. with `~cyl + am`), the labels are passed over to
  `label_both()`. This way the variables names are displayed with the
  values to help identifying them.

On the programming side, the labeller API has been rewritten in order
to offer more control when faceting over multiple factors (e.g. with
formulae such as `~cyl + am`). This also means that if you have
written custom labellers, you will need to update them for this
version of ggplot.

* Previously, a labeller function would take `variable` and `value`
  arguments and return a character vector. Now, they take a data frame
  of character vectors and return a list. The input data frame has one
  column per factor facetted over and each column in the returned list
  becomes one line in the strip label. See documentation for more
  details.

* The labels received by a labeller now contain metadata: their margin
  (in the "type" attribute) and whether they come from a wrap or a
  grid facet (in the "facet" attribute).

* Note that the new `as_labeller()` function operator provides an easy
  way to transform an existing function to a labeller function. The
  existing function just needs to take and return a character vector.

## Documentation

* Improved documentation for `aes()`, `layer()` and much much more.

* I've tried to reduce the use of `...` so that you can see all the 
  documentation in one place rather than having to integrate multiple pages.
  In some cases this has involved adding additional arguments to geoms
  to make it more clear what you can do:
  
    *  `geom_smooth()` gains explicit `method`, `se` and `formula` arguments.
    
    * `geom_histogram()` gains `binwidth`, `bins`, `origin` and `right` 
      arguments.
      
    * `geom_jitter()` gains `width` and `height` arguments to make it easier
      to control the amount of jittering without using the lengthy 
      `position_jitter()` function (#1116)

* Use of `qplot()` in examples has been minimised (#1123, @hrbrmstr). This is
  inline with the 2nd edition of the ggplot2 box, which minimises the use of 
  `qplot()` in favour of `ggplot()`.

* Tightly linked geoms and stats (e.g. `geom_boxplot()` and `stat_boxplot()`) 
  are now documented in the same file so you can see all the arguments in one
  place. Variations of the same idea (e.g. `geom_path()`, `geom_line()`, and
  `geom_step()`) are also documented together.

* It's now obvious that you can set the `binwidth` parameter for
  `stat_bin_hex()`, `stat_summary_hex()`, `stat_bin_2d()`, and
  `stat_summary_2d()`. 

* The internals of positions have been cleaned up considerably. You're unlikely
  to notice any external changes, although the documentation should be a little
  less confusing since positions now don't list parameters they never use.

## Data

* All datasets have class `tbl_df` so if you also use dplyr, you get a better
  print method.

* `economics` has been brought up to date to 2015-04-01.

* New `economics_long` is the economics data in long form.

* New `txhousing` dataset containing information about the Texas housing
  market. Useful for examples that need multiple time series, and for
  demonstrating model+vis methods.

* New `luv_colours` dataset which contains the locations of all
  built-in `colors()` in Luv space.

* `movies` has been moved into its own package, ggplot2movies, because it was 
  large and not terribly useful. If you've used the movies dataset, you'll now 
  need to explicitly load the package with `library(ggplot2movies)`.

## Bug fixes and minor improvements

* All partially matched arguments and `$` have been been replaced with 
  full matches (@jimhester, #1134).

* ggplot2 now exports `alpha()` from the scales package (#1107), and `arrow()` 
  and `unit()` from grid (#1225). This means you don't need attach scales/grid 
  or do `scales::`/`grid::` for these commonly used functions.

* `aes_string()` now only parses character inputs. This fixes bugs when
  using it with numbers and non default `OutDec` settings (#1045).

* `annotation_custom()` automatically adds a unique id to each grob name,
  making it easier to plot multiple grobs with the same name (e.g. grobs of
  ggplot2 graphics) in the same plot (#1256).

* `borders()` now accepts xlim and ylim arguments for specifying the geographical 
  region of interest (@markpayneatwork, #1392).

* `coord_cartesian()` applies the same expansion factor to limits as for scales. 
  You can suppress with `expand = FALSE` (#1207).

* `coord_trans()` now works when breaks are suppressed (#1422).

* `cut_number()` gives error message if the number of requested bins can
  be created because there are two few unique values (#1046).

* Character labels in `facet_grid()` are no longer (incorrectly) coerced into
  factors. This caused problems with custom label functions (#1070).

* `facet_wrap()` and `facet_grid()` now allow you to use non-standard
  variable names by surrounding them with backticks (#1067).

* `facet_wrap()` more carefully checks its `nrow` and `ncol` arguments
  to ensure that they're specified correctly (@richierocks, #962)

* `facet_wrap()` gains a `dir` argument to control the direction the
  panels are wrapped in. The default is "h" for horizontal. Use "v" for
  vertical layout (#1260).

* `geom_abline()`, `geom_hline()` and `geom_vline()` have been rewritten to
  have simpler behaviour and be more consistent:

    * `stat_abline()`, `stat_hline()` and `stat_vline()` have been removed:
      these were never suitable for use other than with `geom_abline()` etc
      and were not documented.

    * `geom_abline()`, `geom_vline()` and `geom_hline()` are bound to
      `stat_identity()` and `position_identity()`

    * Intercept parameters can no longer be set to a function.

    * They are all documented in one file, since they are so closely related.

* `geom_bin2d()` will now let you specify one dimension's breaks exactly,
  without touching the other dimension's default breaks at all (#1126).

* `geom_crossbar()` sets grouping correctly so you can display multiple
  crossbars on one plot. It also makes the default `fatten` argument a little
  bigger to make the middle line more obvious (#1125).

* `geom_histogram()` and `geom_smooth()` now only inform you about the
  default values once per layer, rather than once per panel (#1220).

* `geom_pointrange()` gains `fatten` argument so you can control the
  size of the point relative to the size of the line.

* `geom_segment()` annotations were not transforming with scales 
  (@BrianDiggs, #859).

* `geom_smooth()` is no longer so chatty. If you want to know what the default
  smoothing method is, look it up in the documentation! (#1247)

* `geom_violin()` now has the ability to draw quantile lines (@DanRuderman).

* `ggplot()` now captures the parent frame to use for evaluation,
  rather than always defaulting to the global environment. This should
  make ggplot more suitable to use in more situations (e.g. with knitr)

* `ggsave()` has been simplified a little to make it easier to maintain.
  It no longer checks that you're printing a ggplot2 object (so now also
  works with any grid grob) (#970), and always requires a filename.
  Parameter `device` now supports character argument to specify which supported
  device to use ('pdf', 'png', 'jpeg', etc.), for when it cannot be correctly
  inferred from the file extension (for example when a temporary filename is
  supplied server side in shiny apps) (@sebkopf, #939). It no longer opens
  a graphics device if one isn't already open - this is annoying when you're
  running from a script (#1326).

* `guide_colorbar()` creates correct legend if only one color (@krlmlr, #943).

* `guide_colorbar()` no longer fails when the legend is empty - previously
  this often masked misspecifications elsewhere in the plot (#967).

* New `layer_data()` function extracts the data used for plotting for a given
  layer. It's mostly useful for testing.

* User supplied `minor_breaks` can now be supplied on the same scale as 
  the data, and will be automatically transformed with by scale (#1385).

* You can now suppress the appearance of an axis/legend title (and the space
  that would allocated for it) with `NULL` in the `scale_` function. To
  use the default label, use `waiver()` (#1145).

* Position adjustments no longer warn about potentially varying ranges
  because the problem rarely occurs in practice and there are currently a
  lot of false positives since I don't understand exactly what FP criteria
  I should be testing.

* `scale_fill_grey()` now uses red for missing values. This matches
  `scale_colour_grey()` and makes it obvious where missing values lie.
  Override with `na.value`.

* `scale_*_gradient2()` defaults to using Lab colour space.

* `scale_*_gradientn()` now allows `colours` or `colors` (#1290)

* `scale_y_continuous()` now also transforms the `lower`, `middle` and `upper`
  aesthetics used by `geom_boxplot()`: this only affects
  `geom_boxplot(stat = "identity")` (#1020).

* Legends no longer inherit aesthetics if `inherit.aes` is FALSE (#1267).

* `lims()` makes it easy to set the limits of any axis (#1138).

* `labels = NULL` now works with `guide_legend()` and `guide_colorbar()`.
  (#1175, #1183).

* `override.aes` now works with American aesthetic spelling, e.g. color

* Scales no longer round data points to improve performance of colour
  palettes. Instead the scales package now uses a much faster colour
  interpolation algorithm (#1022).

* `scale_*_brewer()` and `scale_*_distiller()` add new `direction` argument of 
  `scales::brewer_pal`, making it easier to change the order of colours 
  (@jiho, #1139).

* `scale_x_date()` now clips dates outside the limits in the same way as
  `scale_x_continuous()` (#1090).

* `stat_bin()` gains `bins` arguments, which denotes the number of bins. Now
  you can set `bins=100` instead of `binwidth=0.5`. Note that `breaks` or
  `binwidth` will override it (@tmshn, #1158, #102).

* `stat_boxplot()` warns if a continuous variable is used for the `x` aesthetic
  without also supplying a `group` aesthetic (#992, @krlmlr).

* `stat_summary_2d()` and `stat_bin_2d()` now share exactly the same code for 
  determining breaks from `bins`, `binwidth`, and `origin`. 
  
* `stat_summary_2d()` and `stat_bin_2d()` now output in tile/raster compatible 
  form instead of rect compatible form. 

* Automatically computed breaks do not lead to an error for transformations like
  "probit" where the inverse can map to infinity (#871, @krlmlr)

* `stat_function()` now always evaluates the function on the original scale.
  Previously it computed the function on transformed scales, giving incorrect
  values (@BrianDiggs, #1011).

* `strip_dots` works with anonymous functions within calculated aesthetics 
  (e.g. `aes(sapply(..density.., function(x) mean(x))))` (#1154, @NikNakk)

* `theme()` gains `validate = FALSE` parameter to turn off validation, and 
  hence store arbitrary additional data in the themes. (@tdhock, #1121)

* Improved the calculation of segments needed to draw the curve representing
  a line when plotted in polar coordinates. In some cases, the last segment
  of a multi-segment line was not drawn (@BrianDiggs, #952)<|MERGE_RESOLUTION|>--- conflicted
+++ resolved
@@ -1,11 +1,9 @@
 # ggplot2 (development version)
 
-<<<<<<< HEAD
 * New `guide_custom()` function for drawing custom graphical objects (grobs)
   unrelated to scales in legend positions (#5416).
-=======
+  
 * `theme()` now supports splicing a list of arguments (#5542).
->>>>>>> 6df5cd40
 
 * Contour functions will not fail when `options("OutDec")` is not `.` (@eliocamp, #5555).
 

--- conflicted
+++ resolved
@@ -1,13 +1,10 @@
 # ggplot2 (development version)
 
-<<<<<<< HEAD
 * `coord_radial(clip = "on")` clips to the panel area when the graphics device
   supports clipping paths (@teunbrand, #5952).
 * (internal) Panel clipping responsibility moved from Facet class to Coord 
   class through new `Coord$draw_panel()` method.
-=======
 * (internal) rearranged the code of `Facet$draw_paensl()` method (@teunbrand).
->>>>>>> af8e236e
 * `geom_rug()` prints a warning when `na.rm = FALSE`, as per documentation (@pn317, #5905)
 * `position_dodge(preserve = "single")` now handles multi-row geoms better,
   such as `geom_violin()` (@teunbrand based on @clauswilke's work, #2801).

# ggplot2 (development version)

<<<<<<< HEAD
* The `trans` argument in scales and secondary axes has been renamed to 
  `transform`. The `trans` argument itself is deprecated (#5558).
=======
* When legend titles are larger than the legend, title justification extends
  to the placement of keys and labels (#1903).

* `draw_key_label()` now better reflects the appearance of labels.

* The `minor_breaks` function argument in scales can now take a function with
  two arguments: the scale's limits and the scale's major breaks (#3583).
  
* (internal) The `ScaleContinuous$get_breaks()` method no longer censors
  the computed breaks.

* Plot scales now ignore `AsIs` objects constructed with `I(x)`, instead of
  invoking the identity scale. This allows these columns to co-exist with other
  layers that need a non-identity scale for the same aesthetic. Also, it makes
  it easy to specify relative positions (@teunbrand, #5142).

* The `fill` aesthetic in many geoms now accepts grid's patterns and gradients.
  For developers of layer extensions, this feature can be enabled by switching 
  from `fill = alpha(fill, alpha)` to `fill = fill_alpha(fill, alpha)` when 
  providing fills to `grid::gpar()` (@teunbrand, #3997).

>>>>>>> 5ed2d88d
* The plot's title, subtitle and caption now obey horizontal text margins
  (#5533).

* New `guide_axis_stack()` to combine other axis guides on top of one another.

* New `guide_custom()` function for drawing custom graphical objects (grobs)
  unrelated to scales in legend positions (#5416).
  
* `theme()` now supports splicing a list of arguments (#5542).

* Contour functions will not fail when `options("OutDec")` is not `.` (@eliocamp, #5555).

* The `legend.key` theme element is set to inherit from the `panel.background`
  theme element. The default themes no longer set the `legend.key` element.
  This causes a visual change with the default `theme_gray()` (#5549).

* Lines where `linewidth = NA` are now dropped in `geom_sf()` (#5204).

* New `guide_axis_logticks()` can be used to draw logarithmic tick marks as
  an axis. It supersedes the `annotation_logticks()` function 
  (@teunbrand, #5325).

* Glyphs drawing functions of the `draw_key_*()` family can now set `"width"`
  and `"height"` attributes (in centimetres) to the produced keys to control
  their displayed size in the legend.

* `coord_radial()` is a successor to `coord_polar()` with more customisation 
  options. `coord_radial()` can:
  
  * integrate with the new guide system via a dedicated `guide_axis_theta()` to
    display the angle coordinate.
  * in addition to drawing full circles, also draw circle sectors by using the 
    `end` argument.
  * avoid data vanishing in the center of the plot by setting the `donut` 
    argument.
  * adjust the `angle` aesthetic of layers, such as `geom_text()`, to align 
    with the coordinate system using the `rotate_angle` argument.

* By default, `guide_legend()` now only draws a key glyph for a layer when
  the value is is the layer's data. To revert to the old behaviour, you
  can still set `show.legend = c({aesthetic} = TRUE)` (@teunbrand, #3648).

* The spacing between legend keys and their labels, in addition to legends
  and their titles, is now controlled by the text's `margin` setting. Not
  specifying margins will automatically add appropriate text margins. To
  control the spacing within a legend between keys, the new 
  `key.spacing.{x/y}` argument can be used. This leaves the 
  `legend.spacing` dedicated to controlling the spacing between
  different guides (#5455).

* In the theme element hierarchy, parent elements that are a strict subclass
  of child elements now confer their subclass upon the children (#5457).

* `ggsave()` no longer sometimes creates new directories, which is now 
  controlled by the new `create.dir` argument (#5489).

* `guide_coloursteps(even.steps = FALSE)` now draws one rectangle per interval
  instead of many small ones (#5481).

* (internal) guide building is now part of `ggplot_build()` instead of 
  `ggplot_gtable()` to allow guides to observe unmapped data (#5483).

* `geom_violin()` gains a `bounds` argument analogous to `geom_density()`s (@eliocamp, #5493).

* Legend titles no longer take up space if they've been removed by setting 
  `legend.title = element_blank()` (@teunbrand, #3587).

* New function `check_device()` for testing the availability of advanced 
  graphics features introduced in R 4.1.0 onwards (@teunbrand, #5332).

* Failing to fit or predict in `stat_smooth()` now gives a warning and omits
  the failed group, instead of throwing an error (@teunbrand, #5352).
  
* `resolution()` has a small tolerance, preventing spuriously small resolutions 
  due to rounding errors (@teunbrand, #2516).

* `stage()` now works correctly, even with aesthetics that do not have scales 
  (#5408)

* `labeller()` now handles unspecified entries from lookup tables
  (@92amartins, #4599).

* `fortify.default()` now accepts a data-frame-like object granted the object
  exhibits healthy `dim()`, `colnames()`, and `as.data.frame()` behaviors
  (@hpages, #5390).

* `ScaleContinuous$get_breaks()` now only calls `scales::zero_range()` on limits
  in transformed space, rather than in data space (#5304).

* Scales throw more informative messages (@teunbrand, #4185, #4258)

* The `scale_name` argument in `continuous_scale()`, `discrete_scale()` and
  `binned_scale()` is soft-deprecated (@teunbrand, #1312).

* In `theme()`, some elements can be specified with `rel()` to inherit from
  `unit`-class objects in a relative fashion (@teunbrand, #3951).

* `stat_ydensity()` with incomplete groups calculates the default `width` 
  parameter more stably (@teunbrand, #5396)

* `geom_boxplot()` gains a new argument, `staplewidth` that can draw staples
  at the ends of whiskers (@teunbrand, #5126)

* The `size` argument in `annotation_logticks()` has been deprecated in favour
  of the `linewidth` argument (#5292).

* `geom_boxplot()` gains an `outliers` argument to switch outliers on or off,
  in a manner that does affects the scale range. For hiding outliers that does
  not affect the scale range, you can continue to use `outlier.shape = NA` 
  (@teunbrand, #4892).

* Binned scales now treat `NA`s in limits the same way continuous scales do 
  (#5355).

* Binned scales work better with `trans = "reverse"` (#5355).

* The `legend.text.align` and `legend.title.align` arguments in `theme()` are 
  deprecated. The `hjust` setting of the `legend.text` and `legend.title` 
  elements continues to fulfil the role of text alignment (@teunbrand, #5347).

* Integers are once again valid input to theme arguments that expect numeric
  input (@teunbrand, #5369)

* Nicer error messages for xlim/ylim arguments in coord-* functions
  (@92amartins, #4601, #5297).

* `coord_sf()` now uses customisable guides provided in the scales or 
  `guides()` function (@teunbrand).

* Legends in `scale_*_manual()` can show `NA` values again when the `values` is
  a named vector (@teunbrand, #5214, #5286).
  
* `scale_*_manual()` with a named `values` argument now emits a warning when
  none of those names match the values found in the data (@teunbrand, #5298).

* `coord_munch()` can now close polygon shapes (@teunbrand, #3271)

* You can now omit either `xend` or `yend` from `geom_segment()` as only one
  of these is now required. If one is missing, it will be filled from the `x`
  and `y` aesthetics respectively. This makes drawing horizontal or vertical
  segments a little bit more convenient (@teunbrand, #5140).
  
* New `plot.tag.location` in `theme()` can control placement of the plot tag
  in the `"margin"`, `"plot"` or the new `"panel"` option (#4297).

* `geom_text()` and `geom_label()` gained a `size.unit` parameter that set the 
  text size to millimetres, points, centimetres, inches or picas 
  (@teunbrand, #3799).

* The guide system, as the last remaining chunk of ggplot2, has been rewritten 
  in ggproto. The axes and legends now inherit from a <Guide> class, which makes
  them extensible in the same manner as geoms, stats, facets and coords 
  (#3329, @teunbrand). In addition, the following changes were made:
    * A fallback for old S3 guides is encapsulated in the `GuideOld` ggproto
      class, which mostly just calls the old S3 generics.
    * While the S3 guide generics are still in place, the S3 methods for 
      `guide_train()`, `guide_merge()`, `guide_geom()`, `guide_transform()`,
      `guide_gengrob()` have been superseded by the respective ggproto methods.
      In practise, this will mean that `NextMethod()` or sub-classing ggplot2's
      guides with the S3 system will no longer work.
    * Styling theme parts of the guide now inherit from the plot's theme 
      (#2728). 
    * Styling non-theme parts of the guides accept <element> objects, so that
      the following is possible: `guide_colourbar(frame = element_rect(...))`.
    * Primary axis titles are now placed at the primary guide, so that
      `guides(x = guide_axis(position = "top"))` will display the title at the
      top by default (#4650).
    * Unknown secondary axis guide positions are now inferred as the opposite 
      of the primary axis guide when the latter has a known `position` (#4650).
    * `guide_colourbar()`, `guide_coloursteps()` and `guide_bins()` gain a
      `ticks.length` argument.
    * In `guide_bins()`, the title no longer arbitrarily becomes offset from
      the guide when it has long labels.
    * The `order` argument of guides now strictly needs to be a length-1 
      integer (#4958).
    * More informative error for mismatched 
     `direction`/`theme(legend.direction = ...)` arguments (#4364, #4930).
    * `guide_coloursteps()` and `guide_bins()` sort breaks (#5152).
    * `guide_axis()` gains a `minor.ticks` argument to draw minor ticks (#4387).
    * `guide_axis()` gains a `cap` argument that can be used to trim the
      axis line to extreme breaks (#4907).
    * `guide_colourbar()` and `guide_coloursteps()` merge properly when one
      of aesthetics is dropped (#5324).
    * Fixed regression in `guide_legend()` where the `linewidth` key size
      wasn't adapted to the width of the lines (#5160).

* `geom_label()` now uses the `angle` aesthetic (@teunbrand, #2785)
* 'lines' units in `geom_label()`, often used in the `label.padding` argument, 
  are now are relative to the text size. This causes a visual change, but fixes 
  a misalignment issue between the textbox and text (@teunbrand, #4753)
* The `label.padding` argument in `geom_label()` now supports inputs created
  with the `margin()` function (#5030).
* As an internal change, the `titleGrob()` has been refactored to be faster.
* The `translate_shape_string()` internal function is now exported for use in
  extensions of point layers (@teunbrand, #5191).
* Fixed bug in `coord_sf()` where graticule lines didn't obey 
  `panel.grid.major`'s linewidth setting (@teunbrand, #5179)
* Fixed bug in `annotation_logticks()` when no suitable tick positions could
  be found (@teunbrand, #5248).
* To improve `width` calculation in bar plots with empty factor levels, 
  `resolution()` considers `mapped_discrete` values as having resolution 1 
  (@teunbrand, #5211)
* When `geom_path()` has aesthetics varying within groups, the `arrow()` is
  applied to groups instead of individual segments (@teunbrand, #4935).
* The default width of `geom_bar()` is now based on panel-wise resolution of
  the data, rather than global resolution (@teunbrand, #4336).
* To apply dodging more consistently in violin plots, `stat_ydensity()` now
  has a `drop` argument to keep or discard groups with 1 observation.
* Aesthetics listed in `geom_*()` and `stat_*()` layers now point to relevant
  documentation (@teunbrand, #5123).
* `coord_flip()` has been marked as superseded. The recommended alternative is
  to swap the `x` and `y` aesthetic and/or using the `orientation` argument in
  a layer (@teunbrand, #5130).
* `stat_align()` is now applied per panel instead of globally, preventing issues
  when facets have different ranges (@teunbrand, #5227).
* A stacking bug in `stat_align()` was fixed (@teunbrand, #5176).
* `stat_contour()` and `stat_contour_filled()` now warn about and remove
  duplicated coordinates (@teunbrand, #5215).
* Improve performance of layers without positional scales (@zeehio, #4990)

# ggplot2 3.4.4

This hotfix release adapts to a change in r-devel's `base::is.atomic()` and 
the upcoming retirement of maptools.

* `fortify()` for sp objects (e.g., `SpatialPolygonsDataFrame`) is now deprecated
  and will be removed soon in support of [the upcoming retirement of rgdal, rgeos,
  and maptools](https://r-spatial.org/r/2023/05/15/evolution4.html). In advance
  of the whole removal, `fortify(<SpatialPolygonsDataFrame>, region = ...)`
  no longer works as of this version (@yutannihilation, #5244).

# ggplot2 3.4.3
This hotfix release addresses a version comparison change in r-devel. There are
no user-facing or breaking changes.

# ggplot2 3.4.2
This is a hotfix release anticipating changes in r-devel, but folds in upkeep
changes and a few bug fixes as well.

## Minor improvements

* Various type checks and their messages have been standardised 
  (@teunbrand, #4834).
  
* ggplot2 now uses `scales::DiscreteRange` and `scales::ContinuousRange`, which
  are available to write scale extensions from scratch (@teunbrand, #2710).
  
* The `layer_data()`, `layer_scales()` and `layer_grob()` now have the default
  `plot = last_plot()` (@teunbrand, #5166).
  
* The `datetime_scale()` scale constructor is now exported for use in extension
  packages (@teunbrand, #4701).
  
## Bug fixes

* `update_geom_defaults()` and `update_stat_defaults()` now return properly 
  classed objects and have updated docs (@dkahle, #5146).

* For the purposes of checking required or non-missing aesthetics, character 
  vectors are no longer considered non-finite (@teunbrand, @4284).

* `annotation_logticks()` skips drawing ticks when the scale range is non-finite
  instead of throwing an error (@teunbrand, #5229).
  
* Fixed spurious warnings when the `weight` was used in `stat_bin_2d()`, 
  `stat_boxplot()`, `stat_contour()`, `stat_bin_hex()` and `stat_quantile()`
  (@teunbrand, #5216).

* To prevent changing the plotting order, `stat_sf()` is now computed per panel 
  instead of per group (@teunbrand, #4340).

* Fixed bug in `coord_sf()` where graticule lines didn't obey 
  `panel.grid.major`'s linewidth setting (@teunbrand, #5179).

* `geom_text()` drops observations where `angle = NA` instead of throwing an
  error (@teunbrand, #2757).
  
# ggplot2 3.4.1
This is a small release focusing on fixing regressions in the 3.4.0 release
and minor polishes.

## Breaking changes

* The computed variable `y` in `stat_ecdf()` has been superseded by `ecdf` to 
  prevent incorrect scale transformations (@teunbrand, #5113 and #5112).
  
## New features

* Added `scale_linewidth_manual()` and `scale_linewidth_identity()` to support
  the `linewidth` aesthetic (@teunbrand, #5050).
  
* `ggsave()` warns when multiple `filename`s are given, and only writes to the
  first file (@teunbrand, #5114).

## Bug fixes

* Fixed a regression in `geom_hex()` where aesthetics were replicated across 
  bins (@thomasp85, #5037 and #5044).
  
* Using two ordered factors as facetting variables in 
  `facet_grid(..., as.table = FALSE)` now throws a warning instead of an
  error (@teunbrand, #5109).
  
* Fixed misbehaviour of `draw_key_boxplot()` and `draw_key_crossbar()` with 
  skewed key aspect ratio (@teunbrand, #5082).
  
* Fixed spurious warning when `weight` aesthetic was used in `stat_smooth()` 
  (@teunbrand based on @clauswilke's suggestion, #5053).
  
* The `lwd` alias is now correctly replaced by `linewidth` instead of `size` 
  (@teunbrand based on @clauswilke's suggestion #5051).
  
* Fixed a regression in `Coord$train_panel_guides()` where names of guides were 
  dropped (@maxsutton, #5063).

In binned scales:

* Automatic breaks should no longer be out-of-bounds, and automatic limits are
  adjusted to include breaks (@teunbrand, #5082).
  
* Zero-range limits no longer throw an error and are treated akin to continuous
  scales with zero-range limits (@teunbrand, #5066).
  
* The `trans = "date"` and `trans = "time"` transformations were made compatible
  (@teunbrand, #4217).

# ggplot2 3.4.0
This is a minor release focusing on tightening up the internals and ironing out
some inconsistencies in the API. The biggest change is the addition of the 
`linewidth` aesthetic that takes of sizing the width of any line from `size`. 
This change, while attempting to be as non-breaking as possible, has the 
potential to change the look of some of your plots.

Other notable changes is a complete redo of the error and warning messaging in
ggplot2 using the cli package. Messaging is now better contextualised and it 
should be easier to identify which layer an error is coming from. Last, we have
now made the switch to using the vctrs package internally which means that 
support for vctrs classes as variables should improve, along with some small 
gains in rendering speed.

## Breaking changes

* A `linewidth` aesthetic has been introduced and supersedes the `size` 
  aesthetic for scaling the width of lines in line based geoms. `size` will 
  remain functioning but deprecated for these geoms and it is recommended to 
  update all code to reflect the new aesthetic. For geoms that have _both_ point 
  sizing and linewidth sizing (`geom_pointrange()` and `geom_sf`) `size` now 
  **only** refers to sizing of points which can leads to a visual change in old
  code (@thomasp85, #3672)
  
* The default line width for polygons in `geom_sf()` have been decreased to 0.2 
  to reflect that this is usually used for demarking borders where a thinner 
  line is better suited. This change was made since we already induced a 
  visual change in `geom_sf()` with the introduction of the `linewidth` 
  aesthetic.
  
* The dot-dot notation (`..var..`) and `stat()`, which have been superseded by
  `after_stat()`, are now formally deprecated (@yutannihilation, #3693).

* `qplot()` is now formally deprecated (@yutannihilation, #3956).

* `stage()` now properly refers to the values without scale transformations for
  the stage of `after_stat`. If your code requires the scaled version of the
  values for some reason, you have to apply the same transformation by yourself,
  e.g. `sqrt()` for `scale_{x,y}_sqrt()` (@yutannihilation and @teunbrand, #4155).

* Use `rlang::hash()` instead of `digest::digest()`. This update may lead to 
  changes in the automatic sorting of legends. In order to enforce a specific
  legend order use the `order` argument in the guide. (@thomasp85, #4458)

* referring to `x` in backquoted expressions with `label_bquote()` is no longer
  possible.

* The `ticks.linewidth` and `frame.linewidth` parameters of `guide_colourbar()`
  are now multiplied with `.pt` like elsewhere in ggplot2. It can cause visual
  changes when these arguments are not the defaults and these changes can be 
  restored to their previous behaviour by adding `/ .pt` (@teunbrand #4314).

* `scale_*_viridis_b()` now uses the full range of the viridis scales 
  (@gregleleu, #4737)

## New features

* `geom_col()` and `geom_bar()` gain a new `just` argument. This is set to `0.5`
  by default; use `just = 0`/`just = 1` to place columns on the left/right
  of the axis breaks.
  (@wurli, #4899)

* `geom_density()` and `stat_density()` now support `bounds` argument
  to estimate density with boundary correction (@echasnovski, #4013).

* ggplot now checks during statistical transformations whether any data 
  columns were dropped and warns about this. If stats intend to drop
  data columns they can declare them in the new field `dropped_aes`.
  (@clauswilke, #3250)

* `...` supports `rlang::list2` dynamic dots in all public functions. 
  (@mone27, #4764) 

* `theme()` now has a `strip.clip` argument, that can be set to `"off"` to 
  prevent the clipping of strip text and background borders (@teunbrand, #4118)
  
* `geom_contour()` now accepts a function in the `breaks` argument 
  (@eliocamp, #4652).

## Minor improvements and bug fixes

* Fix a bug in `position_jitter()` where infinity values were dropped (@javlon,
  #4790).

* `geom_linerange()` now respects the `na.rm` argument (#4927, @thomasp85)

* Improve the support for `guide_axis()` on `coord_trans()` 
  (@yutannihilation, #3959)
  
* Added `stat_align()` to align data without common x-coordinates prior to
  stacking. This is now the default stat for `geom_area()` (@thomasp85, #4850)

* Fix a bug in `stat_contour_filled()` where break value differences below a 
  certain number of digits would cause the computations to fail (@thomasp85, 
  #4874)

* Secondary axis ticks are now positioned more precisely, removing small visual
  artefacts with alignment between grid and ticks (@thomasp85, #3576)

* Improve `stat_function` documentation regarding `xlim` argument. 
  (@92amartins, #4474)

* Fix various issues with how `labels`, `breaks`, `limits`, and `show.limits`
  interact in the different binning guides (@thomasp85, #4831)

* Automatic break calculation now squishes the scale limits to the domain
  of the transformation. This allows `scale_{x/y}_sqrt()` to find breaks at 0   
  when appropriate (@teunbrand, #980).

* Using multiple modified aesthetics correctly will no longer trigger warnings. 
  If used incorrectly, the warning will now report the duplicated aesthetic 
  instead of `NA` (@teunbrand, #4707).

* `aes()` now supports the `!!!` operator in its first two arguments
  (#2675). Thanks to @yutannihilation and @teunbrand for draft
  implementations.

* Require rlang >= 1.0.0 (@billybarc, #4797)

* `geom_violin()` no longer issues "collapsing to unique 'x' values" warning
  (@bersbersbers, #4455)

* `annotate()` now documents unsupported geoms (`geom_abline()`, `geom_hline()`
  and `geom_vline()`), and warns when they are requested (@mikmart, #4719)

* `presidential` dataset now includes Trump's presidency (@bkmgit, #4703).

* `position_stack()` now works fully with `geom_text()` (@thomasp85, #4367)

* `geom_tile()` now correctly recognises missing data in `xmin`, `xmax`, `ymin`,
  and `ymax` (@thomasp85 and @sigmapi, #4495)

* `geom_hex()` will now use the binwidth from `stat_bin_hex()` if present, 
  instead of deriving it (@thomasp85, #4580)
  
* `geom_hex()` now works on non-linear coordinate systems (@thomasp85)

* Fixed a bug throwing errors when trying to render an empty plot with secondary
  axes (@thomasp85, #4509)

* Axes are now added correctly in `facet_wrap()` when `as.table = FALSE`
  (@thomasp85, #4553)

* Better compatibility of custom device functions in `ggsave()` 
  (@thomasp85, #4539)

* Binning scales are now more resilient to calculated limits that ends up being
  `NaN` after transformations (@thomasp85, #4510)

* Strip padding in `facet_grid()` is now only in effect if 
  `strip.placement = "outside"` _and_ an axis is present between the strip and 
  the panel (@thomasp85, #4610)

* Aesthetics of length 1 are now recycled to 0 if the length of the data is 0 
  (@thomasp85, #4588)

* Setting `size = NA` will no longer cause `guide_legend()` to error 
  (@thomasp85, #4559)

* Setting `stroke` to `NA` in `geom_point()` will no longer impair the sizing of
  the points (@thomasp85, #4624)

* `stat_bin_2d()` now correctly recognises the `weight` aesthetic 
  (@thomasp85, #4646)
  
* All geoms now have consistent exposure of linejoin and lineend parameters, and
  the guide keys will now respect these settings (@thomasp85, #4653)

* `geom_sf()` now respects `arrow` parameter for lines (@jakeruss, #4659)

* Updated documentation for `print.ggplot` to reflect that it returns
  the original plot, not the result of `ggplot_build()`. (@r2evans, #4390)

* `scale_*_manual()` no longer displays extra legend keys, or changes their 
  order, when a named `values` argument has more items than the data. To display
  all `values` on the legend instead, use
  `scale_*_manual(values = vals, limits = names(vals))`. (@teunbrand, @banfai, 
  #4511, #4534)

* Updated documentation for `geom_contour()` to correctly reflect argument 
  precedence between `bins` and `binwidth`. (@eliocamp, #4651)

* Dots in `geom_dotplot()` are now correctly aligned to the baseline when
  `stackratio != 1` and `stackdir != "up"` (@mjskay, #4614)

* Key glyphs for `geom_boxplot()`, `geom_crossbar()`, `geom_pointrange()`, and
  `geom_linerange()` are now orientation-aware (@mjskay, #4732)
  
* Updated documentation for `geom_smooth()` to more clearly describe effects of 
  the `fullrange` parameter (@thoolihan, #4399).

# ggplot2 3.3.6
This is a very small release only applying an internal change to comply with 
R 4.2 and its deprecation of `default.stringsAsFactors()`. There are no user
facing changes and no breaking changes.

# ggplot2 3.3.5
This is a very small release focusing on fixing a couple of untenable issues 
that surfaced with the 3.3.4 release

* Revert changes made in #4434 (apply transform to intercept in `geom_abline()`) 
  as it introduced undesirable issues far worse than the bug it fixed 
  (@thomasp85, #4514)
* Fixes an issue in `ggsave()` when producing emf/wmf files (@yutannihilation, 
  #4521)
* Warn when grDevices specific arguments are passed to ragg devices (@thomasp85, 
  #4524)
* Fix an issue where `coord_sf()` was reporting that it is non-linear
  even when data is provided in projected coordinates (@clauswilke, #4527)

# ggplot2 3.3.4
This is a larger patch release fixing a huge number of bugs and introduces a 
small selection of feature refinements.

## Features

* Alt-text can now be added to a plot using the `alt` label, i.e 
  `+ labs(alt = ...)`. Currently this alt text is not automatically propagated, 
  but we plan to integrate into Shiny, RMarkdown, and other tools in the future. 
  (@thomasp85, #4477)

* Add support for the BrailleR package for creating descriptions of the plot
  when rendered (@thomasp85, #4459)
  
* `coord_sf()` now has an argument `default_crs` that specifies the coordinate
  reference system (CRS) for non-sf layers and scale/coord limits. This argument
  defaults to `NULL`, which means non-sf layers are assumed to be in projected
  coordinates, as in prior ggplot2 versions. Setting `default_crs = sf::st_crs(4326)`
  provides a simple way to interpret x and y positions as longitude and latitude,
  regardless of the CRS used by `coord_sf()`. Authors of extension packages
  implementing `stat_sf()`-like functionality are encouraged to look at the source
  code of `stat_sf()`'s `compute_group()` function to see how to provide scale-limit
  hints to `coord_sf()` (@clauswilke, #3659).

* `ggsave()` now uses ragg to render raster output if ragg is available. It also
  handles custom devices that sets a default unit (e.g. `ragg::agg_png`) 
  correctly (@thomasp85, #4388)

* `ggsave()` now returns the saved file location invisibly (#3379, @eliocamp).
  Note that, as a side effect, an unofficial hack `<ggplot object> + ggsave()`
  no longer works (#4513).

* The scale arguments `limits`, `breaks`, `minor_breaks`, `labels`, `rescaler`
  and `oob` now accept purrr style lambda notation (@teunbrand, #4427). The same 
  is true for `as_labeller()` (and therefore also `labeller()`) 
  (@netique, #4188).

* Manual scales now allow named vectors passed to `values` to contain fewer 
  elements than existing in the data. Elements not present in values will be set
  to `NA` (@thomasp85, #3451)
  
* Date and datetime position scales support out-of-bounds (oob) arguments to 
  control how limits affect data outside those limits (@teunbrand, #4199).
  
## Fixes

* Fix a bug that `after_stat()` and `after_scale()` cannot refer to aesthetics
  if it's specified in the plot-global mapping (@yutannihilation, #4260).
  
* Fix bug in `annotate_logticks()` that would cause an error when used together
  with `coord_flip()` (@thomasp85, #3954)
  
* Fix a bug in `geom_abline()` that resulted in `intercept` not being subjected
  to the transformation of the y scale (@thomasp85, #3741)
  
* Extent the range of the line created by `geom_abline()` so that line ending
  is not visible for large linewidths (@thomasp85, #4024)

* Fix bug in `geom_dotplot()` where dots would be positioned wrong with 
  `stackgroups = TRUE` (@thomasp85, #1745)

* Fix calculation of confidence interval for locfit smoothing in `geom_smooth()`
  (@topepo, #3806)
  
* Fix bug in `geom_text()` where `"outward"` and `"inward"` justification for 
  some `angle` values was reversed (@aphalo, #4169, #4447)

* `ggsave()` now sets the default background to match the fill value of the
  `plot.background` theme element (@karawoo, #4057)

* It is now deprecated to specify `guides(<scale> = FALSE)` or
  `scale_*(guide = FALSE)` to remove a guide. Please use 
  `guides(<scale> = "none")` or `scale_*(guide = "none")` instead 
  (@yutannihilation, #4097)
  
* Fix a bug in `guide_bins()` where keys would disappear if the guide was 
  reversed (@thomasp85, #4210)
  
* Fix bug in `guide_coloursteps()` that would repeat the terminal bins if the
  breaks coincided with the limits of the scale (@thomasp85, #4019)

* Make sure that default labels from default mappings doesn't overwrite default
  labels from explicit mappings (@thomasp85, #2406)

* Fix bug in `labeller()` where parsing was turned off if `.multiline = FALSE`
  (@thomasp85, #4084)
  
* Make sure `label_bquote()` has access to the calling environment when 
  evaluating the labels (@thomasp85, #4141)

* Fix a bug in the layer implementation that introduced a new state after the 
  first render which could lead to a different look when rendered the second 
  time (@thomasp85, #4204)

* Fix a bug in legend justification where justification was lost of the legend
  dimensions exceeded the available size (@thomasp85, #3635)

* Fix a bug in `position_dodge2()` where `NA` values in thee data would cause an
  error (@thomasp85, #2905)

* Make sure `position_jitter()` creates the same jittering independent of 
  whether it is called by name or with constructor (@thomasp85, #2507)

* Fix a bug in `position_jitter()` where different jitters would be applied to 
  different position aesthetics of the same axis (@thomasp85, #2941)
  
* Fix a bug in `qplot()` when supplying `c(NA, NA)` as axis limits 
  (@thomasp85, #4027)
  
* Remove cross-inheritance of default discrete colour/fill scales and check the
  type and aesthetic of function output if `type` is a function 
  (@thomasp85, #4149)

* Fix bug in `scale_[x|y]_date()` where custom breaks functions that resulted in
  fractional dates would get misaligned (@thomasp85, #3965)
  
* Fix bug in `scale_[x|y]_datetime()` where a specified timezone would be 
  ignored by the scale (@thomasp85, #4007)
  
* Fix issue in `sec_axis()` that would throw warnings in the absence of any 
  secondary breaks (@thomasp85, #4368)

* `stat_bin()`'s computed variable `width` is now documented (#3522).
  
* `stat_count()` now computes width based on the full dataset instead of per 
  group (@thomasp85, #2047)

* Extended `stat_ecdf()` to calculate the cdf from either x or y instead from y 
  only (@jgjl, #4005)
  
* Fix a bug in `stat_summary_bin()` where one more than the requested number of
  bins would be created (@thomasp85, #3824)

* Only drop groups in `stat_ydensity()` when there are fewer than two data 
  points and throw a warning (@andrewwbutler, #4111).

* Fixed a bug in strip assembly when theme has `strip.text = element_blank()`
  and plots are faceted with multi-layered strips (@teunbrand, #4384).
  
* Using `theme(aspect.ratio = ...)` together with free space in `facet_grid()`
  now correctly throws an error (@thomasp85, #3834)

* Fixed a bug in `labeller()` so that `.default` is passed to `as_labeller()`
  when labellers are specified by naming faceting variables. (@waltersom, #4031)
  
* Updated style for example code (@rjake, #4092)

* ggplot2 now requires R >= 3.3 (#4247).

* ggplot2 now uses `rlang::check_installed()` to check if a suggested package is
  installed, which will offer to install the package before continuing (#4375, 
  @malcolmbarrett)

* Improved error with hint when piping a `ggplot` object into a facet function
  (#4379, @mitchelloharawild).

# ggplot2 3.3.3
This is a small patch release mainly intended to address changes in R and CRAN.
It further changes the licensing model of ggplot2 to an MIT license.

* Update the ggplot2 licence to an MIT license (#4231, #4232, #4233, and #4281)

* Use vdiffr conditionally so ggplot2 can be tested on systems without vdiffr

* Update tests to work with the new `all.equal()` defaults in R >4.0.3

* Fixed a bug that `guide_bins()` mistakenly ignore `override.aes` argument
  (@yutannihilation, #4085).

# ggplot2 3.3.2
This is a small release focusing on fixing regressions introduced in 3.3.1.

* Added an `outside` option to `annotation_logticks()` that places tick marks
  outside of the plot bounds. (#3783, @kbodwin)

* `annotation_raster()` adds support for native rasters. For large rasters,
  native rasters render significantly faster than arrays (@kent37, #3388)
  
* Facet strips now have dedicated position-dependent theme elements 
  (`strip.text.x.top`, `strip.text.x.bottom`, `strip.text.y.left`, 
  `strip.text.y.right`) that inherit from `strip.text.x` and `strip.text.y`, 
  respectively. As a consequence, some theme stylings now need to be applied to 
  the position-dependent elements rather than to the parent elements. This 
  change was already introduced in ggplot2 3.3.0 but not listed in the 
  changelog. (@thomasp85, #3683)

* Facets now handle layers containing no data (@yutannihilation, #3853).
  
* A newly added geom `geom_density_2d_filled()` and associated stat 
  `stat_density_2d_filled()` can draw filled density contours
  (@clauswilke, #3846).

* A newly added `geom_function()` is now recommended to use in conjunction
  with/instead of `stat_function()`. In addition, `stat_function()` now
  works with transformed y axes, e.g. `scale_y_log10()`, and in plots
  containing no other data or layers (@clauswilke, #3611, #3905, #3983).

* Fixed a bug in `geom_sf()` that caused problems with legend-type
  autodetection (@clauswilke, #3963).
  
* Support graphics devices that use the `file` argument instead of `fileneame` 
  in `ggsave()` (@bwiernik, #3810)
  
* Default discrete color scales are now configurable through the `options()` of 
  `ggplot2.discrete.colour` and `ggplot2.discrete.fill`. When set to a character 
  vector of colour codes (or list of character vectors)  with sufficient length, 
  these colours are used for the default scale. See `help(scale_colour_discrete)` 
  for more details and examples (@cpsievert, #3833).

* Default continuous colour scales (i.e., the `options()` 
  `ggplot2.continuous.colour` and `ggplot2.continuous.fill`, which inform the 
  `type` argument of `scale_fill_continuous()` and `scale_colour_continuous()`) 
  now accept a function, which allows more control over these default 
  `continuous_scale()`s (@cpsievert, #3827).

* A bug was fixed in `stat_contour()` when calculating breaks based on 
  the `bins` argument (@clauswilke, #3879, #4004).
  
* Data columns can now contain `Vector` S4 objects, which are widely used in the 
  Bioconductor project. (@teunbrand, #3837)

# ggplot2 3.3.1

This is a small release with no code change. It removes all malicious links to a 
site that got hijacked from the readme and pkgdown site.

# ggplot2 3.3.0

This is a minor release but does contain a range of substantial new features, 
along with the standard bug fixes. The release contains a few visual breaking
changes, along with breaking changes for extension developers due to a shift in
internal representation of the position scales and their axes. No user breaking
changes are included.

This release also adds Dewey Dunnington (@paleolimbot) to the core team.

## Breaking changes
There are no user-facing breaking changes, but a change in some internal 
representations that extension developers may have relied on, along with a few 
breaking visual changes which may cause visual tests in downstream packages to 
fail.

* The `panel_params` field in the `Layout` now contains a list of list of 
  `ViewScale` objects, describing the trained coordinate system scales, instead
  of the list object used before. Any extensions that use this field will likely
  break, as will unit tests that checks aspects of this.

* `element_text()` now issues a warning when vectorized arguments are provided, 
  as in `colour = c("red", "green", "blue")`. Such use is discouraged and not 
  officially supported (@clauswilke, #3492).

* Changed `theme_grey()` setting for legend key so that it creates no border 
  (`NA`) rather than drawing a white one. (@annennenne, #3180)

* `geom_ribbon()` now draws separate lines for the upper and lower intervals if
  `colour` is mapped. Similarly, `geom_area()` and `geom_density()` now draw
  the upper lines only in the same case by default. If you want old-style full
  stroking, use `outline.type = "full"` (@yutannihilation, #3503 / @thomasp85, #3708).

## New features

* The evaluation time of aesthetics can now be controlled to a finer degree. 
  `after_stat()` supersedes the use of `stat()` and `..var..`-notation, and is
  joined by `after_scale()` to allow for mapping to scaled aesthetic values. 
  Remapping of the same aesthetic is now supported with `stage()`, so you can 
  map a data variable to a stat aesthetic, and remap the same aesthetic to 
  something else after statistical transformation (@thomasp85, #3534)

* All `coord_*()` functions with `xlim` and `ylim` arguments now accept
  vectors with `NA` as a placeholder for the minimum or maximum value
  (e.g., `ylim = c(0, NA)` would zoom the y-axis from 0 to the 
  maximum value observed in the data). This mimics the behaviour
  of the `limits` argument in continuous scale functions
  (@paleolimbot, #2907).

* Allowed reversing of discrete scales by re-writing `get_limits()` 
  (@AnneLyng, #3115)
  
* All geoms and stats that had a direction (i.e. where the x and y axes had 
  different interpretation), can now freely choose their direction, instead of
  relying on `coord_flip()`. The direction is deduced from the aesthetic 
  mapping, but can also be specified directly with the new `orientation` 
  argument (@thomasp85, #3506).
  
* Position guides can now be customized using the new `guide_axis()`, which can 
  be passed to position `scale_*()` functions or via `guides()`. The new axis 
  guide (`guide_axis()`) comes with arguments `check.overlap` (automatic removal 
  of overlapping labels), `angle` (easy rotation of axis labels), and
  `n.dodge` (dodge labels into multiple rows/columns) (@paleolimbot, #3322).
  
* A new scale type has been added, that allows binning of aesthetics at the 
  scale level. It has versions for both position and non-position aesthetics and
  comes with two new guides (`guide_bins` and `guide_coloursteps`) 
  (@thomasp85, #3096)
  
* `scale_x_continuous()` and `scale_y_continuous()` gains an `n.breaks` argument
  guiding the number of automatic generated breaks (@thomasp85, #3102)

* Added `stat_contour_filled()` and `geom_contour_filled()`, which compute 
  and draw filled contours of gridded data (@paleolimbot, #3044). 
  `geom_contour()` and `stat_contour()` now use the isoband package
  to compute contour lines. The `complete` parameter (which was undocumented
  and has been unused for at least four years) was removed (@paleolimbot, #3044).
  
* Themes have gained two new parameters, `plot.title.position` and 
  `plot.caption.position`, that can be used to customize how plot
  title/subtitle and plot caption are positioned relative to the overall plot
  (@clauswilke, #3252).

## Extensions
  
* `Geom` now gains a `setup_params()` method in line with the other ggproto
  classes (@thomasp85, #3509)

* The newly added function `register_theme_elements()` now allows developers
  of extension packages to define their own new theme elements and place them
  into the ggplot2 element tree (@clauswilke, #2540).

## Minor improvements and bug fixes

* `coord_trans()` now draws second axes and accepts `xlim`, `ylim`,
  and `expand` arguments to bring it up to feature parity with 
  `coord_cartesian()`. The `xtrans` and `ytrans` arguments that were 
  deprecated in version 1.0.1 in favour of `x` and `y` 
  were removed (@paleolimbot, #2990).

* `coord_trans()` now calculates breaks using the expanded range 
  (previously these were calculated using the unexpanded range, 
  which resulted in differences between plots made with `coord_trans()`
  and those made with `coord_cartesian()`). The expansion for discrete axes 
  in `coord_trans()` was also updated such that it behaves identically
  to that in `coord_cartesian()` (@paleolimbot, #3338).

* `expand_scale()` was deprecated in favour of `expansion()` for setting
  the `expand` argument of `x` and `y` scales (@paleolimbot).

* `geom_abline()`, `geom_hline()`, and `geom_vline()` now issue 
  more informative warnings when supplied with set aesthetics
  (i.e., `slope`, `intercept`, `yintercept`, and/or `xintercept`)
  and mapped aesthetics (i.e., `data` and/or `mapping`).

* Fix a bug in `geom_raster()` that squeezed the image when it went outside 
  scale limits (#3539, @thomasp85)

* `geom_sf()` now determines the legend type automatically (@microly, #3646).
  
* `geom_sf()` now removes rows that can't be plotted due to `NA` aesthetics 
  (#3546, @thomasp85)

* `geom_sf()` now applies alpha to linestring geometries 
  (#3589, @yutannihilation).

* `gg_dep()` was deprecated (@perezp44, #3382).

* Added function `ggplot_add.by()` for lists created with `by()`, allowing such
  lists to be added to ggplot objects (#2734, @Maschette)

* ggplot2 no longer depends on reshape2, which means that it no longer 
  (recursively) needs plyr, stringr, or stringi packages.

* Increase the default `nbin` of `guide_colourbar()` to place the ticks more 
  precisely (#3508, @yutannihilation).

* `manual_scale()` now matches `values` with the order of `breaks` whenever
  `values` is an unnamed vector. Previously, unnamed `values` would match with
  the limits of the scale and ignore the order of any `breaks` provided. Note
  that this may change the appearance of plots that previously relied on the
  unordered behaviour (#2429, @idno0001).

* `scale_manual_*(limits = ...)` now actually limits the scale (#3262,
  @yutannihilation).

* Fix a bug when `show.legend` is a named logical vector 
  (#3461, @yutannihilation).

* Added weight aesthetic option to `stat_density()` and made scaling of 
  weights the default (@annennenne, #2902)
  
* `stat_density2d()` can now take an `adjust` parameter to scale the default 
  bandwidth. (#2860, @haleyjeppson)

* `stat_smooth()` uses `REML` by default, if `method = "gam"` and
  `gam`'s method is not specified (@ikosmidis, #2630).

* stacking text when calculating the labels and the y axis with
  `stat_summary()` now works (@ikosmidis, #2709)
  
* `stat_summary()` and related functions now support rlang-style lambda functions
  (#3568, @dkahle).

* The data mask pronoun, `.data`, is now stripped from default labels.

* Addition of partial themes to plots has been made more predictable;
  stepwise addition of individual partial themes is now equivalent to
  addition of multple theme elements at once (@clauswilke, #3039).

* Facets now don't fail even when some variable in the spec are not available
  in all layers (@yutannihilation, #2963).

# ggplot2 3.2.1

This is a patch release fixing a few regressions introduced in 3.2.0 as well as
fixing some unit tests that broke due to upstream changes.

* `position_stack()` no longer changes the order of the input data. Changes to 
  the internal behaviour of `geom_ribbon()` made this reordering problematic 
  with ribbons that spanned `y = 0` (#3471)
* Using `qplot()` with a single positional aesthetic will no longer title the
  non-specified scale as `"NULL"` (#3473)
* Fixes unit tests for sf graticule labels caused by changes to sf

# ggplot2 3.2.0

This is a minor release with an emphasis on internal changes to make ggplot2 
faster and more consistent. The few interface changes will only affect the 
aesthetics of the plot in minor ways, and will only potentially break code of
extension developers if they have relied on internals that have been changed. 
This release also sees the addition of Hiroaki Yutani (@yutannihilation) to the 
core developer team.

With the release of R 3.6, ggplot2 now requires the R version to be at least 3.2,
as the tidyverse is committed to support 5 major versions of R.

## Breaking changes

* Two patches (#2996 and #3050) fixed minor rendering problems. In most cases,
  the visual changes are so subtle that they are difficult to see with the naked
  eye. However, these changes are detected by the vdiffr package, and therefore
  any package developers who use vdiffr to test for visual correctness of ggplot2
  plots will have to regenerate all reference images.
  
* In some cases, ggplot2 now produces a warning or an error for code that previously
  produced plot output. In all these cases, the previous plot output was accidental,
  and the plotting code uses the ggplot2 API in a way that would lead to undefined
  behavior. Examples include a missing `group` aesthetic in `geom_boxplot()` (#3316),
  annotations across multiple facets (#3305), and not using aesthetic mappings when
  drawing ribbons with `geom_ribbon()` (#3318).

## New features

* This release includes a range of internal changes that speeds up plot 
  generation. None of the changes are user facing and will not break any code,
  but in general ggplot2 should feel much faster. The changes includes, but are
  not limited to:
  
  - Caching ascent and descent dimensions of text to avoid recalculating it for
    every title.
  
  - Using a faster data.frame constructor as well as faster indexing into 
    data.frames
    
  - Removing the plyr dependency, replacing plyr functions with faster 
    equivalents.

* `geom_polygon()` can now draw polygons with holes using the new `subgroup` 
  aesthetic. This functionality requires R 3.6.0 (@thomasp85, #3128)

* Aesthetic mappings now accept functions that return `NULL` (@yutannihilation,
  #2997).

* `stat_function()` now accepts rlang/purrr style anonymous functions for the 
  `fun` parameter (@dkahle, #3159).

* `geom_rug()` gains an "outside" option to allow for moving the rug tassels to 
  outside the plot area (@njtierney, #3085) and a `length` option to allow for 
  changing the length of the rug lines (@daniel-wells, #3109). 
  
* All geoms now take a `key_glyph` paramter that allows users to customize
  how legend keys are drawn (@clauswilke, #3145). In addition, a new key glyph
  `timeseries` is provided to draw nice legends for time series
  (@mitchelloharawild, #3145).

## Extensions

* Layers now have a new member function `setup_layer()` which is called at the
  very beginning of the plot building process and which has access to the 
  original input data and the plot object being built. This function allows the 
  creation of custom layers that autogenerate aesthetic mappings based on the 
  input data or that filter the input data in some form. For the time being, this
  feature is not exported, but it has enabled the development of a new layer type,
  `layer_sf()` (see next item). Other special-purpose layer types may be added
  in the future (@clauswilke, #2872).
  
* A new layer type `layer_sf()` can auto-detect and auto-map sf geometry
  columns in the data. It should be used by extension developers who are writing
  new sf-based geoms or stats (@clauswilke, #3232).

* `x0` and `y0` are now recognized positional aesthetics so they will get scaled 
  if used in extension geoms and stats (@thomasp85, #3168)
  
* Continuous scale limits now accept functions which accept the default
  limits and return adjusted limits. This makes it possible to write
  a function that e.g. ensures the limits are always a multiple of 100,
  regardless of the data (@econandrew, #2307).

## Minor improvements and bug fixes

* `cut_width()` now accepts `...` to pass further arguments to `base::cut.default()`
   like `cut_number()` and `cut_interval()` already did (@cderv, #3055)

* `coord_map()` now can have axes on the top and right (@karawoo, #3042).

* `coord_polar()` now correctly rescales the secondary axis (@linzi-sg, #3278)

* `coord_sf()`, `coord_map()`, and `coord_polar()` now squash `-Inf` and `Inf`
  into the min and max of the plot (@yutannihilation, #2972).

* `coord_sf()` graticule lines are now drawn in the same thickness as panel grid 
  lines in `coord_cartesian()`, and seting panel grid lines to `element_blank()` 
  now also works in `coord_sf()` 
  (@clauswilke, #2991, #2525).

* `economics` data has been regenerated. This leads to some changes in the
  values of all columns (especially in `psavert`), but more importantly, strips 
  the grouping attributes from `economics_long`.

* `element_line()` now fills closed arrows (@yutannihilation, #2924).

* Facet strips on the left side of plots now have clipping turned on, preventing
  text from running out of the strip and borders from looking thicker than for
  other strips (@karawoo, #2772 and #3061).

* ggplot2 now works in Turkish locale (@yutannihilation, #3011).

* Clearer error messages for inappropriate aesthetics (@clairemcwhite, #3060).

* ggplot2 no longer attaches any external packages when using functions that 
  depend on packages that are suggested but not imported by ggplot2. The 
  affected functions include `geom_hex()`, `stat_binhex()`, 
  `stat_summary_hex()`, `geom_quantile()`, `stat_quantile()`, and `map_data()` 
  (@clauswilke, #3126).
  
* `geom_area()` and `geom_ribbon()` now sort the data along the x-axis in the 
  `setup_data()` method rather than as part of `draw_group()` (@thomasp85, 
  #3023)

* `geom_hline()`, `geom_vline()`, and `geom_abline()` now throw a warning if the 
  user supplies both an `xintercept`, `yintercept`, or `slope` value and a 
  mapping (@RichardJActon, #2950).

* `geom_rug()` now works with `coord_flip()` (@has2k1, #2987).

* `geom_violin()` no longer throws an error when quantile lines fall outside 
  the violin polygon (@thomasp85, #3254).

* `guide_legend()` and `guide_colorbar()` now use appropriate spacing between legend
  key glyphs and legend text even if the legend title is missing (@clauswilke, #2943).

* Default labels are now generated more consistently; e.g., symbols no longer
  get backticks, and long expressions are abbreviated with `...`
  (@yutannihilation, #2981).

* All-`Inf` layers are now ignored for picking the scale (@yutannihilation, 
  #3184).
  
* Diverging Brewer colour palette now use the correct mid-point colour 
  (@dariyasydykova, #3072).
  
* `scale_color_continuous()` now points to `scale_colour_continuous()` so that 
  it will handle `type = "viridis"` as the documentation states (@hlendway, 
  #3079).

* `scale_shape_identity()` now works correctly with `guide = "legend"` 
  (@malcolmbarrett, #3029)
  
* `scale_continuous` will now draw axis line even if the length of breaks is 0
  (@thomasp85, #3257)

* `stat_bin()` will now error when the number of bins exceeds 1e6 to avoid 
  accidentally freezing the user session (@thomasp85).
  
* `sec_axis()` now places ticks accurately when using nonlinear transformations (@dpseidel, #2978).

* `facet_wrap()` and `facet_grid()` now automatically remove NULL from facet
  specs, and accept empty specs (@yutannihilation, #3070, #2986).

* `stat_bin()` now handles data with only one unique value (@yutannihilation 
  #3047).

* `sec_axis()` now accepts functions as well as formulas (@yutannihilation, #3031).

*   New theme elements allowing different ticks lengths for each axis. For instance,
    this can be used to have inwards ticks on the x-axis (`axis.ticks.length.x`) and
    outwards ticks on the y-axis (`axis.ticks.length.y`) (@pank, #2935).

* The arguments of `Stat*$compute_layer()` and `Position*$compute_layer()` are
  now renamed to always match the ones of `Stat$compute_layer()` and
  `Position$compute_layer()` (@yutannihilation, #3202).

* `geom_*()` and `stat_*()` now accepts purrr-style lambda notation
  (@yutannihilation, #3138).

* `geom_tile()` and `geom_rect()` now draw rectangles without notches at the
  corners. The style of the corner can be controlled by `linejoin` parameters
  (@yutannihilation, #3050).

# ggplot2 3.1.0

## Breaking changes

This is a minor release and breaking changes have been kept to a minimum. End users of 
ggplot2 are unlikely to encounter any issues. However, there are a few items that developers 
of ggplot2 extensions should be aware of. For additional details, see also the discussion 
accompanying issue #2890.

*   In non-user-facing internal code (specifically in the `aes()` function and in
    the `aesthetics` argument of scale functions), ggplot2 now always uses the British
    spelling for aesthetics containing the word "colour". When users specify a "color"
    aesthetic it is automatically renamed to "colour". This renaming is also applied
    to non-standard aesthetics that contain the word "color". For example, "point_color"
    is renamed to "point_colour". This convention makes it easier to support both
    British and American spelling for novel, non-standard aesthetics, but it may require
    some adjustment for packages that have previously introduced non-standard color
    aesthetics using American spelling. A new function `standardise_aes_names()` is
    provided in case extension writers need to perform this renaming in their own code
    (@clauswilke, #2649).

*   Functions that generate other functions (closures) now force the arguments that are
    used from the generated functions, to avoid hard-to-catch errors. This may affect
    some users of manual scales (such as `scale_colour_manual()`, `scale_fill_manual()`,
    etc.) who depend on incorrect behavior (@krlmlr, #2807).
    
*   `Coord` objects now have a function `backtransform_range()` that returns the
    panel range in data coordinates. This change may affect developers of custom coords,
    who now should implement this function. It may also affect developers of custom
    geoms that use the `range()` function. In some applications, `backtransform_range()`
    may be more appropriate (@clauswilke, #2821).


## New features

*   `coord_sf()` has much improved customization of axis tick labels. Labels can now
    be set manually, and there are two new parameters, `label_graticule` and
    `label_axes`, that can be used to specify which graticules to label on which side
    of the plot (@clauswilke, #2846, #2857, #2881).
    
*   Two new geoms `geom_sf_label()` and `geom_sf_text()` can draw labels and text
    on sf objects. Under the hood, a new `stat_sf_coordinates()` calculates the
    x and y coordinates from the coordinates of the sf geometries. You can customize
    the calculation method via `fun.geometry` argument (@yutannihilation, #2761).
    

## Minor improvements and fixes

*   `benchplot()` now uses tidy evaluation (@dpseidel, #2699).

*   The error message in `compute_aesthetics()` now only provides the names of
    aesthetics with mismatched lengths, rather than all aesthetics (@karawoo,
    #2853).

*   For faceted plots, data is no longer internally reordered. This makes it
    safer to feed data columns into `aes()` or into parameters of geoms or
    stats. However, doing so remains discouraged (@clauswilke, #2694).

*   `coord_sf()` now also understands the `clip` argument, just like the other
    coords (@clauswilke, #2938).

*   `fortify()` now displays a more informative error message for
    `grouped_df()` objects when dplyr is not installed (@jimhester, #2822).

*   All `geom_*()` now display an informative error message when required 
    aesthetics are missing (@dpseidel, #2637 and #2706).

*   `geom_boxplot()` now understands the `width` parameter even when used with
    a non-standard stat, such as `stat_identity()` (@clauswilke, #2893).
    
*  `geom_hex()` now understands the `size` and `linetype` aesthetics
   (@mikmart, #2488).
    
*   `geom_hline()`, `geom_vline()`, and `geom_abline()` now work properly
    with `coord_trans()` (@clauswilke, #2149, #2812).
    
*   `geom_text(..., parse = TRUE)` now correctly renders the expected number of
    items instead of silently dropping items that are empty expressions, e.g.
    the empty string "". If an expression spans multiple lines, we take just
    the first line and drop the rest. This same issue is also fixed for
    `geom_label()` and the axis labels for `geom_sf()` (@slowkow, #2867).

*   `geom_sf()` now respects `lineend`, `linejoin`, and `linemitre` parameters 
    for lines and polygons (@alistaire47, #2826).
    
*   `ggsave()` now exits without creating a new graphics device if previously
    none was open (@clauswilke, #2363).

*   `labs()` now has named arguments `title`, `subtitle`, `caption`, and `tag`.
    Also, `labs()` now accepts tidyeval (@yutannihilation, #2669).

*   `position_nudge()` is now more robust and nudges only in the direction
    requested. This enables, for example, the horizontal nudging of boxplots
    (@clauswilke, #2733).

*   `sec_axis()` and `dup_axis()` now return appropriate breaks for the secondary
    axis when applied to log transformed scales (@dpseidel, #2729).

*   `sec_axis()` now works as expected when used in combination with tidy eval
    (@dpseidel, #2788).

*   `scale_*_date()`, `scale_*_time()` and `scale_*_datetime()` can now display 
    a secondary axis that is a __one-to-one__ transformation of the primary axis,
    implemented using the `sec.axis` argument to the scale constructor 
    (@dpseidel, #2244).
    
*   `stat_contour()`, `stat_density2d()`, `stat_bin2d()`,  `stat_binhex()`
    now calculate normalized statistics including `nlevel`, `ndensity`, and
    `ncount`. Also, `stat_density()` now includes the calculated statistic 
    `nlevel`, an alias for `scaled`, to better match the syntax of `stat_bin()`
    (@bjreisman, #2679).

# ggplot2 3.0.0

## Breaking changes

*   ggplot2 now supports/uses tidy evaluation (as described below). This is a 
    major change and breaks a number of packages; we made this breaking change 
    because it is important to make ggplot2 more programmable, and to be more 
    consistent with the rest of the tidyverse. The best general (and detailed)
    introduction to tidy evaluation can be found in the meta programming
    chapters in [Advanced R](https://adv-r.hadley.nz).
    
    The primary developer facing change is that `aes()` now contains 
    quosures (expression + environment pairs) rather than symbols, and you'll 
    need to take a different approach to extracting the information you need. 
    A common symptom of this change are errors "undefined columns selected" or 
    "invalid 'type' (list) of argument" (#2610). As in the previous version,
    constants (like `aes(x = 1)` or `aes(colour = "smoothed")`) are stored
    as is.
    
    In this version of ggplot2, if you need to describe a mapping in a string, 
    use `quo_name()` (to generate single-line strings; longer expressions may 
    be abbreviated) or `quo_text()` (to generate non-abbreviated strings that
    may span multiple lines). If you do need to extract the value of a variable
    instead use `rlang::eval_tidy()`. You may want to condition on 
    `(packageVersion("ggplot2") <= "2.2.1")` so that your code can work with
    both released and development versions of ggplot2.
    
    We recognise that this is a big change and if you're not already familiar
    with rlang, there's a lot to learn. If you are stuck, or need any help,
    please reach out on <https://community.rstudio.com>.

*   Error: Column `y` must be a 1d atomic vector or a list

    Internally, ggplot2 now uses `as.data.frame(tibble::as_tibble(x))` to
    convert a list into a data frame. This improves ggplot2's support for
    list-columns (needed for sf support), at a small cost: you can no longer
    use matrix-columns. Note that unlike tibble we still allow column vectors
    such as returned by `base::scale()` because of their widespread use.

*   Error: More than one expression parsed
  
    Previously `aes_string(x = c("a", "b", "c"))` silently returned 
    `aes(x = a)`. Now this is a clear error.

*   Error: `data` must be uniquely named but has duplicate columns
  
    If layer data contains columns with identical names an error will be 
    thrown. In earlier versions the first occurring column was chosen silently,
    potentially masking that the wrong data was chosen.

*   Error: Aesthetics must be either length 1 or the same as the data
    
    Layers are stricter about the columns they will combine into a single
    data frame. Each aesthetic now must be either the same length as the data
    frame or a single value. This makes silent recycling errors much less likely.

*   Error: `coord_*` doesn't support free scales 
   
    Free scales only work with selected coordinate systems; previously you'd
    get an incorrect plot.

*   Error in f(...) : unused argument (range = c(0, 1))

    This is because the `oob` argument to scale has been set to a function
    that only takes a single argument; it needs to take two arguments
    (`x`, and `range`). 

*   Error: unused argument (output)
  
    The function `guide_train()` now has an optional parameter `aesthetic`
    that allows you to override the `aesthetic` setting in the scale.
    To make your code work with the both released and development versions of 
    ggplot2 appropriate, add `aesthetic = NULL` to the `guide_train()` method
    signature.
    
    ```R
    # old
    guide_train.legend <- function(guide, scale) {...}
    
    # new 
    guide_train.legend <- function(guide, scale, aesthetic = NULL) {...}
    ```
    
    Then, inside the function, replace `scale$aesthetics[1]`,
    `aesthetic %||% scale$aesthetics[1]`. (The %||% operator is defined in the 
    rlang package).
    
    ```R
    # old
    setNames(list(scale$map(breaks)), scale$aesthetics[1])

    # new
    setNames(list(scale$map(breaks)), aesthetic %||% scale$aesthetics[1])
    ```

*   The long-deprecated `subset` argument to `layer()` has been removed.

## Tidy evaluation

* `aes()` now supports quasiquotation so that you can use `!!`, `!!!`,
  and `:=`. This replaces `aes_()` and `aes_string()` which are now
  soft-deprecated (but will remain around for a long time).

* `facet_wrap()` and `facet_grid()` now support `vars()` inputs. Like
  `dplyr::vars()`, this helper quotes its inputs and supports
  quasiquotation. For instance, you can now supply faceting variables
  like this: `facet_wrap(vars(am, cyl))` instead of 
  `facet_wrap(~am + cyl)`. Note that the formula interface is not going 
  away and will not be deprecated. `vars()` is simply meant to make it 
  easier to create functions around `facet_wrap()` and `facet_grid()`.

  The first two arguments of `facet_grid()` become `rows` and `cols`
  and now support `vars()` inputs. Note however that we took special
  care to ensure complete backward compatibility. With this change
  `facet_grid(vars(cyl), vars(am, vs))` is equivalent to
  `facet_grid(cyl ~ am + vs)`, and `facet_grid(cols = vars(am, vs))` is
  equivalent to `facet_grid(. ~ am + vs)`.

  One nice aspect of the new interface is that you can now easily
  supply names: `facet_grid(vars(Cylinder = cyl), labeller =
  label_both)` will give nice label titles to the facets. Of course,
  those names can be unquoted with the usual tidy eval syntax.

### sf

* ggplot2 now has full support for sf with `geom_sf()` and `coord_sf()`:

  ```r
  nc <- sf::st_read(system.file("shape/nc.shp", package = "sf"), quiet = TRUE)
  ggplot(nc) +
    geom_sf(aes(fill = AREA))
  ```
  It supports all simple features, automatically aligns CRS across layers, sets
  up the correct aspect ratio, and draws a graticule.

## New features

* ggplot2 now works on R 3.1 onwards, and uses the 
  [vdiffr](https://github.com/r-lib/vdiffr) package for visual testing.

* In most cases, accidentally using `%>%` instead of `+` will generate an 
  informative error (#2400).

* New syntax for calculated aesthetics. Instead of using `aes(y = ..count..)` 
  you can (and should!) use `aes(y = stat(count))`. `stat()` is a real function 
  with documentation which hopefully will make this part of ggplot2 less 
  confusing (#2059).
  
  `stat()` is particularly nice for more complex calculations because you 
  only need to specify it once: `aes(y = stat(count / max(count)))`,
  rather than `aes(y = ..count.. / max(..count..))`
  
* New `tag` label for adding identification tags to plots, typically used for 
  labelling a subplot with a letter. Add a tag with `labs(tag = "A")`, style it 
  with the `plot.tag` theme element, and control position with the
  `plot.tag.position` theme setting (@thomasp85).

### Layers: geoms, stats, and position adjustments

* `geom_segment()` and `geom_curve()` have a new `arrow.fill` parameter which 
  allows you to specify a separate fill colour for closed arrowheads 
  (@hrbrmstr and @clauswilke, #2375).

* `geom_point()` and friends can now take shapes as strings instead of integers,
  e.g. `geom_point(shape = "diamond")` (@daniel-barnett, #2075).

* `position_dodge()` gains a `preserve` argument that allows you to control
  whether the `total` width at each `x` value is preserved (the current 
  default), or ensure that the width of a `single` element is preserved
  (what many people want) (#1935).

* New `position_dodge2()` provides enhanced dodging for boxplots. Compared to
  `position_dodge()`, `position_dodge2()` compares `xmin` and `xmax` values  
  to determine which elements overlap, and spreads overlapping elements evenly
  within the region of overlap. `position_dodge2()` is now the default position
  adjustment for `geom_boxplot()`, because it handles `varwidth = TRUE`, and 
  will be considered for other geoms in the future.
  
  The `padding` parameter adds a small amount of padding between elements 
  (@karawoo, #2143) and a `reverse` parameter allows you to reverse the order 
  of placement (@karawoo, #2171).
  
* New `stat_qq_line()` makes it easy to add a simple line to a Q-Q plot, which 
  makes it easier to judge the fit of the theoretical distribution 
  (@nicksolomon).

### Scales and guides

* Improved support for mapping date/time variables to `alpha`, `size`, `colour`, 
  and `fill` aesthetics, including `date_breaks` and `date_labels` arguments 
  (@karawoo, #1526), and new `scale_alpha()` variants (@karawoo, #1526).

* Improved support for ordered factors. Ordered factors throw a warning when 
  mapped to shape (unordered factors do not), and do not throw warnings when 
  mapped to size or alpha (unordered factors do). Viridis is used as the 
  default colour and fill scale for ordered factors (@karawoo, #1526).

* The `expand` argument of `scale_*_continuous()` and `scale_*_discrete()`
  now accepts separate expansion values for the lower and upper range
  limits. The expansion limits can be specified using the convenience
  function `expand_scale()`.
  
  Separate expansion limits may be useful for bar charts, e.g. if one
  wants the bottom of the bars to be flush with the x axis but still 
  leave some (automatically calculated amount of) space above them:
  
    ```r
    ggplot(mtcars) +
        geom_bar(aes(x = factor(cyl))) +
        scale_y_continuous(expand = expand_scale(mult = c(0, .1)))
    ```
  
  It can also be useful for line charts, e.g. for counts over time,
  where one wants to have a ’hard’ lower limit of y = 0 but leave the
  upper limit unspecified (and perhaps differing between panels), with
  some extra space above the highest point on the line (with symmetrical 
  limits, the extra space above the highest point could in some cases 
  cause the lower limit to be negative).
  
  The old syntax for the `expand` argument will, of course, continue
  to work (@huftis, #1669).

* `scale_colour_continuous()` and `scale_colour_gradient()` are now controlled 
  by global options `ggplot2.continuous.colour` and `ggplot2.continuous.fill`. 
  These can be set to `"gradient"` (the default) or `"viridis"` (@karawoo).

* New `scale_colour_viridis_c()`/`scale_fill_viridis_c()` (continuous) and
  `scale_colour_viridis_d()`/`scale_fill_viridis_d()` (discrete) make it
  easy to use Viridis colour scales (@karawoo, #1526).

* Guides for `geom_text()` now accept custom labels with 
  `guide_legend(override.aes = list(label = "foo"))` (@brianwdavis, #2458).

### Margins

* Strips gain margins on all sides by default. This means that to fully justify
  text to the edge of a strip, you will need to also set the margins to 0
  (@karawoo).

* Rotated strip labels now correctly understand `hjust` and `vjust` parameters
  at all angles (@karawoo).

* Strip labels now understand justification relative to the direction of the
  text, meaning that in y facets, the strip text can be placed at either end of
  the strip using `hjust` (@karawoo).

* Legend titles and labels get a little extra space around them, which 
  prevents legend titles from overlapping the legend at large font sizes 
  (@karawoo, #1881).

## Extension points

* New `autolayer()` S3 generic (@mitchelloharawild, #1974). This is similar
  to `autoplot()` but produces layers rather than complete plots.

* Custom objects can now be added using `+` if a `ggplot_add` method has been
  defined for the class of the object (@thomasp85).

* Theme elements can now be subclassed. Add a `merge_element` method to control
  how properties are inherited from the parent element. Add an `element_grob` 
  method to define how elements are rendered into grobs (@thomasp85, #1981).

* Coords have gained new extension mechanisms.
  
    If you have an existing coord extension, you will need to revise the
    specification of the `train()` method. It is now called 
    `setup_panel_params()` (better reflecting what it actually does) and now 
    has arguments `scale_x`, and `scale_y` (the x and y scales respectively) 
    and `param`, a list of plot specific parameters generated by 
    `setup_params()`.

    What was formerly called `scale_details` (in coords), `panel_ranges` 
    (in layout) and `panel_scales` (in geoms) are now consistently called
    `panel_params` (#1311). These are parameters of the coord that vary from
    panel to panel.

* `ggplot_build()` and `ggplot_gtable()` are now generics, so ggplot-subclasses 
  can define additional behavior during the build stage.

* `guide_train()`, `guide_merge()`, `guide_geom()`, and `guide_gengrob()`
  are now exported as they are needed if you want to design your own guide.
  They are not currently documented; use at your own risk (#2528).

* `scale_type()` generic is now exported and documented. Use this if you 
  want to extend ggplot2 to work with a new type of vector.

## Minor bug fixes and improvements

### Faceting

* `facet_grid()` gives a more informative error message if you try to use
  a variable in both rows and cols (#1928).

* `facet_grid()` and `facet_wrap()` both give better error messages if you
  attempt to use an unsupported coord with free scales (#2049).

* `label_parsed()` works once again (#2279).

* You can now style the background of horizontal and vertical strips
  independently with `strip.background.x` and `strip.background.y` 
  theme settings (#2249).

### Scales

* `discrete_scale()` documentation now inherits shared definitions from 
  `continuous_scale()` (@alistaire47, #2052).

* `guide_colorbar()` shows all colours of the scale (@has2k1, #2343).

* `scale_identity()` once again produces legends by default (#2112).

* Tick marks for secondary axes with strong transformations are more 
  accurately placed (@thomasp85, #1992).

* Missing line types now reliably generate missing lines (with standard 
  warning) (#2206).

* Legends now ignore set aesthetics that are not length one (#1932).

* All colour and fill scales now have an `aesthetics` argument that can
  be used to set the aesthetic(s) the scale works with. This makes it
  possible to apply a colour scale to both colour and fill aesthetics
  at the same time, via `aesthetics = c("colour", "fill")` (@clauswilke).
  
* Three new generic scales work with any aesthetic or set of aesthetics: 
  `scale_continuous_identity()`, `scale_discrete_identity()`, and
  `scale_discrete_manual()` (@clauswilke).

* `scale_*_gradient2()` now consistently omits points outside limits by 
  rescaling after the limits are enforced (@foo-bar-baz-qux, #2230).

### Layers

* `geom_label()` now correctly produces unbordered labels when `label.size` 
  is 0, even when saving to PDF (@bfgray3, #2407).

* `layer()` gives considerably better error messages for incorrectly specified
  `geom`, `stat`, or `position` (#2401).

* In all layers that use it, `linemitre` now defaults to 10 (instead of 1)
  to better match base R.

* `geom_boxplot()` now supplies a default value if no `x` aesthetic is present
  (@foo-bar-baz-qux, #2110).

* `geom_density()` drops groups with fewer than two data points and throws a
  warning. For groups with two data points, density values are now calculated 
  with `stats::density` (@karawoo, #2127).

* `geom_segment()` now also takes a `linejoin` parameter. This allows more 
  control over the appearance of the segments, which is especially useful for 
  plotting thick arrows (@Ax3man, #774).

* `geom_smooth()` now reports the formula used when `method = "auto"` 
  (@davharris #1951). `geom_smooth()` now orders by the `x` aesthetic, making it 
  easier to pass pre-computed values without manual ordering (@izahn, #2028). It 
  also now knows it has `ymin` and `ymax` aesthetics (#1939). The legend 
  correctly reflects the status of the `se` argument when used with stats 
  other than the default (@clauswilke, #1546).

* `geom_tile()` now once again interprets `width` and `height` correctly 
  (@malcolmbarrett, #2510).

* `position_jitter()` and `position_jitterdodge()` gain a `seed` argument that
  allows the specification of a random seed for reproducible jittering 
  (@krlmlr, #1996 and @slowkow, #2445).

* `stat_density()` has better behaviour if all groups are dropped because they
  are too small (#2282).

* `stat_summary_bin()` now understands the `breaks` parameter (@karawoo, #2214).

* `stat_bin()` now accepts functions for `binwidth`. This allows better binning 
  when faceting along variables with different ranges (@botanize).

* `stat_bin()` and `geom_histogram()` now sum correctly when using the `weight` 
  aesthetic (@jiho, #1921).

* `stat_bin()` again uses correct scaling for the computed variable `ndensity` 
  (@timgoodman, #2324).

* `stat_bin()` and `stat_bin_2d()` now properly handle the `breaks` parameter 
  when the scales are transformed (@has2k1, #2366).

* `update_geom_defaults()` and `update_stat_defaults()` allow American 
  spelling of aesthetic parameters (@foo-bar-baz-qux, #2299).

* The `show.legend` parameter now accepts a named logical vector to hide/show
  only some aesthetics in the legend (@tutuchan, #1798).

* Layers now silently ignore unknown aesthetics with value `NULL` (#1909).

### Coords

* Clipping to the plot panel is now configurable, through a `clip` argument
  to coordinate systems, e.g. `coord_cartesian(clip = "off")` 
  (@clauswilke, #2536).

* Like scales, coordinate systems now give you a message when you're 
  replacing an existing coordinate system (#2264).

* `coord_polar()` now draws secondary axis ticks and labels 
  (@dylan-stark, #2072), and can draw the radius axis on the right 
  (@thomasp85, #2005).

* `coord_trans()` now generates a warning when a transformation generates 
  non-finite values (@foo-bar-baz-qux, #2147).

### Themes

* Complete themes now always override all elements of the default theme
  (@has2k1, #2058, #2079).

* Themes now set default grid colour in `panel.grid` rather than individually
  in `panel.grid.major` and `panel.grid.minor` individually. This makes it 
  slightly easier to customise the theme (#2352).

* Fixed bug when setting strips to `element_blank()` (@thomasp85). 

* Axes positioned on the top and to the right can now customize their ticks and
  lines separately (@thomasp85, #1899).

* Built-in themes gain parameters `base_line_size` and `base_rect_size` which 
  control the default sizes of line and rectangle elements (@karawoo, #2176).

* Default themes use `rel()` to set line widths (@baptiste).

* Themes were tweaked for visual consistency and more graceful behavior when 
  changing the base font size. All absolute heights or widths were replaced 
  with heights or widths that are proportional to the base font size. One 
  relative font size was eliminated (@clauswilke).
  
* The height of descenders is now calculated solely on font metrics and doesn't
  change with the specific letters in the string. This fixes minor alignment 
  issues with plot titles, subtitles, and legend titles (#2288, @clauswilke).

### Guides

* `guide_colorbar()` is more configurable: tick marks and color bar frame
  can now by styled with arguments `ticks.colour`, `ticks.linewidth`, 
  `frame.colour`, `frame.linewidth`, and `frame.linetype`
  (@clauswilke).
  
* `guide_colorbar()` now uses `legend.spacing.x` and `legend.spacing.y` 
  correctly, and it can handle multi-line titles. Minor tweaks were made to 
  `guide_legend()` to make sure the two legend functions behave as similarly as
  possible (@clauswilke, #2397 and #2398).
  
* The theme elements `legend.title` and `legend.text` now respect the settings 
  of `margin`, `hjust`, and `vjust` (@clauswilke, #2465, #1502).

* Non-angle parameters of `label.theme` or `title.theme` can now be set in 
  `guide_legend()` and `guide_colorbar()` (@clauswilke, #2544).

### Other

* `fortify()` gains a method for tbls (@karawoo, #2218).

* `ggplot` gains a method for `grouped_df`s that adds a `.group` variable,
  which computes a unique value for each group. Use it with 
  `aes(group = .group)` (#2351).

* `ggproto()` produces objects with class `c("ggproto", "gg")`, allowing for
  a more informative error message when adding layers, scales, or other ggproto 
  objects (@jrnold, #2056).

* `ggsave()`'s DPI argument now supports 3 string options: "retina" (320
  DPI), "print" (300 DPI), and "screen" (72 DPI) (@foo-bar-baz-qux, #2156).
  `ggsave()` now uses full argument names to avoid partial match warnings 
  (#2355), and correctly restores the previous graphics device when several
  graphics devices are open (#2363).

* `print.ggplot()` now returns the original ggplot object, instead of the 
  output from `ggplot_build()`. Also, the object returned from 
  `ggplot_build()` now has the class `"ggplot_built"` (#2034).

* `map_data()` now works even when purrr is loaded (tidyverse#66).

* New functions `summarise_layout()`, `summarise_coord()`, and 
  `summarise_layers()` summarise the layout, coordinate systems, and layers 
  of a built ggplot object (#2034, @wch). This provides a tested API that 
  (e.g.) shiny can depend on.

* Updated startup messages reflect new resources (#2410, @mine-cetinkaya-rundel).

# ggplot2 2.2.1

* Fix usage of `structure(NULL)` for R-devel compatibility (#1968).

# ggplot2 2.2.0

## Major new features

### Subtitle and caption

Thanks to @hrbrmstr plots now have subtitles and captions, which can be set with 
the `subtitle`  and `caption` arguments to `ggtitle()` and `labs()`. You can 
control their appearance with the theme settings `plot.caption` and 
`plot.subtitle`. The main plot title is now left-aligned to better work better 
with a subtitle. The caption is right-aligned (@hrbrmstr).

### Stacking

`position_stack()` and `position_fill()` now sort the stacking order to match 
grouping order. This allows you to control the order through grouping, and 
ensures that the default legend matches the plot (#1552, #1593). If you want the 
opposite order (useful if you have horizontal bars and horizontal legend), you 
can request reverse stacking by using `position = position_stack(reverse = TRUE)` 
(#1837).
  
`position_stack()` and `position_fill()` now accepts negative values which will 
create stacks extending below the x-axis (#1691).

`position_stack()` and `position_fill()` gain a `vjust` argument which makes it 
easy to (e.g.) display labels in the middle of stacked bars (#1821).

### Layers

`geom_col()` was added to complement `geom_bar()` (@hrbrmstr). It uses 
`stat="identity"` by default, making the `y` aesthetic mandatory. It does not 
support any other `stat_()` and does not provide fallback support for the 
`binwidth` parameter. Examples and references in other functions were updated to
demonstrate `geom_col()` usage. 

When creating a layer, ggplot2 will warn if you use an unknown aesthetic or an 
unknown parameter. Compared to the previous version, this is stricter for 
aesthetics (previously there was no message), and less strict for parameters 
(previously this threw an error) (#1585).

### Facetting

The facet system, as well as the internal panel class, has been rewritten in 
ggproto. Facets are now extendable in the same manner as geoms and stats, as 
described in `vignette("extending-ggplot2")`.

We have also added the following new features.
  
* `facet_grid()` and `facet_wrap()` now allow expressions in their faceting 
  formulas (@DanRuderman, #1596).

* When `facet_wrap()` results in an uneven number of panels, axes will now be
  drawn underneath the hanging panels (fixes #1607)

* Strips can now be freely positioned in `facet_wrap()` using the 
  `strip.position` argument (deprecates `switch`).

* The relative order of panel, strip, and axis can now be controlled with 
  the theme setting `strip.placement` that takes either `inside` (strip between 
  panel and axis) or `outside` (strip after axis).

* The theme option `panel.margin` has been deprecated in favour of 
  `panel.spacing` to more clearly communicate intent.

### Extensions

Unfortunately there was a major oversight in the construction of ggproto which 
lead to extensions capturing the super object at package build time, instead of 
at package run time (#1826). This problem has been fixed, but requires 
re-installation of all extension packages.

## Scales

* The position of x and y axes can now be changed using the `position` argument
  in `scale_x_*`and `scale_y_*` which can take `top` and `bottom`, and `left`
  and `right` respectively. The themes of top and right axes can be modified 
  using the `.top` and `.right` modifiers to `axis.text.*` and `axis.title.*`.

### Continuous scales

* `scale_x_continuous()` and `scale_y_continuous()` can now display a secondary 
  axis that is a __one-to-one__ transformation of the primary axis (e.g. degrees 
  Celcius to degrees Fahrenheit). The secondary axis will be positioned opposite 
  to the primary axis and can be controlled with the `sec.axis` argument to 
  the scale constructor.

* Scales worry less about having breaks. If no breaks can be computed, the
  plot will work instead of throwing an uninformative error (#791). This 
  is particularly helpful when you have facets with free scales, and not
  all panels contain data.

* Scales now warn when transformation introduces infinite values (#1696).

### Date time

* `scale_*_datetime()` now supports time zones. It will use the timezone 
  attached to the variable by default, but can be overridden with the 
  `timezone` argument.

* New `scale_x_time()` and `scale_y_time()` generate reasonable default
  breaks and labels for hms vectors (#1752).

### Discrete scales

The treatment of missing values by discrete scales has been thoroughly 
overhauled (#1584). The underlying principle is that we can naturally represent 
missing values on discrete variables (by treating just like another level), so 
by default we should. 

This principle applies to:

* character vectors
* factors with implicit NA
* factors with explicit NA

And to all scales (both position and non-position.)

Compared to the previous version of ggplot2, there are three main changes:

1.  `scale_x_discrete()` and `scale_y_discrete()` always show discrete NA,
    regardless of their source

1.  If present, `NA`s are shown in discrete legends.

1.  All discrete scales gain a `na.translate` argument that allows you to 
    control whether `NA`s are translated to something that can be visualised,
    or should be left as missing. Note that if you don't translate (i.e. 
    `na.translate = FALSE)` the missing values will passed on to the layer, 
    which will warning that it's dropping missing values. To suppress the
    warnings, you'll also need to add `na.rm = TRUE` to the layer call. 

There were also a number of other smaller changes

* Correctly use scale expansion factors.
* Don't preserve space for dropped levels (#1638).
* Only issue one warning when when asking for too many levels (#1674).
* Unicode labels work better on Windows (#1827).
* Warn when used with only continuous data (#1589)

## Themes

* The `theme()` constructor now has named arguments rather than ellipses. This 
  should make autocomplete substantially more useful. The documentation
  (including examples) has been considerably improved.
  
* Built-in themes are more visually homogeneous, and match `theme_grey` better.
  (@jiho, #1679)
  
* When computing the height of titles, ggplot2 now includes the height of the
  descenders (i.e. the bits of `g` and `y` that hang beneath the baseline). This 
  improves the margins around titles, particularly the y axis label (#1712).
  I have also very slightly increased the inner margins of axis titles, and 
  removed the outer margins. 

* Theme element inheritance is now easier to work with as modification now
  overrides default `element_blank` elements (#1555, #1557, #1565, #1567)
  
* Horizontal legends (i.e. legends on the top or bottom) are horizontally
  aligned by default (#1842). Use `legend.box = "vertical"` to switch back
  to the previous behaviour.
  
* `element_line()` now takes an `arrow` argument to specify arrows at the end of
  lines (#1740)

There were a number of tweaks to the theme elements that control legends:
  
* `legend.justification` now controls appearance will plotting the legend
  outside of the plot area. For example, you can use 
  `theme(legend.justification = "top")` to make the legend align with the 
  top of the plot.

* `panel.margin` and `legend.margin` have been renamed to `panel.spacing` and 
  `legend.spacing` respectively, to better communicate intent (they only
  affect spacing between legends and panels, not the margins around them)

* `legend.margin` now controls margin around individual legends.

* New `legend.box.background`, `legend.box.spacing`, and `legend.box.margin`
  control the background, spacing, and margin of the legend box (the region
  that contains all legends).

## Bug fixes and minor improvements

* ggplot2 now imports tibble. This ensures that all built-in datasets print 
  compactly even if you haven't explicitly loaded tibble or dplyr (#1677).

* Class of aesthetic mapping is preserved when adding `aes()` objects (#1624).

* `+.gg` now works for lists that include data frames.

* `annotation_x()` now works in the absense of global data (#1655)

* `geom_*(show.legend = FALSE)` now works for `guide_colorbar`.

* `geom_boxplot()` gains new `outlier.alpha` (@jonathan-g) and 
  `outlier.fill` (@schloerke, #1787) parameters to control the alpha/fill of
   outlier points independently of the alpha of the boxes. 

* `position_jitter()` (and hence `geom_jitter()`) now correctly computes 
  the jitter width/jitter when supplied by the user (#1775, @has2k1).

* `geom_contour()` more clearly describes what inputs it needs (#1577).

* `geom_curve()` respects the `lineend` parameter (#1852).

* `geom_histogram()` and `stat_bin()` understand the `breaks` parameter once 
  more. (#1665). The floating point adjustment for histogram bins is now 
  actually used - it was previously inadvertently ignored (#1651).

* `geom_violin()` no longer transforms quantile lines with the alpha aesthetic
  (@mnbram, #1714). It no longer errors when quantiles are requested but data
  have zero range (#1687). When `trim = FALSE` it once again has a nice 
  range that allows the density to reach zero (by extending the range 3 
  bandwidths to either side of the data) (#1700).

* `geom_dotplot()` works better when faceting and binning on the y-axis. 
  (#1618, @has2k1).
  
* `geom_hexbin()` once again supports `..density..` (@mikebirdgeneau, #1688).

* `geom_step()` gives useful warning if only one data point in layer (#1645).

* `layer()` gains new `check.aes` and `check.param` arguments. These allow
  geom/stat authors to optional suppress checks for known aesthetics/parameters.
  Currently this is used only in `geom_blank()` which powers `expand_limits()` 
  (#1795).

* All `stat_*()` display a better error message when required aesthetics are
  missing.
  
* `stat_bin()` and `stat_summary_hex()` now accept length 1 `binwidth` (#1610)

* `stat_density()` gains new argument `n`, which is passed to underlying function
  `stats::density` ("number of equally spaced points at which the
  density is to be estimated"). (@hbuschme)

* `stat_binhex()` now again returns `count` rather than `value` (#1747)

* `stat_ecdf()` respects `pad` argument (#1646).

* `stat_smooth()` once again informs you about the method it has chosen.
  It also correctly calculates the size of the largest group within facets.

* `x` and `y` scales are now symmetric regarding the list of
  aesthetics they accept: `xmin_final`, `xmax_final`, `xlower`,
  `xmiddle` and `xupper` are now valid `x` aesthetics.

* `Scale` extensions can now override the `make_title` and `make_sec_title` 
  methods to let the scale modify the axis/legend titles.

* The random stream is now reset after calling `.onAttach()` (#2409).

# ggplot2 2.1.0

## New features

* When mapping an aesthetic to a constant (e.g. 
  `geom_smooth(aes(colour = "loess")))`), the default guide title is the name 
  of the aesthetic (i.e. "colour"), not the value (i.e. "loess") (#1431).

* `layer()` now accepts a function as the data argument. The function will be
  applied to the data passed to the `ggplot()` function and must return a
  data.frame (#1527, @thomasp85). This is a more general version of the 
  deprecated `subset` argument.

* `theme_update()` now uses the `+` operator instead of `%+replace%`, so that
  unspecified values will no longer be `NULL`ed out. `theme_replace()`
  preserves the old behaviour if desired (@oneillkza, #1519). 

* `stat_bin()` has been overhauled to use the same algorithm as ggvis, which 
  has been considerably improved thanks to the advice of Randy Prium (@rpruim).
  This includes:
  
    * Better arguments and a better algorithm for determining the origin.
      You can now specify either `boundary` or the `center` of a bin.
      `origin` has been deprecated in favour of these arguments.
      
    * `drop` is deprecated in favour of `pad`, which adds extra 0-count bins
      at either end (needed for frequency polygons). `geom_histogram()` defaults 
      to `pad = FALSE` which considerably improves the default limits for 
      the histogram, especially when the bins are big (#1477).
      
    * The default algorithm does a (somewhat) better job at picking nice widths 
      and origins across a wider range of input data.
      
    * `bins = n` now gives a histogram with `n` bins, not `n + 1` (#1487).

## Bug fixes

* All `\donttest{}` examples run.

* All `geom_()` and `stat_()` functions now have consistent argument order:
  data + mapping, then geom/stat/position, then `...`, then specific arguments, 
  then arguments common to all layers (#1305). This may break code if you were
  previously relying on partial name matching, but in the long-term should make 
  ggplot2 easier to use. In particular, you can now set the `n` parameter
  in `geom_density2d()` without it partially matching `na.rm` (#1485).

* For geoms with both `colour` and `fill`, `alpha` once again only affects
  fill (Reverts #1371, #1523). This was causing problems for people.

* `facet_wrap()`/`facet_grid()` works with multiple empty panels of data 
  (#1445).

* `facet_wrap()` correctly swaps `nrow` and `ncol` when faceting vertically
  (#1417).

* `ggsave("x.svg")` now uses svglite to produce the svg (#1432).

* `geom_boxplot()` now understands `outlier.color` (#1455).

* `geom_path()` knows that "solid" (not just 1) represents a solid line (#1534).

* `geom_ribbon()` preserves missing values so they correctly generate a 
  gap in the ribbon (#1549).

* `geom_tile()` once again accepts `width` and `height` parameters (#1513). 
  It uses `draw_key_polygon()` for better a legend, including a coloured 
  outline (#1484).

* `layer()` now automatically adds a `na.rm` parameter if none is explicitly
  supplied.

* `position_jitterdodge()` now works on all possible dodge aesthetics, 
  e.g. `color`, `linetype` etc. instead of only based on `fill` (@bleutner)

* `position = "nudge"` now works (although it doesn't do anything useful)
  (#1428).

* The default scale for columns of class "AsIs" is now "identity" (#1518).

* `scale_*_discrete()` has better defaults when used with purely continuous
  data (#1542).

* `scale_size()` warns when used with categorical data.

* `scale_size()`, `scale_colour()`, and `scale_fill()` gain date and date-time
  variants (#1526).

* `stat_bin_hex()` and `stat_bin_summary()` now use the same underlying 
  algorithm so results are consistent (#1383). `stat_bin_hex()` now accepts
  a `weight` aesthetic. To be consistent with related stats, the output variable 
  from `stat_bin_hex()` is now value instead of count.

* `stat_density()` gains a `bw` parameter which makes it easy to get consistent 
   smoothing between facets (@jiho)

* `stat-density-2d()` no longer ignores the `h` parameter, and now accepts 
  `bins` and `binwidth` parameters to control the number of contours 
  (#1448, @has2k1).

* `stat_ecdf()` does a better job of adding padding to -Inf/Inf, and gains
  an argument `pad` to suppress the padding if not needed (#1467).

* `stat_function()` gains an `xlim` parameter (#1528). It once again works 
  with discrete x values (#1509).

* `stat_summary()` preserves sorted x order which avoids artefacts when
  display results with `geom_smooth()` (#1520).

* All elements should now inherit correctly for all themes except `theme_void()`.
  (@Katiedaisey, #1555) 

* `theme_void()` was completely void of text but facets and legends still
  need labels. They are now visible (@jiho). 

* You can once again set legend key and height width to unit arithmetic
  objects (like `2 * unit(1, "cm")`) (#1437).

* Eliminate spurious warning if you have a layer with no data and no aesthetics
  (#1451).

* Removed a superfluous comma in `theme-defaults.r` code (@jschoeley)

* Fixed a compatibility issue with `ggproto` and R versions prior to 3.1.2.
  (#1444)

* Fixed issue where `coord_map()` fails when given an explicit `parameters`
  argument (@tdmcarthur, #1729)
  
* Fixed issue where `geom_errorbarh()` had a required `x` aesthetic (#1933)  

# ggplot2 2.0.0

## Major changes

* ggplot no longer throws an error if your plot has no layers. Instead it 
  automatically adds `geom_blank()` (#1246).
  
* New `cut_width()` is a convenient replacement for the verbose
  `plyr::round_any()`, with the additional benefit of offering finer
  control.

* New `geom_count()` is a convenient alias to `stat_sum()`. Use it when you
  have overlapping points on a scatterplot. `stat_sum()` now defaults to 
  using counts instead of proportions.

* New `geom_curve()` adds curved lines, with a similar specification to 
  `geom_segment()` (@veraanadi, #1088).

* Date and datetime scales now have `date_breaks`, `date_minor_breaks` and
  `date_labels` arguments so that you never need to use the long
  `scales::date_breaks()` or `scales::date_format()`.
  
* `geom_bar()` now has it's own stat, distinct from `stat_bin()` which was
  also used by `geom_histogram()`. `geom_bar()` now uses `stat_count()` 
  which counts values at each distinct value of x (i.e. it does not bin
  the data first). This can be useful when you want to show exactly which 
  values are used in a continuous variable.

* `geom_point()` gains a `stroke` aesthetic which controls the border width of 
  shapes 21-25 (#1133, @SeySayux). `size` and `stroke` are additive so a point 
  with `size = 5` and `stroke = 5` will have a diameter of 10mm. (#1142)

* New `position_nudge()` allows you to slightly offset labels (or other 
  geoms) from their corresponding points (#1109).

* `scale_size()` now maps values to _area_, not radius. Use `scale_radius()`
  if you want the old behaviour (not recommended, except perhaps for lines).

* New `stat_summary_bin()` works like `stat_summary()` but on binned data. 
  It's a generalisation of `stat_bin()` that can compute any aggregate,
  not just counts (#1274). Both default to `mean_se()` if no aggregation
  functions are supplied (#1386).

* Layers are now much stricter about their arguments - you will get an error
  if you've supplied an argument that isn't an aesthetic or a parameter.
  This is likely to cause some short-term pain but in the long-term it will make
  it much easier to spot spelling mistakes and other errors (#1293).
  
    This change does break a handful of geoms/stats that used `...` to pass 
    additional arguments on to the underlying computation. Now 
    `geom_smooth()`/`stat_smooth()` and `geom_quantile()`/`stat_quantile()` 
    use `method.args` instead (#1245, #1289); and `stat_summary()` (#1242), 
    `stat_summary_hex()`, and `stat_summary2d()` use `fun.args`.

### Extensibility

There is now an official mechanism for defining Stats, Geoms, and Positions in 
other packages. See `vignette("extending-ggplot2")` for details.

* All Geoms, Stats and Positions are now exported, so you can inherit from them
  when making your own objects (#989).

* ggplot2 no longer uses proto or reference classes. Instead, we now use 
  ggproto, a new OO system designed specifically for ggplot2. Unlike proto
  and RC, ggproto supports clean cross-package inheritance. Creating a new OO
  system isn't usually the right way to solve a problem, but I'm pretty sure
  it was necessary here. Read more about it in the vignette.

* `aes_()` replaces `aes_q()`. It also supports formulas, so the most concise 
  SE version of `aes(carat, price)` is now `aes_(~carat, ~price)`. You may
  want to use this form in packages, as it will avoid spurious `R CMD check` 
  warnings about undefined global variables.

### Text

* `geom_text()` has been overhauled to make labelling your data a little
  easier. It:
  
    * `nudge_x` and `nudge_y` arguments let you offset labels from their
      corresponding points (#1120). 
      
    * `check_overlap = TRUE` provides a simple way to avoid overplotting 
      of labels: labels that would otherwise overlap are omitted (#1039).
      
    * `hjust` and `vjust` can now be character vectors: "left", "center", 
      "right", "bottom", "middle", "top". New options include "inward" and 
      "outward" which align text towards and away from the center of the plot 
      respectively.

* `geom_label()` works like `geom_text()` but draws a rounded rectangle 
  underneath each label (#1039). This is useful when you want to label plots
  that are dense with data.

### Deprecated features

* The little used `aes_auto()` has been deprecated. 

* `aes_q()` has been replaced with `aes_()` to be consistent with SE versions
  of NSE functions in other packages.

* The `order` aesthetic is officially deprecated. It never really worked, and 
  was poorly documented.

* The `stat` and `position` arguments to `qplot()` have been deprecated.
  `qplot()` is designed for quick plots - if you need to specify position
  or stat, use `ggplot()` instead.

* The theme setting `axis.ticks.margin` has been deprecated: now use the margin 
  property of `axis.text`.
  
* `stat_abline()`, `stat_hline()` and `stat_vline()` have been removed:
  these were never suitable for use other than with `geom_abline()` etc
  and were not documented.

* `show_guide` has been renamed to `show.legend`: this more accurately
  reflects what it does (controls appearance of layer in legend), and uses the 
  same convention as other ggplot2 arguments (i.e. a `.` between names).
  (Yes, I know that's inconsistent with function names with use `_`, but it's
  too late to change now.)

A number of geoms have been renamed to be internally consistent:

* `stat_binhex()` and `stat_bin2d()` have been renamed to `stat_bin_hex()` 
  and `stat_bin_2d()` (#1274). `stat_summary2d()` has been renamed to 
  `stat_summary_2d()`, `geom_density2d()`/`stat_density2d()` has been renamed 
  to `geom_density_2d()`/`stat_density_2d()`.

* `stat_spoke()` is now `geom_spoke()` since I realised it's a
  reparameterisation of `geom_segment()`.

* `stat_bindot()` has been removed because it's so tightly coupled to
  `geom_dotplot()`. If you happened to use `stat_bindot()`, just change to
  `geom_dotplot()` (#1194).

All defunct functions have been removed.

### Default appearance

* The default `theme_grey()` background colour has been changed from "grey90" 
  to "grey92": this makes the background a little less visually prominent.

* Labels and titles have been tweaked for readability:

    * Axes labels are darker.
    
    * Legend and axis titles are given the same visual treatment.
    
    * The default font size dropped from 12 to 11. You might be surprised that 
      I've made the default text size smaller as it was already hard for
      many people to read. It turns out there was a bug in RStudio (fixed in 
      0.99.724), that shrunk the text of all grid based graphics. Once that
      was resolved the defaults seemed too big to my eyes.
    
    * More spacing between titles and borders.
    
    * Default margins scale with the theme font size, so the appearance at 
      larger font sizes should be considerably improved (#1228). 

* `alpha` now affects both fill and colour aesthetics (#1371).

* `element_text()` gains a margins argument which allows you to add additional
  padding around text elements. To help see what's going on use `debug = TRUE` 
  to display the text region and anchors.

* The default font size in `geom_text()` has been decreased from 5mm (14 pts)
  to 3.8 mm (11 pts) to match the new default theme sizes.

* A diagonal line is no longer drawn on bar and rectangle legends. Instead, the
  border has been tweaked to be more visible, and more closely match the size of 
  line drawn on the plot.

* `geom_pointrange()` and `geom_linerange()` get vertical (not horizontal)
  lines in the legend (#1389).

* The default line `size` for `geom_smooth()` has been increased from 0.5 to 1 
  to make it easier to see when overlaid on data.
  
* `geom_bar()` and `geom_rect()` use a slightly paler shade of grey so they
  aren't so visually heavy.
  
* `geom_boxplot()` now colours outliers the same way as the boxes.

* `geom_point()` now uses shape 19 instead of 16. This looks much better on 
  the default Linux graphics device. (It's very slightly smaller than the old 
  point, but it shouldn't affect any graphics significantly)

* Sizes in ggplot2 are measured in mm. Previously they were converted to pts 
  (for use in grid) by multiplying by 72 / 25.4. However, grid uses printer's 
  points, not Adobe (big pts), so sizes are now correctly multiplied by 
  72.27 / 25.4. This is unlikely to noticeably affect display, but it's
  technically correct (<https://youtu.be/hou0lU8WMgo>).

* The default legend will now allocate multiple rows (if vertical) or
  columns (if horizontal) in order to make a legend that is more likely to
  fit on the screen. You can override with the `nrow`/`ncol` arguments
  to `guide_legend()`

    ```R
    p <- ggplot(mpg, aes(displ,hwy, colour = model)) + geom_point()
    p
    p + theme(legend.position = "bottom")
    # Previous behaviour
    p + guides(colour = guide_legend(ncol = 1))
    ```

### New and updated themes

* New `theme_void()` is completely empty. It's useful for plots with non-
  standard coordinates or for drawings (@jiho, #976).

* New `theme_dark()` has a dark background designed to make colours pop out
  (@jiho, #1018)

* `theme_minimal()` became slightly more minimal by removing the axis ticks:
  labels now line up directly beneath grid lines (@tomschloss, #1084)

* New theme setting `panel.ontop` (logical) make it possible to place 
  background elements (i.e., gridlines) on top of data. Best used with 
  transparent `panel.background` (@noamross. #551).

### Labelling

The facet labelling system was updated with many new features and a
more flexible interface (@lionel-). It now works consistently across
grid and wrap facets. The most important user visible changes are:

* `facet_wrap()` gains a `labeller` option (#25).

* `facet_grid()` and `facet_wrap()` gain a `switch` argument to
  display the facet titles near the axes. When switched, the labels
  become axes subtitles. `switch` can be set to "x", "y" or "both"
  (the latter only for grids) to control which margin is switched.

The labellers (such as `label_value()` or `label_both()`) also get
some new features:

* They now offer the `multi_line` argument to control whether to
  display composite facets (those specified as `~var1 + var2`) on one
  or multiple lines.

* In `label_bquote()` you now refer directly to the names of
  variables. With this change, you can create math expressions that
  depend on more than one variable. This math expression can be
  specified either for the rows or the columns and you can also
  provide different expressions to each margin.

  As a consequence of these changes, referring to `x` in backquoted
  expressions is deprecated.

* Similarly to `label_bquote()`, `labeller()` now take `.rows` and
  `.cols` arguments. In addition, it also takes `.default`.
  `labeller()` is useful to customise how particular variables are
  labelled. The three additional arguments specify how to label the
  variables are not specifically mentioned, respectively for rows,
  columns or both. This makes it especially easy to set up a
  project-wide labeller dispatcher that can be reused across all your
  plots. See the documentation for an example.

* The new labeller `label_context()` adapts to the number of factors
  facetted over. With a single factor, it displays only the values,
  just as before. But with multiple factors in a composite margin
  (e.g. with `~cyl + am`), the labels are passed over to
  `label_both()`. This way the variables names are displayed with the
  values to help identifying them.

On the programming side, the labeller API has been rewritten in order
to offer more control when faceting over multiple factors (e.g. with
formulae such as `~cyl + am`). This also means that if you have
written custom labellers, you will need to update them for this
version of ggplot.

* Previously, a labeller function would take `variable` and `value`
  arguments and return a character vector. Now, they take a data frame
  of character vectors and return a list. The input data frame has one
  column per factor facetted over and each column in the returned list
  becomes one line in the strip label. See documentation for more
  details.

* The labels received by a labeller now contain metadata: their margin
  (in the "type" attribute) and whether they come from a wrap or a
  grid facet (in the "facet" attribute).

* Note that the new `as_labeller()` function operator provides an easy
  way to transform an existing function to a labeller function. The
  existing function just needs to take and return a character vector.

## Documentation

* Improved documentation for `aes()`, `layer()` and much much more.

* I've tried to reduce the use of `...` so that you can see all the 
  documentation in one place rather than having to integrate multiple pages.
  In some cases this has involved adding additional arguments to geoms
  to make it more clear what you can do:
  
    *  `geom_smooth()` gains explicit `method`, `se` and `formula` arguments.
    
    * `geom_histogram()` gains `binwidth`, `bins`, `origin` and `right` 
      arguments.
      
    * `geom_jitter()` gains `width` and `height` arguments to make it easier
      to control the amount of jittering without using the lengthy 
      `position_jitter()` function (#1116)

* Use of `qplot()` in examples has been minimised (#1123, @hrbrmstr). This is
  inline with the 2nd edition of the ggplot2 box, which minimises the use of 
  `qplot()` in favour of `ggplot()`.

* Tightly linked geoms and stats (e.g. `geom_boxplot()` and `stat_boxplot()`) 
  are now documented in the same file so you can see all the arguments in one
  place. Variations of the same idea (e.g. `geom_path()`, `geom_line()`, and
  `geom_step()`) are also documented together.

* It's now obvious that you can set the `binwidth` parameter for
  `stat_bin_hex()`, `stat_summary_hex()`, `stat_bin_2d()`, and
  `stat_summary_2d()`. 

* The internals of positions have been cleaned up considerably. You're unlikely
  to notice any external changes, although the documentation should be a little
  less confusing since positions now don't list parameters they never use.

## Data

* All datasets have class `tbl_df` so if you also use dplyr, you get a better
  print method.

* `economics` has been brought up to date to 2015-04-01.

* New `economics_long` is the economics data in long form.

* New `txhousing` dataset containing information about the Texas housing
  market. Useful for examples that need multiple time series, and for
  demonstrating model+vis methods.

* New `luv_colours` dataset which contains the locations of all
  built-in `colors()` in Luv space.

* `movies` has been moved into its own package, ggplot2movies, because it was 
  large and not terribly useful. If you've used the movies dataset, you'll now 
  need to explicitly load the package with `library(ggplot2movies)`.

## Bug fixes and minor improvements

* All partially matched arguments and `$` have been been replaced with 
  full matches (@jimhester, #1134).

* ggplot2 now exports `alpha()` from the scales package (#1107), and `arrow()` 
  and `unit()` from grid (#1225). This means you don't need attach scales/grid 
  or do `scales::`/`grid::` for these commonly used functions.

* `aes_string()` now only parses character inputs. This fixes bugs when
  using it with numbers and non default `OutDec` settings (#1045).

* `annotation_custom()` automatically adds a unique id to each grob name,
  making it easier to plot multiple grobs with the same name (e.g. grobs of
  ggplot2 graphics) in the same plot (#1256).

* `borders()` now accepts xlim and ylim arguments for specifying the geographical 
  region of interest (@markpayneatwork, #1392).

* `coord_cartesian()` applies the same expansion factor to limits as for scales. 
  You can suppress with `expand = FALSE` (#1207).

* `coord_trans()` now works when breaks are suppressed (#1422).

* `cut_number()` gives error message if the number of requested bins can
  be created because there are two few unique values (#1046).

* Character labels in `facet_grid()` are no longer (incorrectly) coerced into
  factors. This caused problems with custom label functions (#1070).

* `facet_wrap()` and `facet_grid()` now allow you to use non-standard
  variable names by surrounding them with backticks (#1067).

* `facet_wrap()` more carefully checks its `nrow` and `ncol` arguments
  to ensure that they're specified correctly (@richierocks, #962)

* `facet_wrap()` gains a `dir` argument to control the direction the
  panels are wrapped in. The default is "h" for horizontal. Use "v" for
  vertical layout (#1260).

* `geom_abline()`, `geom_hline()` and `geom_vline()` have been rewritten to
  have simpler behaviour and be more consistent:

    * `stat_abline()`, `stat_hline()` and `stat_vline()` have been removed:
      these were never suitable for use other than with `geom_abline()` etc
      and were not documented.

    * `geom_abline()`, `geom_vline()` and `geom_hline()` are bound to
      `stat_identity()` and `position_identity()`

    * Intercept parameters can no longer be set to a function.

    * They are all documented in one file, since they are so closely related.

* `geom_bin2d()` will now let you specify one dimension's breaks exactly,
  without touching the other dimension's default breaks at all (#1126).

* `geom_crossbar()` sets grouping correctly so you can display multiple
  crossbars on one plot. It also makes the default `fatten` argument a little
  bigger to make the middle line more obvious (#1125).

* `geom_histogram()` and `geom_smooth()` now only inform you about the
  default values once per layer, rather than once per panel (#1220).

* `geom_pointrange()` gains `fatten` argument so you can control the
  size of the point relative to the size of the line.

* `geom_segment()` annotations were not transforming with scales 
  (@BrianDiggs, #859).

* `geom_smooth()` is no longer so chatty. If you want to know what the default
  smoothing method is, look it up in the documentation! (#1247)

* `geom_violin()` now has the ability to draw quantile lines (@DanRuderman).

* `ggplot()` now captures the parent frame to use for evaluation,
  rather than always defaulting to the global environment. This should
  make ggplot more suitable to use in more situations (e.g. with knitr)

* `ggsave()` has been simplified a little to make it easier to maintain.
  It no longer checks that you're printing a ggplot2 object (so now also
  works with any grid grob) (#970), and always requires a filename.
  Parameter `device` now supports character argument to specify which supported
  device to use ('pdf', 'png', 'jpeg', etc.), for when it cannot be correctly
  inferred from the file extension (for example when a temporary filename is
  supplied server side in shiny apps) (@sebkopf, #939). It no longer opens
  a graphics device if one isn't already open - this is annoying when you're
  running from a script (#1326).

* `guide_colorbar()` creates correct legend if only one color (@krlmlr, #943).

* `guide_colorbar()` no longer fails when the legend is empty - previously
  this often masked misspecifications elsewhere in the plot (#967).

* New `layer_data()` function extracts the data used for plotting for a given
  layer. It's mostly useful for testing.

* User supplied `minor_breaks` can now be supplied on the same scale as 
  the data, and will be automatically transformed with by scale (#1385).

* You can now suppress the appearance of an axis/legend title (and the space
  that would allocated for it) with `NULL` in the `scale_` function. To
  use the default label, use `waiver()` (#1145).

* Position adjustments no longer warn about potentially varying ranges
  because the problem rarely occurs in practice and there are currently a
  lot of false positives since I don't understand exactly what FP criteria
  I should be testing.

* `scale_fill_grey()` now uses red for missing values. This matches
  `scale_colour_grey()` and makes it obvious where missing values lie.
  Override with `na.value`.

* `scale_*_gradient2()` defaults to using Lab colour space.

* `scale_*_gradientn()` now allows `colours` or `colors` (#1290)

* `scale_y_continuous()` now also transforms the `lower`, `middle` and `upper`
  aesthetics used by `geom_boxplot()`: this only affects
  `geom_boxplot(stat = "identity")` (#1020).

* Legends no longer inherit aesthetics if `inherit.aes` is FALSE (#1267).

* `lims()` makes it easy to set the limits of any axis (#1138).

* `labels = NULL` now works with `guide_legend()` and `guide_colorbar()`.
  (#1175, #1183).

* `override.aes` now works with American aesthetic spelling, e.g. color

* Scales no longer round data points to improve performance of colour
  palettes. Instead the scales package now uses a much faster colour
  interpolation algorithm (#1022).

* `scale_*_brewer()` and `scale_*_distiller()` add new `direction` argument of 
  `scales::brewer_pal`, making it easier to change the order of colours 
  (@jiho, #1139).

* `scale_x_date()` now clips dates outside the limits in the same way as
  `scale_x_continuous()` (#1090).

* `stat_bin()` gains `bins` arguments, which denotes the number of bins. Now
  you can set `bins=100` instead of `binwidth=0.5`. Note that `breaks` or
  `binwidth` will override it (@tmshn, #1158, #102).

* `stat_boxplot()` warns if a continuous variable is used for the `x` aesthetic
  without also supplying a `group` aesthetic (#992, @krlmlr).

* `stat_summary_2d()` and `stat_bin_2d()` now share exactly the same code for 
  determining breaks from `bins`, `binwidth`, and `origin`. 
  
* `stat_summary_2d()` and `stat_bin_2d()` now output in tile/raster compatible 
  form instead of rect compatible form. 

* Automatically computed breaks do not lead to an error for transformations like
  "probit" where the inverse can map to infinity (#871, @krlmlr)

* `stat_function()` now always evaluates the function on the original scale.
  Previously it computed the function on transformed scales, giving incorrect
  values (@BrianDiggs, #1011).

* `strip_dots` works with anonymous functions within calculated aesthetics 
  (e.g. `aes(sapply(..density.., function(x) mean(x))))` (#1154, @NikNakk)

* `theme()` gains `validate = FALSE` parameter to turn off validation, and 
  hence store arbitrary additional data in the themes. (@tdhock, #1121)

* Improved the calculation of segments needed to draw the curve representing
  a line when plotted in polar coordinates. In some cases, the last segment
  of a multi-segment line was not drawn (@BrianDiggs, #952)<|MERGE_RESOLUTION|>--- conflicted
+++ resolved
@@ -1,9 +1,7 @@
 # ggplot2 (development version)
 
-<<<<<<< HEAD
 * The `trans` argument in scales and secondary axes has been renamed to 
   `transform`. The `trans` argument itself is deprecated (#5558).
-=======
 * When legend titles are larger than the legend, title justification extends
   to the placement of keys and labels (#1903).
 
@@ -25,7 +23,6 @@
   from `fill = alpha(fill, alpha)` to `fill = fill_alpha(fill, alpha)` when 
   providing fills to `grid::gpar()` (@teunbrand, #3997).
 
->>>>>>> 5ed2d88d
 * The plot's title, subtitle and caption now obey horizontal text margins
   (#5533).
 

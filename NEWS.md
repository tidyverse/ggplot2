# ggplot2 (development version)

<<<<<<< HEAD
* `guide_bins()`, `guide_colourbar()` and `guide_coloursteps()` gain an `angle`
  argument to overrule theme settings, similar to `guide_axis(angle)` 
  (@teunbrand, #4594).
* (internal) rearranged the code of `Facet$draw_paensl()` method (@teunbrand).
=======
* `coord_*(expand)` can now take a logical vector to control expansion at any
  side of the panel (top, right, bottom, left) (@teunbrand, #6020)
* (Breaking) The defaults for all geoms can be set at one in the theme. 
  (@teunbrand based on pioneering work by @dpseidel, #2239)
    * A new `theme(geom)` argument is used to track these defaults.
    * The `element_geom()` function can be used to populate that argument.
    * The `from_theme()` function allows access to the theme default fields from
      inside the `aes()` function.
* Passing empty unmapped aesthetics to layers raises a warning instead of
  throwing an error (@teunbrand, #6009).
* Moved {mgcv} from Imports to Suggests (@teunbrand, #5986)
* New `reset_geom_defaults()` and `reset_stat_defaults()` to restore all geom or
  stat default aesthetics at once (@teunbrand, #5975).
* `facet_wrap()` can have `space = "free_x"` with 1-row layouts and 
  `space = "free_y"` with 1-column layouts (@teunbrand)
* Secondary axes respect `n.breaks` setting in continuous scales (@teunbrand, #4483).
* Layers can have names (@teunbrand, #4066).
* (internal) improvements to `pal_qualitative()` (@teunbrand, #5013)
* `coord_radial(clip = "on")` clips to the panel area when the graphics device
  supports clipping paths (@teunbrand, #5952).
* (internal) Panel clipping responsibility moved from Facet class to Coord 
  class through new `Coord$draw_panel()` method.
* `theme(strip.clip)` now defaults to `"on"` and is independent of Coord 
  clipping (@teunbrand, 5952).
* (internal) rearranged the code of `Facet$draw_paensl()` method (@teunbrand).
* Axis labels are now justified across facet panels (@teunbrand, #5820)
* Fixed bug in `stat_function()` so x-axis title now produced automatically 
  when no data added. (@phispu, #5647).
* geom_sf now accepts shape names (@sierrajohnson, #5808)
* Added `gg` class to `labs()` (@phispu, #5553).
* Missing values from discrete palettes are no longer translated 
  (@teunbrand, #5929).
* Fixed bug in `facet_grid(margins = TRUE)` when using expresssions 
  (@teunbrand, #1864).
* `geom_step()` now supports the `orientation` argument (@teunbrand, #5936).
* `position_dodge()` and `position_jitterdodge()` now have a `reverse` argument 
  (@teunbrand, #3610)
* `coord_radial(r.axis.inside)` can now take a numeric value to control 
  placement of internally placed radius axes (@teunbrand, #5805).
* (internal) default labels are derived in `ggplot_build()` rather than
  in `ggplot_add.Layer()` (@teunbrand, #5894)
* An attempt is made to use a variable's label attribute as default label 
  (@teunbrand, #4631)
* Themes gain an additional `header_family` argument to easily set the font
  for headers and titles (#5886).
* The `plot.subtitle`, `plot.caption` and `plot.tag` theme elements now inherit 
  from the root `text` element instead of the `title` element (#5886).
>>>>>>> 7ce155b5
* ggplot2 no longer imports {glue} (@teunbrand, #5986).
* `geom_rect()` can now derive the required corners positions from `x`/`width`
  or `y`/`height` parameterisation (@teunbrand, #5861).
* All position scales now use the same definition of `x` and `y` aesthetics.
  This lets uncommon aesthetics like `xintercept` expand scales as usual.
  (#3342, #4966, @teunbrand)
* Bare numeric values provided to Date or Datetime scales get inversely 
  transformed (cast to Date/POSIXct) with a warning (@teunbrand).
* `stat_bin()` now accepts functions for argument `breaks` (@aijordan, #4561)
* (internal) The plot's layout now has a coord parameter that is used to 
  prevent setting up identical panel parameters (#5427)
* (internal) rearranged the code of `Facet$draw_panels()` method (@teunbrand).
* `geom_rug()` prints a warning when `na.rm = FALSE`, as per documentation (@pn317, #5905)
* `position_dodge(preserve = "single")` now handles multi-row geoms better,
  such as `geom_violin()` (@teunbrand based on @clauswilke's work, #2801).
* `position_jitterdodge()` now dodges by `group` (@teunbrand, #3656)
* The `arrow.fill` parameter is now applied to more line-based functions: 
  `geom_path()`, `geom_line()`, `geom_step()` `geom_function()`, line 
   geometries in `geom_sf()` and `element_line()`.
* Fixed bug where binned guides would keep out-of-bounds breaks 
  (@teunbrand, #5870).
* The size of the `draw_key_polygon()` glyph now reflects the `linewidth` 
  aesthetic (#4852).
* New function `complete_theme()` to replicate how themes are handled during
  plot building (#5801).
* Special getter and setter functions have been renamed for consistency, allowing
  for better tab-completion with `get_*`- and `set_*`-prefixes. The old names 
  remain available for backward compatibility (@teunbrand, #5568).
  
  | New name             | Old name          |
  | -------------------- | ----------------- |
  | `get_theme()`        | `theme_get()`     |
  | `set_theme()`        | `theme_set()`     |
  | `replace_theme()`    | `theme_replace()` |
  | `update_theme()`     | `theme_update()`  |
  | `get_last_plot()`    | `last_plot()`     |
  | `get_layer_data()`   | `layer_data()`    |
  | `get_layer_grob()`   | `layer_grob()`    |
  | `get_panel_scales()` | `layer_scales()`  |

* Discrete scales now support `minor_breaks`. This may only make sense in
  discrete position scales, where it affects the placement of minor ticks
  and minor gridlines (#5434).
* Discrete position scales now expose the `palette` argument, which can be used 
  to customise spacings between levels (@teunbrand, #5770).
* The default `se` parameter in layers with `geom = "smooth"` will be `TRUE` 
  when the data has `ymin` and `ymax` parameters and `FALSE` if these are 
  absent. Note that this does not affect the default of `geom_smooth()` or
  `stat_smooth()` (@teunbrand, #5572).
* The bounded density option in `stat_density()` uses a wider range to
  prevent discontinuities (#5641).
* `geom_raster()` now falls back to rendering as `geom_rect()` when coordinates
  are not Cartesian (#5503).
* `stat_ecdf()` now has an optional `weight` aesthetic (@teunbrand, #5058).
* Position scales combined with `coord_sf()` can now use functions in the 
 `breaks` argument. In addition, `n.breaks` works as intended and 
 `breaks = NULL` removes grid lines and axes (@teunbrand, #4622).
* (Internal) Applying defaults in `geom_sf()` has moved from the internal 
  `sf_grob()` to `GeomSf$use_defaults()` (@teunbrand).
* `facet_wrap()` has new options for the `dir` argument to more precisely
  control panel directions. Internally `dir = "h"` or `dir = "v"` is deprecated 
  (@teunbrand, #5212).
* Prevented `facet_wrap(..., drop = FALSE)` from throwing spurious errors when
  a character facetting variable contained `NA`s (@teunbrand, #5485).
* When facets coerce the faceting variables to factors, the 'ordered' class
  is dropped (@teunbrand, #5666).
* `geom_curve()` now appropriately removes missing data instead of throwing
  errors (@teunbrand, #5831).
* `update_geom_defaults()` and `update_stat_defaults()` have a reset mechanism
  when using `new = NULL` and invisible return the previous defaults (#4993).
* Fixed regression in axes where `breaks = NULL` caused the axes to disappear
  instead of just rendering the axis line (@teunbrand, #5816).
* `geom_point()` can be dodged vertically by using 
  `position_dodge(..., orientation = "y")` (@teunbrand, #5809).
* Fixed bug where `na.value` was incorrectly mapped to non-`NA` values 
  (@teunbrand, #5756).
* Fixed bug in `guide_custom()` that would throw error with `theme_void()` 
  (@teunbrand, #5856).
* New helper function `gg_par()` to translate ggplot2's interpretation of 
  graphical parameters to {grid}'s interpretation (@teunbrand, #5866).
* `scale_{x/y}_discrete()` can now accept a `sec.axis`. It is recommended to
  only use `dup_axis()` to set custom breaks or labels, as discrete variables 
  cannot be transformed (@teunbrand, #3171).
* `stat_density()` has the new computed variable: `wdensity`, which is
  calculated as the density times the sum of weights (@teunbrand, #4176).
* `theme()` gets new `spacing` and `margins` arguments that all other spacings
  and (non-text) margins inherit from (@teunbrand, #5622).
* `geom_ribbon()` can have varying `fill` or `alpha` in linear coordinate
  systems (@teunbrand, #4690).
* `geom_tile()` computes default widths and heights per panel instead of
  per layer (@teunbrand, #5740).
* The `fill` of the `panel.border` theme setting is ignored and forced to be
  transparent (#5782).
* `stat_align()` skips computation when there is only 1 group and therefore
  alignment is not necessary (#5788).
* `position_stack()` skips computation when all `x` values are unique and 
  therefore stacking is not necessary (#5788).
* A new `ggplot_build()` S3 method for <ggplot_built> classes was added, which
  returns input unaltered (@teunbrand, #5800).
* `width` is implemented as aesthetic instead of parameter in `geom_col()` and
  `geom_bar()` (#3142).
* Fix a bug in `position_jitterdodge()` where different jitters would be applied
  to different position aesthetics of the same axis (@teunbrand, #5818).
* In `stat_bin()`, the default `boundary` is now chosen to better adhere to 
  the `nbin` argument (@teunbrand, #5882, #5036)
* `after_stat()` and `after_scale()` throw warnings when the computed aesthetics
  are not of the correct length (#5901).
* `guide_colourbar()` now correctly hands off `position` and `available_aes`
  parameters downstream (@teunbrand, #5930)
* `geom_hline()` and `geom_vline()` now have `position` argument
  (@yutannihilation, #4285).
* New function `get_strip_labels()` to retrieve facet labels (@teunbrand, #4979)
* Fixed bug in `position_dodge2()`'s identification of range overlaps 
  (@teunbrand, #5938, #4327).
* Fixed bug where empty discrete scales weren't recognised as such 
  (@teunbrand, #5945).
* (internal) The summary function of `stat_summary()` and `stat_summary_bin()` 
  is setup once in total instead of once per group (@teunbrand, #5971)
* `facet_grid(space = "free")` can now be combined with `coord_fixed()` 
  (@teunbrand, #4584).
* `theme_classic()` now has black ticks and text instead of dark gray. In 
  addition, `theme_classic()`'s axis line end is `"square"` (@teunbrand, #5978).
* {tibble} is now suggested instead of imported (@teunbrand, #5986)
* The ellipsis argument is now checked in `fortify()`, `get_alt_text()`, 
  `labs()` and several guides (@teunbrand, #3196).

# ggplot2 3.5.1

This is a small release focusing on fixing regressions from 3.5.0 and 
documentation updates.

## Bug fixes

* Fixed bug where discrete scales could not map aesthetics only consisting of
  `NA`s (#5623)
* Fixed spurious warnings from `sec_axis()` with `breaks = NULL` (#5713).
* Patterns and gradients are now also enabled in `geom_sf()` 
  (@teunbrand, #5716).
* The default behaviour of `resolution()` has been reverted to pre-3.5.0 
  behaviour. Whether mapped discrete vectors should be treated as having 
  resolution of 1 is controlled by the new `discrete` argument.
* Fixed bug in `guide_bins()` and `guide_coloursteps()` where discrete breaks,
  such as the levels produced by `cut()`, were ordered incorrectly 
  (@teunbrand, #5757).
  
## Improvements

* When facets coerce the faceting variables to factors, the 'ordered' class
  is dropped (@teunbrand, #5666).
* `coord_map()` and `coord_polar()` throw informative warnings when used
  with the guide system (#5707).
* When passing a function to `stat_contour(breaks)`, that function is used to
  calculate the breaks even if `bins` and `binwidth` are missing 
  (@teunbrand, #5686).
* `geom_step()` now supports `lineend`, `linejoin` and `linemitre` parameters 
  (@teunbrand, #5705).
* Fixed performance loss when the `.data` pronoun is used in `aes()` (#5730).
* Facet evaluation is better at dealing with inherited errors 
  (@teunbrand, #5670).
* `stat_bin()` deals with non-finite breaks better (@teunbrand, #5665).
* While axes in `coord_radial()` don't neatly fit the top/right/bottom/left
  organisation, specifying `position = "top"` or `position = "right"` 
  in the scale will flip the placement of the radial axis (#5735)
* Theme elements that do not exist now throw warnings instead of errors (#5719).
* Fixed bug in `coord_radial()` where full circles were not treated as such 
  (@teunbrand, #5750).
* When legends detect the presence of values in a layer, `NA` is now detected
  if the data contains values outside the given breaks (@teunbrand, #5749).
* `annotate()` now warns about `stat` or `position` arguments (@teunbrand, #5151)
* `guide_coloursteps(even.steps = FALSE)` now works with discrete data that has 
  been formatted by `cut()` (@teunbrand, #3877).

# ggplot2 3.5.0

This is a minor release that turned out quite beefy. It is focused on 
overhauling the guide system: the system responsible for displaying information 
from scales in the guise of axes and legends. As part of that overhaul, new 
guides have been implemented and existing guides have been refined. The look 
and feel of guides has been mostly preserved, but their internals and 
styling options have changed drastically.

Briefly summarising other highlights, we also welcome `coord_radial()` as a 
successor of  `coord_polar()`. Initial support for newer graphical features, 
such as pattern fills has been added. The API has changed how `I()`/`<AsIs>` 
vectors interact with the scale system, namely: not at all. 

## Breaking changes

* The guide system. As a whole. See 'new features' for more information. 
  While the S3 guide generics are still in place, the S3 methods for 
  `guide_train()`, `guide_merge()`, `guide_geom()`, `guide_transform()`,
  `guide_gengrob()` have been superseded by the respective ggproto methods.
  In practice, this will mean that `NextMethod()` or sub-classing ggplot2's
  guides with the S3 system will no longer work.
  
* By default, `guide_legend()` now only draws a key glyph for a layer when
  the value is in the layer's data. To revert to the old behaviour, you
  can still set `show.legend = c({aesthetic} = TRUE)` (@teunbrand, #3648).

* In the `scale_{colour/fill}_gradient2()` and 
  `scale_{colour/fill}_steps2()` functions, the `midpoint` argument is 
  transformed by the scale transformation (#3198).
  
* The `legend.key` theme element is set to inherit from the `panel.background`
  theme element. The default themes no longer set the `legend.key` element.
  This causes a visual change with the default `theme_gray()` (#5549).
  
* The `scale_name` argument in `continuous_scale()`, `discrete_scale()` and
  `binned_scale()` is soft-deprecated. If you have implemented custom scales,
  be advised to double-check that unnamed arguments ends up where they should 
  (@teunbrand, #1312).  
  
* The `legend.text.align` and `legend.title.align` arguments in `theme()` are 
  deprecated. The `hjust` setting of the `legend.text` and `legend.title` 
  elements continues to fulfill the role of text alignment (@teunbrand, #5347).
  
* 'lines' units in `geom_label()`, often used in the `label.padding` argument, 
  are now are relative to the text size. This causes a visual change, but fixes 
  a misalignment issue between the textbox and text (@teunbrand, #4753)
  
* `coord_flip()` has been marked as superseded. The recommended alternative is
  to swap the `x` and `y` aesthetic and/or using the `orientation` argument in
  a layer (@teunbrand, #5130).
  
* The `trans` argument in scales and secondary axes has been renamed to 
  `transform`. The `trans` argument itself is deprecated. To access the
  transformation from the scale, a new `get_transformation()` method is 
  added to Scale-classes (#5558).
  
* Providing a numeric vector to `theme(legend.position)` has been deprecated.
  To set the default legend position inside the plot use 
  `theme(legend.position = "inside", legend.position.inside = c(...))` instead.

## New features

* Plot scales now ignore `AsIs` objects constructed with `I(x)`, instead of
  invoking the identity scale. This allows these columns to co-exist with other
  layers that need a non-identity scale for the same aesthetic. Also, it makes
  it easy to specify relative positions (@teunbrand, #5142).
  
* The `fill` aesthetic in many geoms now accepts grid's patterns and gradients.
  For developers of layer extensions, this feature can be enabled by switching 
  from `fill = alpha(fill, alpha)` to `fill = fill_alpha(fill, alpha)` when 
  providing fills to `grid::gpar()` (@teunbrand, #3997).
  
* New function `check_device()` for testing the availability of advanced 
  graphics features introduced in R 4.1.0 onward (@teunbrand, #5332).
  
* `coord_radial()` is a successor to `coord_polar()` with more customisation 
  options. `coord_radial()` can:
  
  * integrate with the new guide system via a dedicated `guide_axis_theta()` to
    display the angle coordinate.
  * in addition to drawing full circles, also draw circle sectors by using the 
    `end` argument.
  * avoid data vanishing in the center of the plot by setting the `donut` 
    argument.
  * adjust the `angle` aesthetic of layers, such as `geom_text()`, to align 
    with the coordinate system using the `rotate_angle` argument.
    
### The guide system

The guide system encompassing axes and legends, as the last remaining chunk of 
ggplot2, has been rewritten to use the `<ggproto>` system instead of the S3 
system. This change was a necessary step to officially break open the guide 
system for extension package developers. The axes and legends now inherit from 
a `<Guide>` class, which makes them extensible in the same manner as geoms, 
stats, facets and coords (#3329, @teunbrand)

* The most user-facing change is that the styling of guides is rewired through
  the theme system. Guides now have a `theme` argument that can style 
  individual guides, while `theme()` has gained additional arguments to style
  guides. Theme elements declared in the guide override theme elements set
  through the plot. The new theme elements for guides are: 
  `legend.key.spacing{.x/.y}`, `legend.frame`, `legend.axis.line`, 
  `legend.ticks`, `legend.ticks.length`, `legend.text.position` and 
  `legend.title.position`. Previous style options in the arguments of 
  `guide_*()` functions are soft-deprecated.

* Unfortunately, we could not fully preserve the function of pre-existing
  guide extensions written in the S3 system. A fallback for these old guides
  is encapsulated in the `<GuideOld>` class, which calls the old S3 generics.
  The S3 methods have been removed as part of cleaning up, so the old guides
  will still work if the S3 methods are reimplemented, but we encourage to
  switch to the new system (#2728).
  
* The `order` argument of guides now strictly needs to be a length-1 
  integer (#4958).
  
#### Axes

* New `guide_axis_stack()` to combine other axis guides on top of one another.

* New `guide_axis_theta()` to draw an axis in a circular arc in 
  `coord_radial()`. The guide can be controlled by adding 
  `guides(theta = guide_axis_theta(...))` to a plot.

* New `guide_axis_logticks()` can be used to draw logarithmic tick marks as
  an axis. It supersedes the `annotation_logticks()` function 
  (@teunbrand, #5325).

* `guide_axis()` gains a `minor.ticks` argument to draw minor ticks (#4387).

* `guide_axis()` gains a `cap` argument that can be used to trim the
      axis line to extreme breaks (#4907).

* Primary axis titles are now placed at the primary guide, so that
  `guides(x = guide_axis(position = "top"))` will display the title at the
  top by default (#4650).
  
* The default `vjust` for the `axis.title.y.right` element is now 1 instead of
  0.
  
* Unknown secondary axis guide positions are now inferred as the opposite 
  of the primary axis guide when the latter has a known `position` (#4650).
  
#### Legends

* New `guide_custom()` function for drawing custom graphical objects (grobs)
  unrelated to scales in legend positions (#5416).
  
* All legends have acquired a `position` argument, that allows individual guides
  to deviate from the `legend.position` set in the `theme()` function. This
  means that legends can now be placed at multiple sides of the plot (#5488).
  
* The spacing between legend keys and their labels, in addition to legends
  and their titles, is now controlled by the text's `margin` setting. Not
  specifying margins will automatically add appropriate text margins. To
  control the spacing within a legend between keys, the new 
  `legend.key.spacing.{x/y}` argument can be used in `theme()`. This leaves the 
  `legend.spacing` theme setting dedicated to solely controlling the spacing 
  between different guides (#5455).
  
* `guide_colourbar()` and `guide_coloursteps()` gain an `alpha` argument to
  set the transparency of the bar (#5085).

* New `display` argument in `guide_colourbar()` supplants the `raster` argument.
  In R 4.1.0 and above, `display = "gradient"` will draw a gradient.
  
* Legend keys that can draw arrows have their size adjusted for arrows.

* When legend titles are larger than the legend, title justification extends
  to the placement of keys and labels (#1903).

* Glyph drawing functions of the `draw_key_*()` family can now set `"width"`
  and `"height"` attributes (in centimetres) to the produced keys to control
  their displayed size in the legend.
  
* `coord_sf()` now uses customisable guides provided in the scales or 
  `guides()` function (@teunbrand).

## Improvements

* `guide_coloursteps(even.steps = FALSE)` now draws one rectangle per interval
  instead of many small ones (#5481).

* `draw_key_label()` now better reflects the appearance of labels (#5561).

* `position_stack()` no longer silently removes missing data, which is now
  handled by the geom instead of position (#3532).
  
* The `minor_breaks` function argument in scales can now also take a function 
  with two arguments: the scale's limits and the scale's major breaks (#3583).
  
* Failing to fit or predict in `stat_smooth()` now gives a warning and omits
  the failed group, instead of throwing an error (@teunbrand, #5352).
  
* `labeller()` now handles unspecified entries from lookup tables
  (@92amartins, #4599).
  
* `fortify.default()` now accepts a data-frame-like object granted the object
  exhibits healthy `dim()`, `colnames()`, and `as.data.frame()` behaviours
  (@hpages, #5390).

* `geom_violin()` gains a `bounds` argument analogous to `geom_density()`s 
  (@eliocamp, #5493).

* To apply dodging more consistently in violin plots, `stat_ydensity()` now
  has a `drop` argument to keep or discard groups with 1 observation.
  
* `geom_boxplot()` gains a new argument, `staplewidth` that can draw staples
  at the ends of whiskers (@teunbrand, #5126)
  
* `geom_boxplot()` gains an `outliers` argument to switch outliers on or off,
  in a manner that does affects the scale range. For hiding outliers that does
  not affect the scale range, you can continue to use `outlier.shape = NA` 
  (@teunbrand, #4892).
  
* Nicer error messages for xlim/ylim arguments in coord-* functions
  (@92amartins, #4601, #5297).

* You can now omit either `xend` or `yend` from `geom_segment()` as only one
  of these is now required. If one is missing, it will be filled from the `x`
  and `y` aesthetics respectively. This makes drawing horizontal or vertical
  segments a little bit more convenient (@teunbrand, #5140).
  
* When `geom_path()` has aesthetics varying within groups, the `arrow()` is
  applied to groups instead of individual segments (@teunbrand, #4935).
  
* `geom_text()` and `geom_label()` gained a `size.unit` parameter that set the 
  text size to millimetres, points, centimetres, inches or picas 
  (@teunbrand, #3799).
  
* `geom_label()` now uses the `angle` aesthetic (@teunbrand, #2785)

* The `label.padding` argument in `geom_label()` now supports inputs created
  with the `margin()` function (#5030).
  
* `ScaleContinuous$get_breaks()` now only calls `scales::zero_range()` on limits
  in transformed space, rather than in data space (#5304).
  
* Scales throw more informative messages (@teunbrand, #4185, #4258)
  
* `scale_*_manual()` with a named `values` argument now emits a warning when
  none of those names match the values found in the data (@teunbrand, #5298).
  
* The `name` argument in most scales is now explicitly the first argument 
  (#5535)
  
* The `translate_shape_string()` internal function is now exported for use in
  extensions of point layers (@teunbrand, #5191).
  
* To improve `width` calculation in bar plots with empty factor levels, 
  `resolution()` considers `mapped_discrete` values as having resolution 1 
  (@teunbrand, #5211)
  
* In `theme()`, some elements can be specified with `rel()` to inherit from
  `unit`-class objects in a relative fashion (@teunbrand, #3951).
  
* `theme()` now supports splicing a list of arguments (#5542).

* In the theme element hierarchy, parent elements that are a strict subclass
  of child elements now confer their subclass upon the children (#5457).
  
* New `plot.tag.location` in `theme()` can control placement of the plot tag
  in the `"margin"`, `"plot"` or the new `"panel"` option (#4297).
  
* `coord_munch()` can now close polygon shapes (@teunbrand, #3271)
  
* Aesthetics listed in `geom_*()` and `stat_*()` layers now point to relevant
  documentation (@teunbrand, #5123).
  
* The new argument `axes` in `facet_grid()` and `facet_wrap()` controls the
  display of axes at interior panel positions. Additionally, the `axis.labels`
  argument can be used to only draw tick marks or fully labelled axes 
  (@teunbrand, #4064).
  
* `coord_polar()` can have free scales in facets (@teunbrand, #2815).

* The `get_guide_data()` function can be used to extract position and label
  information from the plot (#5004).
  
* Improve performance of layers without positional scales (@zeehio, #4990)

* More informative error for mismatched 
  `direction`/`theme(legend.direction = ...)` arguments (#4364, #4930).

## Bug fixes

* Fixed regression in `guide_legend()` where the `linewidth` key size
  wasn't adapted to the width of the lines (#5160).

* In `guide_bins()`, the title no longer arbitrarily becomes offset from
  the guide when it has long labels.
  
* `guide_colourbar()` and `guide_coloursteps()` merge properly when one
  of the aesthetics is dropped (#5324).

* When using `geom_dotplot(binaxis = "x")` with a discrete y-variable, dots are
  now stacked from the y-position rather than from 0 (@teunbrand, #5462)
  
* `stat_count()` treats `x` as unique in the same manner `unique()` does 
  (#4609).
  
* The plot's title, subtitle and caption now obey horizontal text margins
  (#5533).
  
* Contour functions will not fail when `options("OutDec")` is not `.` (@eliocamp, #5555).

* Lines where `linewidth = NA` are now dropped in `geom_sf()` (#5204).

* `ggsave()` no longer sometimes creates new directories, which is now 
  controlled by the new `create.dir` argument (#5489).
  
* Legend titles no longer take up space if they've been removed by setting 
  `legend.title = element_blank()` (@teunbrand, #3587).
  
* `resolution()` has a small tolerance, preventing spuriously small resolutions 
  due to rounding errors (@teunbrand, #2516).
  
* `stage()` now works correctly, even with aesthetics that do not have scales 
  (#5408)
  
* `stat_ydensity()` with incomplete groups calculates the default `width` 
  parameter more stably (@teunbrand, #5396)
  
* The `size` argument in `annotation_logticks()` has been deprecated in favour
  of the `linewidth` argument (#5292).
  
* Binned scales now treat `NA`s in limits the same way continuous scales do 
  (#5355).

* Binned scales work better with `trans = "reverse"` (#5355).

* Integers are once again valid input to theme arguments that expect numeric
  input (@teunbrand, #5369)
  
* Legends in `scale_*_manual()` can show `NA` values again when the `values` is
  a named vector (@teunbrand, #5214, #5286).
  
* Fixed bug in `coord_sf()` where graticule lines didn't obey 
  `panel.grid.major`'s linewidth setting (@teunbrand, #5179)
  
* Fixed bug in `annotation_logticks()` when no suitable tick positions could
  be found (@teunbrand, #5248).
  
* The default width of `geom_bar()` is now based on panel-wise resolution of
  the data, rather than global resolution (@teunbrand, #4336).
  
* `stat_align()` is now applied per panel instead of globally, preventing issues
  when facets have different ranges (@teunbrand, #5227).
  
* A stacking bug in `stat_align()` was fixed (@teunbrand, #5176).

* `stat_contour()` and `stat_contour_filled()` now warn about and remove
  duplicated coordinates (@teunbrand, #5215).
  
* `guide_coloursteps()` and `guide_bins()` sort breaks (#5152). 
  
## Internal changes
  
* The `ScaleContinuous$get_breaks()` method no longer censors
  the computed breaks.
  
* The ggplot object now contains `$layout` which points to the `Layout` ggproto
  object and will be used by the `ggplot_build.ggplot` method. This was exposed
  so that package developers may extend the behaviour of the `Layout` ggproto 
  object without needing to develop an entirely new `ggplot_build` method 
  (@jtlandis, #5077).
  
* Guide building is now part of `ggplot_build()` instead of 
  `ggplot_gtable()` to allow guides to observe unmapped data (#5483).
  
* The `titleGrob()` function has been refactored to be faster and less
  complicated.

* The `scales_*()` functions related to managing the `<ScalesList>` class have
  been implemented as methods in the `<ScalesList>` class, rather than stray
  functions (#1310).
  
# ggplot2 3.4.4

This hotfix release adapts to a change in r-devel's `base::is.atomic()` and 
the upcoming retirement of maptools.

* `fortify()` for sp objects (e.g., `SpatialPolygonsDataFrame`) is now deprecated
  and will be removed soon in support of [the upcoming retirement of rgdal, rgeos,
  and maptools](https://r-spatial.org/r/2023/05/15/evolution4.html). In advance
  of the whole removal, `fortify(<SpatialPolygonsDataFrame>, region = ...)`
  no longer works as of this version (@yutannihilation, #5244).

# ggplot2 3.4.3
This hotfix release addresses a version comparison change in r-devel. There are
no user-facing or breaking changes.

# ggplot2 3.4.2
This is a hotfix release anticipating changes in r-devel, but folds in upkeep
changes and a few bug fixes as well.

## Minor improvements

* Various type checks and their messages have been standardised 
  (@teunbrand, #4834).
  
* ggplot2 now uses `scales::DiscreteRange` and `scales::ContinuousRange`, which
  are available to write scale extensions from scratch (@teunbrand, #2710).
  
* The `layer_data()`, `layer_scales()` and `layer_grob()` now have the default
  `plot = last_plot()` (@teunbrand, #5166).
  
* The `datetime_scale()` scale constructor is now exported for use in extension
  packages (@teunbrand, #4701).
  
## Bug fixes

* `update_geom_defaults()` and `update_stat_defaults()` now return properly 
  classed objects and have updated docs (@dkahle, #5146).

* For the purposes of checking required or non-missing aesthetics, character 
  vectors are no longer considered non-finite (@teunbrand, @4284).

* `annotation_logticks()` skips drawing ticks when the scale range is non-finite
  instead of throwing an error (@teunbrand, #5229).
  
* Fixed spurious warnings when the `weight` was used in `stat_bin_2d()`, 
  `stat_boxplot()`, `stat_contour()`, `stat_bin_hex()` and `stat_quantile()`
  (@teunbrand, #5216).

* To prevent changing the plotting order, `stat_sf()` is now computed per panel 
  instead of per group (@teunbrand, #4340).

* Fixed bug in `coord_sf()` where graticule lines didn't obey 
  `panel.grid.major`'s linewidth setting (@teunbrand, #5179).

* `geom_text()` drops observations where `angle = NA` instead of throwing an
  error (@teunbrand, #2757).
  
# ggplot2 3.4.1
This is a small release focusing on fixing regressions in the 3.4.0 release
and minor polishes.

## Breaking changes

* The computed variable `y` in `stat_ecdf()` has been superseded by `ecdf` to 
  prevent incorrect scale transformations (@teunbrand, #5113 and #5112).
  
## New features

* Added `scale_linewidth_manual()` and `scale_linewidth_identity()` to support
  the `linewidth` aesthetic (@teunbrand, #5050).
  
* `ggsave()` warns when multiple `filename`s are given, and only writes to the
  first file (@teunbrand, #5114).

## Bug fixes

* Fixed a regression in `geom_hex()` where aesthetics were replicated across 
  bins (@thomasp85, #5037 and #5044).
  
* Using two ordered factors as facetting variables in 
  `facet_grid(..., as.table = FALSE)` now throws a warning instead of an
  error (@teunbrand, #5109).
  
* Fixed misbehaviour of `draw_key_boxplot()` and `draw_key_crossbar()` with 
  skewed key aspect ratio (@teunbrand, #5082).
  
* Fixed spurious warning when `weight` aesthetic was used in `stat_smooth()` 
  (@teunbrand based on @clauswilke's suggestion, #5053).
  
* The `lwd` alias is now correctly replaced by `linewidth` instead of `size` 
  (@teunbrand based on @clauswilke's suggestion #5051).
  
* Fixed a regression in `Coord$train_panel_guides()` where names of guides were 
  dropped (@maxsutton, #5063).

In binned scales:

* Automatic breaks should no longer be out-of-bounds, and automatic limits are
  adjusted to include breaks (@teunbrand, #5082).
  
* Zero-range limits no longer throw an error and are treated akin to continuous
  scales with zero-range limits (@teunbrand, #5066).
  
* The `trans = "date"` and `trans = "time"` transformations were made compatible
  (@teunbrand, #4217).

# ggplot2 3.4.0
This is a minor release focusing on tightening up the internals and ironing out
some inconsistencies in the API. The biggest change is the addition of the 
`linewidth` aesthetic that takes of sizing the width of any line from `size`. 
This change, while attempting to be as non-breaking as possible, has the 
potential to change the look of some of your plots.

Other notable changes is a complete redo of the error and warning messaging in
ggplot2 using the cli package. Messaging is now better contextualised and it 
should be easier to identify which layer an error is coming from. Last, we have
now made the switch to using the vctrs package internally which means that 
support for vctrs classes as variables should improve, along with some small 
gains in rendering speed.

## Breaking changes

* A `linewidth` aesthetic has been introduced and supersedes the `size` 
  aesthetic for scaling the width of lines in line based geoms. `size` will 
  remain functioning but deprecated for these geoms and it is recommended to 
  update all code to reflect the new aesthetic. For geoms that have _both_ point 
  sizing and linewidth sizing (`geom_pointrange()` and `geom_sf`) `size` now 
  **only** refers to sizing of points which can leads to a visual change in old
  code (@thomasp85, #3672)
  
* The default line width for polygons in `geom_sf()` have been decreased to 0.2 
  to reflect that this is usually used for demarking borders where a thinner 
  line is better suited. This change was made since we already induced a 
  visual change in `geom_sf()` with the introduction of the `linewidth` 
  aesthetic.
  
* The dot-dot notation (`..var..`) and `stat()`, which have been superseded by
  `after_stat()`, are now formally deprecated (@yutannihilation, #3693).

* `qplot()` is now formally deprecated (@yutannihilation, #3956).

* `stage()` now properly refers to the values without scale transformations for
  the stage of `after_stat`. If your code requires the scaled version of the
  values for some reason, you have to apply the same transformation by yourself,
  e.g. `sqrt()` for `scale_{x,y}_sqrt()` (@yutannihilation and @teunbrand, #4155).

* Use `rlang::hash()` instead of `digest::digest()`. This update may lead to 
  changes in the automatic sorting of legends. In order to enforce a specific
  legend order use the `order` argument in the guide. (@thomasp85, #4458)

* referring to `x` in backquoted expressions with `label_bquote()` is no longer
  possible.

* The `ticks.linewidth` and `frame.linewidth` parameters of `guide_colourbar()`
  are now multiplied with `.pt` like elsewhere in ggplot2. It can cause visual
  changes when these arguments are not the defaults and these changes can be 
  restored to their previous behaviour by adding `/ .pt` (@teunbrand #4314).

* `scale_*_viridis_b()` now uses the full range of the viridis scales 
  (@gregleleu, #4737)

## New features

* `geom_col()` and `geom_bar()` gain a new `just` argument. This is set to `0.5`
  by default; use `just = 0`/`just = 1` to place columns on the left/right
  of the axis breaks.
  (@wurli, #4899)

* `geom_density()` and `stat_density()` now support `bounds` argument
  to estimate density with boundary correction (@echasnovski, #4013).

* ggplot now checks during statistical transformations whether any data 
  columns were dropped and warns about this. If stats intend to drop
  data columns they can declare them in the new field `dropped_aes`.
  (@clauswilke, #3250)

* `...` supports `rlang::list2` dynamic dots in all public functions. 
  (@mone27, #4764) 

* `theme()` now has a `strip.clip` argument, that can be set to `"off"` to 
  prevent the clipping of strip text and background borders (@teunbrand, #4118)
  
* `geom_contour()` now accepts a function in the `breaks` argument 
  (@eliocamp, #4652).

## Minor improvements and bug fixes

* Fix a bug in `position_jitter()` where infinity values were dropped (@javlon,
  #4790).

* `geom_linerange()` now respects the `na.rm` argument (#4927, @thomasp85)

* Improve the support for `guide_axis()` on `coord_trans()` 
  (@yutannihilation, #3959)
  
* Added `stat_align()` to align data without common x-coordinates prior to
  stacking. This is now the default stat for `geom_area()` (@thomasp85, #4850)

* Fix a bug in `stat_contour_filled()` where break value differences below a 
  certain number of digits would cause the computations to fail (@thomasp85, 
  #4874)

* Secondary axis ticks are now positioned more precisely, removing small visual
  artefacts with alignment between grid and ticks (@thomasp85, #3576)

* Improve `stat_function` documentation regarding `xlim` argument. 
  (@92amartins, #4474)

* Fix various issues with how `labels`, `breaks`, `limits`, and `show.limits`
  interact in the different binning guides (@thomasp85, #4831)

* Automatic break calculation now squishes the scale limits to the domain
  of the transformation. This allows `scale_{x/y}_sqrt()` to find breaks at 0   
  when appropriate (@teunbrand, #980).

* Using multiple modified aesthetics correctly will no longer trigger warnings. 
  If used incorrectly, the warning will now report the duplicated aesthetic 
  instead of `NA` (@teunbrand, #4707).

* `aes()` now supports the `!!!` operator in its first two arguments
  (#2675). Thanks to @yutannihilation and @teunbrand for draft
  implementations.

* Require rlang >= 1.0.0 (@billybarc, #4797)

* `geom_violin()` no longer issues "collapsing to unique 'x' values" warning
  (@bersbersbers, #4455)

* `annotate()` now documents unsupported geoms (`geom_abline()`, `geom_hline()`
  and `geom_vline()`), and warns when they are requested (@mikmart, #4719)

* `presidential` dataset now includes Trump's presidency (@bkmgit, #4703).

* `position_stack()` now works fully with `geom_text()` (@thomasp85, #4367)

* `geom_tile()` now correctly recognises missing data in `xmin`, `xmax`, `ymin`,
  and `ymax` (@thomasp85 and @sigmapi, #4495)

* `geom_hex()` will now use the binwidth from `stat_bin_hex()` if present, 
  instead of deriving it (@thomasp85, #4580)
  
* `geom_hex()` now works on non-linear coordinate systems (@thomasp85)

* Fixed a bug throwing errors when trying to render an empty plot with secondary
  axes (@thomasp85, #4509)

* Axes are now added correctly in `facet_wrap()` when `as.table = FALSE`
  (@thomasp85, #4553)

* Better compatibility of custom device functions in `ggsave()` 
  (@thomasp85, #4539)

* Binning scales are now more resilient to calculated limits that ends up being
  `NaN` after transformations (@thomasp85, #4510)

* Strip padding in `facet_grid()` is now only in effect if 
  `strip.placement = "outside"` _and_ an axis is present between the strip and 
  the panel (@thomasp85, #4610)

* Aesthetics of length 1 are now recycled to 0 if the length of the data is 0 
  (@thomasp85, #4588)

* Setting `size = NA` will no longer cause `guide_legend()` to error 
  (@thomasp85, #4559)

* Setting `stroke` to `NA` in `geom_point()` will no longer impair the sizing of
  the points (@thomasp85, #4624)

* `stat_bin_2d()` now correctly recognises the `weight` aesthetic 
  (@thomasp85, #4646)
  
* All geoms now have consistent exposure of linejoin and lineend parameters, and
  the guide keys will now respect these settings (@thomasp85, #4653)

* `geom_sf()` now respects `arrow` parameter for lines (@jakeruss, #4659)

* Updated documentation for `print.ggplot` to reflect that it returns
  the original plot, not the result of `ggplot_build()`. (@r2evans, #4390)

* `scale_*_manual()` no longer displays extra legend keys, or changes their 
  order, when a named `values` argument has more items than the data. To display
  all `values` on the legend instead, use
  `scale_*_manual(values = vals, limits = names(vals))`. (@teunbrand, @banfai, 
  #4511, #4534)

* Updated documentation for `geom_contour()` to correctly reflect argument 
  precedence between `bins` and `binwidth`. (@eliocamp, #4651)

* Dots in `geom_dotplot()` are now correctly aligned to the baseline when
  `stackratio != 1` and `stackdir != "up"` (@mjskay, #4614)

* Key glyphs for `geom_boxplot()`, `geom_crossbar()`, `geom_pointrange()`, and
  `geom_linerange()` are now orientation-aware (@mjskay, #4732)
  
* Updated documentation for `geom_smooth()` to more clearly describe effects of 
  the `fullrange` parameter (@thoolihan, #4399).

# ggplot2 3.3.6
This is a very small release only applying an internal change to comply with 
R 4.2 and its deprecation of `default.stringsAsFactors()`. There are no user
facing changes and no breaking changes.

# ggplot2 3.3.5
This is a very small release focusing on fixing a couple of untenable issues 
that surfaced with the 3.3.4 release

* Revert changes made in #4434 (apply transform to intercept in `geom_abline()`) 
  as it introduced undesirable issues far worse than the bug it fixed 
  (@thomasp85, #4514)
* Fixes an issue in `ggsave()` when producing emf/wmf files (@yutannihilation, 
  #4521)
* Warn when grDevices specific arguments are passed to ragg devices (@thomasp85, 
  #4524)
* Fix an issue where `coord_sf()` was reporting that it is non-linear
  even when data is provided in projected coordinates (@clauswilke, #4527)

# ggplot2 3.3.4
This is a larger patch release fixing a huge number of bugs and introduces a 
small selection of feature refinements.

## Features

* Alt-text can now be added to a plot using the `alt` label, i.e 
  `+ labs(alt = ...)`. Currently this alt text is not automatically propagated, 
  but we plan to integrate into Shiny, RMarkdown, and other tools in the future. 
  (@thomasp85, #4477)

* Add support for the BrailleR package for creating descriptions of the plot
  when rendered (@thomasp85, #4459)
  
* `coord_sf()` now has an argument `default_crs` that specifies the coordinate
  reference system (CRS) for non-sf layers and scale/coord limits. This argument
  defaults to `NULL`, which means non-sf layers are assumed to be in projected
  coordinates, as in prior ggplot2 versions. Setting `default_crs = sf::st_crs(4326)`
  provides a simple way to interpret x and y positions as longitude and latitude,
  regardless of the CRS used by `coord_sf()`. Authors of extension packages
  implementing `stat_sf()`-like functionality are encouraged to look at the source
  code of `stat_sf()`'s `compute_group()` function to see how to provide scale-limit
  hints to `coord_sf()` (@clauswilke, #3659).

* `ggsave()` now uses ragg to render raster output if ragg is available. It also
  handles custom devices that sets a default unit (e.g. `ragg::agg_png`) 
  correctly (@thomasp85, #4388)

* `ggsave()` now returns the saved file location invisibly (#3379, @eliocamp).
  Note that, as a side effect, an unofficial hack `<ggplot object> + ggsave()`
  no longer works (#4513).

* The scale arguments `limits`, `breaks`, `minor_breaks`, `labels`, `rescaler`
  and `oob` now accept purrr style lambda notation (@teunbrand, #4427). The same 
  is true for `as_labeller()` (and therefore also `labeller()`) 
  (@netique, #4188).

* Manual scales now allow named vectors passed to `values` to contain fewer 
  elements than existing in the data. Elements not present in values will be set
  to `NA` (@thomasp85, #3451)
  
* Date and datetime position scales support out-of-bounds (oob) arguments to 
  control how limits affect data outside those limits (@teunbrand, #4199).
  
## Fixes

* Fix a bug that `after_stat()` and `after_scale()` cannot refer to aesthetics
  if it's specified in the plot-global mapping (@yutannihilation, #4260).
  
* Fix bug in `annotate_logticks()` that would cause an error when used together
  with `coord_flip()` (@thomasp85, #3954)
  
* Fix a bug in `geom_abline()` that resulted in `intercept` not being subjected
  to the transformation of the y scale (@thomasp85, #3741)
  
* Extent the range of the line created by `geom_abline()` so that line ending
  is not visible for large linewidths (@thomasp85, #4024)

* Fix bug in `geom_dotplot()` where dots would be positioned wrong with 
  `stackgroups = TRUE` (@thomasp85, #1745)

* Fix calculation of confidence interval for locfit smoothing in `geom_smooth()`
  (@topepo, #3806)
  
* Fix bug in `geom_text()` where `"outward"` and `"inward"` justification for 
  some `angle` values was reversed (@aphalo, #4169, #4447)

* `ggsave()` now sets the default background to match the fill value of the
  `plot.background` theme element (@karawoo, #4057)

* It is now deprecated to specify `guides(<scale> = FALSE)` or
  `scale_*(guide = FALSE)` to remove a guide. Please use 
  `guides(<scale> = "none")` or `scale_*(guide = "none")` instead 
  (@yutannihilation, #4097)
  
* Fix a bug in `guide_bins()` where keys would disappear if the guide was 
  reversed (@thomasp85, #4210)
  
* Fix bug in `guide_coloursteps()` that would repeat the terminal bins if the
  breaks coincided with the limits of the scale (@thomasp85, #4019)

* Make sure that default labels from default mappings doesn't overwrite default
  labels from explicit mappings (@thomasp85, #2406)

* Fix bug in `labeller()` where parsing was turned off if `.multiline = FALSE`
  (@thomasp85, #4084)
  
* Make sure `label_bquote()` has access to the calling environment when 
  evaluating the labels (@thomasp85, #4141)

* Fix a bug in the layer implementation that introduced a new state after the 
  first render which could lead to a different look when rendered the second 
  time (@thomasp85, #4204)

* Fix a bug in legend justification where justification was lost of the legend
  dimensions exceeded the available size (@thomasp85, #3635)

* Fix a bug in `position_dodge2()` where `NA` values in thee data would cause an
  error (@thomasp85, #2905)

* Make sure `position_jitter()` creates the same jittering independent of 
  whether it is called by name or with constructor (@thomasp85, #2507)

* Fix a bug in `position_jitter()` where different jitters would be applied to 
  different position aesthetics of the same axis (@thomasp85, #2941)
  
* Fix a bug in `qplot()` when supplying `c(NA, NA)` as axis limits 
  (@thomasp85, #4027)
  
* Remove cross-inheritance of default discrete colour/fill scales and check the
  type and aesthetic of function output if `type` is a function 
  (@thomasp85, #4149)

* Fix bug in `scale_[x|y]_date()` where custom breaks functions that resulted in
  fractional dates would get misaligned (@thomasp85, #3965)
  
* Fix bug in `scale_[x|y]_datetime()` where a specified timezone would be 
  ignored by the scale (@thomasp85, #4007)
  
* Fix issue in `sec_axis()` that would throw warnings in the absence of any 
  secondary breaks (@thomasp85, #4368)

* `stat_bin()`'s computed variable `width` is now documented (#3522).
  
* `stat_count()` now computes width based on the full dataset instead of per 
  group (@thomasp85, #2047)

* Extended `stat_ecdf()` to calculate the cdf from either x or y instead from y 
  only (@jgjl, #4005)
  
* Fix a bug in `stat_summary_bin()` where one more than the requested number of
  bins would be created (@thomasp85, #3824)

* Only drop groups in `stat_ydensity()` when there are fewer than two data 
  points and throw a warning (@andrewwbutler, #4111).

* Fixed a bug in strip assembly when theme has `strip.text = element_blank()`
  and plots are faceted with multi-layered strips (@teunbrand, #4384).
  
* Using `theme(aspect.ratio = ...)` together with free space in `facet_grid()`
  now correctly throws an error (@thomasp85, #3834)

* Fixed a bug in `labeller()` so that `.default` is passed to `as_labeller()`
  when labellers are specified by naming faceting variables. (@waltersom, #4031)
  
* Updated style for example code (@rjake, #4092)

* ggplot2 now requires R >= 3.3 (#4247).

* ggplot2 now uses `rlang::check_installed()` to check if a suggested package is
  installed, which will offer to install the package before continuing (#4375, 
  @malcolmbarrett)

* Improved error with hint when piping a `ggplot` object into a facet function
  (#4379, @mitchelloharawild).

# ggplot2 3.3.3
This is a small patch release mainly intended to address changes in R and CRAN.
It further changes the licensing model of ggplot2 to an MIT license.

* Update the ggplot2 licence to an MIT license (#4231, #4232, #4233, and #4281)

* Use vdiffr conditionally so ggplot2 can be tested on systems without vdiffr

* Update tests to work with the new `all.equal()` defaults in R >4.0.3

* Fixed a bug that `guide_bins()` mistakenly ignore `override.aes` argument
  (@yutannihilation, #4085).

# ggplot2 3.3.2
This is a small release focusing on fixing regressions introduced in 3.3.1.

* Added an `outside` option to `annotation_logticks()` that places tick marks
  outside of the plot bounds. (#3783, @kbodwin)

* `annotation_raster()` adds support for native rasters. For large rasters,
  native rasters render significantly faster than arrays (@kent37, #3388)
  
* Facet strips now have dedicated position-dependent theme elements 
  (`strip.text.x.top`, `strip.text.x.bottom`, `strip.text.y.left`, 
  `strip.text.y.right`) that inherit from `strip.text.x` and `strip.text.y`, 
  respectively. As a consequence, some theme stylings now need to be applied to 
  the position-dependent elements rather than to the parent elements. This 
  change was already introduced in ggplot2 3.3.0 but not listed in the 
  changelog. (@thomasp85, #3683)

* Facets now handle layers containing no data (@yutannihilation, #3853).
  
* A newly added geom `geom_density_2d_filled()` and associated stat 
  `stat_density_2d_filled()` can draw filled density contours
  (@clauswilke, #3846).

* A newly added `geom_function()` is now recommended to use in conjunction
  with/instead of `stat_function()`. In addition, `stat_function()` now
  works with transformed y axes, e.g. `scale_y_log10()`, and in plots
  containing no other data or layers (@clauswilke, #3611, #3905, #3983).

* Fixed a bug in `geom_sf()` that caused problems with legend-type
  autodetection (@clauswilke, #3963).
  
* Support graphics devices that use the `file` argument instead of `fileneame` 
  in `ggsave()` (@bwiernik, #3810)
  
* Default discrete color scales are now configurable through the `options()` of 
  `ggplot2.discrete.colour` and `ggplot2.discrete.fill`. When set to a character 
  vector of colour codes (or list of character vectors)  with sufficient length, 
  these colours are used for the default scale. See `help(scale_colour_discrete)` 
  for more details and examples (@cpsievert, #3833).

* Default continuous colour scales (i.e., the `options()` 
  `ggplot2.continuous.colour` and `ggplot2.continuous.fill`, which inform the 
  `type` argument of `scale_fill_continuous()` and `scale_colour_continuous()`) 
  now accept a function, which allows more control over these default 
  `continuous_scale()`s (@cpsievert, #3827).

* A bug was fixed in `stat_contour()` when calculating breaks based on 
  the `bins` argument (@clauswilke, #3879, #4004).
  
* Data columns can now contain `Vector` S4 objects, which are widely used in the 
  Bioconductor project. (@teunbrand, #3837)

# ggplot2 3.3.1

This is a small release with no code change. It removes all malicious links to a 
site that got hijacked from the readme and pkgdown site.

# ggplot2 3.3.0

This is a minor release but does contain a range of substantial new features, 
along with the standard bug fixes. The release contains a few visual breaking
changes, along with breaking changes for extension developers due to a shift in
internal representation of the position scales and their axes. No user breaking
changes are included.

This release also adds Dewey Dunnington (@paleolimbot) to the core team.

## Breaking changes
There are no user-facing breaking changes, but a change in some internal 
representations that extension developers may have relied on, along with a few 
breaking visual changes which may cause visual tests in downstream packages to 
fail.

* The `panel_params` field in the `Layout` now contains a list of list of 
  `ViewScale` objects, describing the trained coordinate system scales, instead
  of the list object used before. Any extensions that use this field will likely
  break, as will unit tests that checks aspects of this.

* `element_text()` now issues a warning when vectorized arguments are provided, 
  as in `colour = c("red", "green", "blue")`. Such use is discouraged and not 
  officially supported (@clauswilke, #3492).

* Changed `theme_grey()` setting for legend key so that it creates no border 
  (`NA`) rather than drawing a white one. (@annennenne, #3180)

* `geom_ribbon()` now draws separate lines for the upper and lower intervals if
  `colour` is mapped. Similarly, `geom_area()` and `geom_density()` now draw
  the upper lines only in the same case by default. If you want old-style full
  stroking, use `outline.type = "full"` (@yutannihilation, #3503 / @thomasp85, #3708).

## New features

* The evaluation time of aesthetics can now be controlled to a finer degree. 
  `after_stat()` supersedes the use of `stat()` and `..var..`-notation, and is
  joined by `after_scale()` to allow for mapping to scaled aesthetic values. 
  Remapping of the same aesthetic is now supported with `stage()`, so you can 
  map a data variable to a stat aesthetic, and remap the same aesthetic to 
  something else after statistical transformation (@thomasp85, #3534)

* All `coord_*()` functions with `xlim` and `ylim` arguments now accept
  vectors with `NA` as a placeholder for the minimum or maximum value
  (e.g., `ylim = c(0, NA)` would zoom the y-axis from 0 to the 
  maximum value observed in the data). This mimics the behaviour
  of the `limits` argument in continuous scale functions
  (@paleolimbot, #2907).

* Allowed reversing of discrete scales by re-writing `get_limits()` 
  (@AnneLyng, #3115)
  
* All geoms and stats that had a direction (i.e. where the x and y axes had 
  different interpretation), can now freely choose their direction, instead of
  relying on `coord_flip()`. The direction is deduced from the aesthetic 
  mapping, but can also be specified directly with the new `orientation` 
  argument (@thomasp85, #3506).
  
* Position guides can now be customized using the new `guide_axis()`, which can 
  be passed to position `scale_*()` functions or via `guides()`. The new axis 
  guide (`guide_axis()`) comes with arguments `check.overlap` (automatic removal 
  of overlapping labels), `angle` (easy rotation of axis labels), and
  `n.dodge` (dodge labels into multiple rows/columns) (@paleolimbot, #3322).
  
* A new scale type has been added, that allows binning of aesthetics at the 
  scale level. It has versions for both position and non-position aesthetics and
  comes with two new guides (`guide_bins` and `guide_coloursteps`) 
  (@thomasp85, #3096)
  
* `scale_x_continuous()` and `scale_y_continuous()` gains an `n.breaks` argument
  guiding the number of automatic generated breaks (@thomasp85, #3102)

* Added `stat_contour_filled()` and `geom_contour_filled()`, which compute 
  and draw filled contours of gridded data (@paleolimbot, #3044). 
  `geom_contour()` and `stat_contour()` now use the isoband package
  to compute contour lines. The `complete` parameter (which was undocumented
  and has been unused for at least four years) was removed (@paleolimbot, #3044).
  
* Themes have gained two new parameters, `plot.title.position` and 
  `plot.caption.position`, that can be used to customize how plot
  title/subtitle and plot caption are positioned relative to the overall plot
  (@clauswilke, #3252).

## Extensions
  
* `Geom` now gains a `setup_params()` method in line with the other ggproto
  classes (@thomasp85, #3509)

* The newly added function `register_theme_elements()` now allows developers
  of extension packages to define their own new theme elements and place them
  into the ggplot2 element tree (@clauswilke, #2540).

## Minor improvements and bug fixes

* `coord_trans()` now draws second axes and accepts `xlim`, `ylim`,
  and `expand` arguments to bring it up to feature parity with 
  `coord_cartesian()`. The `xtrans` and `ytrans` arguments that were 
  deprecated in version 1.0.1 in favour of `x` and `y` 
  were removed (@paleolimbot, #2990).

* `coord_trans()` now calculates breaks using the expanded range 
  (previously these were calculated using the unexpanded range, 
  which resulted in differences between plots made with `coord_trans()`
  and those made with `coord_cartesian()`). The expansion for discrete axes 
  in `coord_trans()` was also updated such that it behaves identically
  to that in `coord_cartesian()` (@paleolimbot, #3338).

* `expand_scale()` was deprecated in favour of `expansion()` for setting
  the `expand` argument of `x` and `y` scales (@paleolimbot).

* `geom_abline()`, `geom_hline()`, and `geom_vline()` now issue 
  more informative warnings when supplied with set aesthetics
  (i.e., `slope`, `intercept`, `yintercept`, and/or `xintercept`)
  and mapped aesthetics (i.e., `data` and/or `mapping`).

* Fix a bug in `geom_raster()` that squeezed the image when it went outside 
  scale limits (#3539, @thomasp85)

* `geom_sf()` now determines the legend type automatically (@microly, #3646).
  
* `geom_sf()` now removes rows that can't be plotted due to `NA` aesthetics 
  (#3546, @thomasp85)

* `geom_sf()` now applies alpha to linestring geometries 
  (#3589, @yutannihilation).

* `gg_dep()` was deprecated (@perezp44, #3382).

* Added function `ggplot_add.by()` for lists created with `by()`, allowing such
  lists to be added to ggplot objects (#2734, @Maschette)

* ggplot2 no longer depends on reshape2, which means that it no longer 
  (recursively) needs plyr, stringr, or stringi packages.

* Increase the default `nbin` of `guide_colourbar()` to place the ticks more 
  precisely (#3508, @yutannihilation).

* `manual_scale()` now matches `values` with the order of `breaks` whenever
  `values` is an unnamed vector. Previously, unnamed `values` would match with
  the limits of the scale and ignore the order of any `breaks` provided. Note
  that this may change the appearance of plots that previously relied on the
  unordered behaviour (#2429, @idno0001).

* `scale_manual_*(limits = ...)` now actually limits the scale (#3262,
  @yutannihilation).

* Fix a bug when `show.legend` is a named logical vector 
  (#3461, @yutannihilation).

* Added weight aesthetic option to `stat_density()` and made scaling of 
  weights the default (@annennenne, #2902)
  
* `stat_density2d()` can now take an `adjust` parameter to scale the default 
  bandwidth. (#2860, @haleyjeppson)

* `stat_smooth()` uses `REML` by default, if `method = "gam"` and
  `gam`'s method is not specified (@ikosmidis, #2630).

* stacking text when calculating the labels and the y axis with
  `stat_summary()` now works (@ikosmidis, #2709)
  
* `stat_summary()` and related functions now support rlang-style lambda functions
  (#3568, @dkahle).

* The data mask pronoun, `.data`, is now stripped from default labels.

* Addition of partial themes to plots has been made more predictable;
  stepwise addition of individual partial themes is now equivalent to
  addition of multple theme elements at once (@clauswilke, #3039).

* Facets now don't fail even when some variable in the spec are not available
  in all layers (@yutannihilation, #2963).

# ggplot2 3.2.1

This is a patch release fixing a few regressions introduced in 3.2.0 as well as
fixing some unit tests that broke due to upstream changes.

* `position_stack()` no longer changes the order of the input data. Changes to 
  the internal behaviour of `geom_ribbon()` made this reordering problematic 
  with ribbons that spanned `y = 0` (#3471)
* Using `qplot()` with a single positional aesthetic will no longer title the
  non-specified scale as `"NULL"` (#3473)
* Fixes unit tests for sf graticule labels caused by changes to sf

# ggplot2 3.2.0

This is a minor release with an emphasis on internal changes to make ggplot2 
faster and more consistent. The few interface changes will only affect the 
aesthetics of the plot in minor ways, and will only potentially break code of
extension developers if they have relied on internals that have been changed. 
This release also sees the addition of Hiroaki Yutani (@yutannihilation) to the 
core developer team.

With the release of R 3.6, ggplot2 now requires the R version to be at least 3.2,
as the tidyverse is committed to support 5 major versions of R.

## Breaking changes

* Two patches (#2996 and #3050) fixed minor rendering problems. In most cases,
  the visual changes are so subtle that they are difficult to see with the naked
  eye. However, these changes are detected by the vdiffr package, and therefore
  any package developers who use vdiffr to test for visual correctness of ggplot2
  plots will have to regenerate all reference images.
  
* In some cases, ggplot2 now produces a warning or an error for code that previously
  produced plot output. In all these cases, the previous plot output was accidental,
  and the plotting code uses the ggplot2 API in a way that would lead to undefined
  behavior. Examples include a missing `group` aesthetic in `geom_boxplot()` (#3316),
  annotations across multiple facets (#3305), and not using aesthetic mappings when
  drawing ribbons with `geom_ribbon()` (#3318).

## New features

* This release includes a range of internal changes that speeds up plot 
  generation. None of the changes are user facing and will not break any code,
  but in general ggplot2 should feel much faster. The changes includes, but are
  not limited to:
  
  - Caching ascent and descent dimensions of text to avoid recalculating it for
    every title.
  
  - Using a faster data.frame constructor as well as faster indexing into 
    data.frames
    
  - Removing the plyr dependency, replacing plyr functions with faster 
    equivalents.

* `geom_polygon()` can now draw polygons with holes using the new `subgroup` 
  aesthetic. This functionality requires R 3.6.0 (@thomasp85, #3128)

* Aesthetic mappings now accept functions that return `NULL` (@yutannihilation,
  #2997).

* `stat_function()` now accepts rlang/purrr style anonymous functions for the 
  `fun` parameter (@dkahle, #3159).

* `geom_rug()` gains an "outside" option to allow for moving the rug tassels to 
  outside the plot area (@njtierney, #3085) and a `length` option to allow for 
  changing the length of the rug lines (@daniel-wells, #3109). 
  
* All geoms now take a `key_glyph` paramter that allows users to customize
  how legend keys are drawn (@clauswilke, #3145). In addition, a new key glyph
  `timeseries` is provided to draw nice legends for time series
  (@mitchelloharawild, #3145).

## Extensions

* Layers now have a new member function `setup_layer()` which is called at the
  very beginning of the plot building process and which has access to the 
  original input data and the plot object being built. This function allows the 
  creation of custom layers that autogenerate aesthetic mappings based on the 
  input data or that filter the input data in some form. For the time being, this
  feature is not exported, but it has enabled the development of a new layer type,
  `layer_sf()` (see next item). Other special-purpose layer types may be added
  in the future (@clauswilke, #2872).
  
* A new layer type `layer_sf()` can auto-detect and auto-map sf geometry
  columns in the data. It should be used by extension developers who are writing
  new sf-based geoms or stats (@clauswilke, #3232).

* `x0` and `y0` are now recognized positional aesthetics so they will get scaled 
  if used in extension geoms and stats (@thomasp85, #3168)
  
* Continuous scale limits now accept functions which accept the default
  limits and return adjusted limits. This makes it possible to write
  a function that e.g. ensures the limits are always a multiple of 100,
  regardless of the data (@econandrew, #2307).

## Minor improvements and bug fixes

* `cut_width()` now accepts `...` to pass further arguments to `base::cut.default()`
   like `cut_number()` and `cut_interval()` already did (@cderv, #3055)

* `coord_map()` now can have axes on the top and right (@karawoo, #3042).

* `coord_polar()` now correctly rescales the secondary axis (@linzi-sg, #3278)

* `coord_sf()`, `coord_map()`, and `coord_polar()` now squash `-Inf` and `Inf`
  into the min and max of the plot (@yutannihilation, #2972).

* `coord_sf()` graticule lines are now drawn in the same thickness as panel grid 
  lines in `coord_cartesian()`, and seting panel grid lines to `element_blank()` 
  now also works in `coord_sf()` 
  (@clauswilke, #2991, #2525).

* `economics` data has been regenerated. This leads to some changes in the
  values of all columns (especially in `psavert`), but more importantly, strips 
  the grouping attributes from `economics_long`.

* `element_line()` now fills closed arrows (@yutannihilation, #2924).

* Facet strips on the left side of plots now have clipping turned on, preventing
  text from running out of the strip and borders from looking thicker than for
  other strips (@karawoo, #2772 and #3061).

* ggplot2 now works in Turkish locale (@yutannihilation, #3011).

* Clearer error messages for inappropriate aesthetics (@clairemcwhite, #3060).

* ggplot2 no longer attaches any external packages when using functions that 
  depend on packages that are suggested but not imported by ggplot2. The 
  affected functions include `geom_hex()`, `stat_binhex()`, 
  `stat_summary_hex()`, `geom_quantile()`, `stat_quantile()`, and `map_data()` 
  (@clauswilke, #3126).
  
* `geom_area()` and `geom_ribbon()` now sort the data along the x-axis in the 
  `setup_data()` method rather than as part of `draw_group()` (@thomasp85, 
  #3023)

* `geom_hline()`, `geom_vline()`, and `geom_abline()` now throw a warning if the 
  user supplies both an `xintercept`, `yintercept`, or `slope` value and a 
  mapping (@RichardJActon, #2950).

* `geom_rug()` now works with `coord_flip()` (@has2k1, #2987).

* `geom_violin()` no longer throws an error when quantile lines fall outside 
  the violin polygon (@thomasp85, #3254).

* `guide_legend()` and `guide_colorbar()` now use appropriate spacing between legend
  key glyphs and legend text even if the legend title is missing (@clauswilke, #2943).

* Default labels are now generated more consistently; e.g., symbols no longer
  get backticks, and long expressions are abbreviated with `...`
  (@yutannihilation, #2981).

* All-`Inf` layers are now ignored for picking the scale (@yutannihilation, 
  #3184).
  
* Diverging Brewer colour palette now use the correct mid-point colour 
  (@dariyasydykova, #3072).
  
* `scale_color_continuous()` now points to `scale_colour_continuous()` so that 
  it will handle `type = "viridis"` as the documentation states (@hlendway, 
  #3079).

* `scale_shape_identity()` now works correctly with `guide = "legend"` 
  (@malcolmbarrett, #3029)
  
* `scale_continuous` will now draw axis line even if the length of breaks is 0
  (@thomasp85, #3257)

* `stat_bin()` will now error when the number of bins exceeds 1e6 to avoid 
  accidentally freezing the user session (@thomasp85).
  
* `sec_axis()` now places ticks accurately when using nonlinear transformations (@dpseidel, #2978).

* `facet_wrap()` and `facet_grid()` now automatically remove NULL from facet
  specs, and accept empty specs (@yutannihilation, #3070, #2986).

* `stat_bin()` now handles data with only one unique value (@yutannihilation 
  #3047).

* `sec_axis()` now accepts functions as well as formulas (@yutannihilation, #3031).

*   New theme elements allowing different ticks lengths for each axis. For instance,
    this can be used to have inwards ticks on the x-axis (`axis.ticks.length.x`) and
    outwards ticks on the y-axis (`axis.ticks.length.y`) (@pank, #2935).

* The arguments of `Stat*$compute_layer()` and `Position*$compute_layer()` are
  now renamed to always match the ones of `Stat$compute_layer()` and
  `Position$compute_layer()` (@yutannihilation, #3202).

* `geom_*()` and `stat_*()` now accepts purrr-style lambda notation
  (@yutannihilation, #3138).

* `geom_tile()` and `geom_rect()` now draw rectangles without notches at the
  corners. The style of the corner can be controlled by `linejoin` parameters
  (@yutannihilation, #3050).

# ggplot2 3.1.0

## Breaking changes

This is a minor release and breaking changes have been kept to a minimum. End users of 
ggplot2 are unlikely to encounter any issues. However, there are a few items that developers 
of ggplot2 extensions should be aware of. For additional details, see also the discussion 
accompanying issue #2890.

*   In non-user-facing internal code (specifically in the `aes()` function and in
    the `aesthetics` argument of scale functions), ggplot2 now always uses the British
    spelling for aesthetics containing the word "colour". When users specify a "color"
    aesthetic it is automatically renamed to "colour". This renaming is also applied
    to non-standard aesthetics that contain the word "color". For example, "point_color"
    is renamed to "point_colour". This convention makes it easier to support both
    British and American spelling for novel, non-standard aesthetics, but it may require
    some adjustment for packages that have previously introduced non-standard color
    aesthetics using American spelling. A new function `standardise_aes_names()` is
    provided in case extension writers need to perform this renaming in their own code
    (@clauswilke, #2649).

*   Functions that generate other functions (closures) now force the arguments that are
    used from the generated functions, to avoid hard-to-catch errors. This may affect
    some users of manual scales (such as `scale_colour_manual()`, `scale_fill_manual()`,
    etc.) who depend on incorrect behavior (@krlmlr, #2807).
    
*   `Coord` objects now have a function `backtransform_range()` that returns the
    panel range in data coordinates. This change may affect developers of custom coords,
    who now should implement this function. It may also affect developers of custom
    geoms that use the `range()` function. In some applications, `backtransform_range()`
    may be more appropriate (@clauswilke, #2821).


## New features

*   `coord_sf()` has much improved customization of axis tick labels. Labels can now
    be set manually, and there are two new parameters, `label_graticule` and
    `label_axes`, that can be used to specify which graticules to label on which side
    of the plot (@clauswilke, #2846, #2857, #2881).
    
*   Two new geoms `geom_sf_label()` and `geom_sf_text()` can draw labels and text
    on sf objects. Under the hood, a new `stat_sf_coordinates()` calculates the
    x and y coordinates from the coordinates of the sf geometries. You can customize
    the calculation method via `fun.geometry` argument (@yutannihilation, #2761).
    

## Minor improvements and fixes

*   `benchplot()` now uses tidy evaluation (@dpseidel, #2699).

*   The error message in `compute_aesthetics()` now only provides the names of
    aesthetics with mismatched lengths, rather than all aesthetics (@karawoo,
    #2853).

*   For faceted plots, data is no longer internally reordered. This makes it
    safer to feed data columns into `aes()` or into parameters of geoms or
    stats. However, doing so remains discouraged (@clauswilke, #2694).

*   `coord_sf()` now also understands the `clip` argument, just like the other
    coords (@clauswilke, #2938).

*   `fortify()` now displays a more informative error message for
    `grouped_df()` objects when dplyr is not installed (@jimhester, #2822).

*   All `geom_*()` now display an informative error message when required 
    aesthetics are missing (@dpseidel, #2637 and #2706).

*   `geom_boxplot()` now understands the `width` parameter even when used with
    a non-standard stat, such as `stat_identity()` (@clauswilke, #2893).
    
*  `geom_hex()` now understands the `size` and `linetype` aesthetics
   (@mikmart, #2488).
    
*   `geom_hline()`, `geom_vline()`, and `geom_abline()` now work properly
    with `coord_trans()` (@clauswilke, #2149, #2812).
    
*   `geom_text(..., parse = TRUE)` now correctly renders the expected number of
    items instead of silently dropping items that are empty expressions, e.g.
    the empty string "". If an expression spans multiple lines, we take just
    the first line and drop the rest. This same issue is also fixed for
    `geom_label()` and the axis labels for `geom_sf()` (@slowkow, #2867).

*   `geom_sf()` now respects `lineend`, `linejoin`, and `linemitre` parameters 
    for lines and polygons (@alistaire47, #2826).
    
*   `ggsave()` now exits without creating a new graphics device if previously
    none was open (@clauswilke, #2363).

*   `labs()` now has named arguments `title`, `subtitle`, `caption`, and `tag`.
    Also, `labs()` now accepts tidyeval (@yutannihilation, #2669).

*   `position_nudge()` is now more robust and nudges only in the direction
    requested. This enables, for example, the horizontal nudging of boxplots
    (@clauswilke, #2733).

*   `sec_axis()` and `dup_axis()` now return appropriate breaks for the secondary
    axis when applied to log transformed scales (@dpseidel, #2729).

*   `sec_axis()` now works as expected when used in combination with tidy eval
    (@dpseidel, #2788).

*   `scale_*_date()`, `scale_*_time()` and `scale_*_datetime()` can now display 
    a secondary axis that is a __one-to-one__ transformation of the primary axis,
    implemented using the `sec.axis` argument to the scale constructor 
    (@dpseidel, #2244).
    
*   `stat_contour()`, `stat_density2d()`, `stat_bin2d()`,  `stat_binhex()`
    now calculate normalized statistics including `nlevel`, `ndensity`, and
    `ncount`. Also, `stat_density()` now includes the calculated statistic 
    `nlevel`, an alias for `scaled`, to better match the syntax of `stat_bin()`
    (@bjreisman, #2679).

# ggplot2 3.0.0

## Breaking changes

*   ggplot2 now supports/uses tidy evaluation (as described below). This is a 
    major change and breaks a number of packages; we made this breaking change 
    because it is important to make ggplot2 more programmable, and to be more 
    consistent with the rest of the tidyverse. The best general (and detailed)
    introduction to tidy evaluation can be found in the meta programming
    chapters in [Advanced R](https://adv-r.hadley.nz).
    
    The primary developer facing change is that `aes()` now contains 
    quosures (expression + environment pairs) rather than symbols, and you'll 
    need to take a different approach to extracting the information you need. 
    A common symptom of this change are errors "undefined columns selected" or 
    "invalid 'type' (list) of argument" (#2610). As in the previous version,
    constants (like `aes(x = 1)` or `aes(colour = "smoothed")`) are stored
    as is.
    
    In this version of ggplot2, if you need to describe a mapping in a string, 
    use `quo_name()` (to generate single-line strings; longer expressions may 
    be abbreviated) or `quo_text()` (to generate non-abbreviated strings that
    may span multiple lines). If you do need to extract the value of a variable
    instead use `rlang::eval_tidy()`. You may want to condition on 
    `(packageVersion("ggplot2") <= "2.2.1")` so that your code can work with
    both released and development versions of ggplot2.
    
    We recognise that this is a big change and if you're not already familiar
    with rlang, there's a lot to learn. If you are stuck, or need any help,
    please reach out on <https://forum.posit.co/>.

*   Error: Column `y` must be a 1d atomic vector or a list

    Internally, ggplot2 now uses `as.data.frame(tibble::as_tibble(x))` to
    convert a list into a data frame. This improves ggplot2's support for
    list-columns (needed for sf support), at a small cost: you can no longer
    use matrix-columns. Note that unlike tibble we still allow column vectors
    such as returned by `base::scale()` because of their widespread use.

*   Error: More than one expression parsed
  
    Previously `aes_string(x = c("a", "b", "c"))` silently returned 
    `aes(x = a)`. Now this is a clear error.

*   Error: `data` must be uniquely named but has duplicate columns
  
    If layer data contains columns with identical names an error will be 
    thrown. In earlier versions the first occurring column was chosen silently,
    potentially masking that the wrong data was chosen.

*   Error: Aesthetics must be either length 1 or the same as the data
    
    Layers are stricter about the columns they will combine into a single
    data frame. Each aesthetic now must be either the same length as the data
    frame or a single value. This makes silent recycling errors much less likely.

*   Error: `coord_*` doesn't support free scales 
   
    Free scales only work with selected coordinate systems; previously you'd
    get an incorrect plot.

*   Error in f(...) : unused argument (range = c(0, 1))

    This is because the `oob` argument to scale has been set to a function
    that only takes a single argument; it needs to take two arguments
    (`x`, and `range`). 

*   Error: unused argument (output)
  
    The function `guide_train()` now has an optional parameter `aesthetic`
    that allows you to override the `aesthetic` setting in the scale.
    To make your code work with the both released and development versions of 
    ggplot2 appropriate, add `aesthetic = NULL` to the `guide_train()` method
    signature.
    
    ```R
    # old
    guide_train.legend <- function(guide, scale) {...}
    
    # new 
    guide_train.legend <- function(guide, scale, aesthetic = NULL) {...}
    ```
    
    Then, inside the function, replace `scale$aesthetics[1]`,
    `aesthetic %||% scale$aesthetics[1]`. (The %||% operator is defined in the 
    rlang package).
    
    ```R
    # old
    setNames(list(scale$map(breaks)), scale$aesthetics[1])

    # new
    setNames(list(scale$map(breaks)), aesthetic %||% scale$aesthetics[1])
    ```

*   The long-deprecated `subset` argument to `layer()` has been removed.

## Tidy evaluation

* `aes()` now supports quasiquotation so that you can use `!!`, `!!!`,
  and `:=`. This replaces `aes_()` and `aes_string()` which are now
  soft-deprecated (but will remain around for a long time).

* `facet_wrap()` and `facet_grid()` now support `vars()` inputs. Like
  `dplyr::vars()`, this helper quotes its inputs and supports
  quasiquotation. For instance, you can now supply faceting variables
  like this: `facet_wrap(vars(am, cyl))` instead of 
  `facet_wrap(~am + cyl)`. Note that the formula interface is not going 
  away and will not be deprecated. `vars()` is simply meant to make it 
  easier to create functions around `facet_wrap()` and `facet_grid()`.

  The first two arguments of `facet_grid()` become `rows` and `cols`
  and now support `vars()` inputs. Note however that we took special
  care to ensure complete backward compatibility. With this change
  `facet_grid(vars(cyl), vars(am, vs))` is equivalent to
  `facet_grid(cyl ~ am + vs)`, and `facet_grid(cols = vars(am, vs))` is
  equivalent to `facet_grid(. ~ am + vs)`.

  One nice aspect of the new interface is that you can now easily
  supply names: `facet_grid(vars(Cylinder = cyl), labeller =
  label_both)` will give nice label titles to the facets. Of course,
  those names can be unquoted with the usual tidy eval syntax.

### sf

* ggplot2 now has full support for sf with `geom_sf()` and `coord_sf()`:

  ```r
  nc <- sf::st_read(system.file("shape/nc.shp", package = "sf"), quiet = TRUE)
  ggplot(nc) +
    geom_sf(aes(fill = AREA))
  ```
  It supports all simple features, automatically aligns CRS across layers, sets
  up the correct aspect ratio, and draws a graticule.

## New features

* ggplot2 now works on R 3.1 onwards, and uses the 
  [vdiffr](https://github.com/r-lib/vdiffr) package for visual testing.

* In most cases, accidentally using `%>%` instead of `+` will generate an 
  informative error (#2400).

* New syntax for calculated aesthetics. Instead of using `aes(y = ..count..)` 
  you can (and should!) use `aes(y = stat(count))`. `stat()` is a real function 
  with documentation which hopefully will make this part of ggplot2 less 
  confusing (#2059).
  
  `stat()` is particularly nice for more complex calculations because you 
  only need to specify it once: `aes(y = stat(count / max(count)))`,
  rather than `aes(y = ..count.. / max(..count..))`
  
* New `tag` label for adding identification tags to plots, typically used for 
  labelling a subplot with a letter. Add a tag with `labs(tag = "A")`, style it 
  with the `plot.tag` theme element, and control position with the
  `plot.tag.position` theme setting (@thomasp85).

### Layers: geoms, stats, and position adjustments

* `geom_segment()` and `geom_curve()` have a new `arrow.fill` parameter which 
  allows you to specify a separate fill colour for closed arrowheads 
  (@hrbrmstr and @clauswilke, #2375).

* `geom_point()` and friends can now take shapes as strings instead of integers,
  e.g. `geom_point(shape = "diamond")` (@daniel-barnett, #2075).

* `position_dodge()` gains a `preserve` argument that allows you to control
  whether the `total` width at each `x` value is preserved (the current 
  default), or ensure that the width of a `single` element is preserved
  (what many people want) (#1935).

* New `position_dodge2()` provides enhanced dodging for boxplots. Compared to
  `position_dodge()`, `position_dodge2()` compares `xmin` and `xmax` values  
  to determine which elements overlap, and spreads overlapping elements evenly
  within the region of overlap. `position_dodge2()` is now the default position
  adjustment for `geom_boxplot()`, because it handles `varwidth = TRUE`, and 
  will be considered for other geoms in the future.
  
  The `padding` parameter adds a small amount of padding between elements 
  (@karawoo, #2143) and a `reverse` parameter allows you to reverse the order 
  of placement (@karawoo, #2171).
  
* New `stat_qq_line()` makes it easy to add a simple line to a Q-Q plot, which 
  makes it easier to judge the fit of the theoretical distribution 
  (@nicksolomon).

### Scales and guides

* Improved support for mapping date/time variables to `alpha`, `size`, `colour`, 
  and `fill` aesthetics, including `date_breaks` and `date_labels` arguments 
  (@karawoo, #1526), and new `scale_alpha()` variants (@karawoo, #1526).

* Improved support for ordered factors. Ordered factors throw a warning when 
  mapped to shape (unordered factors do not), and do not throw warnings when 
  mapped to size or alpha (unordered factors do). Viridis is used as the 
  default colour and fill scale for ordered factors (@karawoo, #1526).

* The `expand` argument of `scale_*_continuous()` and `scale_*_discrete()`
  now accepts separate expansion values for the lower and upper range
  limits. The expansion limits can be specified using the convenience
  function `expand_scale()`.
  
  Separate expansion limits may be useful for bar charts, e.g. if one
  wants the bottom of the bars to be flush with the x axis but still 
  leave some (automatically calculated amount of) space above them:
  
    ```r
    ggplot(mtcars) +
        geom_bar(aes(x = factor(cyl))) +
        scale_y_continuous(expand = expand_scale(mult = c(0, .1)))
    ```
  
  It can also be useful for line charts, e.g. for counts over time,
  where one wants to have a ’hard’ lower limit of y = 0 but leave the
  upper limit unspecified (and perhaps differing between panels), with
  some extra space above the highest point on the line (with symmetrical 
  limits, the extra space above the highest point could in some cases 
  cause the lower limit to be negative).
  
  The old syntax for the `expand` argument will, of course, continue
  to work (@huftis, #1669).

* `scale_colour_continuous()` and `scale_colour_gradient()` are now controlled 
  by global options `ggplot2.continuous.colour` and `ggplot2.continuous.fill`. 
  These can be set to `"gradient"` (the default) or `"viridis"` (@karawoo).

* New `scale_colour_viridis_c()`/`scale_fill_viridis_c()` (continuous) and
  `scale_colour_viridis_d()`/`scale_fill_viridis_d()` (discrete) make it
  easy to use Viridis colour scales (@karawoo, #1526).

* Guides for `geom_text()` now accept custom labels with 
  `guide_legend(override.aes = list(label = "foo"))` (@brianwdavis, #2458).

### Margins

* Strips gain margins on all sides by default. This means that to fully justify
  text to the edge of a strip, you will need to also set the margins to 0
  (@karawoo).

* Rotated strip labels now correctly understand `hjust` and `vjust` parameters
  at all angles (@karawoo).

* Strip labels now understand justification relative to the direction of the
  text, meaning that in y facets, the strip text can be placed at either end of
  the strip using `hjust` (@karawoo).

* Legend titles and labels get a little extra space around them, which 
  prevents legend titles from overlapping the legend at large font sizes 
  (@karawoo, #1881).

## Extension points

* New `autolayer()` S3 generic (@mitchelloharawild, #1974). This is similar
  to `autoplot()` but produces layers rather than complete plots.

* Custom objects can now be added using `+` if a `ggplot_add` method has been
  defined for the class of the object (@thomasp85).

* Theme elements can now be subclassed. Add a `merge_element` method to control
  how properties are inherited from the parent element. Add an `element_grob` 
  method to define how elements are rendered into grobs (@thomasp85, #1981).

* Coords have gained new extension mechanisms.
  
    If you have an existing coord extension, you will need to revise the
    specification of the `train()` method. It is now called 
    `setup_panel_params()` (better reflecting what it actually does) and now 
    has arguments `scale_x`, and `scale_y` (the x and y scales respectively) 
    and `param`, a list of plot specific parameters generated by 
    `setup_params()`.

    What was formerly called `scale_details` (in coords), `panel_ranges` 
    (in layout) and `panel_scales` (in geoms) are now consistently called
    `panel_params` (#1311). These are parameters of the coord that vary from
    panel to panel.

* `ggplot_build()` and `ggplot_gtable()` are now generics, so ggplot-subclasses 
  can define additional behavior during the build stage.

* `guide_train()`, `guide_merge()`, `guide_geom()`, and `guide_gengrob()`
  are now exported as they are needed if you want to design your own guide.
  They are not currently documented; use at your own risk (#2528).

* `scale_type()` generic is now exported and documented. Use this if you 
  want to extend ggplot2 to work with a new type of vector.

## Minor bug fixes and improvements

### Faceting

* `facet_grid()` gives a more informative error message if you try to use
  a variable in both rows and cols (#1928).

* `facet_grid()` and `facet_wrap()` both give better error messages if you
  attempt to use an unsupported coord with free scales (#2049).

* `label_parsed()` works once again (#2279).

* You can now style the background of horizontal and vertical strips
  independently with `strip.background.x` and `strip.background.y` 
  theme settings (#2249).

### Scales

* `discrete_scale()` documentation now inherits shared definitions from 
  `continuous_scale()` (@alistaire47, #2052).

* `guide_colorbar()` shows all colours of the scale (@has2k1, #2343).

* `scale_identity()` once again produces legends by default (#2112).

* Tick marks for secondary axes with strong transformations are more 
  accurately placed (@thomasp85, #1992).

* Missing line types now reliably generate missing lines (with standard 
  warning) (#2206).

* Legends now ignore set aesthetics that are not length one (#1932).

* All colour and fill scales now have an `aesthetics` argument that can
  be used to set the aesthetic(s) the scale works with. This makes it
  possible to apply a colour scale to both colour and fill aesthetics
  at the same time, via `aesthetics = c("colour", "fill")` (@clauswilke).
  
* Three new generic scales work with any aesthetic or set of aesthetics: 
  `scale_continuous_identity()`, `scale_discrete_identity()`, and
  `scale_discrete_manual()` (@clauswilke).

* `scale_*_gradient2()` now consistently omits points outside limits by 
  rescaling after the limits are enforced (@foo-bar-baz-qux, #2230).

### Layers

* `geom_label()` now correctly produces unbordered labels when `label.size` 
  is 0, even when saving to PDF (@bfgray3, #2407).

* `layer()` gives considerably better error messages for incorrectly specified
  `geom`, `stat`, or `position` (#2401).

* In all layers that use it, `linemitre` now defaults to 10 (instead of 1)
  to better match base R.

* `geom_boxplot()` now supplies a default value if no `x` aesthetic is present
  (@foo-bar-baz-qux, #2110).

* `geom_density()` drops groups with fewer than two data points and throws a
  warning. For groups with two data points, density values are now calculated 
  with `stats::density` (@karawoo, #2127).

* `geom_segment()` now also takes a `linejoin` parameter. This allows more 
  control over the appearance of the segments, which is especially useful for 
  plotting thick arrows (@Ax3man, #774).

* `geom_smooth()` now reports the formula used when `method = "auto"` 
  (@davharris #1951). `geom_smooth()` now orders by the `x` aesthetic, making it 
  easier to pass pre-computed values without manual ordering (@izahn, #2028). It 
  also now knows it has `ymin` and `ymax` aesthetics (#1939). The legend 
  correctly reflects the status of the `se` argument when used with stats 
  other than the default (@clauswilke, #1546).

* `geom_tile()` now once again interprets `width` and `height` correctly 
  (@malcolmbarrett, #2510).

* `position_jitter()` and `position_jitterdodge()` gain a `seed` argument that
  allows the specification of a random seed for reproducible jittering 
  (@krlmlr, #1996 and @slowkow, #2445).

* `stat_density()` has better behaviour if all groups are dropped because they
  are too small (#2282).

* `stat_summary_bin()` now understands the `breaks` parameter (@karawoo, #2214).

* `stat_bin()` now accepts functions for `binwidth`. This allows better binning 
  when faceting along variables with different ranges (@botanize).

* `stat_bin()` and `geom_histogram()` now sum correctly when using the `weight` 
  aesthetic (@jiho, #1921).

* `stat_bin()` again uses correct scaling for the computed variable `ndensity` 
  (@timgoodman, #2324).

* `stat_bin()` and `stat_bin_2d()` now properly handle the `breaks` parameter 
  when the scales are transformed (@has2k1, #2366).

* `update_geom_defaults()` and `update_stat_defaults()` allow American 
  spelling of aesthetic parameters (@foo-bar-baz-qux, #2299).

* The `show.legend` parameter now accepts a named logical vector to hide/show
  only some aesthetics in the legend (@tutuchan, #1798).

* Layers now silently ignore unknown aesthetics with value `NULL` (#1909).

### Coords

* Clipping to the plot panel is now configurable, through a `clip` argument
  to coordinate systems, e.g. `coord_cartesian(clip = "off")` 
  (@clauswilke, #2536).

* Like scales, coordinate systems now give you a message when you're 
  replacing an existing coordinate system (#2264).

* `coord_polar()` now draws secondary axis ticks and labels 
  (@dylan-stark, #2072), and can draw the radius axis on the right 
  (@thomasp85, #2005).

* `coord_trans()` now generates a warning when a transformation generates 
  non-finite values (@foo-bar-baz-qux, #2147).

### Themes

* Complete themes now always override all elements of the default theme
  (@has2k1, #2058, #2079).

* Themes now set default grid colour in `panel.grid` rather than individually
  in `panel.grid.major` and `panel.grid.minor` individually. This makes it 
  slightly easier to customise the theme (#2352).

* Fixed bug when setting strips to `element_blank()` (@thomasp85). 

* Axes positioned on the top and to the right can now customize their ticks and
  lines separately (@thomasp85, #1899).

* Built-in themes gain parameters `base_line_size` and `base_rect_size` which 
  control the default sizes of line and rectangle elements (@karawoo, #2176).

* Default themes use `rel()` to set line widths (@baptiste).

* Themes were tweaked for visual consistency and more graceful behavior when 
  changing the base font size. All absolute heights or widths were replaced 
  with heights or widths that are proportional to the base font size. One 
  relative font size was eliminated (@clauswilke).
  
* The height of descenders is now calculated solely on font metrics and doesn't
  change with the specific letters in the string. This fixes minor alignment 
  issues with plot titles, subtitles, and legend titles (#2288, @clauswilke).

### Guides

* `guide_colorbar()` is more configurable: tick marks and color bar frame
  can now by styled with arguments `ticks.colour`, `ticks.linewidth`, 
  `frame.colour`, `frame.linewidth`, and `frame.linetype`
  (@clauswilke).
  
* `guide_colorbar()` now uses `legend.spacing.x` and `legend.spacing.y` 
  correctly, and it can handle multi-line titles. Minor tweaks were made to 
  `guide_legend()` to make sure the two legend functions behave as similarly as
  possible (@clauswilke, #2397 and #2398).
  
* The theme elements `legend.title` and `legend.text` now respect the settings 
  of `margin`, `hjust`, and `vjust` (@clauswilke, #2465, #1502).

* Non-angle parameters of `label.theme` or `title.theme` can now be set in 
  `guide_legend()` and `guide_colorbar()` (@clauswilke, #2544).

### Other

* `fortify()` gains a method for tbls (@karawoo, #2218).

* `ggplot` gains a method for `grouped_df`s that adds a `.group` variable,
  which computes a unique value for each group. Use it with 
  `aes(group = .group)` (#2351).

* `ggproto()` produces objects with class `c("ggproto", "gg")`, allowing for
  a more informative error message when adding layers, scales, or other ggproto 
  objects (@jrnold, #2056).

* `ggsave()`'s DPI argument now supports 3 string options: "retina" (320
  DPI), "print" (300 DPI), and "screen" (72 DPI) (@foo-bar-baz-qux, #2156).
  `ggsave()` now uses full argument names to avoid partial match warnings 
  (#2355), and correctly restores the previous graphics device when several
  graphics devices are open (#2363).

* `print.ggplot()` now returns the original ggplot object, instead of the 
  output from `ggplot_build()`. Also, the object returned from 
  `ggplot_build()` now has the class `"ggplot_built"` (#2034).

* `map_data()` now works even when purrr is loaded (tidyverse#66).

* New functions `summarise_layout()`, `summarise_coord()`, and 
  `summarise_layers()` summarise the layout, coordinate systems, and layers 
  of a built ggplot object (#2034, @wch). This provides a tested API that 
  (e.g.) shiny can depend on.

* Updated startup messages reflect new resources (#2410, @mine-cetinkaya-rundel).

# ggplot2 2.2.1

* Fix usage of `structure(NULL)` for R-devel compatibility (#1968).

# ggplot2 2.2.0

## Major new features

### Subtitle and caption

Thanks to @hrbrmstr plots now have subtitles and captions, which can be set with 
the `subtitle`  and `caption` arguments to `ggtitle()` and `labs()`. You can 
control their appearance with the theme settings `plot.caption` and 
`plot.subtitle`. The main plot title is now left-aligned to better work better 
with a subtitle. The caption is right-aligned (@hrbrmstr).

### Stacking

`position_stack()` and `position_fill()` now sort the stacking order to match 
grouping order. This allows you to control the order through grouping, and 
ensures that the default legend matches the plot (#1552, #1593). If you want the 
opposite order (useful if you have horizontal bars and horizontal legend), you 
can request reverse stacking by using `position = position_stack(reverse = TRUE)` 
(#1837).
  
`position_stack()` and `position_fill()` now accepts negative values which will 
create stacks extending below the x-axis (#1691).

`position_stack()` and `position_fill()` gain a `vjust` argument which makes it 
easy to (e.g.) display labels in the middle of stacked bars (#1821).

### Layers

`geom_col()` was added to complement `geom_bar()` (@hrbrmstr). It uses 
`stat="identity"` by default, making the `y` aesthetic mandatory. It does not 
support any other `stat_()` and does not provide fallback support for the 
`binwidth` parameter. Examples and references in other functions were updated to
demonstrate `geom_col()` usage. 

When creating a layer, ggplot2 will warn if you use an unknown aesthetic or an 
unknown parameter. Compared to the previous version, this is stricter for 
aesthetics (previously there was no message), and less strict for parameters 
(previously this threw an error) (#1585).

### Facetting

The facet system, as well as the internal panel class, has been rewritten in 
ggproto. Facets are now extendable in the same manner as geoms and stats, as 
described in `vignette("extending-ggplot2")`.

We have also added the following new features.
  
* `facet_grid()` and `facet_wrap()` now allow expressions in their faceting 
  formulas (@DanRuderman, #1596).

* When `facet_wrap()` results in an uneven number of panels, axes will now be
  drawn underneath the hanging panels (fixes #1607)

* Strips can now be freely positioned in `facet_wrap()` using the 
  `strip.position` argument (deprecates `switch`).

* The relative order of panel, strip, and axis can now be controlled with 
  the theme setting `strip.placement` that takes either `inside` (strip between 
  panel and axis) or `outside` (strip after axis).

* The theme option `panel.margin` has been deprecated in favour of 
  `panel.spacing` to more clearly communicate intent.

### Extensions

Unfortunately there was a major oversight in the construction of ggproto which 
lead to extensions capturing the super object at package build time, instead of 
at package run time (#1826). This problem has been fixed, but requires 
re-installation of all extension packages.

## Scales

* The position of x and y axes can now be changed using the `position` argument
  in `scale_x_*`and `scale_y_*` which can take `top` and `bottom`, and `left`
  and `right` respectively. The themes of top and right axes can be modified 
  using the `.top` and `.right` modifiers to `axis.text.*` and `axis.title.*`.

### Continuous scales

* `scale_x_continuous()` and `scale_y_continuous()` can now display a secondary 
  axis that is a __one-to-one__ transformation of the primary axis (e.g. degrees 
  Celcius to degrees Fahrenheit). The secondary axis will be positioned opposite 
  to the primary axis and can be controlled with the `sec.axis` argument to 
  the scale constructor.

* Scales worry less about having breaks. If no breaks can be computed, the
  plot will work instead of throwing an uninformative error (#791). This 
  is particularly helpful when you have facets with free scales, and not
  all panels contain data.

* Scales now warn when transformation introduces infinite values (#1696).

### Date time

* `scale_*_datetime()` now supports time zones. It will use the timezone 
  attached to the variable by default, but can be overridden with the 
  `timezone` argument.

* New `scale_x_time()` and `scale_y_time()` generate reasonable default
  breaks and labels for hms vectors (#1752).

### Discrete scales

The treatment of missing values by discrete scales has been thoroughly 
overhauled (#1584). The underlying principle is that we can naturally represent 
missing values on discrete variables (by treating just like another level), so 
by default we should. 

This principle applies to:

* character vectors
* factors with implicit NA
* factors with explicit NA

And to all scales (both position and non-position.)

Compared to the previous version of ggplot2, there are three main changes:

1.  `scale_x_discrete()` and `scale_y_discrete()` always show discrete NA,
    regardless of their source

1.  If present, `NA`s are shown in discrete legends.

1.  All discrete scales gain a `na.translate` argument that allows you to 
    control whether `NA`s are translated to something that can be visualised,
    or should be left as missing. Note that if you don't translate (i.e. 
    `na.translate = FALSE)` the missing values will passed on to the layer, 
    which will warning that it's dropping missing values. To suppress the
    warnings, you'll also need to add `na.rm = TRUE` to the layer call. 

There were also a number of other smaller changes

* Correctly use scale expansion factors.
* Don't preserve space for dropped levels (#1638).
* Only issue one warning when when asking for too many levels (#1674).
* Unicode labels work better on Windows (#1827).
* Warn when used with only continuous data (#1589)

## Themes

* The `theme()` constructor now has named arguments rather than ellipses. This 
  should make autocomplete substantially more useful. The documentation
  (including examples) has been considerably improved.
  
* Built-in themes are more visually homogeneous, and match `theme_grey` better.
  (@jiho, #1679)
  
* When computing the height of titles, ggplot2 now includes the height of the
  descenders (i.e. the bits of `g` and `y` that hang beneath the baseline). This 
  improves the margins around titles, particularly the y axis label (#1712).
  I have also very slightly increased the inner margins of axis titles, and 
  removed the outer margins. 

* Theme element inheritance is now easier to work with as modification now
  overrides default `element_blank` elements (#1555, #1557, #1565, #1567)
  
* Horizontal legends (i.e. legends on the top or bottom) are horizontally
  aligned by default (#1842). Use `legend.box = "vertical"` to switch back
  to the previous behaviour.
  
* `element_line()` now takes an `arrow` argument to specify arrows at the end of
  lines (#1740)

There were a number of tweaks to the theme elements that control legends:
  
* `legend.justification` now controls appearance will plotting the legend
  outside of the plot area. For example, you can use 
  `theme(legend.justification = "top")` to make the legend align with the 
  top of the plot.

* `panel.margin` and `legend.margin` have been renamed to `panel.spacing` and 
  `legend.spacing` respectively, to better communicate intent (they only
  affect spacing between legends and panels, not the margins around them)

* `legend.margin` now controls margin around individual legends.

* New `legend.box.background`, `legend.box.spacing`, and `legend.box.margin`
  control the background, spacing, and margin of the legend box (the region
  that contains all legends).

## Bug fixes and minor improvements

* ggplot2 now imports tibble. This ensures that all built-in datasets print 
  compactly even if you haven't explicitly loaded tibble or dplyr (#1677).

* Class of aesthetic mapping is preserved when adding `aes()` objects (#1624).

* `+.gg` now works for lists that include data frames.

* `annotation_x()` now works in the absense of global data (#1655)

* `geom_*(show.legend = FALSE)` now works for `guide_colorbar`.

* `geom_boxplot()` gains new `outlier.alpha` (@jonathan-g) and 
  `outlier.fill` (@schloerke, #1787) parameters to control the alpha/fill of
   outlier points independently of the alpha of the boxes. 

* `position_jitter()` (and hence `geom_jitter()`) now correctly computes 
  the jitter width/jitter when supplied by the user (#1775, @has2k1).

* `geom_contour()` more clearly describes what inputs it needs (#1577).

* `geom_curve()` respects the `lineend` parameter (#1852).

* `geom_histogram()` and `stat_bin()` understand the `breaks` parameter once 
  more. (#1665). The floating point adjustment for histogram bins is now 
  actually used - it was previously inadvertently ignored (#1651).

* `geom_violin()` no longer transforms quantile lines with the alpha aesthetic
  (@mnbram, #1714). It no longer errors when quantiles are requested but data
  have zero range (#1687). When `trim = FALSE` it once again has a nice 
  range that allows the density to reach zero (by extending the range 3 
  bandwidths to either side of the data) (#1700).

* `geom_dotplot()` works better when faceting and binning on the y-axis. 
  (#1618, @has2k1).
  
* `geom_hexbin()` once again supports `..density..` (@mikebirdgeneau, #1688).

* `geom_step()` gives useful warning if only one data point in layer (#1645).

* `layer()` gains new `check.aes` and `check.param` arguments. These allow
  geom/stat authors to optional suppress checks for known aesthetics/parameters.
  Currently this is used only in `geom_blank()` which powers `expand_limits()` 
  (#1795).

* All `stat_*()` display a better error message when required aesthetics are
  missing.
  
* `stat_bin()` and `stat_summary_hex()` now accept length 1 `binwidth` (#1610)

* `stat_density()` gains new argument `n`, which is passed to underlying function
  `stats::density` ("number of equally spaced points at which the
  density is to be estimated"). (@hbuschme)

* `stat_binhex()` now again returns `count` rather than `value` (#1747)

* `stat_ecdf()` respects `pad` argument (#1646).

* `stat_smooth()` once again informs you about the method it has chosen.
  It also correctly calculates the size of the largest group within facets.

* `x` and `y` scales are now symmetric regarding the list of
  aesthetics they accept: `xmin_final`, `xmax_final`, `xlower`,
  `xmiddle` and `xupper` are now valid `x` aesthetics.

* `Scale` extensions can now override the `make_title` and `make_sec_title` 
  methods to let the scale modify the axis/legend titles.

* The random stream is now reset after calling `.onAttach()` (#2409).

# ggplot2 2.1.0

## New features

* When mapping an aesthetic to a constant (e.g. 
  `geom_smooth(aes(colour = "loess")))`), the default guide title is the name 
  of the aesthetic (i.e. "colour"), not the value (i.e. "loess") (#1431).

* `layer()` now accepts a function as the data argument. The function will be
  applied to the data passed to the `ggplot()` function and must return a
  data.frame (#1527, @thomasp85). This is a more general version of the 
  deprecated `subset` argument.

* `theme_update()` now uses the `+` operator instead of `%+replace%`, so that
  unspecified values will no longer be `NULL`ed out. `theme_replace()`
  preserves the old behaviour if desired (@oneillkza, #1519). 

* `stat_bin()` has been overhauled to use the same algorithm as ggvis, which 
  has been considerably improved thanks to the advice of Randy Prium (@rpruim).
  This includes:
  
    * Better arguments and a better algorithm for determining the origin.
      You can now specify either `boundary` or the `center` of a bin.
      `origin` has been deprecated in favour of these arguments.
      
    * `drop` is deprecated in favour of `pad`, which adds extra 0-count bins
      at either end (needed for frequency polygons). `geom_histogram()` defaults 
      to `pad = FALSE` which considerably improves the default limits for 
      the histogram, especially when the bins are big (#1477).
      
    * The default algorithm does a (somewhat) better job at picking nice widths 
      and origins across a wider range of input data.
      
    * `bins = n` now gives a histogram with `n` bins, not `n + 1` (#1487).

## Bug fixes

* All `\donttest{}` examples run.

* All `geom_()` and `stat_()` functions now have consistent argument order:
  data + mapping, then geom/stat/position, then `...`, then specific arguments, 
  then arguments common to all layers (#1305). This may break code if you were
  previously relying on partial name matching, but in the long-term should make 
  ggplot2 easier to use. In particular, you can now set the `n` parameter
  in `geom_density2d()` without it partially matching `na.rm` (#1485).

* For geoms with both `colour` and `fill`, `alpha` once again only affects
  fill (Reverts #1371, #1523). This was causing problems for people.

* `facet_wrap()`/`facet_grid()` works with multiple empty panels of data 
  (#1445).

* `facet_wrap()` correctly swaps `nrow` and `ncol` when faceting vertically
  (#1417).

* `ggsave("x.svg")` now uses svglite to produce the svg (#1432).

* `geom_boxplot()` now understands `outlier.color` (#1455).

* `geom_path()` knows that "solid" (not just 1) represents a solid line (#1534).

* `geom_ribbon()` preserves missing values so they correctly generate a 
  gap in the ribbon (#1549).

* `geom_tile()` once again accepts `width` and `height` parameters (#1513). 
  It uses `draw_key_polygon()` for better a legend, including a coloured 
  outline (#1484).

* `layer()` now automatically adds a `na.rm` parameter if none is explicitly
  supplied.

* `position_jitterdodge()` now works on all possible dodge aesthetics, 
  e.g. `color`, `linetype` etc. instead of only based on `fill` (@bleutner)

* `position = "nudge"` now works (although it doesn't do anything useful)
  (#1428).

* The default scale for columns of class "AsIs" is now "identity" (#1518).

* `scale_*_discrete()` has better defaults when used with purely continuous
  data (#1542).

* `scale_size()` warns when used with categorical data.

* `scale_size()`, `scale_colour()`, and `scale_fill()` gain date and date-time
  variants (#1526).

* `stat_bin_hex()` and `stat_bin_summary()` now use the same underlying 
  algorithm so results are consistent (#1383). `stat_bin_hex()` now accepts
  a `weight` aesthetic. To be consistent with related stats, the output variable 
  from `stat_bin_hex()` is now value instead of count.

* `stat_density()` gains a `bw` parameter which makes it easy to get consistent 
   smoothing between facets (@jiho)

* `stat-density-2d()` no longer ignores the `h` parameter, and now accepts 
  `bins` and `binwidth` parameters to control the number of contours 
  (#1448, @has2k1).

* `stat_ecdf()` does a better job of adding padding to -Inf/Inf, and gains
  an argument `pad` to suppress the padding if not needed (#1467).

* `stat_function()` gains an `xlim` parameter (#1528). It once again works 
  with discrete x values (#1509).

* `stat_summary()` preserves sorted x order which avoids artefacts when
  display results with `geom_smooth()` (#1520).

* All elements should now inherit correctly for all themes except `theme_void()`.
  (@Katiedaisey, #1555) 

* `theme_void()` was completely void of text but facets and legends still
  need labels. They are now visible (@jiho). 

* You can once again set legend key and height width to unit arithmetic
  objects (like `2 * unit(1, "cm")`) (#1437).

* Eliminate spurious warning if you have a layer with no data and no aesthetics
  (#1451).

* Removed a superfluous comma in `theme-defaults.r` code (@jschoeley)

* Fixed a compatibility issue with `ggproto` and R versions prior to 3.1.2.
  (#1444)

* Fixed issue where `coord_map()` fails when given an explicit `parameters`
  argument (@tdmcarthur, #1729)
  
* Fixed issue where `geom_errorbarh()` had a required `x` aesthetic (#1933)  

# ggplot2 2.0.0

## Major changes

* ggplot no longer throws an error if your plot has no layers. Instead it 
  automatically adds `geom_blank()` (#1246).
  
* New `cut_width()` is a convenient replacement for the verbose
  `plyr::round_any()`, with the additional benefit of offering finer
  control.

* New `geom_count()` is a convenient alias to `stat_sum()`. Use it when you
  have overlapping points on a scatterplot. `stat_sum()` now defaults to 
  using counts instead of proportions.

* New `geom_curve()` adds curved lines, with a similar specification to 
  `geom_segment()` (@veraanadi, #1088).

* Date and datetime scales now have `date_breaks`, `date_minor_breaks` and
  `date_labels` arguments so that you never need to use the long
  `scales::date_breaks()` or `scales::date_format()`.
  
* `geom_bar()` now has it's own stat, distinct from `stat_bin()` which was
  also used by `geom_histogram()`. `geom_bar()` now uses `stat_count()` 
  which counts values at each distinct value of x (i.e. it does not bin
  the data first). This can be useful when you want to show exactly which 
  values are used in a continuous variable.

* `geom_point()` gains a `stroke` aesthetic which controls the border width of 
  shapes 21-25 (#1133, @SeySayux). `size` and `stroke` are additive so a point 
  with `size = 5` and `stroke = 5` will have a diameter of 10mm. (#1142)

* New `position_nudge()` allows you to slightly offset labels (or other 
  geoms) from their corresponding points (#1109).

* `scale_size()` now maps values to _area_, not radius. Use `scale_radius()`
  if you want the old behaviour (not recommended, except perhaps for lines).

* New `stat_summary_bin()` works like `stat_summary()` but on binned data. 
  It's a generalisation of `stat_bin()` that can compute any aggregate,
  not just counts (#1274). Both default to `mean_se()` if no aggregation
  functions are supplied (#1386).

* Layers are now much stricter about their arguments - you will get an error
  if you've supplied an argument that isn't an aesthetic or a parameter.
  This is likely to cause some short-term pain but in the long-term it will make
  it much easier to spot spelling mistakes and other errors (#1293).
  
    This change does break a handful of geoms/stats that used `...` to pass 
    additional arguments on to the underlying computation. Now 
    `geom_smooth()`/`stat_smooth()` and `geom_quantile()`/`stat_quantile()` 
    use `method.args` instead (#1245, #1289); and `stat_summary()` (#1242), 
    `stat_summary_hex()`, and `stat_summary2d()` use `fun.args`.

### Extensibility

There is now an official mechanism for defining Stats, Geoms, and Positions in 
other packages. See `vignette("extending-ggplot2")` for details.

* All Geoms, Stats and Positions are now exported, so you can inherit from them
  when making your own objects (#989).

* ggplot2 no longer uses proto or reference classes. Instead, we now use 
  ggproto, a new OO system designed specifically for ggplot2. Unlike proto
  and RC, ggproto supports clean cross-package inheritance. Creating a new OO
  system isn't usually the right way to solve a problem, but I'm pretty sure
  it was necessary here. Read more about it in the vignette.

* `aes_()` replaces `aes_q()`. It also supports formulas, so the most concise 
  SE version of `aes(carat, price)` is now `aes_(~carat, ~price)`. You may
  want to use this form in packages, as it will avoid spurious `R CMD check` 
  warnings about undefined global variables.

### Text

* `geom_text()` has been overhauled to make labelling your data a little
  easier. It:
  
    * `nudge_x` and `nudge_y` arguments let you offset labels from their
      corresponding points (#1120). 
      
    * `check_overlap = TRUE` provides a simple way to avoid overplotting 
      of labels: labels that would otherwise overlap are omitted (#1039).
      
    * `hjust` and `vjust` can now be character vectors: "left", "center", 
      "right", "bottom", "middle", "top". New options include "inward" and 
      "outward" which align text towards and away from the center of the plot 
      respectively.

* `geom_label()` works like `geom_text()` but draws a rounded rectangle 
  underneath each label (#1039). This is useful when you want to label plots
  that are dense with data.

### Deprecated features

* The little used `aes_auto()` has been deprecated. 

* `aes_q()` has been replaced with `aes_()` to be consistent with SE versions
  of NSE functions in other packages.

* The `order` aesthetic is officially deprecated. It never really worked, and 
  was poorly documented.

* The `stat` and `position` arguments to `qplot()` have been deprecated.
  `qplot()` is designed for quick plots - if you need to specify position
  or stat, use `ggplot()` instead.

* The theme setting `axis.ticks.margin` has been deprecated: now use the margin 
  property of `axis.text`.
  
* `stat_abline()`, `stat_hline()` and `stat_vline()` have been removed:
  these were never suitable for use other than with `geom_abline()` etc
  and were not documented.

* `show_guide` has been renamed to `show.legend`: this more accurately
  reflects what it does (controls appearance of layer in legend), and uses the 
  same convention as other ggplot2 arguments (i.e. a `.` between names).
  (Yes, I know that's inconsistent with function names with use `_`, but it's
  too late to change now.)

A number of geoms have been renamed to be internally consistent:

* `stat_binhex()` and `stat_bin2d()` have been renamed to `stat_bin_hex()` 
  and `stat_bin_2d()` (#1274). `stat_summary2d()` has been renamed to 
  `stat_summary_2d()`, `geom_density2d()`/`stat_density2d()` has been renamed 
  to `geom_density_2d()`/`stat_density_2d()`.

* `stat_spoke()` is now `geom_spoke()` since I realised it's a
  reparameterisation of `geom_segment()`.

* `stat_bindot()` has been removed because it's so tightly coupled to
  `geom_dotplot()`. If you happened to use `stat_bindot()`, just change to
  `geom_dotplot()` (#1194).

All defunct functions have been removed.

### Default appearance

* The default `theme_grey()` background colour has been changed from "grey90" 
  to "grey92": this makes the background a little less visually prominent.

* Labels and titles have been tweaked for readability:

    * Axes labels are darker.
    
    * Legend and axis titles are given the same visual treatment.
    
    * The default font size dropped from 12 to 11. You might be surprised that 
      I've made the default text size smaller as it was already hard for
      many people to read. It turns out there was a bug in RStudio (fixed in 
      0.99.724), that shrunk the text of all grid based graphics. Once that
      was resolved the defaults seemed too big to my eyes.
    
    * More spacing between titles and borders.
    
    * Default margins scale with the theme font size, so the appearance at 
      larger font sizes should be considerably improved (#1228). 

* `alpha` now affects both fill and colour aesthetics (#1371).

* `element_text()` gains a margins argument which allows you to add additional
  padding around text elements. To help see what's going on use `debug = TRUE` 
  to display the text region and anchors.

* The default font size in `geom_text()` has been decreased from 5mm (14 pts)
  to 3.8 mm (11 pts) to match the new default theme sizes.

* A diagonal line is no longer drawn on bar and rectangle legends. Instead, the
  border has been tweaked to be more visible, and more closely match the size of 
  line drawn on the plot.

* `geom_pointrange()` and `geom_linerange()` get vertical (not horizontal)
  lines in the legend (#1389).

* The default line `size` for `geom_smooth()` has been increased from 0.5 to 1 
  to make it easier to see when overlaid on data.
  
* `geom_bar()` and `geom_rect()` use a slightly paler shade of grey so they
  aren't so visually heavy.
  
* `geom_boxplot()` now colours outliers the same way as the boxes.

* `geom_point()` now uses shape 19 instead of 16. This looks much better on 
  the default Linux graphics device. (It's very slightly smaller than the old 
  point, but it shouldn't affect any graphics significantly)

* Sizes in ggplot2 are measured in mm. Previously they were converted to pts 
  (for use in grid) by multiplying by 72 / 25.4. However, grid uses printer's 
  points, not Adobe (big pts), so sizes are now correctly multiplied by 
  72.27 / 25.4. This is unlikely to noticeably affect display, but it's
  technically correct (<https://youtu.be/hou0lU8WMgo>).

* The default legend will now allocate multiple rows (if vertical) or
  columns (if horizontal) in order to make a legend that is more likely to
  fit on the screen. You can override with the `nrow`/`ncol` arguments
  to `guide_legend()`

    ```R
    p <- ggplot(mpg, aes(displ,hwy, colour = model)) + geom_point()
    p
    p + theme(legend.position = "bottom")
    # Previous behaviour
    p + guides(colour = guide_legend(ncol = 1))
    ```

### New and updated themes

* New `theme_void()` is completely empty. It's useful for plots with non-
  standard coordinates or for drawings (@jiho, #976).

* New `theme_dark()` has a dark background designed to make colours pop out
  (@jiho, #1018)

* `theme_minimal()` became slightly more minimal by removing the axis ticks:
  labels now line up directly beneath grid lines (@tomschloss, #1084)

* New theme setting `panel.ontop` (logical) make it possible to place 
  background elements (i.e., gridlines) on top of data. Best used with 
  transparent `panel.background` (@noamross. #551).

### Labelling

The facet labelling system was updated with many new features and a
more flexible interface (@lionel-). It now works consistently across
grid and wrap facets. The most important user visible changes are:

* `facet_wrap()` gains a `labeller` option (#25).

* `facet_grid()` and `facet_wrap()` gain a `switch` argument to
  display the facet titles near the axes. When switched, the labels
  become axes subtitles. `switch` can be set to "x", "y" or "both"
  (the latter only for grids) to control which margin is switched.

The labellers (such as `label_value()` or `label_both()`) also get
some new features:

* They now offer the `multi_line` argument to control whether to
  display composite facets (those specified as `~var1 + var2`) on one
  or multiple lines.

* In `label_bquote()` you now refer directly to the names of
  variables. With this change, you can create math expressions that
  depend on more than one variable. This math expression can be
  specified either for the rows or the columns and you can also
  provide different expressions to each margin.

  As a consequence of these changes, referring to `x` in backquoted
  expressions is deprecated.

* Similarly to `label_bquote()`, `labeller()` now take `.rows` and
  `.cols` arguments. In addition, it also takes `.default`.
  `labeller()` is useful to customise how particular variables are
  labelled. The three additional arguments specify how to label the
  variables are not specifically mentioned, respectively for rows,
  columns or both. This makes it especially easy to set up a
  project-wide labeller dispatcher that can be reused across all your
  plots. See the documentation for an example.

* The new labeller `label_context()` adapts to the number of factors
  facetted over. With a single factor, it displays only the values,
  just as before. But with multiple factors in a composite margin
  (e.g. with `~cyl + am`), the labels are passed over to
  `label_both()`. This way the variables names are displayed with the
  values to help identifying them.

On the programming side, the labeller API has been rewritten in order
to offer more control when faceting over multiple factors (e.g. with
formulae such as `~cyl + am`). This also means that if you have
written custom labellers, you will need to update them for this
version of ggplot.

* Previously, a labeller function would take `variable` and `value`
  arguments and return a character vector. Now, they take a data frame
  of character vectors and return a list. The input data frame has one
  column per factor facetted over and each column in the returned list
  becomes one line in the strip label. See documentation for more
  details.

* The labels received by a labeller now contain metadata: their margin
  (in the "type" attribute) and whether they come from a wrap or a
  grid facet (in the "facet" attribute).

* Note that the new `as_labeller()` function operator provides an easy
  way to transform an existing function to a labeller function. The
  existing function just needs to take and return a character vector.

## Documentation

* Improved documentation for `aes()`, `layer()` and much much more.

* I've tried to reduce the use of `...` so that you can see all the 
  documentation in one place rather than having to integrate multiple pages.
  In some cases this has involved adding additional arguments to geoms
  to make it more clear what you can do:
  
    *  `geom_smooth()` gains explicit `method`, `se` and `formula` arguments.
    
    * `geom_histogram()` gains `binwidth`, `bins`, `origin` and `right` 
      arguments.
      
    * `geom_jitter()` gains `width` and `height` arguments to make it easier
      to control the amount of jittering without using the lengthy 
      `position_jitter()` function (#1116)

* Use of `qplot()` in examples has been minimised (#1123, @hrbrmstr). This is
  inline with the 2nd edition of the ggplot2 box, which minimises the use of 
  `qplot()` in favour of `ggplot()`.

* Tightly linked geoms and stats (e.g. `geom_boxplot()` and `stat_boxplot()`) 
  are now documented in the same file so you can see all the arguments in one
  place. Variations of the same idea (e.g. `geom_path()`, `geom_line()`, and
  `geom_step()`) are also documented together.

* It's now obvious that you can set the `binwidth` parameter for
  `stat_bin_hex()`, `stat_summary_hex()`, `stat_bin_2d()`, and
  `stat_summary_2d()`. 

* The internals of positions have been cleaned up considerably. You're unlikely
  to notice any external changes, although the documentation should be a little
  less confusing since positions now don't list parameters they never use.

## Data

* All datasets have class `tbl_df` so if you also use dplyr, you get a better
  print method.

* `economics` has been brought up to date to 2015-04-01.

* New `economics_long` is the economics data in long form.

* New `txhousing` dataset containing information about the Texas housing
  market. Useful for examples that need multiple time series, and for
  demonstrating model+vis methods.

* New `luv_colours` dataset which contains the locations of all
  built-in `colors()` in Luv space.

* `movies` has been moved into its own package, ggplot2movies, because it was 
  large and not terribly useful. If you've used the movies dataset, you'll now 
  need to explicitly load the package with `library(ggplot2movies)`.

## Bug fixes and minor improvements

* All partially matched arguments and `$` have been been replaced with 
  full matches (@jimhester, #1134).

* ggplot2 now exports `alpha()` from the scales package (#1107), and `arrow()` 
  and `unit()` from grid (#1225). This means you don't need attach scales/grid 
  or do `scales::`/`grid::` for these commonly used functions.

* `aes_string()` now only parses character inputs. This fixes bugs when
  using it with numbers and non default `OutDec` settings (#1045).

* `annotation_custom()` automatically adds a unique id to each grob name,
  making it easier to plot multiple grobs with the same name (e.g. grobs of
  ggplot2 graphics) in the same plot (#1256).

* `borders()` now accepts xlim and ylim arguments for specifying the geographical 
  region of interest (@markpayneatwork, #1392).

* `coord_cartesian()` applies the same expansion factor to limits as for scales. 
  You can suppress with `expand = FALSE` (#1207).

* `coord_trans()` now works when breaks are suppressed (#1422).

* `cut_number()` gives error message if the number of requested bins can
  be created because there are two few unique values (#1046).

* Character labels in `facet_grid()` are no longer (incorrectly) coerced into
  factors. This caused problems with custom label functions (#1070).

* `facet_wrap()` and `facet_grid()` now allow you to use non-standard
  variable names by surrounding them with backticks (#1067).

* `facet_wrap()` more carefully checks its `nrow` and `ncol` arguments
  to ensure that they're specified correctly (@richierocks, #962)

* `facet_wrap()` gains a `dir` argument to control the direction the
  panels are wrapped in. The default is "h" for horizontal. Use "v" for
  vertical layout (#1260).

* `geom_abline()`, `geom_hline()` and `geom_vline()` have been rewritten to
  have simpler behaviour and be more consistent:

    * `stat_abline()`, `stat_hline()` and `stat_vline()` have been removed:
      these were never suitable for use other than with `geom_abline()` etc
      and were not documented.

    * `geom_abline()`, `geom_vline()` and `geom_hline()` are bound to
      `stat_identity()` and `position_identity()`

    * Intercept parameters can no longer be set to a function.

    * They are all documented in one file, since they are so closely related.

* `geom_bin2d()` will now let you specify one dimension's breaks exactly,
  without touching the other dimension's default breaks at all (#1126).

* `geom_crossbar()` sets grouping correctly so you can display multiple
  crossbars on one plot. It also makes the default `fatten` argument a little
  bigger to make the middle line more obvious (#1125).

* `geom_histogram()` and `geom_smooth()` now only inform you about the
  default values once per layer, rather than once per panel (#1220).

* `geom_pointrange()` gains `fatten` argument so you can control the
  size of the point relative to the size of the line.

* `geom_segment()` annotations were not transforming with scales 
  (@BrianDiggs, #859).

* `geom_smooth()` is no longer so chatty. If you want to know what the default
  smoothing method is, look it up in the documentation! (#1247)

* `geom_violin()` now has the ability to draw quantile lines (@DanRuderman).

* `ggplot()` now captures the parent frame to use for evaluation,
  rather than always defaulting to the global environment. This should
  make ggplot more suitable to use in more situations (e.g. with knitr)

* `ggsave()` has been simplified a little to make it easier to maintain.
  It no longer checks that you're printing a ggplot2 object (so now also
  works with any grid grob) (#970), and always requires a filename.
  Parameter `device` now supports character argument to specify which supported
  device to use ('pdf', 'png', 'jpeg', etc.), for when it cannot be correctly
  inferred from the file extension (for example when a temporary filename is
  supplied server side in shiny apps) (@sebkopf, #939). It no longer opens
  a graphics device if one isn't already open - this is annoying when you're
  running from a script (#1326).

* `guide_colorbar()` creates correct legend if only one color (@krlmlr, #943).

* `guide_colorbar()` no longer fails when the legend is empty - previously
  this often masked misspecifications elsewhere in the plot (#967).

* New `layer_data()` function extracts the data used for plotting for a given
  layer. It's mostly useful for testing.

* User supplied `minor_breaks` can now be supplied on the same scale as 
  the data, and will be automatically transformed with by scale (#1385).

* You can now suppress the appearance of an axis/legend title (and the space
  that would allocated for it) with `NULL` in the `scale_` function. To
  use the default label, use `waiver()` (#1145).

* Position adjustments no longer warn about potentially varying ranges
  because the problem rarely occurs in practice and there are currently a
  lot of false positives since I don't understand exactly what FP criteria
  I should be testing.

* `scale_fill_grey()` now uses red for missing values. This matches
  `scale_colour_grey()` and makes it obvious where missing values lie.
  Override with `na.value`.

* `scale_*_gradient2()` defaults to using Lab colour space.

* `scale_*_gradientn()` now allows `colours` or `colors` (#1290)

* `scale_y_continuous()` now also transforms the `lower`, `middle` and `upper`
  aesthetics used by `geom_boxplot()`: this only affects
  `geom_boxplot(stat = "identity")` (#1020).

* Legends no longer inherit aesthetics if `inherit.aes` is FALSE (#1267).

* `lims()` makes it easy to set the limits of any axis (#1138).

* `labels = NULL` now works with `guide_legend()` and `guide_colorbar()`.
  (#1175, #1183).

* `override.aes` now works with American aesthetic spelling, e.g. color

* Scales no longer round data points to improve performance of colour
  palettes. Instead the scales package now uses a much faster colour
  interpolation algorithm (#1022).

* `scale_*_brewer()` and `scale_*_distiller()` add new `direction` argument of 
  `scales::brewer_pal`, making it easier to change the order of colours 
  (@jiho, #1139).

* `scale_x_date()` now clips dates outside the limits in the same way as
  `scale_x_continuous()` (#1090).

* `stat_bin()` gains `bins` arguments, which denotes the number of bins. Now
  you can set `bins=100` instead of `binwidth=0.5`. Note that `breaks` or
  `binwidth` will override it (@tmshn, #1158, #102).

* `stat_boxplot()` warns if a continuous variable is used for the `x` aesthetic
  without also supplying a `group` aesthetic (#992, @krlmlr).

* `stat_summary_2d()` and `stat_bin_2d()` now share exactly the same code for 
  determining breaks from `bins`, `binwidth`, and `origin`. 
  
* `stat_summary_2d()` and `stat_bin_2d()` now output in tile/raster compatible 
  form instead of rect compatible form. 

* Automatically computed breaks do not lead to an error for transformations like
  "probit" where the inverse can map to infinity (#871, @krlmlr)

* `stat_function()` now always evaluates the function on the original scale.
  Previously it computed the function on transformed scales, giving incorrect
  values (@BrianDiggs, #1011).

* `strip_dots` works with anonymous functions within calculated aesthetics 
  (e.g. `aes(sapply(..density.., function(x) mean(x))))` (#1154, @NikNakk)

* `theme()` gains `validate = FALSE` parameter to turn off validation, and 
  hence store arbitrary additional data in the themes. (@tdhock, #1121)

* Improved the calculation of segments needed to draw the curve representing
  a line when plotted in polar coordinates. In some cases, the last segment
  of a multi-segment line was not drawn (@BrianDiggs, #952)<|MERGE_RESOLUTION|>--- conflicted
+++ resolved
@@ -1,11 +1,8 @@
 # ggplot2 (development version)
 
-<<<<<<< HEAD
 * `guide_bins()`, `guide_colourbar()` and `guide_coloursteps()` gain an `angle`
   argument to overrule theme settings, similar to `guide_axis(angle)` 
   (@teunbrand, #4594).
-* (internal) rearranged the code of `Facet$draw_paensl()` method (@teunbrand).
-=======
 * `coord_*(expand)` can now take a logical vector to control expansion at any
   side of the panel (top, right, bottom, left) (@teunbrand, #6020)
 * (Breaking) The defaults for all geoms can be set at one in the theme. 
@@ -30,7 +27,7 @@
   class through new `Coord$draw_panel()` method.
 * `theme(strip.clip)` now defaults to `"on"` and is independent of Coord 
   clipping (@teunbrand, 5952).
-* (internal) rearranged the code of `Facet$draw_paensl()` method (@teunbrand).
+* (internal) rearranged the code of `Facet$draw_panels()` method (@teunbrand).
 * Axis labels are now justified across facet panels (@teunbrand, #5820)
 * Fixed bug in `stat_function()` so x-axis title now produced automatically 
   when no data added. (@phispu, #5647).
@@ -53,7 +50,6 @@
   for headers and titles (#5886).
 * The `plot.subtitle`, `plot.caption` and `plot.tag` theme elements now inherit 
   from the root `text` element instead of the `title` element (#5886).
->>>>>>> 7ce155b5
 * ggplot2 no longer imports {glue} (@teunbrand, #5986).
 * `geom_rect()` can now derive the required corners positions from `x`/`width`
   or `y`/`height` parameterisation (@teunbrand, #5861).
